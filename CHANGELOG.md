# QMiner Change Log

<<<<<<< HEAD
=======
### 2 Oct 2015

**New version: 2.5.0**

**non-breaking with new features and bug fixes**

Features:
- added BTree index for efficient numeric range searches. Supported data types: int, float, uint64, datatime
- Regression error metrics: batch and online metrics
- Recordset.filterByField - Added support for null values for numerics and datetime. Also, added support for datetime-filtering via string or uint64 (Unix msec-epoch).

Bug fixes:

Other:
- Unit tests and documentation for NNet
- Code cleanup
- Documentation generation fixes and enhancements

TODO:
- analytics unit tests, examples and documentation: classification metrics, preprocessing, ThresholdModel, active learning, tokenizer
- port online kmeans and perceptron

>>>>>>> 845f270e
### 25 Sep 2015

**New version: 2.4.0**

**non-breaking with new features and bug fixes**

Features:
- `record.setField`, `store.newRec` and `recset.filterByField` accept unix timestamp as input for datetime fields
- `fout.writeBinary` writes binary serialization of JS strings, numbers or jsons to GLib output stream (`TFOut`)
- k-means has explain method which returns medoid of the cluster new instance is assigned to

Bug fixes:
- fixed memory leak when assigning emtpy TVec to another empty TVec
- automatic removal of timestamp in generated javascript documentation (jsdoc) to avoid conflicts at merging documentation

### 18 Sep 2015

**New version: 2.3.0**

**non-breaking with new features**

Features:
- KMeans can get seed centroids as parameters

Bug fixes: 
- TFIn reading buffer beyond EOF 
- TVec::AddSorted made faster
- Feature space constructor checkes parameters

Other:
- Cleaned and updated SNAP examples and documentation
- Added required APIs, documentation and tests for logistic regression, proportional hazards and neural networks

### 11 Sep 2015

**New version: 2.2.1**

**non-breaking without new features**

Bug fixes:
- SVC save fixed
- twitter example fixed
- time series example fixed
- TStr::TrimLeft could crash
- active learning fixed

Other:
- SVC.save (unit test, example)
- recursive linear reg tests and documentation
- logistic regression API update, doc, example, tests
- proportional hazards model API update, doc, example, tests
- licenses updated
- /src/qminer/gui folder deleted
- examples/timeseriesPlot deleted
- examples/updatingTimeseriesPlot deleted
- src/nodejs/ run.js scripts removed

### 4 Sep 2015

**New version: 2.2.0**

**non-breaking with new features**

Features:

- TPath with functions for editing file and path strings
- Added compile flags to `qm.flags`
- Added recset.FilterByFieldStr which takes two strings and keeps all that are between. Exposed in JS API

Bug fixes:

- TUInt64 now has Mx and Mn fields of type uint64
- TInt64 now has Mx and Mn fields of type int64

### 28 Aug 2015

**New version: 2.1.1**

**non-breaking, no new features**

Other:

- Added tests for almost all documented classes and methods in `analytics.js`
- All examples from documentation are now also converted to tests
- Tests now have 10s to finish
- Removed copy-paste from `binding.gyp`, MS Build toolset now defaults to v120

### 21 Aug 2015

**New version: 2.1.0**

**non-breaking with new features**

New features:

- k-Means - can reorder computed centroids (clusters) based on a given map
- Nearest Neighbor anomaly detector reimplemented in C++, now much faster. Only works with sparse vectors.

Bug fixes:

- `TZipIn` does not hang when looking for length, on empty files, etc.
- Fixed NaN issue in `TSigmoid`, now works normally

Other:

- Removed deprecated `TTempIndex` from `qminer_core`
- Merged `qminer_gs` and `qminer_pbs` into `qminer_storage`
- Moved TOAST functions from `qminer_core` to `qminer_storage`

### 7 Aug 2015

**New version: 2.0.0**

**Breaking changes: binary format of storage changed, JS API modified (analytics cleanup)**

New features:

- New store implementation using Paged Blob:
- TMem and TBase implement C++ move semantics
- Optimized DeleteAllRecs on TStoreImpl and TStorePgb
- TOAST support in Page Blob
- Numeric feature extractor: new option for normalization (standardize)
- Circular record buffer in `qm.js`
- Nearest neighbor anomaly detection extended to cover streaming scenarios (partialFit) and serialization
- TFIn, TFOut support for (de)-serializing JSON
- kmeans: manually set initial centroids

Other:

- gix improvements
- SVR optimized
- unit tests: svc, svr, kmeans<|MERGE_RESOLUTION|>--- conflicted
+++ resolved
@@ -1,7 +1,5 @@
 # QMiner Change Log
 
-<<<<<<< HEAD
-=======
 ### 2 Oct 2015
 
 **New version: 2.5.0**
@@ -24,7 +22,6 @@
 - analytics unit tests, examples and documentation: classification metrics, preprocessing, ThresholdModel, active learning, tokenizer
 - port online kmeans and perceptron
 
->>>>>>> 845f270e
 ### 25 Sep 2015
 
 **New version: 2.4.0**
