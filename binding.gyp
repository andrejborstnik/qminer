{
    'variables': {
        'LIN_ALG_BLAS%': 'NBLAS',
        'LIN_ALG_LAPACKE%': 'NLAPACKE',
        'LIN_ALG_EIGEN%': 'NEIGEN',
        'LIN_ALG_INCLUDE%': 'src/glib/base/',
        'LIN_EIGEN_INCLUDE%': 'src/third_party/eigen/',
        #full path to lapack or openblas libraries
        'LIN_ALG_LIB%': '',
        #64 bit indexing for BLAS
        'INDEX_64%': 'NINDEX_64',
        'INTEL%': 'NINTEL'
    },
    'target_defaults': {
        'default_configuration': 'Release',
        'configurations': {
            'Debug': {
                'defines': [
                    'DEBUG',
                ],
            },
            'Release': {
                'defines': [
                    'NDEBUG'
                ],
            }
        },
        'defines': [
            '<(LIN_ALG_BLAS)',
            '<(LIN_ALG_LAPACKE)',
            '<(LIN_ALG_EIGEN)',
            '<(INDEX_64)',
            '<(INTEL)'
        ],
        # hack for setting xcode settings based on example from
        # http://src.chromium.org/svn/trunk/o3d/build/common.gypi
        'target_conditions': [
            ['OS=="mac"', {
                'xcode_settings': {
                    'MACOSX_DEPLOYMENT_TARGET': '10.7',
                    'GCC_ENABLE_CPP_RTTI': 'YES',
                    'GCC_ENABLE_CPP_EXCEPTIONS': 'YES',
                    'OTHER_CFLAGS': [ '-std=c++11', '-stdlib=libc++' ]
                },
            }],
        ],
        'conditions': [
            # operating system specific parameters
            ['OS == "linux"', {
                "link_settings": {
                    "libraries": [ '-lrt', '-fopenmp', '<(LIN_ALG_LIB)' ],
                },
                # GCC flags
                'cflags_cc!': [ '-fno-rtti', '-fno-exceptions' ],
                'cflags_cc': [ '-std=c++0x', '-frtti', '-fexceptions' ],
                'cflags': [ '-Wno-deprecated-declarations', '-fopenmp' ],
                # additional flags for ARM
                'conditions': [
                    ['target_arch == "arm"', {
                        "link_settings": {
                            "ldflags": [ '-Wl,--allow-multiple-definition' ]
                        },
                        'cflags!': [ ], # add -g if low on memory and gcc fails in debug mode
                        'cflags': [ '-fsigned-char' ], # add -g if you need symbols in release mode
                        'defines': [ "ARM" ]
                    }]
                ]
            }],
            ['OS == "win"', {
                'msbuild_toolset': 'v120',
                'msvs_settings': {
                    'VCCLCompilerTool': {
                        #'RuntimeTypeInfo': 'true',      # /GR  : this should work but doesn't get picked up
                        #'ExceptionHandling': 1,         # /EHsc: this should work but doesn't get picked up
                        'OpenMP': 'true',
                        "AdditionalOptions": [ "/EHsc /GR" ] # release mode displays D9025 warnings, which is a known issue https://github.com/nodejs/node-gyp/issues/335
                    },
                    'VCLinkerTool': {
                        'SubSystem' : 1, # Console
                        'AdditionalOptions': ['<(LIN_ALG_LIB)']
                    },
                },
            }],
            ['OS == "mac"', {
                "default_configuration": "Release",
                "configurations": {
                    "Debug": {
                        "defines": [
                            "DEBUG",
                        ],
                        "xcode_settings": {
                            "GCC_OPTIMIZATION_LEVEL": "0",
                            "GCC_GENERATE_DEBUGGING_SYMBOLS": "YES"
                        }
                    },
                    "Release": {
                        "defines": [
                            "NDEBUG"
                        ],
                        "xcode_settings": {
                            "GCC_OPTIMIZATION_LEVEL": "3",
                            "GCC_GENERATE_DEBUGGING_SYMBOLS": "NO",
                            "DEAD_CODE_STRIPPING": "YES",
                            "GCC_INLINES_ARE_PRIVATE_EXTERN": "YES"
                        }
                    }
                }
            }]
        ],
    },
    'targets': [
        {
            # node qminer module
            'target_name': 'qm',
            'sources': [
                # core qm module
                'src/nodejs/qm/qm_nodejs.h',
                'src/nodejs/qm/qm_nodejs.cpp',
                'src/nodejs/qm/qm_nodejs_streamaggr.h',
                'src/nodejs/qm/qm_nodejs_streamaggr.cpp',
                'src/nodejs/qm/qm_nodejs_store.h',
                'src/nodejs/qm/qm_nodejs_store.cpp',
                'src/nodejs/qm/qm_param.h',
                # la
                'src/nodejs/la/la_nodejs.h',
                'src/nodejs/la/la_structures_nodejs.h',
                'src/nodejs/la/la_structures_nodejs.cpp',
                'src/nodejs/la/la_vector_nodejs.h',
                # analytics
                'src/nodejs/analytics/analytics.h',
                'src/nodejs/analytics/analytics.cpp',
                # fs
                'src/nodejs/fs/fs_nodejs.h',
                'src/nodejs/fs/fs_nodejs.cpp',
                # snap
                'src/nodejs/snap/snap_nodejs.h',
                'src/nodejs/snap/snap_nodejs.cpp',
                # ht
                'src/nodejs/ht/ht_nodejs.h',
                'src/nodejs/ht/ht_nodejs.cpp',
                # statistics
                'src/nodejs/statistics/stat_nodejs.h',
                'src/nodejs/statistics/stat_nodejs.cpp',
                # addon utilities
                'src/nodejs/nodeutil.h',
                'src/nodejs/nodeutil.cpp',
                # init functions
                'src/nodejs/modinit.h',
                'src/nodejs/modinit.cpp'
            ],
            'include_dirs': [
                'src/nodejs/qm',
                'src/nodejs/la',
                'src/nodejs/analytics',
                'src/nodejs/fs',
                'src/nodejs/snap',
                'src/nodejs/ht',
                'src/nodejs/statistics',
                'src/nodejs/',
                'src/qminer/',
                'src/glib/base/',
                'src/glib/mine/',
                'src/glib/misc/',
                'src/third_party/sole/',
                'src/third_party/Snap/snap-core',
                'src/third_party/Snap/snap-adv',
                'src/third_party/Snap/snap-exp',
                'src/third_party/Snap/qlib-core',
                '<(LIN_ALG_INCLUDE)',
                '<(LIN_EIGEN_INCLUDE)'
            ],
            'dependencies': [
                'glib',
                'snap_lib',
                'qminer',
            ],
        },
        {
            # qminer library
            'target_name': 'qminer',
            'type': 'static_library',
            'sources': [
                'src/qminer/qminer_core.h',
                'src/qminer/qminer_core.cpp',
                'src/qminer/qminer_storage.h',
                'src/qminer/qminer_storage.cpp',
                'src/qminer/qminer_ftr.h',
                'src/qminer/qminer_ftr.cpp',
                'src/qminer/qminer_aggr.h',
                'src/qminer/qminer_aggr.cpp'
            ],
            'include_dirs': [
                'src/qminer',
                'src/glib/base/',
                'src/glib/mine/',
                'src/glib/misc/',
                'src/third_party/sole/',
                '<(LIN_ALG_INCLUDE)',
                '<(LIN_EIGEN_INCLUDE)'
            ],
        },
        {
            # snap external library
            'target_name': 'snap_lib',
            'type': 'static_library',
            'sources': [
                'src/third_party/Snap/snap-core/Snap.cpp'
            ],
            'include_dirs': [
                'src/third_party/Snap/snap-core',
                'src/third_party/Snap/snap-adv',
                'src/third_party/Snap/snap-exp',
                'src/glib/base/',
                'src/glib/mine/',
                'src/glib/misc/',
                '<(LIN_ALG_INCLUDE)',
                '<(LIN_EIGEN_INCLUDE)'
            ],
        },
        {
            # glib library
            'target_name': 'glib',
            'type': 'static_library',
            'sources': [
                'src/glib/base/base.h',
                'src/glib/base/base.cpp',
                'src/glib/mine/mine.h',
                'src/glib/mine/mine.cpp',
<<<<<<< HEAD
                'src/third_party/sole/sole.cpp',
                'src/third_party/libsvm/svm.h',
                'src/third_party/libsvm/svm.cpp'
=======
                'src/third_party/sole/sole.cpp'
>>>>>>> d541f0e1
            ],
            'include_dirs': [
                'src/glib/base/',
                'src/glib/mine/',
                'src/glib/misc/',
                'src/third_party/sole/',
                'src/third_party/libsvm/',
                '<(LIN_ALG_INCLUDE)',
                '<(LIN_EIGEN_INCLUDE)'
            ],
        },
        {
            # needed for publishing binaries with node-pre-gyp
            'target_name': 'action_after_build',
            'type': 'none',
            'dependencies': [ 'qm' ],
            'copies': [{
                'files': [ '<(PRODUCT_DIR)/qm.node' ],
                'destination': './out/'
            }]
        }
    ]
}<|MERGE_RESOLUTION|>--- conflicted
+++ resolved
@@ -226,13 +226,9 @@
                 'src/glib/base/base.cpp',
                 'src/glib/mine/mine.h',
                 'src/glib/mine/mine.cpp',
-<<<<<<< HEAD
-                'src/third_party/sole/sole.cpp',
+                'src/third_party/sole/sole.cpp'
                 'src/third_party/libsvm/svm.h',
                 'src/third_party/libsvm/svm.cpp'
-=======
-                'src/third_party/sole/sole.cpp'
->>>>>>> d541f0e1
             ],
             'include_dirs': [
                 'src/glib/base/',
