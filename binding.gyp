--- conflicted
+++ resolved
@@ -1,4 +1,3 @@
-
 {
     'targets': [
         {
@@ -35,7 +34,7 @@
             ],
             'conditions': [
                 # operating system specific parameters
-                ['OS == "linux"', { 'libraries': [ '-lrt', '-luuid', '-fopenmp' ]}],
+                ['OS == "linux"', { 'libraries': [ '-lrt', '-luuid' ]}],
                 ['OS == "mac"', {
                     'xcode_settings': {
                         'MACOSX_DEPLOYMENT_TARGET': '10.7',
@@ -62,26 +61,64 @@
                 'src/nodejs/fs',
                 'src/nodejs/',
                 'src/glib/base/',
-                'src/glib/mine/',
-<<<<<<< HEAD
-=======
-				'src/glib/misc/',
-				'src/third_party/snap/snap-core',
-				'src/third_party/snap/snap-adv',
-				'src/third_party/snap/snap-exp',
-				'src/third_party/snap/qlib-core'
->>>>>>> 64223594
+                'src/glib/mine/'
             ],
             'defines': [
                 'MODULE_INCLUDE_FS'
             ],
             'dependencies': [
+                'glib'
+            ],
+            'conditions': [
+                # operating system specific parameters
+                ['OS == "linux"', { 'libraries': [ '-lrt', '-luuid' ]}],
+                ['OS == "mac"', {
+                    'xcode_settings': {
+                        'MACOSX_DEPLOYMENT_TARGET': '10.7',
+                        'GCC_ENABLE_CPP_RTTI': 'YES',
+                        'GCC_ENABLE_CPP_EXCEPTIONS': 'YES',
+                        'OTHER_CFLAGS': [ '-std=c++11', '-stdlib=libc++' ],
+                        'OTHER_LDFLAGS': [ '-undefined dynamic_lookup' ]
+                    }
+                }]
+            ]
+        }, {
+            # node snap module
+            'target_name': 'snap',
+            'sources': [
+				'src/nodejs/snap/snap_nodejs.h',
+                'src/nodejs/snap/snap_nodejs.cpp',
+                'src/nodejs/la/la_nodejs.h',
+                'src/nodejs/la/la_nodejs.cpp',
+                'src/nodejs/fs/fs_nodejs.h',
+                'src/nodejs/fs/fs_nodejs.cpp',
+                'src/nodejs/nodeutil.h',
+                'src/nodejs/nodeutil.cpp'
+            ],
+            'include_dirs': [
+				'src/nodejs/snap',
+                'src/nodejs/la',
+                'src/nodejs/fs',
+                'src/nodejs/',
+                'src/glib/base/',
+                'src/glib/mine/',
+				'src/glib/misc/',
+				'src/third_party/Snap/snap-core',
+				'src/third_party/Snap/snap-adv',
+				'src/third_party/Snap/snap-exp',
+				'src/third_party/Snap/qlib-core'
+            ],
+            'defines': [
+                'MODULE_INCLUDE_LA',
+                'MODULE_INCLUDE_FS'
+            ],
+            'dependencies': [
                 'glib',
 				'snap_lib'
             ],
             'conditions': [
                 # operating system specific parameters
-                ['OS == "linux"', { 'libraries': [ '-lrt', '-luuid', '-fopenmp' ]}],
+                ['OS == "linux"', { 'libraries': [ '-lrt', '-luuid' ]}],
                 ['OS == "mac"', {
                     'xcode_settings': {
                         'MACOSX_DEPLOYMENT_TARGET': '10.7',
@@ -112,7 +149,7 @@
             ],
             'conditions': [
                 # operating system specific parameters
-                ['OS == "linux"', { 'libraries': [ '-lrt', '-luuid', '-fopenmp' ]}],
+                ['OS == "linux"', { 'libraries': [ '-lrt', '-luuid' ]}],
                 ['OS == "mac"', {
                     'xcode_settings': {
                         'MACOSX_DEPLOYMENT_TARGET': '10.7',
@@ -155,7 +192,7 @@
             ],
             'conditions': [
                 # operating system specific parameters
-                ['OS == "linux"', { 'libraries': [ '-lrt', '-luuid', '-fopenmp' ]}],
+                ['OS == "linux"', { 'libraries': [ '-lrt', '-luuid' ]}],
                 ['OS == "mac"', {
                     'xcode_settings': {
                         'MACOSX_DEPLOYMENT_TARGET': '10.7',
@@ -186,7 +223,7 @@
             ],
             'conditions': [
                 # operating system specific parameters
-                ['OS == "linux"', { 'libraries': [ '-lrt', '-luuid', '-fopenmp' ]}],
+                ['OS == "linux"', { 'libraries': [ '-lrt', '-luuid' ]}],
                 ['OS == "mac"', {
                     'xcode_settings': {
                         'MACOSX_DEPLOYMENT_TARGET': '10.7',
@@ -212,7 +249,7 @@
             ],
             'conditions': [
                 # operating system specific parameters
-                ['OS == "linux"', { 'libraries': [ '-lrt', '-luuid', '-fopenmp' ]}],
+                ['OS == "linux"', { 'libraries': [ '-lrt', '-luuid' ]}],
                 ['OS == "mac"', {
                     'xcode_settings': {
                         'MACOSX_DEPLOYMENT_TARGET': '10.7',
@@ -228,16 +265,16 @@
             'target_name': 'snap_lib',
             'type': 'static_library',
             'sources': [
-				'src/third_party/snap/snap-core/Snap.cpp'
+				'src/third_party/Snap/snap-core/Snap.cpp'
             ],        
             'include_dirs': [
+                'src/third_party/Snap/snap-core',
+				'src/third_party/Snap/snap-adv',
+				'src/third_party/Snap/snap-exp',
+				'src/third_party/Snap/qlib-core',
 				'src/glib/base/',
                 'src/glib/mine/',
-                'src/glib/misc/',
-				'src/third_party/snap/snap-core',
-				'src/third_party/snap/snap-adv',
-				'src/third_party/snap/snap-exp',
-				'src/third_party/snap/qlib-core'
+                'src/glib/misc/'
             ],
             'conditions': [
                 # operating system specific parameters
@@ -258,5 +295,6 @@
         # GCC flags
         'cflags_cc!': [ '-fno-rtti', '-fno-exceptions' ],
         'cflags_cc': [ '-std=c++0x', '-frtti', '-fexceptions' ],
-        'cflags': [ '-g', '-fexceptions', '-frtti', '-Wall', '-Wno-deprecated-declarations', '-fopenmp' ]    },    
+        'cflags': [ '-g', '-fexceptions', '-frtti', '-Wall', '-Wno-deprecated-declarations', '-fopenmp' ]    
+    } 
 }