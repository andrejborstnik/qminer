# Compiled Object files
*.slo
*.lo
*.o

# Compiled Dynamic libraries
*.so
*.dylib

# Compiled Static libraries
*.lai
*.la
*.a

# project files from Eclipse
.project
.cproject
.settings
.metadata
# project files from NetBeans
nbproject

# build results
build
doc
Doxyfile-tmp
log-doxygen.txt
temp

qm.conf
db
*.dat
*.opensdf
*.sdf
*.lib
*.user
*.suo
Debug
Release
lock
jsdoc_1.txt
jsdoc_2.txt
/examples/twitter/sandbox/twitter/1h_tweets.json
/examples/twitter/sandbox/twitter/graph1.gv
/examples/twitter/sandbox/twitter/graph2.gv
/examples/twitter/sandbox/twitter/svmFilter.bin
/examples/twitter/sandbox/twitter/svmSentiment.bin
timeseriesHack
twitterHack
.DS_store
/qminer.aps
/qminer.rc
/resource.h
/test/javascript/tesi.batjavascriptdebug
javascriptdebug

linalg - Copy

timeseries - Copy

tesi
/src/glib/net/sock - novak.h

/src/qminer/intellisense/backup_linalg_handmade.txt
/src/qminer/intellisense/cut_out.txt
/src/qminer/intellisense/intelli_body.js
/src/qminer/intellisense/intelli_body2.js
/src/qminer/intellisense/intelli_head.js_
/src/qminer/intellisense/intelli_tail_old.js
/src/qminer/intellisense/intellisense.js
/src/qminer/intellisense/intellitesiOut.js
/src/qminer/intellisense/intellitesi_body.js
/src/qminer/intellisense/problems.js
/src/qminer/intellisense/test.py
/src/qminer/intellisense/time.primer

unique_fields

timeseriesPlot - Copy

timeseries - Copy (2)

old

/examples/graphextract/cobisg.txt

bug
<<<<<<< HEAD
/x64
=======

quax
elycite

symphony

symphony-code

out
>>>>>>> 1e74a1df
<|MERGE_RESOLUTION|>--- conflicted
+++ resolved
@@ -85,9 +85,6 @@
 /examples/graphextract/cobisg.txt
 
 bug
-<<<<<<< HEAD
-/x64
-=======
 
 quax
 elycite
@@ -97,4 +94,4 @@
 symphony-code
 
 out
->>>>>>> 1e74a1df
+/x64