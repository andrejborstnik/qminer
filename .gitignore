# Compiled Object files
*.slo
*.lo
*.o

# Compiled Dynamic libraries
*.so
*.dylib

# Compiled Static libraries
*.lai
*.la
*.a

<<<<<<< HEAD
# Autoconf
config.log
=======
# project files folder
project
>>>>>>> 7623169a

# project files from Eclipse
.project
.cproject
.settings
.metadata
# project files from NetBeans
nbproject

# build results
build
doc
Doxyfile-tmp
log-doxygen.txt
temp

qm.conf
db
*.dat
*.opensdf
*.sdf
*.lib
*.user
*.suo
Debug
Release
lock
jsdoc_1.txt
jsdoc_2.txt
/examples/twitter/sandbox/twitter/1h_tweets.json
/examples/twitter/sandbox/twitter/graph1.gv
/examples/twitter/sandbox/twitter/graph2.gv
/examples/twitter/sandbox/twitter/svmFilter.bin
/examples/twitter/sandbox/twitter/svmSentiment.bin
timeseriesHack
twitterHack
.DS_store
/qminer.aps
/qminer.rc
/resource.h
/test/javascript/tesi.batjavascriptdebug
javascriptdebug

linalg - Copy

timeseries - Copy

tesi
/src/glib/net/sock - novak.h

/src/qminer/intellisense/backup_linalg_handmade.txt
/src/qminer/intellisense/cut_out.txt
/src/qminer/intellisense/intelli_body.js
/src/qminer/intellisense/intelli_body2.js
/src/qminer/intellisense/intelli_head.js_
/src/qminer/intellisense/intelli_tail_old.js
/src/qminer/intellisense/intellisense.js
/src/qminer/intellisense/intellitesiOut.js
/src/qminer/intellisense/intellitesi_body.js
/src/qminer/intellisense/problems.js
/src/qminer/intellisense/test.py
/src/qminer/intellisense/time.primer

unique_fields

timeseriesPlot - Copy

timeseries - Copy (2)

old

/examples/graphextract/cobisg.txt

bug

quax
elycite

symphony

symphony-code

out
/test/cpp/run-all-tests
/test/cpp/test1.txt
/test/cpp/test.txt
cha

.DC_Store
autom4te.cache
autom4te.cache<|MERGE_RESOLUTION|>--- conflicted
+++ resolved
@@ -12,13 +12,11 @@
 *.la
 *.a
 
-<<<<<<< HEAD
+# project files folder
+project
+
 # Autoconf
 config.log
-=======
-# project files folder
-project
->>>>>>> 7623169a
 
 # project files from Eclipse
 .project
