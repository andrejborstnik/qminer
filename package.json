{
  "name": "qminer",
<<<<<<< HEAD
  "version": "2.4.0",
=======
  "version": "2.5.0",
>>>>>>> 845f270e
  "description": "A C++ based data analytics platform for processing large-scale real-time streams containing structured and unstructured data",
  "license": "BSD-2-Clause-FreeBSD",
  "author": "Blaz Fortuna <blaz@blazfortuna.com>",
  "contributors": [
    {
      "name": "Janez Brank",
      "email": "janez.brank@ijs.si"
    },
    {
      "name": "Blaz Fortuna",
      "email": "blaz@blazfortuna.com"
    },
    {
      "name": "Carolina Fortuna",
      "email": "carolina.fortuna@ijs.si"
    },
    {
      "name": "Marko Grobelnik",
      "email": "marko.grobelnik@ijs.si"
    },
    {
      "name": "Viktor Jovanoski",
      "email": "viktor@carvic.si"
    },
    {
      "name": "Mario Karlovcec",
      "email": "mario.karlovcec@ijs.si"
    },
    {
      "name": "Blaz Kazic",
      "email": "blaz.kazic@ijs.si"
    },
    {
      "name": "Klemen Kenda",
      "email": "klemen.kenda@ijs.si"
    },
    {
      "name": "Gregor Leban",
      "email": "gregor.leban@ijs.si"
    },
    {
      "name": "Blaz Novak",
      "email": "blaz.novak@ijs.si"
    },
    {
      "name": "Andrej Muhic",
      "email": "andrej.muhic@ijs.si"
    },
    {
      "name": "Dunja Mladenic",
      "email": "dunja.mladenic@ijs.si"
    },
    {
      "name": "Erik Novak",
      "email": "novak.erik@gmail.com"
    },
    {
      "name": "Jost Novljan",
      "email": "jost.novljan@ijs.si"
    },
    {
      "name": "Miha Papler",
      "email": "miha.papler@ijs.si"
    },
    {
      "name": "Luis Rei",
      "email": "luis.rei@ijs.si"
    },
    {
      "name": "Jan Rupnik",
      "email": "jan.rupnik@ijs.si"
    },
    {
      "name": "Blaz Sovdat",
      "email": "blaz.sovdat@ijs.si"
    },
    {
      "name": "Luka Stopar",
      "email": "luka.stopar@ijs.si"
    }
  ],
  "repository": {
    "type": "git",
    "url": "https://github.com/qminer/qminer"
  },
  "main": "./index.js",
  "engines": {
    "node": "0.12.7"
  },
  "dependencies": {
    "bindings": "~1.2.1",
    "fast-csv": "^0.5.5",
    "sget": "~0.1.5",
    "deasync": "~0.1.0"
  },
  "devDependencies": {
    "jsdoc": "^3.3.0-beta3",
    "mustache": "^1.1.0",
    "mocha": "^1.17.1"
  },
  "scripts": {
    "test": "./test/nodejs/test.sh"
  },
  "keywords": [
    "addon",
    "machine-learning",
    "linear-algebra",
    "snap",
    "social-network-analysis",
    "analytics",
    "data",
    "mining",
    "text-mining"
  ]
}<|MERGE_RESOLUTION|>--- conflicted
+++ resolved
@@ -1,10 +1,6 @@
 {
   "name": "qminer",
-<<<<<<< HEAD
-  "version": "2.4.0",
-=======
   "version": "2.5.0",
->>>>>>> 845f270e
   "description": "A C++ based data analytics platform for processing large-scale real-time streams containing structured and unstructured data",
   "license": "BSD-2-Clause-FreeBSD",
   "author": "Blaz Fortuna <blaz@blazfortuna.com>",
