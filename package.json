{
  "name": "qminer",
<<<<<<< HEAD
  "version": "1.2.4",
=======
  "version": "2.1.1",
>>>>>>> 11926eae
  "description": "A C++ based data analytics platform for processing large-scale real-time streams containing structured and unstructured data",
  "author": "Blaz Fortuna <blaz@blazfortuna.com>",
  "contributors": [
    {
      "name": "Janez Brank",
      "email": "janez.brank@ijs.si"
    },
    {
      "name": "Blaz Fortuna",
      "email": "blaz@blazfortuna.com"
    },
    {
      "name": "Carolina Fortuna",
      "email": "carolina.fortuna@ijs.si"
    },
    {
      "name": "Marko Grobelnik",
      "email": "marko.grobelnik@ijs.si"
    },
    {
      "name": "Viktor Jovanoski",
      "email": "viktor@carvic.si"
    },
    {
      "name": "Mario Karlovcec",
      "email": "mario.karlovcec@ijs.si"
    },
    {
      "name": "Blaz Kazic",
      "email": "blaz.kazic@ijs.si"
    },
    {
      "name": "Klemen Kenda",
      "email": "klemen.kenda@ijs.si"
    },
    {
      "name": "Gregor Leban",
      "email": "gregor.leban@ijs.si"
    },
    {
      "name": "Blaz Novak",
      "email": "blaz.novak@ijs.si"
    },
    {
      "name": "Andrej Muhic",
      "email": "andrej.muhic@ijs.si"
    },
    {
      "name": "Dunja Mladenic",
      "email": "dunja.mladenic@ijs.si"
    },
    {
      "name": "Erik Novak",
      "email": "novak.erik@gmail.com"
    },
    {
      "name": "Jost Novljan",
      "email": "jost.novljan@ijs.si"
    },
    {
      "name": "Miha Papler",
      "email": "miha.papler@ijs.si"
    },
    {
      "name": "Luis Rei",
      "email": "luis.rei@ijs.si"
    },
    {
      "name": "Jan Rupnik",
      "email": "jan.rupnik@ijs.si"
    },
    {
      "name": "Blaz Sovdat",
      "email": "blaz.sovdat@ijs.si"
    },
    {
      "name": "Luka Stopar",
      "email": "luka.stopar@ijs.si"
    }
  ],
  "repository": {
    "type": "git",
    "url": "https://github.com/qminer/qminer"
  },
  "main": "./index.js",
  "engines": {
    "node": "0.12.7"
  },
  "dependencies": {
    "bindings": "~1.2.1",
    "fast-csv": "^0.5.5",
    "sget": "~0.1.5",
    "deasync": "~0.1.0"
  },
  "devDependencies": {
    "jsdoc": "^3.3.0-beta3",
    "mocha": "^1.17.1"
  },
  "scripts": {
    "test": "./test/nodejs/test.sh"
  },
  "keywords": [
    "addon",
    "machine-learning",
    "linear-algebra",
    "snap",
    "social-network-analysis",
    "analytics",
    "data",
    "mining",
    "text-mining"
  ]
}<|MERGE_RESOLUTION|>--- conflicted
+++ resolved
@@ -1,10 +1,6 @@
 {
   "name": "qminer",
-<<<<<<< HEAD
-  "version": "1.2.4",
-=======
   "version": "2.1.1",
->>>>>>> 11926eae
   "description": "A C++ based data analytics platform for processing large-scale real-time streams containing structured and unstructured data",
   "author": "Blaz Fortuna <blaz@blazfortuna.com>",
   "contributors": [
