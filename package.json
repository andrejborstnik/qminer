{
  "name": "qminer",
  "version": "0.1.27",
  "description": "A C++ based data analytics platform for processing large-scale real-time streams containing structured and unstructured data",
  "author": "Blaz Fortuna <blaz@blazfortuna.com>",
  "contributors": [
    {
      "name": "Janez Brank",
      "email": "janez.brank@ijs.si"
    },
    {
      "name": "Blaz Fortuna",
      "email": "blaz@blazfortuna.com"
    },
    {
      "name": "Carolina Fortuna",
      "email": "carolina.fortuna@ijs.si"
    },
    {
      "name": "Marko Grobelnik",
      "email": "marko.grobelnik@ijs.si"
    },
    {
      "name": "Viktor Jovanoski",
      "email": "viktor@carvic.si"
    },
    {
      "name": "Mario Karlovcec",
      "email": "mario.karlovcec@ijs.si"
    },
    {
      "name": "Blaz Kazic",
      "email": "blaz.kazic@ijs.si"
    },
    {
      "name": "Klemen Kenda",
      "email": "klemen.kenda@ijs.si"
    },
    {
      "name": "Gregor Leban",
      "email": "gregor.leban@ijs.si"
    },
    {
      "name": "Blaz Novak",
      "email": "blaz.novak@ijs.si"
    },
    {
      "name": "Andrej Muhic",
      "email": "andrej.muhic@ijs.si"
    },
    {
      "name": "Dunja Mladenic",
      "email": "dunja.mladenic@ijs.si"
    },
    {
      "name": "Jost Novljan",
      "email": "jost.novljan@ijs.si"
    },
    {
      "name": "Miha Papler",
      "email": "miha.papler@ijs.si"
    },
    {
      "name": "Luis Rei",
      "email": "luis.rei@ijs.si"
    },
    {
      "name": "Jan Rupnik",
      "email": "jan.rupnik@ijs.si"
    },
    {
      "name": "Blaz Sovdat",
      "email": "blaz.sovdat@ijs.si"
    },
    {
      "name": "Luka Stopar",
      "email": "luka.stopar@ijs.si"
    }
  ],
  "repository": {
    "type": "git",
    "url": "https://github.com/qminer/qminer"
  },
  "main": "./index.js",
  "engines": {
    "node": "0.12.0"
  },
  "dependencies": {
<<<<<<< HEAD
	"sget": "~0.1.5",
    "bindings": "~1.2.1"
=======
    "bindings": "~1.2.1",
    "fast-csv": "^0.5.5",
    "sget": "~0.1.5"
>>>>>>> 4c89e313
  },
  "devDependencies": {
    "mocha": "^1.17.1"
  },
  "scripts": {
    "test": "./test/nodejs/test.sh"
  },
  "keywords": [
    "addon",
    "machine-learning",
    "linear-algebra",
    "snap",
    "analytics",
    "data",
    "mining"
  ]
}<|MERGE_RESOLUTION|>--- conflicted
+++ resolved
@@ -86,14 +86,9 @@
     "node": "0.12.0"
   },
   "dependencies": {
-<<<<<<< HEAD
-	"sget": "~0.1.5",
-    "bindings": "~1.2.1"
-=======
     "bindings": "~1.2.1",
     "fast-csv": "^0.5.5",
     "sget": "~0.1.5"
->>>>>>> 4c89e313
   },
   "devDependencies": {
     "mocha": "^1.17.1"
