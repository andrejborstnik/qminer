console.log(__filename)
// 
// Sample unit test using standard assert JS library 
// 
var assert = require("../../src/nodejs/scripts/assert.js")
var la = require('../../').la;

	
describe('Import test', function(){
    it('if import of qminer.node succeeds, return true', function(){
      assert.equal(1,1);
    })
})

//
// Function tests for Vector
//
var v = new la.Vector();

describe('Vector Tests', function () { 

    describe('Property Tests', function () {
        describe('Length Test', function () {
            it('should return 0 for vector v', function () {
                assert.equal(v.length, 0);
            })
        })
    });

    describe('Functions Tests', function () {
        describe('Push Test', function () {
            it('pushing 3.1 and 4 into a vector v, v.length should return 2', function () {
                v.push(3.2);
                v.push(4);
                assert.equal(v.length, 2);
            })
        })

        describe('At Test', function () {
            it('returns element in with indexes 0 (3.2) and 1 (4)', function () {
                assert.equal(3.2, v.at(0));
                assert.equal(4, v.at(1));
            })
        })

        describe('At "Out of Bound" Test', function () {
            it('should give an error for accessing an element out of bound -1', function () {
                assert.throws(function () {
                    var n = v.at(-1);
                })
            })
            it('should give an error for accessing an element out of bound 3', function () {
                assert.throws(function () {
                    var n = v.at(3);
                })
            })
        })

        describe('Constructor "Array" Test', function () {
            it('takes an array [1, 2, 3] and it should create a vector', function () {
                var vec = new la.Vector([1, 2, 3]);
                assert.equal(vec.length, 3);
                for (var i = 0; i < vec.length; i++) {
                    assert.equal(vec.at(i), i + 1);
                }
            })
        })

        describe('Constructor "String Array" Test', function () {
            it('takes an array ["a", "b", "c"] and it should return an exception', function () {

                assert.throws( function () {
                    var vec = new la.Vector(["a", "b", "c"]);
               
                    assert.equal(vec.length, 3);

                    assert.equal(vec.at(0), "a");
                    assert.equal(vec.at(1), "b");
                    assert.equal(vec.at(2), "c");
                })
            })
        })

        describe('Contructor "Empty Array" Test', function () {
            it('takes an empty array [] and it should create an empty vector', function () {
                var vec = new la.Vector([]);
                assert.equal(vec.length, 0);

                assert.throws(function () {
                    var n = vec.at(0);
                })
            })
        })

        describe('Constructor "Dictionary" Test', function () {
            it('takes {"vals":5, "mxvals": 5} and creates a vector with 5 zeros', function () {
                var vec = new la.Vector({ "vals": 5, "mxvals": 5 });
                assert.equal(vec.length, 5);
                for (var i = 0; i < vec.length; i++) {
                    assert.equal(vec.at(i), 0);
                }
            })
        })

        // crashes node.js
        //describe('Contructor "Invalid Dictionary" Test', function () {
        //    it('takes an invalid dictionary {"vals": "a", "maxvals": 5} and it should give an exception', function () {
        //        assert.throws(function () {
        //            var vec = new la.Vector({ "vals": "a", "mxvals": 5 });
        //        })
        //    })
        //})

        describe('Copy Constructor Test', function () {
            it('should copy the vector v and save it in vec', function () {
                var vec = new la.Vector(v);
                assert.equal(vec.length, v.length);
                for (var i = 0; i < v.length; i++) {
                    assert.equal(vec.at(i), v.at(i));
                }
            })
            it('should copy vector v and while changed it doesn\'t change v', function () {
                var vec = new la.Vector(v);
                vec.put(1, -100);
                assert.notEqual(vec.at(1), v.at(1));
            })
        })

        describe('Sum Test', function () {
            it('should return a sum of 3.2 and 4', function () {
                assert.equal(3.2 + 4, v.sum());
            })
        })

        describe('Sum "Zero" Test', function () {
            it('the sum returned should be zero', function () {
                var vec = la.Vector([3.14 * 0.0001, 3.14 * -0.0001]);
                assert.equal(vec.sum(), 0);
            })
        })

        describe('getMaxIdx Test', function () {
            it('should return index of last element in vector, 1.', function () {
                assert.equal(v.length - 1, v.getMaxIdx());
            })
        })

        describe('getMaxIdx "All Elements Same" Test', function () {
            it('if all elements are the same, it should return the first max index', function () {
                var vec = new la.Vector([1, 1, 1, 1]);
                assert.equal(vec.getMaxIdx(), 0);
            })
        })

        describe('Ones Test', function () {
            it('should return a 5-dimensional vector whose entries are set to 1.0', function () {
                var n = 5;
                var w = la.ones(n);

                for (var i = 0; i < w.length; i++) {
                    assert.equal(w.at(i), 1);
                }
            })
        })

        describe('Ones "Parameter" Tests', function () {
            it('should return an empty vector for parameter zero', function () {
                var w = la.ones(0);

                assert.equal(w.length, 0);
            })

            // throws an exception (maybe in a bad way)
            //it('should throw an exception for parameters less than 0', function () {
            //    assert.throws(function () {
            //        var w = la.ones(-1);
            //    })
            //})

            // node.js crash
            //it('should throw an exception for floating number parameters', function () {
            //    assert.throws(function () {
            //        var w = la.ones(2.5);
            //    })
            //})
        })

        // not implemented
        //describe('Square test', function () {
        //    it('should square all values of vector v', function () {
        //        var array = [1, 2, 3, 4];
        //        var w = new la.Vector(array); la.square(w);
        //        for (var i = 0; i < w.length; i++) {
        //            assert.equal(w.at(i), array[i] * array[i]);
        //        }
        //    })
        //})

        describe('Sort Tests', function () {
            it('should sort vector in ascending order [0.11, 0.12, 3.5, 4]', function () {
                var array = [0.11, 0.12, 3.5, 4];
                //var sortedVec = new la.Vector(array);

                var vec = new la.Vector([3.5, 0.12, 4, 0.11]);
                var vec = vec.sort();

                //assert.deepEqual(vec, sortedVec);
                for (var i = 0; i < vec.length; i++) {
                    //assert.equal(vec.at(i), sortedVec.at(i));
                    assert.equal(vec.at(i), array[i]);
                }
            })
            
            it('should sort vector in descending order [4, 3.5, 0.12, 0.11]', function () {
                var array = [4, 3.5, 0.12, 0.11];

                var vec = new la.Vector([3.5, 0.12, 4, 0.11]);
                var vec = vec.sort(false);

                for (var i = 0; i < vec.length; i++) {
                    assert.equal(vec.at(i), array[i]);
                }
            })

        })

        describe('Plus Test', function () {
            it('should sum the vectors', function () {
                var vec1 = new la.Vector([1, 3, 4, 8]);
                var vec2 = new la.Vector([4, 3, 8, 2.1]);
                var vec = vec1.plus(vec2);
                var controlVec = new la.Vector([5, 6, 12, 10.1]);

                assert.deepEqual(vec, controlVec);
                for (var i = 0; i < controlVec.length; i++) {
                    assert.equal(vec.at(i), controlVec.at(i));
                }
            })
        })

        describe('Plus "Problem" Test', function () {
            it('should throw an exception for different length vectors', function () {
                var vec1 = new la.Vector([1, 3, 4, 8]);
                var vec2 = new la.Vector([4, 3, 8]);

                assert.throws(function () {
                    var vec = vec1.plus(vec2);
                })
            })
        })

        describe('Minus Test', function () {
            it('should substract the vectors', function () {
                var vec1 = new la.Vector([1, 3, 4, 8]);
                var vec2 = new la.Vector([4, 3, 8, 2.1]);
                var vec = vec1.minus(vec2);
                var controlVec = new la.Vector([-3, 0, -4, 5.9]);

                assert.deepEqual(vec, controlVec);
                for (var i = 0; i < controlVec.length; i++) {
                    assert.equal(vec.at(i), controlVec.at(i));
                }
            })
        })

        describe('Multiply Test', function () {
            it('should multiply vector vec with scalar 3.14', function () {
                var vec = new la.Vector([3, 0, -12, 0.0001]);
                var vec2 = vec.multiply(3.14);
                var controlVec = new la.Vector([9.42, 0, -37.68, 0.000314]);

                assert.deepEqual(vec2, controlVec);
                for (var i = 0; i < controlVec.length; i++) {
                    assert.eqtol(vec2.at(i), controlVec.at(i));
                }
            })
        })

        describe('Multiply "Small scalar" Test', function () {
            it('should multiply vector vec with scalar 10^(-5)', function () {
                var vec = new la.Vector([3, 0, 1, 0.0001]);
                var vec2 = vec.multiply(Math.pow(10, -5));
                var controlVec = new la.Vector([0.00003, 0, 0.00001, 0.000000001]);

                assert.deepEqual(vec2, controlVec);
                for (var i = 0; i < controlVec.length; i++) {
                    assert.eqtol(vec2.at(i), controlVec.at(i));
                }
            })
        })

        describe('Subvector Test', function () {
            it('should return the subvector of vector vec', function () {
                var vec = new la.Vector([3, -51, 22, 19]);
                var indVec = new la.IntVector([1, 3, 2, 0]);
                vec = vec.subVec(indVec);
                var controlVec = new la.Vector([-51, 19, 22, 3]);

                assert.deepEqual(vec, controlVec);
                for (var i = 0; i < controlVec.length; i++) {
                    assert.equal(vec.at(i), controlVec.at(i));
                }
            })
        })

        describe('Subvector "Big Index" Test', function () {
            it('should throw an exception for indVec having a value > vec.length', function () {
                var vec = new la.Vector([3, -51, 22, 19]);
                var indVec = new la.IntVector([1, 4, 2, 0]);

                assert.throws( function () {
                    vec = vec.subVec(indVec);
                })
            })
        })

        describe('At [] Tests', function () {
            it('should return elements with indices 0 (3.2) and 1 (4)', function () {
                assert.equal(3.2, v[0]);
                assert.equal(4, v[1]);
            })
            it('should save new value at index 0 (12)', function () {
                v[0] = 12;
                assert.equal(12, v[0]);
            })
        })

        describe('At [] "Out of Bound" Test', function () {
            it('should return an exception for out of bound indices', function () {
                assert.throws(function () {
                    v[4] = 12;
                })
            })
        })

        describe('Put Test', function () {
            it('should put the value -21 at index 1', function () {
                v.put(1, -21);
                assert.equal(-21, v[1]);
            })
        })

        describe('Put "Parameter" Tests', function () {
            it('should throw exception for putting an element out of bounds', function () {
                assert.throws(function () {
                    v.put(3, 100);
                })
            })

            it('should throw exception for putting an element in position 0.5', function () {
                assert.throws(function () {
                    v.put(0.5, 100);
                })
            })
        })

        describe('Diag Test', function () {
            it('should return a matrix with the vector v on it\'s diagonal', function () {
                var mat = v.diag();
                for (var i = 0; i < mat.rows; i++) {
                    for (var j = 0; j < mat.cols; j++) {
                        if (i == j) { assert.equal(mat.at(i, j), v[i]); }
                        else { assert.equal(mat.at(i, j), 0); }
                    }
                }
            })
        })

        describe('PushV Test', function () {
            it('should return v with appended vector [1, 2, 3]', function () {
                var w = new la.Vector([1, 2, 3]);
                v.pushV(w);
                assert.equal(v.length, 5);
                var controlVec = new la.Vector([12, -21, 1, 2, 3]);

                assert.deepEqual(v, controlVec);
                for (var i = 0; i < controlVec.length; i++) {
                    assert.equal(v.at(i), controlVec.at(i));
                }
            })
        })

        describe('Norm Test', function () {
            it('should return the norm of vec: 5', function () {
                var vec = new la.Vector([3, 4]);
                var n = vec.norm();
                assert.eqtol(n, 5);
            })
        })

        describe('Norm "Empty Vector" Test', function () {
            it('should throw exception for an empty vector', function () {
                var vec = new la.Vector();
                var n = vec.norm();
                assert.equal(n, 0);
               
            })
        })

        describe('Normalize Test', function () {
            it('should normalize vec and return vector [3/5, 4/5]', function () {
                var vec = new la.Vector([3, 4]);
                vec.normalize();
                var controlVec = new la.Vector([3 / 5, 4 / 5]);

                assert.deepEqual(vec, controlVec);
                for (var i = 0; i < controlVec.length; i++) {
                    assert.eqtol(vec.at(i), controlVec.at(i));
                }
            })
        })

        describe('Normalize "Zer0 Vector" Test', function () {
            it('should return the same vector', function () {
                var vec = new la.Vector([0, 0, 0, 0]);
                vec.normalize();
                var controlVec = new la.Vector([0, 0, 0, 0]);

                assert.deepEqual(vec, controlVec);
                for (var i = 0; i < vec.length; i++) {
                    assert.equal(vec.at(i), controlVec.at(i));
                }
            })
        })

        describe('Normalize "Empty Vector" Test', function () {
            it('should throw an exception for empty vector', function () {
                var vec = new la.Vector();
                assert.throws(function () {
                    vec.normalize();
                })
            })
        })

        describe('ToMat Test', function () {
            it('should return matrix with a single column that equals vec', function () {
                var mat = v.toMat();
                for (var i = 0; i < v.length; i++) {
                    assert.equal(mat.at(i, 0), v.at(i));
                }
            })
        })

        describe('ToMat "Empty Vector" Test', function () {
            it('should return an empty matrix', function () {
                var vec = new la.Vector();
                var mat = vec.toMat();

                assert.equal(mat.rows, 0);
            })
        })

        describe('Sparse Test', function () {
            it('should return the sparse vector of vec', function () {
                var spV = v.sparse();
                var controlVec = new la.SparseVector([[0, 12], [1, -21], [2, 1], [3, 2], [4, 3]]);

                // assert.deepEqual(spV, controlVec);      // spV.dim = -1 instead of 5 ??
                for (var i = 0; i < controlVec.dim; i++) {
                    assert.eqtol(spV.at(i), controlVec.at(i));
                }
            })
        })

        describe('Unshift Test', function () {
            it('should insert the value 10 at the beginning of vector v', function () {
                v.unshift(10);
                assert.equal(v[0], 10);
            })
        })

        describe('Trunc Test', function () {
            it('should cut off the last 3 values in vector v', function () {
                v.trunc(3);
                assert.equal(v.length, 3);
            })
        })

        describe('Trunc "Parameter" Tests', function () {
            it('should return the same vector for parameter 3', function () {
                v.trunc(3);
                assert.equal(v.length, 3);
            })
            it('should throw an exception for parameter < 0', function () {
                assert.throws(function () {
                    v.trunc(-1);
                })
            })
        })

        describe('Outer Test', function () {
            it('should return a matrix v * v^T', function () {
                var mat = v.outer(v);
                var controlMat = new la.Matrix([[100, 120, -210], [120, 144, -252], [-210, -252, 441]]);

                assert.deepEqual(mat, controlMat);
                for (var i = 0; i < controlMat.rows; i++) {
                    for (var j = 0; j < controlMat.cols; j++) {
                        assert.eqtol(mat.at(i, j), controlMat.at(i, j));
                    }
                }
            })
        })

        describe('Inner Test', function () {
            it('should return the scalar product of v and [1, 2, 3]', function () {
                var n = v.inner(new la.Vector([1, 2, 3]));
                assert.equal(n, 10 + 24 - 63);
            })
        })

        describe('Inner "Different Length" Test', function () {
            it('should return an exception for vectors having different lengths', function () {
                assert.throws(function () {
                    var n = v.inner(new la.Vector([1, 2]));
                })
            })
        })

        describe('SpDiag Test', function () {
            it('should return a sparse matrix with v on the diagonal', function () {
                var spMat = v.spDiag();
                var controlspMat = new la.SparseMatrix([[[0, 10]], [[1, 12]], [[2, -21]]], { "rows": 3 });

                for (var i = 0; i < 3; i++) {
                    for (var j = 0; j < 3; j++) {
                        if (i == j) {assert.equal(spMat.at(i, j), controlspMat.at(i, j))}
                        else {assert.equal(spMat.at(i, j), 0)}
                    }   
                }
            })
        })
    });
});

//
// Function tests for IntVector
//

var intV = new la.IntVector();

describe('IntVector Test', function () {
    
    describe('Property Tests', function () {
        describe('Length Test', function () {
            it('should return 0 as the length of intV', function () {
                assert.equal(intV.length, 0);
            })
        })
    })

    describe('Functions Tests', function() {
        describe('Push Test', function () {
            it('pushing values -1 and 6 into intV, length should return 2', function () {
                intV.push(-1);
                intV.push(6);
                assert.equal(intV.length, 2);
            })
        })

        // should throw an exception
//        describe('Push "Float" Test', function () {
//            it('should return an exception when trying to push a floating number, 3.2', function () {
//                assert.throws(function () {
//                    intV.push(3.2);
//                })
//            })
//        })

        describe('At Test', function () {
            it('should return the values at position 0 (-1) and at position 1 (6)', function () {
                assert.equal(intV.at(0), -1);
                assert.equal(intV.at(1), 6);
            })
        })

        describe('At "Out of Bound" Test', function () {
            it('should give an error for accessing an element out of bound', function () {
                assert.throws(function () {
                    var n = intV.at(-1);
                })
            })
        })

        describe('Constructor "Array" Test', function () {
            it('takes an array [1, 2, 3] and creates a vector with same values', function () {
                var vec = new la.IntVector([1, 2, 3]);
                assert.equal(vec.length, 3);
                for (var i = 0; i < vec.length; i++) {
                    assert.equal(vec.at(i), i + 1);
                }
            })
        })

        describe('Constructor "Empty Array" Test', function () {
            it('should take an empty array and creates an empty vector', function () {
                var vec = new la.IntVector([]);
                assert.equal(vec.length, 0);

                assert.throws(function () {
                    var n = vec.at(-1);
                })
            })
        })

        describe('Constructor "Dictionary" Test', function () {
            it('takes {"vals":5, "mxvals": 5} and creates a vector with 5 zeros', function () {
                var vec = new la.IntVector({ "vals": 5, "mxvals": 5 });
                assert.equal(vec.length, 5);
                for (var i = 0; i < vec.length; i++) {
                    assert.equal(vec.at(i), 0);
                }
            })
        })

        describe('Copy Constructor Test', function () {
            it('should copy the vector v and save it in vec', function () {
                var vec = new la.IntVector(intV);
                assert.equal(vec.length, intV.length);
                for (var i = 0; i < intV.length; i++) {
                    assert.equal(vec.at(i), intV.at(i));
                }
            })
        })

        describe('Sum Test', function () {
            it('should return a sum of -1 and 6', function () {
                assert.equal(intV.sum(), 5);
            })
        })

        describe('Sum "Empty Vector" Test', function () {
            it('should throw an exception for empty vector', function () {
                var vec = new la.IntVector();
                assert.throws(function () {
                    var n = vec.norm();
                })
            })
        })

        describe('getMaxIdx Test', function () {
            it('should return index of last element in vector, 1.', function () {
                assert.equal(intV.getMaxIdx(), 1);
            })
        })

        describe('getMaxIdx "All Elements Same" Test', function () {
            it('if all elements are the same, it should return the first max index', function () {
                var vec = new la.IntVector([1, 1, 1, 1]);
                assert.equal(vec.getMaxIdx(), 0);
            })
        })

        describe('Sort Test', function () {
            it('should sort vector in ascending order [-3, 0, 2, 15]', function () {
                var array = [-3, 0, 2, 15];
                var sortedVec = new la.IntVector(array);

                var vec = new la.IntVector([2, 0, 15, -3]);
                var vec = vec.sort();

                assert.deepEqual(vec, sortedVec);
                for (var i = 0; i < vec.length; i++) {
                    assert.equal(vec.at(i), sortedVec.at(i));
                }
            })
            it('should sort vector in descending order [15, 2, 0, -3]', function () {
                var array = [15, 2, 0, -3];

                var vec = new la.IntVector([2, 0, 15, -3]);
                var vec = vec.sort(false);

                for (var i = 0; i < vec.length; i++) {
                    assert.equal(vec.at(i), array[i]);
                }
            })
        })

        // not implemented
        //describe('Plus Test', function () {
        //    it('should sum the vectors', function () {
        //        var vec1 = new la.IntVector([1, 3, 4, 8]);
        //        var vec2 = new la.IntVector([4, 3, 8, 2]);
        //        var vec = vec1.plus(vec2);
        //        var controlVec = new la.IntVector([5, 6, 12, 10]);

        //        assert.deepEqual(vec, controlVec);
        //        for (var i = 0; i < controlVec.length; i++) {
        //            assert.equal(vec.at(i), controlVec.at(i));
        //        }
        //    })
        //})

        // not implemented
        //describe('Minus Test', function () {
        //    it('should substract the vectors', function () {
        //        var vec1 = new la.IntVector([1, 3, 4, 8]);
        //        var vec2 = new la.IntVector([4, 3, 8, 2]);
        //        var vec = vec1.minus(vec2);
        //        var controlVec = new la.IntVector([-3, 0, -4, 6]);

        //        assert.deepEqual(vec, controlVec);
        //        for (var i = 0; i < controlVec.length; i++) {
        //            assert.equal(vec.at(i), controlVec.at(i));
        //        }
        //    })
        //})

        // not implemented
        //describe('Multiply Test', function () {
        //    it('should multiply vector vec with scalar 3.14', function () {
        //        var vec = new la.IntVector([3, 0, -12, 0]);
        //        var vec2 = vec.multiply(3);
        //        var controlVec = new la.IntVector([9, 0, -36, 0]);

        //        assert.deepEqual(vec2, controlVec);
        //        for (var i = 0; i < controlVec.length; i++) {
        //            assert.eqtol(vec2.at(i), controlVec.at(i));
        //        }
        //    })
        //})

        
        describe('Subvector Test', function () {
            it('should return the subvector of vector vec', function () {
                var vec = new la.IntVector([3, -51, 22, 19]);
                var indVec = new la.IntVector([1, 3, 2, 0]);
                vec = vec.subVec(indVec);
                var controlVec = new la.IntVector([-51, 19, 22, 3]);

                assert.deepEqual(vec, controlVec);
                for (var i = 0; i < controlVec.length; i++) {
                    assert.equal(vec.at(i), controlVec.at(i));
                }
            })
        })

        describe('Subvector "Big Index" Test', function () {
            it('should throw an exception for indVec having a value > vec.length', function () {
                var vec = new la.IntVector([3, -51, 22, 19]);
                var indVec = new la.IntVector([1, 4, 2, 0]);

                assert.throws(function () {
                    vec = vec.subVec(indVec);
                })
            })
        })

        describe('At [] Test', function () {
            it('should return elements with indexes 0 (-1) and 1 (6)', function () {
                assert.equal(intV[0], -1);
                assert.equal(intV[1], 6);
            })
            it('should save new value at index 0 (12)', function () {
                intV[0] = 12;
                assert.equal(intV[0], 12);
            })
        })

        describe('At [] "Out of Bound" Test', function () {
            it('should return an exception for out of bound indices', function () {
                assert.throws(function () {
                    intV[4] = 12;
                })
            })
        })

        describe('Put Test', function () {
            it('should put the value -21 at index 1', function () {
                intV.put(1, -21);
                assert.equal(intV[1], -21);
            })
        })

        // not implemented
        //describe('Diag Test', function () {
        //    it('should return a matrix with the vector v on it\'s diagonal', function () {
        //        var mat = intV.diag();
        //        for (var i = 0; i < mat.rows; i++) {
        //            for (var j = 0; j < mat.cols; j++) {
        //                if (i == j) { assert.equal(mat.at(i, j), intV[i]); }
        //                else { assert.equal(mat.at(i, j), 0); }
        //            }
        //        }
        //    })
        //})

        describe('PushV Test', function () {
            it('should return v with appended vector [1, 2, 3]', function () {
                var intW = new la.IntVector([1, 2, 3]);
                intV.pushV(intW);
                assert.equal(intV.length, 5);
                var controlVec = new la.IntVector([12, -21, 1, 2, 3]);

                assert.deepEqual(intV, controlVec);
                for (var i = 0; i < controlVec.length; i++) {
                    assert.equal(intV.at(i), controlVec.at(i));
                }
            })
        })

        // not implemented
        //describe('Norm Test', function () {
        //    it('should return the norm of vec 5', function () {
        //        var vec = new la.IntVector([3, 4]);
        //        var n = vec.norm();
        //        assert.eqtol(n, 5);
        //    })
        //})

        // not implemented
        //describe('Normalize Test', function () {
        //    it('should normalize vec and return vector [3/5, 4/5]', function () {
        //        var vec = new la.IntVector([3, 4]);
        //        vec.normalize();
        //        var controlVec = new la.IntVector([3 / 5, 4 / 5]);

        //        assert.deepEqual(vec, controlVec);
        //        for (var i = 0; i < controlVec.length; i++) {
        //            assert.eqtol(vec.at(i), controlVec.at(i));
        //        }
        //    })
        //})

        // not implemented
        //describe('Normalize "Zer0 Vector" Test', function () {
        //    it('should return the same vector', function () {
        //        var vec = new la.IntVector([0, 0, 0, 0]);
        //        vec.normalize();
        //        var controlVec = new la.IntVector([0, 0, 0, 0]);

        //        assert.deepEqual(vec, controlVec);
        //        for (var i = 0; i < vec.length; i++) {
        //            assert.equal(vec.at(i), controlVec.at(i));
        //        }
        //    })
        //})

        // not implemented
        //describe('ToMat Test', function () {
        //    it('should return matrix with a single column that equals intV', function () {
        //        var mat = intV.toMat();
        //        for (var i = 0; i < intV.length; i++) {
        //            assert.equal(mat.at(i, 0), intV.at(i));
        //        }
        //    })
        //})

        // not implemented
        //describe('Sparse Test', function () {
        //    it('should return the sparse vector of intV', function () {
        //        var spV = intV.sparse();
        //        var controlVec = new la.SparseVector([[0, 12], [1, -21], [2, 1], [3, 2], [4, 3]]);

        //        //assert.deepEqual(spV, controlVec);      // spV.dim = -1 instead of 5 ??
        //        for (var i = 0; i < controlVec.dim; i++) {
        //            assert.eqtol(spV.at(i), controlVec.at(i));
        //        }
        //    })
        //})

        describe('Unshift Test', function () {
            it('should insert the value 10 at the beginning of vector intV', function () {
                intV.unshift(10);
                assert.equal(intV[0], 10);
            })
        })

        // not implemented
        //describe('RangeVec Test', function () {
        //    it('should return a integer vector with elements from 3 to 8', function () {
        //        var intV2 = la.rangeVec(3, 8);
        //        assert.equal(intV2.length, 6);

        //        for (var i = 0; i < intV2.length; i++) {
        //            assert.equal(intV2.at(i), i + 3);
        //        }
        //    })
        //})
    })
})

//
// Function tests for Matrix
//

var mat = new la.Matrix();
var mat2 = new la.Matrix([[3, -1], [8, -2]]);

describe('Matrix Test', function () {

    describe('Property Tests', function () {
        describe('Row Test', function () {
            it('should return 0 for matrix mat', function () {
                assert.equal(mat.rows, 0);
            })
        })

        describe('Col Test', function () {
            it('should return 0 for matrix mat', function () {
                assert.equal(mat.cols, 0);
            })
        })
    });

    describe('Functions Test', function () {

        describe('At Test', function () {
            it('should throw error, mat has no elements (assert catches error)', function () {
                assert.throws(function () {
                    var k = mat.at(0, 0);
                })
            })
        })

        describe('At Test', function () {
            it('should return the element at (0, 1): 2', function () {
                mat = new la.Matrix([[1, 2], [3, 4]]);
                assert.equal(mat.at(0, 1), 2);
            });
        })

        describe('Contructor "Nested Array" Test', function () {
            it('takes a nested array and it should return a dense matrix object', function () {
                var array = [[1, 2], [3, 4]];
                var dMat = new la.Matrix(array);
                assert.equal(dMat.rows, 2);
                assert.equal(dMat.cols, 2);

                for (var i = 0; i < dMat.rows; i++) {
                    for (var j = 0; j < dMat.cols; j++) {
                        assert.equal(dMat.at(i, j), array[i][j]);
                    }
                }
            })
        })

        describe('Constructor "Empty Array" Test', function () {
            it('takes an empty array and it should return an empty matrix', function () {
                var dMat = new la.Matrix([]);

                assert.equal(dMat.rows, 0);
                assert.equal(dMat.cols, 0);
            })
        })

        describe('Contructor "Dictionary" Test', function () {
            it('takes a dictionary of rows, columns and random and return a matrix', function () {
                var dMat = new la.Matrix({ "rows": 3, "cols": 3, "random": false });

                assert.equal(dMat.rows, 3);
                assert.equal(dMat.cols, 3);

                for (var i = 0; i < dMat.rows; i++) {
                    for (var j = 0; j < dMat.cols; j++) {
                        assert.equal(dMat.at(i, j), 0);
                    }
                }
            })
        })

        // not implemented yet
        //describe('Copy Constructor Test', function () {
        //    it('should make the same matrix as mat', function () {
        //        var mat2 = new la.Matrix(mat);

        //        assert.deepEqual(mat, mat2);
        //        for (var i = 0; i < mat2.rows; i++) {
        //            for (var j = 0; j < mat2.cols; j++) {
        //                assert.eqtol(mat2.at(i, j), mat.at(i, j));
        //            }
        //        }
        //    })
        //})

        describe('Put Test', function () {
            it('should put value 10 at (1, 1)', function () {
                mat.put(1, 1, 10);
                assert.equal(mat.at(1, 1), 10);
            })
        })

        describe('Put "Out of Bound" Test', function () {
            it('should throw an exception for index (3, 3)', function () {
                assert.throws(function () {
                    mat.put(3, 3, 100);
                })
            })
        })

        describe('Multiply "Scalar" Test', function () {
            it('should multiply matrix with scalar 10', function () {
                var mat3 = mat.multiply(10);
                for (var i = 0; i < mat.rows; i++) {
                    for (var j = 0; j < mat.cols; j++) {
                        assert.equal(mat3.at(i, j), 10 * mat.at(i, j));
                    }
                }
            })
        })

        describe('Multiply "Vector" Test', function () {
            it('should multiply mat with vector [1, 2]', function () {
                var vec = mat.multiply(new la.Vector([1, 2]));
                var controlVec = new la.Vector([5, 23]);

                assert.deepEqual(vec, controlVec);
                for (var i = 0; i < controlVec.length; i++) {
                    assert.equal(vec.at(i), controlVec.at(i));
                }
            })
        })

        describe('Multiply "Different Dimension Vector" Test', function () {
            it('should throw exception for vector with length different of mat.cols', function () {
                assert.throws(function () {
                    var vec = mat.multiply(new la.Vector([1]));
                })
            })
        })

        describe('Multiply "Sparse Vector" Test', function () {
            it('should multiply mat with sparse vector [1, 2]', function () {
                var vec = mat.multiply(new la.SparseVector([[0, 1], [1, 2]]));
                var controlVec = new la.Vector([5, 23]);

                assert.deepEqual(vec, controlVec);
                for (var i = 0; i < controlVec.length; i++) {
                    assert.equal(vec.at(i), controlVec.at(i));
                }
            })
        })

        describe('Multiply "Different Dimension Sparse Vector" Test', function () {
            it('should throw exception for sparse vector with length different of mat.cols', function () {
                assert.throws(function () {
                    var vec = mat.multiply(new la.SparseVector([[0, 1], [1, 2], [2, 3]]));  // if sparse vector is ex. [[0, 1]], it doesn't throw an exception
                })
            })
        })

        describe('Multiply "Matrix" Test', function () {
            it('should multiply mat with [[3, -1],[8, -2]]', function () {
                var mat3 = mat.multiply(mat2);
                var controlMat = new la.Matrix([[19, -5], [89, -23]]);

                for (var i = 0; i < controlMat.rows; i++) {
                    for (var j = 0; j < controlMat.cols; j++) {
                        assert.equal(mat3.at(i, j), controlMat.at(i, j));
                    }
                }
            })
        })

        describe('Multiply "Sparse Matrix" Test', function () {
            it('should multiply mat with sparse matrix [[3, -1],[8, -2]]', function () {
                var mat3 = mat.multiply(new la.SparseMatrix([[[0, 3], [1, 8]], [[0, -1], [1, -2]]]));
                var controlMat = new la.Matrix([[19, -5], [89, -23]]);

                for (var i = 0; i < controlMat.rows; i++) {
                    for (var j = 0; j < controlMat.cols; j++) {
                        assert.equal(mat3.at(i, j), controlMat.at(i, j));
                    }
                }
            })
        })

        describe('MultiplyT "Scalar" Test', function () {
            it('should transpose mat and multiply with scalar 10', function () {
                var mat3 = mat.multiplyT(10);
                for (var i = 0; i < mat.rows; i++) {
                    for (var j = 0; j < mat.cols; j++) {
                        assert.equal(mat3.at(j, i), 10 * mat.at(i, j));
                    }
                }
            })
        })

        describe('MultiplyT "Vector" Test', function () {
            it('should transpose mat and multiply with vector [1, 2]', function () {
                var vec = mat.multiplyT(new la.Vector([1, 2]));
                var controlVec = new la.Vector([7, 22]);

                assert.deepEqual(vec, controlVec);
                for (var i = 0; i < controlVec.length; i++) {
                    assert.equal(vec.at(i), controlVec.at(i));
                }
            })
        })

        describe('MultiplyT "Sparse Vector" Test', function () {
            it('should transpose mat and multiply with sparse vector [1, 2]', function () {
                var vec = mat.multiplyT(new la.SparseVector([[0, 1], [1, 2]]));
                var controlVec = new la.Vector([7, 22]);

                assert.deepEqual(vec, controlVec);
                for (var i = 0; i < controlVec.length; i++) {
                    assert.equal(vec.at(i), controlVec.at(i));
                }
            })
        })

        describe('MultiplyT "Matrix" Test', function () {
            it('should tranpose mat multiply with matrix [[3, -1],[8, -2]]', function () {
                var mat3 = mat.multiplyT(mat2);
                var controlMat = new la.Matrix([[27, -7], [86, -22]]);

                for (var i = 0; i < controlMat.rows; i++) {
                    for (var j = 0; j < controlMat.cols; j++) {
                        assert.equal(mat3.at(i, j), controlMat.at(i, j));
                    }
                }
            })
        })

        describe('MultiplyT "Matrix" Test', function () {
            it('should tranpose mat multiply with matrix [[3, -1],[8, -2]]', function () {
                var mat3 = mat.multiplyT(new la.SparseMatrix([[[0, 3], [1, 8]], [[0, -1], [1, -2]]]));
                var controlMat = new la.Matrix([[27, -7], [86, -22]]);

                for (var i = 0; i < controlMat.rows; i++) {
                    for (var j = 0; j < controlMat.cols; j++) {
                        assert.equal(mat3.at(i, j), controlMat.at(i, j));
                    }
                }
            })
        })

        describe('Plus Test', function () {
            it('should add mat and mat2', function () {
                var mat3 = mat.plus(mat2);

                assert.deepEqual(mat3, mat);
                for (var i = 0; i < mat.rows; i++) {
                    for (var j = 0; j < mat.cols; j++) {
                        assert.equal(mat3.at(i, j), mat.at(i, j) + mat2.at(i, j));
                    }
                }
            })
        })

        describe('Sparse Test', function () {
            it('should return the sparse matrix of mat', function () {
                var spMat = mat.sparse();
                var controlspMat = new la.SparseMatrix([[[0, 1], [1, 3]], [[0, 2], [1, 10]]]);

                for (var i = 0; i < mat.rows; i++) {
                    for (var j = 0; j < mat.cols; j++) {
                        assert.eqtol(spMat.at(i, j), controlspMat.at(i, j));
                    }
                }
            })

        })

        describe('Minus Test', function () {
            it('should substract mat2 from mat', function () {
                var mat3 = mat.minus(mat2);

                assert.deepEqual(mat3, mat);
                for (var i = 0; i < mat.rows; i++) {
                    for (var j = 0; j < mat.cols; j++) {
                        assert.equal(mat3.at(i, j), mat.at(i, j) - mat2.at(i, j));
                    }
                }
            })
        })

        describe('Transpose Test', function () {
            it('should transpose mat', function () {
                var mat3 = mat.transpose();
                assert.deepEqual(mat3, mat);
                for (var i = 0; i < mat.rows; i++) {
                    for (var j = 0; j < mat.cols; j++) {
                        assert.equal(mat3.at(j, i), mat.at(i, j));
                    }
                }
            })
        })

        describe('Solve Test', function () {
            it('should solve linear system A*x = y', function () {
                var vec = mat.solve(new la.Vector([-1, -7]));
                var solution = new la.Vector([1, -1]);

                assert.deepEqual(vec, solution);
                for (var i = 0; i < solution.length; i++) {
                    assert.equal(vec.at(i), solution.at(i));
                }
            })
        })

        describe('RowNorms Test', function () {
            it('should return vector with norm of i-th row as i-th element', function () {
                var vec = mat.rowNorms();
                var controlVec = new la.Vector([Math.sqrt(5), Math.sqrt(109)]);

                assert.deepEqual(vec, controlVec);
                for (var i = 0; i < controlVec.length; i++) {
                    assert.eqtol(vec.at(i), controlVec.at(i));
                }
            })
        })

        describe('ColNorms Test', function () {
            it('should return vector with norm of i-th column as i-th element', function () {
                var vec = mat.colNorms();
                var controlVec = new la.Vector([Math.sqrt(10), Math.sqrt(104)]);

                assert.deepEqual(vec, controlVec);
                for (var i = 0; i < controlVec.length; i++) {
                    assert.eqtol(vec.at(i), controlVec.at(i));
                }
            })
        })

        describe('NormalizeCols Test', function () {
            it('should normalize the columns of matrix mat', function () {
                var mat3 = new la.Matrix([[1, 2], [3, 4]]);
                mat3.normalizeCols();

                var controlMat = new la.Matrix([[1 / Math.sqrt(10), 2 / Math.sqrt(20)],
                    [3 / Math.sqrt(10), 4 / Math.sqrt(20)]]);

                assert.deepEqual(mat3, controlMat);
                for (var i = 0; i < controlMat.rows; i++) {
                    for (var j = 0; j < controlMat.cols; j++) {
                        assert.eqtol(mat3.at(i, j), controlMat.at(i, j));
                    }
                }
            })
        })

        describe('Frob Test', function () {
            it('should return the frobenious norm of mat, sqrt(114)', function () {
                var norm = mat.frob();
                var controlNorm = Math.sqrt(114);

                assert.eqtol(norm, controlNorm);
            })
        })

        describe('RowMaxIdx Test', function () {
            it('should return value 1 for 1st and 2nd row', function () {
                assert.equal(mat.rowMaxIdx(0), 1);
                assert.equal(mat.rowMaxIdx(1), 1);
            })
        })

        describe('RowMaxIdx "Out of Bounds" Test', function () {
            it('should throw an exception for index < 0', function () {
                assert.throws(function () {
                    var k = mat.rowMaxIdx(-1);
                });
            })
            it('should throw an exception for index >= mat.rows', function () {
                assert.throws(function () {
                    var k = mat.rowMaxIdx(mat.rows);
                })
            })
        })

        describe('ColMaxIdx Test', function () {
            it('should return value 1 for 1st and 2nd column', function () {
                assert.equal(mat.colMaxIdx(0), 1);
                assert.equal(mat.colMaxIdx(1), 1);
            })
        })

        describe('ColMaxIdx "Out of Bounds" Test', function () {
            it('should throw an exception for index < 0', function () {
                assert.throws(function () {
                    var k = mat.colMaxIdx(-1);
                });
            })
            it('should throw an exception for index >= mat.rows', function () {
                assert.throws(function () {
                    var k = mat.colMaxIdx(mat.cols);
                })
            })
        })

        describe('GetCol Test', function () {
            it('should return first column as vector', function () {
                var vec = mat.getCol(0);
                var controlVec = new la.Vector([1, 3]);

                assert.deepEqual(vec, controlVec);
                for (var i = 0; i < controlVec.length; i++) {
                    assert.eqtol(vec.at(i), controlVec.at(i));
                }
            })
        })

        describe('GetCol "Out of Bound" Test', function () {
            it('should throw an exception for index < 0', function () {
                assert.throws(function () {
                    var vec = mat.getCol(-1);
                })
            })
            it('should throw an exception for index >= mat.cols', function () {
                assert.throws(function () {
                    var vec = mat.getCol(mat.cols);
                })
            })
        })

        describe('SetCol Test', function () {
            it('should change first column into [6, -1]', function () {
                mat = new la.Matrix([[1, 2], [3, 4]]);
                mat.setCol(0, new la.Vector([6, -1]));
                var controlMat = new la.Matrix([[6, 2], [-1, 4]]);

                assert.deepEqual(mat, controlMat);
                for (var i = 0; i < controlMat.rows; i++) {
                    for (var j = 0; j < controlMat.cols; j++) {
                        assert.eqtol(mat.at(i, j), controlMat.at(i, j));
                    }
                }
            })
        })

        describe('SetCol "Longer Vector" Test', function () {
            it('should throw an exception for vector.length > mat.rows', function () {
                assert.throws(function () {
                    mat.setCol(0, new la.Vector([6, -1, 3]));
                })
            })
        })

        describe('SetCol "Shorter Vector" Test', function () {
            it('should throw an exception for vector.length < mat.rows', function () {
                assert.throws(function () {
                    mat.setCol(0, new la.Vector([6]));
                })
            })
        })

        describe('GetRow Test', function () {
            it('should return first row as vector', function () {
                var vec = mat.getRow(0);
                var controlVec = new la.Vector([6, 2]);

                assert.deepEqual(vec, controlVec);
                for (var i = 0; i < controlVec.length; i++) {
                    assert.eqtol(vec.at(i), controlVec.at(i));
                }
            })
        })

        describe('GetRow "Out of Bounds" Test', function () {
            it('should throw an exception for index < 0', function () {
                assert.throws(function () {
                    var vec = mat.getRow(-1);
                })
            })
            it('should throw an exception for index > mat.rows', function () {
                assert.throws(function () {
                    var vec = mat.getRow(mat.rows);
                })
            })
        })

        describe('SetRow Test', function () {
            it('should change the second row into [10, 3]', function () {
                mat.setRow(1, new la.Vector([10, 3]));
                var controlMat = new la.Matrix([[6, 2], [10, 3]]);

                assert.deepEqual(mat, controlMat);
                for (var i = 0; i < controlMat.rows; i++) {
                    for (var j = 0; j < controlMat.cols; j++) {
                        assert.eqtol(mat.at(i, j), controlMat.at(i, j));
                    }
                }
            })
        })

        describe('SetRow "Longer Vector" Test', function () {
            it('should throw an exception for vec.length > mat.cols', function () {
                assert.throws(function () {
                    mat.setRow(1, new la.Vector([10, 3, -3]));
                })
            })
        })

        describe('SetRow "Shorter Vector" Test', function () {
            it('should throw an exception for vec.length < mat.cols', function () {
                assert.throws(function () {
                    mat.setRow(1, new la.Vector([10]));
                })
            })
        })

        describe('Diag Test', function () {
            it('should return diagonal of mat as vector [6, 3]', function () {
                var vec = mat.diag();
                assert.eqtol(vec.at(0), 6);
                assert.eqtol(vec.at(1), 3);
            })
        })

        describe('Eye Test', function () {
            it('should return a 3 x 3 identity matrix', function () {
                var dim = 3;
                var mat3 = la.eye(dim);
                for (var i = 0; i < mat3.rows; i++) {
                    for (var j = 0; j < mat3.cols; j++) {
                        if (i == j) { assert.equal(mat3.at(i, j), 1); }
                        else { assert.equal(mat3.at(i, j), 0); }
                    }
                }
            })
        })

        describe('Eye "negative parameter" Test', function () {
            it('should return an exception for dim < 0', function () {
                assert.throws(function () {
                    var mat3 = la.eye(-1);
                })
            })
        })

        describe('Zero Test', function () {
            it('should return a 3 x 2 zero matrix', function () {
                var nRows = 3;
                var nCols = 2;
                var mat3 = la.zeros(nRows, nCols);
                for (var i = 0; i < mat3.rows; i++) {
                    for (var j = 0; j < mat3.cols; j++) {
                        assert.equal(mat3.at(i, j), 0);
                    }
                }
            })
        })

        describe('Zero "negative parameters" Test', function () {
            it('should throw an exception for parameters < 0', function () {
                assert.throws(function () {
                    var mat3 = la.zeros(-1, -1);
                })
            })
        })

    });
});

//
// Sparse Vector
//

var arr = [[0, 3], [1, 10], [3, 0.0001], [8, 0], [9, -12]];
var spV = new la.SparseVector(arr);

describe('Sparse Vector', function () {
    describe('Property Tests', function () {

        describe('Nnz Test', function () {
            it('should return the number of non-zero values', function () {
                assert.equal(spV.nnz, 5);
            })
        })

        describe('Dim Test', function () {
            it('should return the dimension of sparse vector', function () {
                assert.equal(spV.dim, -1);
            })
        })
    });

    describe('Function Tests', function () {

        describe('At Test', function () {
            it('should return the value with index 1, 3, 8, 9, 2', function () {
                assert.equal(spV.at(1), 10);
                assert.equal(spV.at(3), 0.0001);
                assert.equal(spV.at(8), 0);
                assert.equal(spV.at(9), -12);

                assert.equal(spV.at(2), 0);
            })
        })

        describe('Put Test', function () {
            it('should put a new value in sparse vector spV', function () {
                spV.put(2, -1);
                assert.equal(spV.at(2), -1);
            })
        })

        describe('Sum Test', function () {
            it('should return the sum of all given values of spV, 0.0001', function () {
                assert.eqtol(spV.sum(), 0.0001);
            })
        })

        // It doesn't go to the end of sparse vector (not correct inner product)
        //        describe('Inner Test', function () {
        //            it('should return the scalar product of spV and [1, 2, 0, 3, 0, 0, 0, 4, 5]', function () {
        //                var n = spV.inner(new la.Vector([1, 2, 0, 3, 0, 0, 0, 4, 5]));

        //                assert.eqtol(n, 3 + 20 + 0.0003 + 0 - 60);
        //            })
        //        })

        // not implemented 
        //describe('Plus Test', function () {
        //    it('should return the sum of two vectors', function () {
        //        var spVec = new la.SparseVector([[6, 10]]);
        //        spV.plus(spVec);
        //        assert.equal(spV.at(6), 10);
        //    })
        //})

        describe('Multiply Test', function () {
            it('should multiply all values with 7', function () {
                var spVec = spV.multiply(7);

                var controlVec = new la.SparseVector([[0, 21], [1, 70], [3, 0.0007], [8, 0], [9, -84], [2, -7]]);

                assert.deepEqual(spVec, controlVec);
                for (var i = 0; i < 9; i++) {
                    assert.eqtol(spVec.at(i), controlVec.at(i));
                }
            })
        })

        describe('Norm Test', function () {
            it('should return norm of spV, 15.9373774508', function () {
                var n = spV.norm();

                assert.eqtol(n, 15.9373774508);
            })
        })

        // doesn't make the full dense vector
<<<<<<< HEAD
        //        describe('Full Test', function () {
        //            it('should return the dense form of spV', function () {
        //                var vec = spV.full();
        //                var controlVec = new la.Vector([3, 10, -1, 0.0001, 0, 0, 0, 0, -12]);

        //                assert.deepEqual(vec, controlVec);
        //                for (var i = 0; i < vec.length; i++) {
        //                    assert.eqtol(vec.at(i), controlVec.at(i));
        //                }
        //            })
        //        })
=======
        describe('Full Test', function () {
            it('should return the dense form of spV', function () {
                var vec = spV.full();
                var controlVec = new la.Vector([3, 10, -1, 0.0001, 0, 0, 0, 0, 0, -12]);

        //        assert.deepEqual(vec, controlVec);
                for (var i = 0; i < vec.length; i++) {
                    assert.eqtol(vec.at(i), controlVec.at(i));
                }
            })
        })
>>>>>>> 77e85464

        describe('ValVec Test', function () {
            it('should return a vector of nnz elements of spV', function () {
                var vec = spV.valVec();
                var controlVec = new la.Vector([3, 10, -1, 0.0001, 0, -12]);

                assert.deepEqual(vec, controlVec);
                for (var i = 0; i < controlVec.length; i++) {
                    assert.eqtol(vec.at(i), controlVec.at(i));
                }
            })
        })

        describe('ValVec "Empty Vector" Test', function () {
            it('should return an empty vector of nnz elements', function () {
                var v = new la.SparseVector();
                var vec = v.valVec();

                assert.equal(vec.length, 0);
            })
        })

        describe('IdxVec Test', function () {
            it('should return a vector of index elements of spV', function () {
                var vec = spV.idxVec();
                var controlVec = new la.IntVector([0, 1, 2, 3, 8, 9]);

                assert.deepEqual(vec, controlVec);
                for (var i = 0; i < controlVec.length; i++) {
                    assert.eqtol(vec.at(i), controlVec.at(i));
                }
            })
        })

        describe('IdxVec "Empty Vector" Test', function () {
            it('should return an empty vector of index elements', function () {
                var v = new la.SparseVector();
                var vec = v.idxVec();

                assert.equal(vec.length, 0);
            })
        })

        // not implemented
        //describe('Sort Test', function () {
        //    it('should return the permutation integer vector for sorted spV', function () {
        //        spV.sort();        

        //    })
        //})

    });
});

//
// Functions for Sparse Matrix with Dim
//

var spMat = new la.SparseMatrix([[[0, 1], [1, 3], [3, -2]], [[2, 8]], [[3, 1]]],  4);

var dMulti = new la.Matrix([[1, 0, 0, 0], [1, 1, 0, 0], [0, 0, 1, 0], [1, 0, 0, 1]]);
var spMulti = new la.SparseMatrix([[[0, 1], [1, 1], [3, 1]], [[1, 1]], [[2, 1]], [[3, 1]]]);

describe('Sparse Matrix Tests', function () {
    describe('Property Tests', function () {

        describe('Rows Test', function () {
            it('should return the number of rows in spMat, 4', function () {
                assert.equal(spMat.rows, 4);
            })
        })

        describe('Cols Test', function () {
            it('should return the number of columns in spMat, 3', function () {
                assert.equal(spMat.cols, 3);
            })
        })

        describe('Nnz Test', function () {
            it('should return the nomber of non-zero elements of matrix spMat, 5', function () {
                assert.equal(spMat.nnz(), 5);
            })
        })

    });

    describe('Functions Tests', function () {

        describe('At Test', function () {
            it('should return the value at (0, 1)', function () {
                assert.equal(spMat.at(1, 0), 3);
            })
        })

        describe('Put Test', function () {
            it('should put value -3 at (1, 1)', function () {
                spMat.put(1, 1, -3);
                assert.equal(spMat.at(1, 1), -3);
            })
        })

        describe('At [] Test', function () {
            it('should return the sparse vector of 1st column in stMat', function () {
                var spVec = spMat[0];
                var controlVec = new la.SparseVector([[0, 1], [1, 3], [3, -2]], 4);

                assert.deepEqual(spVec, controlVec);
                for (var i = 0; i < controlVec.dim; i++) {
                    assert.eqtol(spVec.at(i), controlVec.at(i));
                }
            })
        })

        describe('Construtor "Three Vectors" Test', function () {
            it('should take two IntVectors of rowIndex and colIndex and a Vector of values', function () {
                var rowIdx = new la.IntVector([0, 1, 1, 2, 3, 3]);
                var colIdx = new la.IntVector([0, 0, 1, 1, 0, 2]);
                var val = new la.Vector([1, 3, -3, 8, -2, 1]);

                var spVMat = new la.SparseMatrix(rowIdx, colIdx, val);

                for (var i = 0; i < 4; i++) {
                    for (var j = 0; j < 3; j++) {
                        assert.equal(spVMat.at(i, j), spMat.at(i, j));
                    }
                }
            })
        })

        describe('Constructor "Double Nested Array & Rows" Test', function () {
            it('should construct a sparse matrix out of the double nested array and dictionary with key "rows"', function () {
                var mat = new la.SparseMatrix([[[1, 2]], [[0, 5]]], 2);
                assert.equal(mat.cols, 2);
                assert.equal(mat.rows, 2);

                assert.equal(mat.at(0, 0), 0);
                assert.equal(mat.at(1, 0), 2);
                assert.equal(mat.at(0, 1), 5);
                assert.equal(mat.at(1, 1), 0);
            })
        })

        // probably not implemented
        //        describe('Constructor "Rows and Columns" Test', function () {
        //            it('takes {"rows": 3, "cols": 3} and creates a sparse matrix', function () {
        //                var mat = new la.SparseMatrix({ "rows": 3, "cols": 3 });
        //                assert.equal(mat.rows, 3, "Rows: " + mat.rows + " not equal 3!");
        //                assert.equal(mat.cols, 3, "Columns: " + mat.cols + " not equal 3!");
        //            })
        //        })

        describe('Push Test', function () {
            it('should push a sparse vector [1, 2, 0, 4]', function () {
                spMat.push(new la.SparseVector([[0, 1], [1, 2], [3, 4]]));
                var controlMat = new la.SparseMatrix([[[0, 1], [1, 3], [3, -2]], [[1, -3], [2, 8]], [[3, 1]],
                    [[0, 1], [1, 2], [3, 4]]]);

                for (var i = 0; i < 4; i++) {
                    for (var j = 0; j < 4; j++) {
                        assert.equal(spMat.at(i, j), controlMat.at(i, j));
                    }
                }
            })
        })

        describe('Multiply "Scalar" Test', function () {
            it('should return spMat multiplied with 3.2', function () {
                var spMat2 = spMat.multiply(3.2);
                var controlMat = new la.SparseMatrix([[[0, 3.2], [1, 9.6], [3, -6.4]], [[1, -9.6], [2, 25.6]], [[3, 3.2]],
                    [[0, 3.2], [1, 6.4], [3, 12.8]]]);

                for (var i = 0; i < 4; i++) {
                    for (var j = 0; j < 4; j++) {
                        assert.eqtol(spMat2.at(i, j), controlMat.at(i, j));
                    }
                }
            })
        })

        describe('Multiply "Vector" Test', function () {
            it('should multiply spMat and vector [1, 2, 3, 4]', function () {
                var vec = spMat.multiply(new la.Vector([1, 2, 3, 4]));
                var controlVec = new la.Vector([5, 5, 16, 17]);

                assert.deepEqual(vec, controlVec);
                for (var i = 0; i < controlVec.length; i++) {
                    assert.eqtol(vec[i], controlVec[i]);
                }
            })
        })

        describe('Multiply "Longer Vector" Test', function () {
            it('should throw an exception for multiplying with longer vec', function () {
                assert.throws(function () {
                    var vec = spMat.multiply(new la.Vector([1, 2, 3, 4, 5]));
                })
            })
        })

        describe('Multiply "Shorter Vector" Test', function () {
            it('should throw an exception for multiplying with longer vec', function () {
                assert.throws(function () {
                    var vec = spMat.multiply(new la.Vector([1, 2, 3]));
                })
            })
        })

        describe('Multiply "Empty Vector" Test', function () {
            it('should throw an exception for multiplying with an empty vector', function () {
                assert.throws(function () {
                    var vec = spMat.multiply(new la.Vector());
                })
            })
        })

        describe('Multiply "Sparse Vector" Test', function () {
            it('should multiply spMat and sparse vector [1, 2, 3, 4]', function () {
                var vec = spMat.multiply(new la.SparseVector([[0, 1], [1, 2], [2, 3], [3, 4]]));
                var controlVec = new la.Vector([5, 5, 16, 17]);

                assert.deepEqual(vec, controlVec);
                for (var i = 0; i < controlVec.length; i++) {
                    assert.eqtol(vec[i], controlVec[i]);
                }
            })
        })

        describe('Multiply "Sparse Vector with Dim" Test', function () {
            it('should multiply spMat and sparse vector with vec.dim = spMat.cols', function () {
                var vec = spMat.multiply(new la.SparseVector([[0, 1], [1, 2], [2, 3], [3, 4]], 4));
                var controlVec = new la.Vector([5, 5, 16, 17]);

                assert.deepEqual(vec, controlVec);
                for (var i = 0; i < controlVec.length; i++) {
                    assert.eqtol(vec[i], controlVec[i]);
                }
            })
        })

        describe('Multiply "Longer Sparse Vector" Test', function () {
            it('should throw an exception for longer sparse vector', function () {
                assert.throws(function () {
                    var vec = spMat.multiply(new la.SparseVector([[0, 1], [1, 2], [2, 3], [3, 4], [4, 6]]));
                })
            })
        })

        describe('Multiply "Longer Sparse Vector with Dim" Test', function () {
            it('should throw an exception for longer sparse vector', function () {
                assert.throws(function () {
                    var vec = spMat.multiply(new la.SparseVector([[0, 1], [1, 2], [2, 3], [3, 4], [4, 6]], 5));
                })
            })
        })

        describe('Multiply "Shorter Sparse Vector" Test', function () {
            it('should return a sparse vector if vec.dim not specified', function () {
                var vec = spMat.multiply(new la.SparseVector([[0, 1], [1, 2]]));
                var controlVec = new la.SparseVector([[0, 1], [1, -3], [2, 16], [3, -2]]);

                for (var i = 0; i < 4; i++) {
                    assert.eqtol(vec.at(i), controlVec.at(i));
                }
            })
        })

        describe('Multiply "Shorter Sparse Vector with Dim" Test', function () {
            it('should throw an exception for sparse vector with vec.dim < spMat.cols', function () {
                assert.throws(function () {
                    var vec = spMat.multiply(new la.SparseVector([[0, 1], [1, 2]], 2));
                })
            })
        })

        describe('Multiply "Empty Sparse Vector" Test', function () {
            it('should return a sparse zero vector of dim = spMat.rows', function () {
                var vec = spMat.multiply(new la.SparseVector());
                var controlVec = new la.SparseVector([[0, 0], [1, 0], [2, 0], [3, 0]]);

                for (var i = 0; i < 4; i++) {
                    assert.eqtol(vec.at(i), controlVec.at(i));
                }

            })
        })

        describe('Multiply "Matrix" Test', function () {
            it('should multiply spMat with dense matrix', function () {
                var mat2 = spMat.multiply(dMulti);
                var controlMat = new la.Matrix([[2, 0, 0, 1], [2, -3, 0, 2], [8, 8, 0, 0], [2, 0, 1, 4]]);

                assert.deepEqual(mat2, controlMat);
                for (var i = 0; i < controlMat.rows; i++) {
                    for (var j = 0; j < controlMat.cols; j++) {
                        assert.eqtol(mat2.at(i, j), controlMat.at(i, j));
                    }
                }
            })
        })

        describe('Multiply "Smaller Matrix" Test', function () {
            it('should return an exception when multiplying with a smaller matrix', function () {
                assert.throws(function () {
                    var mat2 = spMat.multiply(new la.Matrix([[0, 1], [2, 3]]));
                })
            })
        })

        describe('Multiply "Bigger Matrix" Test', function () {
            it('should throw an exception for multiplying with bigger matrices', function () {
                assert.throws(function () {
                    var mat2 = spMat.multiply(new la.Matrix([[1, 2, 3, 4, 5], [1, 2, 3, 4, 5],
                    [1, 2, 3, 4, 5], [1, 2, 3, 4, 5], [1, 2, 3, 4, 5]]));
                })
            })
        })

        describe('Multiply "Empty Matrix" Test', function () {
            it('should throw an exception for an empty matrix', function () {
                assert.throws(function () {
                    var mat2 = spMat.multiply(new la.Matrix());
                })
            })
        })

        describe('Multiply "Sparse Matrix" Test', function () {
            it('should multiply spMat with sparse matrix', function () {
                var mat2 = spMat.multiply(spMulti);
                var controlMat = new la.Matrix([[2, 0, 0, 1], [2, -3, 0, 2], [8, 8, 0, 0], [2, 0, 1, 4]]);

                assert.deepEqual(mat2, controlMat);
                for (var i = 0; i < controlMat.rows; i++) {
                    for (var j = 0; j < controlMat.cols; j++) {
                        assert.eqtol(mat2.at(i, j), controlMat.at(i, j));
                    }
                }
            })
        })

        describe('Multiply "Sparse Matrix with Dim" Test', function () {
            it('should multiply spMat with sparse matrix, where m.rows = spMat.cols', function () {
                var m = new la.SparseMatrix([[[0, 1], [1, 1], [3, 1]], [[1, 1]], [[2, 1]], [[3, 1]]], 4);
                var mat2 = spMat.multiply(m);

                var controlMat = new la.Matrix([[2, 0, 0, 1], [2, -3, 0, 2], [8, 8, 0, 0], [2, 0, 1, 4]]);

                assert.deepEqual(mat2, controlMat);
                for (var i = 0; i < controlMat.rows; i++) {
                    for (var j = 0; j < controlMat.cols; j++) {
                        assert.eqtol(mat2.at(i, j), controlMat.at(i, j));
                    }
                }
            })
        })

        describe('Multiply "Sparse Matrix with Incorrect Dim" Test', function () {
            it('should throw an exception, if m.rows is incorrect', function () {
                assert.throws(function () {
                    var m = new la.SparseMatrix([[[0, 1], [1, 1], [3, 1]], [[1, 1]], [[2, 1]], [[3, 1]]], 5);
                    var mat2 = spMat.multiply(m);
                })
            })
        })

        describe('Multiply "Big Sparse Matrix" Test', function () {
            it('should throw an exception for big sparse matrices', function () {
                assert.throws(function () {
                    var m = new la.SparseMatrix([[[0, 1], [1, 1], [3, 1], [5, 10]], [[1, 1]], [[2, 1]], [[3, 1]], [[3, 10]]]);
                    var mat2 = spMat.multiply(m);
                })
            })
        })

        describe('Multiply "Big Sparse Matrix with Dim" Test', function () {
            it('should throw an exception for big sparse matrices with m.dim > spMat.cols', function () {
                assert.throws(function () {
                    var m = new la.SparseMatrix([[[0, 1], [1, 1], [3, 1], [5, 10]], [[1, 1]], [[2, 1]], [[3, 1]], [[3, 10]]], 7);
                    var mat2 = spMat.multiply(m);
                })
            })
            it('should throw an exception for big sparse matrices with m.dim < spMat.cols', function () {
                assert.throws(function () {
                    var m = new la.SparseMatrix([[[0, 1], [1, 1], [3, 1], [5, 10]], [[1, 1]], [[2, 1]], [[3, 1]], [[3, 10]]], 4);
                    var mat2 = spMat.multiply(m);
                })
            })
        })

        describe('Multiply "Small Sparse Matrix" Test', function () {
            it('should return a matrix, if m.rows < spMat.cols', function () {
                var m = new la.SparseMatrix([[[0, 1], [1, 1]], [[1, 1]], [[2, 1]]]);
                var mat2 = spMat.multiply(m);
                var controlMat = new la.SparseMatrix([[[0, 1], [2, 8], [3, -2]], [[1, -3], [2, 8]], [[3, 1]]]);

                for (var i = 0; i < 4; i++) {
                    for (var j = 0; j < 3; j++) {
                        assert.eqtol(mat2.at(i, j), controlMat.at(i, j));
                    }
                }
            })
        })

        describe('Multiply "Small Sparse Matrix with Dim" Test', function () {
            it('should throw an exception if m.rows < spMat.cols', function () {
                assert.throws(function () {
                    var m = new la.SparseMatrix([[[0, 1], [1, 1]], [[1, 1]], [[2, 1]]], 3);
                    var mat2 = spMat.multiply(m);
                })
            })
            it('should throw an exception if m.rows > spMat.rows', function () {
                assert.throws(function () {
                    var m = new la.SparseMatrix([[[0, 1], [1, 1]], [[1, 1]], [[2, 1]]], 5);
                    var mat2 = spMat.multiply(m);
                })
            })
        })

        describe('Multiply "Empty Sparse Matrix" Test', function () {
            it('should generate a 4 times 0 sparse matrix', function () {
                var mat2 = spMat.multiply(new la.SparseMatrix());
                assert.equal(mat2.rows, spMat.rows);
                assert.equal(mat2.cols, 0);
            })
        })

        describe('MultiplyT "Scalar" Test', function () {
            it('should transpose and multiply spMat with scalar 3.2', function () {
                var spMat2 = spMat.multiplyT(3.2);
                var controlMat = new la.SparseMatrix([[[0, 3.2], [3, 3.2]], [[0, 9.6], [1, -9.6], [3, 6.4]], [[1, 25.6]],
                [[0, -6.4], [2, 3.2], [3, 12.8]]]);

                for (var i = 0; i < 4; i++) {
                    for (var j = 0; j < 4; j++) {
                        assert.eqtol(spMat2.at(i, j), controlMat.at(i, j));
                    }
                }
            })
        })

        describe('MultiplyT "Vector" Test', function () {
            it('should transpose and multiply spMat with vector [1, 2, 3, 4]', function () {
                var vec = spMat.multiplyT(new la.Vector([1, 2, 3, 4]));
                var controlVec = new la.Vector([-1, 18, 4, 21]);

                assert.deepEqual(vec, controlVec);
                for (var i = 0; i < controlVec.length; i++) {
                    assert.eqtol(vec.at(i), controlVec.at(i));
                }
            })
        })

        describe('MultiplyT "Small Vector" Test', function () {
            it('should throw an exception for small vectors', function () {
                assert.throws(function () {
                    var vec = spMat.multiplyT(new la.Vector([1, 2]));
                })
            })
        })

        describe('MultiplyT "Big Vector" Test', function () {
            it('should throw an exception for big vectors', function () {
                assert.throws(function () {
                    var vec = spMat.multiplyT(new la.Vector([1, 2, 3, 4, 5]));
                })
            })
        })

        describe('MultiplyT "Sparse Vector" Test', function () {
            it('should transpose and multiply spMat with sparse vector [1, 2, 3, 4]', function () {
                var vec = spMat.multiplyT(new la.SparseVector([[0, 1], [1, 2], [2, 3], [3, 4]]));
                var controlVec = new la.Vector([-1, 18, 4, 21]);

                assert.deepEqual(vec, controlVec);
                for (var i = 0; i < controlVec.length; i++) {
                    assert.eqtol(vec.at(i), controlVec.at(i));
                }
            })
        })

        describe('MultiplyT "Sparse Vector with Dim" Test', function () {
            it('should transpose and multiply spMat with sparse vector, where vec.dim = spMat.rows', function () {
                var vec = spMat.multiplyT(new la.SparseVector([[0, 1], [1, 2], [2, 3], [3, 4]], 4));
                var controlVec = new la.Vector([-1, 18, 4, 21]);

                assert.deepEqual(vec, controlVec);
                for (var i = 0; i < controlVec.length; i++) {
                    assert.eqtol(vec.at(i), controlVec.at(i));
                }
            })
        })

        describe('MultiplyT "Sparse Vector with Incorrect Dim" Test', function () {
            it('should transpose and multiply spMat with sparse vector, where vec.dim != spMat.rows', function () {
                assert.throws(function () {
                    var vec = spMat.multiplyT(new la.SparseVector([[0, 1], [1, 2], [2, 3], [3, 4]], 5));
                    var controlVec = new la.Vector([-1, 18, 4, 21]);
                })
            })
        })

        describe('MultiplyT "Small Sparse Vector" Test', function () {
            it('should transpose and multiply spMat with the smaller vector', function () {
                var vec = spMat.multiplyT(new la.SparseVector([[0, 1], [1, 2]]));
                var controlVec = new la.Vector([7, -6, 0, 5]);

                assert.deepEqual(vec, controlVec);
                for (var i = 0; i < controlVec.length; i++) {
                    assert.eqtol(vec.at(i), controlVec.at(i));
                }
            })
        })

        describe('MultiplyT "Small Sparse Vector with Dim" Test', function () {
            it('should throw an exception if dim is specified and vec.dim < spMat.rows', function () {
                assert.throws(function () {
                    var vec = spMat.multiplyT(new la.SparseVector([[0, 1], [1, 2]], 2));
                })
            })
        })

        describe('MultiplyT "Big Sparse Vector" Test', function () {
            it('should transpose and multiply spMat with vector of vec.dim > spMat.rows', function () {
                var vec = spMat.multiplyT(new la.SparseVector([[0, 1], [1, 2], [2, 3], [3, 4], [4, 5]]));
                var controlVec = new la.Vector([-1, 18, 4, 21]);

                assert.deepEqual(vec, controlVec);
                for (var i = 0; i < controlVec.length; i++) {
                    assert.eqtol(vec.at(i), controlVec.at(i));
                }
            })
        })

        describe('Multiply "Big Sparse Vector with Dim" Test', function () {
            it('should throw an exception if dim is specified and dim > spMat.rows', function () {
                assert.throws(function () {
                    var vec = spMat.multiplyT(new la.SparseVector([[0, 1], [1, 2], [2, 3], [3, 4], [4, 5]], 5));
                })
            })
        })

        describe('MultiplyT "Matrix" Test', function () {
            it('should transpose and multiply spMat with matrix', function () {
                var mat = spMat.multiplyT(dMulti);
                var controlMat = new la.Matrix([[2, 3, 0, -2], [-3, -3, 8, 0], [1, 0, 0, 1], [7, 2, 0, 4]]);

                assert.deepEqual(mat, controlMat);
                for (var i = 0; i < 4; i++) {
                    for (var j = 0; j < 4; j++) {
                        assert.eqtol(mat.at(i, j), controlMat.at(i, j));
                    }
                }
            })
        })

        describe('MultiplyT "Big Matrix" Test', function () {
            it('should throw an exception for smaller dense matrices', function () {
                assert.throws(function () {
                    var m = new la.Matrix([[1, 2, 3], [4, 5, 6], [7, 8, 9]]);
                    var mat = spMat.multiplyT(m);
                })
            })
        })

        describe('MultiplyT "Small Matrix" Test', function () {
            it('should throw an exception for smaller dense matrices', function () {
                assert.throws(function () {
                    var m = new la.Matrix([[1, 0, 1, 2, 3], [1, 0, 1, 2, 3], [1, 0, 1, 2, 3],
                    [1, 0, 1, 2, 3], [1, 0, 1, 2, 3]]);
                    var mat = spMat.multiplyT(m);
                })
            })
        })

        describe('MultiplyT "Empty Dense Matrix" Test', function () {
            it('should throw an exception for empty dense matrices', function () {
                assert.throws(function () {
                    var mat = spMat.multiplyT(new la.Matrix());
                })
            })
        })

        describe('MultiplyT "Sparse Matrix" Test', function () {
            it('should transpose and multiply spMat with sparse matrix', function () {
                var mat = spMat.multiplyT(spMulti);
                var controlMat = new la.Matrix([[2, 3, 0, -2], [-3, -3, 8, 0], [1, 0, 0, 1], [7, 2, 0, 4]]);

                assert.deepEqual(mat, controlMat);
                for (var i = 0; i < 4; i++) {
                    for (var j = 0; j < 4; j++) {
                        assert.eqtol(mat.at(i, j), controlMat.at(i, j));
                    }
                }
            })
        })

        describe('MultiplyT "Sparse Matrix with Dim" Test', function () {
            it('should transpose and multiply spMat with sparse matrix', function () {
                var mat = spMat.multiplyT(new la.SparseMatrix([[[0, 1], [1, 1], [3, 1]], [[1, 1]], [[2, 1]], [[3, 1]]], 4));
                var controlMat = new la.Matrix([[2, 3, 0, -2], [-3, -3, 8, 0], [1, 0, 0, 1], [7, 2, 0, 4]]);

                assert.deepEqual(mat, controlMat);
                for (var i = 0; i < 4; i++) {
                    for (var j = 0; j < 4; j++) {
                        assert.eqtol(mat.at(i, j), controlMat.at(i, j));
                    }
                }
            })
        })

        describe('MultiplyT "Sparse Matrix with Incorrect Dim" Test', function () {
            it('should throw an exception if mat.rows is incorrect', function () {
                assert.throws(function () {
                    var mat = spMat.multiplyT(new la.SparseMatrix([[[0, 1], [1, 1], [3, 1]], [[1, 1]], [[2, 1]], [[3, 1]]], 5));
                })
            })
        })

        describe('MultiplyT "Big Sparse Matrix" Test', function () {
            it('should transpose and multiply spMat with the bigger matrix', function () {
                var m = new la.SparseMatrix([[[0, 1], [1, 1], [3, 1], [5, 10]], [[1, 1]], [[2, 1]], [[3, 1]], [[4, 10]]]);
                var mat = spMat.multiplyT(m);

                var controlMat = new la.Matrix([[2, 3, 0, -2, 0], [-3, -3, 8, 0, 0], [1, 0, 0, 1, 0], [7, 2, 0, 4, 0]]);
                assert.deepEqual(mat, controlMat);
                for (var i = 0; i < 4; i++) {
                    for (var j = 0; j < 5; j++) {
                        assert.eqtol(mat.at(i, j), controlMat.at(i, j));
                    }
                }
            })
        })

        describe('MultiplyT "Big Sparse Matrix with Dim" Test', function () {
            it('should throw an exception if rows is specified and mat.rows > spMat.rows', function () {
                assert.throws(function () {
                    var m = new la.SparseMatrix([[[0, 1], [1, 1], [3, 1], [5, 10]], [[1, 1]], [[2, 1]], [[3, 1]], [[4, 10]]], 5);
                    var mat = spMat.multiplyT(m);
                })
            })
        })


        describe('MultiplyT "Small Sparse Matrix" Test', function () {
            it('should transpose and multiply spMat with the smaller matrix', function () {
                var m = new la.SparseMatrix([[[0, 1], [1, 1]], [[1, 1]]]);
                var mat = spMat.multiplyT(m);

                var controlMat = new la.Matrix([[4, 3], [-3, -3], [0, 0], [3, 2]]);

                assert.deepEqual(mat, controlMat);
                for (var i = 0; i < 4; i++) {
                    for (var j = 0; j < 2; j++) {
                        assert.eqtol(mat.at(i, j), controlMat.at(i, j));
                    }
                }
            })
        })

        describe('MultiplyT "Small Sparse Matrix with Dim" Test', function () {
            it('should throw an exception if rows is specified and mat.rows < spMat.rows', function () {
                assert.throws(function () {
                    var m = new la.SparseMatrix([[[0, 1], [1, 1]], [[1, 1]]], 2);
                    var mat = spMat.multiplyT(m);
                })
            })
        })

        describe('MultiplyT "Empty Sparse Matrix" Test', function () {
            it('should return an empty matrix with 0 columns and spMat.rows rows ', function () {
                var mat = spMat.multiplyT(new la.SparseMatrix());

                assert.equal(mat.rows, 4);
                assert.equal(mat.cols, 0);
            })
        })

        describe('Plus Test', function () {
            it('should add spMat2 and spMat together and return spMat3', function () {
                var spMat3 = spMat.plus(spMulti);
                var controlspMat = new la.SparseMatrix([[[0, 2], [1, 4], [3, -1]], [[1, -2], [2, 8]], [[2, 1], [3, 1]],
                    [[0, 1], [1, 2], [3, 5]]]);

                for (var i = 0; i < 4; i++) {
                    for (var j = 0; j < 4; j++) {
                        assert.eqtol(spMat3.at(i, j), controlspMat.at(i, j));
                    }
                }
            })
        })

        describe('Minus Test', function () {
            it('should substract spMat2 from spMat and return spMat3', function () {
                var spMat3 = spMat.minus(spMulti);
                var controlspMat = new la.SparseMatrix([[[1, 2], [3, -3]], [[1, -4], [2, 8]], [[2, -1], [3, 1]],
                    [[0, 1], [1, 2], [3, 3]]]);

                for (var i = 0; i < 4; i++) {
                    for (var j = 0; j < 4; j++) {
                        assert.eqtol(spMat3.at(i, j), controlspMat.at(i, j));
                    }
                }
            })
        })

        describe('Transpose Test', function () {
            it('should transpose spMat and return it in spMat2', function () {
                var spMat2 = spMat.transpose();
                var controlMat = new la.SparseMatrix([[[0, 1], [3, 1]], [[0, 3], [1, -3], [3, 2]], [[1, 8]],
                    [[0, -2], [2, 1], [3, 4]]]);

                for (var i = 0; i < 4; i++) {
                    for (var j = 0; j < 4; j++) {
                        assert.eqtol(spMat2.at(i, j), controlMat.at(i, j));
                    }
                }
            })
        })

        describe('ColNorms Test', function () {
            it('should return a vector containing the norms of columns in spMat', function () {
                var vec = spMat.colNorms();
                var controlVec = new la.Vector([Math.sqrt(14), Math.sqrt(73), Math.sqrt(1), Math.sqrt(21)]);

                assert.deepEqual(vec, controlVec);
                for (var i = 0; i < controlVec.length; i++) {
                    assert.eqtol(vec[i], controlVec[i]);
                }
            })
        })

        describe('NormalizeCols Test', function () {
            it('should normalize columns in spMat', function () {
                var spMat2 = new la.SparseMatrix([[[0, 1], [1, 3], [3, -2]],
                    [[1, -3], [2, 8]], [[3, 1]],
                    [[0, 1], [1, 2], [3, 4]]]);
                spMat2.normalizeCols();
                var controlMat = new la.SparseMatrix([[[0, 1 / Math.sqrt(14)], [1, 3 / Math.sqrt(14)], [3, -2 / Math.sqrt(14)]],
                    [[1, -3 / Math.sqrt(73)], [2, 8 / Math.sqrt(73)]], [[3, 1]],
                    [[0, 1 / Math.sqrt(21)], [1, 2 / Math.sqrt(21)], [3, 4 / Math.sqrt(21)]]]);

                for (var i = 0; i < 4; i++) {
                    for (var j = 0; j < 4; j++) {
                        assert.eqtol(spMat2.at(i, j), controlMat.at(i, j));
                    }
                }
            })
        })

        describe('Full Test', function () {
            it('should return the dense format of spMat', function () {

                var mat = spMat.full();
                var controlMat = new la.Matrix([[1, 0, 0, 1], [3, -3, 0, 2], [0, 8, 0, 0], [-2, 0, 1, 4]]);

                assert.deepEqual(mat, controlMat);
                for (var i = 0; i < controlMat.rows; i++) {
                    for (var j = 0; j < controlMat.cols; j++) {
                        assert.eqtol(mat.at(i, j), controlMat.at(i, j));
                    }
                }
            })
        })

        describe('Speye Test', function () {
            it('should return a sparse eye matrix of dimension 3', function () {
                var mat = la.speye(3);

                for (var i = 0; i < 3; i++) {
                    for (var j = 0; j < 3; j++) {
                        if (i == j) { assert.equal(mat.at(i, j), 1); }
                        else { assert.equal(mat.at(i, j), 0); }
                    }
                }
            })
        })

        describe('Sparse Test', function () {
            it('should return a 3-by-3 zero sparse matrix', function () {
                var mat = la.sparse(3, 3);
                //assert.equal(mat.rows, 3);
                //assert.equal(mat.cols, 3);
                for (var i = 0; i < mat.rows; i++) {
                    for (var j = 0; j < mat.cols; j++) {
                        assert.equal(mat.at(i, j), 0);
                    }
                }
            })
        })

        describe('Frob Test', function () {
            it('should return the frobenious norm of spMat', function () {
                var n = spMat.frob();
                assert.eqtol(n, Math.sqrt(109));
            })
        })

        // not implemented
        //describe('Sign Test', function () {
        //    it('should return a sparse matrix with 1 or -1 as values', function () {
        //        var spMat2 = spMat.sign();

        //        assert.equal(spMat2.at(0, 0), 1);
        //        assert.equal(spMat2.at(1, 0), 1);
        //        assert.equal(spMat2.at(3, 0), -1);
        //        assert.equal(spMat2.at(1, 1), -1);
        //        assert.equal(spMat2.at(2, 1), 1);
        //        assert.equal(spMat2.at(3, 2), 1);
        //    })
        //})
    });
})

//
// Rectangle Sparse Matrix (rows > columns)
//

function RSparseMatrix() {
    // rectangle sparse matrix
    this.spMat = new la.SparseMatrix([[[0, 1], [2, 2]], [[3, 3]]]);
    // rectangle sparse matrix with num of rows
    this.spMatD = new la.SparseMatrix([[[0, 1], [2, 2]], [[3, 3]]], 4);
}

describe('Rectangle Sparse Matrix Tests', function () {
    describe('Property Tests', function () {

        describe('Rows Test', function () {
            it('should return the number of rows in spMat, -1', function () {
                var mat = new RSparseMatrix();
                assert.equal(mat.spMat.rows, -1);
            })
            it('should return the number of rows in spMatD, 4', function () {
                var mat = new RSparseMatrix();
                assert.equal(mat.spMatD.rows, 4);
            })
        })

        describe('Cols Test', function () {
            it('should return the number of columns in spMat, 2', function () {
                var mat = new RSparseMatrix();
                assert.equal(mat.spMat.cols, 2);
            })
            it('should return the number of columns in spMatD, 2', function () {
                var mat = new RSparseMatrix();
                assert.equal(mat.spMatD.cols, 2);
            })
        })

        describe('Nnz Test', function () {
            it('should return the nomber of non-zero elements of matrix spMat, 3', function () {
                var mat = new RSparseMatrix();
                assert.equal(mat.spMat.nnz(), 3);
            })
            it('should return the nomber of non-zero elements of matrix spMatD, 3', function () {
                var mat = new RSparseMatrix();
                assert.equal(mat.spMatD.nnz(), 3);
            })
        })
    });

    describe('Function Tests', function () {

        describe('At Test', function () {
            var mat = new RSparseMatrix();
            it('should return the value at spMat(2, 0), 2', function () {
                assert.equal(mat.spMat.at(2, 0), 2);
            })
            it('should return the value at spMatD(2, 0), 2', function () {
                assert.equal(mat.spMatD.at(2, 0), 2);
            })
        })

        describe('Put Test', function () {
            var mat = new RSparseMatrix();
            it('should put value -3 at spMat(1, 1)', function () {
                mat.spMat.put(1, 1, -3);
                assert.equal(mat.spMat.at(1, 1), -3);
            })
            it('should put value -3 at spMatD(1, 1)', function () {
                mat.spMatD.put(1, 1, -3);
                assert.equal(mat.spMatD.at(1, 1), -3);
            })
        })

        describe('At [] Test', function () {
            var mat = new RSparseMatrix();
            it('should return the sparse vector of 1st column in stMat', function () {
                var spVec = mat.spMat[0];
                var controlVec = new la.SparseVector([[0, 1], [2, 2]]);

                assert.deepEqual(spVec, controlVec);
                for (var i = 0; i < controlVec.dim; i++) {
                    assert.eqtol(spVec.at(i), controlVec.at(i));
                }
            })

            it('should return the sparse vector of 1st column in stMatD', function () {
                var spVec = mat.spMatD[0];
                var controlVec = new la.SparseVector([[0, 1], [2, 2]], 4);

                assert.deepEqual(spVec, controlVec);
                for (var i = 0; i < controlVec.dim; i++) {
                    assert.eqtol(spVec.at(i), controlVec.at(i));
                }
            })
        })

        describe('Push Test', function () {
            var mat = new RSparseMatrix();
            it('should push a sparse vector [1, 2, 0, 4] to spMat', function () {
                mat.spMat.push(new la.SparseVector([[0, 1], [1, 2], [3, 4]]));
                var controlMat = new la.SparseMatrix([[[0, 1], [2, 2]], [[3, 3]],
                    [[0, 1], [1, 2], [3, 4]]]);

                assert.deepEqual(mat.spMat, controlMat);
                for (var i = 0; i < 4; i++) {
                    for (var j = 0; j < 2; j++) {
                        assert.equal(mat.spMat.at(i, j), controlMat.at(i, j));
                    }
                }
            })
            it('should push a sparse vector [1, 2, 0, 4] to spMatD', function () {
                mat.spMatD.push(new la.SparseVector([[0, 1], [1, 2], [3, 4]]));
                var controlMat = new la.SparseMatrix([[[0, 1], [2, 2]], [[3, 3]],
                    [[0, 1], [1, 2], [3, 4]]], 4);

                assert.deepEqual(mat.spMatD, controlMat);
                for (var i = 0; i < 4; i++) {
                    for (var j = 0; j < 2; j++) {
                        assert.equal(mat.spMat.at(i, j), controlMat.at(i, j));
                    }
                }
            })
        })

        describe('Multiply "Scalar" Test', function () {
            var mat = new RSparseMatrix();
            it('should return spMat multiplied with 3.2', function () {
                var spMat2 = mat.spMat.multiply(3.2);
                var controlMat = new la.SparseMatrix([[[0, 3.2], [2, 6.4]], [[3, 9.6]]]);

                assert.deepEqual(mat.spMat, controlMat);
                for (var i = 0; i < 4; i++) {
                    for (var j = 0; j < 2; j++) {
                        assert.eqtol(spMat2.at(i, j), controlMat.at(i, j));
                    }
                }
            })
            it('should return spMatD multiplied with 3.2', function () {
                var spMat2 = mat.spMatD.multiply(3.2);
                var controlMat = new la.SparseMatrix([[[0, 3.2], [2, 6.4]], [[3, 9.6]]]);

                assert.deepEqual(mat.spMat, controlMat);
                for (var i = 0; i < 4; i++) {
                    for (var j = 0; j < 2; j++) {
                        assert.eqtol(spMat2.at(i, j), controlMat.at(i, j));
                    }
                }
            })
        })

        describe('Multiply "Vector" Test', function () {
            var mat = new RSparseMatrix();
            var v = new la.Vector([1, 2]);
            it('should multiply spMat and vector [1, 2]', function () {
                var vec = mat.spMat.multiply(v);
                var controlVec = new la.Vector([1, 0, 2, 6]);

                assert.deepEqual(vec, controlVec);
                for (var i = 0; i < controlVec.length; i++) {
                    assert.eqtol(vec[i], controlVec[i]);
                }
            })
            it('should multiply spMatD and vector [1, 2]', function () {
                var vec = mat.spMatD.multiply(v);
                var controlVec = new la.Vector([1, 0, 2, 6]);

                assert.deepEqual(vec, controlVec);
                for (var i = 0; i < controlVec.length; i++) {
                    assert.eqtol(vec[i], controlVec[i]);
                }
            })
        })

        describe('Multiply "Longer Vector" Test', function () {
            var mat = new RSparseMatrix();
            var v = new la.Vector([1, 2, 3, 4, 5]);
            it('should throw an exception for spMat for multiplying with longer vec', function () {
                assert.throws(function () {
                    var vec = mat.spMat.multiply(v);
                })
            })
            it('should throw an exception for spMatD multiplying with longer vec', function () {
                assert.throws(function () {
                    var vec = mat.spMatD.multiply(v);
                })
            })

        })

        describe('Multiply "Shorter Vector" Test', function () {
            var mat = new RSparseMatrix();
            var v = new la.Vector([1]);
            it('should throw an exception for spMat multiplying with longer vec', function () {
                assert.throws(function () {
                    var vec = mat.spMat.multiply(v);
                })
            })
            it('should throw an exception for spMatD multiplying with longer vec', function () {
                assert.throws(function () {
                    var vec = mat.spMatD.multiply(v);
                })
            })
        })

        describe('Multiply "Empty Vector" Test', function () {
            var mat = new RSparseMatrix();
            var v = new la.Vector();
            it('should throw an exception for spMat multiplying with an empty vector', function () {
                assert.throws(function () {
                    var vec = mat.spMat.multiply(v);
                })
            })
            it('should throw an exception for spMatD multiplying with an empty vector', function () {
                assert.throws(function () {
                    var vec = mat.spMatD.multiply(v);
                })
            })
        })

        describe('Multiply "Sparse Vector" Test', function () {
            var mat = new RSparseMatrix();
            var v = new la.SparseVector([[0, 1], [1, 2]]);
            it('should multiply spMat and sparse vector [1, 2]', function () {
                var vec = mat.spMat.multiply(v);
                var controlVec = new la.Vector([1, 0, 2, 6]);

                assert.deepEqual(vec, controlVec);
                for (var i = 0; i < controlVec.length; i++) {
                    assert.eqtol(vec[i], controlVec[i]);
                }
            })
            it('should multiply spMatD and sparse vector [1, 2]', function () {
                var vec = mat.spMatD.multiply(v);
                var controlVec = new la.Vector([1, 0, 2, 6]);

                assert.deepEqual(vec, controlVec);
                for (var i = 0; i < controlVec.length; i++) {
                    assert.eqtol(vec[i], controlVec[i]);
                }
            })
        })

        describe('Multiply "Sparse Vector with Dim" Test', function () {
            var mat = new RSparseMatrix();
            var v = new la.SparseVector([[0, 1], [1, 2]], 2);
            it('should multiply spMat and sparse vector with vec.dim = spMat.cols', function () {
                var vec = mat.spMat.multiply(v);
                var controlVec = new la.Vector([1, 0, 2, 6]);

                assert.deepEqual(vec, controlVec);
                for (var i = 0; i < controlVec.length; i++) {
                    assert.eqtol(vec[i], controlVec[i]);
                }
            })
            it('should multiply spMatD and sparse vector with vec.dim = spMat.cols', function () {
                var vec = mat.spMatD.multiply(v);
                var controlVec = new la.Vector([1, 0, 2, 6]);

                assert.deepEqual(vec, controlVec);
                for (var i = 0; i < controlVec.length; i++) {
                    assert.eqtol(vec[i], controlVec[i]);
                }
            })
        })

        describe('Multiply "Longer Sparse Vector" Test', function () {
            var mat = new RSparseMatrix();
            var v = new la.SparseVector([[0, 1], [1, 2], [2, 3], [3, 4], [4, 6]]);
            it('should throw an exception for spMat, longer sparse vector', function () {
                assert.throws(function () {
                    var vec = mat.spMat.multiply(v);
                })
            })
            it('should throw an exception for spMatD, longer sparse vector', function () {
                assert.throws(function () {
                    var vec = mat.spMatD.multiply(v);
                })
            })
        })

        describe('Multiply "Longer Sparse Vector with Dim" Test', function () {
            var mat = new RSparseMatrix();
            var v = new la.SparseVector([[0, 1], [1, 2], [2, 3], [3, 4], [4, 6]], 5);
            it('should throw an exception for spMat, longer sparse vector with dim', function () {
                assert.throws(function () {
                    var vec = mat.spMat.multiply(v);
                })
            })
            it('should throw an exception for spMatD, longer sparse vector with dim', function () {
                assert.throws(function () {
                    var vec = mat.spMatD.multiply(v);
                })
            })
        })

        describe('Multiply "Shorter Sparse Vector" Test', function () {
            var mat = new RSparseMatrix();
            var v = new la.SparseVector([[0, 1]]);
            it('should return a sparse vector if vec.dim not specified, spMat', function () {
                var vec = mat.spMat.multiply(v);
                var controlVec = new la.SparseVector([[0, 1], [2, 2]]);

                for (var i = 0; i < 4; i++) {
                    assert.eqtol(vec.at(i), controlVec.at(i));
                }
            })
            it('should return a sparse vector if vec.dim not specified, spMatD', function () {
                var vec = mat.spMatD.multiply(v);
                var controlVec = new la.SparseVector([[0, 1], [2, 2]]);

                for (var i = 0; i < 4; i++) {
                    assert.eqtol(vec.at(i), controlVec.at(i));
                }
            })
        })

        describe('Multiply "Shorter Sparse Vector with Dim" Test', function () {
            var mat = new RSparseMatrix();
            var v = new la.SparseVector([[0, 1]], 1);
            it('should throw an exception for sparse vector with vec.dim < spMat.cols', function () {
                assert.throws(function () {
                    var vec = mat.spMat.multiply(v);
                })
            })
            it('should throw an exception for sparse vector with vec.dim < spMatD.cols', function () {
                assert.throws(function () {
                    var vec = mat.spMatD.multiply(v);
                })
            })
        })

        describe('Multiply "Empty Sparse Vector" Test', function () {
            var mat = new RSparseMatrix();
            var v = new la.SparseVector();
            it('should return a sparse zero vector of dim = spMat.rows', function () {
                var vec = mat.spMat.multiply(v);
                var controlVec = new la.SparseVector([[0, 0], [1, 0], [2, 0], [3, 0]]);

                for (var i = 0; i < 4; i++) {
                    assert.eqtol(vec.at(i), controlVec.at(i));
                }
            })
            it('should return a sparse zero vector of dim = spMatD.rows', function () {
                var vec = mat.spMatD.multiply(v);
                var controlVec = new la.SparseVector([[0, 0], [1, 0], [2, 0], [3, 0]], 4);

                for (var i = 0; i < 4; i++) {
                    assert.eqtol(vec.at(i), controlVec.at(i));
                }
            })
        })

        describe('Multiply "Matrix" Test', function () {
            var mat = new RSparseMatrix();
            var m = new la.Matrix([[1, 2, 3], [4, 5, 6]]);
            it('should multiply spMat with dense matrix', function () {
                var mat2 = mat.spMat.multiply(m);
                var controlMat = new la.Matrix([[1, 2, 3], [0, 0, 0], [2, 4, 6], [12, 15, 18]]);

                assert.deepEqual(mat2, controlMat);
                for (var i = 0; i < controlMat.rows; i++) {
                    for (var j = 0; j < controlMat.cols; j++) {
                        assert.eqtol(mat2.at(i, j), controlMat.at(i, j));
                    }
                }
            })
            it('should multiply spMatD with dense matrix', function () {
                var mat2 = mat.spMatD.multiply(m);
                var controlMat = new la.Matrix([[1, 2, 3], [0, 0, 0], [2, 4, 6], [12, 15, 18]]);

                assert.deepEqual(mat2, controlMat);
                for (var i = 0; i < controlMat.rows; i++) {
                    for (var j = 0; j < controlMat.cols; j++) {
                        assert.eqtol(mat2.at(i, j), controlMat.at(i, j));
                    }
                }
            })
        })

        describe('Multiply "Smaller Matrix" Test', function () {
            var mat = new RSparseMatrix();
            var m = new la.Matrix([[1, 2, 3, 4]]);
            it('should return an exception when multiplying spMat with m, where m.rows < spMat.cols', function () {
                assert.throws(function () {
                    var mat2 = mat.spMat.multiply(m);
                })
            })
            it('should return an exception when multiplying spMatD with m, where m.rows < spMatD.cols', function () {
                assert.throws(function () {
                    var mat2 = mat.spMatD.multiply(m);
                })
            })
        })

        describe('Multiply "Bigger Matrix" Test', function () {
            var mat = new RSparseMatrix();
            var m = new la.Matrix([[1, 2, 3, 4, 5], [1, 2, 3, 4, 5], [1, 2, 3, 4, 5]]);
            it('should throw an exception for multiplying spMat with m, where m.rows > spMat.cols', function () {
                assert.throws(function () {
                    var mat2 = mat.spMat.multiply(m);
                })
            })
            it('should throw an exception for multiplying spMatD with m, where m.rows > spMatD.cols', function () {
                assert.throws(function () {
                    var mat2 = mat.spMatD.multiply(m);
                })
            })
        })

        describe('Multiply "Empty Matrix" Test', function () {
            var mat = new RSparseMatrix();
            var m = new la.Matrix();
            it('should throw an exception for multiplying spMat with empty matrix', function () {
                assert.throws(function () {
                    var mat2 = mat.spMat.multiply(m);
                })
            })
            it('should throw an exception for multiplying spMatD with empty matrix', function () {
                assert.throws(function () {
                    var mat2 = mat.spMatD.multiply(m);
                })
            })
        })

        describe('Multiply "Sparse Matrix" Test', function () {
            var mat = new RSparseMatrix();
            var m = new la.SparseMatrix([[[0, 1], [1, 4]], [[0, 2], [1, 5]], [[0, 3], [1, 6]]]);
            it('should multiply spMat with sparse matrix', function () {
                var mat2 = mat.spMat.multiply(m);
                var controlMat = new la.Matrix([[1, 2, 3], [0, 0, 0], [2, 4, 6], [12, 15, 18]]);

                assert.deepEqual(mat2, controlMat);
                for (var i = 0; i < controlMat.rows; i++) {
                    for (var j = 0; j < controlMat.cols; j++) {
                        assert.eqtol(mat2.at(i, j), controlMat.at(i, j));
                    }
                }
            })
            it('should multiply spMatD with sparse matrix', function () {
                var mat2 = mat.spMatD.multiply(m);
                var controlMat = new la.Matrix([[1, 2, 3], [0, 0, 0], [2, 4, 6], [12, 15, 18]]);

                assert.deepEqual(mat2, controlMat);
                for (var i = 0; i < controlMat.rows; i++) {
                    for (var j = 0; j < controlMat.cols; j++) {
                        assert.eqtol(mat2.at(i, j), controlMat.at(i, j));
                    }
                }
            })
        })

        describe('Multiply "Sparse Matrix with Dim" Test', function () {
            var mat = new RSparseMatrix();
            var m = new la.SparseMatrix([[[0, 1], [1, 4]], [[0, 2], [1, 5]], [[0, 3], [1, 6]]], 2);
            it('should multiply spMat with sparse matrix, where m.rows = spMat.cols', function () {
                var mat2 = mat.spMat.multiply(m);
                var controlMat = new la.Matrix([[1, 2, 3], [0, 0, 0], [2, 4, 6], [12, 15, 18]]);

                assert.deepEqual(mat2, controlMat);
                for (var i = 0; i < controlMat.rows; i++) {
                    for (var j = 0; j < controlMat.cols; j++) {
                        assert.eqtol(mat2.at(i, j), controlMat.at(i, j));
                    }
                }
            })
            it('should multiply spMatD with sparse matrix, where m.rows = spMatD.cols', function () {
                var mat2 = mat.spMatD.multiply(m);
                var controlMat = new la.Matrix([[1, 2, 3], [0, 0, 0], [2, 4, 6], [12, 15, 18]]);

                assert.deepEqual(mat2, controlMat);
                for (var i = 0; i < controlMat.rows; i++) {
                    for (var j = 0; j < controlMat.cols; j++) {
                        assert.eqtol(mat2.at(i, j), controlMat.at(i, j));
                    }
                }
            })
        })

        describe('Multiply "Sparse Matrix with Incorrect Dim" Test', function () {
            var mat = new RSparseMatrix();
            var m = new la.SparseMatrix([[[0, 1], [1, 4]], [[0, 2], [1, 5]], [[0, 3], [1, 6]]], 6);
            it('should throw an exception for spMat, if m.rows is incorrect', function () {
                assert.throws(function () {
                    var mat2 = mat.spMat.multiply(m);
                })
            })
            it('should throw an exception for spMatD, if m.rows is incorrect', function () {
                assert.throws(function () {
                    var mat2 = mat.spMatD.multiply(m);
                })
            })
        })


        describe('Multiply "Big Sparse Matrix" Test', function () {
            var mat = new RSparseMatrix();
            var m = new la.SparseMatrix([[[0, 1], [1, 1], [3, 1], [5, 10]], [[1, 1]], [[2, 1]], [[3, 1]], [[3, 10]]]);
            it('should throw an exception for spMat, if m.rows < spMat.cols ', function () {
                assert.throws(function () {
                    var mat2 = mat.spMat.multiply(m);
                })
            })
            it('should throw an exception for spMatD, if m.rows < spMatD.cols', function () {
                assert.throws(function () {
                    var mat2 = mat.spMat.multiply(m);
                })
            })
        })

        describe('Multiply "Big Sparse Matrix with Dim" Test', function () {
            var mat = new RSparseMatrix();
            var m = new la.SparseMatrix([[[0, 1], [1, 1], [3, 1], [5, 10]], [[1, 1]], [[2, 1]], [[3, 1]], [[3, 10]]], 6);
            it('should throw an exception if m.rows > spMat.cols', function () {
                assert.throws(function () {
                    var mat2 = mat.spMat.multiply(m);
                })
            })
            it('should throw an exception if m.rows > spMatD.cols', function () {
                assert.throws(function () {
                    var mat2 = mat.spMatD.multiply(m);
                })
            })
            var m = new la.SparseMatrix([[[0, 1], [1, 1], [3, 1], [5, 10]], [[1, 1]], [[2, 1]], [[3, 1]], [[3, 10]]], 1);
            it('should throw an exception it m.dim < spMat.cols', function () {
                assert.throws(function () {
                    var mat2 = mat.spMat.multiply(m);
                })
            })
            it('should throw an exception it m.dim < spMatD.cols', function () {
                assert.throws(function () {
                    var mat2 = mat.spMatD.multiply(m);
                })
            })
        })

        describe('Multiply "Small Sparse Matrix" Test', function () {
            var mat = new RSparseMatrix();
            var m = new la.SparseMatrix([[[0, 1]], [[0, 1]], [[0, 3]]]);
            it('should return a matrix, if m.rows < spMat.cols', function () {
                var mat2 = mat.spMat.multiply(m);
                var controlMat = new la.SparseMatrix([[[0, 1], [2, 2]], [[0, 1], [2, 2]], [[0, 3], [2, 6]]]);

                for (var i = 0; i < 4; i++) {
                    for (var j = 0; j < 3; j++) {
                        assert.eqtol(mat2.at(i, j), controlMat.at(i, j));
                    }
                }
            })
            it('should return a matrix, if m.rows < spMatD.cols', function () {
                var mat2 = mat.spMatD.multiply(m);
                var controlMat = new la.SparseMatrix([[[0, 1], [2, 2]], [[0, 1], [2, 2]], [[0, 3], [2, 6]]]);

                for (var i = 0; i < 4; i++) {
                    for (var j = 0; j < 3; j++) {
                        assert.eqtol(mat2.at(i, j), controlMat.at(i, j));
                    }
                }
            })
        })

        describe('Multiply "Small Sparse Matrix with Dim" Test', function () {
            var mat = new RSparseMatrix();
            var m = new la.SparseMatrix([[[0, 1]], [[0, 1]], [[0, 3]]], 1);
            it('should throw an exception if m.rows < spMat.cols', function () {
                assert.throws(function () {
                    var mat2 = mat.spMat.multiply(m);
                })
            })
            it('should throw an exception if m.rows < spMatD.cols', function () {
                assert.throws(function () {
                    var mat2 = mat.spMatD.multiply(m);
                })
            })

            var m = new la.SparseMatrix([[[0, 1]], [[0, 1]], [[0, 3]]], 3);
            it('should throw an exception if m.rows > spMat.rows', function () {
                assert.throws(function () {
                    var mat2 = mat.spMat.multiply(m);
                })
            })
            it('should throw an exception if m.rows > spMatD.rows', function () {
                assert.throws(function () {
                    var mat2 = mat.spMatD.multiply(m);
                })
            })
        })

        describe('Multiply "Empty Sparse Matrix" Test', function () {
            var mat = new RSparseMatrix();
            var m = new la.SparseMatrix();
            it('should generate a 4 times 0 sparse matrix, spMat', function () {
                var mat2 = mat.spMat.multiply(m);
                assert.equal(mat2.rows, 4);
                assert.equal(mat2.cols, 0);
            })
            it('should generate a 4 times 0 sparse matrix, spMatD', function () {
                var mat2 = mat.spMatD.multiply(m);
                assert.equal(mat2.rows, 4);
                assert.equal(mat2.cols, 0);
            })
        })

        describe('MultiplyT "Scalar" Test', function () {
            var mat = new RSparseMatrix();
            it('should transpose and multiply spMat with scalar 3.2', function () {
                var spMat2 = mat.spMat.multiplyT(3.2);
                var controlMat = new la.SparseMatrix([[[0, 3.2]], [], [[0, 6.4]], [[1, 9.6]]]);

                for (var i = 0; i < 2; i++) {
                    for (var j = 0; j < 4; j++) {
                        assert.eqtol(spMat2.at(i, j), controlMat.at(i, j));
                    }
                }
            })

            it('should transpose and multiply spMatD with scalar 3.2', function () {
                var spMat2 = mat.spMatD.multiplyT(3.2);
                var controlMat = new la.SparseMatrix([[[0, 3.2]], [], [[0, 6.4]], [[1, 9.6]]], 2);

                for (var i = 0; i < 2; i++) {
                    for (var j = 0; j < 4; j++) {
                        assert.eqtol(spMat2.at(i, j), controlMat.at(i, j));
                    }
                }
            })
        })



        describe('MultiplyT "Vector" Test', function () {
            var mat = new RSparseMatrix();
            var v = new la.Vector([1, 2, 3, 4]);
            it('should transpose and multiply spMat and vector [1, 2, 3, 4]', function () {
                var vec = mat.spMat.multiplyT(v);
                var controlVec = new la.Vector([7, 12]);

                assert.deepEqual(vec, controlVec);
                for (var i = 0; i < controlVec.length; i++) {
                    assert.eqtol(vec[i], controlVec[i]);
                }
            })
            it('should transpose and multiply spMatD and vector [1, 2, 3, 4]', function () {
                var vec = mat.spMatD.multiplyT(v);
                var controlVec = new la.Vector([7, 12]);

                assert.deepEqual(vec, controlVec);
                for (var i = 0; i < controlVec.length; i++) {
                    assert.eqtol(vec[i], controlVec[i]);
                }
            })
        })

        describe('MultiplyT "Longer Vector" Test', function () {
            var mat = new RSparseMatrix();
            var v = new la.Vector([1, 2, 3, 4, 5]);
            it('should return the vector [7, 12], spMat', function () {
                var vec = mat.spMat.multiplyT(v);
                var controlVec = new la.Vector([7, 12]);

                assert.deepEqual(vec, controlVec);
                for (var i = 0; i < 2; i++) {
                    assert.eqtol(vec.at(i), controlVec.at(i));
                }
            })
            it('should throw an exception for spMatD, v.length > spMat.rows', function () {
                assert.throws(function () {
                    var vec = mat.spMatD.multiplyT(v);
                })
            })
        })

        describe('MultiplyT "Shorter Vector" Test', function () {
            var mat = new RSparseMatrix();
            var v = new la.Vector([1]);
            it('should throw an exception for spMat, v.length < spMat.rows', function () {
                assert.throws(function () {
                    var vec = mat.spMat.multiplyT(v);
                })
            })
            it('should throw an exception for spMatD, v.length < spMatD.rows', function () {
                assert.throws(function () {
                    var vec = mat.spMatD.multiplyT(v);
                })
            })
        })

        describe('MultiplyT "Empty Vector" Test', function () {
            var mat = new RSparseMatrix();
            var v = new la.Vector();
            it('should throw an exception for spMat, v is empty', function () {
                assert.throws(function () {
                    var vec = mat.spMat.multiplyT(v);
                })
            })
            it('should throw an exception for spMatD, v is empty', function () {
                assert.throws(function () {
                    var vec = mat.spMatD.multiplyT(v);
                })
            })
        })

        describe('MultiplyT "Sparse Vector" Test', function () {
            var mat = new RSparseMatrix();
            var v = new la.SparseVector([[0, 1], [1, 2], [2, 3], [3, 4]]);
            it('should transpose and multiply spMat, sparse vector [1, 2, 3, 4]', function () {
                var vec = mat.spMat.multiplyT(v);
                var controlVec = new la.Vector([7, 12]);

                assert.deepEqual(vec, controlVec);
                for (var i = 0; i < controlVec.length; i++) {
                    assert.eqtol(vec[i], controlVec[i]);
                }
            })
            it('should transpose and multiply spMatD, sparse vector [1, 2, 3, 4]', function () {
                var vec = mat.spMatD.multiplyT(v);
                var controlVec = new la.Vector([7, 12]);

                assert.deepEqual(vec, controlVec);
                for (var i = 0; i < controlVec.length; i++) {
                    assert.eqtol(vec[i], controlVec[i]);
                }
            })
        })

        describe('MultiplyT "Sparse Vector with Dim" Test', function () {
            var mat = new RSparseMatrix();
            var v = new la.SparseVector([[0, 1], [1, 2], [2, 3], [3, 4]], 4);
            it('should transpose and multiply spMat, vec.dim = spMat.cols', function () {
                var vec = mat.spMat.multiplyT(v);
                var controlVec = new la.Vector([7, 12]);

                assert.deepEqual(vec, controlVec);
                for (var i = 0; i < controlVec.length; i++) {
                    assert.eqtol(vec[i], controlVec[i]);
                }
            })
            it('should transpose and multiply spMatD, vec.dim = spMat.cols', function () {
                var vec = mat.spMatD.multiplyT(v);
                var controlVec = new la.Vector([7, 12]);

                assert.deepEqual(vec, controlVec);
                for (var i = 0; i < controlVec.length; i++) {
                    assert.eqtol(vec[i], controlVec[i]);
                }
            })
        })

        describe('MultiplyT "Longer Sparse Vector" Test', function () {
            var mat = new RSparseMatrix();
            var v = new la.SparseVector([[0, 1], [1, 2], [2, 3], [3, 4], [4, 6]]);
            it('should return a vector for spMat, v.dim > spMat.rows', function () {
                var vec = mat.spMat.multiplyT(v);
                var controlVec = new la.Vector([7, 12]);

                assert.deepEqual(vec, controlVec);
                for (var i = 0; i < 2; i++) {
                    assert.eqtol(vec.at(i), controlVec.at(i));
                }
            })
            it('should return a vector for spMatD, v.dim > spMatD.rows', function () {
                var vec = mat.spMatD.multiplyT(v);
                var controlVec = new la.Vector([7, 12]);

                assert.deepEqual(vec, controlVec);
                for (var i = 0; i < 2; i++) {
                    assert.eqtol(vec.at(i), controlVec.at(i));
                }
            })
        })

        describe('MultiplyT "Longer Sparse Vector with Dim" Test', function () {
            var mat = new RSparseMatrix();
            var v = new la.SparseVector([[0, 1], [1, 2], [2, 3], [3, 4], [4, 6]], 5);
            it('should return a vector for spMat, v.dim > spMat.rows', function () {
                var vec = mat.spMat.multiplyT(v);
                var controlVec = new la.Vector([7, 12]);

                assert.deepEqual(vec, controlVec);
                for (var i = 0; i < 2; i++) {
                    assert.eqtol(vec.at(i), controlVec.at(i));
                }
            })
            it('should throw an exception for spMatD, v.dim > spMatD.rows', function () {
                assert.throws(function () {
                    var vec = mat.spMatD.multiplyT(v);
                })
            })
        })

        describe('MultiplyT "Shorter Sparse Vector" Test', function () {
            var mat = new RSparseMatrix();
            var v = new la.SparseVector([[0, 1], [1, 2], [2, 2]]);
            it('should return a sparse vector for spMat, vec.dim not specified', function () {
                var vec = mat.spMat.multiplyT(v);
                var controlVec = new la.Vector([5, 0]);

                assert.deepEqual(vec, controlVec);
                for (var i = 0; i < 2; i++) {
                    assert.eqtol(vec.at(i), controlVec.at(i));
                }
            })
            it('should return a sparse vector for spMatD, vec.dim not specified', function () {
                var vec = mat.spMatD.multiplyT(v);
                var controlVec = new la.Vector([5, 0]);

                assert.deepEqual(vec, controlVec);
                for (var i = 0; i < 2; i++) {
                    assert.eqtol(vec.at(i), controlVec.at(i));
                }
            })
        })

        describe('Multiply "Shorter Sparse Vector with Dim" Test', function () {
            var mat = new RSparseMatrix();
            var v = new la.SparseVector([[0, 1], [1, 2], [2, 2]], 3);
            it('should throw an exception for spMat, vec.dim < spMatD.rows', function () {
                assert.throws(function () {
                    var vec = mat.spMat.multiplyT(v);
                })
            })
            it('should throw an exception for spMatD, vec.dim < spMatD.rows', function () {
                assert.throws(function () {
                    var vec = mat.spMatD.multiplyT(v);
                })
            })
        })

        describe('Multiply "Empty Sparse Vector" Test', function () {
            var mat = new RSparseMatrix();
            var v = new la.SparseVector();
            it('should return a sparse zero vector of dim = spMat.rows', function () {
                var vec = mat.spMat.multiplyT(v);
                var controlVec = new la.Vector([0, 0]);

                for (var i = 0; i < 2; i++) {
                    assert.eqtol(vec.at(i), controlVec.at(i));
                }
            })
            it('should return a sparse zero vector of dim = spMatD.rows', function () {
                var vec = mat.spMatD.multiplyT(v);
                var controlVec = new la.Vector([0, 0]);

                assert.deepEqual(vec, controlVec);
                for (var i = 0; i < 2; i++) {
                    assert.eqtol(vec.at(i), controlVec.at(i));
                }
            })
        })




    })
});<|MERGE_RESOLUTION|>--- conflicted
+++ resolved
@@ -1532,20 +1532,6 @@
             })
         })
 
-        // doesn't make the full dense vector
-<<<<<<< HEAD
-        //        describe('Full Test', function () {
-        //            it('should return the dense form of spV', function () {
-        //                var vec = spV.full();
-        //                var controlVec = new la.Vector([3, 10, -1, 0.0001, 0, 0, 0, 0, -12]);
-
-        //                assert.deepEqual(vec, controlVec);
-        //                for (var i = 0; i < vec.length; i++) {
-        //                    assert.eqtol(vec.at(i), controlVec.at(i));
-        //                }
-        //            })
-        //        })
-=======
         describe('Full Test', function () {
             it('should return the dense form of spV', function () {
                 var vec = spV.full();
@@ -1557,7 +1543,6 @@
                 }
             })
         })
->>>>>>> 77e85464
 
         describe('ValVec Test', function () {
             it('should return a vector of nnz elements of spV', function () {
