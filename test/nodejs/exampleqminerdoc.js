describe('example tests for the qminerdoc.js file', function () {
describe("Qminer module, number 1", function () {
it("should make test number 1", function () {
 this.timeout(10000); 
 
 // import module
 var qm = require('qminer');

});
});
describe("Store schema definition objec, number 2", function () {
it("should make test number 2", function () {
 this.timeout(10000); 

 var qm = require('qminer');
 // create a simple movies store, where each record contains only the movie title.
 var base = new qm.Base({
     mode: 'createClean',
     schema: [{
       name: "Movies",
       fields: [{ name: "title", type: "string" }]
     }]
 });
 base.close();

});
});
describe("Store schema field definition objec, number 3", function () {
it("should make test number 3", function () {
 this.timeout(10000); 

  var qm = require('qminer');
  var base = new qm.Base({
      mode: 'createClean',
      schema: [
        { name: 'NewsArticles',
          fields: [
            { name: "ID", primary: true, type: "string", shortstring: true },
            { name: "Source", type: "string", codebook: true },
            { name: "DateTime", type: "datetime" },
            { name: "Title", type: "string", store: "cache" },
            { name: "Tokens", type: "string_v", store: "cache", null: true },
            { name: "Vector", type: "num_sp_v", store: "cache", null: true }]
        }
     ]
  });
 // add a record:
 // - we set the date using the ISO string representation
 // - we set the string vector Tokens with an array of strings
 // - we set the numeric sparse vector Vector with an array of two element arrays
 //   (index, value), see the sparse vector constructor {@link module:la.SparseVector}
 base.store('NewsArticles').push({
   ID: 't12344', 
   Source: 's1234', 
   DateTime: '2015-01-01T00:05:00', 
   Title: 'the title', 
   Tokens: ['token1', 'token2'], 
   Vector: [[0,1], [1,1]]});
 base.close();

});
});
describe("Store schema join definition objec, number 4", function () {
it("should make test number 4", function () {
 this.timeout(10000); 

 var qm = require('qminer');
 // Create two stores: People which stores only names of persons and Movies, which stores only titles.
 // Each person can direct zero or more movies, so we use an index join named 'directed' and
 // each movie has a single director, so we use a field join 'director'. The joins are 
 // inverses of each other. The inverse join simplifies the linking, since only one join needs
 // to be specified, and the other direction can be linked automatically (in the example 
 // below we specify only the 'director' link and the 'directed' join is updated automatically).
 //
 var base = new qm.Base({
     mode: 'createClean',
     schema: [
       { name: 'People', 
         fields: [{ name: 'name', type: 'string', primary: true }], 
         joins: [{ name: 'directed', 'type': 'index', 'store': 'Movies', 'inverse': 'director' }] },
       { name: 'Movies', 
         fields: [{ name: 'title', type: 'string', primary: true }], 
         joins: [{ name: 'director', 'type': 'field', 'store': 'People', 'inverse': 'directed' }] }
     ]
 });
 // Adds a movie, automatically adds 'Jim Jarmusch' to People, sets the 'director' join (field join)
 // and automatically updates the index join 'directed', since it's an inverse join of 'director'
 base.store('Movies').push({ title: 'Broken Flowers', director: { name: 'Jim Jarmusch' } });
 // Adds a movie, sets the 'director' join, updates the index join of 'Jim Jarmusch'
 base.store('Movies').push({ title: 'Coffee and Cigarettes', director: { name: 'Jim Jarmusch' } });
 // Adds movie, automatically adds 'Lars von Trier' to People, sets the 'director' join
 // and 'directed' inverse join (automatically)
 base.store('Movies').push({ title: 'Dogville', director: { name: 'Lars von Trier' } });

 var movie = base.store('Movies')[0]; // get the first movie (Broken Flowers)
 // Each movie has a property corresponding to the join name: 'director'. 
 // Accessing the property returns a {@link module:qm.Record} from the store People.
 var person = movie.director; // get the director
 console.log(person.name); // prints 'Jim Jarmusch'
 // Each person has a property corresponding to the join name: 'directed'. 
 // Accessing the property returns a {@link module:qm.RecSet} from the store People.
 var movies = person.directed; // get all the movies the person directed.
 movies.each(function (movie) { console.log(movie.title); }); 
 // prints: 
 //   'Broken Flowers'
 //   'Coffee and Cigarettes'
 base.close();

});
});
describe("Store schema key definition objec, number 5", function () {
it("should make test number 5", function () {
 this.timeout(10000); 

 var qm = require('qminer');
 // Create a store People which stores only names of persons.
 var base = new qm.Base({
     mode: 'createClean',
     schema: [
         { name: 'People',
           fields: [{ name: 'name', type: 'string', primary: true }],
           keys: [
             { field: 'name', type: 'value'}, 
             { field: 'name', name: 'nameText', type: 'text'}
          ]
        }
     ]
 });

 base.store('People').push({name : 'John Smith'});
 base.store('People').push({name : 'Mary Smith'});
 // search based on indexed values
 base.search({$from : 'People', name: 'John Smith'}); // Return the record set containing 'John Smith'
 // search based on indexed values
 base.search({$from : 'People', name: 'Smith'}); // Returns the empty record set.
 // search based on text indexing
 base.search({$from : 'People', nameText: 'Smith'}); // Returns both records.
 base.close();

});
});
describe("Stores can have a window, which is used by garbage collector to delete records once the, number 6", function () {
it("should make test number 6", function () {
 this.timeout(10000); 

 var qm = require('qminer');
 // Create a store
 // var base = new qm.Base([{
 // ...
 //  timeWindow : { 
 //    duration : 12,
 //    unit : "hour",
 //    field : "DateTime"
 //  }
 //}]);
 //base.close();

});
});
describe("Bas, number 7", function () {
it("should make test number 7", function () {
 this.timeout(10000); 

 // import qm module
 var qm = require('qminer');
 // using a constructor, in open mode
 var base = new qm.Base({mode: 'open'});
 base.close();

});
});
describe("Returns the store with the specified name, number 8", function () {
it("should make test number 8", function () {
 this.timeout(10000); 

	  // import qm module
	  var qm = require('qminer');
	  // create a base with two stores
	  var base = new qm.Base({
	     mode: "createClean",
	     schema: [
	     {
	         name: "KwikEMart",
	         fields: [
	             { name: "Worker", type: "string" },
	             { name: "Groceries", type: "string_v" }
	         ]
	     },
	     {
	         name: "NuclearPowerplant",
	         fields: [
	             { name: "Owner", type: "string" },
	             { name: "NumberOfAccidents", type: "int" },
	             { name: "Workers", type: "string_v" }
	         ]
	     }]
	  });
	  // get the "KwikEMart" store 
	  var store = base.store("KwikEMart");	// returns the store with the name "KwikEMart"
	  base.close();
	 
});
});
describe("Creates a new store, number 9", function () {
it("should make test number 9", function () {
 this.timeout(10000); 

	 // import qm module
	 var qm = require('qminer');
	 // create a new base with one store
	 var base = new qm.Base({
	    mode: "createClean",
	    schema: [
	    {
	        name: "Superheroes",
	        fields: [
	            { name: "Name", type: "string" },
	            { name: "Superpowers", type: "string_v" },
	            { name: "YearsActive", type: "int" }
	        ]
	    }]
	 });
	 // create a new store called "Supervillains" in the base
	 base.createStore({
	    name: "Supervillians",
	    fields: [
	        { name: "Name", type: "string" },
	        { name: "Superpowers", type: "string_v" },
	        { name: "YearsActive", type: "int" }
	    ]
	 });
	 // create two new stores called "Cities" and "Leagues"
	 base.createStore([
	    {
	        name: "Cities",
	        fields: [
	            { name: "Name", type: "string", primary: true },
	            { name: "Population", type: "int" }
	        ]
	    },
	    {
	        name: "Leagues",
	        fields: [
	            { name: "Name", type: "string" },
	            { name: "Members", type: "string_v" }
	        ]
	    }
	 ]);
	 base.close();
	
});
});
describe("Stores are containers of records., number 10", function () {
it("should make test number 10", function () {
 this.timeout(10000); 

 // import qm module
 var qm = require('qminer');
 // factory based construction using base.createStore
 var base = new qm.Base({ mode: 'createClean' });
 base.createStore([{
    name: "People",
    fields: [
        { name: "Name", type: "string", primary: true },
        { name: "Gender", type: "string", shortstring: true },
        { name: "Age", type: "int" }
    ],
    joins: [
        { name: "ActedIn", type: "index", store: "Movies", inverse: "Actor" },
        { name: "Directed", type: "index", store: "Movies", inverse: "Director" }
    ],
    keys: [
        { field: "Name", type: "text" },
        { field: "Gender", type: "value" }
    ]
 },
 {
    name: "Movies",
    fields: [
        { name: "Title", type: "string", primary: true },
        { name: "Plot", type: "string", store: "cache" },
        { name: "Year", type: "int" },
        { name: "Rating", type: "float" },
        { name: "Genres", type: "string_v", codebook: true }
    ],
    joins: [
        { name: "Actor", type: "index", store: "People", inverse: "ActedIn" },
        { name: "Director", type: "index", store: "People", inverse: "Directed" }
    ],
    keys: [
        { field: "Title", type: "value" },
        { field: "Plot", type: "text", vocabulary: "voc_01" },
        { field: "Genres", type: "value" }
    ]
 }]);
 base.close();

});
});
describe("Stores are containers of records., number 11", function () {
it("should make test number 11", function () {
 this.timeout(10000); 

 // import qm module
 var qm = require('qminer');
 // using the base constructor
 var base = new qm.Base({
    mode: "createClean",
    schema: [{
        name: "Class",
        fields: [
            { name: "Name", type: "string" },
            { name: "StudyGroup", type: "string" }
        ]
    }]
 });
 base.close();

});
});
describe("Returns a record from the store, number 12", function () {
it("should make test number 12", function () {
 this.timeout(10000); 

	 // import qm module
	 var qm = require('qminer');
	 // create a base containing the store Class. Let the Name field be the primary field. 
	 var base = new qm.Base({
	    mode: "createClean",
	    schema: [{
	        name: "Class",
	        fields: [
	            { name: "Name", type: "string", primary: true },
	            { name: "StudyGroup", type: "string" }
	        ]
	    }]
	 });
	 // add some records to the store
	 base.store("Class").push({ Name: "Dean", StudyGroup: "A" });
	 base.store("Class").push({ Name: "Chang", StudyGroup: "D" });
	 base.store("Class").push({ Name: "Magnitude", StudyGroup: "C" });
	 base.store("Class").push({ Name: "Leonard", StudyGroup: "B" });
	 // get the record with the name "Magnitude"
	 var record = base.store("Class").recordByName("Magnitude");
	 base.close();
	
});
});
describe("Executes a function on each record in store, number 13", function () {
it("should make test number 13", function () {
 this.timeout(10000); 

	 // import qm module
	 var qm = require('qminer');
	 // create a base containing the store Class
	 var base = new qm.Base({
	    mode: "createClean",
	    schema: [{
	        name: "Class",
	        fields: [
	            { name: "Name", type: "string" },
	            { name: "StudyGroup", type: "string" }
	        ]
	    }]
	 });
	 // add some records to the store
	 base.store("Class").push({ Name: "Abed", StudyGroup: "A" });
	 base.store("Class").push({ Name: "Annie", StudyGroup: "B" });
	 base.store("Class").push({ Name: "Britta", StudyGroup: "C" });
	 base.store("Class").push({ Name: "Jeff", StudyGroup: "A" });
	 // change the StudyGroup of all records of store Class to A
	 base.store("Class").each(function (rec) { rec.StudyGroup = "A"; });	// all records in Class are now in study group A
	 base.close();
	
});
});
describe("Creates an array of function outputs created from the store records, number 14", function () {
it("should make test number 14", function () {
 this.timeout(10000); 

	 // import qm module
	 var qm = require('qminer');
	 // create a base containing the store Class
	 var base = new qm.Base({
	    mode: "createClean",
	    schema: [{
	        name: "Class",
	        fields: [
	            { name: "Name", type: "string" },
	            { name: "StudyGroup", type: "string" }
	        ]
	    }]
	 });
	 // add some records to the store
	 base.store("Class").push({ Name: "Shirley", StudyGroup: "A" });
	 base.store("Class").push({ Name: "Troy", StudyGroup: "B" });
	 base.store("Class").push({ Name: "Chang", StudyGroup: "C" });
	 base.store("Class").push({ Name: "Pierce", StudyGroup: "A" });
	 // make an array of record names
	 var arr = base.store("Class").map(function (rec) { return rec.Name; }); // returns an array ["Shirley", "Troy", "Chang", "Pierce"]
	 base.close();
	
});
});
describe("Adds a record to the store, number 15", function () {
it("should make test number 15", function () {
 this.timeout(10000); 

	 // import qm module
	 var qm = require('qminer');
	 // create a new base containing two stores
	 var base = new qm.Base({
	    mode: "createClean",
	    schema: [
	    {
	        name: "Superheroes",
	        fields: [
	            { name: "Name", type: "string" },
	            { name: "Superpowers", type: "string_v" }
	        ]
	    },
	    {
	        name: "Supervillians",
	        fields: [
	            { name: "Name", type: "string" },
	            { name: "Superpowers", type: "string_v" }
	        ]
	    }]
	 });
	 // add a new superhero to the Superheroes store
	 base.store("Superheroes").push({ Name: "Superman", Superpowers: ["flight", "heat vision", "bulletproof"] }); // returns 0
	 // add a new supervillian to the Supervillians store
	 base.store("Supervillians").push({ Name: "Lex Luthor", Superpowers: ["expert engineer", "genius-level intellect", "money"] }); // returns 0
	 base.close();	
	
});
});
describe("Creates a new record of given store. The record is not added to the store, number 16", function () {
it("should make test number 16", function () {
 this.timeout(10000); 

	 // import qm module
	 var qm = require('qminer');
	 // create a new base containing one store
	 var base = new qm.Base({
	    mode: "createClean",
	    schema: [{
	        name: "Planets",
	        fields: [
	            { name: "Name", type: "string" },
	            { name: "Diameter", type: "int" },
	            { name: "NearestStars", type: "string_v" }
	        ]
	    }]
	 });
	 // add a new planet in the store
	 base.store("Planets").push({ Name: "Earth", Diameter: 299196522, NearestStars: ["Sun"] });
	 // create a record of a planet (not added to the Planets store)
	 var planet = base.store("Planets").newRecord({ Name: "Tatooine", Diameter: 10465, NearestStars: ["Tatoo 1", "Tatoo 2"] });
	 base.close();
	
});
});
describe("Creates a new record set out of the records in store, number 17", function () {
it("should make test number 17", function () {
 this.timeout(10000); 

	 // import qm module
	 var qm = require('qminer');
	 // create a new base containing one store
	 var base = new qm.Base({
	    mode: "createClean",
	    schema: [{
	        name: "Superheroes",
	        fields: [
	            { name: "Name", type: "string" },
	            { name: "Superpowers", type: "string_v" }
	        ]
	    }]
	 });
	 // add some new records to the store
	 base.store("Superheroes").push({ Name: "Superman", Superpowers: ["Superhuman strength, speed, hearing", "Flight", "Heat vision"] });
	 base.store("Superheroes").push({ Name: "Batman", Superpowers: ["Genius-level intellect", "Peak physical and mental conditioning", "Master detective"] });
	 base.store("Superheroes").push({ Name: "Thor", Superpowers: ["Superhuman strength, endurance and longevity", "Abilities via Mjolnir"] });
	 base.store("Superheroes").push({ Name: "Wonder Woman", Superpowers: ["Superhuman strength, agility and endurance", "Flight", "Highly skilled hand-to-hand combatant"] });
	 // create a new record set containing only the DC Comic superheroes (those with the record ids 0, 1 and 3)
	 var intVec = new qm.la.IntVector([0, 1, 3]);
	 var DCHeroes = base.store("Superheroes").newRecordSet(intVec);
	 base.close();
	
});
});
describe("Creates a record set containing random records from store, number 18", function () {
it("should make test number 18", function () {
 this.timeout(10000); 

	 // import qm module
	 var qm = require('qminer');
	 // create a base containing one store
	 var base = new qm.Base({
	    mode: "createClean",
	    schema: [{
	        name: "TVSeries",
	        fields: [
	            { name: "Title", type: "string", primary: true },
	            { name: "NumberOfEpisodes", type: "int" }
	        ]
	    }]
	 });
	 // add some records in the store
	 base.store("TVSeries").push({ Title: "Archer", NumberOfEpisodes: 75 });
	 base.store("TVSeries").push({ Title: "The Simpsons", NumberOfEpisodes: 574 });
	 base.store("TVSeries").push({ Title: "New Girl", NumberOfEpisodes: 94 });
	 base.store("TVSeries").push({ Title: "Rick and Morty", NumberOfEpisodes: 11 });
	 base.store("TVSeries").push({ Title: "Game of Thrones", NumberOfEpisodes: 47 });
	 // create a sample record set containing 3 records
	 var randomRecordSet = base.store("TVSeries").sample(3); // contains 3 random records from the TVSeries store
	 base.close();
	
});
});
describe("Gets the details of the selected field, number 19", function () {
it("should make test number 19", function () {
 this.timeout(10000); 

	 // import qm module
	 var qm = require("qminer");
	 // create a new base containing one store
	 var base = new qm.Base({
	    mode: "createClean",
	    schema: [{
	        name: "People",
	        fields: [
	            { name: "Name", type: "string", primary: true },
	            { name: "Gender", type: "string" },
	            { name: "Age", type: "int" }
	        ]
	    }]
	 });
	 // get the details of the field "Name" of store "People"
	 // it returns a JSON object:
	 // { id: 0, name: "Name", type: "string", primary: true }
	 var details = base.store("People").field("Name");
	 base.close();
	
});
});
describe("Checks if the field is of numeric type, number 20", function () {
it("should make test number 20", function () {
 this.timeout(10000); 

	 // import qm module
	 var qm = require('qminer');
	 // create a base containing one store
	 var base = new qm.Base({
	    mode: "createClean",
	    schema: [{
	        name: "TVSeries",
	        fields: [
	            { name: "Title", type: "string", primary: true },
	            { name: "NumberOfEpisodes", type: "int" }
	        ]
	    }]
	 });
	 // check if the field "Title" is of numeric type
	 var isTitleNumeric = base.store("TVSeries").isNumeric("Title"); // returns false
	 // check if the field "NumberOfEpisodes" is of numeric type
	 var isNumberOfEpisodesNumeric = base.store("TVSeries").isNumeric("NumberOfEpisodes"); // returns true
	 base.close();
	
});
});
describe("Checks if the field is of string type, number 21", function () {
it("should make test number 21", function () {
 this.timeout(10000); 

	 // import qm module
	 var qm = require("qminer");
	 // create a new base containing one store
	 var base = new qm.Base({
	    mode: "createClean",
	    schema: [{
	        name: "People",
	        fields: [
	            { name: "Name", type: "string", primary: true },
	            { name: "Gender", type: "string" },
	            { name: "Age", type: "int" }
	        ]
	    }]
	 });
	 // check if the field "Name" is of string type
	 var isNameString = base.store("People").isString("Name"); // returns true
	 // check if the field "Age" is of string type
	 var isAgeString = base.store("People").isString("Age"); // returns false
	 base.close();
	
});
});
describe("Checks if the field is of type Date, number 22", function () {
it("should make test number 22", function () {
 this.timeout(10000); 

	 // import qm module
	 var qm = require('qminer');
	 // create a new base containing one store
	 var base = new qm.Base({
	    mode: "createClean",
	    schema: [{
	        name: "BasketballPlayers",
	        fields: [
	            { name: "Name", type: "string" },
	            { name: "SeasonScore", type: "int_v" },
	            { name: "DateOfBirth", type: "datetime" }
	        ]
	    }]
	 });
	 // check if the SeasonScore field is of type Date
	 var isSeasonScoreDate = base.store("BasketballPlayers").isDate("SeasonScore"); // returns false
	 // check if the FirstPlayed field is of type Date
	 var isFirstPlayedDate = base.store("BasketballPlayers").isDate("DateOfBirth"); // returns true
	 base.close();
	
});
});
describe("Returns the details of the selected key as a JSON object, number 23", function () {
it("should make test number 23", function () {
 this.timeout(10000); 

	 // import qm module
	 var qm = require('qminer');
	 // create a new base containing one store
	 var base = new qm.Base({
	    mode: "createClean",
	    schema: [{
	        name: "Countries",
	        fields: [
	            { name: "Name", type: "string", primary: true },
	            { name: "Population", type: "int" },
	            { name: "Continent", type: "string" }
	        ],
	        keys: [
	            { field: "Name", type: "text" },
	            { field: "Continent", type: "value" }
	        ]
	    }]
	 });
	 // get the details of the key of the field "Continent"
	 // returns a JSON object containing the details of the key:
	 // { fq: { length: 0 }, vocabulary: { length: 0 }, name: 'Continent', store: { name: 'Countries', ... }}
	 var details = base.store("Countries").key("Continent");
	 base.close();
	
});
});
describe("Returns the store as a JSON, number 24", function () {
it("should make test number 24", function () {
 this.timeout(10000); 

	 // import qm module
	 var qm = require('qminer');
	 // create a new base containing one store
	 var base = new qm.Base({
	    mode: "createClean",
	    schema: [{
	        name: "FootballPlayers",
	        fields: [
	            { name: "Name", type: "string" },
	            { name: "FootballClubs", type: "string_v" },
	            { name: "GoalsPerSeason", type: "int_v" },
	        ]
	    }]
	 });
	 // get the store as a JSON object
	 // the returned JSON object is:
	 // { storeId: 0, storeName: 'FootballPlayers', storeRecords: 0, fields: [...], keys: [], joins: [] }
	 var json = base.store("FootballPlayers").toJSON();
	 base.close();
	
});
});
describe("Deletes the records in the store, number 25", function () {
it("should make test number 25", function () {
 this.timeout(10000); 

	 // import qm module
	 var qm = require('qminer');
	 // create a base containing one store
	 var base = new qm.Base({
	    mode: "createClean",
	    schema: [{
	        name: "TVSeries",
	        fields: [
	            { name: "Title", type: "string", primary: true },
	            { name: "NumberOfEpisodes", type: "int" }
	        ]
	    }]
	 });
	 // add some records in the store
	 base.store("TVSeries").push({ Title: "Archer", NumberOfEpisodes: 75 });
	 base.store("TVSeries").push({ Title: "The Simpsons", NumberOfEpisodes: 574 });
	 base.store("TVSeries").push({ Title: "New Girl", NumberOfEpisodes: 94 });
	 base.store("TVSeries").push({ Title: "Rick and Morty", NumberOfEpisodes: 11 });
	 base.store("TVSeries").push({ Title: "Game of Thrones", NumberOfEpisodes: 47 });
	 // deletes the first 2 records (Archer and The Simpsons) in TVSeries
	 base.store("TVSeries").clear(2); // returns 3
	 // delete all remaining records in TVStore
	 base.store("TVSeries").clear();  // returns 0
	 base.close();
	
});
});
describe("Gives a vector containing the field value of each record, number 26", function () {
it("should make test number 26", function () {
 this.timeout(10000); 

	 // import qm module
	 var qm = require('qminer');
	 // create a base containing one store
	 var base = new qm.Base({
	    mode: "createClean",
	    schema: [{
	        name: "Companies",
	        fields: [
	            { name: "Name", type: "string", primary: true },
	            { name: "Location", type: "string" }
	        ]
	    }]
	 });
	 // add some records to the store
	 base.store("Companies").push({ Name: "DC Comics", Location: "Burbank, California" });
	 base.store("Companies").push({ Name: "DC Shoes", Location: "Huntington Beach, California" });
	 base.store("Companies").push({ Name: "21st Century Fox", Location: "New York City, New York" });
	 // get the vector of company names
	 var companyNames = base.store("Companies").getVector("Name");	// returns a vector ["DC Comics", "DC Shoes", "21st Century Fox"]
	 base.close();
	
});
});
describe("Gives a matrix containing the field values of each record, number 27", function () {
it("should make test number 27", function () {
 this.timeout(10000); 

	 // import qm module
	 var qm = require('qminer');
	 // create a new base containing one store
	 var base = new qm.Base({
	    mode: "createClean",
	    schema: [{
	        name: "ArcheryChampionship",
	        fields: [
	            { name: "Name", type: "string" },
	            { name: "ScorePerRound", type: "float_v" }
	        ]
	    }]
	 });
	 // set new records in the store
	 base.store("ArcheryChampionship").push({ Name: "Robin Hood", ScorePerRound: [50, 48, 48] });
	 base.store("ArcheryChampionship").push({ Name: "Oliver Queen", ScorePerRound: [44, 46, 44] });
	 base.store("ArcheryChampionship").push({ Name: "Legolas", ScorePerRound: [50, 50, 48] });
	 // get the matrix containing the "score per round" values
	 // The values of the i-th column are the values of the i-th record.
	 // The function will give the matrix:
	 // 50  44  50
	 // 48  46  50
	 // 48  44  48
	 var matrix = base.store("ArcheryChampionship").getMatrix("ScorePerRound");
	 base.close();
	
});
});
describe("Gives the field value of a specific record, number 28", function () {
it("should make test number 28", function () {
 this.timeout(10000); 

	 //import qm module
	 var qm = require('qminer');
	 // create a new base containing one store
	 var base = new qm.Base({
	    mode: "createClean",
	    schema: [{
	        name: "Festivals",
	        fields: [
	            { name: "Name", type: "string" },
	            { name: "Type", type: "string" },
	            { name: "Location", type: "string" }
	        ]
	    }]
	 });
	 // add some records in the store
	 base.store("Festivals").push({ Name: "Metaldays", Type: "music", Location: "Tolmin, Slovenia" });
	 base.store("Festivals").push({ Name: "Festival de Cannes", Type: "movie", Location: "Cannes, France" });
	 base.store("Festivals").push({ Name: "The Festival of Chocolate", Type: "food", Location: "Hillsborough, USA" });
	 // get the field value of the second record for field "Type"
	 var fieldValue = base.store("Festivals").cell(1, "Type"); // returns "movie"
	 base.close();
	
});
});
describe("Clones the record, number 29", function () {
it("should make test number 29", function () {
 this.timeout(10000); 

	 // import qm module
	 var qm = require('qminer');
	 // create a new base containing one store
	 var base = new qm.Base({
	    mode: "createClean",
	    schema: [{
	        name: "StarWarsMovies",
	        fields: [
	            { name: "Title", type: "string" },
	            { name: "ReleseDate", type: "datetime" },
	            { name: "Length", type: "int" }
	        ]
	    }]
	 });
	 // create some records in the new store
	 base.store("StarWarsMovies").push({ Title: "Attack of the Clones", ReleseDate: "2002-05-16T00:00:00", Length: 142 });
	 base.store("StarWarsMovies").push({ Title: "The Empire Strikes Back", ReleseDate: "1980-06-20T00:00:00", Length: 124 });
	 base.store("StarWarsMovies").push({ Title: "Return of the Jedi", ReleseDate: "1983-05-25T00:00:00", Length: 134 });
	 // create a clone of the "Attack of the Clones" record
	 var clone = base.store("StarWarsMovies")[0].$clone();
	 base.close();
	
});
});
describe("Creates a JSON version of the record, number 30", function () {
it("should make test number 30", function () {
 this.timeout(10000); 

	 // import qm module
	 var qm = require('qminer');
	 // create a new base containing one store
	 var base = new qm.Base({
	    mode: "createClean",
	    schema: [{
	        name: "Musicians",
	        fields: [
	            { name: "Name", type: "string", primary: true },
	            { name: "DateOfBirth", type: "datetime" },
	            { name: "GreatestHits", type: "string_v" }
	        ]
	    }]
	 });
	 // create some records
	 base.store("Musicians").push({ Name: "Jimmy Page", DateOfBirth:  "1944-01-09T00:00:00", GreatestHits: ["Stairway to Heaven", "Whole Lotta Love"] });
	 base.store("Musicians").push({ Name: "Beyonce", DateOfBirth: "1981-09-04T00:00:00", GreatestHits: ["Single Ladies (Put a Ring on It)"] });
	 // get a JSON version of the "Beyonce" record 
	 // The JSON object for this example si:
	 // { '$id': 1, Name: 'Beyonce', ActiveSince: '1981-09-04T00:00:00', GreatestHits: ['Single Ladies (Put a Ring on It)'] }
	 var json = base.store("Musicians").recordByName("Beyonce").toJSON();
	 base.close();
	
});
});
describe("Creates a new instance of the record set, number 31", function () {
it("should make test number 31", function () {
 this.timeout(10000); 

	 // import qm module
	 var qm = require('qminer');
	 // create a new base containing one store
	 var base = new qm.Base({
	    mode: "createClean",
	    schema: [{
	        name: "Philosophers",
	        fields: [
	            { name: "Name", type: "string" },
	            { name: "Era", type: "string" }
	        ]
	    }]
	 });
	 // put some records in the store
	 base.store("Philosophers").push({ Name: "Plato", Era: "Ancient philosophy" });
	 base.store("Philosophers").push({ Name: "Immanuel Kant", Era: "18th-century philosophy" });
	 base.store("Philosophers").push({ Name: "Emmanuel Levinas", Era: "20th-century philosophy" });
	 base.store("Philosophers").push({ Name: "Rene Descartes", Era: "17th-century philosophy" });
	 base.store("Philosophers").push({ Name: "Confucius", Era: "Ancient philosophy" });
	 // create a record set out of the records in store
	 var recordSet = base.store("Philosophers").allRecords;
	 // clone the record set of the "Philosophers" store
	 var philosophers = recordSet.clone();
	 base.close();
	
});
});
describe("Creates a new record set out of the join attribute of records, number 32", function () {
it("should make test number 32", function () {
 this.timeout(10000); 

	 // import qm module
	 var qm = require('qminer');
	 // create a new base containing two stores, with join attributes
	 var base = new qm.Base({
	    mode: "createClean",
	    schema: [
	    {
	        name: "Musicians",
	        fields: [
	            { name: "Name", type: "string" },
	            { name: "Instruments", type: "string_v" }
	        ],
	        joins: [
	            { name: "PlaysIn", type: "index", store: "Bands", inverse: "Members" }
	        ]
	    },
	    {
	        name: "Bands",
	        fields: [
	            { name: "Name", type: "string" },
	            { name: "Genre", type: "string" }
	        ],
	        joins: [
	            { name: "Members", type: "index", store: "Musicians", inverse: "PlaysIn" }
	        ]
	    }]
	 });
	 // add some new records to both stores
	 base.store("Musicians").push({ Name: "Robert Plant", Instruments: ["Vocals"], PlaysIn: [{Name: "Led Zeppelin", "Genre": "Rock" }] });
	 base.store("Musicians").push({ Name: "Jimmy Page", Instruments: ["Guitar"], PlaysIn: [{Name: "Led Zeppelin", "Genre": "Rock" }] });
	 base.store("Bands").push({ Name: "The White Stripes", Genre: "Rock" });
	 // create a record set containing the musicians, that are members of some bend
	 // returns a record set containing the records of "Robert Plant" and "Jimmy Page"
	 var ledZeppelin = base.store("Bands").allRecords.join("Members");
	 // create a record set containing the first musician, that is a member of some band
	 // returns a record set containing only one record, which is "Robert Plant" or "Jimmy Page"
	 var ledMember = base.store("Bands").allRecords.join("Members", 1);
	 base.close();
	
});
});
describe("Truncates the first records, number 33", function () {
it("should make test number 33", function () {
 this.timeout(10000); 

	 // import qm module
	 var qm = require('qminer');
	 // create a new base containing one store
	 var base = new qm.Base({
	    mode: "createClean",
	    schema: [{
	        name: "Philosophers",
	        fields: [
	            { name: "Name", type: "string" },
	            { name: "Era", type: "string" }
	        ]
	    }]
	 });
	 // put some records in the store
	 base.store("Philosophers").push({ Name: "Plato", Era: "Ancient philosophy" });
	 base.store("Philosophers").push({ Name: "Immanuel Kant", Era: "18th-century philosophy" });
	 base.store("Philosophers").push({ Name: "Emmanuel Levinas", Era: "20th-century philosophy" });
	 base.store("Philosophers").push({ Name: "Rene Descartes", Era: "17th-century philosophy" });
	 base.store("Philosophers").push({ Name: "Confucius", Era: "Ancient philosophy" });
	 // create two identical record sets of the "Philosophers" store
	 var recordSet1 = base.store("Philosophers").allRecords;
	 var recordSet2 = base.store("Philosophers").allRecords;
	 // truncate the first 3 records in recordSet1
	 recordSet1.trunc(3); // return self, containing only the first 3 records ("Plato", "Immanuel Kant", "Emmanuel Levinas")
	 // truncate the first 2 records in recordSet2, starting with "Emmanuel Levinas"
	 recordSet2.trunc(2, 2); // returns self, containing only the 2 records ("Emmanuel Levinas", "Rene Descartes")
	 base.close();
	
});
});
describe("Creates a random sample of records of the record set, number 34", function () {
it("should make test number 34", function () {
 this.timeout(10000); 

	 // import qm module
	 var qm = require('qminer');
	 // create a new base with one store
	 var base = new qm.Base({
	    mode: "createClean",
	    schema: [{
	        name: "Movies",
	        fields: [
	            { name: "Title", type: "string" },
	            { name: "Length", type: "int" },
	            { name: "Director", type: "string" }
	        ]
	    }]
	 });
	 // put some records in the store
	 base.store("Movies").push({ Title: "The Nightmare Before Christmas", Length: 76, Director: "Henry Selick" });
	 base.store("Movies").push({ Title: "Jurassic Part", Length: 127, Director: "Steven Spielberg" });
	 base.store("Movies").push({ Title: "The Avengers", Length: 143, Director: "Joss Whedon" });
	 base.store("Movies").push({ Title: "The Clockwork Orange", Length: 136, Director: "Stanley Kubrick" });
	 base.store("Movies").push({ Title: "Full Metal Jacket", Length: 116, Director: "Stanely Kubrick" });
	 // create a sample record set of containing 3 records from the "Movies" store
	 var sample = base.store("Movies").allRecords.sample(3);
	 base.close();
	
});
});
describe("Shuffles the order of records in the record set, number 35", function () {
it("should make test number 35", function () {
 this.timeout(10000); 

	 // import qm module
	 var qm = require('qminer');
	 // create a new base containing one store
	 var base = new qm.Base({
	    mode: "createClean",
	    schema: [{
	        name: "WeatherForcast",
	        fields: [
	            { name: "Weather", type: "string" },
	            { name: "Date", type: "datetime" },
	            { name: "TemperatureDegrees", type: "int" }
	        ]
	    }]
	 });
	 // put some records in the "WeatherForecast" store
	 base.store("WeatherForcast").push({ Weather: "Partly Cloudy", Date: "2015-05-27T11:00:00", TemperatureDegrees: 19 });
	 base.store("WeatherForcast").push({ Weather: "Partly Cloudy", Date: "2015-05-28T11:00:00", TemperatureDegrees: 22 });
	 base.store("WeatherForcast").push({ Weather: "Mostly Cloudy", Date: "2015-05-29T11:00:00", TemperatureDegrees: 25 });
	 base.store("WeatherForcast").push({ Weather: "Mostly Cloudy", Date: "2015-05-30T11:00:00", TemperatureDegrees: 25 });
	 base.store("WeatherForcast").push({ Weather: "Scattered Showers", Date: "2015-05-31T11:00:00", TemperatureDegrees: 24 });
	 base.store("WeatherForcast").push({ Weather: "Mostly Cloudy", Date: "2015-06-01T11:00:00", TemperatureDegrees: 27 });
	 // get the record set containing the records from the "WeatherForcast" store
	 var recordSet = base.store("WeatherForcast").allRecords;
	 // shuffle the records in the newly created record set. Use the number 100 as the seed for the shuffle
	 recordSet.shuffle(100); // returns self, the records in the record set are shuffled
	 base.close();
	
});
});
describe("It reverses the record order, number 36", function () {
it("should make test number 36", function () {
 this.timeout(10000); 

	 // import qm module
	 var qm = require('qminer');
	 // create a new base containing one store
	 var base = new qm.Base({
	    mode: "createClean",
	    schema: [{
	        name: "WeatherForcast",
	        fields: [
	            { name: "Weather", type: "string" },
	            { name: "Date", type: "datetime" },
	            { name: "TemperatureDegrees", type: "int" },
	        ]
	    }]
	 });
	 // put some records in the "WeatherForecast" store
	 base.store("WeatherForcast").push({ Weather: "Partly Cloudy", Date: "2015-05-27T11:00:00", TemperatureDegrees: 19 });
	 base.store("WeatherForcast").push({ Weather: "Partly Cloudy", Date: "2015-05-28T11:00:00", TemperatureDegrees: 22 });
	 base.store("WeatherForcast").push({ Weather: "Mostly Cloudy", Date: "2015-05-29T11:00:00", TemperatureDegrees: 25 });
	 base.store("WeatherForcast").push({ Weather: "Mostly Cloudy", Date: "2015-05-30T11:00:00", TemperatureDegrees: 25 });
	 base.store("WeatherForcast").push({ Weather: "Scattered Showers", Date: "2015-05-31T11:00:00", TemperatureDegrees: 24 });
	 base.store("WeatherForcast").push({ Weather: "Mostly Cloudy", Date: "2015-06-01T11:00:00", TemperatureDegrees: 27 });
	 // get the record set containing the records from the "WeatherForcast" store
	 var recordSet = base.store("WeatherForcast").allRecords;
	 // reverse the record order in the record set
	 recordSet.reverse(); // returns self, the records in the record set are in the reverse order
	 base.close();
	
});
});
describe("Sorts the records according to record id, number 37", function () {
it("should make test number 37", function () {
 this.timeout(10000); 

	 // import qm module
	 var qm = require('qminer');
	 // create a new base containing one store
	 var base = new qm.Base({
	    mode: "createClean",
	    schema: [{
	        name: "Tea",
	        fields: [
	            { name: "Name", type: "string" },
	            { name: "Type", type: "string"},
	            { name: "Origin", type: "string", "null": true  }
	        ]
	    }]
	 });
	 // put some records in the "Tea" store
	 base.store("Tea").push({ Name: "Tanyang Gongfu", Type: "Black", Origin: "Tanyang" });
	 base.store("Tea").push({ Name: "Rou Gui", Type: "White" });
	 base.store("Tea").push({ Name: "Tieluohan Tea", Type: "Wuyi", Origin: "Northern Fujian" });
	 base.store("Tea").push({ Name: "Red Robe", Type: "Oolong", Origin: "Wuyi Mountains" });
	 // get the records of the "Tea" store as a record set
	 var recordSet = base.store("Tea").allRecords;
	 // sort the records in the record set by their id in descending order
	 recordSet.sortById(); // returns self, the records are sorted in descending order (default)
	 // sort the records in the record set by their id in ascending order
	 recordSet.sortById(1); // returns self, the records are sorted in ascending order
	 base.close();
	
});
});
describe("Sorts the records according to a specific record field, number 38", function () {
it("should make test number 38", function () {
 this.timeout(10000); 

	 // import qm module
	 var qm = require('qminer');
	 // create a new base containing one store
	 var base = new qm.Base({
	    mode: "createClean",
	    schema: [{
	        name: "TVSeries",
	        fields: [
	            { name: "Title", type: "string", primary: true },
	            { name: "NumberOfEpisodes", type: "int" }
	        ]
	    }]
	 });
	 // add some records in the store
	 base.store("TVSeries").push({ Title: "Archer", NumberOfEpisodes: 75 });
	 base.store("TVSeries").push({ Title: "The Simpsons", NumberOfEpisodes: 574 });
	 base.store("TVSeries").push({ Title: "New Girl", NumberOfEpisodes: 94 });
	 base.store("TVSeries").push({ Title: "Rick and Morty", NumberOfEpisodes: 11 });
	 base.store("TVSeries").push({ Title: "Game of Thrones", NumberOfEpisodes: 47 });
	 // get the records of the "TVSeries" store as a record set
	 var recordSet = base.store("TVSeries").allRecords;
	 // sort the records by their "Title" field in ascending order 
	 recordSet.sortByField("Title", true); // returns self, record are sorted by their "Title"
	 base.close();
	
});
});
describe("Sorts the records according to the given callback function, number 39", function () {
it("should make test number 39", function () {
 this.timeout(10000); 

	 // import qm module
	 var qm = require('qminer');
	 // create a new base containing one store
	 var base = new qm.Base({
	    mode: "createClean",
	    schema: [{
	        name: "TVSeries",
	        fields: [
	            { name: "Title", type: "string", primary: true },
	            { name: "NumberOfEpisodes", type: "int" }
	        ]
	    }]
	 });
	 // add some records in the store
	 base.store("TVSeries").push({ Title: "Archer", NumberOfEpisodes: 75 });
	 base.store("TVSeries").push({ Title: "The Simpsons", NumberOfEpisodes: 574 });
	 base.store("TVSeries").push({ Title: "New Girl", NumberOfEpisodes: 94 });
	 base.store("TVSeries").push({ Title: "Rick and Morty", NumberOfEpisodes: 11 });
	 base.store("TVSeries").push({ Title: "Game of Thrones", NumberOfEpisodes: 47 });
	 // get the records of the "TVSeries" store as a record set
	 var recordSet = base.store("TVSeries").allRecords;
	 // sort the records by their number of episodes
	 recordSet.sort(function (rec, rec2) { return rec.NumberOfEpisodes < rec2.NumberOfEpisodes; }); // returns self, records are sorted by the number of episodes
	 base.close();
	
});
});
describe("Keeps only records with ids between or equal two values, number 40", function () {
it("should make test number 40", function () {
 this.timeout(10000); 

	 // import qm require
	 var qm = require('qminer');
	 // create a new base containing one store
	 var base = new qm.Base({
	    mode: "createClean",
	    schema: [{
	        name: "FrankSinatraGreatestHits",
	        fields: [
	            { name: "Title", type: "string" },
	            { name: "Length", type: "int" }
	        ]
	    }]
	 });
	 // put some records in the "FrankSinatraGreatesHits" store
	 base.store("FrankSinatraGreatestHits").push({ Title: "Strangers in the Night", Length: 145 });
	 base.store("FrankSinatraGreatestHits").push({ Title: "Summer Wind", Length: 173 });
	 base.store("FrankSinatraGreatestHits").push({ Title: "It Was a Very Good Year", Length: 265 });
	 base.store("FrankSinatraGreatestHits").push({ Title: "Somewhere in Your Heart", Length: 146 });
	 base.store("FrankSinatraGreatestHits").push({ Title: "Forget Domani", Length: 156 });
	 base.store("FrankSinatraGreatestHits").push({ Title: "Somethin' Stupid", Length: 155 });
	 base.store("FrankSinatraGreatestHits").push({ Title: "This Town", Length: 186 });
	 // get the records of the store as a record set
	 var recordSet = base.store("FrankSinatraGreatestHits").allRecords;
	 // from the record set keep the records with indeces between or equal 2 and 5
	 recordSet.filterById(2, 5);
	 base.close();
	
});
});
describe("Keeps only the records with a specific value of some field, number 41", function () {
it("should make test number 41", function () {
 this.timeout(10000); 

	 // import qm module
	 var qm = require('qminer');
	 // create a new base containing one store
	 var base = new qm.Base({
	    mode: "createClean",
	    schema: [{
	        name: "WeatherForcast",
	        fields: [
	            { name: "Weather", type: "string" },
	            { name: "Date", type: "datetime" },
	            { name: "TemperatureDegrees", type: "int" },
	        ]
	    }]
	 });
	 // put some records in the "WeatherForecast" store
	 base.store("WeatherForcast").push({ Weather: "Partly Cloudy", Date: "2015-05-27T11:00:00", TemperatureDegrees: 19 });
	 base.store("WeatherForcast").push({ Weather: "Partly Cloudy", Date: "2015-05-28T11:00:00", TemperatureDegrees: 22 });
	 base.store("WeatherForcast").push({ Weather: "Mostly Cloudy", Date: "2015-05-29T11:00:00", TemperatureDegrees: 25 });
	 base.store("WeatherForcast").push({ Weather: "Mostly Cloudy", Date: "2015-05-30T11:00:00", TemperatureDegrees: 25 });
	 base.store("WeatherForcast").push({ Weather: "Scattered Showers", Date: "2015-05-31T11:00:00", TemperatureDegrees: 24 });
	 base.store("WeatherForcast").push({ Weather: "Mostly Cloudy", Date: "2015-06-01T11:00:00", TemperatureDegrees: 27 });
	 // get the record set containing the records from the "WeatherForcast" store
	 var recordSet = base.store("WeatherForcast").allRecords;
	 // filter only the records, where the weather is Mostly Cloudy
	 recordSet.filterByField("Weather", "Mostly Cloudy"); // returns self, containing only the records, where the weather is "Mostly Cloudy"
	 base.close();
	
});
});
describe("Keeps only the records that pass the callback function, number 42", function () {
it("should make test number 42", function () {
 this.timeout(10000); 

	 // import qm module
	 var qm = require('qminer');
	 // create a new base containing one store
	 var base = new qm.Base({
	    mode: "createClean",
	    schema: [{
	        name: "ArcheryChampionship",
	        fields: [
	            { name: "Name", type: "string" },
	            { name: "ScorePerRound", type: "float_v" }
	        ]
	    }]
	 });
	 // set new records in the store
	 base.store("ArcheryChampionship").push({ Name: "Robin Hood", ScorePerRound: [50, 48, 48] });
	 base.store("ArcheryChampionship").push({ Name: "Oliver Queen", ScorePerRound: [44, 46, 44] });
	 base.store("ArcheryChampionship").push({ Name: "Legolas", ScorePerRound: [50, 50, 48] });
	 // create a record set out of the records of the store
	 var recordSet = base.store("ArcheryChampionship").allRecords;
	 // filter the records: which archers have scored 48 points in the third round
	 recordSet.filter(function (rec) { return rec.ScorePerRound[2] == 48; }); // keeps only the records, where the score of the third round is equal 48
	 base.close();
	
});
});
describe("Splits the record set into smaller record sets, number 43", function () {
it("should make test number 43", function () {
 this.timeout(10000); 

	 // import qm module
	 var qm = require("qminer");
	 // create a new base containing one store
	 var base = new qm.Base({
	    mode: "createClean",
	    schema: [{
	        name: "SocialGames",
	        fields: [
	            { name: "Title", type: "string" },
	            { name: "Type", type: "string" },
	            { name: "MinPlayers", type: "int" },
	            { name: "MaxPlayers", type: "int" }
	        ]
	    }]
	 });
	 // set new records in the store
	 base.store("SocialGames").push({ Title: "DungeonsAndDragons", Type: "Role-Playing", MinPlayers: 5, MaxPlayers: 5 });
	 base.store("SocialGames").push({ Title: "Dobble", Type: "Card", MinPlayers: 2, MaxPlayers: 8 });
	 base.store("SocialGames").push({ Title: "Settlers of Catan", Type: "Board", MinPlayers: 3, MaxPlayers: 4 });
	 base.store("SocialGames").push({ Title: "Munchkin", Type: "Card", MinPlayers: 3, MaxPlayers: 6 });
	 // create a record set out of the records of the store
	 var recordSet = base.store("SocialGames").allRecords;
	 // sort the records by MinPlayers in ascending order
	 recordSet.sortByField("MinPlayers", true);
	 // split the record set by the minimum number of players
	 // returns an array containing three record sets: the first containing the "DungeonsAndDragons" record,
	 // the second containing the "Settlers of Catan" and "Munchkin" records and the third containing the 
	 // "Dobble" record
	 var arr = recordSet.split(function (rec, rec2) { return rec.MinPlayers < rec2.MinPlayers; });
	 base.close();
	
});
});
describe("Deletes the records, that are also in the other record set, number 44", function () {
it("should make test number 44", function () {
 this.timeout(10000); 

	 // import qm module
	 var qm = require('qminer');
	 // create a new base containing one store
	 var base = new qm.Base({
	    mode: "createClean",
	    schema: [{
	        name: "BookWriters",
	        fields: [
	            { name: "Name", type: "string" },
	            { name: "Genre", type: "string" },
	            { name: "Books", type: "string_v" }
	        ]
	    }]
	 });
	 // set new records in the store
	 base.store("BookWriters").push({ Name: "Terry Pratchett", Genre: "Fantasy", Books: ["The Colour of Magic", "Going Postal", "Mort", "Guards! Guards!"] });
	 base.store("BookWriters").push({ Name: "Douglas Adams", Genre: "Sci-fi", Books: ["The Hitchhiker's Guide to the Galaxy", "So Long, and Thanks for All the Fish"] });
	 base.store("BookWriters").push({ Name: "Fyodor Dostoyevsky", Genre: "Drama", Books: ["Crime and Punishment", "Demons"] });
	 base.store("BookWriters").push({ Name: "J.R.R. Tolkien", Genre: "Fantasy", Books: ["The Hobbit", "The Two Towers", "The Silmarillion" ] });
	 base.store("BookWriters").push({ Name: "George R.R. Martin", Genre: "Fantasy", Books: ["A Game of Thrones", "A Feast of Crows"] });
	 base.store("BookWriters").push({ Name: "J. K. Rowling", Genre: "Fantasy", Books: ["Harry Potter and the Philosopher's Stone"] });
	 base.store("BookWriters").push({ Name: "Ivan Cankar", Genre: "Drama", Books: ["On the Hill", "The King of Betajnova", "The Serfs"] });
	 // create one record set containing all records of store
	 var recordSet = base.store("BookWriters").allRecords;
	 // create one record set containing the records with genre "Fantasy"
	 var fantasy = base.store("BookWriters").allRecords.filterByField("Genre", "Fantasy");
	 // delete the records in recordSet, that are also in fantasy
	 recordSet.deleteRecords(fantasy); // returns self, containing only three records: "Douglas Adams", "Fyodor Dostoyevsky" and "Ivan Cankar"
	 base.close();
	
});
});
describe("Returns the record set as a JSON, number 45", function () {
it("should make test number 45", function () {
 this.timeout(10000); 

	 // import qm module
	 var qm = require('qminer');
	 // create a new base containing one store
	 var base = new qm.Base({
	    mode: "createClean",
	    schema: [{
	        name: "Musicians",
	        fields: [
	            { name: "Name", type: "string", primary: true },
	            { name: "DateOfBirth", type: "datetime" },
	            { name: "GreatestHits", type: "string_v" }
	        ]
	    }]
	 });
	 // create some records
	 base.store("Musicians").push({ Name: "Jimmy Page", DateOfBirth:  "1944-01-09T00:00:00", GreatestHits: ["Stairway to Heaven", "Whole Lotta Love"] });
	 base.store("Musicians").push({ Name: "Beyonce", DateOfBirth: "1981-09-04T00:00:00", GreatestHits: ["Single Ladies (Put a Ring on It)"] });
	 // create a record set out of the records in the "Musicians" store
	 var recordSet = base.store("Musicians").allRecords;
	 // create a JSON object out of the record set
	 var json = recordSet.toJSON();
	 base.close();
	
});
});
describe("Executes a function on each record in record set, number 46", function () {
it("should make test number 46", function () {
 this.timeout(10000); 

	 // import qm module
	 var qm = require('qminer');
	 // create a new base containing one store
	 var base = new qm.Base({
	    mode: "createClean",
	    schema: [{
	        name: "People",
	        fields: [
	            { name: "Name", type: "string" },
	            { name: "Gender", type: "string" }
	        ]
	    }]
	 });
	 // put some records in the store
	 base.store("People").push({ Name: "Eric Sugar", Gender: "Male" });
	 base.store("People").push({ Name: "Jane Tokyo", Gender: "Female" });
	 base.store("People").push({ Name: "Mister Tea", Gender: "Male" });
	 // create a record set out of the records of the store
	 var recordSet = base.store("People").allRecords;
	 // change the Name of all records into "Anonymous"
	 recordSet.each(function (rec) { rec.Name = "Anonymous"; }); // returns self, all record's Name are "Anonymous"
	 base.close();
	
});
});
describe("Creates an array of function outputs created from the records in record set, number 47", function () {
it("should make test number 47", function () {
 this.timeout(10000); 

	 // import qm module
	 var qm = require('qminer');
	 // create a new base containing one store
	 var base = new qm.Base({
	    mode: "createClean",
	    schema: [{
	        name: "People",
	        fields: [
	            { name: "Name", type: "string" },
	            { name: "Gender", type: "string" }
	        ]
	    }]
	 });
	 // put some records in the store
	 base.store("People").push({ Name: "Eric Sugar", Gender: "Male" });
	 base.store("People").push({ Name: "Jane Tokyo", Gender: "Female" });
	 base.store("People").push({ Name: "Mister Tea", Gender: "Male" });
	 // create a record set out of the records of the store
	 var recordSet = base.store("People").allRecords;
	 // make an array of record Names
	 var arr = recordSet.map(function (rec) { return rec.Name; }); // returns an array: ["Eric Sugar", "Jane Tokyo", "Mister Tea"]
	 base.close();
	
});
});
describe("Creates the set intersection of two record sets, number 48", function () {
it("should make test number 48", function () {
 this.timeout(10000); 

	 // import qm module
	 var qm = require('qminer');
	 // create a new base with one store
	 var base = new qm.Base({
	    mode: "createClean",
	    schema: [{
	        name: "Movies",
	        fields: [
	            { name: "Title", type: "string" },
	            { name: "Length", type: "int" },
	            { name: "Director", type: "string" }
	        ]
	    }]
	 });
	 // put some records in the store
	 base.store("Movies").push({ Title: "The Nightmare Before Christmas", Length: 76, Director: "Henry Selick" });
	 base.store("Movies").push({ Title: "Jurassic Part", Length: 127, Director: "Steven Spielberg" });
	 base.store("Movies").push({ Title: "The Avengers", Length: 143, Director: "Joss Whedon" });
	 base.store("Movies").push({ Title: "The Clockwork Orange", Length: 136, Director: "Stanley Kubrick" });
	 base.store("Movies").push({ Title: "Full Metal Jacket", Length: 116, Director: "Stanely Kubrick" });
	 // create a record set out of the records in store, where length of the movie is greater than 110
	 var greaterSet = base.store("Movies").allRecords.filterByField("Length", 110, 150);
	 // create a record set out of the records in store, where the length of the movie is lesser than 130
	 var lesserSet = base.store("Movies").allRecords.filterByField("Length", 0, 130);
	 // get the intersection of greaterSet and lesserSet
	 var intersection = greaterSet.setIntersect(lesserSet); // returns a record set, containing the movies with lengths between 110 and 130
	 base.close();
	
});
});
describe("Creates the set union of two record sets, number 49", function () {
it("should make test number 49", function () {
 this.timeout(10000); 

	 // import qm module
	 var qm = require('qminer');
	 // create a base containing one store
	 var base = new qm.Base({
	    mode: "createClean",
	    schema: [{
	        name: "TVSeries",
	        fields: [
	            { name: "Title", type: "string", "primary": true },
	            { name: "NumberOfEpisodes", type: "int" }
	        ]
	    }]
	 });
	 // add some records in the store
	 base.store("TVSeries").push({ Title: "Archer", NumberOfEpisodes: 75 });
	 base.store("TVSeries").push({ Title: "The Simpsons", NumberOfEpisodes: 574 });
	 base.store("TVSeries").push({ Title: "New Girl", NumberOfEpisodes: 94 });
	 base.store("TVSeries").push({ Title: "Rick and Morty", NumberOfEpisodes: 11 });
	 base.store("TVSeries").push({ Title: "Game of Thrones", NumberOfEpisodes: 47 });
	 // create a record set out of the records in store, where the number of episodes is lesser than 47
	 var lesserSet = base.store("TVSeries").allRecords.filterByField("NumberOfEpisodes", 0, 47);
	 // create a record set out of the records in store, where the number of episodes is greater than 100
	 var greaterSet = base.store("TVSeries").allRecords.filterByField("NumberOfEpisodes", 100, 600);
	 // get the union of lesserSet and greaterSet
	 var union = lesserSet.setUnion(greaterSet); // returns a record set, which is the union of the two record sets
	 base.close();
	
});
});
describe("Creates the set difference between two record sets, number 50", function () {
it("should make test number 50", function () {
 this.timeout(10000); 

	 // import qm module
	 var qm = require('qminer');
	 // create a new base containing one store
	 var base = new qm.Base({
	    mode: "createClean",
	    schema: [{
	        name: "BookWriters",
	        fields: [
	            { name: "Name", type: "string" },
	            { name: "Genre", type: "string" },
	            { name: "Books", type: "string_v" }
	        ]
	    }]
	 });
	 // set new records in the store
	 base.store("BookWriters").push({ Name: "Terry Pratchett", Genre: "Fantasy", Books: ["The Colour of Magic", "Going Postal", "Mort", "Guards! Guards!"] });
	 base.store("BookWriters").push({ Name: "Douglas Adams", Genre: "Sci-fi", Books: ["The Hitchhiker's Guide to the Galaxy", "So Long, and Thanks for All the Fish"] });
	 base.store("BookWriters").push({ Name: "Fyodor Dostoyevsky", Genre: "Drama", Books: ["Crime and Punishment", "Demons"] });
	 base.store("BookWriters").push({ Name: "J.R.R. Tolkien", Genre: "Fantasy", Books: ["The Hobbit", "The Two Towers", "The Silmarillion" ] });
	 base.store("BookWriters").push({ Name: "George R.R. Martin", Genre: "Fantasy", Books: ["A Game of Thrones", "A Feast of Crows"] });
	 base.store("BookWriters").push({ Name: "J. K. Rowling", Genre: "Fantasy", Books: ["Harry Potter and the Philosopher's Stone"] });
	 base.store("BookWriters").push({ Name: "Ivan Cankar", Genre: "Drama", Books: ["On the Hill", "The King of Betajnova", "The Serfs"] });
	 // create one record set containing all records of store
	 var recordSet = base.store("BookWriters").allRecords;
	 // create one record set containing the records with genre "Fantasy"
	 var fantasy = base.store("BookWriters").allRecords.filterByField("Genre", "Fantasy");
	 // create a new record set containing the difference of recordSet and fantasy
	 var difference = recordSet.setDiff(fantasy); // returns a record set, containing the records of Douglas Adams, Fyodor Dostoyevsky and Ivan Cankar
	 base.close();
	
});
});
describe("Creates a vector containing the field values of records, number 51", function () {
it("should make test number 51", function () {
 this.timeout(10000); 

	 // import qm module
	 var qm = require('qminer');
	 // create a base containing one store
	 var base = new qm.Base({
	    mode: "createClean",
	    schema: [{
	        name: "TVSeries",
	        fields: [
	            { name: "Title", type: "string", "primary": true },
	            { name: "NumberOfEpisodes", type: "int" }
	        ]
	    }]
	 });
	 // add some records in the store
	 base.store("TVSeries").push({ Title: "Archer", NumberOfEpisodes: 75 });
	 base.store("TVSeries").push({ Title: "The Simpsons", NumberOfEpisodes: 574 });
	 base.store("TVSeries").push({ Title: "New Girl", NumberOfEpisodes: 94 });
	 base.store("TVSeries").push({ Title: "Rick and Morty", NumberOfEpisodes: 11 });
	 base.store("TVSeries").push({ Title: "Game of Thrones", NumberOfEpisodes: 47 });
	 // create a record set of the records of store
	 var recordSet = base.store("TVSeries").allRecords;
	 // create a vector containing the number of episodes for each series
	 // the vector will look like [75, 574, 94, 11, 47]
	 var vector = recordSet.getVector("NumberOfEpisodes");
	 base.close();
	
});
});
describe("Creates a vector containing the field values of records, number 52", function () {
it("should make test number 52", function () {
 this.timeout(10000); 

	 // import qm module
	 var qm = require('qminer');
	 // create a new base containing one store
	 var base = new qm.Base({
	    mode: "createClean",
	    schema: [{
	        name: "ArcheryChampionship",
	        fields: [
	            { name: "Name", type: "string" },
	            { name: "ScorePerRound", type: "float_v" }
	        ]
	    }]
	 });
	 // set new records in the store
	 base.store("ArcheryChampionship").push({ Name: "Robin Hood", ScorePerRound: [50, 48, 48] });
	 base.store("ArcheryChampionship").push({ Name: "Oliver Queen", ScorePerRound: [44, 46, 44] });
	 base.store("ArcheryChampionship").push({ Name: "Legolas", ScorePerRound: [50, 50, 48] });
	 // create a record set of the records in store
	 var recordSet = base.store("ArcheryChampionship").allRecords;
	 // create a matrix from the "ScorePerRound" field
	 // the i-th column of the matrix is the data of the i-th record in record set
	 // the matrix will look like
	 // 50  44  50
	 // 48  46  50
	 // 48  44  48
	 var matrix = recordSet.getMatrix("ScorePerRound");
	 base.close();
	
});
});
describe("Store Iterators allows you to iterate through the records in the store, number 53", function () {
it("should make test number 53", function () {
 this.timeout(10000); 

 // import qm module
 qm = require('qminer');
 // create a new base with a simple store
 var base = new qm.Base({ mode: "createClean" });
 base.createStore({
     name: "People",
     fields: [
         { name: "Name", type: "string" },
         { name: "Gender", type: "string" }
     ]
 });
 // add new records to the store
 base.store("People").push({ Name: "Geronimo", Gender: "Male" });
 base.store("People").push({ Name: "Pochahontas", Gender: "Female" });
 base.store("People").push({ Name: "John Rolfe", Gender: "Male" });
 base.store("People").push({ Name: "John Smith", Gender: "Male"});
 // factory based construction with forwardIter
 var iter = base.store("People").forwardIter;
 base.close();

});
});
describe("Moves to the next record, number 54", function () {
it("should make test number 54", function () {
 this.timeout(10000); 

	 // import qm module
	 var qm = require('qminer');
	 // create a new base containing one store
	 var base = new qm.Base({
	    mode: "createClean",
	    schema: [{
	        name: "TheWitcherSaga",
	        fields: [
	            { name: "Title", type: "string" },
	            { name: "YearOfRelease", type: "int" },
	            { name: "EnglishEdition", type: "bool" }
	        ]
	    }]
	 });
	 // put some records in the store
	 base.store("TheWitcherSaga").push({ Title: "Blood of Elves", YearOfRelease: 1994, EnglishEdition: true });
	 base.store("TheWitcherSaga").push({ Title: "Time of Contempt", YearOfRelease: 1995, EnglishEdition: true });
	 base.store("TheWitcherSaga").push({ Title: "Baptism of Fire", YearOfRelease: 1996, EnglishEdition: true });
	 base.store("TheWitcherSaga").push({ Title: "The Swallow's Tower", YearOfRelease: 1997, EnglishEdition: false });
	 base.store("TheWitcherSaga").push({ Title: "Lady of the Lake", YearOfRelease: 1999, EnglishEdition: false });
	 base.store("TheWitcherSaga").push({ Title: "Season of Storms", YearOfRelease: 2013, EnglishEdition: false });
	 // create an iterator for the store
	 var iter = base.store("TheWitcherSaga").forwardIter;
	 // go to the first record in the store
	 iter.next(); // returns true
	 base.close();
	
});
});
describe("@typedef {Object} FeatureExtractorConstan, number 55", function () {
it("should make test number 55", function () {
 this.timeout(10000); 

 var qm = require('qminer');
 // create a simple base, where each record contains only a persons name
 var base = new qm.Base({
   mode: 'createClean',
   schema: [{
      name: "Person",
      fields: [{ name: "Name", type: "string" }]
   }]
 });
 // create a feature space containing the constant extractor, where the constant is equal 5
 var ftr = new qm.FeatureSpace(base, { type: "constant", source: "Person", const: 5 });
 base.close();

});
});
describe("@typedef {Object} FeatureExtractorRando, number 56", function () {
it("should make test number 56", function () {
 this.timeout(10000); 

 var qm = require('qminer');
 // create a simple base, where each record contains only a persons name
 var base = new qm.Base({
   mode: 'createClean',
   schema: [{
      name: "Person",
      fields: [{ name: "Name", type: "string" }]
   }]
 });
 // create a feature space containing the random extractor
 var ftr = new qm.FeatureSpace(base, { type: "random", source: "Person" });
 base.close();

});
});
describe("@typedef {Object} FeatureExtractorNumeri, number 57", function () {
it("should make test number 57", function () {
 this.timeout(10000); 

 var qm = require('qminer');
 // create a simple base, where each record contains the student name and it's grade
 var base = new qm.Base({
    mode: 'createClean',
    schema: [{
       name: "Class",
       fields: [
          { name: "Name", type: "string" },
          { name: "Grade", type: "int" }
       ]
    }]
 });
 // create a feature space containing the numeric extractor, where the values are
 // normalized, the values are taken from the field "Grade"
 var ftr = new qm.FeatureSpace(base, { type: "numeric", source: "Class", normalize: true, field: "Grade" });
 base.close();

});
});
describe("@typedef {Object} FeatureExtractorSparseVecto, number 58", function () {
it("should make test number 58", function () {
 this.timeout(10000); 

 var qm = require('qminer');
 // create a simple base, where each record contains the student name and it's grade
 var base = new qm.Base({
    mode: 'createClean',
    schema: [{
       "name": "Class",
       "fields": [
          { "name": "Name", "type": "string" },
          { "name": "Features", "type": "num_sp_v" }
       ]
    }]
 });
 // create a feature space containing the numeric extractor, where the values are
 // normalized, the values are taken from the field "Grade"
 var ftr = new qm.FeatureSpace(base, { type: "num_sp_v", source: "Class", normalize: false, field: "Features" });
 base.close();

});
});
describe("@typedef {Object} FeatureExtractorCategorica, number 59", function () {
it("should make test number 59", function () {
 this.timeout(10000); 

 var qm = require('qminer');
 // create a simple base, where each record contains the student name and it's study group
 // here we know the student is part of only one study group
 var base = new qm.Base({
    mode: 'createClean',
    schema: [{
       name: "Class",
       fields: [
          { name: "Name", type: "string" },
          { name: "StudyGroup", type: "string" }
       ]
    }]
 });
 // create a feature space containing the categorical extractor, where the it's values
 // are taken from the field "StudyGroup": "A", "B", "C" and "D"
 var ftr = new qm.FeatureSpace(base, { type: "categorical", source: "Class", field: "StudyGroup", values: ["A", "B", "C", "D"] });
 base.close();

});
});
describe("@typedef {Object} FeatureExtractorMultinomia, number 60", function () {
it("should make test number 60", function () {
 this.timeout(10000); 

 var qm = require('qminer');
 // create a simple base, where each record contains the student name and an array of study groups
 // here we know a student can be part of multiple study groups
 var base = new qm.Base({
    mode: 'createClean',
    schema: [{
       name: "Class",
       fields: [
          { name: "Name", type: "string" },
          { name: "StudyGroups", type: "string_v" }
       ]
    }]
 });
 // create a feature space containing the multinomial extractor, where the values are normalized,
 // and taken from the field "StudyGroup": "A", "B", "C", "D", "E", "F"
 var ftr = new qm.FeatureSpace(base, {
              type: "multinomial", source: "Class", field: "StudyGroups", normalize: true, values: ["A", "B", "C", "D", "E", "F"]
           });
 base.close();

});
});
describe("@typedef {Object} FeatureExtractorTex, number 61", function () {
it("should make test number 61", function () {
 this.timeout(10000); 

 var qm = require('qminer');
 // create a simple base, where each record contains the title of the article and it's content
 var base = new qm.Base({
    mode: 'createClean',
    schema: [{
       name: "Articles",
       fields: [
          { name: "Title", type: "string" },
          { name: "Text", type: "string" }
       ]
    }]
 });
 // create a feature spave containing the text (bag of words) extractor, where the values are normalized,
 // weighted with 'tfidf' and the tokenizer is of 'simple' type, it uses english stopwords.
 var ftr = new qm.FeatureSpace(base, {
              type: "text", source: "Articles", field: "Text", normalize: true, weight: "tfidf",
              tokenizer: { type: "simple", stopwords: "en"}
           });
 base.close();

});
});
describe("@typedef {Object} FeatureExtractorJoi, number 62", function () {
it("should make test number 62", function () {
 this.timeout(10000); 

 // import qm module
 var qm = require('qminer');

});
});
describe("@typedef {Object} FeatureExtractorPai, number 63", function () {
it("should make test number 63", function () {
 this.timeout(10000); 

 var qm = require('qminer');

});
});
describe("@typedef {Object} FeatureExtractorDateWindo, number 64", function () {
it("should make test number 64", function () {
 this.timeout(10000); 

 // import qm module
 var qm = require('qminer');

});
});
describe("@typedef {Object} FeatureExtractorJsfun, number 65", function () {
it("should make test number 65", function () {
 this.timeout(10000); 

 var qm = require('qminer');
 // create a simple base, where each record contains the name of the student and his study groups
 // each student is part of multiple study groups
 var base = new qm.Base({
    mode: 'createClean',
    schema: [{
       name: "Class",
       fields: [
          { name: "Name", type: "string" },
          { name: "StudyGroups", type: "string_v" }
       ]
    }]
 });
 // create a feature space containing the jsfunc extractor, where the function counts the number
 // of study groups each student is part of. The functions name is "NumberOFGroups", it's dimension
 // is 1 (returns only one value, not an array)
 var ftr = new qm.FeatureSpace(base, {
              type: "jsfunc", source: "Class", name: "NumberOfGroups", dim: 1,
              fun: function (rec) { return rec.StudyGroups.length; }
           });
 base.close();

});
});
describe("Feature Spac, number 66", function () {
it("should make test number 66", function () {
 this.timeout(10000); 

 // import qm module
 var qm = require('qminer');
 // construct a base with the store
 var base = new qm.Base({
   mode: "createClean",
   schema: {
     name: "FtrSpace",
     fields: [
       { name: "Value", type: "float" },
       { name: "Category", type: "string" },
       { name: "Categories", type: "string_v" },
     ],
     joins: [],
     keys: []
   }
 });
 // populate the store
 Store = base.store("FtrSpace");
 Store.push({ Value: 1.0, Category: "a", Categories: ["a", "q"] });
 Store.push({ Value: 1.1, Category: "b", Categories: ["b", "w"] });
 Store.push({ Value: 1.2, Category: "c", Categories: ["c", "e"] });
 Store.push({ Value: 1.3, Category: "a", Categories: ["a", "q"] });
 // create a feature space 
 var ftr = new qm.FeatureSpace(base, { type: "numeric", source: "FtrSpace", field: "Value" });
 base.close();

});
});
<<<<<<< HEAD
describe("Clears the feature space., number 67", function () {
=======
describe("Adds a new feature extractor to the feature space, number 67", function () {
>>>>>>> 9e051940
it("should make test number 67", function () {
 this.timeout(10000); 

	 // import qm module
	 var qm = require('qminer');
	 // create a new base containing one store
	 var base = new qm.Base({
	    mode: "createClean",
	    schema: [{
	        name: "Runners",
	        fields: [
	            { name: "ID", type: "int", primary: true },
	            { name: "Name", type: "string" },
	            { name: "BestTime", type: "float" }
	        ]
	    }]
	 });
	 // put some records in the "Runners" store
	 base.store("Runners").push({ ID: 110020, Name: "Eric Ericsson", BestTime: 134.33 });
	 base.store("Runners").push({ ID: 123307, Name: "Fred Friedrich", BestTime: 101.11 });
	 base.store("Runners").push({ ID: 767201, Name: "Appel Banana", BestTime: 1034.56 });
	 // create a feature space
	 var ftr = new qm.FeatureSpace(base, { type: "numeric", source: "Runners", field: "BestTime" });
	 // update the feature space
	 ftr.updateRecords(base.store("Runners").allRecords);
	 // clear the feature space (return the feature space to it's default values)
	 ftr.clear();
	 base.close();
	
});
});
describe("Adds a new feature extractor to the feature space., number 68", function () {
it("should make test number 68", function () {
 this.timeout(10000); 

	 // import qm module
	 var qm = require('qminer');
	 // create a new base containing one store
	 var base = new qm.Base({
	    mode: "createClean",
	    schema: [{
	        name: "WeatherForcast",
	        fields: [
	            { name: "Weather", type: "string" },
	            { name: "Date", type: "datetime" },
	            { name: "TemperatureDegrees", type: "int" }
	        ]
	    }]
	 });
	 // put some records in the "WeatherForecast" store
	 base.store("WeatherForcast").push({ Weather: "Partly Cloudy", Date: "2015-05-27T11:00:00", TemperatureDegrees: 19 });
	 base.store("WeatherForcast").push({ Weather: "Partly Cloudy", Date: "2015-05-28T11:00:00", TemperatureDegrees: 22 });
	 base.store("WeatherForcast").push({ Weather: "Mostly Cloudy", Date: "2015-05-29T11:00:00", TemperatureDegrees: 25 });
	 base.store("WeatherForcast").push({ Weather: "Mostly Cloudy", Date: "2015-05-30T11:00:00", TemperatureDegrees: 25 });
	 base.store("WeatherForcast").push({ Weather: "Scattered Showers", Date: "2015-05-31T11:00:00", TemperatureDegrees: 24 });
	 base.store("WeatherForcast").push({ Weather: "Mostly Cloudy", Date: "2015-06-01T11:00:00", TemperatureDegrees: 27 });
	 // create a feature space 
	 var ftr = new qm.FeatureSpace(base, { type: "numeric", source: "WeatherForcast", field: "TemperatureDegrees" });
	 // add a new feature extractor to the feature space
	 // it adds the new feature extractor to the pre-existing feature extractors in the feature space
	 ftr.addFeatureExtractor({ type: "text", source: "WeatherForcast", field: "Weather", normalize: true, weight: "tfidf" });      
	 base.close();
	
});
});
<<<<<<< HEAD
describe("Updates the feature space definitions and extractors by adding one record., number 69", function () {
it("should make test number 69", function () {
=======
describe("Updates the feature space definitions and extractors by adding one record, number 68", function () {
it("should make test number 68", function () {
>>>>>>> 9e051940
 this.timeout(10000); 

	 // import qm module
	 var qm = require('qminer');
	 // create a new base
	 var base = new qm.Base({
       mode: "createClean",
       schema: {
         name: "FtrSpace",
         fields: [
           { name: "Value", type: "float" },
           { name: "Category", type: "string" },
           { name: "Categories", type: "string_v" },
         ]
       }
     });
     // populate the store
     Store = base.store("FtrSpace");
     Store.push({ Value: 1.0, Category: "a", Categories: ["a", "q"] });
     Store.push({ Value: 1.1, Category: "b", Categories: ["b", "w"] });
     Store.push({ Value: 1.2, Category: "c", Categories: ["c", "e"] });
     Store.push({ Value: 1.3, Category: "a", Categories: ["a", "q"] });
	 // create a new feature space
	 var ftr = new qm.FeatureSpace(base, [
	   { type: "numeric", source: "FtrSpace", normalize: true, field: "Value" },
	   { type: "categorical", source: "FtrSpace", field: "Category", values: ["a", "b", "c"] },
	   { type: "multinomial", source: "FtrSpace", field: "Categories", normalize: true, values: ["a", "b", "c", "q", "w", "e"] }
	 ]);
	 // update the feature space with the first three record of the store
	 ftr.updateRecord(Store[0]);
	 ftr.updateRecord(Store[1]);
	 ftr.updateRecord(Store[2]);
	 // get the feature vectors of these records
	 ftr.extractVector(Store[0]); // returns the vector [0, 1, 0, 0, 1 / Math.sqrt(2), 0, 0, 1 / Math.sqrt(2), 0, 0]
	 ftr.extractVector(Store[1]); // returns the vector [1/2, 0, 1, 0, 0, 1 / Math.sqrt(2), 0, 0, 1 / Math.sqrt(2), 0]
	 ftr.extractVector(Store[2]); // returns the vector [1, 0, 0, 1, 0, 0, 1 / Math.sqrt(2), 0, 0, 1 / Math.sqrt(2)]
	 base.close();
	
});
});
<<<<<<< HEAD
describe("Updates the feature space definitions and extractors by adding all the records of a record set., number 70", function () {
it("should make test number 70", function () {
=======
describe("Updates the feature space definitions and extractors by adding all the records of a record set, number 69", function () {
it("should make test number 69", function () {
>>>>>>> 9e051940
 this.timeout(10000); 

	 // import qm module
	 var qm = require('qminer');
	 // create a new base
	 var base = new qm.Base({
       mode: "createClean",
       schema: {
         name: "FtrSpace",
         fields: [
           { name: "Value", type: "float" },
           { name: "Category", type: "string" },
           { name: "Categories", type: "string_v" },
         ]
       }
     });
     // populate the store
	 Store = base.store("FtrSpace");
	 Store.push({ Value: 1.0, Category: "a", Categories: ["a", "q"] });
	 Store.push({ Value: 1.1, Category: "b", Categories: ["b", "w"] });
	 Store.push({ Value: 1.2, Category: "c", Categories: ["c", "e"] });
	 Store.push({ Value: 1.3, Category: "a", Categories: ["a", "q"] });
	 // create a new feature space
	 var ftr = new qm.FeatureSpace(base, [
	     { type: "numeric", source: "FtrSpace", normalize: true, field: "Value" },
	     { type: "categorical", source: "FtrSpace", field: "Category", values: ["a", "b", "c"] },
	     { type: "multinomial", source: "FtrSpace", field: "Categories", normalize: true, values: ["a", "b", "c", "q", "w", "e"] }
	 ]);
	 // update the feature space with the record set 
	 ftr.updateRecords(Store.allRecords);
	 // get the feature vectors of these records
	 ftr.extractVector(Store[0]); // returns the vector [0, 1, 0, 0, 1 / Math.sqrt(2), 0, 0, 1 / Math.sqrt(2), 0, 0]
	 ftr.extractVector(Store[1]); // returns the vector [1/3, 0, 1, 0, 0, 1 / Math.sqrt(2), 0, 0, 1 / Math.sqrt(2), 0]
	 ftr.extractVector(Store[2]); // returns the vector [2/3, 0, 0, 1, 0, 0, 1 / Math.sqrt(2), 0, 0, 1 / Math.sqrt(2)]
	 ftr.extractVector(Store[3]); // returns the vector [1, 1, 0, 0, 1 / Math.sqrt(2), 0, 0, 1 / Math.sqrt(2), 0, 0]
	 base.close();
	
});
});
<<<<<<< HEAD
describe("Creates a sparse feature vector from the given record., number 71", function () {
it("should make test number 71", function () {
=======
describe("Creates a sparse feature vector from the given record, number 70", function () {
it("should make test number 70", function () {
>>>>>>> 9e051940
 this.timeout(10000); 

	 // import qm module
	 var qm = require('qminer');
	 // create a base containing the store Class. Let the Name field be the primary field. 
	 var base = new qm.Base({
	    mode: "createClean",
	    schema: [{
	        name: "Class",
	        fields: [
	            { name: "Name", type: "string", primary: true },
	            { name: "StudyGroup", type: "string" }
	        ]
	    }]
	 });
	 // add some records to the store
	 base.store("Class").push({ Name: "Dean", StudyGroup: "A" });
	 base.store("Class").push({ Name: "Chang", StudyGroup: "D" });
	 base.store("Class").push({ Name: "Magnitude", StudyGroup: "C" });
	 base.store("Class").push({ Name: "Leonard", StudyGroup: "B" });
	 // create a new feature space
	 // the feature space is of dimensions [0, 4]; 4 is the dimension of the categorical feature extractor
	 // and 0 is the dimension of text feature extractor (the text feature extractor doesn't have any words,
	 // need to be updated for use).
	 var ftr = new qm.FeatureSpace(base, [
	    { type: "text", source: "Class", field: "Name", normalize: false },
	    { type: "categorical", source: "Class", field: "StudyGroup", values: ["A", "B", "C", "D"] } 
	 ]);
	 // get the sparse extractor vector for the first record in store
	 // the sparse vector will be [(0, 1)] - uses only the categorical feature extractor. There are no
	 // features in the text feature extractor.
	 var vec = ftr.extractSparseVector(base.store("Class")[0]);
	 base.close();
	
});
});
<<<<<<< HEAD
describe("Creates a feature vector from the given record., number 72", function () {
it("should make test number 72", function () {
=======
describe("Creates a feature vector from the given record, number 71", function () {
it("should make test number 71", function () {
>>>>>>> 9e051940
 this.timeout(10000); 

	 // import qm module
	 var qm = require('qminer');
	 // create a base containing the store Class. Let the Name field be the primary field.
	 var base = new qm.Base({
	    mode: "createClean",
	    schema: [{
	        name: "Class",
	        fields: [
	            { name: "Name", type: "string", primary: true },
	            { name: "StudyGroup", type: "string" }
	        ]
	    }]
	 });
	 // add some records to the store
	 base.store("Class").push({ Name: "Jeff", StudyGroup: "A" });
	 base.store("Class").push({ Name: "Britta", StudyGroup: "D" });
	 base.store("Class").push({ Name: "Abed", StudyGroup: "C" });
	 base.store("Class").push({ Name: "Annie", StudyGroup: "B" });
	 // create a new feature space
	 // the feature space is of dimensions [0, 4]; 4 is the dimension of the categorical feature extractor
	 // and 0 is the dimension of text feature extractor (the text feature extractor doesn't have any words,
	 // need to be updated for use).
	 var ftr = new qm.FeatureSpace(base, [
	    { type: "text", source: "Class", field: "Name", normalize: false },
	    { type: "categorical", source: "Class", field: "StudyGroup", values: ["A", "B", "C", "D"] }
	 ]);
	 // get the extractor vector for the first record in store
	 // the sparse vector will be [1, 0, 0, 0] - uses only the categorical feature extractor. There are no
	 // features in the text feature extractor.
	 var vec = ftr.extractVector(base.store("Class")[0]);
	 base.close();
	
});
});
<<<<<<< HEAD
describe("Performs the inverse operation of ftrVec. Works only for numeric feature extractors., number 73", function () {
it("should make test number 73", function () {
 this.timeout(10000); 

	 // import qm module
	 var qm = require('qminer');
	 // create a new base containing one store
	 var base = new qm.Base({
	    mode: "createClean",
	    schema: [{
	        name: "TheWitcherSaga",
	        fields: [
	            { name: "Title", type: "string" },
	            { name: "YearOfRelease", type: "int" },
	            { name: "EnglishEdition", type: "bool" }
	        ]
	    }]
	 });
	 // put some records in the store
	 base.store("TheWitcherSaga").push({ Title: "Blood of Elves", YearOfRelease: 1994, EnglishEdition: true });
	 base.store("TheWitcherSaga").push({ Title: "Time of Contempt", YearOfRelease: 1995, EnglishEdition: true });
	 base.store("TheWitcherSaga").push({ Title: "Baptism of Fire", YearOfRelease: 1996, EnglishEdition: true });
	 base.store("TheWitcherSaga").push({ Title: "The Swallow's Tower", YearOfRelease: 1997, EnglishEdition: false });
	 base.store("TheWitcherSaga").push({ Title: "Lady of the Lake", YearOfRelease: 1999, EnglishEdition: false });
	 base.store("TheWitcherSaga").push({ Title: "Season of Storms", YearOfRelease: 2013, EnglishEdition: false });
	 // create a feature space with the numeric feature extractor and update the feature space with the records in store
	 // for update, look the method updateRecords in feature space
	 var ftr = new qm.FeatureSpace(base, { type: "numeric", source: "TheWitcherSaga", field: "YearOfRelease", normalize: true });
	 ftr.updateRecords(base.store("TheWitcherSaga").allRecords);
	 // get a feature vector for the second record
	 // because of the numeric feature extractor having normalize: true and of the records update of feature space, the values
	 // are not equal to those of the records, i.e. the value 1995 is now 0.105263 
	 var ftrVec = ftr.extractVector(base.store("TheWitcherSaga")[1]);
	 // get the inverse of the feature vector
	 // the function returns the values to their first value, i.e. 0.105263 returns to 1995
	 var inverse = ftr.invertFeatureVector(ftrVec); // returns a vector [1995]
	 base.close();
	
});
});
describe("Calculates the inverse of a single feature using a specific feature extractor., number 74", function () {
it("should make test number 74", function () {
 this.timeout(10000); 

	 // import qm module
	 var qm = require('qminer');
	 // create a new base containing one store
	 var base = new qm.Base({
	    mode: "createClean",
	    schema: [{
	        name: "TheWitcherSaga",
	        fields: [
	            { name: "Title", type: "string" },
	            { name: "YearOfRelease", type: "int" },
	            { name: "EnglishEdition", type: "bool" }
	        ]
	    }]
	 });
	 // put some records in the store
	 base.store("TheWitcherSaga").push({ Title: "Blood of Elves", YearOfRelease: 1994, EnglishEdition: true });
	 base.store("TheWitcherSaga").push({ Title: "Time of Contempt", YearOfRelease: 1995, EnglishEdition: true });
	 base.store("TheWitcherSaga").push({ Title: "Baptism of Fire", YearOfRelease: 1996, EnglishEdition: true });
	 base.store("TheWitcherSaga").push({ Title: "The Swallow's Tower", YearOfRelease: 1997, EnglishEdition: false });
	 base.store("TheWitcherSaga").push({ Title: "Lady of the Lake", YearOfRelease: 1999, EnglishEdition: false });
	 base.store("TheWitcherSaga").push({ Title: "Season of Storms", YearOfRelease: 2013, EnglishEdition: false });
	 // create a feature space with the numeric feature extractor and update the feature space with the records in store
	 // for update, look the method updateRecords in feature space
	 var ftr = new qm.FeatureSpace(base, { type: "numeric", source: "TheWitcherSaga", field: "YearOfRelease", normalize: true });
	 ftr.updateRecords(base.store("TheWitcherSaga").allRecords);
	 // because of the numeric feature extractor having normalize: true and of the records update of feature space, 
	 // the values are not equal to those of the records 
	 // invert the value 0 using the numeric feature extractor
	 var inverse = ftr.invertFeature(0, 0); // returns the value 1994
	 base.close();
	
});
});
describe("Extracts the sparse feature vectors from the record set and returns them as columns of the sparse matrix., number 75", function () {
it("should make test number 75", function () {
 this.timeout(10000); 

	 // import qm module
=======
describe("Extracts the sparse feature vectors from the record set and returns them as columns of the sparse matrix, number 72", function () {
it("should make test number 72", function () {
 this.timeout(10000); 

	 // import qm module
>>>>>>> 9e051940
	 var qm = require("qminer");
	 // create a base containing the store Class. Let the Name field be the primary field. 
	 var base = new qm.Base({
	    mode: "createClean",
	    schema: [{
	        name: "Class",
	        fields: [
	            { name: "Name", type: "string", primary: true },
	            { name: "StudyGroups", type: "string_v" }
	        ]
	    }]
	 });
	 // add some records to the store
	 base.store("Class").push({ Name: "Dean", StudyGroups: ["A", "D"] });
	 base.store("Class").push({ Name: "Chang", StudyGroups: ["B", "D"] });
	 base.store("Class").push({ Name: "Magnitude", StudyGroups: ["B", "C"] });
	 base.store("Class").push({ Name: "Leonard", StudyGroups: ["A", "B"] });
	 // create a feature space containing the multinomial feature extractor
	 var ftr = new qm.FeatureSpace(base, { type: "multinomial", source: "Class", field: "StudyGroups", values: ["A", "B", "C", "D"] });
	 // create a sparse feature matrix out of the records of the store by using the feature space
	 // returns a sparse matrix equal to 
	 // [[(0, 1), (3, 1)], [(1, 1), (3, 1)], [(1, 1), (2, 1)], [(0, 1), (1, 1)]]
	 var sparseMatrix = ftr.extractSparseMatrix(base.store("Class").allRecords);
	 base.close();
	
});
});
<<<<<<< HEAD
describe("Extracts the feature vectors from the recordset and returns them as columns of a dense matrix., number 76", function () {
it("should make test number 76", function () {
=======
describe("Extracts the feature vectors from the recordset and returns them as columns of a dense matrix, number 73", function () {
it("should make test number 73", function () {
>>>>>>> 9e051940
 this.timeout(10000); 

	 // import qm module
	 var qm = require("qminer");
	 // create a base containing the store Class. Let the Name field be the primary field.
	 var base = new qm.Base({
	    mode: "createClean",
	    schema: [{
	        name: "Class",
	        fields: [
	            { name: "Name", type: "string", primary: true },
	            { name: "StudyGroups", type: "string_v" }
	        ]
	    }]
	 });
	 // add some records to the store
	 base.store("Class").push({ Name: "Dean", StudyGroups: ["A", "D"] });
	 base.store("Class").push({ Name: "Chang", StudyGroups: ["B", "D"] });
	 base.store("Class").push({ Name: "Magnitude", StudyGroups: ["B", "C"] });
	 base.store("Class").push({ Name: "Leonard", StudyGroups: ["A", "B"] });
	 // create a feature space containing the multinomial feature extractor
	 var ftr = new qm.FeatureSpace(base, { type: "multinomial", source: "Class", field: "StudyGroups", values: ["A", "B", "C", "D"] });
	 // create a feature matrix out of the records of the store by using the feature space
	 // returns a sparse matrix equal to
	 // 1  0  0  1
	 // 0  1  0  1
	 // 0  0  1  0
	 // 1  1  0  0
	 var matrix = ftr.extractMatrix(base.store("Class").allRecords);
	 base.close();
	
});
});
<<<<<<< HEAD
describe("Gives the name of feature extractor at given position., number 77", function () {
it("should make test number 77", function () {
=======
describe("Gives the name of feature extractor at given position, number 74", function () {
it("should make test number 74", function () {
>>>>>>> 9e051940
 this.timeout(10000); 

	 // import qm module
	 var qm = require("qminer");
	 // create a new base containing one store
	 var base = new qm.Base({
	    mode: "createClean",
	    schema: [{
	        name: "People",
	        fields: [
	            { name: "Name", type: "string" },
	            { name: "Gendre", type: "string" },
	            { name: "Age", type: "int" }
	        ]
	    }]
	 });
	 // create a feature space containing a categorical and numeric feature extractor
	 var ftr = new qm.FeatureSpace(base, [
	    { type: "numeric", source: "People", field: "Age" },
	    { type: "categorical", source: "People", field: "Gendre", values: ["Male", "Female"] }
	 ]);
	 // get the name of the feature extractor with index 1
	 var extractorName = ftr.getFeatureExtractor(1); // returns "Categorical[Gendre]"
	 base.close();
	
});
});
<<<<<<< HEAD
describe("Gives the name of the feature at the given position., number 78", function () {
it("should make test number 78", function () {
=======
describe("Gives the name of the feature at the given position, number 75", function () {
it("should make test number 75", function () {
>>>>>>> 9e051940
 this.timeout(10000); 

	 // import qm module
	 var qm = require("qminer");
	 // create a base containing the store Class. Let the Name field be the primary field.
	 var base = new qm.Base({
	    mode: "createClean",
	    schema: [{
	        name: "Class",
	        fields: [
	            { name: "Name", type: "string", primary: true },
	            { name: "StudyGroups", type: "string_v" }
	        ]
	    }]
	 });
	 // add some records to the store
	 base.store("Class").push({ Name: "Dean", StudyGroups: ["A", "D"] });
	 base.store("Class").push({ Name: "Chang", StudyGroups: ["B", "D"] });
	 base.store("Class").push({ Name: "Magnitude", StudyGroups: ["B", "C"] });
	 base.store("Class").push({ Name: "Leonard", StudyGroups: ["A", "B"] });
	 // create a feature space containing the multinomial feature extractor
	 var ftr = new qm.FeatureSpace(base, [
	 { type: "text", source: "Class", field: "Name" },
	 { type: "multinomial", source: "Class", field: "StudyGroups", values: ["A", "B", "C", "D"] }
	 ]);
	 // get the feature at position 2
	 var feature = ftr.getFeature(2); // returns "C", because the text extractor has no features at the moment
	 // update the feature space with the records of the store; see the method updateRecords
	 ftr.updateRecords(base.store("Class").allRecords);
	 // get the feature at position 2
	 var feature2 = ftr.getFeature(2); // returns "magnitude"
	 base.close();
	
});
});
<<<<<<< HEAD
describe("Filters the vector to keep only the elements from the feature extractor., number 79", function () {
it("should make test number 79", function () {
=======
describe("Performs the inverse operation of ftrVec. Works only for numeric feature extractors, number 76", function () {
it("should make test number 76", function () {
 this.timeout(10000); 

	 // import qm module
	 var qm = require('qminer');
	 // create a new base containing one store
	 var base = new qm.Base({
	    mode: "createClean",
	    schema: [{
	        name: "TheWitcherSaga",
	        fields: [
	            { name: "Title", type: "string" },
	            { name: "YearOfRelease", type: "int" },
	            { name: "EnglishEdition", type: "bool" }
	        ]
	    }]
	 });
	 // put some records in the store
	 base.store("TheWitcherSaga").push({ Title: "Blood of Elves", YearOfRelease: 1994, EnglishEdition: true });
	 base.store("TheWitcherSaga").push({ Title: "Time of Contempt", YearOfRelease: 1995, EnglishEdition: true });
	 base.store("TheWitcherSaga").push({ Title: "Baptism of Fire", YearOfRelease: 1996, EnglishEdition: true });
	 base.store("TheWitcherSaga").push({ Title: "The Swallow's Tower", YearOfRelease: 1997, EnglishEdition: false });
	 base.store("TheWitcherSaga").push({ Title: "Lady of the Lake", YearOfRelease: 1999, EnglishEdition: false });
	 base.store("TheWitcherSaga").push({ Title: "Season of Storms", YearOfRelease: 2013, EnglishEdition: false });
	 // create a feature space with the numeric feature extractor and update the feature space with the records in store
	 // for update, look the method updateRecords in feature space
	 var ftr = new qm.FeatureSpace(base, { type: "numeric", source: "TheWitcherSaga", field: "YearOfRelease", normalize: true });
	 ftr.updateRecords(base.store("TheWitcherSaga").allRecords);
	 // get a feature vector for the second record
	 // because of the numeric feature extractor having normalize: true and of the records update of feature space, the values
	 // are not equal to those of the records, i.e. the value 1995 is now 0.105263 
	 var ftrVec = ftr.extractVector(base.store("TheWitcherSaga")[1]);
	 // get the inverse of the feature vector
	 // the function returns the values to their first value, i.e. 0.105263 returns to 1995
	 var inverse = ftr.invertFeatureVector(ftrVec); // returns a vector [1995]
	 base.close();
	
});
});
describe("Calculates the inverse of a single feature using a specific feature extractor, number 77", function () {
it("should make test number 77", function () {
 this.timeout(10000); 

	 // import qm module
	 var qm = require('qminer');
	 // create a new base containing one store
	 var base = new qm.Base({
	    mode: "createClean",
	    schema: [{
	        name: "TheWitcherSaga",
	        fields: [
	            { name: "Title", type: "string" },
	            { name: "YearOfRelease", type: "int" },
	            { name: "EnglishEdition", type: "bool" }
	        ]
	    }]
	 });
	 // put some records in the store
	 base.store("TheWitcherSaga").push({ Title: "Blood of Elves", YearOfRelease: 1994, EnglishEdition: true });
	 base.store("TheWitcherSaga").push({ Title: "Time of Contempt", YearOfRelease: 1995, EnglishEdition: true });
	 base.store("TheWitcherSaga").push({ Title: "Baptism of Fire", YearOfRelease: 1996, EnglishEdition: true });
	 base.store("TheWitcherSaga").push({ Title: "The Swallow's Tower", YearOfRelease: 1997, EnglishEdition: false });
	 base.store("TheWitcherSaga").push({ Title: "Lady of the Lake", YearOfRelease: 1999, EnglishEdition: false });
	 base.store("TheWitcherSaga").push({ Title: "Season of Storms", YearOfRelease: 2013, EnglishEdition: false });
	 // create a feature space with the numeric feature extractor and update the feature space with the records in store
	 // for update, look the method updateRecords in feature space
	 var ftr = new qm.FeatureSpace(base, { type: "numeric", source: "TheWitcherSaga", field: "YearOfRelease", normalize: true });
	 ftr.updateRecords(base.store("TheWitcherSaga").allRecords);
	 // because of the numeric feature extractor having normalize: true and of the records update of feature space, 
	 // the values are not equal to those of the records 
	 // invert the value 0 using the numeric feature extractor
	 var inverse = ftr.invertFeature(0, 0); // returns the value 1994
	 base.close();
	
});
});
describe("Filters the vector to keep only the elements from the feature extractor, number 78", function () {
it("should make test number 78", function () {
>>>>>>> 9e051940
 this.timeout(10000); 

	 // import qm module
	 var qm = require('qminer');
	 // create a new base with one store
	 var base = new qm.Base({
	    mode: "createClean",
	    schema: [{
	        name: "Academics",
	        fields: [
	            { name: "Name", type: "string" },
	            { name: "Age", type: "int" },
	            { name: "Gendre", type: "string" },
	            { name: "Skills", type: "string_v" }
	        ]
	    }]
	 });
	 // create a new feature space
	 var ftr = new qm.FeatureSpace(base, [
         { type: "numeric", source: "Academics", field: "Age" },
         { type: "categorical", source: "Academics", field: "Gendre", values: ["Male", "Female"] },
	     { type: "multinomial", source: "Academics", field: "Skills", values: ["Mathematics", "Programming", "Philosophy", "Languages", "Politics", "Cooking"] }
	     ]);
	 // create a new dense vector
	 var vec = new qm.la.Vector([40, 0, 1, 0, 1, 1, 1, 0, 0]);
	 // filter the elements from the second feature extractor
	 var vec2 = ftr.filter(vec, 1); // returns vector [0, 0, 1, 0, 0, 0, 0, 0, 0]
	 // filter the elements from the second feature extractor, without keeping the offset
	 var vec3 = ftr.filter(vec, 1, false); // returns vector [0, 1]
	 // create a new sparse vector
	 var spVec = new qm.la.SparseVector([[0, 40], [2, 1], [4, 1], [5, 1], [6, 1]]);
	 // filter the elements from the second feature extractor
	 var spVec2 = ftr.filter(spVec, 1); // returns sparse vector [[2, 1]]
	 // filter the elements from the second feature extractor, without keeping the offset
	 var spVec3 = ftr.filter(spVec, 1, false); // returns sparse vector [[1, 1]]
	 base.close();
	
});
});
<<<<<<< HEAD
describe("@classdesc Circular buffer for storing records. Size of buffer is defined at, number 80", function () {
it("should make test number 80", function () {
=======
describe("@classdesc Circular buffer for storing records. Size of buffer is defined a, number 79", function () {
it("should make test number 79", function () {
>>>>>>> 9e051940
 this.timeout(10000); 

	 // TODO
    
});
});
<<<<<<< HEAD
describe("Add new record to the buffer., number 81", function () {
it("should make test number 81", function () {
=======
describe("Add new record to the buffer, number 80", function () {
it("should make test number 80", function () {
>>>>>>> 9e051940
 this.timeout(10000); 

         // TODO
    	
});
});

});<|MERGE_RESOLUTION|>--- conflicted
+++ resolved
@@ -1883,44 +1883,8 @@
 
 });
 });
-<<<<<<< HEAD
-describe("Clears the feature space., number 67", function () {
-=======
 describe("Adds a new feature extractor to the feature space, number 67", function () {
->>>>>>> 9e051940
 it("should make test number 67", function () {
- this.timeout(10000); 
-
-	 // import qm module
-	 var qm = require('qminer');
-	 // create a new base containing one store
-	 var base = new qm.Base({
-	    mode: "createClean",
-	    schema: [{
-	        name: "Runners",
-	        fields: [
-	            { name: "ID", type: "int", primary: true },
-	            { name: "Name", type: "string" },
-	            { name: "BestTime", type: "float" }
-	        ]
-	    }]
-	 });
-	 // put some records in the "Runners" store
-	 base.store("Runners").push({ ID: 110020, Name: "Eric Ericsson", BestTime: 134.33 });
-	 base.store("Runners").push({ ID: 123307, Name: "Fred Friedrich", BestTime: 101.11 });
-	 base.store("Runners").push({ ID: 767201, Name: "Appel Banana", BestTime: 1034.56 });
-	 // create a feature space
-	 var ftr = new qm.FeatureSpace(base, { type: "numeric", source: "Runners", field: "BestTime" });
-	 // update the feature space
-	 ftr.updateRecords(base.store("Runners").allRecords);
-	 // clear the feature space (return the feature space to it's default values)
-	 ftr.clear();
-	 base.close();
-	
-});
-});
-describe("Adds a new feature extractor to the feature space., number 68", function () {
-it("should make test number 68", function () {
  this.timeout(10000); 
 
 	 // import qm module
@@ -1953,13 +1917,8 @@
 	
 });
 });
-<<<<<<< HEAD
-describe("Updates the feature space definitions and extractors by adding one record., number 69", function () {
-it("should make test number 69", function () {
-=======
 describe("Updates the feature space definitions and extractors by adding one record, number 68", function () {
 it("should make test number 68", function () {
->>>>>>> 9e051940
  this.timeout(10000); 
 
 	 // import qm module
@@ -2000,13 +1959,8 @@
 	
 });
 });
-<<<<<<< HEAD
-describe("Updates the feature space definitions and extractors by adding all the records of a record set., number 70", function () {
-it("should make test number 70", function () {
-=======
 describe("Updates the feature space definitions and extractors by adding all the records of a record set, number 69", function () {
 it("should make test number 69", function () {
->>>>>>> 9e051940
  this.timeout(10000); 
 
 	 // import qm module
@@ -2046,13 +2000,8 @@
 	
 });
 });
-<<<<<<< HEAD
-describe("Creates a sparse feature vector from the given record., number 71", function () {
-it("should make test number 71", function () {
-=======
 describe("Creates a sparse feature vector from the given record, number 70", function () {
 it("should make test number 70", function () {
->>>>>>> 9e051940
  this.timeout(10000); 
 
 	 // import qm module
@@ -2089,13 +2038,8 @@
 	
 });
 });
-<<<<<<< HEAD
-describe("Creates a feature vector from the given record., number 72", function () {
-it("should make test number 72", function () {
-=======
 describe("Creates a feature vector from the given record, number 71", function () {
 it("should make test number 71", function () {
->>>>>>> 9e051940
  this.timeout(10000); 
 
 	 // import qm module
@@ -2132,9 +2076,141 @@
 	
 });
 });
-<<<<<<< HEAD
-describe("Performs the inverse operation of ftrVec. Works only for numeric feature extractors., number 73", function () {
+describe("Extracts the sparse feature vectors from the record set and returns them as columns of the sparse matrix, number 72", function () {
+it("should make test number 72", function () {
+ this.timeout(10000); 
+
+	 // import qm module
+	 var qm = require("qminer");
+	 // create a base containing the store Class. Let the Name field be the primary field. 
+	 var base = new qm.Base({
+	    mode: "createClean",
+	    schema: [{
+	        name: "Class",
+	        fields: [
+	            { name: "Name", type: "string", primary: true },
+	            { name: "StudyGroups", type: "string_v" }
+	        ]
+	    }]
+	 });
+	 // add some records to the store
+	 base.store("Class").push({ Name: "Dean", StudyGroups: ["A", "D"] });
+	 base.store("Class").push({ Name: "Chang", StudyGroups: ["B", "D"] });
+	 base.store("Class").push({ Name: "Magnitude", StudyGroups: ["B", "C"] });
+	 base.store("Class").push({ Name: "Leonard", StudyGroups: ["A", "B"] });
+	 // create a feature space containing the multinomial feature extractor
+	 var ftr = new qm.FeatureSpace(base, { type: "multinomial", source: "Class", field: "StudyGroups", values: ["A", "B", "C", "D"] });
+	 // create a sparse feature matrix out of the records of the store by using the feature space
+	 // returns a sparse matrix equal to 
+	 // [[(0, 1), (3, 1)], [(1, 1), (3, 1)], [(1, 1), (2, 1)], [(0, 1), (1, 1)]]
+	 var sparseMatrix = ftr.extractSparseMatrix(base.store("Class").allRecords);
+	 base.close();
+	
+});
+});
+describe("Extracts the feature vectors from the recordset and returns them as columns of a dense matrix, number 73", function () {
 it("should make test number 73", function () {
+ this.timeout(10000); 
+
+	 // import qm module
+	 var qm = require("qminer");
+	 // create a base containing the store Class. Let the Name field be the primary field.
+	 var base = new qm.Base({
+	    mode: "createClean",
+	    schema: [{
+	        name: "Class",
+	        fields: [
+	            { name: "Name", type: "string", primary: true },
+	            { name: "StudyGroups", type: "string_v" }
+	        ]
+	    }]
+	 });
+	 // add some records to the store
+	 base.store("Class").push({ Name: "Dean", StudyGroups: ["A", "D"] });
+	 base.store("Class").push({ Name: "Chang", StudyGroups: ["B", "D"] });
+	 base.store("Class").push({ Name: "Magnitude", StudyGroups: ["B", "C"] });
+	 base.store("Class").push({ Name: "Leonard", StudyGroups: ["A", "B"] });
+	 // create a feature space containing the multinomial feature extractor
+	 var ftr = new qm.FeatureSpace(base, { type: "multinomial", source: "Class", field: "StudyGroups", values: ["A", "B", "C", "D"] });
+	 // create a feature matrix out of the records of the store by using the feature space
+	 // returns a sparse matrix equal to
+	 // 1  0  0  1
+	 // 0  1  0  1
+	 // 0  0  1  0
+	 // 1  1  0  0
+	 var matrix = ftr.extractMatrix(base.store("Class").allRecords);
+	 base.close();
+	
+});
+});
+describe("Gives the name of feature extractor at given position, number 74", function () {
+it("should make test number 74", function () {
+ this.timeout(10000); 
+
+	 // import qm module
+	 var qm = require("qminer");
+	 // create a new base containing one store
+	 var base = new qm.Base({
+	    mode: "createClean",
+	    schema: [{
+	        name: "People",
+	        fields: [
+	            { name: "Name", type: "string" },
+	            { name: "Gendre", type: "string" },
+	            { name: "Age", type: "int" }
+	        ]
+	    }]
+	 });
+	 // create a feature space containing a categorical and numeric feature extractor
+	 var ftr = new qm.FeatureSpace(base, [
+	    { type: "numeric", source: "People", field: "Age" },
+	    { type: "categorical", source: "People", field: "Gendre", values: ["Male", "Female"] }
+	 ]);
+	 // get the name of the feature extractor with index 1
+	 var extractorName = ftr.getFeatureExtractor(1); // returns "Categorical[Gendre]"
+	 base.close();
+	
+});
+});
+describe("Gives the name of the feature at the given position, number 75", function () {
+it("should make test number 75", function () {
+ this.timeout(10000); 
+
+	 // import qm module
+	 var qm = require("qminer");
+	 // create a base containing the store Class. Let the Name field be the primary field.
+	 var base = new qm.Base({
+	    mode: "createClean",
+	    schema: [{
+	        name: "Class",
+	        fields: [
+	            { name: "Name", type: "string", primary: true },
+	            { name: "StudyGroups", type: "string_v" }
+	        ]
+	    }]
+	 });
+	 // add some records to the store
+	 base.store("Class").push({ Name: "Dean", StudyGroups: ["A", "D"] });
+	 base.store("Class").push({ Name: "Chang", StudyGroups: ["B", "D"] });
+	 base.store("Class").push({ Name: "Magnitude", StudyGroups: ["B", "C"] });
+	 base.store("Class").push({ Name: "Leonard", StudyGroups: ["A", "B"] });
+	 // create a feature space containing the multinomial feature extractor
+	 var ftr = new qm.FeatureSpace(base, [
+	 { type: "text", source: "Class", field: "Name" },
+	 { type: "multinomial", source: "Class", field: "StudyGroups", values: ["A", "B", "C", "D"] }
+	 ]);
+	 // get the feature at position 2
+	 var feature = ftr.getFeature(2); // returns "C", because the text extractor has no features at the moment
+	 // update the feature space with the records of the store; see the method updateRecords
+	 ftr.updateRecords(base.store("Class").allRecords);
+	 // get the feature at position 2
+	 var feature2 = ftr.getFeature(2); // returns "magnitude"
+	 base.close();
+	
+});
+});
+describe("Performs the inverse operation of ftrVec. Works only for numeric feature extractors, number 76", function () {
+it("should make test number 76", function () {
  this.timeout(10000); 
 
 	 // import qm module
@@ -2173,8 +2249,8 @@
 	
 });
 });
-describe("Calculates the inverse of a single feature using a specific feature extractor., number 74", function () {
-it("should make test number 74", function () {
+describe("Calculates the inverse of a single feature using a specific feature extractor, number 77", function () {
+it("should make test number 77", function () {
  this.timeout(10000); 
 
 	 // import qm module
@@ -2210,245 +2286,8 @@
 	
 });
 });
-describe("Extracts the sparse feature vectors from the record set and returns them as columns of the sparse matrix., number 75", function () {
-it("should make test number 75", function () {
- this.timeout(10000); 
-
-	 // import qm module
-=======
-describe("Extracts the sparse feature vectors from the record set and returns them as columns of the sparse matrix, number 72", function () {
-it("should make test number 72", function () {
- this.timeout(10000); 
-
-	 // import qm module
->>>>>>> 9e051940
-	 var qm = require("qminer");
-	 // create a base containing the store Class. Let the Name field be the primary field. 
-	 var base = new qm.Base({
-	    mode: "createClean",
-	    schema: [{
-	        name: "Class",
-	        fields: [
-	            { name: "Name", type: "string", primary: true },
-	            { name: "StudyGroups", type: "string_v" }
-	        ]
-	    }]
-	 });
-	 // add some records to the store
-	 base.store("Class").push({ Name: "Dean", StudyGroups: ["A", "D"] });
-	 base.store("Class").push({ Name: "Chang", StudyGroups: ["B", "D"] });
-	 base.store("Class").push({ Name: "Magnitude", StudyGroups: ["B", "C"] });
-	 base.store("Class").push({ Name: "Leonard", StudyGroups: ["A", "B"] });
-	 // create a feature space containing the multinomial feature extractor
-	 var ftr = new qm.FeatureSpace(base, { type: "multinomial", source: "Class", field: "StudyGroups", values: ["A", "B", "C", "D"] });
-	 // create a sparse feature matrix out of the records of the store by using the feature space
-	 // returns a sparse matrix equal to 
-	 // [[(0, 1), (3, 1)], [(1, 1), (3, 1)], [(1, 1), (2, 1)], [(0, 1), (1, 1)]]
-	 var sparseMatrix = ftr.extractSparseMatrix(base.store("Class").allRecords);
-	 base.close();
-	
-});
-});
-<<<<<<< HEAD
-describe("Extracts the feature vectors from the recordset and returns them as columns of a dense matrix., number 76", function () {
-it("should make test number 76", function () {
-=======
-describe("Extracts the feature vectors from the recordset and returns them as columns of a dense matrix, number 73", function () {
-it("should make test number 73", function () {
->>>>>>> 9e051940
- this.timeout(10000); 
-
-	 // import qm module
-	 var qm = require("qminer");
-	 // create a base containing the store Class. Let the Name field be the primary field.
-	 var base = new qm.Base({
-	    mode: "createClean",
-	    schema: [{
-	        name: "Class",
-	        fields: [
-	            { name: "Name", type: "string", primary: true },
-	            { name: "StudyGroups", type: "string_v" }
-	        ]
-	    }]
-	 });
-	 // add some records to the store
-	 base.store("Class").push({ Name: "Dean", StudyGroups: ["A", "D"] });
-	 base.store("Class").push({ Name: "Chang", StudyGroups: ["B", "D"] });
-	 base.store("Class").push({ Name: "Magnitude", StudyGroups: ["B", "C"] });
-	 base.store("Class").push({ Name: "Leonard", StudyGroups: ["A", "B"] });
-	 // create a feature space containing the multinomial feature extractor
-	 var ftr = new qm.FeatureSpace(base, { type: "multinomial", source: "Class", field: "StudyGroups", values: ["A", "B", "C", "D"] });
-	 // create a feature matrix out of the records of the store by using the feature space
-	 // returns a sparse matrix equal to
-	 // 1  0  0  1
-	 // 0  1  0  1
-	 // 0  0  1  0
-	 // 1  1  0  0
-	 var matrix = ftr.extractMatrix(base.store("Class").allRecords);
-	 base.close();
-	
-});
-});
-<<<<<<< HEAD
-describe("Gives the name of feature extractor at given position., number 77", function () {
-it("should make test number 77", function () {
-=======
-describe("Gives the name of feature extractor at given position, number 74", function () {
-it("should make test number 74", function () {
->>>>>>> 9e051940
- this.timeout(10000); 
-
-	 // import qm module
-	 var qm = require("qminer");
-	 // create a new base containing one store
-	 var base = new qm.Base({
-	    mode: "createClean",
-	    schema: [{
-	        name: "People",
-	        fields: [
-	            { name: "Name", type: "string" },
-	            { name: "Gendre", type: "string" },
-	            { name: "Age", type: "int" }
-	        ]
-	    }]
-	 });
-	 // create a feature space containing a categorical and numeric feature extractor
-	 var ftr = new qm.FeatureSpace(base, [
-	    { type: "numeric", source: "People", field: "Age" },
-	    { type: "categorical", source: "People", field: "Gendre", values: ["Male", "Female"] }
-	 ]);
-	 // get the name of the feature extractor with index 1
-	 var extractorName = ftr.getFeatureExtractor(1); // returns "Categorical[Gendre]"
-	 base.close();
-	
-});
-});
-<<<<<<< HEAD
-describe("Gives the name of the feature at the given position., number 78", function () {
-it("should make test number 78", function () {
-=======
-describe("Gives the name of the feature at the given position, number 75", function () {
-it("should make test number 75", function () {
->>>>>>> 9e051940
- this.timeout(10000); 
-
-	 // import qm module
-	 var qm = require("qminer");
-	 // create a base containing the store Class. Let the Name field be the primary field.
-	 var base = new qm.Base({
-	    mode: "createClean",
-	    schema: [{
-	        name: "Class",
-	        fields: [
-	            { name: "Name", type: "string", primary: true },
-	            { name: "StudyGroups", type: "string_v" }
-	        ]
-	    }]
-	 });
-	 // add some records to the store
-	 base.store("Class").push({ Name: "Dean", StudyGroups: ["A", "D"] });
-	 base.store("Class").push({ Name: "Chang", StudyGroups: ["B", "D"] });
-	 base.store("Class").push({ Name: "Magnitude", StudyGroups: ["B", "C"] });
-	 base.store("Class").push({ Name: "Leonard", StudyGroups: ["A", "B"] });
-	 // create a feature space containing the multinomial feature extractor
-	 var ftr = new qm.FeatureSpace(base, [
-	 { type: "text", source: "Class", field: "Name" },
-	 { type: "multinomial", source: "Class", field: "StudyGroups", values: ["A", "B", "C", "D"] }
-	 ]);
-	 // get the feature at position 2
-	 var feature = ftr.getFeature(2); // returns "C", because the text extractor has no features at the moment
-	 // update the feature space with the records of the store; see the method updateRecords
-	 ftr.updateRecords(base.store("Class").allRecords);
-	 // get the feature at position 2
-	 var feature2 = ftr.getFeature(2); // returns "magnitude"
-	 base.close();
-	
-});
-});
-<<<<<<< HEAD
-describe("Filters the vector to keep only the elements from the feature extractor., number 79", function () {
-it("should make test number 79", function () {
-=======
-describe("Performs the inverse operation of ftrVec. Works only for numeric feature extractors, number 76", function () {
-it("should make test number 76", function () {
- this.timeout(10000); 
-
-	 // import qm module
-	 var qm = require('qminer');
-	 // create a new base containing one store
-	 var base = new qm.Base({
-	    mode: "createClean",
-	    schema: [{
-	        name: "TheWitcherSaga",
-	        fields: [
-	            { name: "Title", type: "string" },
-	            { name: "YearOfRelease", type: "int" },
-	            { name: "EnglishEdition", type: "bool" }
-	        ]
-	    }]
-	 });
-	 // put some records in the store
-	 base.store("TheWitcherSaga").push({ Title: "Blood of Elves", YearOfRelease: 1994, EnglishEdition: true });
-	 base.store("TheWitcherSaga").push({ Title: "Time of Contempt", YearOfRelease: 1995, EnglishEdition: true });
-	 base.store("TheWitcherSaga").push({ Title: "Baptism of Fire", YearOfRelease: 1996, EnglishEdition: true });
-	 base.store("TheWitcherSaga").push({ Title: "The Swallow's Tower", YearOfRelease: 1997, EnglishEdition: false });
-	 base.store("TheWitcherSaga").push({ Title: "Lady of the Lake", YearOfRelease: 1999, EnglishEdition: false });
-	 base.store("TheWitcherSaga").push({ Title: "Season of Storms", YearOfRelease: 2013, EnglishEdition: false });
-	 // create a feature space with the numeric feature extractor and update the feature space with the records in store
-	 // for update, look the method updateRecords in feature space
-	 var ftr = new qm.FeatureSpace(base, { type: "numeric", source: "TheWitcherSaga", field: "YearOfRelease", normalize: true });
-	 ftr.updateRecords(base.store("TheWitcherSaga").allRecords);
-	 // get a feature vector for the second record
-	 // because of the numeric feature extractor having normalize: true and of the records update of feature space, the values
-	 // are not equal to those of the records, i.e. the value 1995 is now 0.105263 
-	 var ftrVec = ftr.extractVector(base.store("TheWitcherSaga")[1]);
-	 // get the inverse of the feature vector
-	 // the function returns the values to their first value, i.e. 0.105263 returns to 1995
-	 var inverse = ftr.invertFeatureVector(ftrVec); // returns a vector [1995]
-	 base.close();
-	
-});
-});
-describe("Calculates the inverse of a single feature using a specific feature extractor, number 77", function () {
-it("should make test number 77", function () {
- this.timeout(10000); 
-
-	 // import qm module
-	 var qm = require('qminer');
-	 // create a new base containing one store
-	 var base = new qm.Base({
-	    mode: "createClean",
-	    schema: [{
-	        name: "TheWitcherSaga",
-	        fields: [
-	            { name: "Title", type: "string" },
-	            { name: "YearOfRelease", type: "int" },
-	            { name: "EnglishEdition", type: "bool" }
-	        ]
-	    }]
-	 });
-	 // put some records in the store
-	 base.store("TheWitcherSaga").push({ Title: "Blood of Elves", YearOfRelease: 1994, EnglishEdition: true });
-	 base.store("TheWitcherSaga").push({ Title: "Time of Contempt", YearOfRelease: 1995, EnglishEdition: true });
-	 base.store("TheWitcherSaga").push({ Title: "Baptism of Fire", YearOfRelease: 1996, EnglishEdition: true });
-	 base.store("TheWitcherSaga").push({ Title: "The Swallow's Tower", YearOfRelease: 1997, EnglishEdition: false });
-	 base.store("TheWitcherSaga").push({ Title: "Lady of the Lake", YearOfRelease: 1999, EnglishEdition: false });
-	 base.store("TheWitcherSaga").push({ Title: "Season of Storms", YearOfRelease: 2013, EnglishEdition: false });
-	 // create a feature space with the numeric feature extractor and update the feature space with the records in store
-	 // for update, look the method updateRecords in feature space
-	 var ftr = new qm.FeatureSpace(base, { type: "numeric", source: "TheWitcherSaga", field: "YearOfRelease", normalize: true });
-	 ftr.updateRecords(base.store("TheWitcherSaga").allRecords);
-	 // because of the numeric feature extractor having normalize: true and of the records update of feature space, 
-	 // the values are not equal to those of the records 
-	 // invert the value 0 using the numeric feature extractor
-	 var inverse = ftr.invertFeature(0, 0); // returns the value 1994
-	 base.close();
-	
-});
-});
 describe("Filters the vector to keep only the elements from the feature extractor, number 78", function () {
 it("should make test number 78", function () {
->>>>>>> 9e051940
  this.timeout(10000); 
 
 	 // import qm module
@@ -2488,26 +2327,16 @@
 	
 });
 });
-<<<<<<< HEAD
-describe("@classdesc Circular buffer for storing records. Size of buffer is defined at, number 80", function () {
-it("should make test number 80", function () {
-=======
 describe("@classdesc Circular buffer for storing records. Size of buffer is defined a, number 79", function () {
 it("should make test number 79", function () {
->>>>>>> 9e051940
  this.timeout(10000); 
 
 	 // TODO
     
 });
 });
-<<<<<<< HEAD
-describe("Add new record to the buffer., number 81", function () {
-it("should make test number 81", function () {
-=======
 describe("Add new record to the buffer, number 80", function () {
 it("should make test number 80", function () {
->>>>>>> 9e051940
  this.timeout(10000); 
 
          // TODO
