// Import analytics module
var analytics = require('analytics.js');

// Prepare shortcuts to raw time series and resampled store
var Raw = qm.store("Raw");
var Resampled = qm.store("Resampled");

// Initialize resamper from Raw to Resampled store. This results in
// in an equaly spaced time series with 10 second interval.
Raw.addStreamAggr({ name: "Resample10second", type: "resampler",
    outStore: "Resampled", timestamp: "Time", 
    fields: [ { name: "Value", interpolator: "previous" } ],
    createStore: false, interval: 10*1000 });
// Initialize stream aggregates on Resampled store for computing
// 1 minute and 10 minute exponential moving averages.
Resampled.addStreamAggr({ name: "tick", type: "timeSeriesTick", 
    timestamp: "Time", value: "Value" });
Resampled.addStreamAggr({ name: "ema1m", type: "ema",
    inAggr: "tick", emaType: "previous", interval: 60*1000, initWindow: 10*1000 });
Resampled.addStreamAggr({ name: "ema10m", type: "ema",
    inAggr: "tick", emaType: "previous", interval: 600*1000, initWindow: 10*1000 });
// Add a chain of 5 EMA stream aggregates (itEma) and attach them to "tick" 
Resampled.addStreamAggr({ type: "itEma",
    numIter: 5, tmInterval: 10000, initMinMSecs: 0, inAggr: "tick", prefix: "itEma10s"});
// Buffer for keeping track of the record from 1 minute ago (6 records
// behind, which equals 60 seconds since Resampled store is equally spaced
// with 10 second rate).
Resampled.addStreamAggr({ name: "delay", type: "recordBuffer", size: 6});

// Declare features from the resampled timeseries which we will use
// to train the recursive linear regression.
var ftrSpace = analytics.newFeatureSpace([
    { type: "numeric", source: "Resampled", field: "Value" },
    { type: "numeric", source: "Resampled", field: "Ema1" },
    { type: "numeric", source: "Resampled", field: "Ema2" },
    { type: "multinomial", source: "Resampled", field: "Time", datetime: true }
]);
console.log("Feature space has " + ftrSpace.dim + " dimensions");

// Initialize linear regression model.
var linreg = analytics.newRecLinReg({ "dim": ftrSpace.dim, "forgetFact": 1.0 });

// We register a trigger to Resampled store, which takes the latest record
// and updates the recursive linear regression model.
Resampled.addTrigger({
    onAdd: function (val) {
        // Get the latest value for EMAs and store them along the 
        // record in the Resampled store.
        val.Ema1 = Resampled.getStreamAggr("ema1m").EMA;
        val.Ema2 = Resampled.getStreamAggr("ema10m").EMA;
        // See what would the current model would predict given
        // the new record, and store this for evaluation later on.
        val.Prediction = linreg.predict(ftrSpace.ftrVec(val))
        // Get the id of the record from a minute ago.
        var trainRecId = Resampled.getStreamAggr("delay").last;
        // Update the model, once we have at leats 1 minute worth of data
        if (trainRecId > 0) { linreg.learn(ftrSpace.ftrVec(Resampled[trainRecId]), val.Value); }
        // Get the current value and compare against prediction for a minute ago
        var diff = val.Value - Resampled[trainRecId].Prediction;
        console.log("Diff: " + diff + ", Value: " + val.Value + ", Prediction: " + Resampled[trainRecId].Prediction);
    }
});

// Load training data from CSV file.
var fin = fs.openRead("./sandbox/timeseries/series.csv");
var header = fin.readLine(); var lines = 0;
while (!fin.eof) {
    lines = lines + 1;
    if (lines % 1000 == 0) { console.log("Loaded: " + lines); }
    var line = fin.readLine();
    if (line == "") { continue; }
    try {
        var vals = line.split(',');
        var rec = { "Time": vals[1], "Value": parseFloat(vals[0]) };
        Raw.add(rec);
        //console.pause();
    } catch (err) { 
        console.say("Raw", err);
    }
<<<<<<< HEAD
}
=======
}

// Start console
console.say("Interactive mode: empty line to release");
console.start();
>>>>>>> 588a3d6e
<|MERGE_RESOLUTION|>--- conflicted
+++ resolved
@@ -77,12 +77,8 @@
     } catch (err) { 
         console.say("Raw", err);
     }
-<<<<<<< HEAD
-}
-=======
 }
 
 // Start console
 console.say("Interactive mode: empty line to release");
-console.start();
->>>>>>> 588a3d6e
+console.start();