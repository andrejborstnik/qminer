// import libraries
var qm = require('qminer.js');
<<<<<<< HEAD
=======
var la = qm.la;
>>>>>>> 9e051940
var analytics = qm.analytics;
var fs = qm.fs;

var base = new qm.Base({
	mode: "createClean",
	schema: [
	    {
	        "name": "People",
	        "fields": [
	            { "name": "Name", "type": "string", "primary": true },
	            { "name": "Gender", "type": "string", "shortstring": true }
	        ],
	        "joins": [
	            { "name": "ActedIn", "type": "index", "store": "Movies", "inverse" : "Actor" },
	            { "name": "Directed", "type": "index", "store": "Movies", "inverse" : "Director" }
	        ],
	        "keys": [
	            { "field": "Gender", "type": "value" }
	        ]
	    },
	    {
	        "name": "Movies",
	        "fields": [
	            { "name": "Title", "type": "string" },
	            { "name": "Plot", "type": "string", "store" : "cache" },
	            { "name": "Year", "type": "int" },
	            { "name": "Rating", "type": "float" },
	            { "name": "Genres", "type": "string_v", "codebook" : true }
	        ],
	        "joins": [
	            { "name": "Actor", "type": "index", "store": "People", "inverse" : "ActedIn" },
	            { "name": "Director", "type": "field", "store": "People", "inverse" : "Directed" }
	        ],
	        "keys": [
	            { "field": "Title", "type": "value" },
	            { "field": "Title", "name": "TitleTxt", "type": "text", "vocabulary" : "voc_01" },
	            { "field": "Plot", "type": "text", "vocabulary" : "voc_01" },
	            { "field": "Genres", "type": "value" }
	        ]
	    }
	]
});

<<<<<<< HEAD
// Prepare shortcuts to people and movies store
var people = base.store("People");
var movies = base.store("Movies");

// We are, we start by loading in the dataset.
console.log("Movies", "Loading and indexing input data")
movies.loadJson("./movies.json");
=======
// We are, we start by loading in the dataset.
console.log("Movies", "Loading and indexing input data")
base.store("Movies").loadJson("./movies.json");
// Prepare shortcuts to set of all people and all movies
var people = base.store("People").allRecords;
var movies = base.store("Movies").allRecords;
>>>>>>> 9e051940
console.log("Loaded " + movies.length + " movies and " + people.length + " people.");

// Declare the features we will use to detect movie genres
var genreFeatures = [
    { type: "constant", source: "Movies" },
    { type: "text", source: "Movies", field: "Title" },
    { type: "text", source: "Movies", field: "Plot" },
    { type: "multinomial", source: { store: "Movies", join: "Actor" }, field: "Name" },
    { type: "multinomial", source: { store: "Movies", join: "Director" }, field: "Name" }
];
// Create and initialize feature matrix
var genreFeatureSpace = new qm.FeatureSpace(base, genreFeatures);
<<<<<<< HEAD
genreFeatureSpace.updateRecords(movies.recs);
var genreFeatureMatrix = genreFeatureSpace.extractSparseMatrix(movies.recs);

// We will use one-vs-all model for gener classification
var genreModel = new analytics.OneVsAll({
	model: analytics.SVC,
	modelParam: { c: 10, maxTime: 12000 },
	cats: 2
});

=======
genreFeatureSpace.updateRecords(movies);
var genreFeatureMatrix = genreFeatureSpace.extractSparseMatrix(movies);
console.log("Dimensionality of feature space: " + genreFeatureSpace.dim);
// Create and initialize label matrix for training
var labelFeatures = [{ type: "multinomial", source: "Movies", field: "Genres" }]
var genreLabelSpace = new qm.FeatureSpace(base, labelFeatures);
genreLabelSpace.updateRecords(movies);
var genreLabelMatrix = genreLabelSpace.extractMatrix(movies);
console.log("Dimensionality of label space: " + genreLabelSpace.dims);
// We will use one-vs-all model for gener classification
var genreModel = new analytics.OneVsAll({
	model: analytics.SVC,
	modelParam: { c: 10 },
	cats: genreLabelMatrix.rows,
	verbose: true
});
>>>>>>> 9e051940
// Create a model for the Genres field, using all the movies as training set.
console.log("Training genre models");
genreModel.fit(genreFeatureMatrix, genreLabelMatrix);

// Declare the features we will use to predict movie rating
var ratingFeatures = [
    { type: "constant", source: "Movies" },
    { type: "text", source: "Movies", field: "Title" },
    { type: "text", source: "Movies", field: "Plot" },
    { type: "multinomial", source: "Movies", field: "Genres" },
    { type: "multinomial", source: { store: "Movies", join: "Actor" }, field: "Name" },
    { type: "multinomial", source: { store: "Movies", join: "Director" }, field: "Name" }
];
// Create and initialize feature matrix
var ratingFeatureSpace = new qm.FeatureSpace(base, ratingFeatures);
// Create and initialize vector with target ratings
ratingFeatureSpace.updateRecords(movies);
var ratingFeatureMatrix = ratingFeatureSpace.extractSparseMatrix(movies);
// Create and initialize vector with ratings for trainings
var ratingVector = movies.getVector("Rating");
// We will use regression model for predicting ratings
var ratingModel = new analytics.SVR();
// Train regression
ratingModel.fit(ratingFeatureMatrix, ratingVector);

// Test de-serialized models on two new movies
var newHorrorMovie = base.store("Movies").newRecord({
    "Title":"Unnatural Selection",
    "Plot":"When corpses are found with internal organs missing, Liz Shaw and P.R.O.B.E. " +
           "investigate a defunct government project from the 1970s that aimed to predict " +
           "the course of human evolution. But was the creature it produced really destroyed," +
           "or has it resurfaced twenty years on?",
    "Year":1996.000000,
    "Rating":6.200000,
    "Genres":["Horror", "Sci-Fi"],
    "Director":{"Name":"Baggs Bill", "Gender":"Unknown"},
    "Actor":[
        {"Name":"Beevers Geoffrey", "Gender":"Male"},
        {"Name":"Bradshaw Stephen (I)", "Gender":"Male"},
        {"Name":"Brooks Keith (III)", "Gender":"Male"},
        {"Name":"Gatiss Mark", "Gender":"Male"},
        {"Name":"Kay Charles", "Gender":"Male"},
        {"Name":"Kirk Alexander (I)", "Gender":"Male"},
        {"Name":"Moore Mark (II)", "Gender":"Male"},
        {"Name":"Murphy George A.", "Gender":"Male"},
        {"Name":"Mykaj Gabriel", "Gender":"Male"},
        {"Name":"Rigby Jonathan", "Gender":"Male"},
        {"Name":"Wolfe Simon (I)", "Gender":"Male"},
        {"Name":"Jameson Louise", "Gender":"Female"},
        {"Name":"John Caroline", "Gender":"Female"},
        {"Name":"Merrick Patricia", "Gender":"Female"},
        {"Name":"Randall Zoe", "Gender":"Female"},
        {"Name":"Rayner Kathryn", "Gender":"Female"}
    ]
});
<<<<<<< HEAD
console.log(JSON.stringify(genreModel.predict(newHorrorMovie)));
console.log(JSON.stringify(ratingModel.predict(newHorrorMovie)) + " vs. " + newHorrorMovie.Rating);
var newComedyMovie = Movies.newRecord({
=======
// apply genre model
var newHorrorMovieGenreVector = genreFeatureSpace.extractSparseVector(newHorrorMovie);
console.log("Top genre: " + genreLabelSpace.getFeature(genreModel.predict(newHorrorMovieGenreVector)));
// apply rating model
var newHorrorMovieRatingVector = ratingFeatureSpace.extractSparseVector(newHorrorMovie);
console.log("Predicted rating: " + ratingModel.predict(newHorrorMovieRatingVector).toFixed(1));
console.log("True rating:      " + newHorrorMovie.Rating);

var newComedyMovie = base.store("Movies").newRecord({
>>>>>>> 9e051940
    "Title":"Die Feuerzangenbowle",
    "Plot":"Hans Pfeiffer and some of his friends are drinking \"Feuerzangenbowle\". Talking " +
           "about their school-time they discover that Hans never was at a regular school and " +
           "so, as they think, missed an important part of his youth. They decide to send him " +
           "back to school to do all the things he never could do before.",
    "Year":1944.000000,
    "Rating":7.800000,
    "Genres":["Comedy"],
    "Director":{"Name":"Weiss Helmut", "Gender":"Unknown"},
    "Actor":[
        {"Name":"Biegel Erwin", "Gender":"Male"},
        {"Name":"Etlinger Karl", "Gender":"Male"},
        {"Name":"Florath Albert", "Gender":"Male"},
        {"Name":"Gutz Lutz", "Gender":"Male"},
        {"Name":"Gulstorff Max", "Gender":"Male"},
        {"Name":"Hasse Clemens", "Gender":"Male"},
        {"Name":"Henckels Paul", "Gender":"Male"},
        {"Name":"Leibelt Hans", "Gender":"Male"},
        {"Name":"Platen Karl", "Gender":"Male"},
        {"Name":"Ponto Erich", "Gender":"Male"},
        {"Name":"Richter Hans (I)", "Gender":"Male"},
        {"Name":"Ruhmann Heinz", "Gender":"Male"},
        {"Name":"Schippel Rudi", "Gender":"Male"},
        {"Name":"Schnell Georg H.", "Gender":"Male"},
        {"Name":"Vogel Egon (I)", "Gender":"Male"},
        {"Name":"Vogelsang Georg", "Gender":"Male"},
        {"Name":"Wenck Ewald", "Gender":"Male"},
        {"Name":"Werner Walter", "Gender":"Male"},
        {"Name":"Himboldt Karin", "Gender":"Female"},
        {"Name":"Litto Maria", "Gender":"Female"},
        {"Name":"Schun Margarete", "Gender":"Female"},
        {"Name":"Sessak Hilde", "Gender":"Female"},
        {"Name":"Wangel Hedwig", "Gender":"Female"},
        {"Name":"Wurtz Anneliese", "Gender":"Female"}
    ]
});
<<<<<<< HEAD
//console.log(JSON.stringify(genreModel.predict(newComedyMovie)));
console.log(JSON.stringify(ratingModel.predict(newComedyMovie)) + " vs. " + newHorrorMovie.Rating);
=======
// apply genre model
var newComedyMovieGenreVector = genreFeatureSpace.extractSparseVector(newComedyMovie);
console.log("Top genre: " + genreLabelSpace.getFeature(genreModel.predict(newComedyMovieGenreVector)));
// apply rating model
var newComedyMovieRatingVector = ratingFeatureSpace.extractSparseVector(newComedyMovie);
console.log("Predicted rating: " + ratingModel.predict(newComedyMovieRatingVector).toFixed(1));
console.log("True rating:      " + newComedyMovie.Rating);
>>>>>>> 9e051940
<|MERGE_RESOLUTION|>--- conflicted
+++ resolved
@@ -1,9 +1,6 @@
 // import libraries
 var qm = require('qminer.js');
-<<<<<<< HEAD
-=======
 var la = qm.la;
->>>>>>> 9e051940
 var analytics = qm.analytics;
 var fs = qm.fs;
 
@@ -47,22 +44,12 @@
 	]
 });
 
-<<<<<<< HEAD
-// Prepare shortcuts to people and movies store
-var people = base.store("People");
-var movies = base.store("Movies");
-
-// We are, we start by loading in the dataset.
-console.log("Movies", "Loading and indexing input data")
-movies.loadJson("./movies.json");
-=======
 // We are, we start by loading in the dataset.
 console.log("Movies", "Loading and indexing input data")
 base.store("Movies").loadJson("./movies.json");
 // Prepare shortcuts to set of all people and all movies
 var people = base.store("People").allRecords;
 var movies = base.store("Movies").allRecords;
->>>>>>> 9e051940
 console.log("Loaded " + movies.length + " movies and " + people.length + " people.");
 
 // Declare the features we will use to detect movie genres
@@ -75,18 +62,6 @@
 ];
 // Create and initialize feature matrix
 var genreFeatureSpace = new qm.FeatureSpace(base, genreFeatures);
-<<<<<<< HEAD
-genreFeatureSpace.updateRecords(movies.recs);
-var genreFeatureMatrix = genreFeatureSpace.extractSparseMatrix(movies.recs);
-
-// We will use one-vs-all model for gener classification
-var genreModel = new analytics.OneVsAll({
-	model: analytics.SVC,
-	modelParam: { c: 10, maxTime: 12000 },
-	cats: 2
-});
-
-=======
 genreFeatureSpace.updateRecords(movies);
 var genreFeatureMatrix = genreFeatureSpace.extractSparseMatrix(movies);
 console.log("Dimensionality of feature space: " + genreFeatureSpace.dim);
@@ -103,7 +78,6 @@
 	cats: genreLabelMatrix.rows,
 	verbose: true
 });
->>>>>>> 9e051940
 // Create a model for the Genres field, using all the movies as training set.
 console.log("Training genre models");
 genreModel.fit(genreFeatureMatrix, genreLabelMatrix);
@@ -159,11 +133,6 @@
         {"Name":"Rayner Kathryn", "Gender":"Female"}
     ]
 });
-<<<<<<< HEAD
-console.log(JSON.stringify(genreModel.predict(newHorrorMovie)));
-console.log(JSON.stringify(ratingModel.predict(newHorrorMovie)) + " vs. " + newHorrorMovie.Rating);
-var newComedyMovie = Movies.newRecord({
-=======
 // apply genre model
 var newHorrorMovieGenreVector = genreFeatureSpace.extractSparseVector(newHorrorMovie);
 console.log("Top genre: " + genreLabelSpace.getFeature(genreModel.predict(newHorrorMovieGenreVector)));
@@ -173,7 +142,6 @@
 console.log("True rating:      " + newHorrorMovie.Rating);
 
 var newComedyMovie = base.store("Movies").newRecord({
->>>>>>> 9e051940
     "Title":"Die Feuerzangenbowle",
     "Plot":"Hans Pfeiffer and some of his friends are drinking \"Feuerzangenbowle\". Talking " +
            "about their school-time they discover that Hans never was at a regular school and " +
@@ -210,15 +178,10 @@
         {"Name":"Wurtz Anneliese", "Gender":"Female"}
     ]
 });
-<<<<<<< HEAD
-//console.log(JSON.stringify(genreModel.predict(newComedyMovie)));
-console.log(JSON.stringify(ratingModel.predict(newComedyMovie)) + " vs. " + newHorrorMovie.Rating);
-=======
 // apply genre model
 var newComedyMovieGenreVector = genreFeatureSpace.extractSparseVector(newComedyMovie);
 console.log("Top genre: " + genreLabelSpace.getFeature(genreModel.predict(newComedyMovieGenreVector)));
 // apply rating model
 var newComedyMovieRatingVector = ratingFeatureSpace.extractSparseVector(newComedyMovie);
 console.log("Predicted rating: " + ratingModel.predict(newComedyMovieRatingVector).toFixed(1));
-console.log("True rating:      " + newComedyMovie.Rating);
->>>>>>> 9e051940
+console.log("True rating:      " + newComedyMovie.Rating);