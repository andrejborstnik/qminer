// import libraries
snap = require('snap.js');
viz = require('visualization.js');
utilities = require('utilities.js');

// Creating a new graph, adding nodes and edges

console.log("creating 1) undirected, 2) directed and  3) directe-multi graph");

// creating 1) undirected, 2) directed and  3) directe-multi graph

g1 = snap.newUGraph();
g2 = snap.newDGraph();
g3 = snap.newDMGraph();

//  adding nodes
g1.addNode(1); g2.addNode(1); g3.addNode(1);
g1.addNode(2); g2.addNode(2); g3.addNode(2);
g1.addNode(3); g2.addNode(3); g3.addNode(3);
g1.addNode(4); g2.addNode(4); g3.addNode(4);

// adding edges
g1.addEdge(1, 2); g2.addEdge(1, 2); g3.addEdge(1, 2);
g1.addEdge(1, 2); g2.addEdge(1, 2); g3.addEdge(1, 2);
g1.addEdge(2, 1); g2.addEdge(2, 1); g3.addEdge(2, 1);
g1.addEdge(1, 3); g2.addEdge(1, 3); g3.addEdge(1, 3);
g1.addEdge(1, 4); g2.addEdge(1, 4); g3.addEdge(1, 4);

// iterating graph and returning node ids, degree and degree centrality

// iteration can be executed using eachNode and eachEdge
console.log("UNDIRECTED GRAPH (g1):");
g1.eachNode(function (N) { console.log("id: " + N.id + " deg: " + N.deg); });
g1.eachEdge(function (E) { console.log("n1: " + E.srcId + " n2: " + E.dstId); });

console.log("DIRECTED GRAPH (g2):");
g2.eachNode(function (N) { console.log("id: " + N.id + " deg: " + N.deg); });
g2.eachEdge(function (E) { console.log("n1: " + E.srcId + " n2: " + E.dstId); });

console.log("DIRECTED-MULTIGRAPH (g3):");
g3.eachNode(function (N) { console.log("id: " + N.id + " deg: " + N.deg); });
g3.eachEdge(function (E) { console.log("n1: " + E.srcId + " n2: " + E.dstId); });

var br = 0;
console.say("UNDIRECTED GRAPH (g1):");
for (var i = g1.firstNode ; br < g1.nodes; i.next()) {
    console.log("id: " + i.id + ", deg: " + i.deg + ", inDeg: " + i.inDeg + ", outDeg: " + i.outDeg);
    br++;
}
br = 0;
console.say("DIRECTED GRAPH (g2):");
for (var i = g2.firstNode ; br < g2.nodes; i.next()) {
    console.log("id: " + i.id + ", deg: " + i.deg + ", inDeg: " + i.inDeg + ", outDeg: " + i.outDeg);
    br++;
}
br = 0;
console.say("DIRECTED-MULTIGRAPH (g3):");
for (var i = g3.firstNode ; br < g3.nodes; i.next()) {
    console.log("id: " + i.id + ", deg: " + i.deg + ", inDeg: " + i.inDeg + ", outDeg: " + i.outDeg);
    br++;
}

// Reading graphs from files, drawing graphs, detecting communities, computing community evolution and plotting

// loading graphs
var g1999 = snap.newUGraph("./data/evo/1999.edg"); var g2000 = snap.newUGraph("./data/evo/2000.edg");
var g2001 = snap.newUGraph("./data/evo/2001.edg"); var g2002 = snap.newUGraph("./data/evo/2002.edg");
var g2003 = snap.newUGraph("./data/evo/2003.edg"); var g2004 = snap.newUGraph("./data/evo/2004.edg");
var g2005 = snap.newUGraph("./data/evo/2005.edg"); var g2006 = snap.newUGraph("./data/evo/2006.edg");

// storing graphs int an array
var graphs = new Array();
graphs.push(g1999); graphs.push(g2000);
graphs.push(g2001); graphs.push(g2002);
graphs.push(g2003); graphs.push(g2004);
graphs.push(g2005); graphs.push(g2006);


// determining communities for the array of graphs and storing the results in array of sparse vectors
var communities = new Array();
for (var i = 0; i < graphs.length; i++) {
    communities.push(snap.communityDetection(graphs[i], "gn"));
}

// return json string of graph evolution
var json = snap.evolutionJs(communities, 0.5, 0.75);

// plot the community evolution graph
<<<<<<< HEAD
viz.drawCommunityEvolution(json, "./out/cmty_evolution.html", { title: { text: "Community evolution - GirvanNewman, small graphs 8 years, alpha=0.5. beta=0.75" } });
=======
viz.drawCommunityEvolution(JSON.stringify(json), "out\\cmty_evolution.html", { title: { text: "Community evolution - GirvanNewman, small graphs 8 years, alpha=0.5. beta=0.75" } });
>>>>>>> 04e9e716

// load a new graph from a file
console.log("Loading cobiss graph 1970-1975.edg");
var g = snap.newUGraph("./data/researchersBib_1970-1975.edg");
console.log("Done loading graph. N = " + g.nodes+ ", E = " + g.edges);
var g =  snap.removeNodes(g, 3)

// detect communities using 2 different algorithms
console.log("Calculating communities using Clauset-Newman-Moore community detection method");
var CmtyCNM = snap.communityDetection(g, "cnm");
console.log("Calculating communities using Info-map community detection method");
var CmtyImap = snap.communityDetection(g, "imap");

// draw the graph using two different colorings

viz.drawGraph(g, "./out/gCNM.html", { "color": CmtyCNM });
viz.drawGraph(g, "./out/gImap.html", { "color": CmtyImap });

console.log("Done");
eval(breakpoint);
<|MERGE_RESOLUTION|>--- conflicted
+++ resolved
@@ -86,11 +86,7 @@
 var json = snap.evolutionJs(communities, 0.5, 0.75);
 
 // plot the community evolution graph
-<<<<<<< HEAD
-viz.drawCommunityEvolution(json, "./out/cmty_evolution.html", { title: { text: "Community evolution - GirvanNewman, small graphs 8 years, alpha=0.5. beta=0.75" } });
-=======
-viz.drawCommunityEvolution(JSON.stringify(json), "out\\cmty_evolution.html", { title: { text: "Community evolution - GirvanNewman, small graphs 8 years, alpha=0.5. beta=0.75" } });
->>>>>>> 04e9e716
+viz.drawCommunityEvolution(JSON.stringify(json), "./out/cmty_evolution.html", { title: { text: "Community evolution - GirvanNewman, small graphs 8 years, alpha=0.5. beta=0.75" } });
 
 // load a new graph from a file
 console.log("Loading cobiss graph 1970-1975.edg");
