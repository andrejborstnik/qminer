#include "fs_nodejs.h"

///////////////////////////////
// NodeJs-Directory
TJsFPath::TJsFPath(const TStr& FPath): CanonicalFPath(GetCanonicalPath(FPath)) { }

bool TJsFPath::Equals(const TJsFPath& JsFPath) const {
    return CanonicalFPath == JsFPath.GetFPath();
}

bool TJsFPath::IsSubdir(const TJsFPath& JsFPath) const {
    return CanonicalFPath.StartsWith(JsFPath.GetFPath());
}

void TJsFPath::GetFPathV(const TStrV& FPathV, TVec<TJsFPath>& JsFPathV) {
    for(TStrV::TIter It = FPathV.BegI(); It != FPathV.EndI(); ++It) {
        JsFPathV.Add(TJsFPath(*It));
    }
}

TStr TJsFPath::GetCanonicalPath(const TStr& FPath) {
    // Get absolute path
    TStr AbsFPath = TStr::GetNrAbsFPath(FPath);
    // Remove any redundancies
    TStrV CanonV; AbsFPath.SplitOnAllCh('/', CanonV);
    TSStack<TStr> CanonS; TStr CurrStr;
    for (int ElN = 0; ElN < CanonV.Len(); ++ElN) {
        CurrStr = CanonV.GetVal(ElN);
        if (CurrStr == "..") {
            EAssertR(!CanonS.Empty(), "Stack empty");
            CanonS.Pop();
        } else if (CurrStr != ".") {
            CanonS.Push(CurrStr+"/");
        }
    }
    // Assemble the canonical path (from left to right
    EAssertR(!CanonS.Empty(), "Stack empty");
    // We start with drive letter (Windows) or slash (Unix)
    TChA CanonFPath = AbsFPath.LeftOf('/'); CanonFPath += '/';
    // Get the rest of the path
    for (int CanonN = CanonS.Len() - 1; CanonN >= 0; CanonN--) {
        CanonFPath += CanonS[CanonN];
    }
    // Done
    return CanonFPath;
}

///////////////////////////////
// NodeJs-Filesystem
void TNodeJsFs::Init(v8::Handle<v8::Object> exports) {
    // Add all prototype methods, getters and setters here.
    NODE_SET_METHOD(exports, "openRead", _openRead);
    NODE_SET_METHOD(exports, "openWrite", _openWrite);
    NODE_SET_METHOD(exports, "openAppend", _openAppend);
    NODE_SET_METHOD(exports, "exists", _exists);
    NODE_SET_METHOD(exports, "copy", _copy);
    NODE_SET_METHOD(exports, "move", _move);
    NODE_SET_METHOD(exports, "del", _del);
    NODE_SET_METHOD(exports, "rename", _rename);
    NODE_SET_METHOD(exports, "fileInfo", _fileInfo);
    NODE_SET_METHOD(exports, "mkdir", _mkdir);
    NODE_SET_METHOD(exports, "rmdir", _rmdir);
    NODE_SET_METHOD(exports, "listFile", _listFile);
}

void TNodeJsFs::openRead(const v8::FunctionCallbackInfo<v8::Value>& Args) {
<<<<<<< HEAD
	v8::Isolate* Isolate = v8::Isolate::GetCurrent();
	v8::HandleScope HandleScope(Isolate);
	EAssertR(Args.Length() == 1 && Args[0]->IsString(), "Expected file path.");
	TStr FNm = TStr(*v8::String::Utf8Value(Args[0]->ToString()));
	EAssertR(TFile::Exists(FNm), TStr("File '" + FNm + "' does not exist").CStr());
	Args.GetReturnValue().Set(TNodeJsFIn::New(FNm));
=======
    v8::Isolate* Isolate = v8::Isolate::GetCurrent();
    v8::HandleScope HandleScope(Isolate);

    EAssertR(Args.Length() == 1 && Args[0]->IsString(), "Expected file path.");
    TStr FNm(*v8::String::Utf8Value(Args[0]->ToString()));
    EAssertR(TFile::Exists(FNm),
        TStr("File '" + FNm + "' does not exist").CStr());
    Args.GetReturnValue().Set(TNodeJsFIn::New(FNm));
>>>>>>> 81f3c742
}

void TNodeJsFs::openWrite(const v8::FunctionCallbackInfo<v8::Value>& Args) { // Call withb AppendP = false
    v8::Isolate* Isolate = v8::Isolate::GetCurrent();
    v8::HandleScope HandleScope(Isolate);

    EAssertR(Args.Length() == 1 && Args[0]->IsString(), "Expected file path.");
    TStr FNm(*v8::String::Utf8Value(Args[0]->ToString()));
    Args.GetReturnValue().Set(TNodeJsFOut::New(FNm, false));
}

void TNodeJsFs::openAppend(const v8::FunctionCallbackInfo<v8::Value>& Args) { // Call with AppendP = true 
    v8::Isolate* Isolate = v8::Isolate::GetCurrent();
    v8::HandleScope HandleScope(Isolate);

    EAssertR(Args.Length() == 1 && Args[0]->IsString(), "Expected file path.");
    TStr FNm(*v8::String::Utf8Value(Args[0]->ToString()));
    Args.GetReturnValue().Set(TNodeJsFOut::New(FNm, true));
}

void TNodeJsFs::exists(const v8::FunctionCallbackInfo<v8::Value>& Args) {
    v8::Isolate* Isolate = v8::Isolate::GetCurrent();
    v8::HandleScope HandleScope(Isolate);

    EAssertR(Args.Length() == 1 && Args[0]->IsString(), "Expected file path.");
    TStr FNm(*v8::String::Utf8Value(Args[0]->ToString()));
    Args.GetReturnValue().Set(v8::Boolean::New(Isolate, TFile::Exists(FNm)));
}

void TNodeJsFs::copy(const v8::FunctionCallbackInfo<v8::Value>& Args) {
    v8::Isolate* Isolate = v8::Isolate::GetCurrent();
    v8::HandleScope HandleScope(Isolate);

    EAssertR(Args.Length() == 2 && Args[0]->IsString() && Args[1]->IsString(),
        "Expected 2 arguments: source and destination file paths.");
    TStr SrcFNm(*v8::String::Utf8Value(Args[0]->ToString()));
    EAssertR(TFile::Exists(SrcFNm), "File '" + SrcFNm + "' does not exist");
    TStr DstFNm(*v8::String::Utf8Value(Args[1]->ToString()));
    TFile::Copy(SrcFNm, DstFNm);
    Args.GetReturnValue().Set(v8::Undefined(Isolate));
}

void TNodeJsFs::move(const v8::FunctionCallbackInfo<v8::Value>& Args) {
    v8::Isolate* Isolate = v8::Isolate::GetCurrent();
    v8::HandleScope HandleScope(Isolate);

    EAssertR(Args.Length() == 2 && Args[0]->IsString() && Args[1]->IsString(),
        "Expected 2 arguments: source and destination file paths.");
    TStr SrcFNm(*v8::String::Utf8Value(Args[0]->ToString()));
    EAssertR(TFile::Exists(SrcFNm), TStr("File '" + SrcFNm + "' does not exist").CStr());
    TStr DstFNm(*v8::String::Utf8Value(Args[1]->ToString()));
    TFile::Copy(SrcFNm, DstFNm);
    TFile::Del(SrcFNm, false); // ThrowExceptP = false 
    Args.GetReturnValue().Set(v8::Undefined(Isolate));
}

void TNodeJsFs::del(const v8::FunctionCallbackInfo<v8::Value>& Args) {
    v8::Isolate* Isolate = v8::Isolate::GetCurrent();
    v8::HandleScope HandleScope(Isolate);

    EAssertR(Args.Length() == 1 && Args[0]->IsString(),
        "Expected a file path as the only argument.");
    TStr FNm(*v8::String::Utf8Value(Args[0]->ToString()));
    EAssertR(TFile::Exists(FNm), TStr("File '" + FNm + "' does not exist").CStr());
    TFile::Del(FNm, false); // ThrowExceptP = false 
    Args.GetReturnValue().Set(v8::Undefined(Isolate));
}

void TNodeJsFs::rename(const v8::FunctionCallbackInfo<v8::Value>& Args) {
    v8::Isolate* Isolate = v8::Isolate::GetCurrent();
    v8::HandleScope HandleScope(Isolate);

    EAssertR(Args.Length() == 2 && Args[0]->IsString() && Args[1]->IsString(),
        "Expected 2 arguments: source and destination file paths.");
    TStr SrcFNm(*v8::String::Utf8Value(Args[0]->ToString()));
    EAssertR(TFile::Exists(SrcFNm), TStr("File '" + SrcFNm + "' does not exist").CStr());
    TStr DstFNm(*v8::String::Utf8Value(Args[1]->ToString()));
    TFile::Rename(SrcFNm, DstFNm);
    Args.GetReturnValue().Set(v8::Undefined(Isolate));
}

void TNodeJsFs::fileInfo(const v8::FunctionCallbackInfo<v8::Value>& Args) {
    v8::Isolate* Isolate = v8::Isolate::GetCurrent();
    v8::HandleScope HandleScope(Isolate);

    EAssertR(Args.Length() == 1 && Args[0]->IsString(),
        "Expected a file path as the only argument.");
    TStr FNm(*v8::String::Utf8Value(Args[0]->ToString()));
    EAssertR(TFile::Exists(FNm), TStr("File '" + FNm + "' does not exist").CStr());
    const uint64 CreateTm = TFile::GetCreateTm(FNm);
    const uint64 LastAccessTm = TFile::GetLastAccessTm(FNm);
    const uint64 LastWriteTm = TFile::GetLastWriteTm(FNm);
    const uint64 Size = TFile::GetSize(FNm);
    v8::Handle<v8::Object> Obj = v8::Object::New(Isolate);
    Obj->Set(v8::String::NewFromUtf8(Isolate, "createTime"),
        v8::String::NewFromUtf8(Isolate, TTm::GetTmFromMSecs(CreateTm).GetWebLogDateTimeStr().CStr()));
    Obj->Set(v8::String::NewFromUtf8(Isolate, "lastAccessTime"),
        v8::String::NewFromUtf8(Isolate, TTm::GetTmFromMSecs(LastAccessTm).GetWebLogDateTimeStr().CStr()));
    Obj->Set(v8::String::NewFromUtf8(Isolate, "lastWriteTime"),
        v8::String::NewFromUtf8(Isolate, TTm::GetTmFromMSecs(LastWriteTm).GetWebLogDateTimeStr().CStr()));
    Obj->Set(v8::String::NewFromUtf8(Isolate, "size"),
        v8::Number::New(Isolate, static_cast<double>(Size)));
    Args.GetReturnValue().Set(Obj);
}

void TNodeJsFs::mkdir(const v8::FunctionCallbackInfo<v8::Value>& Args) {
    v8::Isolate* Isolate = v8::Isolate::GetCurrent();
    v8::HandleScope HandleScope(Isolate);

    EAssertR(Args.Length() == 1 && Args[0]->IsString(),
        "Expected directory name as the only argument.");
    TStr FPath(*v8::String::Utf8Value(Args[0]->ToString()));
    const bool GenDirP = TDir::GenDir(FPath);
    Args.GetReturnValue().Set(v8::Boolean::New(Isolate, GenDirP));
}

void TNodeJsFs::rmdir(const v8::FunctionCallbackInfo<v8::Value>& Args) {
    v8::Isolate* Isolate = v8::Isolate::GetCurrent();
    v8::HandleScope HandleScope(Isolate);

    EAssertR(Args.Length() == 1 && Args[0]->IsString(),
        "Expected directory name as the only argument.");
    TStr FPath(*v8::String::Utf8Value(Args[0]->ToString()));
    const bool DelDirP = TDir::DelDir(FPath);
    Args.GetReturnValue().Set(v8::Boolean::New(Isolate, DelDirP));
}

void TNodeJsFs::listFile(const v8::FunctionCallbackInfo<v8::Value>& Args) {
    v8::Isolate* Isolate = v8::Isolate::GetCurrent();
    v8::HandleScope HandleScope(Isolate);

    EAssertR(Args.Length() >= 1 && Args[0]->IsString(),
        "Expected directory path as the first argument.");
    // Read parameters
    TStr FPath(*v8::String::Utf8Value(Args[0]->ToString()));
    TStrV FExtV;    
    if (Args.Length() >= 2 && Args[1]->IsString()) {
        FExtV.Add(TStr(*v8::String::Utf8Value(Args[1]->ToString())));
    }
    const bool RecurseP = Args.Length() >= 3 && Args[2]->IsBoolean() && Args[2]->BooleanValue();
    // Get file list
    TStrV FNmV;
    TFFile::GetFNmV(FPath, FExtV, RecurseP, FNmV);
    FNmV.Sort();
    v8::Handle<v8::Array> FNmArr = v8::Array::New(Isolate, FNmV.Len());
    for(int FldN = 0; FldN < FNmV.Len(); ++FldN) {
        FNmArr->Set(v8::Integer::New(Isolate, FldN), v8::String::NewFromUtf8(Isolate, FNmV.GetVal(FldN).CStr()));
    }
    Args.GetReturnValue().Set(FNmArr);
}

///////////////////////////////
// NodeJs-FIn
v8::Persistent<v8::Function> TNodeJsFIn::constructor;

void TNodeJsFIn::Init(v8::Handle<v8::Object> exports) {
<<<<<<< HEAD
   v8::Isolate* Isolate = v8::Isolate::GetCurrent();

   v8::Local<v8::FunctionTemplate> tpl = v8::FunctionTemplate::New(Isolate, New);
   tpl->SetClassName(v8::String::NewFromUtf8(Isolate, "FIn"));
   // ObjectWrap uses the first internal field to store the wrapped pointer.
   tpl->InstanceTemplate()->SetInternalFieldCount(1);
   
   // Add all prototype methods, getters and setters here.
   NODE_SET_PROTOTYPE_METHOD(tpl, "peekCh", _peekCh);
   NODE_SET_PROTOTYPE_METHOD(tpl, "getCh", _getCh);
   NODE_SET_PROTOTYPE_METHOD(tpl, "readLine", _readLine);
   NODE_SET_PROTOTYPE_METHOD(tpl, "readAll", _readAll);
   
   tpl->InstanceTemplate()->SetAccessor(v8::String::NewFromUtf8(Isolate, "eof"), _eof);
   tpl->InstanceTemplate()->SetAccessor(v8::String::NewFromUtf8(Isolate, "length"), _length);
   
   // This has to be last, otherwise the properties won't show up on the
   // object in JavaScript.
   constructor.Reset(Isolate, tpl->GetFunction());
#ifndef MODULE_INCLUDE_FS
   exports->Set(v8::String::NewFromUtf8(Isolate, "FIn"),
      tpl->GetFunction());
#endif
=======
    v8::Isolate* Isolate = v8::Isolate::GetCurrent();

    v8::Local<v8::FunctionTemplate> tpl = v8::FunctionTemplate::New(Isolate, New);
    tpl->SetClassName(v8::String::NewFromUtf8(Isolate, "FIn"));
    // ObjectWrap uses the first internal field to store the wrapped pointer
    tpl->InstanceTemplate()->SetInternalFieldCount(1);

    // Add all prototype methods, getters and setters here
    NODE_SET_PROTOTYPE_METHOD(tpl, "peekCh", _peekCh);
    NODE_SET_PROTOTYPE_METHOD(tpl, "getCh", _getCh);
    NODE_SET_PROTOTYPE_METHOD(tpl, "readLine", _readLine);
    NODE_SET_PROTOTYPE_METHOD(tpl, "readAll", _readAll);

    tpl->InstanceTemplate()->SetAccessor(v8::String::NewFromUtf8(Isolate, "eof"), _eof);
    tpl->InstanceTemplate()->SetAccessor(v8::String::NewFromUtf8(Isolate, "length"), _length);

    // This has to be last, otherwise the properties won't show up on the
    // object in JavaScript
    constructor.Reset(Isolate, tpl->GetFunction());
    exports->Set(v8::String::NewFromUtf8(Isolate, "FIn"),
        tpl->GetFunction());
>>>>>>> 81f3c742
}

void TNodeJsFIn::New(const v8::FunctionCallbackInfo<v8::Value>& Args) {
    v8::Isolate* Isolate = v8::Isolate::GetCurrent();
    v8::HandleScope HandleScope(Isolate);

    if (Args.IsConstructCall()) {
        EAssertR(Args.Length() == 1 && Args[0]->IsString(),
            "Expected a file path.");
        TStr FNm(*v8::String::Utf8Value(Args[0]->ToString()));
        EAssertR(TFile::Exists(FNm), "File does not exist.");

        TNodeJsFIn* JsFIn = new TNodeJsFIn(FNm);
        v8::Local<v8::Object> Instance = Args.This();
        JsFIn->Wrap(Instance);
        Args.GetReturnValue().Set(Instance);
    } else {
        const int Argc = 1;
        v8::Local<v8::Value> Argv[Argc] = { Args[0] };
        v8::Local<v8::Function> cons = v8::Local<v8::Function>::New(Isolate, constructor);
        cons->NewInstance(Argc, Argv);
        v8::Local<v8::Object> Instance = cons->NewInstance(Argc, Argv);
        Args.GetReturnValue().Set(Instance);
    }
}

v8::Local<v8::Object> TNodeJsFIn::New(const TStr& FNm) {
    v8::Isolate* Isolate = v8::Isolate::GetCurrent();
    v8::EscapableHandleScope HandleScope(Isolate);

    v8::Local<v8::Function> cons = v8::Local<v8::Function>::New(Isolate, constructor);
    v8::Local<v8::Value> ArgFNm = v8::String::NewFromUtf8(Isolate, FNm.CStr());
    // Pass file path as argument to New 
    const int Argc = 1;
    v8::Local<v8::Value> Argv[Argc] = { ArgFNm };
    v8::Local<v8::Object> Instance = cons->NewInstance(Argc, Argv);

    TNodeJsFIn* JsFIn = new TNodeJsFIn(FNm);
    JsFIn->Wrap(Instance);

    return HandleScope.Escape(Instance);
}

void TNodeJsFIn::peekCh(const v8::FunctionCallbackInfo<v8::Value>& Args) {
    v8::Isolate* Isolate = v8::Isolate::GetCurrent();
    v8::HandleScope HandleScope(Isolate);

    TNodeJsFIn* JsFIn = ObjectWrap::Unwrap<TNodeJsFIn>(Args.This());

    Args.GetReturnValue().Set(v8::String::NewFromUtf8(Isolate, TStr(JsFIn->SIn->PeekCh()).CStr()));
}

void TNodeJsFIn::getCh(const v8::FunctionCallbackInfo<v8::Value>& Args) {
    v8::Isolate* Isolate = v8::Isolate::GetCurrent();
    v8::HandleScope HandleScope(Isolate);

    TNodeJsFIn* JsFIn = ObjectWrap::Unwrap<TNodeJsFIn>(Args.This());

    Args.GetReturnValue().Set(v8::String::NewFromUtf8(Isolate, TStr(JsFIn->SIn->GetCh()).CStr()));
}

void TNodeJsFIn::readLine(const v8::FunctionCallbackInfo<v8::Value>& Args) {
    v8::Isolate* Isolate = v8::Isolate::GetCurrent();
    v8::HandleScope HandleScope(Isolate);

    TNodeJsFIn* JsFIn = ObjectWrap::Unwrap<TNodeJsFIn>(Args.This());
    TChA LnChA; JsFIn->SIn->GetNextLnBf(LnChA);

    Args.GetReturnValue().Set(v8::String::NewFromUtf8(Isolate, LnChA.CStr()));
}

void TNodeJsFIn::readAll(const v8::FunctionCallbackInfo<v8::Value>& Args) {
    v8::Isolate* Isolate = v8::Isolate::GetCurrent();
    v8::HandleScope HandleScope(Isolate);

    TNodeJsFIn* JsFIn = ObjectWrap::Unwrap<TNodeJsFIn>(Args.This());
    TStr Res = TStr::LoadTxt(JsFIn->SIn);

    Args.GetReturnValue().Set(v8::String::NewFromUtf8(Isolate, Res.CStr()));
}

void TNodeJsFIn::eof(v8::Local<v8::String> Name, const v8::PropertyCallbackInfo<v8::Value>& Info) {
    v8::Isolate* Isolate = v8::Isolate::GetCurrent();
    v8::HandleScope HandleScope(Isolate);

    TNodeJsFIn* JsFIn = ObjectWrap::Unwrap<TNodeJsFIn>(Info.Holder());

    Info.GetReturnValue().Set(v8::Boolean::New(Isolate, JsFIn->SIn->Eof()));
}

void TNodeJsFIn::length(v8::Local<v8::String> Name, const v8::PropertyCallbackInfo<v8::Value>& Info) {
    v8::Isolate* Isolate = v8::Isolate::GetCurrent();
    v8::HandleScope HandleScope(Isolate);

    TNodeJsFIn* JsFIn = ObjectWrap::Unwrap<TNodeJsFIn>(Info.Holder());

    Info.GetReturnValue().Set(v8::Integer::New(Isolate, JsFIn->SIn->Len()));
}

///////////////////////////////
// NodeJs-FOut
v8::Persistent<v8::Function> TNodeJsFOut::constructor;

void TNodeJsFOut::Init(v8::Handle<v8::Object> exports) {
    v8::Isolate* Isolate = v8::Isolate::GetCurrent();

    v8::Local<v8::FunctionTemplate> tpl = v8::FunctionTemplate::New(Isolate, New);
    tpl->SetClassName(v8::String::NewFromUtf8(Isolate, "FOut"));
    // ObjectWrap uses the first internal field to store the wrapped pointer
    tpl->InstanceTemplate()->SetInternalFieldCount(1);

    // Add all prototype methods, getters and setters here.
    NODE_SET_PROTOTYPE_METHOD(tpl, "write", _write);
    NODE_SET_PROTOTYPE_METHOD(tpl, "writeLine", _writeLine);
    NODE_SET_PROTOTYPE_METHOD(tpl, "flush", _flush);
    NODE_SET_PROTOTYPE_METHOD(tpl, "close", _close);

    // This has to be last, otherwise the properties won't show up on the
    // object in JavaScript
    constructor.Reset(Isolate, tpl->GetFunction());
    exports->Set(v8::String::NewFromUtf8(Isolate, "FOut"),
        tpl->GetFunction());
}

v8::Local<v8::Object> TNodeJsFOut::New(const TStr& FNm, const bool& AppendP) {
    v8::Isolate* Isolate = v8::Isolate::GetCurrent();
    v8::EscapableHandleScope HandleScope(Isolate);

    v8::Local<v8::Function> cons = v8::Local<v8::Function>::New(Isolate, constructor);

    v8::Local<v8::Value> ArgFNm = v8::String::NewFromUtf8(Isolate, FNm.CStr());
    v8::Local<v8::Value> ArgAppendP = v8::Boolean::New(Isolate, AppendP);
    // Pass file path and AppendP flag as arguments to New 
    const int Argc = 2;
    v8::Local<v8::Value> Argv[Argc] = { ArgFNm, ArgAppendP };
    v8::Local<v8::Object> Instance = cons->NewInstance(Argc, Argv);

    TNodeJsFOut* JsFOut = new TNodeJsFOut(FNm, AppendP);
    JsFOut->Wrap(Instance);

    return HandleScope.Escape(Instance);
}

void TNodeJsFOut::New(const v8::FunctionCallbackInfo<v8::Value>& Args) {
    v8::Isolate* Isolate = v8::Isolate::GetCurrent();
    v8::EscapableHandleScope HandleScope(Isolate);

    if (Args.IsConstructCall()) {
        EAssertR(Args.Length() >= 1 && Args[0]->IsString(),
            "Expected file path.");

        TStr FNm(*v8::String::Utf8Value(Args[0]->ToString()));
        bool AppendP = Args.Length() >= 2 && Args[1]->IsBoolean() && Args[1]->BooleanValue();

        TNodeJsFOut* JsFOut = new TNodeJsFOut(FNm, AppendP);

        v8::Local<v8::Object> Instance = Args.This();
        JsFOut->Wrap(Instance);

        Args.GetReturnValue().Set(Instance);
    } else {
        const int Argc = 1;
        v8::Local<v8::Value> Argv[Argc] = { Args[0] };
        v8::Local<v8::Function> cons = v8::Local<v8::Function>::New(Isolate, constructor);
        cons->NewInstance(Argc, Argv);
        v8::Local<v8::Object> Instance = cons->NewInstance(Argc, Argv);
        Args.GetReturnValue().Set(Instance);
    }
}

void TNodeJsFOut::write(const v8::FunctionCallbackInfo<v8::Value>& Args) {
    v8::Isolate* Isolate = v8::Isolate::GetCurrent();
    v8::HandleScope HandleScope(Isolate);

    EAssertR(Args.Length() == 1, "Invalid number of arguments to fout.write()");
    TNodeJsFOut* JsFOut = ObjectWrap::Unwrap<TNodeJsFOut>(Args.This());
    EAssertR(!JsFOut->SOut.Empty(), "Output stream already closed!");
    if (Args[0]->IsString()) {
        JsFOut->SOut->PutStr(*v8::String::Utf8Value(Args[0]->ToString()));
    } else if (Args[0]->IsInt32()) {
        JsFOut->SOut->PutStr(TInt::GetStr(Args[0]->Int32Value()));
    } else if (Args[0]->IsNumber()) {
        JsFOut->SOut->PutStr(TFlt::GetStr(Args[0]->NumberValue()));
    } else {
        EFailR("Invalid type passed to fout.write() function.");
    }
    
    Args.GetReturnValue().Set(Args.Holder());
}

void TNodeJsFOut::writeLine(const v8::FunctionCallbackInfo<v8::Value>& Args) {
    v8::Isolate* Isolate = v8::Isolate::GetCurrent();
    v8::HandleScope HandleScope(Isolate);

    write(Args);

    TNodeJsFOut* JsFOut = ObjectWrap::Unwrap<TNodeJsFOut>(Args.This());
    EAssertR(!JsFOut->SOut.Empty(), "Output stream already closed!");
    JsFOut->SOut->PutLn();

    Args.GetReturnValue().Set(Args.Holder());
}

void TNodeJsFOut::flush(const v8::FunctionCallbackInfo<v8::Value>& Args) {
    v8::Isolate* Isolate = v8::Isolate::GetCurrent();
    v8::HandleScope HandleScope(Isolate);

    TNodeJsFOut* JsFOut = ObjectWrap::Unwrap<TNodeJsFOut>(Args.This());
    JsFOut->SOut->Flush();

    Args.GetReturnValue().Set(Args.Holder());
}

void TNodeJsFOut::close(const v8::FunctionCallbackInfo<v8::Value>& Args) {
    v8::Isolate* Isolate = v8::Isolate::GetCurrent();
    v8::HandleScope HandleScope(Isolate);

    TNodeJsFOut* JsFOut = ObjectWrap::Unwrap<TNodeJsFOut>(Args.This());
    JsFOut->SOut.Clr();

    Args.GetReturnValue().Set(Args.Holder());
}

#ifndef MODULE_INCLUDE_FS
///////////////////////////////
// Register functions, etc.
#ifndef MODULE_INCLUDE_FS

void init(v8::Handle<v8::Object> exports) {
    TNodeJsFs::Init(exports);
    TNodeJsFIn::Init(exports);
    TNodeJsFOut::Init(exports);
}

NODE_MODULE(fs, init)
<<<<<<< HEAD

#endif
=======
#endif
>>>>>>> 81f3c742
<|MERGE_RESOLUTION|>--- conflicted
+++ resolved
@@ -64,14 +64,6 @@
 }
 
 void TNodeJsFs::openRead(const v8::FunctionCallbackInfo<v8::Value>& Args) {
-<<<<<<< HEAD
-	v8::Isolate* Isolate = v8::Isolate::GetCurrent();
-	v8::HandleScope HandleScope(Isolate);
-	EAssertR(Args.Length() == 1 && Args[0]->IsString(), "Expected file path.");
-	TStr FNm = TStr(*v8::String::Utf8Value(Args[0]->ToString()));
-	EAssertR(TFile::Exists(FNm), TStr("File '" + FNm + "' does not exist").CStr());
-	Args.GetReturnValue().Set(TNodeJsFIn::New(FNm));
-=======
     v8::Isolate* Isolate = v8::Isolate::GetCurrent();
     v8::HandleScope HandleScope(Isolate);
 
@@ -80,7 +72,6 @@
     EAssertR(TFile::Exists(FNm),
         TStr("File '" + FNm + "' does not exist").CStr());
     Args.GetReturnValue().Set(TNodeJsFIn::New(FNm));
->>>>>>> 81f3c742
 }
 
 void TNodeJsFs::openWrite(const v8::FunctionCallbackInfo<v8::Value>& Args) { // Call withb AppendP = false
@@ -237,31 +228,6 @@
 v8::Persistent<v8::Function> TNodeJsFIn::constructor;
 
 void TNodeJsFIn::Init(v8::Handle<v8::Object> exports) {
-<<<<<<< HEAD
-   v8::Isolate* Isolate = v8::Isolate::GetCurrent();
-
-   v8::Local<v8::FunctionTemplate> tpl = v8::FunctionTemplate::New(Isolate, New);
-   tpl->SetClassName(v8::String::NewFromUtf8(Isolate, "FIn"));
-   // ObjectWrap uses the first internal field to store the wrapped pointer.
-   tpl->InstanceTemplate()->SetInternalFieldCount(1);
-   
-   // Add all prototype methods, getters and setters here.
-   NODE_SET_PROTOTYPE_METHOD(tpl, "peekCh", _peekCh);
-   NODE_SET_PROTOTYPE_METHOD(tpl, "getCh", _getCh);
-   NODE_SET_PROTOTYPE_METHOD(tpl, "readLine", _readLine);
-   NODE_SET_PROTOTYPE_METHOD(tpl, "readAll", _readAll);
-   
-   tpl->InstanceTemplate()->SetAccessor(v8::String::NewFromUtf8(Isolate, "eof"), _eof);
-   tpl->InstanceTemplate()->SetAccessor(v8::String::NewFromUtf8(Isolate, "length"), _length);
-   
-   // This has to be last, otherwise the properties won't show up on the
-   // object in JavaScript.
-   constructor.Reset(Isolate, tpl->GetFunction());
-#ifndef MODULE_INCLUDE_FS
-   exports->Set(v8::String::NewFromUtf8(Isolate, "FIn"),
-      tpl->GetFunction());
-#endif
-=======
     v8::Isolate* Isolate = v8::Isolate::GetCurrent();
 
     v8::Local<v8::FunctionTemplate> tpl = v8::FunctionTemplate::New(Isolate, New);
@@ -281,9 +247,10 @@
     // This has to be last, otherwise the properties won't show up on the
     // object in JavaScript
     constructor.Reset(Isolate, tpl->GetFunction());
+#ifndef MODULE_INCLUDE_FS
     exports->Set(v8::String::NewFromUtf8(Isolate, "FIn"),
         tpl->GetFunction());
->>>>>>> 81f3c742
+#endif
 }
 
 void TNodeJsFIn::New(const v8::FunctionCallbackInfo<v8::Value>& Args) {
@@ -509,9 +476,7 @@
 
 #ifndef MODULE_INCLUDE_FS
 ///////////////////////////////
-// Register functions, etc.
-#ifndef MODULE_INCLUDE_FS
-
+// Register functions, etc.  
 void init(v8::Handle<v8::Object> exports) {
     TNodeJsFs::Init(exports);
     TNodeJsFIn::Init(exports);
@@ -519,9 +484,4 @@
 }
 
 NODE_MODULE(fs, init)
-<<<<<<< HEAD
-
 #endif
-=======
-#endif
->>>>>>> 81f3c742
