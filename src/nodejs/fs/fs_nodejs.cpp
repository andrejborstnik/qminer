--- conflicted
+++ resolved
@@ -266,10 +266,6 @@
 	// we need to export the class for calling using "new FIn(...)"
 	exports->Set(v8::String::NewFromUtf8(Isolate, "FIn"),
 		tpl->GetFunction());
-<<<<<<< HEAD
-=======
-
->>>>>>> 3900b180
 }
 
 TNodeJsFIn* TNodeJsFIn::NewFromArgs(const v8::FunctionCallbackInfo<v8::Value>& Args) {
@@ -451,17 +447,5 @@
     TNodeJsFOut* JsFOut = ObjectWrap::Unwrap<TNodeJsFOut>(Args.This());
     JsFOut->SOut.Clr();
 
-}
-
-//#ifndef MODULE_INCLUDE_FS
-/////////////////////////////////
-//// Register functions, etc.
-//void init(v8::Handle<v8::Object> exports) {
-//
-//    TNodeJsFs::Init(exports);
-//    TNodeJsFIn::Init(exports);
-//    TNodeJsFOut::Init(exports);
-//}
-//
-//NODE_MODULE(fs, init)
-//#endif
+    Args.GetReturnValue().Set(Args.Holder());
+}
