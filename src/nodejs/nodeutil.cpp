--- conflicted
+++ resolved
@@ -38,10 +38,6 @@
         v8::Local<v8::Array> FldNmV = Obj->GetOwnPropertyNames();
         for (uint i = 0; i < FldNmV->Length(); i++) {
             const TStr FldNm(*v8::String::Utf8Value(FldNmV->Get(i)->ToString()));
-<<<<<<< HEAD
-
-=======
->>>>>>> 49283372
             JsonVal->AddToObj(FldNm, GetObjJson(Obj->Get(FldNmV->Get(i))->ToObject()));
         }
 
