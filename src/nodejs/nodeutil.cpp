#include "nodeutil.h"

/////////////////////////////////////////
// Node - Utilities

PJsonVal TNodeJsUtil::GetObjJson(const v8::Local<v8::Object>& Obj) {
    EAssertR(Obj->IsObject(), "TNodeJsUtil::GetObjJson: Cannot parse non-object types!");
    EAssertR(!Obj->IsFunction(), "TNodeJsUtil::GetObjJson: Cannot parse functions!");

    if (Obj->IsUndefined()) {
        return TJsonVal::New();
    }
    if (Obj->IsNull()) {
        return TJsonVal::NewNull();
    }
    else if (Obj->IsBooleanObject()) {
        return TJsonVal::NewBool(Obj->BooleanValue());
    }
    else if (Obj->IsNumberObject()) {
        return TJsonVal::NewNum(Obj->NumberValue());
    }
    else if (Obj->IsStringObject() || Obj->IsRegExp() || Obj->IsDate()) {
        return TJsonVal::NewStr(TStr(*v8::String::Utf8Value(Obj->ToString())));
    }
    else if (Obj->IsArray()) {
        PJsonVal JsonArr = TJsonVal::NewArr();

        v8::Array* Arr = v8::Array::Cast(*Obj);
        for (uint i = 0; i < Arr->Length(); i++) {
            JsonArr->AddToArr(GetObjJson(Arr->Get(i)->ToObject()));
        }

        return JsonArr;
    }
    else { // object
        PJsonVal JsonVal = TJsonVal::NewObj();

        v8::Local<v8::Array> FldNmV = Obj->GetOwnPropertyNames();
        for (uint i = 0; i < FldNmV->Length(); i++) {
            const TStr FldNm(*v8::String::Utf8Value(FldNmV->Get(i)->ToString()));
            JsonVal->AddToObj(FldNm, GetObjJson(Obj->Get(FldNmV->Get(i))->ToObject()));
        }

        return JsonVal;
    }
}

v8::Local<v8::Value> TNodeJsUtil::ParseJson(v8::Isolate* Isolate, const PJsonVal& JsonVal) {
    v8::EscapableHandleScope HandleScope(Isolate);
    
    if (!JsonVal->IsDef()) {
        return v8::Undefined(Isolate);
    }
    else if (JsonVal->IsBool()) {
        return v8::Boolean::New(Isolate, JsonVal->GetBool());
    }
    else if (JsonVal->IsNull()) {
        return v8::Null(Isolate);
    }
    else if (JsonVal->IsNum()) {
        return HandleScope.Escape(v8::Number::New(Isolate, JsonVal->GetNum()));
    }
    else if (JsonVal->IsStr()) {
        return HandleScope.Escape(v8::String::NewFromUtf8(Isolate, JsonVal->GetStr().CStr()));
    }
    else if (JsonVal->IsArr()) {
        const uint Len = JsonVal->GetArrVals();

        v8::Local<v8::Array> ResArr = v8::Array::New(Isolate, Len);

        for (uint i = 0; i < Len; i++) {
            ResArr->Set(i, ParseJson(Isolate, JsonVal->GetArrVal(i)));
        }

        return HandleScope.Escape(ResArr);
    }
    else if (JsonVal->IsObj()) {
        v8::Local<v8::Object> ResObj = v8::Object::New(Isolate);

        const int NKeys = JsonVal->GetObjKeys();

        for (int i = 0; i < NKeys; i++) {
            TStr Key;    PJsonVal Val;
            JsonVal->GetObjKeyVal(i, Key, Val);

            ResObj->Set(v8::String::NewFromUtf8(Isolate, Key.CStr()), ParseJson(Isolate, Val));
        }

        return HandleScope.Escape(ResObj);
    }
    else {
        throw TExcept::New("Invalid JSON!", "TNodeJsUtil::ParseJson");
    }
}

TStr TNodeJsUtil::GetStr(const v8::Local<v8::String>& V8Str) {
    v8::Isolate* Isolate = v8::Isolate::GetCurrent();
    v8::HandleScope HandleScope(Isolate);
    v8::String::Utf8Value Utf8(V8Str);
    return TStr(*Utf8);
}

TStr TNodeJsUtil::GetClass(const v8::Handle<v8::Object> Obj) {
    v8::Isolate* Isolate = v8::Isolate::GetCurrent();
    v8::HandleScope HandleScope(Isolate);
    v8::Local<v8::Value> ClassNm = Obj->GetHiddenValue(v8::String::NewFromUtf8(Isolate, "class"));
    const bool EmptyP = ClassNm.IsEmpty();
    if (EmptyP) { return ""; }
    v8::String::Utf8Value Utf8(ClassNm);
    return TStr(*Utf8);
}

bool TNodeJsUtil::IsClass(const v8::Handle<v8::Object> Obj, const TStr& ClassNm) {
    TStr ObjClassStr = GetClass(Obj);
    return ObjClassStr == ClassNm;
}

bool TNodeJsUtil::IsArgClass(const v8::FunctionCallbackInfo<v8::Value>& Args, const int& ArgN, const TStr& ClassNm) {
    v8::Isolate* Isolate = v8::Isolate::GetCurrent();
    v8::HandleScope HandleScope(Isolate);
    EAssertR(Args.Length() > ArgN, TStr::Fmt("Missing argument %d of class %s", ArgN, ClassNm.CStr()));
    EAssertR(Args[ArgN]->IsObject(), TStr("Argument expected to be '" + ClassNm + "' but is not even an object!"));
    v8::Handle<v8::Value> Val = Args[ArgN];
    v8::Handle<v8::Object> Data = v8::Handle<v8::Object>::Cast(Val);
    TStr ClassStr = GetClass(Data);
    return ClassStr.EqI(ClassNm);
}

bool TNodeJsUtil::IsArgFun(const v8::FunctionCallbackInfo<v8::Value>& Args, const int& ArgN) {
    v8::Isolate* Isolate = v8::Isolate::GetCurrent();
    v8::HandleScope HandleScope(Isolate);

    EAssertR(Args.Length() > ArgN, TStr::Fmt("Missing argument %d", ArgN).CStr());

    v8::Handle<v8::Value> Val = Args[ArgN];
    return Val->IsFunction();
}

bool TNodeJsUtil::IsArgObj(const v8::FunctionCallbackInfo<v8::Value>& Args, const int& ArgN) {
    v8::Isolate* Isolate = v8::Isolate::GetCurrent();
    v8::HandleScope HandleScope(Isolate);

    EAssertR(Args.Length() > ArgN, TStr::Fmt("Missing argument %d", ArgN).CStr());

    v8::Handle<v8::Value> Val = Args[ArgN];
    return Val->IsObject();
}

bool TNodeJsUtil::IsArgBool(const v8::FunctionCallbackInfo<v8::Value>& Args, const int& ArgN) {
    v8::Isolate* Isolate = v8::Isolate::GetCurrent();
    v8::HandleScope HandleScope(Isolate);

    EAssertR(Args.Length() > ArgN, TStr::Fmt("Missing argument %d", ArgN).CStr());

    v8::Handle<v8::Value> Val = Args[ArgN];
    return Val->IsBoolean();
}

bool TNodeJsUtil::IsArgFlt(const v8::FunctionCallbackInfo<v8::Value>& Args, const int& ArgN) {
    v8::Isolate* Isolate = v8::Isolate::GetCurrent();
    v8::HandleScope HandleScope(Isolate);

    EAssertR(Args.Length() > ArgN, TStr::Fmt("Missing argument %d", ArgN).CStr());

    v8::Handle<v8::Value> Val = Args[ArgN];
    return Val->IsNumber();
}

bool TNodeJsUtil::IsArgStr(const v8::FunctionCallbackInfo<v8::Value>& Args, const int& ArgN) {
    v8::Isolate* Isolate = v8::Isolate::GetCurrent();
    v8::HandleScope HandleScope(Isolate);

    EAssertR(Args.Length() > ArgN, TStr::Fmt("Missing argument %d", ArgN).CStr());

    v8::Handle<v8::Value> Val = Args[ArgN];
    return Val->IsString();
}

bool TNodeJsUtil::GetArgBool(const v8::FunctionCallbackInfo<v8::Value>& Args, const int& ArgN) {
    v8::Isolate* Isolate = v8::Isolate::GetCurrent();
    v8::HandleScope HandleScope(Isolate);

    EAssertR(Args.Length() > ArgN, TStr::Fmt("Missing argument %d", ArgN));
    v8::Handle<v8::Value> Val = Args[ArgN];
    EAssertR(Val->IsBoolean(), TStr::Fmt("Argument %d expected to be bool", ArgN));
    return static_cast<bool>(Val->BooleanValue());
}

bool TNodeJsUtil::GetArgBool(const v8::FunctionCallbackInfo<v8::Value>& Args, const int& ArgN, const bool& DefVal) {
    v8::Isolate* Isolate = v8::Isolate::GetCurrent();
    v8::HandleScope HandleScope(Isolate);

    if (ArgN >= Args.Length()) { return DefVal; }
    v8::Handle<v8::Value> Val = Args[ArgN];
    EAssertR(Val->IsBoolean(), TStr::Fmt("Argument %d expected to be bool", ArgN));
    return static_cast<bool>(Val->BooleanValue());
}

bool TNodeJsUtil::GetArgBool(const v8::FunctionCallbackInfo<v8::Value>& Args, const int& ArgN, const TStr& Property, const bool& DefVal) {
    v8::Isolate* Isolate = v8::Isolate::GetCurrent();
    v8::HandleScope HandleScope(Isolate);

    if (Args.Length() > ArgN) {
        if (Args[ArgN]->IsObject() && Args[ArgN]->ToObject()->Has(v8::String::NewFromUtf8(Isolate, Property.CStr()))) {
            v8::Handle<v8::Value> Val = Args[ArgN]->ToObject()->Get(v8::String::NewFromUtf8(Isolate, Property.CStr()));
            EAssertR(Val->IsBoolean(),
                     TStr::Fmt("Argument %d, property %s expected to be boolean", ArgN, Property.CStr()).CStr());
            return static_cast<bool>(Val->BooleanValue());
        }
    }
    return DefVal;
}

int TNodeJsUtil::GetArgInt32(const v8::FunctionCallbackInfo<v8::Value>& Args, const int& ArgN) {
    v8::Isolate* Isolate = v8::Isolate::GetCurrent();
    v8::HandleScope HandleScope(Isolate);

    EAssertR(Args.Length() > ArgN, TStr::Fmt("TNodeJsUtil::GetArgInt32: Missing argument %d", ArgN));
    v8::Handle<v8::Value> Val = Args[ArgN];
    EAssertR(Val->IsInt32(), TStr::Fmt("Argument %d expected to be int", ArgN));
    return Val->Int32Value();
}

int TNodeJsUtil::GetArgInt32(const v8::FunctionCallbackInfo<v8::Value>& Args, const int& ArgN, const int& DefVal) {
    v8::Isolate* Isolate = v8::Isolate::GetCurrent();
    v8::HandleScope HandleScope(Isolate);

    if (ArgN >= Args.Length()) { return DefVal; }
    v8::Handle<v8::Value> Val = Args[ArgN];
    EAssertR(Val->IsInt32(), TStr::Fmt("Argument %d expected to be int", ArgN));
    return Val->Int32Value();
}

int TNodeJsUtil::GetArgInt32(const v8::FunctionCallbackInfo<v8::Value>& Args, const int& ArgN, const TStr& Property, const int& DefVal) {
    v8::Isolate* Isolate = v8::Isolate::GetCurrent();
    v8::HandleScope HandleScope(Isolate);

    if (Args.Length() > ArgN) {
        if (Args[ArgN]->IsObject() && Args[ArgN]->ToObject()->Has(v8::String::NewFromUtf8(Isolate, Property.CStr()))) {
            v8::Handle<v8::Value> Val = Args[ArgN]->ToObject()->Get(v8::String::NewFromUtf8(Isolate, Property.CStr()));
            EAssertR(Val->IsInt32(),
                     TStr::Fmt("Argument %d, property %s expected to be int32", ArgN, Property.CStr()).CStr());
            return Val->ToNumber()->Int32Value();
        }
    }
    return DefVal;
}

double TNodeJsUtil::GetArgFlt(const v8::FunctionCallbackInfo<v8::Value>& Args, const int& ArgN) {
    v8::Isolate* Isolate = v8::Isolate::GetCurrent();
    v8::HandleScope HandleScope(Isolate);

    EAssertR(Args.Length() > ArgN, TStr::Fmt("TNodeJsUtil::GetArgFlt: Missing argument %d", ArgN));
    v8::Handle<v8::Value> Val = Args[ArgN];
    EAssertR(Val->IsNumber(), TStr::Fmt("Argument %d expected to be number", ArgN));
    return Val->NumberValue();
}

double TNodeJsUtil::GetArgFlt(const v8::FunctionCallbackInfo<v8::Value>& Args, const int& ArgN, const double& DefVal) {
    v8::Isolate* Isolate = v8::Isolate::GetCurrent();
    v8::HandleScope HandleScope(Isolate);

    if (ArgN >= Args.Length()) { return DefVal; }
    v8::Handle<v8::Value> Val = Args[ArgN];
    EAssertR(Val->IsNumber(), TStr::Fmt("Argument %d expected to be number", ArgN));
    return Val->NumberValue();
}

double TNodeJsUtil::GetArgFlt(const v8::FunctionCallbackInfo<v8::Value>& Args, const int& ArgN, const TStr& Property, const double& DefVal) {
    v8::Isolate* Isolate = v8::Isolate::GetCurrent();
    v8::HandleScope HandleScope(Isolate);

    if (Args.Length() > ArgN) {
        if (Args[ArgN]->IsObject() && Args[ArgN]->ToObject()->Has(v8::String::NewFromUtf8(Isolate, Property.CStr()))) {
            v8::Handle<v8::Value> Val = Args[ArgN]->ToObject()->Get(v8::String::NewFromUtf8(Isolate, Property.CStr()));
            EAssertR(Val->IsNumber(),
                TStr::Fmt("Argument %d, property %s expected to be number", ArgN, Property.CStr()).CStr());
            return Val->NumberValue();
        }
    }
    return DefVal;
}

/// Extract argument ArgN as TStr
TStr TNodeJsUtil::GetArgStr(const v8::FunctionCallbackInfo<v8::Value>& Args, const int& ArgN) {
    v8::Isolate* Isolate = v8::Isolate::GetCurrent();
    v8::HandleScope HandleScope(Isolate);

    EAssertR(Args.Length() > ArgN, TStr::Fmt("Missing argument %d", ArgN));
    v8::Handle<v8::Value> Val = Args[ArgN];
    EAssertR(Val->IsString(), TStr::Fmt("Argument %d expected to be string", ArgN));
    v8::String::Utf8Value Utf8(Val);
    return TStr(*Utf8);
}

TStr TNodeJsUtil::GetArgStr(const v8::FunctionCallbackInfo<v8::Value>& Args, const int& ArgN, const TStr& DefVal) {
    v8::Isolate* Isolate = v8::Isolate::GetCurrent();
    v8::HandleScope HandleScope(Isolate);

    if (ArgN >= Args.Length()) { return DefVal; }
    v8::Handle<v8::Value> Val = Args[ArgN];
    EAssertR(Val->IsString(), TStr::Fmt("Argument %d expected to be string", ArgN));
    v8::String::Utf8Value Utf8(Val);
    return TStr(*Utf8);
}

TStr TNodeJsUtil::GetArgStr(const v8::FunctionCallbackInfo<v8::Value>& Args, const int& ArgN, const TStr& Property, const TStr& DefVal) {
    v8::Isolate* Isolate = v8::Isolate::GetCurrent();
    v8::HandleScope HandleScope(Isolate);
    if (Args.Length() > ArgN) {
        if (Args[ArgN]->IsObject() && Args[ArgN]->ToObject()->Has(v8::String::NewFromUtf8(Isolate, Property.CStr()))) {
            v8::Handle<v8::Value> Val = Args[ArgN]->ToObject()->Get(v8::String::NewFromUtf8(Isolate, Property.CStr()));
            EAssertR(Val->IsString(), TStr::Fmt("Argument %d, property %s expected to be string", ArgN, Property.CStr()));
            v8::String::Utf8Value Utf8(Val);
            return TStr(*Utf8);
        }
    }
    return DefVal;
}

PJsonVal TNodeJsUtil::GetArgJson(const v8::FunctionCallbackInfo<v8::Value>& Args, const int& ArgN) {
    EAssertR(Args.Length() >= ArgN, "TNodeJsUtil::GetArgJson: Invalid number of arguments!");
    EAssertR(Args[ArgN]->IsObject(), "TNodeJsUtil::GetArgJson: Argument is not an object!");

<<<<<<< HEAD
	return GetObjJson(Args[ArgN]->ToObject());
}
=======
    return GetObjJson(Args[ArgN]->ToObject());
}
>>>>>>> 81f3c742
<|MERGE_RESOLUTION|>--- conflicted
+++ resolved
@@ -322,10 +322,5 @@
     EAssertR(Args.Length() >= ArgN, "TNodeJsUtil::GetArgJson: Invalid number of arguments!");
     EAssertR(Args[ArgN]->IsObject(), "TNodeJsUtil::GetArgJson: Argument is not an object!");
 
-<<<<<<< HEAD
-	return GetObjJson(Args[ArgN]->ToObject());
-}
-=======
     return GetObjJson(Args[ArgN]->ToObject());
-}
->>>>>>> 81f3c742
+}