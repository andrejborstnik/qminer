--- conflicted
+++ resolved
@@ -1571,29 +1571,11 @@
 public:
 	// Node framework 
 	static void Init(const TWPt<TQm::TStore>& Store);
-<<<<<<< HEAD
 	static const TStr GetClassId() { return "TRec"; }
-	// when reseting a db we have to clear the old record templates
-	static void Clear(const int& BaseId);
-	// Wrapping C++ object	
-	static v8::Local<v8::Object> New(const TQm::TRec& Rec, const TInt& _Fq = 0);
-	// C++ constructors
-	TNodeJsRec(): Rec() {}
-	TNodeJsRec(const TQm::TRec& _Rec): Rec(_Rec) {}
-	TNodeJsRec(const TQm::TRec& _Rec, const TInt& _Fq) : Rec(_Rec), Fq(_Fq) {}
-
-private:
-	static TNodeJsRec* NewFromArgs(const v8::FunctionCallbackInfo<v8::Value>& Args);
-
-public:
-=======
-	static const TStr ClassId;
-
 	// when reseting a db we have to clear the old record templates
 	static void Clear(const int& BaseId);
 	// Object that knows if Base is valid
 	PNodeJsBaseWatcher Watcher;
->>>>>>> 3900b180
 	// C++ wrapped object
 	TQm::TRec Rec;
 	TInt Fq;
@@ -1635,14 +1617,12 @@
 	*/
 	//# exports.Record.prototype.$clone = function () {};
     JsDeclareFunction(clone);
-<<<<<<< HEAD
     //#- `rec = rec.addJoin(joinName, joinRecord)` -- adds a join record `joinRecord` to join `jonName` (string). Returns self.
     //#- `rec = rec.addJoin(joinName, joinRecord, joinFrequency)` -- adds a join record `joinRecord` to join `jonName` (string) with join frequency `joinFrequency`. Returns self.
     JsDeclareFunction(addJoin);
     //#- `rec = rec.delJoin(joinName, joinRecord)` -- deletes join record `joinRecord` from join `joinName` (string). Returns self.
     //#- `rec = rec.delJoin(joinName, joinRecord, joinFrequency)` -- deletes join record `joinRecord` from join `joinName` (string) with join frequency `joinFrequency`. Return self.
     JsDeclareFunction(delJoin);
-
     /**
      * Provide json version of record, useful when calling JSON.stringify
      *
@@ -1650,8 +1630,7 @@
      * @param {Boolean} - ???
      * @param {Boolean} [sysFields=true] - if set to true system fields, like $id, will be included
      */
-=======
-
+	
     //!- `rec = rec.addJoin(joinName, (joinRecord | joinRecordId))` -- adds a join record `joinRecord` (or given id, joinRecordId) to join `jonName` (string). Returns self.
     //!- `rec = rec.addJoin(joinName, (joinRecord | joinRecordId), joinFrequency)` -- adds a join record `joinRecord` (or given id, joinRecordId) to join `jonName` (string) with join frequency `joinFrequency`. Returns self.
 	/**
@@ -1704,7 +1683,7 @@
 	* var json = base.store("Musicians").rec("Beyonce").toJSON();
 	*/
 	//# exports.Record.prototype.toJSON = function () {};
->>>>>>> 3900b180
+    JsDeclareFunction(toJSON);
     JsDeclareFunction(toJSON);
 
 	//!- `recId = rec.$id` -- returns record ID
@@ -2674,7 +2653,7 @@
 public:
 	// Node framework 
 	static void Init(v8::Handle<v8::Object> exports);
-	static const TStr ClassId;
+	static const TStr GetClassId();
 
 	// C++ wrapped object
 	TWPt<TQm::TStore> Store;
@@ -2804,7 +2783,6 @@
 public:
 	// Node framework
     static void Init(v8::Handle<v8::Object> exports);
-	static const TStr ClassId;
 	// C++ wrapped object
 	TWPt<TQm::TStore> Store;
 	TQm::TIndexKey IndexKey;
@@ -3112,6 +3090,16 @@
 	*/
 	//# exports.FeatureSpace.prototype.updateRecords = function (rs) {};
 	JsDeclareFunction(updateRecords);
+	//#- `spVec = fsp.ftrSpVec(rec)` -- extracts sparse feature vector `spVec` from record `rec`
+    JsDeclareFunction(ftrSpVec);
+    //#- `vec = fsp.ftrVec(rec)` -- extracts feature vector `vec` from record  `rec`
+    JsDeclareFunction(ftrVec);
+    //#- `vec = fsp.invFtrVec(ftrVec)` -- performs the inverse operation of ftrVec, returns the results in
+    //#- 	an array
+	JsDeclareFunction(invFtrVec);
+	//#- `val = fsp.invFtrVec(ftrIdx, val)` -- inverts a single feature using the feature
+	//#- 	extractor on index `ftrIdx`
+	JsDeclareFunction(invFtr);
 
 	//!- `spVec = fsp.extractSparseVector(rec)` -- extracts sparse feature vector `spVec` from record `rec`
 	/**
