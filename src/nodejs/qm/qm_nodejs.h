--- conflicted
+++ resolved
@@ -600,21 +600,21 @@
 */
 //# exports.Store = function (base, storeDef) {};
 class TNodeJsStore : public node::ObjectWrap {
+	friend class TNodeJsUtil;
 private:
 	// Node framework
-	static v8::Persistent<v8::Function> constructor;
+	static v8::Persistent<v8::Function> Constructor;
 public:	
-	TWPt<TQm::TStore> Store;
-
 	// Node framework 
 	static void Init(v8::Handle<v8::Object> exports);
-	// Wrapping C++ object
-	static v8::Local<v8::Object> New(TWPt<TQm::TStore> _Store);
-	// C++ constructors
-	TNodeJsStore() { }
-	TNodeJsStore(TWPt<TQm::TStore> _Store) : Store(_Store) { }
-	// Node framework (constructor method)
-	JsDeclareFunction(New);
+	static const TStr ClassId;
+	// Wrapped C++ object
+	TWPt<TQm::TStore> Store;
+	// Object that knows if Base is valid
+	PNodeJsBaseWatcher Watcher;
+	// C++ constructors	
+	TNodeJsStore(TWPt<TQm::TStore> _Store, PNodeJsBaseWatcher& _Watcher) : Store(_Store), Watcher(_Watcher) { }
+
 	// Field accessors
 	static v8::Local<v8::Value> Field(const TQm::TRec& Rec, const int FieldId);
 	static v8::Local<v8::Value> Field(const TWPt<TQm::TStore>& Store, const uint64& RecId, const int FieldId);
@@ -896,36 +896,32 @@
 // NodeJs QMiner Record
 
 /**
-<<<<<<< HEAD
-* Record (factory pattern result)
-* @class Record
-=======
 * Record (factory pattern).
 * @namespace
->>>>>>> 11f5635d
 */
 //# exports.Record = function () {}; 
 class TNodeJsRec: public node::ObjectWrap {
+	friend class TNodeJsUtil;
 private:
 	// Modified node framework: one record template per each base,storeId combination 
 	static TVec<TVec<v8::Persistent<v8::Function> > > BaseStoreIdConstructor;
 public:
 	// Node framework 
 	static void Init(const TWPt<TQm::TStore>& Store);
+	static const TStr ClassId;
+
 	// when reseting a db we have to clear the old record templates
 	static void Clear(const int& BaseId);
-	// Wrapping C++ object	
-	static v8::Local<v8::Object> New(const TQm::TRec& Rec, const TInt& _Fq = 0);
-	// C++ constructors
-	TNodeJsRec(): Rec() {}
-	TNodeJsRec(const TQm::TRec& _Rec): Rec(_Rec) {}
-	TNodeJsRec(const TQm::TRec& _Rec, const TInt& _Fq) : Rec(_Rec), Fq(_Fq) {}
-	// Node framework (constructor method)
-	JsDeclareFunction(New);
-public:
+	// Object that knows if Base is valid
+	PNodeJsBaseWatcher Watcher;
 	// C++ wrapped object
-	TQm::TRec Rec;	
+	TQm::TRec Rec;
 	TInt Fq;
+	// C++ constructors	
+	TNodeJsRec(PNodeJsBaseWatcher& _Watcher, const TQm::TRec& _Rec, const TInt& _Fq = 0) : Watcher(_Watcher), Rec(_Rec), Fq(_Fq) {}
+	// Not typical (records have multiple templates), simpler objects get this method from TNodeJsUtil
+	static v8::Local<v8::Object> NewInstance(TNodeJsRec* Obj);
+	
 
 private:
 	//!
@@ -1006,24 +1002,20 @@
 */
 //# exports.RecSet = function () {}
 class TNodeJsRecSet: public node::ObjectWrap {
+	friend class TNodeJsUtil;
 private:
 	// Node framework
-	static v8::Persistent<v8::Function> constructor;
+	static v8::Persistent<v8::Function> Constructor;
 public:
 	// Node framework 
 	static void Init(v8::Handle<v8::Object> exports);
-	// Wrapping C++ object	
-	static v8::Local<v8::Object> New();
-	static v8::Local<v8::Object> New(const TQm::PRecSet& Rec);
-	// C++ constructors
-	TNodeJsRecSet() {}
-	TNodeJsRecSet(const TQm::PRecSet& _RecSet) : RecSet(_RecSet) {}
-	// Node framework (constructor method)
-	JsDeclareFunction(New);
-public:
+	static const TStr ClassId;
 	// C++ wrapped object
 	TQm::PRecSet RecSet;
-
+	// Object that knows if Base is valid
+	PNodeJsBaseWatcher Watcher;
+	// C++ constructors
+	TNodeJsRecSet(const TQm::PRecSet& _RecSet, PNodeJsBaseWatcher& _Watcher) : RecSet(_RecSet), Watcher(_Watcher) {}
 private:
 	//! 
 	//! **Functions and properties:**
@@ -1345,28 +1337,30 @@
 */
 //# exports.Iterator = function () {};
 class TNodeJsStoreIter: public node::ObjectWrap {
+	friend class TNodeJsUtil;
 private:
 	// Node framework
-	static v8::Persistent<v8::Function> constructor;
+	static v8::Persistent<v8::Function> Constructor;
 public:
 	// Node framework 
 	static void Init(v8::Handle<v8::Object> exports);
-	// Wrapping C++ object	
-	static v8::Local<v8::Object> New();
-	static v8::Local<v8::Object> New(const TWPt<TQm::TStore>& Store, const TQm::PStoreIter& Iter);
+	static const TStr ClassId;
+
+	// C++ wrapped object
+	TWPt<TQm::TStore> Store;
+	TQm::PStoreIter Iter;	
+	TNodeJsRec* JsRec;
+	// placeholder for last object
+	v8::Persistent<v8::Object> RecObj;
+	// Object that knows if Base is valid
+	PNodeJsBaseWatcher Watcher;
+	
+
 	// C++ constructors
-	TNodeJsStoreIter() : JsRec(nullptr) {}
-	TNodeJsStoreIter(const TWPt<TQm::TStore>& _Store, const TQm::PStoreIter& _Iter) : Store(_Store), Iter(_Iter), JsRec(nullptr) {}
-	// Node framework (constructor method)
-	JsDeclareFunction(New);
+	TNodeJsStoreIter(const TWPt<TQm::TStore>& _Store, const TQm::PStoreIter& _Iter, PNodeJsBaseWatcher& _Watcher) : Store(_Store), Iter(_Iter), JsRec(nullptr), Watcher(_Watcher) {}
 	
 public:
-	// C++ wrapped object
-	TWPt<TQm::TStore> Store;	
-	TQm::PStoreIter Iter;
-    // placeholder for last object
-	v8::Persistent<v8::Object> RecObj;
-	TNodeJsRec* JsRec;
+	
     // delete placeholder
     ~TNodeJsStoreIter() { RecObj.Reset(); }
 	
@@ -1447,26 +1441,22 @@
 //! ### Index key
 //!
 class TNodeJsIndexKey: public node::ObjectWrap {
+	friend class TNodeJsUtil;
 private:
     // Node framework
-    static v8::Persistent<v8::Function> constructor;
-public:
-    // Node framework
+    static v8::Persistent<v8::Function> Constructor;
+public:
+	// Node framework
     static void Init(v8::Handle<v8::Object> exports);
-    // Wrapping C++ object
-    static v8::Local<v8::Object> New();
-    static v8::Local<v8::Object> New(const TWPt<TQm::TStore>& _Store, const TQm::TIndexKey& _IndexKey);
+	static const TStr ClassId;
+	// C++ wrapped object
+	TWPt<TQm::TStore> Store;
+	TQm::TIndexKey IndexKey;
+	// Object that knows if Base is valid
+	PNodeJsBaseWatcher Watcher;
     // C++ constructors
-    TNodeJsIndexKey() {}
-    TNodeJsIndexKey(const TWPt<TQm::TStore>& _Store, const TQm::TIndexKey& _IndexKey):
-        Store(_Store), IndexKey(_IndexKey) { }
-    // Node framework (constructor method)
-    JsDeclareFunction(New);
-    
-public:
-    // C++ wrapped object
-    TWPt<TQm::TStore> Store;
-    TQm::TIndexKey IndexKey;
+	TNodeJsIndexKey(const TWPt<TQm::TStore>& _Store, const TQm::TIndexKey& _IndexKey, PNodeJsBaseWatcher& _Watcher) :
+		Store(_Store), IndexKey(_IndexKey), Watcher(_Watcher) { }
     
 public:
     //!
@@ -1509,7 +1499,9 @@
 		v8::Isolate* Isolate = v8::Isolate::GetCurrent();
 		v8::HandleScope HandleScope(Isolate);
 		v8::Local<v8::Function> Callback = v8::Local<v8::Function>::New(Isolate, Fun);
-		return TNodeJsUtil::ExecuteFlt(Callback, TNodeJsRec::New(FtrRec));
+		return TNodeJsUtil::ExecuteFlt(Callback,
+			TNodeJsRec::NewInstance(new TNodeJsRec(TNodeJsBaseWatcher::New(), FtrRec))
+		);
 	}
 
 	void ExecuteFuncVec(const TQm::TRec& FtrRec, TFltV& Vec) const {
@@ -1517,7 +1509,7 @@
 		v8::HandleScope HandleScope(Isolate);
 
 		v8::Local<v8::Function> Callback = v8::Local<v8::Function>::New(Isolate, Fun);
-		v8::Handle<v8::Value> Argv[1] = { TNodeJsRec::New(FtrRec) };
+		v8::Handle<v8::Value> Argv[1] = { TNodeJsRec::NewInstance(new TNodeJsRec(TNodeJsBaseWatcher::New(), FtrRec)) };
 		v8::Handle<v8::Value> RetVal = Callback->Call(Isolate->GetCurrentContext()->Global(), 1, Argv);
 
 		// Cast as FltV and copy result
