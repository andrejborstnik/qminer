#ifndef QMINER_QM_NODEJS
#define QMINER_QM_NODEJS

#ifndef BUILDING_NODE_EXTENSION
	#define BUILDING_NODE_EXTENSION
#endif

#include <node.h>
#include <node_object_wrap.h>
#include "qminer.h"
<<<<<<< HEAD
#include "la_nodejs.h"
#include "fs_nodejs.h"
=======
#include "../fs/fs_nodejs.h"
>>>>>>> 3aef20d3
#include "../nodeutil.h"

///////////////////////////////
// NodeJs QMiner.
// A factory of base objects
// The only part of node framework: Init
class TNodeJsQm : public node::ObjectWrap {
public:
	// Node framework
	static void Init(v8::Handle<v8::Object> exports);
	static THash<TStr, TUInt> BaseFPathToId;
private:
	//# 
	//# **Functions and properties:**
	//# 
	//#- `qm.config(configPath, overwrite, portN, cahceSize)` -- create directory structure with basic qm.conf file. Optional parameters: `configPath` (='qm.conf'), `overwrite (= false)`, `portN` (=8080), `cacheSize` (=1024).
	JsDeclareFunction(config);
	//#- `base = qm.create(configPath, schemaPath)` -- creates an empty base using the configuration in `configPath` and schema described in `schemaPath` (optional)
	JsDeclareFunction(create);
	//#- `base = qm.open(configPath, readOnly)` -- opens a base using the configuration in `configPath` using `readOnly` (boolean) parameter
	JsDeclareFunction(open);	

	JsDeclareFunction(test);
};

///////////////////////////////
// NodeJs QMiner Base
class TNodeJsBase : public node::ObjectWrap {
private:
	// Node framework
	static v8::Persistent<v8::Function> constructor;
public:
	// Node framework
	static void Init(v8::Handle<v8::Object> exports);
	// Wrapping C++ object
	static v8::Local<v8::Object> New(TQm::PBase _Base);
    // C++ constructors
	TNodeJsBase() { }
	TNodeJsBase(TQm::PBase _Base) : Base(_Base) { }
	// Node framework (constructor method)
	JsDeclareFunction(New);
    
public:
	// C++ wrapped object
	TQm::PBase Base;

private:
	//# 
	//# **Functions and properties:**
	//# 
	//#- `base.close()` -- closes the base
	JsDeclareFunction(close);
    //#- `store = base.store(storeName)` -- return store with name `storeName`; `store = null` when no such store
	JsDeclareFunction(store);
    //#- `strArr = base.getStoreList()` -- an array of strings listing by name all existing stores
	JsDeclareFunction(getStoreList);
    //#- `base.createStore(storeDef)` -- create new store(s) based on given `storeDef` (Json) [definition](Store Definition)
    //#- `base.createStore(storeDef, storeSizeInMB)` -- create new store(s) based on given `storeDef` (Json) [definition](Store Definition)
	JsDeclareFunction(createStore);
    //#- `rs = base.search(query)` -- execute `query` (Json) specified in [QMiner Query Language](Query Language) 
    //#   and returns a record set `rs` with results
	JsDeclareFunction(search);   
    //#- `base.gc()` -- start garbage collection to remove records outside time windows
	JsDeclareFunction(gc);
	//#- `sa = base.newStreamAggr(paramJSON)` -- create a new [Stream Aggregate](Stream-Aggregates) object `sa`. The constructor parameters are stored in `paramJSON` object. `paramJSON` must contain field `type` which defines the type of the aggregate.
	//#- `sa = base.newStreamAggr(paramJSON, storeName)` -- create a new [Stream Aggregate](Stream-Aggregates) object `sa`. The constructor parameters are stored in `paramJSON` object. `paramJSON` must contain field `type` which defines the type of the aggregate. Second parameter `storeName` is used to register the stream aggregate for events on the appropriate store.
	//#- `sa = base.newStreamAggr(paramJSON, storeNameArr)` -- create a new [Stream Aggregate](Stream-Aggregates) object `sa`. The constructor parameters are stored in `paramJSON` object. `paramJSON` must contain field `type` which defines the type of the aggregate. Second parameter `storeNameArr` is an array of store names, where the stream aggregate will be registered.
	//#- `sa = base.newStreamAggr(funObj)` -- create a new [Stream Aggregate](Stream-Aggregates). The function object `funObj` defines the aggregate name and four callbacks: onAdd (takes record as input), onUpdate (takes record as input), onDelete (takes record as input) and saveJson (takes one numeric parameter - limit) callbacks. An example: `funObj = new function () {this.name = 'aggr1'; this.onAdd = function (rec) { }; this.onUpdate = function (rec) { }; this.onDelete = function (rec) { };  this.saveJson = function (limit) { return {}; } }`.
	//#- `sa = base.newStreamAggr(funObj, storeName)` -- create a new [Stream Aggregate](Stream-Aggregates). The function object `funObj` defines the aggregate name and four callbacks: onAdd (takes record as input), onUpdate (takes record as input), onDelete (takes record as input) and saveJson (takes one numeric parameter - limit) callbacks. An example: `funObj = new function () {this.name = 'aggr1'; this.onAdd = function (rec) { }; this.onUpdate = function (rec) { }; this.onDelete = function (rec) { };  this.saveJson = function (limit) { return {}; } }`.  Second parameter `storeName` is used to register the stream aggregate for events on the appropriate store.
	//#- `sa = base.newStreamAggr(funObj, storeNameArr)` -- create a new [Stream Aggregate](Stream-Aggregates). The function object `funObj` defines the aggregate name and four callbacks: onAdd (takes record as input), onUpdate (takes record as input), onDelete (takes record as input) and saveJson (takes one numeric parameter - limit) callbacks. An example: `funObj = new function () {this.name = 'aggr1'; this.onAdd = function (rec) { }; this.onUpdate = function (rec) { }; this.onDelete = function (rec) { };  this.saveJson = function (limit) { return {}; } }`.  Second parameter `storeNameArr` is an array of store names, where the stream aggregate will be registered.
	//#- `sa = base.newStreamAggr(ftrExtObj)` -- create a new [Stream Aggregate](Stream-Aggregates). The `ftrExtObj = {type : 'ftrext', name : 'aggr1', featureSpace: fsp }` object has three parameters: `type='ftrext'`,`name` (string) and feature space `featureSpace` whose value is a feature space object.
	//#- `sa = base.newStreamAggr(ftrExtObj, storeName)` -- create a new [Stream Aggregate](Stream-Aggregates). The `ftrExtObj = {type : 'ftrext', name : 'aggr1', featureSpace: fsp }` object has three parameters: `type='ftrext'`,`name` (string) and feature space `featureSpace` whose value is a feature space object.  Second parameter `storeName` is used to register the stream aggregate for events on the appropriate store.
	//#- `sa = base.newStreamAggr(ftrExtObj, storeNameArr)` -- create a new [Stream Aggregate](Stream-Aggregates). The `ftrExtObj = {type : 'ftrext', name : 'aggr1', featureSpace: fsp }` object has three parameters: `type='ftrext'`,`name` (string) and feature space `featureSpace` whose value is a feature space object.  Second parameter `storeNameArr` is an array of store names, where the stream aggregate will be registered.
	JsDeclareFunction(newStreamAggr);
	//#- `sa = base.getStreamAggr(saName)` -- gets the stream aggregate `sa` given name (string).
	JsDeclareFunction(getStreamAggr);
	//#- `strArr = base.getStreamAggrNames()` -- gets the stream aggregate names of stream aggregates in the default stream aggregate base.
	JsDeclareFunction(getStreamAggrNames);	
	//#JSIMPLEMENT:src/qminer/qminer.js    
};

//# 
//# ### NodeJs Stream Aggregate
//# 
//# Stream aggregates are objects used for processing data streams - their main functionality includes four functions: onAdd, onUpdate, onDelte process a record, and saveJson which returns a JSON object that describes the aggregate's state.
class TNodeJsSA : public node::ObjectWrap {
private:
	// Node framework
	static v8::Persistent<v8::Function> constructor;
public:
	// Node framework
	static void Init(v8::Handle<v8::Object> exports);
	// Wrapping C++ object
	static v8::Local<v8::Object> New(TWPt<TQm::TStreamAggr> _SA);
	// C++ constructors
	TNodeJsSA() { }
	TNodeJsSA(TWPt<TQm::TStreamAggr> _SA) : SA(_SA) { }
	// Node framework (constructor method)
	JsDeclareFunction(New);
public:
	// C++ wrapped object
	TWPt<TQm::TStreamAggr> SA;

	//# 
	//# **Functions and properties:**
	//# 	
	//#- `sa = sa.onAdd(rec)` -- executes onAdd function given an input record `rec` and returns self
	JsDeclareFunction(onAdd);
	//#- `sa = sa.onUpdate(rec)` -- executes onUpdate function given an input record `rec` and returns self
	JsDeclareFunction(onUpdate);
	//#- `sa = sa.onDelete(rec)` -- executes onDelete function given an input record `rec` and returns self
	JsDeclareFunction(onDelete);
	//#- `objJSON = sa.saveJson(limit)` -- executes saveJson given an optional number parameter `limit`, whose meaning is specific to each type of stream aggregate
	JsDeclareFunction(saveJson);
	//#- `fout = sa.save(fout)` -- executes save function given output stream `fout` as input. returns `fout`.
	JsDeclareFunction(save);
	//#- `sa = sa.load(fin)` -- executes load function given input stream `fin` as input. returns self.
	JsDeclareFunction(load);
	// IInt
	//#- `num = sa.getInt()` -- returns a number if sa implements the interface IInt
	JsDeclareFunction(getInt);
	// IFlt
	//#- `num = sa.getFlt()` -- returns a number if sa implements the interface IFlt
	JsDeclareFunction(getFlt);
	// ITm
	//#- `num = sa.getTm()` -- returns a number if sa implements the interface ITm. The result is a windows timestamp (number of milliseconds since 1601)
	JsDeclareFunction(getTm);
	// IFltVec
	//#- `num = sa.getFltLen()` -- returns a number (internal vector length) if sa implements the interface IFltVec.
	JsDeclareFunction(getFltLen);
	//#- `num = sa.getFltAt(idx)` -- returns a number (element at index) if sa implements the interface IFltVec.
	JsDeclareFunction(getFltAt);
	//#- `vec = sa.getFltV()` -- returns a dense vector if sa implements the interface IFltVec.
	JsDeclareFunction(getFltV);
	// ITmVec
	//#- `num = sa.getTmLen()` -- returns a number (timestamp vector length) if sa implements the interface ITmVec.
	JsDeclareFunction(getTmLen);
	//#- `num = sa.getTmAt(idx)` -- returns a number (windows timestamp at index) if sa implements the interface ITmVec.
	JsDeclareFunction(getTmAt);
	//#- `vec = sa.getTmV()` -- returns a dense vector of windows timestamps if sa implements the interface ITmVec.
	JsDeclareFunction(getTmV);
	// IFltTmIO
	//#- `num = sa.getInFlt()` -- returns a number (input value arriving in the buffer) if sa implements the interface IFltTmIO.
	JsDeclareFunction(getInFlt);
	//#- `num = sa.getInTm()` -- returns a number (windows timestamp arriving in the buffer) if sa implements the interface IFltTmIO.
	JsDeclareFunction(getInTm);
	//#- `vec = sa.getOutFltV()` -- returns a dense vector (values leaving the buffer) if sa implements the interface IFltTmIO.
	JsDeclareFunction(getOutFltV);
	//#- `vec = sa.getOutTmV()` -- returns a dense vector (windows timestamps leaving the bugger) if sa implements the interface IFltTmIO.
	JsDeclareFunction(getOutTmV);
	//#- `num = sa.getN()` -- returns a number of records in the input buffer if sa implements the interface IFltTmIO.
	JsDeclareFunction(getN);

	//#- `str = sa.name` -- returns the name (unique) of the stream aggregate
	JsDeclareProperty(name);
	//#- `objJSON = sa.val` -- same as sa.saveJson(-1)
	JsDeclareProperty(val);
};

///////////////////////////////
// JavaScript Stream Aggregator
class TJsStreamAggr :
	public TQm::TStreamAggr,
	public TQm::TStreamAggrOut::IInt,
	//public TQm::TStreamAggrOut::IFlt,	
	//public TQm::TStreamAggrOut::ITm,
	public TQm::TStreamAggrOut::IFltTmIO,
	public TQm::TStreamAggrOut::IFltVec,
	public TQm::TStreamAggrOut::ITmVec,
	public TQm::TStreamAggrOut::INmFlt,
	public TQm::TStreamAggrOut::INmInt,
	// combinations
	public TQm::TStreamAggrOut::IFltTm
	//public TQm::TStreamAggrOut::IFltVecTm
{
private:	
	// callbacks
	v8::Persistent<v8::Function> OnAddFun;
	v8::Persistent<v8::Function> OnUpdateFun;
	v8::Persistent<v8::Function> OnDeleteFun;
	v8::Persistent<v8::Function> SaveJsonFun;

	v8::Persistent<v8::Function> GetIntFun;
	// IFlt 
	v8::Persistent<v8::Function> GetFltFun;
	// ITm 
	v8::Persistent<v8::Function> GetTmMSecsFun;
	// IFltTmIO 
	v8::Persistent<v8::Function> GetInFltFun;
	v8::Persistent<v8::Function> GetInTmMSecsFun;
	v8::Persistent<v8::Function> GetOutFltVFun;
	v8::Persistent<v8::Function> GetOutTmMSecsVFun;
	v8::Persistent<v8::Function> GetNFun;
	// IFltVec
	v8::Persistent<v8::Function> GetFltLenFun;
	v8::Persistent<v8::Function> GetFltAtFun;
	v8::Persistent<v8::Function> GetFltVFun;
	// ITmVec
	v8::Persistent<v8::Function> GetTmLenFun;
	v8::Persistent<v8::Function> GetTmAtFun;
	v8::Persistent<v8::Function> GetTmVFun;
	// INmFlt 
	v8::Persistent<v8::Function> IsNmFltFun;
	v8::Persistent<v8::Function> GetNmFltFun;
	v8::Persistent<v8::Function> GetNmFltVFun;
	// INmInt
	v8::Persistent<v8::Function> IsNmFun;
	v8::Persistent<v8::Function> GetNmIntFun;
	v8::Persistent<v8::Function> GetNmIntVFun;

public:
	TJsStreamAggr(TWPt<TQm::TBase> _Base, const TStr& _AggrNm, v8::Handle<v8::Object> TriggerVal);
	static TQm::PStreamAggr New(TWPt<TQm::TBase> _Base, const TStr& _AggrNm, v8::Handle<v8::Object> TriggerVal) {
		return new TJsStreamAggr(_Base, _AggrNm, TriggerVal);
	}

	void OnAddRec(const TQm::TRec& Rec);
	void OnUpdateRec(const TQm::TRec& Rec);
	void OnDeleteRec(const TQm::TRec& Rec);
	PJsonVal SaveJson(const int& Limit) const;

	// stream aggregator type name 
	static TStr GetType() { return "javaScript"; }
	TStr Type() const { return GetType(); }
	void _Save(TSOut& SOut) const;
	v8::Persistent<v8::Function> SaveFun;
	void _Load(TSIn& SIn);
	v8::Persistent<v8::Function> LoadFun;

	// IInt
	int GetInt() const;
	// IFlt 
	double GetFlt() const;
	// ITm 
	uint64 GetTmMSecs() const;
	// IFltTmIO 
	double GetInFlt() const;
	uint64 GetInTmMSecs() const;
	void GetOutFltV(TFltV& ValV) const;
	void GetOutTmMSecsV(TUInt64V& MSecsV) const;
	int GetN() const;
	// IFltVec
	int GetFltLen() const;
	double GetFlt(const TInt& ElN) const; // GetFltAtFun
	void GetFltV(TFltV& ValV) const;
	// ITmVec
	int GetTmLen() const;
	uint64 GetTm(const TInt& ElN) const; // GetTmAtFun
	void GetTmV(TUInt64V& TmMSecsV) const;
	// INmFlt 
	bool IsNmFlt(const TStr& Nm) const;
	double GetNmFlt(const TStr& Nm) const;
	void GetNmFltV(TStrFltPrV& NmFltV) const;
	// INmInt
	bool IsNm(const TStr& Nm) const;
	double GetNmInt(const TStr& Nm) const;
	void GetNmIntV(TStrIntPrV& NmIntV) const;
};

///////////////////////////////
// NodeJs-Qminer-Store
class TNodeJsStore : public node::ObjectWrap {
private:
	// Node framework
	static v8::Persistent<v8::Function> constructor;
public:
	TWPt<TQm::TBase> Base;
	TWPt<TQm::TStore> Store;

	// Node framework 
	static void Init(v8::Handle<v8::Object> exports);
	// Wrapping C++ object
	static v8::Local<v8::Object> New(TWPt<TQm::TStore> _Store);
	// C++ constructors
	TNodeJsStore() { }
	TNodeJsStore(TWPt<TQm::TStore> _Store, TWPt<TQm::TBase> _Base) : Base(_Base), Store(_Store) { }
	// Node framework (constructor method)
	JsDeclareFunction(New);
	// Field accessors
	static v8::Local<v8::Value> Field(const TQm::TRec& Rec, const int FieldId);
	static v8::Local<v8::Value> Field(const TWPt<TQm::TStore>& Store, const uint64& RecId, const int FieldId);
private:
	//# 
	//# **Functions and properties:**
	//#
	//#- `rec = store.rec(recName)` -- get record named `recName`; 
	//#     returns `null` when no such record exists
	JsDeclareFunction(rec);
	//#- `store = store.each(callback)` -- iterates through the store and executes the callback function `callback` on each record. Same record JavaScript wrapper is used for all callback; to save record, make a clone (`rec.$clone()`). Returns self. Examples:
	//#  - `store.each(function (rec) { console.log(JSON.stringify(rec)); })`
	//#  - `store.each(function (rec, idx) { console.log(JSON.stringify(rec) + ', ' + idx); })`
	JsDeclareFunction(each);
	//#- `arr = store.map(callback)` -- iterates through the store, applies callback function `callback` to each record and returns new array with the callback outputs. Same record JavaScript wrapper is used for all callback; to save record, make a clone (`rec.$clone()`). Examples:
	//#  - `arr = store.map(function (rec) { return JSON.stringify(rec); })`
	//#  - `arr = store.map(function (rec, idx) {  return JSON.stringify(rec) + ', ' + idx; })`
	JsDeclareFunction(map);
	//#- `recId = store.add(rec)` -- add record `rec` to the store and return its ID `recId`
	JsDeclareFunction(add);
	//#- `rec = store.newRec(recordJson)` -- creates new record `rec` by (JSON) value `recordJson` (not added to the store)
	JsDeclareFunction(newRec);
	//#- `rs = store.newRecSet(idVec)` -- creates new record set from an integer vector record IDs `idVec` (type la.newIntVec);
	JsDeclareFunction(newRecSet);
	//#- `rs = store.sample(sampleSize)` -- create a record set containing a random 
	//#     sample of `sampleSize` records
	JsDeclareFunction(sample);
	//#- `field = store.field(fieldName)` -- get details of field named `fieldName`
	JsDeclareFunction(field);
	//#- `key = store.key(keyName)` -- get [index key](#index-key) named `keyName`
	JsDeclareFunction(key);
	//#- `store.addTrigger(trigger)` -- add `trigger` to the store triggers. Trigger is a JS object with three properties `onAdd`, `onUpdate`, `onDelete` whose values are callbacks
	JsDeclareFunction(addTrigger);
	//#- `sa = store.getStreamAggr(saName)` -- returns a stream aggregate `sa` whose name is `saName`
	JsDeclareFunction(getStreamAggr);
	//#- `strArr = store.getStreamAggrNames()` -- returns the names of all stream aggregators listening on the store as an array of strings `strArr`
	JsDeclareFunction(getStreamAggrNames);
	//#- `objJSON = store.toJSON()` -- returns the store as a JSON
	JsDeclareFunction(toJSON);
	//#- `store.clear()` -- deletes all records
	//#- `len = store.clear(num)` -- deletes the first `num` records and returns new length `len`
	JsDeclareFunction(clear);
	//#- `vec = store.getVec(fieldName)` -- gets the `fieldName` vector - the corresponding field type must be one-dimensional, e.g. float, int, string,...
	JsDeclareFunction(getVec);
	//#- `mat = store.getMat(fieldName)` -- gets the `fieldName` matrix - the corresponding field type must be float_v or num_sp_v
	JsDeclareFunction(getMat);
	//#- `val = store.cell(recId, fieldId)` -- if fieldId (int) corresponds to fieldName, this is equivalent to store[recId][fieldName]
	//#- `val = store.cell(recId, fieldName)` -- equivalent to store[recId][fieldName]
	JsDeclareFunction(cell);

	//#- `str = store.name` -- name of the store
	JsDeclareProperty(name);
	//#- `bool = store.empty` -- `bool = true` when store is empty
	JsDeclareProperty(empty);
	//#- `len = store.length` -- number of records in the store
	JsDeclareProperty(length);
	//#- `rs = store.recs` -- create a record set containing all the records from the store
	JsDeclareProperty(recs);
	//#- `objArr = store.fields` -- array of all the field descriptor JSON objects
	JsDeclareProperty(fields);
	//#- `objArr = store.joins` -- array of all the join names
	JsDeclareProperty(joins);
	//#- `objArr = store.keys` -- array of all the [index keys](#index-key) objects    
	JsDeclareProperty(keys);
	//#- `rec = store.first` -- first record from the store
	JsDeclareProperty(first);
	//#- `rec = store.last` -- last record from the store
	JsDeclareProperty(last);
	//#- `iter = store.forwardIter` -- returns iterator for iterating over the store from start to end
	JsDeclareProperty(forwardIter);
	//#- `iter = store.backwardIter` -- returns iterator for iterating over the store from end to start
	JsDeclareProperty(backwardIter);
	//#- `rec = store[recId]` -- get record with ID `recId`; 
	//#     returns `null` when no such record exists
	JsDeclIndexedProperty(indexId);	
	//#JSIMPLEMENT:src/qminer/store.js
};

///////////////////////////////
// NodeJs QMiner Record
class TNodeJsRec: public node::ObjectWrap {
private:
	// Modified node framework: one record template per each base,storeId combination 
	static TVec<TVec<v8::Persistent<v8::Function> > > BaseStoreIdConstructor;
public:
	// Node framework 
	static void Init(const TWPt<TQm::TStore>& Store);
	// Wrapping C++ object	
	static v8::Local<v8::Object> New(const TQm::TRec& Rec, const TInt& _Fq = 0);
	// C++ constructors
	TNodeJsRec(): Rec() {}
	TNodeJsRec(const TQm::TRec& _Rec): Rec(_Rec) {}
	TNodeJsRec(const TQm::TRec& _Rec, const TInt& _Fq) : Rec(_Rec), Fq(_Fq) {}
	// Node framework (constructor method)
	JsDeclareFunction(New);
public:
	// C++ wrapped object
	TQm::TRec Rec;	
	TInt Fq;

private:
	//#
	//# **Functions and properties:**
	//#
    //#- `rec2 = rec.$clone()` -- create a clone of JavaScript wrapper with same record inside
    JsDeclareFunction(clone);
    //#- `rec = rec.addJoin(joinName, joinRecord)` -- adds a join record `joinRecord` to join `jonName` (string). Returns self.
    //#- `rec = rec.addJoin(joinName, joinRecord, joinFrequency)` -- adds a join record `joinRecord` to join `jonName` (string) with join frequency `joinFrequency`. Returns self.
    JsDeclareFunction(addJoin);
    //#- `rec = rec.delJoin(joinName, joinRecord)` -- deletes join record `joinRecord` from join `joinName` (string). Returns self.
    //#- `rec = rec.delJoin(joinName, joinRecord, joinFrequency)` -- deletes join record `joinRecord` from join `joinName` (string) with join frequency `joinFrequency`. Return self.
    JsDeclareFunction(delJoin);
    //#- `objJSON = rec.toJSON()` -- provide json version of record, useful when calling JSON.stringify
    JsDeclareFunction(toJSON);

	//#- `recId = rec.$id` -- returns record ID
	JsDeclareProperty(id);
	//#- `recName = rec.$name` -- returns record name
	JsDeclareProperty(name);
	//#- `recFq = rec.$fq` -- returns record frequency (used for randomized joins)
	JsDeclareProperty(fq);
	//#- `recStore = rec.$store` -- returns record store
	JsDeclareProperty(store);
	//#- `rec['fieldName'] = val` -- sets the record's field `fieldName` to `val`. Equivalent: `rec.fieldName = val`.
	//#- `val = rec['fieldName']` -- gets the value `val` at field `fieldName`. Equivalent: `val = rec.fieldName`.
	JsDeclareSetProperty(getField, setField);
	//#- `rs = rec['joinName']` -- gets the record set if `joinName` is an index join. Equivalent: `rs = rec.joinName`. No setter currently.
	//#- `rec2 = rec['joinName']` -- gets the record `rec2` is the join `joinName` is a field join. Equivalent: `rec2 = rec.joinName`. No setter currently.
	JsDeclareProperty(join);
	JsDeclareProperty(sjoin);
};

///////////////////////////////
// NodeJs QMiner Record Set
class TNodeJsRecSet: public node::ObjectWrap {
private:
	// Node framework
	static v8::Persistent<v8::Function> constructor;
public:
	// Node framework 
	static void Init(v8::Handle<v8::Object> exports);
	// Wrapping C++ object	
	static v8::Local<v8::Object> New();
	static v8::Local<v8::Object> New(const TQm::PRecSet& Rec);
	// C++ constructors
	TNodeJsRecSet() {}
	TNodeJsRecSet(const TQm::PRecSet& _RecSet) : RecSet(_RecSet) {}
	// Node framework (constructor method)
	JsDeclareFunction(New);
public:
	// C++ wrapped object
	TQm::PRecSet RecSet;

private:
	//# 
	//# **Functions and properties:**
	//#   
	//#- `rs2 = rs.clone()` -- creates new instance of record set
	JsDeclareFunction(clone);
	//#- `rs2 = rs.join(joinName)` -- executes a join `joinName` on the records in the set, result is another record set `rs2`.
	//#- `rs2 = rs.join(joinName, sampleSize)` -- executes a join `joinName` on a sample of `sampleSize` records in the set, result is another record set `rs2`.
	JsDeclareFunction(join);
	//#- `aggrsJSON = rs.aggr()` -- returns an object where keys are aggregate names and values are JSON serialized aggregate values of all the aggregates contained in the records set
	//#- `aggr = rs.aggr(aggrQueryJSON)` -- computes the aggregates based on the `aggrQueryJSON` parameter JSON object. If only one aggregate is involved and an array of JSON objects when more than one are returned.
	JsDeclareFunction(aggr);
	//#- `rs = rs.trunc(limit_num)` -- truncate to first `limit_num` record and return self.
	//#- `rs = rs.trunc(limit_num, offset_num)` -- truncate to `limit_num` record starting with `offset_num` and return self.
	JsDeclareFunction(trunc);
	//#- `rs2 = rs.sample(num)` -- create new record set by randomly sampling `num` records.
	JsDeclareFunction(sample);
	//#- `rs = rs.shuffle(seed)` -- shuffle order using random integer seed `seed`. Returns self.
	JsDeclareFunction(shuffle);
	//#- `rs = rs.reverse()` -- reverse record order. Returns self.
	JsDeclareFunction(reverse);
	//#- `rs = rs.sortById(asc)` -- sort records according to record id; if `asc > 0` sorted in ascending order. Returns self.
	JsDeclareFunction(sortById);
	//#- `rs = rs.sortByFq(asc)` -- sort records according to weight; if `asc > 0` sorted in ascending order. Returns self.
	JsDeclareFunction(sortByFq);
	//#- `rs = rs.sortByField(fieldName, asc)` -- sort records according to value of field `fieldName`; if `asc > 0` sorted in ascending order. Returns self.
	JsDeclareFunction(sortByField);
	//#- `rs = rs.sort(comparatorCallback)` -- sort records according to `comparator` callback. Example: rs.sort(function(rec,rec2) {return rec.Val < rec2.Val;} ) sorts rs in ascending order (field Val is assumed to be a num). Returns self.
	JsDeclareFunction(sort);
	//#- `rs = rs.filterById(minId, maxId)` -- keeps only records with ids between `minId` and `maxId`. Returns self.
	JsDeclareFunction(filterById);
	//#- `rs = rs.filterByFq(minFq, maxFq)` -- keeps only records with weight between `minFq` and `maxFq`. Returns self.
	JsDeclareFunction(filterByFq);
	//#- `rs = rs.filterByField(fieldName, minVal, maxVal)` -- keeps only records with numeric value of field `fieldName` between `minVal` and `maxVal`. Returns self.
	//#- `rs = rs.filterByField(fieldName, minTm, maxTm)` -- keeps only records with value of time field `fieldName` between `minVal` and `maxVal`. Returns self.
	//#- `rs = rs.filterByField(fieldName, str)` -- keeps only records with string value of field `fieldName` equal to `str`. Returns self.
	JsDeclareFunction(filterByField);
	//#- `rs = rs.filter(filterCallback)` -- keeps only records that pass `filterCallback` function. Returns self.
	JsDeclareFunction(filter);
	//#- `rsArr = rs.split(splitterCallback)` -- split records according to `splitter` callback. Example: rs.split(function(rec,rec2) {return (rec2.Val - rec2.Val) > 10;} ) splits rs in whenever the value of field Val increases for more than 10. Result is an array of record sets. 
	JsDeclareFunction(split);
	//#- `rs = rs.deleteRecs(rs2)` -- delete from `rs` records that are also in `rs2`. Returns self.
	JsDeclareFunction(deleteRecs);
	//#- `objsJSON = rs.toJSON()` -- provide json version of record set, useful when calling JSON.stringify
	JsDeclareFunction(toJSON);
	//#- `rs = rs.each(callback)` -- iterates through the record set and executes the callback function `callback` on each element. Same record JavaScript wrapper is used for all callback; to save record, make a clone (`rec.$clone()`). Returns self. Examples:
	//#  - `rs.each(function (rec) { console.log(JSON.stringify(rec)); })`
	//#  - `rs.each(function (rec, idx) { console.log(JSON.stringify(rec) + ', ' + idx); })`
	JsDeclareFunction(each);
	//#- `arr = rs.map(callback)` -- iterates through the record set, applies callback function `callback` to each element and returns new array with the callback outputs. Same record JavaScript wrapper is used for all callback; to save record, make a clone (`rec.$clone()`). Examples:
	//#  - `arr = rs.map(function (rec) { return JSON.stringify(rec); })`
	//#  - `arr = rs.map(function (rec, idx) {  return JSON.stringify(rec) + ', ' + idx; })`
	JsDeclareFunction(map);
	//#- `rs3 = rs.setintersect(rs2)` -- returns the intersection (record set) `rs3` between two record sets `rs` and `rs2`, which should point to the same store.
	JsDeclareFunction(setintersect);
	//#- `rs3 = rs.setunion(rs2)` -- returns the union (record set) `rs3` between two record sets `rs` and `rs2`, which should point to the same store.
	JsDeclareFunction(setunion);
	//#- `rs3 = rs.setdiff(rs2)` -- returns the set difference (record set) `rs3`=`rs`\`rs2`  between two record sets `rs` and `rs1`, which should point to the same store.
	JsDeclareFunction(setdiff);
	//#- `vec = rs.getVec(fieldName)` -- gets the `fieldName` vector - the corresponding field type must be one-dimensional, e.g. float, int, string,...
	JsDeclareFunction(getVec);
	//#- `vec = rs.getMat(fieldName)` -- gets the `fieldName` matrix - the corresponding field type must be float_v or num_sp_v
	JsDeclareFunction(getMat);
	
	//#- `storeName = rs.store` -- store of the records
	JsDeclareProperty(store);
	//#- `len = rs.length` -- number of records in the set
	JsDeclareProperty(length);
	//#- `bool = rs.empty` -- `bool = true` when record set is empty
	JsDeclareProperty(empty);
	//#- `bool =  rs.weighted` -- `bool = true` when records in the set are assigned weights
	JsDeclareProperty(weighted);
	//#- `rec = rs[n]` -- return n-th record from the record set
	JsDeclIndexedProperty(indexId);
};

///////////////////////////////
// NodeJs QMiner Store Iterator
//# 
//# ### Store iterator
//# 
class TNodeJsStoreIter: public node::ObjectWrap {
private:
	// Node framework
	static v8::Persistent<v8::Function> constructor;
public:
	// Node framework 
	static void Init(v8::Handle<v8::Object> exports);
	// Wrapping C++ object	
	static v8::Local<v8::Object> New();
	static v8::Local<v8::Object> New(const TWPt<TQm::TStore>& Store, const TWPt<TQm::TStoreIter>& Iter);
	// C++ constructors
	TNodeJsStoreIter() {}
	TNodeJsStoreIter(const TWPt<TQm::TStore>& _Store, const TWPt<TQm::TStoreIter>& _Iter) : Store(_Store), Iter(_Iter) {}
	// Node framework (constructor method)
	JsDeclareFunction(New);
	
public:
	// C++ wrapped object
	TWPt<TQm::TStore> Store;	
	TWPt<TQm::TStoreIter> Iter;
    // placeholder for last object
	v8::Persistent<v8::Object> RecObj;
	TNodeJsRec* JsRec;
    // delete placeholder
    ~TNodeJsStoreIter() { RecObj.Reset(); }
	
    //#
	//# **Functions and properties:**
	//#   
	//#- `bool = iter.next()` -- moves to the next record or returns false if no record left; must be called at least once before `iter.rec` is available
	JsDeclareFunction(next);
	//#- `store = iter.store` -- get the store
	JsDeclareProperty(store);
	//#- `rec = iter.rec` -- get current record; reuses JavaScript record wrapper, need to call `rec.$clone()` on it to if there is any wish to store intermediate records.
	JsDeclareProperty(rec);
};

///////////////////////////////
// NodeJs QMiner Record Filter
class TJsRecFilter {
private:
	TWPt<TQm::TStore> Store;
	// Callbacks
	v8::Persistent<v8::Function> Callback;

public:
	~TJsRecFilter(){
		Callback.Reset();
	}
	TJsRecFilter(TWPt<TQm::TStore> _Store, v8::Handle<v8::Function> _Callback) : Store(_Store) {
		v8::Isolate* Isolate = v8::Isolate::GetCurrent();
		v8::HandleScope HandleScope(Isolate);
		// set persistent object
		Callback.Reset(Isolate, _Callback);
	}
	
	bool operator()(const TUInt64IntKd& RecIdWgt) const;
};

///////////////////////////////
// NodeJs QMiner Record Filter (record splitter, record comparator)
class TJsRecPairFilter {
private:
	TWPt<TQm::TStore> Store;
	// Callbacks
    v8::Persistent<v8::Function> Callback;
public:
	~TJsRecPairFilter(){
		Callback.Reset();
	}
	TJsRecPairFilter(TWPt<TQm::TStore> _Store, v8::Handle<v8::Function> _Callback) : Store(_Store) {
		v8::Isolate* Isolate = v8::Isolate::GetCurrent();
		v8::HandleScope HandleScope(Isolate);
		// set persistent object
		Callback.Reset(Isolate, _Callback);
	}

	bool operator()(const TUInt64IntKd& RecIdWgt1, const TUInt64IntKd& RecIdWgt2) const;
};

///////////////////////////////
// NodeJs QMiner Index Key
//#
//# ### Index key
//#
class TNodeJsIndexKey: public node::ObjectWrap {
private:
    // Node framework
    static v8::Persistent<v8::Function> constructor;
public:
    // Node framework
    static void Init(v8::Handle<v8::Object> exports);
    // Wrapping C++ object
    static v8::Local<v8::Object> New();
    static v8::Local<v8::Object> New(const TWPt<TQm::TStore>& _Store, const TQm::TIndexKey& _IndexKey);
    // C++ constructors
    TNodeJsIndexKey() {}
    TNodeJsIndexKey(const TWPt<TQm::TStore>& _Store, const TQm::TIndexKey& _IndexKey):
        Store(_Store), IndexKey(_IndexKey) { }
    // Node framework (constructor method)
    JsDeclareFunction(New);
    
public:
    // C++ wrapped object
    TWPt<TQm::TStore> Store;
    TQm::TIndexKey IndexKey;
    
public:
    //#
	//# **Functions and properties:**
	//#   
	//#- `store = key.store` -- gets the key's store
	JsDeclareProperty(store);
	//#- `keyName = key.name` -- gets the key's name
	JsDeclareProperty(name);
	//#- `strArr = key.voc` -- gets the array of words (as strings) in the vocabulary
	JsDeclareProperty(voc);
	//#- `strArr = key.fq` -- gets the array of weights (as strings) in the vocabulary
	JsDeclareProperty(fq);
};


///////////////////////////////////////////////
/// Javscript Function Feature Extractor.
//-
//- ## Javascript Feature Extractor
//-
class TNodeJsFuncFtrExt : public TQm::TFtrExt {
private:
	// private constructor
	TNodeJsFuncFtrExt(const TWPt<TQm::TBase>& Base, const PJsonVal& ParamVal, const v8::Handle<v8::Function> _Fun, v8::Isolate* Isolate);

	~TNodeJsFuncFtrExt() { Pers.Reset(); }
public:
	// public smart pointer
	static TQm::PFtrExt NewFtrExt(const TWPt<TQm::TBase>& Base, const PJsonVal& ParamVal, const v8::Handle<v8::Function>& Fun, v8::Isolate* Isolate);
// Core functionality
private:
	// Core part
	TInt Dim;
	TStr Name;
	v8::Handle<v8::Function> Fun;
	v8::Persistent<v8::Function> Pers;

	double ExecuteFunc(const TQm::TRec& FtrRec) const {
		return TNodeJsUtil::ExecuteFlt(Fun, TNodeJsRec::New(FtrRec));
	}

	void ExecuteFuncVec(const TQm::TRec& FtrRec, TFltV& Vec) const {
		v8::Isolate* Isolate = v8::Isolate::GetCurrent();
		v8::HandleScope HandleScope(Isolate);

		v8::Handle<v8::Value> Argv[1] = { TNodeJsRec::New(FtrRec) };
		v8::Handle<v8::Value> RetVal = Fun->Call(Isolate->GetCurrentContext()->Global(), 1, Argv);

		// Cast as FltV and copy result
		v8::Handle<v8::Object> RetValObj = v8::Handle<v8::Object>::Cast(RetVal);

    	QmAssertR(TNodeJsUtil::IsClass(RetValObj, TNodeJsFltV::ClassId), "TJsFuncFtrExt::ExecuteFuncVec callback should return a dense vector (same type as la.newVec()).");

    	v8::Local<v8::External> WrappedObject = v8::Local<v8::External>::Cast(RetValObj->GetInternalField(0));
		// cast it to js vector and copy internal vector
		TNodeJsFltV* JsVec = static_cast<TNodeJsFltV*>(WrappedObject->Value());

		Vec = JsVec->Vec;
	}
public:
<<<<<<< HEAD
	// Assumption: object without key "fun" is a JSON object (the key "fun" is reserved for a javascript function, which is not a JSON object)
//	static PJsonVal CopySettings(v8::Local<v8::Object> Obj) {
//		// clone all properties except fun!
//		v8::Local<v8::Array> Properties = Obj->GetOwnPropertyNames();
//		PJsonVal ParamVal = TJsonVal::NewObj();
//		for (uint32 PropN = 0; PropN < Properties->Length(); PropN++) {
//			// get each property as string, extract arg json and attach it to ParamVal
//			TStr PropStr = TJsUtil::V8JsonToStr(Properties->Get(PropN));
//			PropStr = PropStr.GetSubStr(1, PropStr.Len() - 2); // remove " char at the beginning and end
//			if (PropStr == "fun") continue;
//			v8::Handle<v8::Value> Val = Obj->Get(Properties->Get(PropN));
//			if (Val->IsNumber()) {
//				ParamVal->AddToObj(PropStr, Val->NumberValue());
//			}
//			if (Val->IsString()) {
//				v8::String::Utf8Value Utf8(Val);
//				TStr ValueStr(*Utf8);
//				ParamVal->AddToObj(PropStr, ValueStr);
//			}
//			if (Val->IsBoolean()) {
//				ParamVal->AddToObj(PropStr, Val->BooleanValue());
//			}
//			if (Val->IsObject() || Val->IsArray()) {
//				ParamVal->AddToObj(PropStr, TJsFuncFtrExtUtil::GetValJson(Val));
//			}
//		}
//		//printf("JSON: %s\n", TJsonVal::GetStrFromVal(ParamVal).CStr());
//		return ParamVal;
//	}
// Feature extractor API
private:
	TNodeJsFuncFtrExt(const TWPt<TQm::TBase>& Base, const PJsonVal& ParamVal); // will throw exception (saving, loading not supported)
	TNodeJsFuncFtrExt(const TWPt<TQm::TBase>& Base, TSIn& SIn); // will throw exception (saving, loading not supported)
public:
	static TQm::PFtrExt New(const TWPt<TQm::TBase>& Base, const PJsonVal& ParamVal); // will throw exception (saving, loading not supported)
	static TQm::PFtrExt Load(const TWPt<TQm::TBase>& Base, TSIn& SIn); // will throw exception (saving, loading not supported)
	void Save(TSOut& SOut) const;

	TStr GetNm() const { return Name; }
	int GetDim() const { return Dim; }
	TStr GetFtr(const int& FtrN) const { return TStr::Fmt("%s[%d]", GetNm().CStr(), FtrN) ; }

	void Clr() { };
	bool Update(const TQm::TRec& Rec) { return false; }
	void AddSpV(const TQm::TRec& Rec, TIntFltKdV& SpV, int& Offset) const;
	void AddFullV(const TQm::TRec& Rec, TFltV& FullV, int& Offset) const;

	void InvFullV(const TFltV& FullV, int& Offset, TFltV& InvV) const {
		throw TExcept::New("Not implemented yet!", "TJsFuncFtrExt::InvFullV");
	}

	// flat feature extraction
	void ExtractFltV(const TQm::TRec& FtrRec, TFltV& FltV) const;

	// feature extractor type name
	static TStr GetType() { return "jsfunc"; }
=======
	static PJsonVal CopySettings(const v8::Local<v8::Object> Settings) {
		throw TQm::TQmExcept::New("TNodeJsFuncFtrExt::CopySettings not implemented!");
	}
	static TQm::PFtrExt NewFtrExt(const PJsonVal& ParamVal, v8::Handle<v8::Function>& Func) {
		throw TQm::TQmExcept::New("TNodeJsFuncFtrExt::NewFtrExt not implemented!");
	}
>>>>>>> 3aef20d3
};

///////////////////////////////
// NodeJs QMiner Feature Space
class TNodeJsFtrSpace : public node::ObjectWrap {
	friend class TNodeJsUtil;
private:
	// Node framework
	static v8::Persistent<v8::Function> constructor;

	TQm::PFtrSpace FtrSpace;

	TNodeJsFtrSpace(const TQm::PFtrSpace& FtrSpace);
	TNodeJsFtrSpace(const TWPt<TQm::TBase> Base, TSIn& SIn);

public:
	static v8::Local<v8::Object> New(const TQm::PFtrSpace& FtrSpace);
	static v8::Local<v8::Object> New(const TWPt<TQm::TBase> Base, TSIn& SIn);

	// Node framework
	static void Init(v8::Handle<v8::Object> exports);

	JsDeclareFunction(New);

	//#
	//# **Functions and properties:**
	//#
    //#- `num = fsp.dim` -- dimensionality of feature space
    JsDeclareProperty(dim);
    //#- `num_array = fsp.dims` -- dimensionality of feature space for each of the internal feature extarctors
    JsDeclareProperty(dims);
    //#- `fout = fsp.save(fout)` -- serialize feature space to `fout` output stream. Returns `fout`.
    JsDeclareFunction(save);

	//#- `fsp = fsp.add(objJson)` -- add a feature extractor parametrized by `objJson`
	JsDeclareFunction(add);

    //#- `fsp = fsp.updateRecord(rec)` -- update feature space definitions and extractors
    //#     by exposing them to record `rec`. Returns self. For example, this can update the vocabulary
    //#     used by bag-of-words extractor by taking into account new text.
	JsDeclareFunction(updateRecord);
    //#- `fsp = fsp.updateRecords(rs)` -- update feature space definitions and extractors
    //#     by exposing them to records from record set `rs`. Returns self. For example, this can update
    //#     the vocabulary used by bag-of-words extractor by taking into account new text.
	JsDeclareFunction(updateRecords);
	//#- `spVec = fsp.ftrSpVec(rec)` -- extracts sparse feature vector `spVec` from record `rec`
    JsDeclareFunction(ftrSpVec);
    //#- `vec = fsp.ftrVec(rec)` -- extracts feature vector `vec` from record  `rec`
    JsDeclareFunction(ftrVec);
    //#- `spMat = fsp.ftrSpColMat(rs)` -- extracts sparse feature vectors from
    //#     record set `rs` and returns them as columns in a sparse matrix `spMat`.
	JsDeclareFunction(ftrSpColMat);
    //#- `mat = fsp.ftrColMat(rs)` -- extracts feature vectors from
    //#     record set `rs` and returns them as columns in a matrix `mat`.
    JsDeclareFunction(ftrColMat);

	//#- `name = fsp.getFtrExtractor(ftrExtractor)` -- returns the name `name` (string) of `ftrExtractor`-th feature extractor in feature space `fsp`
	JsDeclareFunction(getFtrExtractor);
	//#- `ftrName = fsp.getFtr(idx)` -- returns the name `ftrName` (string) of `idx`-th feature in feature space `fsp`
	JsDeclareFunction(getFtr);
    //#- `vec = fsp.getFtrDist()` -- returns a vector with distribution over the features
    //#- `vec = fsp.getFtrDist(ftrExtractor)` -- returns a vector with distribution over the features for feature extractor ID `ftrExtractor`
    JsDeclareFunction(getFtrDist);
    //#- `out_vec = fsp.filter(in_vec, ftrExtractor)` -- filter the vector to keep only elements from the feature extractor ID `ftrExtractor`
    //#- `out_vec = fsp.filter(in_vec, ftrExtractor, keepOffset)` -- filter the vector to keep only elements from the feature extractor ID `ftrExtractor`.
    //#     If `keepOffset` == `true`, then original feature ID offset is kept, otherwise the first feature of `ftrExtractor` starts with position 0.
    JsDeclareFunction(filter);

	//#- `strArr = fsp.extractStrings(rec)` -- use feature extractors to extract string
    //#     features from record `rec` (e.g. words from string fields); results are returned
    //#     as a string array
    JsDeclareFunction(extractStrings);

private:
    static TQm::PFtrExt NewFtrExtFromFunc(const TWPt<TQm::TBase>& Base, v8::Local<v8::Object>& Settings, v8::Isolate* Isolate) {
    	PJsonVal ParamVal = TNodeJsUtil::GetObjProps(Settings);
    	v8::Handle<v8::Function> Func = v8::Handle<v8::Function>::Cast(Settings->Get(v8::String::NewFromUtf8(Isolate, "fun")));
    	return TNodeJsFuncFtrExt::NewFtrExt(Base, ParamVal, Func, Isolate);
    }
};

#endif<|MERGE_RESOLUTION|>--- conflicted
+++ resolved
@@ -8,12 +8,8 @@
 #include <node.h>
 #include <node_object_wrap.h>
 #include "qminer.h"
-<<<<<<< HEAD
 #include "la_nodejs.h"
 #include "fs_nodejs.h"
-=======
-#include "../fs/fs_nodejs.h"
->>>>>>> 3aef20d3
 #include "../nodeutil.h"
 
 ///////////////////////////////
@@ -693,7 +689,6 @@
 		Vec = JsVec->Vec;
 	}
 public:
-<<<<<<< HEAD
 	// Assumption: object without key "fun" is a JSON object (the key "fun" is reserved for a javascript function, which is not a JSON object)
 //	static PJsonVal CopySettings(v8::Local<v8::Object> Obj) {
 //		// clone all properties except fun!
@@ -750,14 +745,6 @@
 
 	// feature extractor type name
 	static TStr GetType() { return "jsfunc"; }
-=======
-	static PJsonVal CopySettings(const v8::Local<v8::Object> Settings) {
-		throw TQm::TQmExcept::New("TNodeJsFuncFtrExt::CopySettings not implemented!");
-	}
-	static TQm::PFtrExt NewFtrExt(const PJsonVal& ParamVal, v8::Handle<v8::Function>& Func) {
-		throw TQm::TQmExcept::New("TNodeJsFuncFtrExt::NewFtrExt not implemented!");
-	}
->>>>>>> 3aef20d3
 };
 
 ///////////////////////////////
