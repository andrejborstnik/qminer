--- conflicted
+++ resolved
@@ -2344,16 +2344,6 @@
             MxVal = TNodeJsUtil::GetArgFlt(Args, 2);
         }
 		JsRecSet->RecSet->FilterByFieldFlt(FieldId, MnVal, MxVal);
-<<<<<<< HEAD
-	} else if (Desc.IsUInt64()) {
-		const uint64 MnVal = static_cast<uint64_t> (TNodeJsUtil::GetArgFlt(Args, 1));
-		const uint64 MxVal = static_cast<uint64_t> (TNodeJsUtil::GetArgFlt(Args, 2));
-		JsRecSet->RecSet->FilterByFieldTm(FieldId, MnVal, MxVal);
-	}
-	else if (Desc.IsTm()) {
-		const TStr MnTmStr = TNodeJsUtil::GetArgStr(Args, 1);
-		const uint64 MnTmMSecs = TTm::GetMSecsFromTm(TTm::GetTmFromWebLogDateTimeStr(MnTmStr, '-', ':', '.', 'T'));
-=======
     } else if (Desc.IsUInt64()) {
         uint64 MnVal = TUInt64::Mn;
         uint64 MxVal = TUInt64::Mx;
@@ -2380,7 +2370,6 @@
             MnTmMSecs = TTm::GetWinMSecsFromUnixMSecs(static_cast<uint64_t> (TNodeJsUtil::GetArgFlt(Args, 1)));
         }
 
->>>>>>> 20c7c619
 		if (Args.Length() >= 3) {
 			// we have upper limit
             if (TNodeJsUtil::IsArgNull(Args, 2)) {
