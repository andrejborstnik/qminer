#include "qm_nodejs.h"
#include "qm_param.h"
#include "../la/la_nodejs.h"

#include <node_buffer.h>

///////////////////////////////
// NodeJs QMiner

THash<TStr, TUInt> TNodeJsQm::BaseFPathToId;

void TNodeJsQm::Init(v8::Handle<v8::Object> exports) {
	v8::Isolate* Isolate = v8::Isolate::GetCurrent();
	v8::HandleScope HandleScope(Isolate);

	// Add all methods, getters and setters here.
	NODE_SET_METHOD(exports, "config", _config);
	NODE_SET_METHOD(exports, "create", _create);
	NODE_SET_METHOD(exports, "open", _open);

	TQm::TEnv::Init();
}

void TNodeJsQm::config(const v8::FunctionCallbackInfo<v8::Value>& Args) {
	v8::Isolate* Isolate = v8::Isolate::GetCurrent();
	v8::HandleScope HandleScope(Isolate);
	// get schema and conf
	TStr ConfFNm = TNodeJsUtil::GetArgStr(Args, 0, "qm.conf");
	bool OverWriteP = TNodeJsUtil::GetArgBool(Args, 1, false);
	int PortN = TNodeJsUtil::GetArgInt32(Args, 2, 8080);
	int CacheSizeMB = TNodeJsUtil::GetArgInt32(Args, 3, 1024);
	// check so we don't overwrite any existing configuration file
	QmAssertR(!(TFile::Exists(ConfFNm) && !OverWriteP),
		"Configuration file already exists (" + ConfFNm + "). Use overwrite!");

	// create configuration file
	PJsonVal ConfigVal = TJsonVal::NewObj();
	ConfigVal->AddToObj("port", PortN);
	PJsonVal CacheVal = TJsonVal::NewObj();
	CacheVal->AddToObj("index", CacheSizeMB);
	CacheVal->AddToObj("store", CacheSizeMB);
	ConfigVal->AddToObj("cache", CacheVal);
	// save configuration file
	ConfigVal->SaveStr().SaveTxt(ConfFNm);
	// make folders if needed
	if (!TFile::Exists("db")) { TDir::GenDir("db"); }
	//if (!TFile::Exists("src")) { TDir::GenDir("src"); }
	//if (!TFile::Exists("src/lib")) { TDir::GenDir("src/lib"); }
	//if (!TFile::Exists("sandbox")) { TDir::GenDir("sandbox"); }
}

void TNodeJsQm::create(const v8::FunctionCallbackInfo<v8::Value>& Args) {
	v8::Isolate* Isolate = v8::Isolate::GetCurrent();
	v8::HandleScope HandleScope(Isolate);

	// get schema and conf
	TStr ConfFNm = TNodeJsUtil::GetArgStr(Args, 0, "qm.conf");
	TStr SchemaFNm = TNodeJsUtil::GetArgStr(Args, 1, "");
	TBool Clear = TNodeJsUtil::GetArgBool(Args, 2, false);

	// parse configuration file
	TQmParam Param(ConfFNm);
	TStr FPath = Param.DbFPath;
	if (TDir::Exists(FPath)) {
		TStrV FNmV;
		TStrV FExtV;
		TFFile::GetFNmV(FPath, FExtV, true, FNmV);
		bool DirEmpty = FNmV.Len() == 0;
		if (!DirEmpty && !Clear) {
			// if not empty and (clear == false) throw exception
			throw TQm::TQmExcept::New("qm.create: database folder not empty and clear is set to false!");
		}
		else if (!DirEmpty && Clear) {
			// else delete all files
			for (int FileN = 0; FileN < FNmV.Len(); FileN++) {
				TFile::Del(FNmV[FileN], true);
			}
		}

	}

	// prepare lock
	TFileLock Lock(Param.LockFNm);

	Lock.Lock();
	{
		// parse schema (if no given, create an empty array)
		PJsonVal SchemaVal = SchemaFNm.Empty() ? TJsonVal::NewArr() :
			TJsonVal::GetValFromStr(TStr::LoadTxt(SchemaFNm));
		// initialize base		
		TWPt<TQm::TBase> Base_ = TQm::TStorage::NewBase(Param.DbFPath, SchemaVal, Param.IndexCacheSize, Param.DefStoreCacheSize);
		// save base		
		TQm::TStorage::SaveBase(Base_);

		Args.GetReturnValue().Set(TNodeJsUtil::NewInstance<TNodeJsBase>(new TNodeJsBase(Base_)));
		// once the base is open we need to setup the custom record templates for each store
		if (!TNodeJsQm::BaseFPathToId.IsKey(Base_->GetFPath())) {
			TUInt Keys = (uint)TNodeJsQm::BaseFPathToId.Len();
			TNodeJsQm::BaseFPathToId.AddDat(Base_->GetFPath(), Keys);
		}
		if (Clear) {
			// TODO simplify TNodeJsRec template selection: see comment in v8::Local<v8::Object> TNodeJsRec::New(const TQm::TRec& Rec, const TInt& _Fq)
			// Since contents of db folder were not empty 
			//we must reset all record templates (one per store)
			uint BaseId = TNodeJsQm::BaseFPathToId.GetDat(FPath);
			TNodeJsRec::Clear(BaseId);
		}
		for (int StoreN = 0; StoreN < Base_->GetStores(); StoreN++) {
			TNodeJsRec::Init(Base_->GetStoreByStoreN(StoreN));
		}
	}
	// remove lock
	Lock.Unlock();
}

void TNodeJsQm::open(const v8::FunctionCallbackInfo<v8::Value>& Args) {
	v8::Isolate* Isolate = v8::Isolate::GetCurrent();
	v8::HandleScope HandleScope(Isolate);

	// get conf
	TStr ConfFNm = TNodeJsUtil::GetArgStr(Args, 0, "qm.conf");
	TBool RdOnlyP = TNodeJsUtil::GetArgBool(Args, 1, false);

	// parse configuration file
	TQmParam Param(ConfFNm);
	// prepare lock
	TFileLock Lock(Param.LockFNm);


	Lock.Lock();
	// load database and start the server
	{
		// resolve access type
		TFAccess FAccess = RdOnlyP ? faRdOnly : faUpdate;
		// load base
		TWPt<TQm::TBase> Base_ = TQm::TStorage::LoadBase(Param.DbFPath, FAccess,
			Param.IndexCacheSize, Param.DefStoreCacheSize, Param.StoreNmCacheSizeH);
		Args.GetReturnValue().Set(TNodeJsUtil::NewInstance<TNodeJsBase>(new TNodeJsBase(Base_)));
		// once the base is open we need to setup the custom record templates for each store
		if (!TNodeJsQm::BaseFPathToId.IsKey(Base_->GetFPath())) {
			TUInt Keys = (uint)TNodeJsQm::BaseFPathToId.Len();
			TNodeJsQm::BaseFPathToId.AddDat(Base_->GetFPath(), Keys);
		}
		for (int StoreN = 0; StoreN < Base_->GetStores(); StoreN++) {
			TNodeJsRec::Init(Base_->GetStoreByStoreN(StoreN));
		}
	}
	// remove lock
	Lock.Unlock();
}


///////////////////////////////
// NodeJs QMiner Base
v8::Persistent<v8::Function> TNodeJsBase::Constructor;
const TStr TNodeJsBase::ClassId = "Base";

void TNodeJsBase::Init(v8::Handle<v8::Object> exports) {
	v8::Isolate* Isolate = v8::Isolate::GetCurrent();
	v8::HandleScope HandleScope(Isolate);
	// template for creating function from javascript using "new", uses _NewJs callback
	v8::Local<v8::FunctionTemplate> tpl = v8::FunctionTemplate::New(Isolate, TNodeJsUtil::_NewJs<TNodeJsBase>);
	// child will have the same properties and methods, but a different callback: _NewCpp
	v8::Local<v8::FunctionTemplate> child = v8::FunctionTemplate::New(Isolate, TNodeJsUtil::_NewCpp<TNodeJsBase>);
	child->Inherit(tpl);

	child->SetClassName(v8::String::NewFromUtf8(Isolate, ClassId.CStr()));
	// ObjectWrap uses the first internal field to store the wrapped pointer
	child->InstanceTemplate()->SetInternalFieldCount(1);

	tpl->SetClassName(v8::String::NewFromUtf8(Isolate, ClassId.CStr()));
	// ObjectWrap uses the first internal field to store the wrapped pointer
	tpl->InstanceTemplate()->SetInternalFieldCount(1);

	// Add all methods, getters and setters here.   
	NODE_SET_PROTOTYPE_METHOD(tpl, "close", _close);
	NODE_SET_PROTOTYPE_METHOD(tpl, "store", _store);
	NODE_SET_PROTOTYPE_METHOD(tpl, "getStoreList", _getStoreList);
	NODE_SET_PROTOTYPE_METHOD(tpl, "createStore", _createStore);
	NODE_SET_PROTOTYPE_METHOD(tpl, "search", _search);
	NODE_SET_PROTOTYPE_METHOD(tpl, "gc", _gc);
	NODE_SET_PROTOTYPE_METHOD(tpl, "getStreamAggr", _getStreamAggr);
	NODE_SET_PROTOTYPE_METHOD(tpl, "getStreamAggrNames", _getStreamAggrNames);

	// This has to be last, otherwise the properties won't show up on the object in JavaScript	
	// Constructor is used when creating the object from C++
	Constructor.Reset(Isolate, child->GetFunction());
	// we need to export the class for calling using "new FIn(...)"
	exports->Set(v8::String::NewFromUtf8(Isolate, ClassId.CStr()),
		tpl->GetFunction());

}

TNodeJsBase::TNodeJsBase(const TStr& DbFPath_, const TStr& SchemaFNm, const PJsonVal& Schema, const bool& Create, const bool& ForceCreate, const bool& RdOnlyP, const TInt& IndexCacheSize, const TInt& StoreCacheSize) {
	Watcher = TNodeJsBaseWatcher::New();

	v8::Isolate* Isolate = v8::Isolate::GetCurrent();
	v8::HandleScope HandleScope(Isolate);
<<<<<<< HEAD
	
	TStr DbFPath = DbFPath_;
	if (!(DbFPath.LastCh() == '/' || DbFPath.LastCh() == '\\')) { DbFPath += "/"; }
	
	TStr LockFNm = DbFPath + "lock";
	
	// clean folder and lock
	if (ForceCreate) {			
=======

	TStr LockFNm = TDir::GetCurDir() + "./lock";

	if (ForceCreate) {
>>>>>>> b9f54061
		if (TFile::Exists(LockFNm)) {
			TFile::Del(LockFNm, false);
		}
		if (TDir::Exists(DbFPath)) {
			TStrV FNmV;
			TStrV FExtV;
			TFFile::GetFNmV(DbFPath, FExtV, true, FNmV);
			bool DirEmpty = FNmV.Len() == 0;
			if (!DirEmpty) {
				// delete all files
				for (int FileN = 0; FileN < FNmV.Len(); FileN++) {
					TFile::Del(FNmV[FileN], true);
				}
			}
		}
	}
	if (Create) {
		if (TDir::Exists(DbFPath)) {
			TStrV FNmV;
			TStrV FExtV;
			TFFile::GetFNmV(DbFPath, FExtV, true, FNmV);
			bool DirEmpty = FNmV.Len() == 0;
			if (!DirEmpty) {
				// if not empty and create was called
				throw TQm::TQmExcept::New("new base(...): database folder not empty and mode=create. Clear db folder or use mode=createClean!");
			}
		} else {
			TDir::GenDir(DbFPath);
		}

		// prepare lock
		TFileLock Lock(LockFNm);

		Lock.Lock();

		// use file if specified, otherwise use schema (default is empty)
		PJsonVal SchemaVal = SchemaFNm.Empty() ? Schema :
			TJsonVal::GetValFromStr(TStr::LoadTxt(SchemaFNm));
		// initialize base		

		Base = TQm::TStorage::NewBase(DbFPath, SchemaVal, IndexCacheSize, StoreCacheSize);
		// save base		
		TQm::TStorage::SaveBase(Base);

		// once the base is open we need to setup the custom record templates for each store
		if (!TNodeJsQm::BaseFPathToId.IsKey(Base->GetFPath())) {
			TUInt Keys = (uint)TNodeJsQm::BaseFPathToId.Len();
			TNodeJsQm::BaseFPathToId.AddDat(Base->GetFPath(), Keys);
		}
		if (ForceCreate) {
			// TODO simplify TNodeJsRec template selection: see comment in v8::Local<v8::Object> TNodeJsRec::New(const TQm::TRec& Rec, const TInt& _Fq)
			// Since contents of db folder were not empty 
			//we must reset all record templates (one per store)
			uint BaseId = TNodeJsQm::BaseFPathToId.GetDat(DbFPath);
			TNodeJsRec::Clear(BaseId);
		}
		for (int StoreN = 0; StoreN < Base->GetStores(); StoreN++) {
			TNodeJsRec::Init(Base->GetStoreByStoreN(StoreN));
		}

		// remove lock
		Lock.Unlock();
	}
	if (!Create) { // open mode
		TStr LockFNm = TDir::GetCurDir() + "./lock";

		// prepare lock
		TFileLock Lock(LockFNm);

		Lock.Lock();
		// load database and start the server
		{
			// resolve access type
			TFAccess FAccess = RdOnlyP ? faRdOnly : faUpdate;
			// load base
			TStrUInt64H StoreNmCacheSizeH;
			Base = TQm::TStorage::LoadBase(DbFPath, FAccess,
				IndexCacheSize, StoreCacheSize, StoreNmCacheSizeH);
			// once the base is open we need to setup the custom record templates for each store
			if (!TNodeJsQm::BaseFPathToId.IsKey(Base->GetFPath())) {
				TUInt Keys = (uint)TNodeJsQm::BaseFPathToId.Len();
				TNodeJsQm::BaseFPathToId.AddDat(Base->GetFPath(), Keys);
			}
			for (int StoreN = 0; StoreN < Base->GetStores(); StoreN++) {
				TNodeJsRec::Init(Base->GetStoreByStoreN(StoreN));
			}
		}
		// remove lock
		Lock.Unlock();
	}
}


TNodeJsBase* TNodeJsBase::NewFromArgs(const v8::FunctionCallbackInfo<v8::Value>& Args) {
	// parse arguments
	EAssertR(Args.Length() == 1 && Args[0]->IsObject(), "base constructor expects a JSON object with parameters");

	PJsonVal Val = TNodeJsUtil::GetArgJson(Args, 0);

	TStr DbPath = Val->GetObjStr("dbPath", "./db/");
	// mode: create, createClean, open, openReadOnly
	TStr Mode = Val->GetObjStr("mode", "openReadOnly");

	TStr SchemaFNm = Val->GetObjStr("schemaPath", "");
	PJsonVal Schema = TJsonVal::NewArr();
	if (Val->IsObjKey("schema")) {
		Schema = Val->GetObjKey("schema");
	}

	bool Create = Mode == "create" || Mode == "createClean";
	bool ForceCreate = Mode == "createClean";
	bool ReadOnly = Mode == "openReadOnly";
	TInt IndexCache = Val->GetObjInt("indexCache", 1024);
	TInt StoreCache = Val->GetObjInt("storeCache", 1024);

	TStr UnicodeFNm = Val->GetObjStr("unicode", TQm::TEnv::QMinerFPath + "./UnicodeDef.Bin");
	if (!TUnicodeDef::IsDef()) { TUnicodeDef::Load(UnicodeFNm); }
	// Load Stopword Files
	TStr StopWordsPath = Val->GetObjStr("stopwords", TQm::TEnv::QMinerFPath + "resources/stopwords/");
	TSwSet::LoadSwDir(StopWordsPath);


	return new TNodeJsBase(DbPath, SchemaFNm, Schema, Create, ForceCreate, ReadOnly, IndexCache, StoreCache);
}

void TNodeJsBase::close(const v8::FunctionCallbackInfo<v8::Value>& Args) {
	v8::Isolate* Isolate = v8::Isolate::GetCurrent();
	v8::HandleScope HandleScope(Isolate);
	// unwrap
	TNodeJsBase* JsBase = TNodeJsUtil::UnwrapCheckWatcher<TNodeJsBase>(Args.Holder());

	JsBase->Watcher->Close();

	if (!JsBase->Base.Empty()) {
		// save base
		TQm::TStorage::SaveBase(JsBase->Base);
		JsBase->Base.Del();
		JsBase->Base.Clr();
	}
}

void TNodeJsBase::store(const v8::FunctionCallbackInfo<v8::Value>& Args) {
	v8::Isolate* Isolate = v8::Isolate::GetCurrent();
	v8::HandleScope HandleScope(Isolate);

	// unwrap
	TNodeJsBase* JsBase = TNodeJsUtil::UnwrapCheckWatcher<TNodeJsBase>(Args.Holder());
	TWPt<TQm::TBase> Base = JsBase->Base;

	const TStr StoreNm = TNodeJsUtil::GetArgStr(Args, 0);
	if (Base->IsStoreNm(StoreNm)) {
		Args.GetReturnValue().Set(
			TNodeJsUtil::NewInstance<TNodeJsStore>(
			new TNodeJsStore(Base->GetStoreByStoreNm(StoreNm), JsBase->Watcher)));
		return;
	}
	else {
		Args.GetReturnValue().Set(v8::Null(Isolate));
		return;
	}
}

void TNodeJsBase::getStoreList(const v8::FunctionCallbackInfo<v8::Value>& Args) {
	v8::Isolate* Isolate = v8::Isolate::GetCurrent();
	v8::HandleScope HandleScope(Isolate);
	// unwrap
	TNodeJsBase* JsBase = TNodeJsUtil::UnwrapCheckWatcher<TNodeJsBase>(Args.Holder());
	TWPt<TQm::TBase> Base = JsBase->Base;

	TJsonValV StoreValV;
	const int Stores = Base->GetStores();
	for (int StoreN = 0; StoreN < Stores; StoreN++) {
		TWPt<TQm::TStore> Store = Base->GetStoreByStoreN(StoreN);
		StoreValV.Add(Base->GetStoreJson(Store));
	}
	PJsonVal JsonVal = TJsonVal::NewArr(StoreValV);
	Args.GetReturnValue().Set(TNodeJsUtil::ParseJson(Isolate, JsonVal));
}

void TNodeJsBase::createStore(const v8::FunctionCallbackInfo<v8::Value>& Args) {
	v8::Isolate* Isolate = v8::Isolate::GetCurrent();
	v8::HandleScope HandleScope(Isolate);
	// unwrap
	TNodeJsBase* JsBase = TNodeJsUtil::UnwrapCheckWatcher<TNodeJsBase>(Args.Holder());
	TWPt<TQm::TBase> Base = JsBase->Base;
	QmAssertR(!Base->IsRdOnly(), "Base opened as read-only");
	// parse arguments
	PJsonVal SchemaVal = TNodeJsUtil::GetArgJson(Args, 0);
	uint64 DefStoreSize = (uint64)TNodeJsUtil::GetArgInt32(Args, 1, 1024);
	DefStoreSize = DefStoreSize * TInt::Mega;
	// create new stores
	TVec<TWPt<TQm::TStore> > NewStoreV = TQm::TStorage::CreateStoresFromSchema(
		Base, SchemaVal, DefStoreSize);
	// Update record templates
	for (int StoreN = 0; StoreN < NewStoreV.Len(); StoreN++) {
		TNodeJsRec::Init(NewStoreV[StoreN]);
	}
	// return store (if only one) or array of stores (if more)
	if (NewStoreV.Len() == 1) {
		Args.GetReturnValue().Set(
			TNodeJsUtil::NewInstance<TNodeJsStore>(
			new TNodeJsStore(NewStoreV[0], JsBase->Watcher)));
	}
	else if (NewStoreV.Len() > 1) {
		v8::Local<v8::Array> JsNewStoreV = v8::Array::New(Isolate, NewStoreV.Len());
		for (int NewStoreN = 0; NewStoreN < NewStoreV.Len(); NewStoreN++) {
			JsNewStoreV->Set(v8::Number::New(Isolate, NewStoreN),
				TNodeJsUtil::NewInstance<TNodeJsStore>(new TNodeJsStore(NewStoreV[NewStoreN], JsBase->Watcher))
				);
		}
	}
	else {
		Args.GetReturnValue().Set(v8::Null(Isolate));
	}
}

void TNodeJsBase::search(const v8::FunctionCallbackInfo<v8::Value>& Args) {
	v8::Isolate* Isolate = v8::Isolate::GetCurrent();
	v8::HandleScope HandleScope(Isolate);

	// unwrap
	TNodeJsBase* JsBase = TNodeJsUtil::UnwrapCheckWatcher<TNodeJsBase>(Args.Holder());
	TWPt<TQm::TBase> Base = JsBase->Base;

	PJsonVal QueryVal = TNodeJsUtil::GetArgJson(Args, 0);
	// execute the query
	TQm::PRecSet RecSet = JsBase->Base->Search(QueryVal);
	// return results
	Args.GetReturnValue().Set(TNodeJsUtil::NewInstance<TNodeJsRecSet>(new TNodeJsRecSet(RecSet, JsBase->Watcher)));
}

void TNodeJsBase::gc(const v8::FunctionCallbackInfo<v8::Value>& Args) {
	v8::Isolate* Isolate = v8::Isolate::GetCurrent();
	v8::HandleScope HandleScope(Isolate);
	// unwrap
	TNodeJsBase* JsBase = TNodeJsUtil::UnwrapCheckWatcher<TNodeJsBase>(Args.Holder());
	TWPt<TQm::TBase> Base = JsBase->Base;

	Base->GarbageCollect();
	Args.GetReturnValue().Set(v8::Undefined(Isolate));
}

void TNodeJsBase::getStreamAggr(const v8::FunctionCallbackInfo<v8::Value>& Args) {
	v8::Isolate* Isolate = v8::Isolate::GetCurrent();
	v8::HandleScope HandleScope(Isolate);

	// unwrap
	TNodeJsBase* JsBase = TNodeJsUtil::UnwrapCheckWatcher<TNodeJsBase>(Args.Holder());

	const TStr AggrNm = TNodeJsUtil::GetArgStr(Args, 0);
	if (JsBase->Base->IsStreamAggr(AggrNm)) {
		TQm::PStreamAggr StreamAggr = JsBase->Base->GetStreamAggr(AggrNm);
		Args.GetReturnValue().Set(TNodeJsSA::New(StreamAggr));
	}
}

void TNodeJsBase::getStreamAggrNames(const v8::FunctionCallbackInfo<v8::Value>& Args) {
	v8::Isolate* Isolate = v8::Isolate::GetCurrent();
	v8::HandleScope HandleScope(Isolate);

	// unwrap
	TNodeJsBase* JsBase = TNodeJsUtil::UnwrapCheckWatcher<TNodeJsBase>(Args.Holder());
	TWPt<TQm::TBase> Base = JsBase->Base;

	TQm::PStreamAggrBase SABase = JsBase->Base->GetStreamAggrBase();
	int AggrId = SABase->GetFirstStreamAggrId();
	v8::Local<v8::Array> Arr = v8::Array::New(Isolate);
	uint32 Counter = 0;
	while (SABase->GetNextStreamAggrId(AggrId)) {
		v8::Local<v8::String> AggrNm = v8::String::NewFromUtf8(Isolate, SABase->GetStreamAggr(AggrId)->GetAggrNm().CStr());
		Arr->Set(Counter, AggrNm);
		Counter++;
	}
	Args.GetReturnValue().Set(Arr);
}


///////////////////////////////
// NodeJs Stream Aggregator

v8::Persistent<v8::Function> TNodeJsSA::constructor;

void TNodeJsSA::Init(v8::Handle<v8::Object> exports) {
	v8::Isolate* Isolate = v8::Isolate::GetCurrent();
	v8::HandleScope HandleScope(Isolate);

	v8::Local<v8::FunctionTemplate> tpl = v8::FunctionTemplate::New(Isolate, New);
	tpl->SetClassName(v8::String::NewFromUtf8(Isolate, "StreamAggr"));
	// ObjectWrap uses the first internal field to store the wrapped pointer.
	tpl->InstanceTemplate()->SetInternalFieldCount(1);

	// Add all methods, getters and setters here.   
	NODE_SET_PROTOTYPE_METHOD(tpl, "onAdd", _onAdd);
	NODE_SET_PROTOTYPE_METHOD(tpl, "onUpdate", _onUpdate);
	NODE_SET_PROTOTYPE_METHOD(tpl, "onDelete", _onDelete);
	NODE_SET_PROTOTYPE_METHOD(tpl, "saveJson", _saveJson);
	NODE_SET_PROTOTYPE_METHOD(tpl, "save", _save);
	NODE_SET_PROTOTYPE_METHOD(tpl, "load", _load);
	NODE_SET_PROTOTYPE_METHOD(tpl, "getInt", _getInt);
	NODE_SET_PROTOTYPE_METHOD(tpl, "getFlt", _getFlt);
	NODE_SET_PROTOTYPE_METHOD(tpl, "getTm", _getTm);
	NODE_SET_PROTOTYPE_METHOD(tpl, "getFltLen", _getFltLen);
	NODE_SET_PROTOTYPE_METHOD(tpl, "getFltAt", _getFltAt);
	NODE_SET_PROTOTYPE_METHOD(tpl, "getFltV", _getFltV);
	NODE_SET_PROTOTYPE_METHOD(tpl, "getTmLen", _getTmLen);
	NODE_SET_PROTOTYPE_METHOD(tpl, "getTmAt", _getTmAt);
	NODE_SET_PROTOTYPE_METHOD(tpl, "getTmV", _getTmV);
	NODE_SET_PROTOTYPE_METHOD(tpl, "getInFlt", _getInFlt);
	NODE_SET_PROTOTYPE_METHOD(tpl, "getInTm", _getInTm);
	NODE_SET_PROTOTYPE_METHOD(tpl, "getOutFltV", _getOutFltV);
	NODE_SET_PROTOTYPE_METHOD(tpl, "getOutTmV", _getOutTmV);
	NODE_SET_PROTOTYPE_METHOD(tpl, "getN", _getN);

	// Properties 
	tpl->InstanceTemplate()->SetAccessor(v8::String::NewFromUtf8(Isolate, "name"), _name);
	tpl->InstanceTemplate()->SetAccessor(v8::String::NewFromUtf8(Isolate, "val"), _val);

	// This has to be last, otherwise the properties won't show up on the object in JavaScript.
	constructor.Reset(Isolate, tpl->GetFunction());
	// So we can add stuff to the prototype in JS
	exports->Set(v8::String::NewFromUtf8(Isolate, "StreamAggr"), tpl->GetFunction());

}

v8::Local<v8::Object> TNodeJsSA::New(TWPt<TQm::TStreamAggr> _SA) {
	v8::Isolate* Isolate = v8::Isolate::GetCurrent();
	v8::EscapableHandleScope HandleScope(Isolate);
	EAssertR(!constructor.IsEmpty(), "TNodeJsSA::New: constructor is empty. Did you call TNodeJsSA::Init(exports); in this module's init function?");
	v8::Local<v8::Function> cons = v8::Local<v8::Function>::New(Isolate, constructor);
	v8::Local<v8::Object> Instance = cons->NewInstance();

	TNodeJsSA* JsSA = new TNodeJsSA(_SA);
	JsSA->Wrap(Instance);
	return HandleScope.Escape(Instance);
}

void TNodeJsSA::New(const v8::FunctionCallbackInfo<v8::Value>& Args) {
	v8::Isolate* Isolate = v8::Isolate::GetCurrent();
	v8::HandleScope HandleScope(Isolate);

	if (Args.Length() == 0) { return; } // 
	EAssertR(!constructor.IsEmpty(), "TNodeJsSA::New: constructor is empty. Did you call TNodeJsSA::Init(exports); in this module's init function?");

	QmAssertR(Args.Length() <= 3 && Args.Length() >= 2, "stream aggregator constructor expects at least two parameters");
	QmAssertR(Args[0]->IsObject() && Args[1]->IsObject(), "stream aggregator constructor expects first two arguments as objects");

	// new sa(...)
	if (Args.IsConstructCall()) {
		TQm::PStreamAggr StreamAggr;

		TNodeJsBase* JsBase = TNodeJsUtil::UnwrapCheckWatcher<TNodeJsBase>(Args[0]->ToObject());

		// get aggregate type
		TStr TypeNm = TNodeJsUtil::GetArgStr(Args, 1, "type", "javaScript");

		if (TypeNm == "javaScript") {
			// we have a javascript stream aggregate
			TStr AggrName = TNodeJsUtil::GetArgStr(Args, 1, "name", "");
			// we need a name, if not give just generate one
			if (AggrName.Empty()) { AggrName = TGuid::GenSafeGuid(); }
			// create aggregate
			StreamAggr = TNodeJsStreamAggr::New(JsBase->Base, AggrName, Args[1]->ToObject());
		}
		else if (TypeNm == "ftrext") {
			TStr AggrName = TNodeJsUtil::GetArgStr(Args, 1, "name", "");
			QmAssertR(Args[1]->ToObject()->Has(v8::String::NewFromUtf8(Isolate, "featureSpace")), "addStreamAggr: featureSpace property missing!");
			// we need a name, if not give just generate one
			if (AggrName.Empty()) { AggrName = TGuid::GenSafeGuid(); }
			throw TQm::TQmExcept::New("ftrext stream aggr not implemented yet! (needs feature space implementation)");
			// TODO
			//TQm::PFtrSpace FtrSpace = TJsFtrSpace::GetArgFtrSpace(Args[1]->ToObject()->Get(v8::String::NewFromUtf8(Isolate, "featureSpace")));
			//StreamAggr = TStreamAggrs::TFtrExtAggr::New(JsBase->Base, AggrName, FtrSpace);
		}
		else if (TypeNm == "stmerger") {
			// create new aggregate
			PJsonVal ParamVal = TNodeJsUtil::GetArgJson(Args, 1);
			StreamAggr = TQm::TStreamAggr::New(JsBase->Base, TypeNm, ParamVal);
			PJsonVal FieldArrVal = ParamVal->GetObjKey("fields");
			TStrV InterpNmV;
			QmAssertR(ParamVal->IsObjKey("fields"), "Missing argument 'fields'!");
			// automatically register the aggregate for addRec callbacks
			for (int FieldN = 0; FieldN < FieldArrVal->GetArrVals(); FieldN++) {
				PJsonVal FieldVal = FieldArrVal->GetArrVal(FieldN);
				PJsonVal SourceVal = FieldVal->GetObjKey("source");
				TStr StoreNm = "";
				if (SourceVal->IsStr()) {
					// we have just store name
					StoreNm = SourceVal->GetStr();
				}
				else if (SourceVal->IsObj()) {
					// get store
					StoreNm = SourceVal->GetObjStr("store");
				}
				JsBase->Base->AddStreamAggr(JsBase->Base->GetStoreByStoreNm(StoreNm)->GetStoreId(), StreamAggr);
			}
		}
		else {
			// we have a GLib stream aggregate, translate parameters to PJsonVal
			PJsonVal ParamVal = TNodeJsUtil::GetArgJson(Args, 1);
			if (Args.Length() >= 3 && Args[2]->IsString()) {
				ParamVal->AddToObj("store", TNodeJsUtil::GetArgStr(Args, 2));
			}

			// check if it's one stream aggregate or composition
			if (TQm::TStreamAggrs::TCompositional::IsCompositional(TypeNm)) {
				// we have a composition of aggregates, call code to assemble it
				TQm::TStreamAggrs::TCompositional::Register(JsBase->Base, TypeNm, ParamVal);
			}
			else {
				// create new aggregate
				StreamAggr = TQm::TStreamAggr::New(JsBase->Base, TypeNm, ParamVal);
			}
		}

		if (!TQm::TStreamAggrs::TCompositional::IsCompositional(TypeNm)) {
			if (Args.Length() > 2) {
				TStrV Stores(0);
				if (Args[2]->IsString()) {
					Stores.Add(TNodeJsUtil::GetArgStr(Args, 2));
				}
				if (Args[2]->IsArray()) {
					PJsonVal StoresJson = TNodeJsUtil::GetArgJson(Args, 2);
					QmAssertR(StoresJson->IsDef(), "stream aggr constructor : Args[2] should be a string (store name) or a string array (store names)");
					StoresJson->GetArrStrV(Stores);
				}
				for (int StoreN = 0; StoreN < Stores.Len(); StoreN++) {
					QmAssertR(JsBase->Base->IsStoreNm(Stores[StoreN]), "stream aggr constructor : Args[2] : store does not exist!");
					JsBase->Base->AddStreamAggr(Stores[StoreN], StreamAggr);
				}
			}
			else {
				JsBase->Base->AddStreamAggr(StreamAggr);
			}
			// non-compositional aggregates are returned
			TNodeJsSA* JsSA = new TNodeJsSA(StreamAggr);
			v8::Local<v8::Object> Instance = Args.This();
			JsSA->Wrap(Instance);
			Args.GetReturnValue().Set(Instance);
			return;
		}

	}
	// sa(...) -> calls new sa(...)
	else {
		if (Args.Length() == 2) {
			const int Argc = 2;
			v8::Local<v8::Value> Argv[Argc] = { Args[0], Args[1] };
			v8::Local<v8::Function> cons = v8::Local<v8::Function>::New(Isolate, constructor);
			v8::Local<v8::Object> Instance = cons->NewInstance(Argc, Argv);
			Args.GetReturnValue().Set(Instance);
			return;
		}
		if (Args.Length() == 3) {
			const int Argc = 3;
			v8::Local<v8::Value> Argv[Argc] = { Args[0], Args[1], Args[2] };
			v8::Local<v8::Function> cons = v8::Local<v8::Function>::New(Isolate, constructor);
			v8::Local<v8::Object> Instance = cons->NewInstance(Argc, Argv);
			Args.GetReturnValue().Set(Instance);
			return;
		}
		else {
			// sa()->calls new sa()
			v8::Local<v8::Function> cons = v8::Local<v8::Function>::New(Isolate, constructor);
			v8::Local<v8::Object> Instance = cons->NewInstance();
			Args.GetReturnValue().Set(Instance);
			return;
		}
	}
}

void TNodeJsSA::onAdd(const v8::FunctionCallbackInfo<v8::Value>& Args) {
	v8::Isolate* Isolate = v8::Isolate::GetCurrent();
	v8::HandleScope HandleScope(Isolate);

	// unwrap
	TNodeJsSA* JsSA = ObjectWrap::Unwrap<TNodeJsSA>(Args.Holder());

	QmAssertR(Args.Length() == 1 && Args[0]->IsObject(), "sa.onAdd should take one argument of type TNodeJsRec");
	TNodeJsRec* JsRec = TNodeJsUtil::UnwrapCheckWatcher<TNodeJsRec>(Args[0]->ToObject());
	JsSA->SA->OnAddRec(JsRec->Rec);

	Args.GetReturnValue().Set(Args.Holder());
}

void TNodeJsSA::onUpdate(const v8::FunctionCallbackInfo<v8::Value>& Args) {
	v8::Isolate* Isolate = v8::Isolate::GetCurrent();
	v8::HandleScope HandleScope(Isolate);

	// unwrap
	TNodeJsSA* JsSA = ObjectWrap::Unwrap<TNodeJsSA>(Args.Holder());
	QmAssertR(Args.Length() == 1 && Args[0]->IsObject(), "sa.onUpdate should take one argument of type TNodeJsRec");
	TNodeJsRec* JsRec = TNodeJsUtil::UnwrapCheckWatcher<TNodeJsRec>(Args[0]->ToObject());
	JsSA->SA->OnUpdateRec(JsRec->Rec);

	Args.GetReturnValue().Set(Args.Holder());
}

void TNodeJsSA::onDelete(const v8::FunctionCallbackInfo<v8::Value>& Args) {
	v8::Isolate* Isolate = v8::Isolate::GetCurrent();
	v8::HandleScope HandleScope(Isolate);

	// unwrap
	TNodeJsSA* JsSA = ObjectWrap::Unwrap<TNodeJsSA>(Args.Holder());
	QmAssertR(Args.Length() == 1 && Args[0]->IsObject(), "sa.onDelete should take one argument of type TNodeJsRec");
	TNodeJsRec* JsRec = TNodeJsUtil::UnwrapCheckWatcher<TNodeJsRec>(Args[0]->ToObject());
	JsSA->SA->OnDeleteRec(JsRec->Rec);

	Args.GetReturnValue().Set(Args.Holder());
}

void TNodeJsSA::saveJson(const v8::FunctionCallbackInfo<v8::Value>& Args) {
	v8::Isolate* Isolate = v8::Isolate::GetCurrent();
	v8::HandleScope HandleScope(Isolate);

	// unwrap
	TNodeJsSA* JsSA = ObjectWrap::Unwrap<TNodeJsSA>(Args.Holder());

	const TInt Limit = TNodeJsUtil::GetArgInt32(Args, 0, -1);
	PJsonVal Json = JsSA->SA->SaveJson(Limit);
	v8::Handle<v8::Value> V8Json = TNodeJsUtil::ParseJson(Isolate, Json);

	Args.GetReturnValue().Set(V8Json);
}

void TNodeJsSA::save(const v8::FunctionCallbackInfo<v8::Value>& Args) {
	v8::Isolate* Isolate = v8::Isolate::GetCurrent();
	v8::HandleScope HandleScope(Isolate);

	// unwrap
	TNodeJsSA* JsSA = ObjectWrap::Unwrap<TNodeJsSA>(Args.Holder());
	TWPt<TQm::TStreamAggr> SA = JsSA->SA;
	// TODO
	throw TQm::TQmExcept::New("sa.save not implemented yet!");
	//PSOut SOut = TJsFOut::GetArgFOut(Args, 0);
	//JsSA->SA->_Save(*SOut);
	//if (JsSA->SA->Type() == "javaScript") {
	//	auto SA = dynamic_cast<TJsStreamAggr*>(JsSA->SA());
	//	JsSA->Js->Execute(SA->SaveFun, Args[0]);

	//}
	//return HandleScope.Close(Args[0]);

	Args.GetReturnValue().Set(Args.Holder());
}

void TNodeJsSA::load(const v8::FunctionCallbackInfo<v8::Value>& Args) {
	v8::Isolate* Isolate = v8::Isolate::GetCurrent();
	v8::HandleScope HandleScope(Isolate);

	// unwrap
	TNodeJsSA* JsSA = ObjectWrap::Unwrap<TNodeJsSA>(Args.Holder());
	TWPt<TQm::TStreamAggr> SA = JsSA->SA;
	throw TQm::TQmExcept::New("sa.load not implemented yet!");

	//PSIn SIn = TJsFIn::GetArgFIn(Args, 0);
	//JsSA->SA->_Load(*SIn);
	//if (JsSA->SA->Type() == "javaScript") {
	//	auto SA = dynamic_cast<TJsStreamAggr*>(JsSA->SA());
	//	JsSA->Js->Execute(SA->LoadFun, Args[0]);
	//}

	Args.GetReturnValue().Set(Args.Holder());
}

void TNodeJsSA::getInt(const v8::FunctionCallbackInfo<v8::Value>& Args) {
	v8::Isolate* Isolate = v8::Isolate::GetCurrent();
	v8::HandleScope HandleScope(Isolate);

	// unwrap
	TNodeJsSA* JsSA = ObjectWrap::Unwrap<TNodeJsSA>(Args.Holder());
	// try to cast as IInt
	TWPt<TQm::TStreamAggrOut::IInt> Aggr = dynamic_cast<TQm::TStreamAggrOut::IInt*>(JsSA->SA());
	if (Aggr.Empty()) {
		throw TQm::TQmExcept::New("TNodeJsSA::getInt : stream aggregate does not implement IInt: " + JsSA->SA->GetAggrNm());
	}
	Args.GetReturnValue().Set(v8::Number::New(Isolate, Aggr->GetInt()));
}

void TNodeJsSA::getFlt(const v8::FunctionCallbackInfo<v8::Value>& Args) {
	v8::Isolate* Isolate = v8::Isolate::GetCurrent();
	v8::HandleScope HandleScope(Isolate);

	// unwrap
	TNodeJsSA* JsSA = ObjectWrap::Unwrap<TNodeJsSA>(Args.Holder());
	// try to cast as IFlt
	TWPt<TQm::TStreamAggrOut::IFlt> Aggr = dynamic_cast<TQm::TStreamAggrOut::IFlt*>(JsSA->SA());
	if (Aggr.Empty()) {
		throw TQm::TQmExcept::New("TNodeJsSA::getFlt : stream aggregate does not implement IFlt: " + JsSA->SA->GetAggrNm());
	}

	Args.GetReturnValue().Set(v8::Number::New(Isolate, Aggr->GetFlt()));
}

void TNodeJsSA::getTm(const v8::FunctionCallbackInfo<v8::Value>& Args) {
	v8::Isolate* Isolate = v8::Isolate::GetCurrent();
	v8::HandleScope HandleScope(Isolate);

	// unwrap
	TNodeJsSA* JsSA = ObjectWrap::Unwrap<TNodeJsSA>(Args.Holder());
	// try to cast as ITm
	TWPt<TQm::TStreamAggrOut::ITm> Aggr = dynamic_cast<TQm::TStreamAggrOut::ITm*>(JsSA->SA());
	if (Aggr.Empty()) {
		throw TQm::TQmExcept::New("TNodeJsSA::getTm : stream aggregate does not implement ITm: " + JsSA->SA->GetAggrNm());
	}

	Args.GetReturnValue().Set(v8::Number::New(Isolate, (double)Aggr->GetTmMSecs()));
}

void TNodeJsSA::getFltLen(const v8::FunctionCallbackInfo<v8::Value>& Args) {
	v8::Isolate* Isolate = v8::Isolate::GetCurrent();
	v8::HandleScope HandleScope(Isolate);

	// unwrap
	TNodeJsSA* JsSA = ObjectWrap::Unwrap<TNodeJsSA>(Args.Holder());
	// try to cast as IFltVec
	TWPt<TQm::TStreamAggrOut::IFltVec> Aggr = dynamic_cast<TQm::TStreamAggrOut::IFltVec*>(JsSA->SA());
	if (Aggr.Empty()) {
		throw TQm::TQmExcept::New("TNodeJsSA::getFltLen : stream aggregate does not implement IFltVec: " + JsSA->SA->GetAggrNm());
	}

	Args.GetReturnValue().Set(v8::Number::New(Isolate, Aggr->GetFltLen()));
}
void TNodeJsSA::getFltAt(const v8::FunctionCallbackInfo<v8::Value>& Args) {
	v8::Isolate* Isolate = v8::Isolate::GetCurrent();
	v8::HandleScope HandleScope(Isolate);

	// unwrap
	TNodeJsSA* JsSA = ObjectWrap::Unwrap<TNodeJsSA>(Args.Holder());
	// try to cast as IFltVec
	int ElN = TNodeJsUtil::GetArgInt32(Args, 0);
	TWPt<TQm::TStreamAggrOut::IFltVec> Aggr = dynamic_cast<TQm::TStreamAggrOut::IFltVec*>(JsSA->SA());
	if (Aggr.Empty()) {
		throw TQm::TQmExcept::New("TNodeJsSA::getFltAt : stream aggregate does not implement IFltVec: " + JsSA->SA->GetAggrNm());
	}

	Args.GetReturnValue().Set(v8::Number::New(Isolate, Aggr->GetFlt(ElN)));
}
void TNodeJsSA::getFltV(const v8::FunctionCallbackInfo<v8::Value>& Args) {
	v8::Isolate* Isolate = v8::Isolate::GetCurrent();
	v8::HandleScope HandleScope(Isolate);

	// unwrap
	TNodeJsSA* JsSA = ObjectWrap::Unwrap<TNodeJsSA>(Args.Holder());
	// try to cast as IFltVec
	TWPt<TQm::TStreamAggrOut::IFltVec> Aggr = dynamic_cast<TQm::TStreamAggrOut::IFltVec*>(JsSA->SA());
	if (Aggr.Empty()) {
		throw TQm::TQmExcept::New("TNodeJsSA::getFltV : stream aggregate does not implement IFltVec: " + JsSA->SA->GetAggrNm());
	}
	TFltV Res;
	Aggr->GetFltV(Res);
	Args.GetReturnValue().Set(TNodeJsVec<TFlt, TAuxFltV>::New(Res));
}
void TNodeJsSA::getTmLen(const v8::FunctionCallbackInfo<v8::Value>& Args) {
	v8::Isolate* Isolate = v8::Isolate::GetCurrent();
	v8::HandleScope HandleScope(Isolate);

	// unwrap
	TNodeJsSA* JsSA = ObjectWrap::Unwrap<TNodeJsSA>(Args.Holder());

	// try to cast as ITmVec
	TWPt<TQm::TStreamAggrOut::ITmVec> Aggr = dynamic_cast<TQm::TStreamAggrOut::ITmVec*>(JsSA->SA());
	if (Aggr.Empty()) {
		throw TQm::TQmExcept::New("TNodeJsSA::getTmLen : stream aggregate does not implement ITmVec: " + JsSA->SA->GetAggrNm());
	}

	Args.GetReturnValue().Set(v8::Number::New(Isolate, Aggr->GetTmLen()));
}
void TNodeJsSA::getTmAt(const v8::FunctionCallbackInfo<v8::Value>& Args) {
	v8::Isolate* Isolate = v8::Isolate::GetCurrent();
	v8::HandleScope HandleScope(Isolate);

	// unwrap
	TNodeJsSA* JsSA = ObjectWrap::Unwrap<TNodeJsSA>(Args.Holder());

	// try to cast as ITmVec
	int ElN = TNodeJsUtil::GetArgInt32(Args, 0);
	TWPt<TQm::TStreamAggrOut::ITmVec> Aggr = dynamic_cast<TQm::TStreamAggrOut::ITmVec*>(JsSA->SA());
	if (Aggr.Empty()) {
		throw TQm::TQmExcept::New("TNodeJsSA::getTmAt : stream aggregate does not implement ITmVec: " + JsSA->SA->GetAggrNm());
	}

	Args.GetReturnValue().Set(v8::Number::New(Isolate, (double)Aggr->GetTm(ElN)));
}
void TNodeJsSA::getTmV(const v8::FunctionCallbackInfo<v8::Value>& Args) {
	v8::Isolate* Isolate = v8::Isolate::GetCurrent();
	v8::HandleScope HandleScope(Isolate);

	// unwrap
	TNodeJsSA* JsSA = ObjectWrap::Unwrap<TNodeJsSA>(Args.Holder());
	// try to cast as ITmVec
	TWPt<TQm::TStreamAggrOut::ITmVec> Aggr = dynamic_cast<TQm::TStreamAggrOut::ITmVec*>(JsSA->SA());
	if (Aggr.Empty()) {
		throw TQm::TQmExcept::New("TNodeJsSA::getTmV : stream aggregate does not implement ITmVec: " + JsSA->SA->GetAggrNm());
	}
	TUInt64V Res;
	Aggr->GetTmV(Res);
	int Len = Res.Len();
	TFltV FltRes(Len);
	for (int ElN = 0; ElN < Len; ElN++) {
		FltRes[ElN] = (double)Res[ElN];
	}

	Args.GetReturnValue().Set(TNodeJsVec<TFlt, TAuxFltV>::New(FltRes));
}
void TNodeJsSA::getInFlt(const v8::FunctionCallbackInfo<v8::Value>& Args) {
	v8::Isolate* Isolate = v8::Isolate::GetCurrent();
	v8::HandleScope HandleScope(Isolate);

	// unwrap
	TNodeJsSA* JsSA = ObjectWrap::Unwrap<TNodeJsSA>(Args.Holder());
	// try to cast as IFltTmIO
	TWPt<TQm::TStreamAggrOut::IFltTmIO> Aggr = dynamic_cast<TQm::TStreamAggrOut::IFltTmIO*>(JsSA->SA());
	if (Aggr.Empty()) {
		throw TQm::TQmExcept::New("TNodeJsSA::getInFlt : stream aggregate does not implement IFltTmIO: " + JsSA->SA->GetAggrNm());
	}

	Args.GetReturnValue().Set(v8::Number::New(Isolate, Aggr->GetInFlt()));
}
void TNodeJsSA::getInTm(const v8::FunctionCallbackInfo<v8::Value>& Args) {
	v8::Isolate* Isolate = v8::Isolate::GetCurrent();
	v8::HandleScope HandleScope(Isolate);

	// unwrap
	TNodeJsSA* JsSA = ObjectWrap::Unwrap<TNodeJsSA>(Args.Holder());
	// try to cast as IFltTmIO
	TWPt<TQm::TStreamAggrOut::IFltTmIO> Aggr = dynamic_cast<TQm::TStreamAggrOut::IFltTmIO*>(JsSA->SA());
	if (Aggr.Empty()) {
		throw TQm::TQmExcept::New("TNodeJsSA::getInTm : stream aggregate does not implement IFltTmIO: " + JsSA->SA->GetAggrNm());
	}
	Args.GetReturnValue().Set(v8::Number::New(Isolate, (double)Aggr->GetInTmMSecs()));
}
void TNodeJsSA::getOutFltV(const v8::FunctionCallbackInfo<v8::Value>& Args) {
	v8::Isolate* Isolate = v8::Isolate::GetCurrent();
	v8::HandleScope HandleScope(Isolate);

	// unwrap
	TNodeJsSA* JsSA = ObjectWrap::Unwrap<TNodeJsSA>(Args.Holder());
	// try to cast as IFltTmIO
	TWPt<TQm::TStreamAggrOut::IFltTmIO> Aggr = dynamic_cast<TQm::TStreamAggrOut::IFltTmIO*>(JsSA->SA());
	if (Aggr.Empty()) {
		throw TQm::TQmExcept::New("TNodeJsSA::getOutFltV : stream aggregate does not implement IFltTmIO: " + JsSA->SA->GetAggrNm());
	}
	TFltV Res;
	Aggr->GetOutFltV(Res);

	Args.GetReturnValue().Set(TNodeJsVec<TFlt, TAuxFltV>::New(Res));
}

void TNodeJsSA::getOutTmV(const v8::FunctionCallbackInfo<v8::Value>& Args) {
	v8::Isolate* Isolate = v8::Isolate::GetCurrent();
	v8::HandleScope HandleScope(Isolate);

	// unwrap
	TNodeJsSA* JsSA = ObjectWrap::Unwrap<TNodeJsSA>(Args.Holder());
	// try to cast as IFltTmIO
	TWPt<TQm::TStreamAggrOut::IFltTmIO> Aggr = dynamic_cast<TQm::TStreamAggrOut::IFltTmIO*>(JsSA->SA());
	if (Aggr.Empty()) {
		throw TQm::TQmExcept::New("TNodeJsSA::getOutTmV : stream aggregate does not implement IFltTmIO: " + JsSA->SA->GetAggrNm());
	}
	TUInt64V Res;
	Aggr->GetOutTmMSecsV(Res);
	int Len = Res.Len();
	TFltV FltRes(Len);
	for (int ElN = 0; ElN < Len; ElN++) {
		FltRes[ElN] = (double)Res[ElN];
	}

	Args.GetReturnValue().Set(TNodeJsVec<TFlt, TAuxFltV>::New(FltRes));
}

void TNodeJsSA::getN(const v8::FunctionCallbackInfo<v8::Value>& Args) {
	v8::Isolate* Isolate = v8::Isolate::GetCurrent();
	v8::HandleScope HandleScope(Isolate);

	// unwrap
	TNodeJsSA* JsSA = ObjectWrap::Unwrap<TNodeJsSA>(Args.Holder());
	// try to cast as IFltTmIO
	TWPt<TQm::TStreamAggrOut::IFltTmIO> Aggr = dynamic_cast<TQm::TStreamAggrOut::IFltTmIO*>(JsSA->SA());
	if (Aggr.Empty()) {
		throw TQm::TQmExcept::New("TNodeJsSA::getN : stream aggregate does not implement IFltTmIO: " + JsSA->SA->GetAggrNm());
	}

	Args.GetReturnValue().Set(v8::Number::New(Isolate, Aggr->GetN()));
}

void TNodeJsSA::name(v8::Local<v8::String> Name, const v8::PropertyCallbackInfo<v8::Value>& Info) {
	v8::Isolate* Isolate = v8::Isolate::GetCurrent();
	v8::HandleScope HandleScope(Isolate);

	v8::Local<v8::Object> Self = Info.Holder();
	TNodeJsSA* JsSA = ObjectWrap::Unwrap<TNodeJsSA>(Self);
	Info.GetReturnValue().Set(v8::String::NewFromUtf8(Isolate, JsSA->SA->GetAggrNm().CStr()));
}


void TNodeJsSA::val(v8::Local<v8::String> Name, const v8::PropertyCallbackInfo<v8::Value>& Info) {
	v8::Isolate* Isolate = v8::Isolate::GetCurrent();
	v8::HandleScope HandleScope(Isolate);

	v8::Local<v8::Object> Self = Info.Holder();
	TNodeJsSA* JsSA = ObjectWrap::Unwrap<TNodeJsSA>(Self);
	Info.GetReturnValue().Set(TNodeJsUtil::ParseJson(Isolate, JsSA->SA->SaveJson(-1)));
}

///////////////////////////////
// QMiner-JavaScript-Stream-Aggr
TNodeJsStreamAggr::TNodeJsStreamAggr(TWPt<TQm::TBase> _Base, const TStr& _AggrNm, v8::Handle<v8::Object> TriggerVal) : TStreamAggr(_Base, _AggrNm) {
	v8::Isolate* Isolate = v8::Isolate::GetCurrent();
	v8::HandleScope HandleScope(Isolate);
	// Every stream aggregate should implement these two
	QmAssertR(TriggerVal->Has(v8::String::NewFromUtf8(Isolate, "onAdd")), "TNodeJsStreamAggr constructor, name: " + _AggrNm + ", type: javaScript. Missing onAdd callback. Possible reason: type of the aggregate was not specified and it defaulted to javaScript.");
	QmAssertR(TriggerVal->Has(v8::String::NewFromUtf8(Isolate, "saveJson")), "TNodeJsStreamAggr constructor, name: " + _AggrNm + ", type: javaScript. Missing saveJson callback. Possible reason: type of the aggregate was not specified and it defaulted to javaScript.");

	v8::Handle<v8::Value> _OnAddFun = TriggerVal->Get(v8::String::NewFromUtf8(Isolate, "onAdd"));
	QmAssert(_OnAddFun->IsFunction());
	OnAddFun.Reset(Isolate, v8::Handle<v8::Function>::Cast(_OnAddFun));

	if (TriggerVal->Has(v8::String::NewFromUtf8(Isolate, "onUpdate"))) {
		v8::Handle<v8::Value> _OnUpdateFun = TriggerVal->Get(v8::String::NewFromUtf8(Isolate, "onUpdate"));
		QmAssert(_OnUpdateFun->IsFunction());
		OnUpdateFun.Reset(Isolate, v8::Handle<v8::Function>::Cast(_OnUpdateFun));
	}
	if (TriggerVal->Has(v8::String::NewFromUtf8(Isolate, "onDelete"))) {
		v8::Handle<v8::Value> _OnDeleteFun = TriggerVal->Get(v8::String::NewFromUtf8(Isolate, "onDelete"));
		QmAssert(_OnDeleteFun->IsFunction());
		OnDeleteFun.Reset(Isolate, v8::Handle<v8::Function>::Cast(_OnDeleteFun));
	}

	v8::Handle<v8::Value> _SaveJsonFun = TriggerVal->Get(v8::String::NewFromUtf8(Isolate, "saveJson"));
	QmAssert(_SaveJsonFun->IsFunction());
	SaveJsonFun.Reset(Isolate, v8::Handle<v8::Function>::Cast(_SaveJsonFun));

	// StreamAggr::_Save
	if (TriggerVal->Has(v8::String::NewFromUtf8(Isolate, "save"))) {
		v8::Handle<v8::Value> _Save = TriggerVal->Get(v8::String::NewFromUtf8(Isolate, "save"));
		QmAssert(_Save->IsFunction());
		SaveFun.Reset(Isolate, v8::Handle<v8::Function>::Cast(_Save));
	}

	// StreamAggr::_Load
	if (TriggerVal->Has(v8::String::NewFromUtf8(Isolate, "load"))) {
		v8::Handle<v8::Value> _Load = TriggerVal->Get(v8::String::NewFromUtf8(Isolate, "load"));
		QmAssert(_Load->IsFunction());
		LoadFun.Reset(Isolate, v8::Handle<v8::Function>::Cast(_Load));
	}

	// IInt
	if (TriggerVal->Has(v8::String::NewFromUtf8(Isolate, "getInt"))) {
		v8::Handle<v8::Value> _GetInt = TriggerVal->Get(v8::String::NewFromUtf8(Isolate, "getInt"));
		QmAssert(_GetInt->IsFunction());
		GetIntFun.Reset(Isolate, v8::Handle<v8::Function>::Cast(_GetInt));
	}
	// IFlt 
	if (TriggerVal->Has(v8::String::NewFromUtf8(Isolate, "getFlt"))) {
		v8::Handle<v8::Value> _GetFlt = TriggerVal->Get(v8::String::NewFromUtf8(Isolate, "getFlt"));
		QmAssert(_GetFlt->IsFunction());
		GetFltFun.Reset(Isolate, v8::Handle<v8::Function>::Cast(_GetFlt));
	}
	// ITm 
	if (TriggerVal->Has(v8::String::NewFromUtf8(Isolate, "getTm"))) {
		v8::Handle<v8::Value> _GetTm = TriggerVal->Get(v8::String::NewFromUtf8(Isolate, "getTm"));
		QmAssert(_GetTm->IsFunction());
		GetTmMSecsFun.Reset(Isolate, v8::Handle<v8::Function>::Cast(_GetTm));
	}
	// IFltTmIO 
	if (TriggerVal->Has(v8::String::NewFromUtf8(Isolate, "getInFlt"))) {
		v8::Handle<v8::Value> _GetInFlt = TriggerVal->Get(v8::String::NewFromUtf8(Isolate, "getInFlt"));
		QmAssert(_GetInFlt->IsFunction());
		GetInFltFun.Reset(Isolate, v8::Handle<v8::Function>::Cast(_GetInFlt));
	}
	if (TriggerVal->Has(v8::String::NewFromUtf8(Isolate, "getInTm"))) {
		v8::Handle<v8::Value> _GetInTm = TriggerVal->Get(v8::String::NewFromUtf8(Isolate, "getInTm"));
		QmAssert(_GetInTm->IsFunction());
		GetInTmMSecsFun.Reset(Isolate, v8::Handle<v8::Function>::Cast(_GetInTm));
	}
	if (TriggerVal->Has(v8::String::NewFromUtf8(Isolate, "getOutFltV"))) {
		v8::Handle<v8::Value> _GetOutFltV = TriggerVal->Get(v8::String::NewFromUtf8(Isolate, "getOutFltV"));
		QmAssert(_GetOutFltV->IsFunction());
		GetOutFltVFun.Reset(Isolate, v8::Handle<v8::Function>::Cast(_GetOutFltV));
	}
	if (TriggerVal->Has(v8::String::NewFromUtf8(Isolate, "getOutTmV"))) {
		v8::Handle<v8::Value> _GetOutTmV = TriggerVal->Get(v8::String::NewFromUtf8(Isolate, "getOutTmV"));
		QmAssert(_GetOutTmV->IsFunction());
		GetOutTmMSecsVFun.Reset(Isolate, v8::Handle<v8::Function>::Cast(_GetOutTmV));
	}
	if (TriggerVal->Has(v8::String::NewFromUtf8(Isolate, "getN"))) {
		v8::Handle<v8::Value> _GetN = TriggerVal->Get(v8::String::NewFromUtf8(Isolate, "getN"));
		QmAssert(_GetN->IsFunction());
		GetNFun.Reset(Isolate, v8::Handle<v8::Function>::Cast(_GetN));
	}
	// IFltVec
	if (TriggerVal->Has(v8::String::NewFromUtf8(Isolate, "getFltLen"))) {
		v8::Handle<v8::Value> _GetFltLen = TriggerVal->Get(v8::String::NewFromUtf8(Isolate, "getFltLen"));
		QmAssert(_GetFltLen->IsFunction());
		GetFltLenFun.Reset(Isolate, v8::Handle<v8::Function>::Cast(_GetFltLen));
	}
	if (TriggerVal->Has(v8::String::NewFromUtf8(Isolate, "getFltAt"))) {
		v8::Handle<v8::Value> _GetFltAt = TriggerVal->Get(v8::String::NewFromUtf8(Isolate, "getFltAt"));
		QmAssert(_GetFltAt->IsFunction());
		GetFltAtFun.Reset(Isolate, v8::Handle<v8::Function>::Cast(_GetFltAt));
	}
	if (TriggerVal->Has(v8::String::NewFromUtf8(Isolate, "getFltV"))) {
		v8::Handle<v8::Value> _GetFltV = TriggerVal->Get(v8::String::NewFromUtf8(Isolate, "getFltV"));
		QmAssert(_GetFltV->IsFunction());
		GetFltVFun.Reset(Isolate, v8::Handle<v8::Function>::Cast(_GetFltV));
	}
	// INmFlt 
	if (TriggerVal->Has(v8::String::NewFromUtf8(Isolate, "isNmFlt"))) {
		v8::Handle<v8::Value> _IsNmFlt = TriggerVal->Get(v8::String::NewFromUtf8(Isolate, "isNmFlt"));
		QmAssert(_IsNmFlt->IsFunction());
		IsNmFltFun.Reset(Isolate, v8::Handle<v8::Function>::Cast(_IsNmFlt));
	}
	if (TriggerVal->Has(v8::String::NewFromUtf8(Isolate, "getNmFlt"))) {
		v8::Handle<v8::Value> _GetNmFlt = TriggerVal->Get(v8::String::NewFromUtf8(Isolate, "getNmFlt"));
		QmAssert(_GetNmFlt->IsFunction());
		GetNmFltFun.Reset(Isolate, v8::Handle<v8::Function>::Cast(_GetNmFlt));
	}
	if (TriggerVal->Has(v8::String::NewFromUtf8(Isolate, "getNmFltV"))) {
		v8::Handle<v8::Value> _GetNmFltV = TriggerVal->Get(v8::String::NewFromUtf8(Isolate, "getNmFltV"));
		QmAssert(_GetNmFltV->IsFunction());
		GetNmFltVFun.Reset(Isolate, v8::Handle<v8::Function>::Cast(_GetNmFltV));
	}
	// INmInt
	if (TriggerVal->Has(v8::String::NewFromUtf8(Isolate, "isNm"))) {
		v8::Handle<v8::Value> _IsNm = TriggerVal->Get(v8::String::NewFromUtf8(Isolate, "isNm"));
		QmAssert(_IsNm->IsFunction());
		IsNmFun.Reset(Isolate, v8::Handle<v8::Function>::Cast(_IsNm));
	}
	if (TriggerVal->Has(v8::String::NewFromUtf8(Isolate, "getNmInt"))) {
		v8::Handle<v8::Value> _GetNmInt = TriggerVal->Get(v8::String::NewFromUtf8(Isolate, "getNmInt"));
		QmAssert(_GetNmInt->IsFunction());
		GetNmIntFun.Reset(Isolate, v8::Handle<v8::Function>::Cast(_GetNmInt));
	}
	if (TriggerVal->Has(v8::String::NewFromUtf8(Isolate, "getNmIntV"))) {
		v8::Handle<v8::Value> _GetNmIntV = TriggerVal->Get(v8::String::NewFromUtf8(Isolate, "getNmIntV"));
		QmAssert(_GetNmIntV->IsFunction());
		GetNmIntVFun.Reset(Isolate, v8::Handle<v8::Function>::Cast(_GetNmIntV));
	}
}

TNodeJsStreamAggr::~TNodeJsStreamAggr() {
	// callbacks
	OnAddFun.Reset();
	OnUpdateFun.Reset();
	OnDeleteFun.Reset();
	SaveJsonFun.Reset();

	GetIntFun.Reset();
	// IFlt 
	GetFltFun.Reset();
	// ITm 
	GetTmMSecsFun.Reset();
	// IFltTmIO 
	GetInFltFun.Reset();
	GetInTmMSecsFun.Reset();
	GetOutFltVFun.Reset();
	GetOutTmMSecsVFun.Reset();
	GetNFun.Reset();
	// IFltVec
	GetFltLenFun.Reset();
	GetFltAtFun.Reset();
	GetFltVFun.Reset();
	// ITmVec
	GetTmLenFun.Reset();
	GetTmAtFun.Reset();
	GetTmVFun.Reset();
	// INmFlt 
	IsNmFltFun.Reset();
	GetNmFltFun.Reset();
	GetNmFltVFun.Reset();
	// INmInt
	IsNmFun.Reset();
	GetNmIntFun.Reset();
	GetNmIntVFun.Reset();

	// Serialization
	SaveFun.Reset();
	LoadFun.Reset();
}


void TNodeJsStreamAggr::OnAddRec(const TQm::TRec& Rec) {
	if (!OnAddFun.IsEmpty()) {
		v8::Isolate* Isolate = v8::Isolate::GetCurrent();
		v8::HandleScope HandleScope(Isolate);

		v8::Local<v8::Function> Callback = v8::Local<v8::Function>::New(Isolate, OnAddFun);
		v8::Local<v8::Object> GlobalContext = Isolate->GetCurrentContext()->Global();
		const unsigned Argc = 1;
		v8::Local<v8::Value> ArgV[Argc] = { TNodeJsRec::NewInstance(new TNodeJsRec(TNodeJsBaseWatcher::New(), Rec)) };
		Callback->Call(GlobalContext, Argc, ArgV);
	}
}

void TNodeJsStreamAggr::OnUpdateRec(const TQm::TRec& Rec) {
	if (!OnUpdateFun.IsEmpty()) {
		v8::Isolate* Isolate = v8::Isolate::GetCurrent();
		v8::HandleScope HandleScope(Isolate);

		v8::Local<v8::Function> Callback = v8::Local<v8::Function>::New(Isolate, OnUpdateFun);
		v8::Local<v8::Object> GlobalContext = Isolate->GetCurrentContext()->Global();
		const unsigned Argc = 1;
		v8::Local<v8::Value> ArgV[Argc] = { TNodeJsRec::NewInstance(new TNodeJsRec(TNodeJsBaseWatcher::New(), Rec)) };
		Callback->Call(GlobalContext, Argc, ArgV);
	}
}

void TNodeJsStreamAggr::OnDeleteRec(const TQm::TRec& Rec) {
	if (!OnDeleteFun.IsEmpty()) {
		v8::Isolate* Isolate = v8::Isolate::GetCurrent();
		v8::HandleScope HandleScope(Isolate);

		v8::Local<v8::Function> Callback = v8::Local<v8::Function>::New(Isolate, OnDeleteFun);
		v8::Local<v8::Object> GlobalContext = Isolate->GetCurrentContext()->Global();
		const unsigned Argc = 1;
		v8::Local<v8::Value> ArgV[Argc] = { TNodeJsRec::NewInstance(new TNodeJsRec(TNodeJsBaseWatcher::New(), Rec)) };
		Callback->Call(GlobalContext, Argc, ArgV);
	}
}

PJsonVal TNodeJsStreamAggr::SaveJson(const int& Limit) const {
	if (!SaveJsonFun.IsEmpty()) {
		v8::Isolate* Isolate = v8::Isolate::GetCurrent();
		v8::HandleScope HandleScope(Isolate);

		v8::Local<v8::Function> Callback = v8::Local<v8::Function>::New(Isolate, SaveJsonFun);
		v8::Local<v8::Object> GlobalContext = Isolate->GetCurrentContext()->Global();
		const unsigned Argc = 1;
		v8::Local<v8::Value> ArgV[Argc] = { v8::Number::New(Isolate, Limit) };
		v8::Local<v8::Value> ReturnVal = Callback->Call(GlobalContext, Argc, ArgV);
		QmAssertR(ReturnVal->IsObject(), "Stream aggr JS callback: saveJson didn't return an object.");
		PJsonVal Res = TNodeJsUtil::GetObjJson(ReturnVal->ToObject());

		QmAssertR(Res->IsDef(), "Stream aggr JS callback: saveJson didn't return a valid JSON.");
		return Res;
	}
	else {
		return TJsonVal::NewObj();
	}
}

void TNodeJsStreamAggr::_Save(TSOut& SOut) const {
	if (SaveFun.IsEmpty()) {
		throw TQm::TQmExcept::New("TNodeJsStreamAggr::_Save (called using sa.save) : stream aggregate does not implement a save callback: " + GetAggrNm());
	}
}

void TNodeJsStreamAggr::_Load(TSIn& SIn) {
	if (LoadFun.IsEmpty()) {
		throw TQm::TQmExcept::New("TNodeJsStreamAggr::_Load (called using sa.load) : stream aggregate does not implement a load callback: " + GetAggrNm());
	}
}

// IInt
int TNodeJsStreamAggr::GetInt() const {
	if (!GetIntFun.IsEmpty()) {
		v8::Isolate* Isolate = v8::Isolate::GetCurrent();
		v8::HandleScope HandleScope(Isolate);

		v8::Local<v8::Function> Callback = v8::Local<v8::Function>::New(Isolate, GetIntFun);
		v8::Local<v8::Object> GlobalContext = Isolate->GetCurrentContext()->Global();

		v8::TryCatch TryCatch;
		v8::Handle<v8::Value> RetVal = Callback->Call(GlobalContext, 0, NULL);
		if (RetVal.IsEmpty()) {
			v8::Local<v8::Value> Exception = TryCatch.Exception();
			Isolate->ThrowException(Exception);
		}
		QmAssertR(RetVal->IsInt32(), "TNodeJsStreamAggr, name: " + GetAggrNm() + ", getInt(): Return type expected to be int32");
		return RetVal->Int32Value();
	}
	else {
		throw  TQm::TQmExcept::New("TNodeJsStreamAggr, name: " + GetAggrNm() + ", getInt() callback is empty!");
	}
}
// IFlt 
double TNodeJsStreamAggr::GetFlt() const {
	if (!GetFltFun.IsEmpty()) {
		v8::Isolate* Isolate = v8::Isolate::GetCurrent();
		v8::HandleScope HandleScope(Isolate);

		v8::Local<v8::Function> Callback = v8::Local<v8::Function>::New(Isolate, GetFltFun);
		v8::Local<v8::Object> GlobalContext = Isolate->GetCurrentContext()->Global();

		v8::TryCatch TryCatch;
		v8::Handle<v8::Value> RetVal = Callback->Call(GlobalContext, 0, NULL);
		if (RetVal.IsEmpty()) {
			v8::Local<v8::Value> Exception = TryCatch.Exception();
			Isolate->ThrowException(Exception);
		}
		QmAssertR(RetVal->IsNumber(), "TNodeJsStreamAggr, name: " + GetAggrNm() + ", getFlt(): Return type expected to be int32");
		return RetVal->NumberValue();
	}
	else {
		throw  TQm::TQmExcept::New("TNodeJsStreamAggr, name: " + GetAggrNm() + ", getFlt() callback is empty!");
	}
}
// ITm 
uint64 TNodeJsStreamAggr::GetTmMSecs() const {
	if (!GetTmMSecsFun.IsEmpty()) {
		v8::Isolate* Isolate = v8::Isolate::GetCurrent();
		v8::HandleScope HandleScope(Isolate);

		v8::Local<v8::Function> Callback = v8::Local<v8::Function>::New(Isolate, GetTmMSecsFun);
		v8::Local<v8::Object> GlobalContext = Isolate->GetCurrentContext()->Global();

		v8::TryCatch TryCatch;
		v8::Handle<v8::Value> RetVal = Callback->Call(GlobalContext, 0, NULL);
		if (RetVal.IsEmpty()) {
			v8::Local<v8::Value> Exception = TryCatch.Exception();
			Isolate->ThrowException(Exception);
		}
		QmAssertR(RetVal->IsNumber(), "TNodeJsStreamAggr, name: " + GetAggrNm() + ", getTm(): Return type expected to be number");
		return (uint64)RetVal->NumberValue();
	}
	else {
		throw  TQm::TQmExcept::New("TNodeJsStreamAggr, name: " + GetAggrNm() + ", getTm() callback is empty!");
	}
}
// IFltTmIO 
double TNodeJsStreamAggr::GetInFlt() const {
	throw  TQm::TQmExcept::New("TNodeJsStreamAggr, name: " + GetAggrNm() + ", GetInFlt not implemented");
}
uint64 TNodeJsStreamAggr::GetInTmMSecs() const {
	throw  TQm::TQmExcept::New("TNodeJsStreamAggr, name: " + GetAggrNm() + ", GetInTmMSecs not implemented");
}
void TNodeJsStreamAggr::GetOutFltV(TFltV& ValV) const {
	throw  TQm::TQmExcept::New("TNodeJsStreamAggr, name: " + GetAggrNm() + ", GetOutFltV not implemented");
}
void TNodeJsStreamAggr::GetOutTmMSecsV(TUInt64V& MSecsV) const {
	throw  TQm::TQmExcept::New("TNodeJsStreamAggr, name: " + GetAggrNm() + ", GetOutTmMSecsV not implemented");
}
int TNodeJsStreamAggr::GetN() const {
	throw  TQm::TQmExcept::New("TNodeJsStreamAggr, name: " + GetAggrNm() + ", GetN not implemented");
}
// IFltVec
int TNodeJsStreamAggr::GetFltLen() const {
	throw  TQm::TQmExcept::New("TNodeJsStreamAggr, name: " + GetAggrNm() + ", GetFltLen not implemented");
}
double TNodeJsStreamAggr::GetFlt(const TInt& ElN) const {
	throw  TQm::TQmExcept::New("TNodeJsStreamAggr, name: " + GetAggrNm() + ", GetFlt not implemented");
} // GetFltAtFun
void TNodeJsStreamAggr::GetFltV(TFltV& ValV) const {
	throw  TQm::TQmExcept::New("TNodeJsStreamAggr, name: " + GetAggrNm() + ", GetFltV not implemented");
}
// ITmVec
int TNodeJsStreamAggr::GetTmLen() const {
	throw  TQm::TQmExcept::New("TNodeJsStreamAggr, name: " + GetAggrNm() + ", GetTmLen not implemented");
}
uint64 TNodeJsStreamAggr::GetTm(const TInt& ElN) const {
	throw  TQm::TQmExcept::New("TNodeJsStreamAggr, name: " + GetAggrNm() + ", GetTm not implemented");
} // GetTmAtFun
void TNodeJsStreamAggr::GetTmV(TUInt64V& TmMSecsV) const {
	throw  TQm::TQmExcept::New("TNodeJsStreamAggr, name: " + GetAggrNm() + ", GetTmV not implemented");
}
// INmFlt 
bool TNodeJsStreamAggr::IsNmFlt(const TStr& Nm) const {
	throw  TQm::TQmExcept::New("TNodeJsStreamAggr, name: " + GetAggrNm() + ", IsNmFlt not implemented");
}
double TNodeJsStreamAggr::GetNmFlt(const TStr& Nm) const {
	throw  TQm::TQmExcept::New("TNodeJsStreamAggr, name: " + GetAggrNm() + ", GetNmFlt not implemented");
}
void TNodeJsStreamAggr::GetNmFltV(TStrFltPrV& NmFltV) const {
	throw  TQm::TQmExcept::New("TNodeJsStreamAggr, name: " + GetAggrNm() + ", GetNmFltV not implemented");
}
// INmInt
bool TNodeJsStreamAggr::IsNm(const TStr& Nm) const {
	throw  TQm::TQmExcept::New("TNodeJsStreamAggr, name: " + GetAggrNm() + ", IsNm not implemented");
}
double TNodeJsStreamAggr::GetNmInt(const TStr& Nm) const {
	throw  TQm::TQmExcept::New("TNodeJsStreamAggr, name: " + GetAggrNm() + ", GetNmInt not implemented");
}
void TNodeJsStreamAggr::GetNmIntV(TStrIntPrV& NmIntV) const {
	throw  TQm::TQmExcept::New("TNodeJsStreamAggr, name: " + GetAggrNm() + ", GetNmIntV not implemented");
}

///////////////////////////////
// NodeJs QMiner Record
v8::Persistent<v8::Function> TNodeJsStore::Constructor;
const TStr TNodeJsStore::ClassId = "Store";

void TNodeJsStore::Init(v8::Handle<v8::Object> exports) {
	v8::Isolate* Isolate = v8::Isolate::GetCurrent();

	v8::Local<v8::FunctionTemplate> tpl = v8::FunctionTemplate::New(Isolate, TNodeJsUtil::_NewCpp<TNodeJsStore>);
	tpl->SetClassName(v8::String::NewFromUtf8(Isolate, ClassId.CStr()));
	// ObjectWrap uses the first internal field to store the wrapped pointer.
	tpl->InstanceTemplate()->SetInternalFieldCount(1);

	// Add all prototype methods, getters and setters here.
	NODE_SET_PROTOTYPE_METHOD(tpl, "rec", _rec);
	NODE_SET_PROTOTYPE_METHOD(tpl, "each", _each);
	NODE_SET_PROTOTYPE_METHOD(tpl, "map", _map);
	NODE_SET_PROTOTYPE_METHOD(tpl, "add", _add);
	NODE_SET_PROTOTYPE_METHOD(tpl, "newRec", _newRec);
	NODE_SET_PROTOTYPE_METHOD(tpl, "newRecSet", _newRecSet);
	NODE_SET_PROTOTYPE_METHOD(tpl, "sample", _sample);
	NODE_SET_PROTOTYPE_METHOD(tpl, "field", _field);
	NODE_SET_PROTOTYPE_METHOD(tpl, "isNumeric", _isNumeric);
	NODE_SET_PROTOTYPE_METHOD(tpl, "isString", _isString);
	NODE_SET_PROTOTYPE_METHOD(tpl, "isDate", _isDate);
	NODE_SET_PROTOTYPE_METHOD(tpl, "key", _key);
	NODE_SET_PROTOTYPE_METHOD(tpl, "getStreamAggr", _getStreamAggr);
	NODE_SET_PROTOTYPE_METHOD(tpl, "getStreamAggrNames", _getStreamAggrNames);
	NODE_SET_PROTOTYPE_METHOD(tpl, "toJSON", _toJSON);
	NODE_SET_PROTOTYPE_METHOD(tpl, "clear", _clear);
	NODE_SET_PROTOTYPE_METHOD(tpl, "getVec", _getVec);
	NODE_SET_PROTOTYPE_METHOD(tpl, "getMat", _getMat);
	NODE_SET_PROTOTYPE_METHOD(tpl, "cell", _cell);

	// Properties 
	tpl->InstanceTemplate()->SetAccessor(v8::String::NewFromUtf8(Isolate, "name"), _name);
	tpl->InstanceTemplate()->SetAccessor(v8::String::NewFromUtf8(Isolate, "empty"), _empty);
	tpl->InstanceTemplate()->SetAccessor(v8::String::NewFromUtf8(Isolate, "length"), _length);
	tpl->InstanceTemplate()->SetAccessor(v8::String::NewFromUtf8(Isolate, "recs"), _recs);
	tpl->InstanceTemplate()->SetAccessor(v8::String::NewFromUtf8(Isolate, "fields"), _fields);
	tpl->InstanceTemplate()->SetAccessor(v8::String::NewFromUtf8(Isolate, "joins"), _joins);
	tpl->InstanceTemplate()->SetAccessor(v8::String::NewFromUtf8(Isolate, "keys"), _keys);
	tpl->InstanceTemplate()->SetAccessor(v8::String::NewFromUtf8(Isolate, "first"), _first);
	tpl->InstanceTemplate()->SetAccessor(v8::String::NewFromUtf8(Isolate, "last"), _last);
	tpl->InstanceTemplate()->SetAccessor(v8::String::NewFromUtf8(Isolate, "forwardIter"), _forwardIter);
	tpl->InstanceTemplate()->SetAccessor(v8::String::NewFromUtf8(Isolate, "backwardIter"), _backwardIter);
	tpl->InstanceTemplate()->SetIndexedPropertyHandler(_indexId);
	tpl->InstanceTemplate()->SetAccessor(v8::String::NewFromUtf8(Isolate, "base"), _base);

	// This has to be last, otherwise the properties won't show up on the object in JavaScript.
	Constructor.Reset(Isolate, tpl->GetFunction());
	// So we can add stuff to the prototype in JS
	exports->Set(v8::String::NewFromUtf8(Isolate, ClassId.CStr()), tpl->GetFunction());
}

v8::Local<v8::Value> TNodeJsStore::Field(const TQm::TRec& Rec, const int FieldId) {
	v8::Isolate* Isolate = v8::Isolate::GetCurrent();
	v8::EscapableHandleScope HandleScope(Isolate);

	// check if field is null
	if (Rec.IsFieldNull(FieldId)) {
		return v8::Null(Isolate);
	}
	// not null, get value
	const TQm::TFieldDesc& Desc = Rec.GetStore()->GetFieldDesc(FieldId);
	if (Desc.IsInt()) {
		const int Val = Rec.GetFieldInt(FieldId);
		return HandleScope.Escape(v8::Integer::New(Isolate, Val));
	}
	else if (Desc.IsIntV()) {
		TIntV IntV; Rec.GetFieldIntV(FieldId, IntV);
		return HandleScope.Escape(TNodeJsVec<TInt, TAuxIntV>::New(IntV));
	}
	else if (Desc.IsUInt64()) {
		const uint64 Val = Rec.GetFieldUInt64(FieldId);
		return HandleScope.Escape(v8::Integer::New(Isolate, (int)Val));
	}
	else if (Desc.IsStr()) {
		const TStr Val = Rec.GetFieldStr(FieldId);
		return HandleScope.Escape(v8::String::NewFromUtf8(Isolate, Val.CStr()));
	}
	else if (Desc.IsStrV()) {
		TStrV StrV; Rec.GetFieldStrV(FieldId, StrV);
		return HandleScope.Escape(TNodeJsVec<TStr, TAuxStrV>::New(StrV));
	}
	else if (Desc.IsBool()) {
		const bool Val = Rec.GetFieldBool(FieldId);
		return v8::Boolean::New(Isolate, Val);
	}
	else if (Desc.IsFlt()) {
		const double Val = Rec.GetFieldFlt(FieldId);
		return HandleScope.Escape(v8::Number::New(Isolate, Val));
	}
	else if (Desc.IsFltPr()) {
		const TFltPr FltPr = Rec.GetFieldFltPr(FieldId);
		v8::Local<v8::Array> JsFltPr = v8::Array::New(Isolate, 2);
		JsFltPr->Set(0, v8::Number::New(Isolate, FltPr.Val1));
		JsFltPr->Set(1, v8::Number::New(Isolate, FltPr.Val2));
		return HandleScope.Escape(JsFltPr);
	}
	else if (Desc.IsFltV()) {
		TFltV FltV; Rec.GetFieldFltV(FieldId, FltV);
		return HandleScope.Escape(TNodeJsVec<TFlt, TAuxFltV>::New(FltV));
	}
	else if (Desc.IsTm()) {
		TTm FieldTm; Rec.GetFieldTm(FieldId, FieldTm);
		if (FieldTm.IsDef()) {
			// milliseconds from 1601-01-01T00:00:00Z
			double WinMSecs = (double)TTm::GetMSecsFromTm(FieldTm);
			// milliseconds from 1970-01-01T00:00:00Z, which is 11644473600 seconds after Windows file time start
			double UnixMSecs = TNodeJsUtil::GetJsTimestamp(WinMSecs);
			return HandleScope.Escape(v8::Date::New(Isolate, UnixMSecs));
		}
		else {
			return v8::Null(Isolate);
		}
	}
	else if (Desc.IsNumSpV()) {
		TIntFltKdV SpV; Rec.GetFieldNumSpV(FieldId, SpV);
		return HandleScope.Escape(TNodeJsSpVec::New(SpV));
	}
	else if (Desc.IsBowSpV()) {
		throw TQm::TQmExcept::New("Store::Field BowSpV not implemented");
	}
	throw TQm::TQmExcept::New("Unknown field type " + Desc.GetFieldTypeStr());
}

v8::Local<v8::Value> TNodeJsStore::Field(const TWPt<TQm::TStore>& Store, const uint64& RecId, const int FieldId) {
	v8::Isolate* Isolate = v8::Isolate::GetCurrent();
	v8::EscapableHandleScope HandleScope(Isolate);
	// check if null
	if (!Store->IsRecId(RecId)) {
		return v8::Null(Isolate);
	}
	// check if field is null
	if (Store->IsFieldNull(RecId, FieldId)) {
		return v8::Null(Isolate);
	}
	TQm::TRec Rec = Store->GetRec(RecId);
	return HandleScope.Escape(Field(Rec, FieldId));
}


void TNodeJsStore::rec(const v8::FunctionCallbackInfo<v8::Value>& Args) {
	v8::Isolate* Isolate = v8::Isolate::GetCurrent();
	v8::HandleScope HandleScope(Isolate);

	try {
		TNodeJsStore* JsStore = TNodeJsUtil::UnwrapCheckWatcher<TNodeJsStore>(Args.Holder());

		const TStr RecNm = TNodeJsUtil::GetArgStr(Args, 0);
		if (JsStore->Store->IsRecNm(RecNm)) {
			Args.GetReturnValue().Set(
				TNodeJsRec::NewInstance(new TNodeJsRec(JsStore->Watcher, JsStore->Store->GetRec(RecNm)))
				);
		}
		else {
			Args.GetReturnValue().Set(v8::Undefined(Isolate));
		}
	}
	catch (const PExcept& Except) {
		throw TQm::TQmExcept::New("[except] " + Except->GetMsgStr());
	}
}

void TNodeJsStore::each(const v8::FunctionCallbackInfo<v8::Value>& Args) {
	v8::Isolate* Isolate = v8::Isolate::GetCurrent();
	v8::HandleScope HandleScope(Isolate);

	try {
		QmAssertR(TNodeJsUtil::IsArgFun(Args, 0), "each: Argument 0 should be a function!");
		Args.GetReturnValue().Set(Args.Holder());

		v8::Local<v8::Function> Callback = v8::Local<v8::Function>::Cast(Args[0]);

		TNodeJsStore* JsStore = TNodeJsUtil::UnwrapCheckWatcher<TNodeJsStore>(Args.Holder());
		const TWPt<TQm::TStore> Store = JsStore->Store;

		if (!Store->Empty()) {
			TQm::PStoreIter Iter = Store->ForwardIter();

			QmAssert(Iter->Next());
			uint64 Count = 0;
			uint64 RecId = Iter->GetRecId();
			const unsigned Argc = 2;

			v8::Local<v8::Object> RecObj = TNodeJsRec::NewInstance(new TNodeJsRec(JsStore->Watcher, Store->GetRec(RecId)));
			TNodeJsRec* JsRec = TNodeJsUtil::UnwrapCheckWatcher<TNodeJsRec>(RecObj);

			do {
				JsRec->Rec = Store->GetRec(Iter->GetRecId());
				v8::Local<v8::Value> ArgV[Argc] = {
					RecObj,
					v8::Local<v8::Number>::New(Isolate, v8::Integer::NewFromUnsigned(Isolate, Count++))
				};
				Callback->Call(Isolate->GetCurrentContext()->Global(), Argc, ArgV);
			} while (Iter->Next());
		}
	}
	catch (const PExcept& Except) {
		throw TQm::TQmExcept::New("[except] " + Except->GetMsgStr());
	}
}

void TNodeJsStore::map(const v8::FunctionCallbackInfo<v8::Value>& Args) {
	v8::Isolate* Isolate = v8::Isolate::GetCurrent();
	v8::HandleScope HandleScope(Isolate);

	try {
		QmAssertR(TNodeJsUtil::IsArgFun(Args, 0), "each: Argument 0 should be a function!");

		v8::Local<v8::Function> Callback = v8::Local<v8::Function>::Cast(Args[0]);

		TNodeJsStore* JsStore = TNodeJsUtil::UnwrapCheckWatcher<TNodeJsStore>(Args.Holder());

		const TWPt<TQm::TStore> Store = JsStore->Store;
		const uint64 Recs = Store->GetRecs();

		v8::Handle<v8::Array> ResultV = v8::Array::New(Isolate, Recs);

		if (!Store->Empty()) {
			v8::Local<v8::Object> GlobalContext = Isolate->GetCurrentContext()->Global();

			TQm::PStoreIter Iter = Store->ForwardIter();

			QmAssert(Iter->Next());
			uint64 Count = 0;
			uint64 RecId = Iter->GetRecId();
			const unsigned Argc = 2;

			v8::Local<v8::Object> RecObj = TNodeJsRec::NewInstance(new TNodeJsRec(JsStore->Watcher, Store->GetRec(RecId)));
			TNodeJsRec* JsRec = TNodeJsUtil::UnwrapCheckWatcher<TNodeJsRec>(RecObj);

			do {
				JsRec->Rec = Store->GetRec(Iter->GetRecId());
				v8::Local<v8::Value> ArgV[Argc] = {
					RecObj,
					v8::Local<v8::Number>::New(Isolate, v8::Integer::NewFromUnsigned(Isolate, Count))
				};
				v8::Local<v8::Value> ReturnVal = Callback->Call(GlobalContext, Argc, ArgV);
				ResultV->Set(Count, ReturnVal);
				Count++;
			} while (Iter->Next());
		}

		Args.GetReturnValue().Set(ResultV);
	}
	catch (const PExcept& Except) {
		throw TQm::TQmExcept::New("[except] " + Except->GetMsgStr());
	}
}

void TNodeJsStore::add(const v8::FunctionCallbackInfo<v8::Value>& Args) {
	v8::Isolate* Isolate = v8::Isolate::GetCurrent();
	v8::HandleScope HandleScope(Isolate);

	try {
		TNodeJsStore* JsStore = TNodeJsUtil::UnwrapCheckWatcher<TNodeJsStore>(Args.Holder());
		TWPt<TQm::TStore> Store = JsStore->Store;
		TWPt<TQm::TBase> Base = JsStore->Store->GetBase();

		// check we can write
		QmAssertR(!Base->IsRdOnly(), "Base opened as read-only");

		PJsonVal RecVal = TNodeJsUtil::GetArgJson(Args, 0);
		const uint64 RecId = Store->AddRec(RecVal);

		Args.GetReturnValue().Set(v8::Integer::NewFromUnsigned(Isolate, RecId));
	}
	catch (const PExcept& Except) {
		throw TQm::TQmExcept::New("[except] " + Except->GetMsgStr());
	}
}

void TNodeJsStore::newRec(const v8::FunctionCallbackInfo<v8::Value>& Args) {
	v8::Isolate* Isolate = v8::Isolate::GetCurrent();
	v8::HandleScope HandleScope(Isolate);

	try {
		TNodeJsStore* JsStore = TNodeJsUtil::UnwrapCheckWatcher<TNodeJsStore>(Args.Holder());
		TWPt<TQm::TStore> Store = JsStore->Store;

		PJsonVal RecVal = TNodeJsUtil::GetArgJson(Args, 0);
		TQm::TRec Rec(Store, RecVal);

		Args.GetReturnValue().Set(
			TNodeJsRec::NewInstance(new TNodeJsRec(JsStore->Watcher, Rec))
			);

	}
	catch (const PExcept& Except) {
		throw TQm::TQmExcept::New("[except] " + Except->GetMsgStr());
	}
}

void TNodeJsStore::newRecSet(const v8::FunctionCallbackInfo<v8::Value>& Args) {
	v8::Isolate* Isolate = v8::Isolate::GetCurrent();
	v8::HandleScope HandleScope(Isolate);

	TNodeJsStore* JsStore = TNodeJsUtil::UnwrapCheckWatcher<TNodeJsStore>(Args.Holder());
	TWPt<TQm::TStore> Store = JsStore->Store;

	if (Args.Length() > 0) {
		// argument 0 = TJsIntV of record ids
		QmAssertR(TNodeJsUtil::IsArgClass(Args, 0, "TIntV"),
			"Store.getRecSetByIdV: The first argument must be a TIntV (js linalg full int vector)");
		TNodeJsVec<TInt, TAuxIntV>* JsVecArg = ObjectWrap::Unwrap<TNodeJsVec<TInt, TAuxIntV> >(Args[0]->ToObject());
		TQm::PRecSet ResultSet = TQm::TRecSet::New(Store, JsVecArg->Vec);
		Args.GetReturnValue().Set(TNodeJsUtil::NewInstance<TNodeJsRecSet>(new TNodeJsRecSet(ResultSet, JsStore->Watcher)));
		return;
	}
	Args.GetReturnValue().Set(
		TNodeJsUtil::NewInstance<TNodeJsRecSet>(new TNodeJsRecSet(TQm::TRecSet::New(Store), JsStore->Watcher)));

}

void TNodeJsStore::sample(const v8::FunctionCallbackInfo<v8::Value>& Args) {
	v8::Isolate* Isolate = v8::Isolate::GetCurrent();
	v8::HandleScope HandleScope(Isolate);

	try {
		const int SampleSize = TNodeJsUtil::GetArgInt32(Args, 0);
		QmAssertR(SampleSize >= 0, "Store.sample: sample size should be nonnegative!");
		TNodeJsStore* JsStore = TNodeJsUtil::UnwrapCheckWatcher<TNodeJsStore>(Args.Holder());
		TWPt<TQm::TStore> Store = JsStore->Store;

		Args.GetReturnValue().Set(
			TNodeJsUtil::NewInstance<TNodeJsRecSet>(new TNodeJsRecSet(JsStore->Store->GetRndRecs(SampleSize), JsStore->Watcher)));
	}
	catch (const PExcept& Except) {
		throw TQm::TQmExcept::New("[except] " + Except->GetMsgStr());
	}
}

void TNodeJsStore::field(const v8::FunctionCallbackInfo<v8::Value>& Args) {
	v8::Isolate* Isolate = v8::Isolate::GetCurrent();
	v8::HandleScope HandleScope(Isolate);

	try {
		const TStr FieldNm = TNodeJsUtil::GetArgStr(Args, 0);

		TNodeJsStore* JsStore = TNodeJsUtil::UnwrapCheckWatcher<TNodeJsStore>(Args.Holder());

		if (JsStore->Store->IsFieldNm(FieldNm)) {
			const int FieldId = JsStore->Store->GetFieldId(FieldNm);
			const TQm::TFieldDesc& FieldDesc = JsStore->Store->GetFieldDesc(FieldId);

			v8::Local<v8::Object> Field = v8::Object::New(Isolate);
			Field->Set(v8::String::NewFromUtf8(Isolate, "id"), v8::Int32::New(Isolate, FieldDesc.GetFieldId()));
			Field->Set(v8::String::NewFromUtf8(Isolate, "name"), v8::String::NewFromUtf8(Isolate, FieldDesc.GetFieldNm().CStr()));
			Field->Set(v8::String::NewFromUtf8(Isolate, "type"), v8::String::NewFromUtf8(Isolate, FieldDesc.GetFieldTypeStr().CStr()));
			Field->Set(v8::String::NewFromUtf8(Isolate, "nullable"), v8::Boolean::New(Isolate, FieldDesc.IsNullable()));
			Field->Set(v8::String::NewFromUtf8(Isolate, "internal"), v8::Boolean::New(Isolate, FieldDesc.IsInternal()));
			Field->Set(v8::String::NewFromUtf8(Isolate, "primary"), v8::Boolean::New(Isolate, FieldDesc.IsPrimary()));

			Args.GetReturnValue().Set(Field);
		}
		else {
			Args.GetReturnValue().Set(v8::Null(Isolate));
		}
	}
	catch (const PExcept& Except) {
		throw TQm::TQmExcept::New("[except] " + Except->GetMsgStr());
	}
}

void TNodeJsStore::isNumeric(const v8::FunctionCallbackInfo<v8::Value>& Args) {
	v8::Isolate* Isolate = v8::Isolate::GetCurrent();
	v8::HandleScope HandleScope(Isolate);

	try {
		const TStr FldNm = TNodeJsUtil::GetArgStr(Args, 0);

		TNodeJsStore* JsStore = TNodeJsUtil::UnwrapCheckWatcher<TNodeJsStore>(Args.Holder());
		TWPt<TQm::TStore>& Store = JsStore->Store;

		EAssertR(Store->IsFieldNm(FldNm), "store.isNumeric: Invalid field name: " + FldNm);

		const int FldId = JsStore->Store->GetFieldId(FldNm);
		const TQm::TFieldDesc& FldDesc = Store->GetFieldDesc(FldId);

		Args.GetReturnValue().Set(v8::Boolean::New(Isolate, FldDesc.IsFlt() || FldDesc.IsInt() || FldDesc.IsUInt64()));
	}
	catch (const PExcept& Except) {
		throw TQm::TQmExcept::New("[except] " + Except->GetMsgStr());
	}
}

void TNodeJsStore::isString(const v8::FunctionCallbackInfo<v8::Value>& Args) {
	v8::Isolate* Isolate = v8::Isolate::GetCurrent();
	v8::HandleScope HandleScope(Isolate);

	try {
		const TStr FldNm = TNodeJsUtil::GetArgStr(Args, 0);

		TNodeJsStore* JsStore = TNodeJsUtil::UnwrapCheckWatcher<TNodeJsStore>(Args.Holder());
		TWPt<TQm::TStore>& Store = JsStore->Store;

		EAssertR(Store->IsFieldNm(FldNm), "store.isString: Invalid field name: " + FldNm);

		const int FldId = JsStore->Store->GetFieldId(FldNm);
		const TQm::TFieldDesc& FldDesc = Store->GetFieldDesc(FldId);

		Args.GetReturnValue().Set(v8::Boolean::New(Isolate, FldDesc.IsStr()));
	}
	catch (const PExcept& Except) {
		throw TQm::TQmExcept::New("[except] " + Except->GetMsgStr());
	}
}

void TNodeJsStore::isDate(const v8::FunctionCallbackInfo<v8::Value>& Args) {
	v8::Isolate* Isolate = v8::Isolate::GetCurrent();
	v8::HandleScope HandleScope(Isolate);

	try {
		const TStr FldNm = TNodeJsUtil::GetArgStr(Args, 0);

		TNodeJsStore* JsStore = TNodeJsUtil::UnwrapCheckWatcher<TNodeJsStore>(Args.Holder());
		TWPt<TQm::TStore>& Store = JsStore->Store;

		EAssertR(Store->IsFieldNm(FldNm), "store.isString: Invalid field name: " + FldNm);

		const int FldId = JsStore->Store->GetFieldId(FldNm);
		const TQm::TFieldDesc& FldDesc = Store->GetFieldDesc(FldId);

		Args.GetReturnValue().Set(v8::Boolean::New(Isolate, FldDesc.IsTm()));
	}
	catch (const PExcept& Except) {
		throw TQm::TQmExcept::New("[except] " + Except->GetMsgStr());
	}
}

void TNodeJsStore::key(const v8::FunctionCallbackInfo<v8::Value>& Args) {
	v8::Isolate* Isolate = v8::Isolate::GetCurrent();
	v8::HandleScope HandleScope(Isolate);

	try {
		const TStr KeyNm = TNodeJsUtil::GetArgStr(Args, 0);

		TNodeJsStore* JsStore = TNodeJsUtil::UnwrapCheckWatcher<TNodeJsStore>(Args.Holder());
		TWPt<TQm::TIndexVoc> IndexVoc = JsStore->Store->GetBase()->GetIndexVoc();

		if (IndexVoc->IsKeyNm(JsStore->Store->GetStoreId(), KeyNm)) {
			TQm::TIndexKey Key = IndexVoc->GetKey(IndexVoc->GetKeyId(JsStore->Store->GetStoreId(), KeyNm));
			Args.GetReturnValue().Set(
				TNodeJsUtil::NewInstance<TNodeJsIndexKey>(new TNodeJsIndexKey(JsStore->Store, Key, JsStore->Watcher))
				);
		}
		else {
			Args.GetReturnValue().Set(v8::Null(Isolate));
		}
	}
	catch (const PExcept& Except) {
		throw TQm::TQmExcept::New("[except] " + Except->GetMsgStr());
	}
}

void TNodeJsStore::getStreamAggr(const v8::FunctionCallbackInfo<v8::Value>& Args) {
	v8::Isolate* Isolate = v8::Isolate::GetCurrent();
	v8::HandleScope HandleScope(Isolate);

	try {
		const TStr AggrNm = TNodeJsUtil::GetArgStr(Args, 0);

		TNodeJsStore* JsStore = TNodeJsUtil::UnwrapCheckWatcher<TNodeJsStore>(Args.Holder());

		TWPt<TQm::TBase> Base = JsStore->Store->GetBase();
		const uint StoreId = JsStore->Store->GetStoreId();

		if (Base->IsStreamAggr(StoreId, AggrNm)) {
			TQm::PStreamAggr StreamAggr = Base->GetStreamAggr(StoreId, AggrNm);
			Args.GetReturnValue().Set(TNodeJsSA::New(StreamAggr));
		}
		else {
			Args.GetReturnValue().Set(v8::Null(Isolate));
		}
	}
	catch (const PExcept& Except) {
		throw TQm::TQmExcept::New("[except] " + Except->GetMsgStr());
	}
}

void TNodeJsStore::getStreamAggrNames(const v8::FunctionCallbackInfo<v8::Value>& Args) {
	v8::Isolate* Isolate = v8::Isolate::GetCurrent();
	v8::HandleScope HandleScope(Isolate);

	try {
		TNodeJsStore* JsStore = TNodeJsUtil::UnwrapCheckWatcher<TNodeJsStore>(Args.Holder());

		TWPt<TQm::TStore>& Store = JsStore->Store;
		const TWPt<TQm::TBase>& Base = JsStore->Store->GetBase();

		TQm::PStreamAggrBase SABase = Base->GetStreamAggrBase(Store->GetStoreId());
		int AggrId = SABase->GetFirstStreamAggrId();

		v8::Local<v8::Array> Arr = v8::Array::New(Isolate);
		uint32 Counter = 0;
		while (SABase->GetNextStreamAggrId(AggrId)) {
			v8::Local<v8::String> AggrNm = v8::String::NewFromUtf8(Isolate, SABase->GetStreamAggr(AggrId)->GetAggrNm().CStr());
			Arr->Set(Counter, AggrNm);
			Counter++;
		}
		Args.GetReturnValue().Set(Arr);
	}
	catch (const PExcept& Except) {
		throw TQm::TQmExcept::New("[except] " + Except->GetMsgStr());
	}
}

void TNodeJsStore::toJSON(const v8::FunctionCallbackInfo<v8::Value>& Args) {
	v8::Isolate* Isolate = v8::Isolate::GetCurrent();
	v8::HandleScope HandleScope(Isolate);

	try {
		TNodeJsStore* JsStore = TNodeJsUtil::UnwrapCheckWatcher<TNodeJsStore>(Args.Holder());
		PJsonVal StoreJson = JsStore->Store->GetStoreJson(JsStore->Store->GetBase());

		Args.GetReturnValue().Set(TNodeJsUtil::ParseJson(Isolate, StoreJson));
		return;
	}
	catch (const PExcept& Except) {
		throw TQm::TQmExcept::New("[except] " + Except->GetMsgStr());
	}
}

void TNodeJsStore::clear(const v8::FunctionCallbackInfo<v8::Value>& Args) {
	v8::Isolate* Isolate = v8::Isolate::GetCurrent();
	v8::HandleScope HandleScope(Isolate);

	try {
		TNodeJsStore* JsStore = TNodeJsUtil::UnwrapCheckWatcher<TNodeJsStore>(Args.Holder());
		const int DelRecs = TNodeJsUtil::GetArgInt32(Args, 0, (int)JsStore->Store->GetRecs());

		JsStore->Store->DeleteFirstNRecs(DelRecs);
		Args.GetReturnValue().Set(v8::Integer::New(Isolate, (int)JsStore->Store->GetRecs()));
		return;
	}
	catch (const PExcept& Except) {
		throw TQm::TQmExcept::New("[except] " + Except->GetMsgStr());
	}
}

void TNodeJsStore::getVec(const v8::FunctionCallbackInfo<v8::Value>& Args) {
	v8::Isolate* Isolate = v8::Isolate::GetCurrent();
	v8::HandleScope HandleScope(Isolate);

	try {
		const TStr FieldNm = TNodeJsUtil::GetArgStr(Args, 0);

		TNodeJsStore* JsStore = TNodeJsUtil::UnwrapCheckWatcher<TNodeJsStore>(Args.Holder());
		TWPt<TQm::TStore> Store = JsStore->Store;

		if (!Store->IsFieldNm(FieldNm)) {
			throw TQm::TQmExcept::New("store.getVec: fieldName not found: " + FieldNm);
		}

		const int FieldId = JsStore->Store->GetFieldId(FieldNm);

		int Recs = (int)JsStore->Store->GetRecs();
		const TQm::TFieldDesc& Desc = Store->GetFieldDesc(FieldId);

		if (Desc.IsInt()) {
			TIntV ColV(Recs);

			TQm::PStoreIter Iter = Store->ForwardIter(); Iter->Next();
			for (int RecN = 0; RecN < Recs; RecN++) {
				ColV[RecN] = JsStore->Store->GetFieldInt(Iter->GetRecId(), FieldId);
				Iter->Next();
			}

			Args.GetReturnValue().Set(TNodeJsVec<TInt, TAuxIntV>::New(ColV));
			return;
		}
		else if (Desc.IsUInt64()) {
			TFltV ColV(Recs);
			TQm::PStoreIter Iter = Store->ForwardIter(); Iter->Next();
			for (int RecN = 0; RecN < Recs; RecN++) {
				ColV[RecN] = (double)JsStore->Store->GetFieldUInt64(Iter->GetRecId(), FieldId);
				Iter->Next();
			}
			Args.GetReturnValue().Set(TNodeJsVec<TFlt, TAuxFltV>::New(ColV));
			return;
		}

		else if (Desc.IsStr()) {
			TStrV ColV(Recs);
			TQm::PStoreIter Iter = Store->ForwardIter(); Iter->Next();
			for (int RecN = 0; RecN < Recs; RecN++) {
				ColV[RecN] = JsStore->Store->GetFieldStr(Iter->GetRecId(), FieldId);
				Iter->Next();
			}
			Args.GetReturnValue().Set(TNodeJsVec<TStr, TAuxStrV>::New(ColV));
			return;
		}

		else if (Desc.IsBool()) {
			TIntV ColV(Recs);
			TQm::PStoreIter Iter = Store->ForwardIter(); Iter->Next();
			for (int RecN = 0; RecN < Recs; RecN++) {
				ColV[RecN] = (int)JsStore->Store->GetFieldBool(Iter->GetRecId(), FieldId);
				Iter->Next();
			}
			Args.GetReturnValue().Set(TNodeJsVec<TInt, TAuxIntV>::New(ColV));
			return;
		}
		else if (Desc.IsFlt()) {
			TFltV ColV(Recs);
			TQm::PStoreIter Iter = Store->ForwardIter(); Iter->Next();
			for (int RecN = 0; RecN < Recs; RecN++) {
				ColV[RecN] = JsStore->Store->GetFieldFlt(Iter->GetRecId(), FieldId);
				Iter->Next();
			}
			Args.GetReturnValue().Set(TNodeJsVec<TFlt, TAuxFltV>::New(ColV));
			return;
		}
		else if (Desc.IsTm()) {
			TFltV ColV(Recs);
			TQm::PStoreIter Iter = Store->ForwardIter(); Iter->Next();
			TTm Tm;
			for (int RecN = 0; RecN < Recs; RecN++) {
				Store->GetFieldTm(Iter->GetRecId(), FieldId, Tm);
				ColV[RecN] = TNodeJsUtil::GetJsTimestamp((double)TTm::GetMSecsFromTm(Tm));
				Iter->Next();
			}
			Args.GetReturnValue().Set(TNodeJsVec<TFlt, TAuxFltV>::New(ColV));
			return;
		}
		else if (Desc.IsFltV()) {
			throw TQm::TQmExcept::New("store.getVec does not support type float_v - use store.getMat instead");
		}
		else if (Desc.IsNumSpV()) {
			throw TQm::TQmExcept::New("store.getVec does not support type num_sp_v - use store.getMat instead");
		}
		throw TQm::TQmExcept::New("Unknown field type " + Desc.GetFieldTypeStr());
	}
	catch (const PExcept& Except) {
		throw TQm::TQmExcept::New("[except] " + Except->GetMsgStr());
	}
}

void TNodeJsStore::getMat(const v8::FunctionCallbackInfo<v8::Value>& Args) {
	v8::Isolate* Isolate = v8::Isolate::GetCurrent();
	v8::HandleScope HandleScope(Isolate);

	try {
		const TStr FieldNm = TNodeJsUtil::GetArgStr(Args, 0);

		TNodeJsStore* JsStore = TNodeJsUtil::UnwrapCheckWatcher<TNodeJsStore>(Args.Holder());
		TWPt<TQm::TStore> Store = JsStore->Store;

		if (!Store->IsFieldNm(FieldNm)) {
			throw TQm::TQmExcept::New("store.getMat: fieldName not found: " + FieldNm);
		}
		const int FieldId = JsStore->Store->GetFieldId(FieldNm);
		int Recs = (int)JsStore->Store->GetRecs();
		const TQm::TFieldDesc& Desc = Store->GetFieldDesc(FieldId);

		if (Desc.IsInt()) {
			TFltVV ColV(1, Recs);
			TQm::PStoreIter Iter = Store->ForwardIter(); Iter->Next();
			for (int RecN = 0; RecN < Recs; RecN++) {
				ColV.At(0, RecN) = (double)JsStore->Store->GetFieldInt(Iter->GetRecId(), FieldId);
				Iter->Next();
			}
			Args.GetReturnValue().Set(TNodeJsFltVV::New(ColV));
			return;
		}
		else if (Desc.IsUInt64()) {
			TFltVV ColV(1, Recs);
			TQm::PStoreIter Iter = Store->ForwardIter(); Iter->Next();
			for (int RecN = 0; RecN < Recs; RecN++) {
				ColV.At(0, RecN) = (double)JsStore->Store->GetFieldUInt64(Iter->GetRecId(), FieldId);
				Iter->Next();
			}
			Args.GetReturnValue().Set(TNodeJsFltVV::New(ColV));
			return;
		}
		else if (Desc.IsBool()) {
			TFltVV ColV(1, Recs);
			TQm::PStoreIter Iter = Store->ForwardIter(); Iter->Next();
			for (int RecN = 0; RecN < Recs; RecN++) {
				ColV.At(0, RecN) = (double)JsStore->Store->GetFieldBool(Iter->GetRecId(), FieldId);
				Iter->Next();
			}
			Args.GetReturnValue().Set(TNodeJsFltVV::New(ColV));
			return;
		}
		else if (Desc.IsFlt()) {
			TFltVV ColV(1, Recs);
			TQm::PStoreIter Iter = Store->ForwardIter(); Iter->Next();
			for (int RecN = 0; RecN < Recs; RecN++) {
				ColV.At(0, RecN) = JsStore->Store->GetFieldFlt(Iter->GetRecId(), FieldId);
				Iter->Next();
			}
			Args.GetReturnValue().Set(TNodeJsFltVV::New(ColV));
			return;
		}
		else if (Desc.IsTm()) {
			TFltVV ColV(1, Recs);
			TQm::PStoreIter Iter = Store->ForwardIter(); Iter->Next();
			TTm Tm;
			for (int RecN = 0; RecN < Recs; RecN++) {
				Store->GetFieldTm(Iter->GetRecId(), FieldId, Tm);
				ColV.At(0, RecN) = (double)TTm::GetMSecsFromTm(Tm);
				Iter->Next();
			}
			Args.GetReturnValue().Set(TNodeJsFltVV::New(ColV));
			return;
		}
		else if (Desc.IsFltV()) {
			TQm::PStoreIter Iter = Store->ForwardIter(); Iter->Next();
			TFltV Vec;
			JsStore->Store->GetFieldFltV(Iter->GetRecId(), FieldId, Vec);
			TFltVV ColV(Vec.Len(), Recs);
			for (int RecN = 0; RecN < Recs; RecN++) {
				JsStore->Store->GetFieldFltV(Iter->GetRecId(), FieldId, Vec);
				QmAssertR(Vec.Len() == ColV.GetRows(), TStr::Fmt("store.getCol for field type fltvec: dimensions are not consistent! %d expected, %d found in row %d", ColV.GetRows(), Vec.Len(), RecN));
				// copy row
				ColV.SetCol(RecN, Vec);
				Iter->Next();
			}
			Args.GetReturnValue().Set(TNodeJsFltVV::New(ColV));
			return;
		}
		else if (Desc.IsNumSpV()) {
			TQm::PStoreIter Iter = Store->ForwardIter(); Iter->Next();
			TVec<TIntFltKdV> ColV(Recs);
			for (int RecN = 0; RecN < Recs; RecN++) {
				JsStore->Store->GetFieldNumSpV(Iter->GetRecId(), FieldId, ColV[RecN]);
				Iter->Next();
			}
			Args.GetReturnValue().Set(TNodeJsSpMat::New(ColV));
			return;
		}
		else if (Desc.IsStr()) {
			throw TQm::TQmExcept::New("store.getMat does not support type string - use store.getVec instead");
		}
		throw TQm::TQmExcept::New("Unknown field type " + Desc.GetFieldTypeStr());
	}
	catch (const PExcept& Except) {
		throw TQm::TQmExcept::New("[except] " + Except->GetMsgStr());
	}
}

void TNodeJsStore::cell(const v8::FunctionCallbackInfo<v8::Value>& Args) {
	v8::Isolate* Isolate = v8::Isolate::GetCurrent();
	v8::HandleScope HandleScope(Isolate);

	TNodeJsStore* JsStore = TNodeJsUtil::UnwrapCheckWatcher<TNodeJsStore>(Args.Holder());
	TWPt<TQm::TStore> Store = JsStore->Store;
	QmAssertR(Args.Length() == 2, "Store.cell: two arguments expected");
	TInt RecId = TNodeJsUtil::GetArgInt32(Args, 0);
	TInt FieldId = -1;
	if (Args.Length() == 2 && Args[1]->IsInt32()) {
		FieldId = TNodeJsUtil::GetArgInt32(Args, 1);
		QmAssertR(Store->IsFieldId(FieldId), "Store.cell: field with fieldId not found");
	}
	else if (Args.Length() == 2 && Args[1]->IsString()) {
		TStr FieldNm = TNodeJsUtil::GetArgStr(Args, 1);
		QmAssertR(Store->IsFieldNm(FieldNm), "Store.cell: field with fieldName not found");
		if (JsStore->Store->IsFieldNm(FieldNm)) {
			FieldId = JsStore->Store->GetFieldId(FieldNm);
		}
	}
	else {
		throw TQm::TQmExcept::New("store.cell: Args[1] expected to be an int (fieldId) or a string (fieldName)");
	}

	Args.GetReturnValue().Set(TNodeJsStore::Field(JsStore->Store, RecId, FieldId));
}

void TNodeJsStore::name(v8::Local<v8::String> Name, const v8::PropertyCallbackInfo<v8::Value>& Info) {
	v8::Isolate* Isolate = v8::Isolate::GetCurrent();
	v8::HandleScope HandleScope(Isolate);

	v8::Local<v8::Object> Self = Info.Holder();
	TNodeJsStore* JsStore = TNodeJsUtil::UnwrapCheckWatcher<TNodeJsStore>(Self);
	Info.GetReturnValue().Set(v8::String::NewFromUtf8(Isolate, JsStore->Store->GetStoreNm().CStr()));
}

void TNodeJsStore::empty(v8::Local<v8::String> Name, const v8::PropertyCallbackInfo<v8::Value>& Info) {
	v8::Isolate* Isolate = v8::Isolate::GetCurrent();
	v8::HandleScope HandleScope(Isolate);

	v8::Local<v8::Object> Self = Info.Holder();
	TNodeJsStore* JsStore = TNodeJsUtil::UnwrapCheckWatcher<TNodeJsStore>(Self);

	Info.GetReturnValue().Set(v8::Boolean::New(Isolate, JsStore->Store->Empty()));
}

void TNodeJsStore::length(v8::Local<v8::String> Name, const v8::PropertyCallbackInfo<v8::Value>& Info) {
	v8::Isolate* Isolate = v8::Isolate::GetCurrent();
	v8::HandleScope HandleScope(Isolate);

	v8::Local<v8::Object> Self = Info.Holder();
	TNodeJsStore* JsStore = TNodeJsUtil::UnwrapCheckWatcher<TNodeJsStore>(Self);

	Info.GetReturnValue().Set(v8::Integer::New(Isolate, (int)JsStore->Store->GetRecs()));
}

void TNodeJsStore::recs(v8::Local<v8::String> Name, const v8::PropertyCallbackInfo<v8::Value>& Info) {
	v8::Isolate* Isolate = v8::Isolate::GetCurrent();
	v8::HandleScope HandleScope(Isolate);

	v8::Local<v8::Object> Self = Info.Holder();
	TNodeJsStore* JsStore = TNodeJsUtil::UnwrapCheckWatcher<TNodeJsStore>(Self);

	TQm::PRecSet ResultSet = JsStore->Store->GetAllRecs();
	Info.GetReturnValue().Set(
		TNodeJsUtil::NewInstance<TNodeJsRecSet>(new TNodeJsRecSet(ResultSet, JsStore->Watcher)));
}

void TNodeJsStore::fields(v8::Local<v8::String> Name, const v8::PropertyCallbackInfo<v8::Value>& Info) {
	v8::Isolate* Isolate = v8::Isolate::GetCurrent();
	v8::HandleScope HandleScope(Isolate);

	v8::Local<v8::Object> Self = Info.Holder();
	TNodeJsStore* JsStore = TNodeJsUtil::UnwrapCheckWatcher<TNodeJsStore>(Self);

	v8::Local<v8::Array> FieldV = v8::Array::New(Isolate, JsStore->Store->GetFields());
	for (int FieldId = 0; FieldId < JsStore->Store->GetFields(); FieldId++) {
		const TQm::TFieldDesc& FieldDesc = JsStore->Store->GetFieldDesc(FieldId);
		v8::Local<v8::Object> Field = v8::Object::New(Isolate);
		Field->Set(v8::String::NewFromUtf8(Isolate, "id"), v8::Int32::New(Isolate, FieldDesc.GetFieldId()));
		Field->Set(v8::String::NewFromUtf8(Isolate, "name"), v8::String::NewFromUtf8(Isolate, FieldDesc.GetFieldNm().CStr()));
		Field->Set(v8::String::NewFromUtf8(Isolate, "type"), v8::String::NewFromUtf8(Isolate, FieldDesc.GetFieldTypeStr().CStr()));
		Field->Set(v8::String::NewFromUtf8(Isolate, "nullable"), v8::Boolean::New(Isolate, FieldDesc.IsNullable()));
		Field->Set(v8::String::NewFromUtf8(Isolate, "internal"), v8::Boolean::New(Isolate, FieldDesc.IsInternal()));
		Field->Set(v8::String::NewFromUtf8(Isolate, "primary"), v8::Boolean::New(Isolate, FieldDesc.IsPrimary()));
		FieldV->Set(v8::Number::New(Isolate, FieldId), Field);
	}
	Info.GetReturnValue().Set(FieldV);
}

void TNodeJsStore::joins(v8::Local<v8::String> Name, const v8::PropertyCallbackInfo<v8::Value>& Info) {
	v8::Isolate* Isolate = v8::Isolate::GetCurrent();
	v8::HandleScope HandleScope(Isolate);

	v8::Local<v8::Object> Self = Info.Holder();
	TNodeJsStore* JsStore = TNodeJsUtil::UnwrapCheckWatcher<TNodeJsStore>(Self);

	v8::Local<v8::Array> JoinV = v8::Array::New(Isolate, JsStore->Store->GetJoins());
	for (int JoinId = 0; JoinId < JsStore->Store->GetJoins(); JoinId++) {
		const TQm::TJoinDesc& JoinDesc = JsStore->Store->GetJoinDesc(JoinId);
		TWPt<TQm::TStore> JoinStore = JoinDesc.GetJoinStore(JsStore->Store->GetBase());
		v8::Local<v8::Object> Join = v8::Object::New(Isolate);
		Join->Set(v8::String::NewFromUtf8(Isolate, "id"),
			v8::Int32::New(Isolate, JoinDesc.GetJoinId()));
		Join->Set(v8::String::NewFromUtf8(Isolate, "name"),
			v8::String::NewFromUtf8(Isolate, JoinDesc.GetJoinNm().CStr()));
		Join->Set(v8::String::NewFromUtf8(Isolate, "store"),
			v8::String::NewFromUtf8(Isolate, JoinStore->GetStoreNm().CStr()));
		if (JoinDesc.IsInverseJoinId()) {
			Join->Set(v8::String::NewFromUtf8(Isolate, "inverse"),
				v8::String::NewFromUtf8(Isolate, JoinStore->GetJoinNm(JoinDesc.GetInverseJoinId()).CStr()));
		}
		if (JoinDesc.IsFieldJoin()) {
			Join->Set(v8::String::NewFromUtf8(Isolate, "type"),
				v8::String::NewFromUtf8(Isolate, "field"));
			Join->Set(v8::String::NewFromUtf8(Isolate, "recordField"),
				v8::String::NewFromUtf8(Isolate, JsStore->Store->GetFieldNm(JoinDesc.GetJoinRecFieldId()).CStr()));
			Join->Set(v8::String::NewFromUtf8(Isolate, "weightField"),
				v8::String::NewFromUtf8(Isolate, JsStore->Store->GetFieldNm(JoinDesc.GetJoinFqFieldId()).CStr()));
		}
		else if (JoinDesc.IsIndexJoin()) {
			Join->Set(v8::String::NewFromUtf8(Isolate, "type"),
				v8::String::NewFromUtf8(Isolate, "index"));
			TWPt<TQm::TIndexVoc> IndexVoc = JsStore->Store->GetBase()->GetIndexVoc();
			Join->Set(v8::String::NewFromUtf8(Isolate, "key"),
				TNodeJsUtil::NewInstance<TNodeJsIndexKey>(new TNodeJsIndexKey(JsStore->Store, IndexVoc->GetKey(JoinDesc.GetJoinKeyId()), JsStore->Watcher))
				);
		}
		JoinV->Set(v8::Number::New(Isolate, JoinId), Join);
	}
	Info.GetReturnValue().Set(JoinV);
}

void TNodeJsStore::keys(v8::Local<v8::String> Name, const v8::PropertyCallbackInfo<v8::Value>& Info) {
	v8::Isolate* Isolate = v8::Isolate::GetCurrent();
	v8::HandleScope HandleScope(Isolate);

	v8::Local<v8::Object> Self = Info.Holder();
	TNodeJsStore* JsStore = TNodeJsUtil::UnwrapCheckWatcher<TNodeJsStore>(Self);

	TWPt<TQm::TIndexVoc> IndexVoc = JsStore->Store->GetBase()->GetIndexVoc();
	TIntSet KeySet = IndexVoc->GetStoreKeys(JsStore->Store->GetStoreId());
	TIntV Vec;  KeySet.GetKeyV(Vec);
	v8::Local<v8::Array> KeyNmV = v8::Array::New(Isolate, KeySet.Len());
	for (int KeyN = 0; KeyN < Vec.Len(); KeyN++) {
		KeyNmV->Set(KeyN,
			TNodeJsUtil::NewInstance<TNodeJsIndexKey>(new TNodeJsIndexKey(JsStore->Store, IndexVoc->GetKey(Vec[KeyN]), JsStore->Watcher))
			);
	}
	Info.GetReturnValue().Set(KeyNmV);
}

void TNodeJsStore::first(v8::Local<v8::String> Name, const v8::PropertyCallbackInfo<v8::Value>& Info) {
	v8::Isolate* Isolate = v8::Isolate::GetCurrent();
	v8::HandleScope HandleScope(Isolate);

	v8::Local<v8::Object> Self = Info.Holder();
	TNodeJsStore* JsStore = TNodeJsUtil::UnwrapCheckWatcher<TNodeJsStore>(Self);

	const uint64 FirstRecId = JsStore->Store->FirstRecId();
	if (FirstRecId == TUInt64::Mx) {
		Info.GetReturnValue().Set(v8::Null(Isolate));
		return;
	}
	Info.GetReturnValue().Set(
		TNodeJsRec::NewInstance(new TNodeJsRec(JsStore->Watcher, JsStore->Store->GetRec(FirstRecId)))
		);
}

void TNodeJsStore::last(v8::Local<v8::String> Name, const v8::PropertyCallbackInfo<v8::Value>& Info) {
	v8::Isolate* Isolate = v8::Isolate::GetCurrent();
	v8::HandleScope HandleScope(Isolate);

	v8::Local<v8::Object> Self = Info.Holder();
	TNodeJsStore* JsStore = TNodeJsUtil::UnwrapCheckWatcher<TNodeJsStore>(Self);

	const uint64 LastRecId = JsStore->Store->LastRecId();
	if (LastRecId == TUInt64::Mx) {
		Info.GetReturnValue().Set(v8::Null(Isolate));
		return;
	}
	Info.GetReturnValue().Set(
		TNodeJsRec::NewInstance(new TNodeJsRec(JsStore->Watcher, JsStore->Store->GetRec(LastRecId)))
		);
}

void TNodeJsStore::forwardIter(v8::Local<v8::String> Name, const v8::PropertyCallbackInfo<v8::Value>& Info) {
	v8::Isolate* Isolate = v8::Isolate::GetCurrent();
	v8::HandleScope HandleScope(Isolate);

	v8::Local<v8::Object> Self = Info.Holder();
	TNodeJsStore* JsStore = TNodeJsUtil::UnwrapCheckWatcher<TNodeJsStore>(Self);

	Info.GetReturnValue().Set(TNodeJsUtil::NewInstance<TNodeJsStoreIter>(
		new TNodeJsStoreIter(JsStore->Store, JsStore->Store->ForwardIter(), JsStore->Watcher)));
}

void TNodeJsStore::backwardIter(v8::Local<v8::String> Name, const v8::PropertyCallbackInfo<v8::Value>& Info) {
	v8::Isolate* Isolate = v8::Isolate::GetCurrent();
	v8::HandleScope HandleScope(Isolate);

	v8::Local<v8::Object> Self = Info.Holder();
	TNodeJsStore* JsStore = TNodeJsUtil::UnwrapCheckWatcher<TNodeJsStore>(Self);

	Info.GetReturnValue().Set(TNodeJsUtil::NewInstance<TNodeJsStoreIter>(
		new TNodeJsStoreIter(JsStore->Store, JsStore->Store->BackwardIter(), JsStore->Watcher)));
}


void TNodeJsStore::indexId(uint32_t Index, const v8::PropertyCallbackInfo<v8::Value>& Info) {
	v8::Isolate* Isolate = v8::Isolate::GetCurrent();
	v8::HandleScope HandleScope(Isolate);
	TNodeJsStore* JsStore = TNodeJsUtil::UnwrapCheckWatcher<TNodeJsStore>(Info.Holder());

	if (JsStore->Store->IsRecId(Index)) {
		Info.GetReturnValue().Set(
			TNodeJsRec::NewInstance(new TNodeJsRec(JsStore->Watcher, JsStore->Store->GetRec(Index)))
			);
		return;
	}

	Info.GetReturnValue().Set(v8::Null(Isolate));
}

void TNodeJsStore::base(v8::Local<v8::String> Name, const v8::PropertyCallbackInfo<v8::Value>& Info) {
	v8::Isolate* Isolate = v8::Isolate::GetCurrent();
	v8::HandleScope HandleScope(Isolate);

	v8::Local<v8::Object> Self = Info.Holder();
	TNodeJsStore* JsStore = TNodeJsUtil::UnwrapCheckWatcher<TNodeJsStore>(Self);
	Info.GetReturnValue().Set(
		TNodeJsUtil::NewInstance<TNodeJsBase>(new TNodeJsBase(JsStore->Store->GetBase())));

}

///////////////////////////////
// NodeJs QMiner Record
TVec<TVec<v8::Persistent<v8::Function> > > TNodeJsRec::BaseStoreIdConstructor;
const TStr TNodeJsRec::ClassId = "Rec";

void TNodeJsRec::Init(const TWPt<TQm::TStore>& Store) {
	v8::Isolate* Isolate = v8::Isolate::GetCurrent();
	QmAssertR(TNodeJsQm::BaseFPathToId.IsKey(Store->GetBase()->GetFPath()), "Base Id not found in TNodeJsRec::Init.");
	uint BaseId = TNodeJsQm::BaseFPathToId.GetDat(Store->GetBase()->GetFPath());
	if (BaseStoreIdConstructor.Empty()) {
		// support 16 bases opened!
		BaseStoreIdConstructor.Gen(16);
	}
	if (BaseStoreIdConstructor[BaseId].Empty()) {
		// reserve space for maximal number of stores
		BaseStoreIdConstructor[BaseId].Gen(TQm::TEnv::GetMxStores());
	}

	// make sure template id is a valid
	const uint StoreId = Store->GetStoreId();
	QmAssertR(StoreId < TQm::TEnv::GetMxStores(), "Store id should not exceed max number of stores");
	// initialize template if not already prepared
	if (BaseStoreIdConstructor[BaseId][(int)StoreId].IsEmpty()) {

		v8::Local<v8::FunctionTemplate> tpl = v8::FunctionTemplate::New(Isolate, TNodeJsUtil::_NewCpp<TNodeJsRec>);
		tpl->SetClassName(v8::String::NewFromUtf8(Isolate, ClassId.CStr()));
		// ObjectWrap uses the first internal field to store the wrapped pointer.
		tpl->InstanceTemplate()->SetInternalFieldCount(1);

		// Add all prototype methods, getters and setters here.
		NODE_SET_PROTOTYPE_METHOD(tpl, "$clone", _clone);
		NODE_SET_PROTOTYPE_METHOD(tpl, "addJoin", _addJoin);
		NODE_SET_PROTOTYPE_METHOD(tpl, "delJoin", _delJoin);
		NODE_SET_PROTOTYPE_METHOD(tpl, "toJSON", _toJSON);

		// Properties 
		tpl->InstanceTemplate()->SetAccessor(v8::String::NewFromUtf8(Isolate, "$id"), _id);
		tpl->InstanceTemplate()->SetAccessor(v8::String::NewFromUtf8(Isolate, "$name"), _name);
		tpl->InstanceTemplate()->SetAccessor(v8::String::NewFromUtf8(Isolate, "$fq"), _fq);
		tpl->InstanceTemplate()->SetAccessor(v8::String::NewFromUtf8(Isolate, "store"), _store);
		// register all the fields
		for (int FieldN = 0; FieldN < Store->GetFields(); FieldN++) {
			TStr FieldNm = Store->GetFieldDesc(FieldN).GetFieldNm();
			tpl->InstanceTemplate()->SetAccessor(v8::String::NewFromUtf8(Isolate, FieldNm.CStr()), _getField, _setField);
		}

		for (int JoinId = 0; JoinId < Store->GetJoins(); JoinId++) {
			const TQm::TJoinDesc& JoinDesc = Store->GetJoinDesc(JoinId);
			if (JoinDesc.IsFieldJoin()) {
				tpl->InstanceTemplate()->SetAccessor(v8::String::NewFromUtf8(Isolate, JoinDesc.GetJoinNm().CStr()), _sjoin);
			}
			else if (JoinDesc.IsIndexJoin()) {
				tpl->InstanceTemplate()->SetAccessor(v8::String::NewFromUtf8(Isolate, JoinDesc.GetJoinNm().CStr()), _join);
			}
			else {
				TQm::ErrorLog("Unknown join type " + Store->GetStoreNm() + "." + JoinDesc.GetJoinNm());
			}
		}

		// This has to be last, otherwise the properties won't show up on the object in JavaScript.
		BaseStoreIdConstructor[BaseId][(int)StoreId].Reset(Isolate, tpl->GetFunction());
	}
}

void TNodeJsRec::Clear(const int& BaseId) {
	if (BaseStoreIdConstructor.Len() > BaseId) {
		for (int StoreN = 0; StoreN < BaseStoreIdConstructor[BaseId].Len(); StoreN++) {
			if (BaseStoreIdConstructor[BaseId][StoreN].IsEmpty()) { break; }
			BaseStoreIdConstructor[BaseId][StoreN].Reset();
		}
	}
}

v8::Local<v8::Object> TNodeJsRec::NewInstance(TNodeJsRec* JsRec) {
	v8::Isolate* Isolate = v8::Isolate::GetCurrent();
	v8::EscapableHandleScope HandleScope(Isolate);

	TQm::TRec& Rec = JsRec->Rec;
	// TODO speed-up without using file paths
	// Use a map from (uint64)Rec.GetStore()() -> v8::Persistent<v8::Function> constructor
	// We need a hash table with move constructor/assignment
	QmAssertR(TNodeJsQm::BaseFPathToId.IsKey(Rec.GetStore()->GetBase()->GetFPath()), "TNodeJsRec::NewInstance: Base Id not found!");
	uint BaseId = TNodeJsQm::BaseFPathToId.GetDat(Rec.GetStore()->GetBase()->GetFPath());
	EAssertR(!BaseStoreIdConstructor[BaseId][Rec.GetStoreId()].IsEmpty(), "TNodeJsRec::NewInstance: constructor is empty. Did you call TNodeJsRec::Init(exports)?");
	v8::Local<v8::Function> cons = v8::Local<v8::Function>::New(Isolate, BaseStoreIdConstructor[BaseId][Rec.GetStoreId()]);
	v8::Local<v8::Object> Instance = cons->NewInstance();
	JsRec->Wrap(Instance);
	return HandleScope.Escape(Instance);
}

void TNodeJsRec::clone(const v8::FunctionCallbackInfo<v8::Value>& Args) {
	v8::Isolate* Isolate = v8::Isolate::GetCurrent();
	v8::HandleScope HandleScope(Isolate);

	TNodeJsRec* JsRec = TNodeJsUtil::UnwrapCheckWatcher<TNodeJsRec>(Args.Holder());
	Args.GetReturnValue().Set(
		TNodeJsRec::NewInstance(new TNodeJsRec(JsRec->Watcher, JsRec->Rec, JsRec->Fq)));
}

void TNodeJsRec::addJoin(const v8::FunctionCallbackInfo<v8::Value>& Args) {
	v8::Isolate* Isolate = v8::Isolate::GetCurrent();
	v8::HandleScope HandleScope(Isolate);

	TNodeJsRec* JsRec = TNodeJsUtil::UnwrapCheckWatcher<TNodeJsRec>(Args.Holder());

	// read argument as record
	QmAssertR(Args.Length() >= 2 && Args[1]->IsObject(), "rec.addJoin needs at least 2 args: JoinNm, rec and fq (optional)");
	TStr JoinNm = TNodeJsUtil::GetArgStr(Args, 0);
	// Check ?
	TNodeJsRec* JsJoinRec = TNodeJsUtil::UnwrapCheckWatcher<TNodeJsRec>(Args[1]->ToObject());
	const int JoinFq = TNodeJsUtil::GetArgInt32(Args, 2, 1);
	// check parameters fine
	QmAssertR(JsRec->Rec.GetStore()->IsJoinNm(JoinNm), "[addJoin] Unknown join " + JsRec->Rec.GetStore()->GetStoreNm() + "." + JoinNm);
	QmAssertR(JoinFq > 0, "[addJoin] Join frequency must be positive: " + TInt::GetStr(JoinFq));
	// get generic store
	TWPt<TQm::TStore> Store = JsRec->Rec.GetStore();
	const int JoinId = Store->GetJoinId(JoinNm);
	// add join
	Store->AddJoin(JoinId, JsRec->Rec.GetRecId(), JsJoinRec->Rec.GetRecId(), JoinFq);
	// return
	Args.GetReturnValue().Set(Args.Holder());
}

void TNodeJsRec::delJoin(const v8::FunctionCallbackInfo<v8::Value>& Args) {
	v8::Isolate* Isolate = v8::Isolate::GetCurrent();
	v8::HandleScope HandleScope(Isolate);
	TNodeJsRec* JsRec = TNodeJsUtil::UnwrapCheckWatcher<TNodeJsRec>(Args.Holder());


	// read argument as record
	QmAssertR(Args.Length() >= 2 && Args[1]->IsObject(), "rec.addJoin needs at least 2 args: JoinNm, rec and fq (optional)");
	TStr JoinNm = TNodeJsUtil::GetArgStr(Args, 0);
	// Check ?
	TNodeJsRec* JsJoinRec = TNodeJsUtil::UnwrapCheckWatcher<TNodeJsRec>(Args[1]->ToObject());
	const int JoinFq = TNodeJsUtil::GetArgInt32(Args, 2, 1);
	// check parameters fine
	QmAssertR(JsRec->Rec.GetStore()->IsJoinNm(JoinNm), "[delJoin] Unknown join " + JsRec->Rec.GetStore()->GetStoreNm() + "." + JoinNm);
	QmAssertR(JoinFq > 0, "[delJoin] Join frequency must be positive: " + TInt::GetStr(JoinFq));
	// get generic store
	TWPt<TQm::TStore> Store = JsRec->Rec.GetStore();
	const int JoinId = Store->GetJoinId(JoinNm);
	// add join
	Store->DelJoin(JoinId, JsRec->Rec.GetRecId(), JsJoinRec->Rec.GetRecId(), JoinFq);
	// return
	Args.GetReturnValue().Set(Args.Holder());
}

void TNodeJsRec::toJSON(const v8::FunctionCallbackInfo<v8::Value>& Args) {
	v8::Isolate* Isolate = v8::Isolate::GetCurrent();
	v8::HandleScope HandleScope(Isolate);

	TNodeJsRec* JsRec = TNodeJsUtil::UnwrapCheckWatcher<TNodeJsRec>(Args.Holder());

	const bool JoinRecsP = TNodeJsUtil::IsArg(Args, 0) ?
		(TNodeJsUtil::IsArgBool(Args, 0) ? TNodeJsUtil::GetArgBool(Args, 0, false) : false) : false;
	const bool JoinRecFieldsP = TNodeJsUtil::IsArg(Args, 1) ?
		(TNodeJsUtil::IsArgBool(Args, 1) ? TNodeJsUtil::GetArgBool(Args, 1, false) : false) : false;

	const bool FieldsP = true;
	const bool StoreInfoP = false;

	PJsonVal RecJson = JsRec->Rec.GetJson(JsRec->Rec.GetStore()->GetBase(), FieldsP, StoreInfoP, JoinRecsP, JoinRecFieldsP);
	Args.GetReturnValue().Set(TNodeJsUtil::ParseJson(Isolate, RecJson));
}


void TNodeJsRec::id(v8::Local<v8::String> Name, const v8::PropertyCallbackInfo<v8::Value>& Info) {
	v8::Isolate* Isolate = v8::Isolate::GetCurrent();
	v8::HandleScope HandleScope(Isolate);

	v8::Local<v8::Object> Self = Info.Holder();
	TNodeJsRec* JsRec = TNodeJsUtil::UnwrapCheckWatcher<TNodeJsRec>(Self);
	Info.GetReturnValue().Set(v8::Integer::New(Isolate, JsRec->Rec.GetRecId()));
}

void TNodeJsRec::name(v8::Local<v8::String> Name, const v8::PropertyCallbackInfo<v8::Value>& Info) {
	v8::Isolate* Isolate = v8::Isolate::GetCurrent();
	v8::HandleScope HandleScope(Isolate);

	v8::Local<v8::Object> Self = Info.Holder();
	TNodeJsRec* JsRec = TNodeJsUtil::UnwrapCheckWatcher<TNodeJsRec>(Self);
	Info.GetReturnValue().Set(v8::String::NewFromUtf8(Isolate, JsRec->Rec.GetRecNm().CStr()));
}

void TNodeJsRec::fq(v8::Local<v8::String> Name, const v8::PropertyCallbackInfo<v8::Value>& Info) {
	v8::Isolate* Isolate = v8::Isolate::GetCurrent();
	v8::HandleScope HandleScope(Isolate);

	v8::Local<v8::Object> Self = Info.Holder();
	TNodeJsRec* JsRec = TNodeJsUtil::UnwrapCheckWatcher<TNodeJsRec>(Self);

	Info.GetReturnValue().Set(v8::Integer::New(Isolate, JsRec->Fq));
}

void TNodeJsRec::store(v8::Local<v8::String> Name, const v8::PropertyCallbackInfo<v8::Value>& Info) {
	v8::Isolate* Isolate = v8::Isolate::GetCurrent();
	v8::HandleScope HandleScope(Isolate);

	v8::Local<v8::Object> Self = Info.Holder();
	TNodeJsRec* JsRec = TNodeJsUtil::UnwrapCheckWatcher<TNodeJsRec>(Self);
	Info.GetReturnValue().Set(
		TNodeJsUtil::NewInstance<TNodeJsStore>(new TNodeJsStore(JsRec->Rec.GetStore(), JsRec->Watcher))
		);

}

void TNodeJsRec::getField(v8::Local<v8::String> Name, const v8::PropertyCallbackInfo<v8::Value>& Info) {
	v8::Isolate* Isolate = v8::Isolate::GetCurrent();
	v8::HandleScope HandleScope(Isolate);

	v8::Local<v8::Object> Self = Info.Holder();
	TNodeJsRec* JsRec = TNodeJsUtil::UnwrapCheckWatcher<TNodeJsRec>(Self);
	const TQm::TRec& Rec = JsRec->Rec;
	const TWPt<TQm::TStore>& Store = Rec.GetStore();
	TStr FieldNm = TNodeJsUtil::GetStr(Name);
	const int FieldId = Store->GetFieldId(FieldNm);

	Info.GetReturnValue().Set(TNodeJsStore::Field(Rec, FieldId));
}

void TNodeJsRec::setField(v8::Local<v8::String> Name, v8::Local<v8::Value> Value, const v8::PropertyCallbackInfo<void>& Info) {
	v8::Isolate* Isolate = v8::Isolate::GetCurrent();
	v8::HandleScope HandleScope(Isolate);

	v8::Local<v8::Object> Self = Info.Holder();
	TNodeJsRec* JsRec = TNodeJsUtil::UnwrapCheckWatcher<TNodeJsRec>(Self);
	TQm::TRec& Rec = JsRec->Rec;
	const TWPt<TQm::TStore>& Store = Rec.GetStore();
	TStr FieldNm = TNodeJsUtil::GetStr(Name);
	const int FieldId = Store->GetFieldId(FieldNm);
	//TODO: for now we don't support by-value records, fix this
	QmAssertR(Rec.IsByRef(), "Only records by reference (from stores) supported for setters.");
	// not null, get value
	const TQm::TFieldDesc& Desc = Store->GetFieldDesc(FieldId);
	if (Value->IsNull()) {
		QmAssertR(Desc.IsNullable(), "Field " + FieldNm + " not nullable");
		Rec.SetFieldNull(FieldId);
	}
	else if (Desc.IsInt()) {
		QmAssertR(Value->IsInt32(), "Field " + FieldNm + " not integer");
		const int Int = Value->Int32Value();
		Rec.SetFieldInt(FieldId, Int);
	}
	else if (Desc.IsIntV()) {
		// check if we have JavaScript array
		QmAssertR(Value->IsArray(), TStr::Fmt("rec.%s should be set to an array!", FieldNm.CStr()));
		v8::Handle<v8::Array> Array = v8::Handle<v8::Array>::Cast(Value);
		TIntV IntV;
		for (uint32_t FltN = 0; FltN < Array->Length(); FltN++) {
			v8::Local<v8::Value> ArrayVal = Array->Get(FltN);
			QmAssertR(ArrayVal->IsInt32(), "Field " + FieldNm + " expects array of integers");
			const int Val = ArrayVal->Int32Value();
			IntV.Add(Val);
		}
		Rec.SetFieldIntV(FieldId, IntV);
	}
	else if (Desc.IsUInt64()) {
		QmAssertR(Value->IsNumber(), "Field " + FieldNm + " not uint64");
		const uint64 UInt64 = (uint64)Value->IntegerValue();
		Rec.SetFieldUInt64(FieldId, UInt64);
	}
	else if (Desc.IsStr()) {
		QmAssertR(Value->IsString(), "Field " + FieldNm + " not string");
		v8::String::Utf8Value Utf8(Value);
		Rec.SetFieldStr(FieldId, TStr(*Utf8));
	}
	else if (Desc.IsStrV()) {
		QmAssertR(Value->IsArray(), "Field " + FieldNm + " not array");
		v8::Handle<v8::Array> Array = v8::Handle<v8::Array>::Cast(Value);
		TStrV StrV;
		for (uint32_t StrN = 0; StrN < Array->Length(); StrN++) {
			v8::Local<v8::Value> ArrayVal = Array->Get(StrN);
			QmAssertR(ArrayVal->IsString(), "Field " + FieldNm + " expects array of strings");
			v8::String::Utf8Value Utf8(ArrayVal);
			StrV.Add(TStr(*Utf8));
		}
		Rec.SetFieldStrV(FieldId, StrV);
	}
	else if (Desc.IsBool()) {
		QmAssertR(Value->IsBoolean(), "Field " + FieldNm + " not boolean");
		Rec.SetFieldBool(FieldId, Value->BooleanValue());
	}
	else if (Desc.IsFlt()) {
		QmAssertR(Value->IsNumber(), "Field " + FieldNm + " not numeric");
		TFlt Val(Value->NumberValue());
		bool NaNFound = Val.IsNan();
		if (NaNFound) {
			throw TQm::TQmExcept::New("Cannot set record field (type float) to NaN, for field name: " + FieldNm);
		}
		Rec.SetFieldFlt(FieldId, Val);
	}
	else if (Desc.IsFltPr()) {
		QmAssertR(Value->IsArray(), "Field " + FieldNm + " not array");
		v8::Handle<v8::Array> Array = v8::Handle<v8::Array>::Cast(Value);
		QmAssert(Array->Length() >= 2);
		QmAssert(Array->Get(0)->IsNumber());
		QmAssert(Array->Get(1)->IsNumber());
		TFltPr FltPr(Array->Get(0)->NumberValue(), Array->Get(1)->NumberValue());
	}
	else if (Desc.IsFltV()) {
		if (Value->IsArray()) {
			// check if we have JavaScript array
			v8::Handle<v8::Array> Array = v8::Handle<v8::Array>::Cast(Value);
			TFltV FltV;
			for (uint32_t FltN = 0; FltN < Array->Length(); FltN++) {
				v8::Local<v8::Value> ArrayVal = Array->Get(FltN);
				QmAssertR(ArrayVal->IsNumber(), "Field " + FieldNm + " expects array of numbers");
				const double Val = ArrayVal->NumberValue();
				FltV.Add(Val);
			}
			Rec.SetFieldFltV(FieldId, FltV);
		}
		else {
			// otherwise it must be GLib array (or exception)
			TNodeJsVec<TFlt, TAuxFltV>* JsFltV = ObjectWrap::Unwrap<TNodeJsVec<TFlt, TAuxFltV> >(Value->ToObject());
			Rec.SetFieldFltV(FieldId, JsFltV->Vec);
		}
	}
	else if (Desc.IsTm()) {
		QmAssertR(Value->IsObject() || Value->IsString(), "Field " + FieldNm + " not object or string");
		if (Value->IsDate()){
			v8::Handle<v8::Date> Date = v8::Handle<v8::Date>::Cast(Value);
			// milliseconds from 1970-01-01T00:00:00Z, which is 11644473600 seconds after Windows file time start
			double UnixMSecs = Date->NumberValue();
			// milliseconds from 1601-01-01T00:00:00Z
			double WinMSecs = UnixMSecs + 11644473600000.0;
			TTm Tm = TTm::GetTmFromMSecs((uint64)WinMSecs);
			Rec.SetFieldTm(FieldId, Tm);
		}
		else if (Value->IsString()){
			v8::String::Utf8Value Utf8(Value);
			Rec.SetFieldTm(FieldId, TTm::GetTmFromWebLogDateTimeStr(TStr(*Utf8), '-', ':', '.', 'T'));
		}
		else {
			throw TQm::TQmExcept::New("Field + " + FieldNm + " expects a javascript Date() object or a Weblog datetime formatted string (example: \"2012-12-31T00:00:05.100\")");
		}
	}
	else if (Desc.IsNumSpV()) {
		// it can only be GLib sparse vector
		TNodeJsSpVec* JsSpVec = ObjectWrap::Unwrap<TNodeJsSpVec>(Value->ToObject());
		Rec.SetFieldNumSpV(FieldId, JsSpVec->Vec);
	}
	else if (Desc.IsBowSpV()) {
		throw TQm::TQmExcept::New("Unsupported type for record setter: " + Desc.GetFieldTypeStr());
	}
	else {
		throw TQm::TQmExcept::New("Unsupported type for record setter: " + Desc.GetFieldTypeStr());
	}
}


void TNodeJsRec::join(v8::Local<v8::String> Name, const v8::PropertyCallbackInfo<v8::Value>& Info) {
	v8::Isolate* Isolate = v8::Isolate::GetCurrent();
	v8::HandleScope HandleScope(Isolate);

	v8::Local<v8::Object> Self = Info.Holder();
	TNodeJsRec* JsRec = TNodeJsUtil::UnwrapCheckWatcher<TNodeJsRec>(Self);

	TStr JoinNm = TNodeJsUtil::GetStr(Name);
	TQm::PRecSet RecSet = JsRec->Rec.DoJoin(JsRec->Rec.GetStore()->GetBase(), JoinNm);
	Info.GetReturnValue().Set(
		TNodeJsUtil::NewInstance<TNodeJsRecSet>(new TNodeJsRecSet(RecSet, JsRec->Watcher)));
}

void TNodeJsRec::sjoin(v8::Local<v8::String> Name, const v8::PropertyCallbackInfo<v8::Value>& Info) {
	v8::Isolate* Isolate = v8::Isolate::GetCurrent();
	v8::HandleScope HandleScope(Isolate);

	v8::Local<v8::Object> Self = Info.Holder();
	TNodeJsRec* JsRec = TNodeJsUtil::UnwrapCheckWatcher<TNodeJsRec>(Self);

	TStr JoinNm = TNodeJsUtil::GetStr(Name);
	TQm::TRec JoinRec = JsRec->Rec.DoSingleJoin(JsRec->Rec.GetStore()->GetBase(), JoinNm);
	TWPt<TQm::TStore> JoinStore = JoinRec.GetStore();
	if (JoinRec.IsDef() && JoinStore->IsRecId(JoinRec.GetRecId())) {
		Info.GetReturnValue().Set(
			TNodeJsRec::NewInstance(new TNodeJsRec(JsRec->Watcher, JoinRec))
			);
		return;
	}
	else {
		Info.GetReturnValue().Set(v8::Null(Isolate));
		return;
	}
}

///////////////////////////////
// NodeJs QMiner Record Set
v8::Persistent<v8::Function> TNodeJsRecSet::Constructor;
const TStr TNodeJsRecSet::ClassId = "RecSet";

void TNodeJsRecSet::Init(v8::Handle<v8::Object> exports) {
	v8::Isolate* Isolate = v8::Isolate::GetCurrent();

	v8::Local<v8::FunctionTemplate> tpl = v8::FunctionTemplate::New(Isolate, TNodeJsUtil::_NewCpp<TNodeJsRecSet>);
	tpl->SetClassName(v8::String::NewFromUtf8(Isolate, ClassId.CStr()));
	// ObjectWrap uses the first internal field to store the wrapped pointer.
	tpl->InstanceTemplate()->SetInternalFieldCount(1);

	// Add all prototype methods, getters and setters here.
	NODE_SET_PROTOTYPE_METHOD(tpl, "clone", _clone);
	NODE_SET_PROTOTYPE_METHOD(tpl, "join", _join);
	NODE_SET_PROTOTYPE_METHOD(tpl, "aggr", _aggr);
	NODE_SET_PROTOTYPE_METHOD(tpl, "trunc", _trunc);
	NODE_SET_PROTOTYPE_METHOD(tpl, "sample", _sample);
	NODE_SET_PROTOTYPE_METHOD(tpl, "shuffle", _shuffle);
	NODE_SET_PROTOTYPE_METHOD(tpl, "reverse", _reverse);
	NODE_SET_PROTOTYPE_METHOD(tpl, "sortById", _sortById);
	NODE_SET_PROTOTYPE_METHOD(tpl, "sortByFq", _sortByFq);
	NODE_SET_PROTOTYPE_METHOD(tpl, "sortByField", _sortByField);
	NODE_SET_PROTOTYPE_METHOD(tpl, "sort", sort);
	NODE_SET_PROTOTYPE_METHOD(tpl, "filterById", _filterById);
	NODE_SET_PROTOTYPE_METHOD(tpl, "filterByFq", _filterByFq);
	NODE_SET_PROTOTYPE_METHOD(tpl, "filterByField", _filterByField);
	NODE_SET_PROTOTYPE_METHOD(tpl, "filter", _filter);
	NODE_SET_PROTOTYPE_METHOD(tpl, "split", _split);
	NODE_SET_PROTOTYPE_METHOD(tpl, "deleteRecs", _deleteRecs);
	NODE_SET_PROTOTYPE_METHOD(tpl, "toJSON", _toJSON);
	NODE_SET_PROTOTYPE_METHOD(tpl, "each", _each);
	NODE_SET_PROTOTYPE_METHOD(tpl, "map", _map);
	NODE_SET_PROTOTYPE_METHOD(tpl, "setintersect", _setintersect);
	NODE_SET_PROTOTYPE_METHOD(tpl, "setunion", _setunion);
	NODE_SET_PROTOTYPE_METHOD(tpl, "setdiff", _setdiff);
	NODE_SET_PROTOTYPE_METHOD(tpl, "getVec", _getVec);
	NODE_SET_PROTOTYPE_METHOD(tpl, "getMat", _getMat);

	// Properties 
	tpl->InstanceTemplate()->SetAccessor(v8::String::NewFromUtf8(Isolate, "store"), _store);
	tpl->InstanceTemplate()->SetAccessor(v8::String::NewFromUtf8(Isolate, "length"), _length);
	tpl->InstanceTemplate()->SetAccessor(v8::String::NewFromUtf8(Isolate, "empty"), _empty);
	tpl->InstanceTemplate()->SetAccessor(v8::String::NewFromUtf8(Isolate, "weighted"), _weighted);
	tpl->InstanceTemplate()->SetIndexedPropertyHandler(_indexId);

	// This has to be last, otherwise the properties won't show up on the object in JavaScript.
	Constructor.Reset(Isolate, tpl->GetFunction());
	// So we can add stuff to the prototype in JS
	exports->Set(v8::String::NewFromUtf8(Isolate, ClassId.CStr()), tpl->GetFunction());
}

void TNodeJsRecSet::clone(const v8::FunctionCallbackInfo<v8::Value>& Args) {
	v8::Isolate* Isolate = v8::Isolate::GetCurrent();
	v8::HandleScope HandleScope(Isolate);
	TNodeJsRecSet* JsRecSet = TNodeJsUtil::UnwrapCheckWatcher<TNodeJsRecSet>(Args.Holder());
	TQm::PRecSet RecSet = JsRecSet->RecSet->Clone();
	Args.GetReturnValue().Set(
		TNodeJsUtil::NewInstance<TNodeJsRecSet>(new TNodeJsRecSet(RecSet, JsRecSet->Watcher)));

}

void TNodeJsRecSet::join(const v8::FunctionCallbackInfo<v8::Value>& Args) {
	v8::Isolate* Isolate = v8::Isolate::GetCurrent();
	v8::HandleScope HandleScope(Isolate);
	TNodeJsRecSet* JsRecSet = TNodeJsUtil::UnwrapCheckWatcher<TNodeJsRecSet>(Args.Holder());
	TStr JoinNm = TNodeJsUtil::GetArgStr(Args, 0);
	const int SampleSize = TNodeJsUtil::GetArgInt32(Args, 1, -1);
	TQm::PRecSet RecSet = JsRecSet->RecSet->DoJoin(JsRecSet->RecSet->GetStore()->GetBase(), JoinNm, SampleSize);
	Args.GetReturnValue().Set(TNodeJsUtil::NewInstance<TNodeJsRecSet>(new TNodeJsRecSet(RecSet, JsRecSet->Watcher)));
}

void TNodeJsRecSet::aggr(const v8::FunctionCallbackInfo<v8::Value>& Args) {
	v8::Isolate* Isolate = v8::Isolate::GetCurrent();
	v8::HandleScope HandleScope(Isolate);
	TNodeJsRecSet* JsRecSet = TNodeJsUtil::UnwrapCheckWatcher<TNodeJsRecSet>(Args.Holder());

	if (Args.Length() == 0) {
		// asking for existing aggregates
		PJsonVal AggrVal = JsRecSet->RecSet->GetAggrJson();
		Args.GetReturnValue().Set(TNodeJsUtil::ParseJson(Isolate, AggrVal));
		return;
	}
	else {
		// parameters for computing new aggregate
		TQm::PRecSet RecSet = JsRecSet->RecSet;
		PJsonVal AggrVal = TNodeJsUtil::GetArgJson(Args, 0);
		const TWPt<TQm::TBase>& Base = JsRecSet->RecSet->GetStore()->GetBase();
		const TWPt<TQm::TStore>& Store = JsRecSet->RecSet->GetStore();
		TQm::TQueryAggrV QueryAggrV; TQm::TQueryAggr::LoadJson(Base, Store, AggrVal, QueryAggrV);
		// if recset empty, not much to do
		if (RecSet->Empty()) {
			Args.GetReturnValue().Set(v8::Null(Isolate));
			return;
		}
		// compute new aggregates
		v8::Local<v8::Array> AggrValV = v8::Array::New(Isolate, QueryAggrV.Len());
		for (int QueryAggrN = 0; QueryAggrN < QueryAggrV.Len(); QueryAggrN++) {
			const TQm::TQueryAggr& QueryAggr = QueryAggrV[QueryAggrN];
			// compute aggregate
			TQm::PAggr Aggr = TQm::TAggr::New(Base, RecSet, QueryAggr);
			// serialize to json
			AggrValV->Set(QueryAggrN, TNodeJsUtil::ParseJson(Isolate, Aggr->SaveJson()));
		}
		// return aggregates
		if (AggrValV->Length() == 1) {
			// if only one, return as object
			if (AggrValV->Get(0)->IsObject()) {
				Args.GetReturnValue().Set(AggrValV->Get(0));
				return;
			}
			else {
				Args.GetReturnValue().Set(v8::Null(Isolate));
				return;
			}
		}
		else {
			// otherwise return as array
			if (AggrValV->IsArray()) {
				Args.GetReturnValue().Set(AggrValV);
				return;
			}
			else {
				Args.GetReturnValue().Set(v8::Null(Isolate));
				return;
			}
		}
	}
}

void TNodeJsRecSet::trunc(const v8::FunctionCallbackInfo<v8::Value>& Args) {
	v8::Isolate* Isolate = v8::Isolate::GetCurrent();
	v8::HandleScope HandleScope(Isolate);
	TNodeJsRecSet* JsRecSet = TNodeJsUtil::UnwrapCheckWatcher<TNodeJsRecSet>(Args.Holder());

	if (Args.Length() == 1) {
		const int Recs = TNodeJsUtil::GetArgInt32(Args, 0);
		JsRecSet->RecSet->Trunc(Recs);
	}
	else if (Args.Length() == 2) {
		const int Limit = TNodeJsUtil::GetArgInt32(Args, 0);
		const int Offset = TNodeJsUtil::GetArgInt32(Args, 1);
		JsRecSet->RecSet = JsRecSet->RecSet->GetLimit(Limit, Offset);
	}
	else {
		throw TQm::TQmExcept::New("Unsupported number of arguments to RecSet.trunc()");
	}

	Args.GetReturnValue().Set(Args.Holder());
}

void TNodeJsRecSet::sample(const v8::FunctionCallbackInfo<v8::Value>& Args) {
	v8::Isolate* Isolate = v8::Isolate::GetCurrent();
	v8::HandleScope HandleScope(Isolate);
	TNodeJsRecSet* JsRecSet = TNodeJsUtil::UnwrapCheckWatcher<TNodeJsRecSet>(Args.Holder());

	const int SampleSize = TNodeJsUtil::GetArgInt32(Args, 0);
	TQm::PRecSet ResultSet = JsRecSet->RecSet->GetSampleRecSet(SampleSize, false);

	Args.GetReturnValue().Set(TNodeJsUtil::NewInstance<TNodeJsRecSet>(new TNodeJsRecSet(ResultSet, JsRecSet->Watcher)));
}

void TNodeJsRecSet::shuffle(const v8::FunctionCallbackInfo<v8::Value>& Args) {
	v8::Isolate* Isolate = v8::Isolate::GetCurrent();
	v8::HandleScope HandleScope(Isolate);
	TNodeJsRecSet* JsRecSet = TNodeJsUtil::UnwrapCheckWatcher<TNodeJsRecSet>(Args.Holder());
	const int RndSeed = TNodeJsUtil::GetArgInt32(Args, 0, 0);
	TRnd Rnd(RndSeed);
	JsRecSet->RecSet->Shuffle(Rnd);
	Args.GetReturnValue().Set(Args.Holder());
}

void TNodeJsRecSet::reverse(const v8::FunctionCallbackInfo<v8::Value>& Args) {
	v8::Isolate* Isolate = v8::Isolate::GetCurrent();
	v8::HandleScope HandleScope(Isolate);
	TNodeJsRecSet* JsRecSet = TNodeJsUtil::UnwrapCheckWatcher<TNodeJsRecSet>(Args.Holder());

	JsRecSet->RecSet->Reverse();
	Args.GetReturnValue().Set(Args.Holder());
}

void TNodeJsRecSet::sortById(const v8::FunctionCallbackInfo<v8::Value>& Args) {
	v8::Isolate* Isolate = v8::Isolate::GetCurrent();
	v8::HandleScope HandleScope(Isolate);
	TNodeJsRecSet* JsRecSet = TNodeJsUtil::UnwrapCheckWatcher<TNodeJsRecSet>(Args.Holder());
	const bool Asc = TNodeJsUtil::GetArgInt32(Args, 0, 0) > 0;
	JsRecSet->RecSet->SortById(Asc);
	Args.GetReturnValue().Set(Args.Holder());
}

void TNodeJsRecSet::sortByFq(const v8::FunctionCallbackInfo<v8::Value>& Args) {
	v8::Isolate* Isolate = v8::Isolate::GetCurrent();
	v8::HandleScope HandleScope(Isolate);
	TNodeJsRecSet* JsRecSet = TNodeJsUtil::UnwrapCheckWatcher<TNodeJsRecSet>(Args.Holder());

	const bool Asc = TNodeJsUtil::GetArgInt32(Args, 0, 0) > 0;
	JsRecSet->RecSet->SortByFq(Asc);
	Args.GetReturnValue().Set(Args.Holder());
}

void TNodeJsRecSet::sortByField(const v8::FunctionCallbackInfo<v8::Value>& Args) {
	v8::Isolate* Isolate = v8::Isolate::GetCurrent();
	v8::HandleScope HandleScope(Isolate);
	TNodeJsRecSet* JsRecSet = TNodeJsUtil::UnwrapCheckWatcher<TNodeJsRecSet>(Args.Holder());

	const TStr SortFieldNm = TNodeJsUtil::GetArgStr(Args, 0);
	const int SortFieldId = JsRecSet->RecSet->GetStore()->GetFieldId(SortFieldNm);

	bool Asc = false;
	if (Args.Length() > 1) {
		QmAssertR(TNodeJsUtil::IsArgBool(Args, 1) || TNodeJsUtil::IsArgFlt(Args, 1), "TNodeJsRecSet::sortByField: Argument 1 expected to be bool or int!");
		Asc = TNodeJsUtil::IsArgBool(Args, 1) ?
			TNodeJsUtil::GetArgBool(Args, 1) :
			TNodeJsUtil::GetArgFlt(Args, 1) > 0;
	}

	JsRecSet->RecSet->SortByField(Asc, SortFieldId);

	Args.GetReturnValue().Set(Args.Holder());
}

void TNodeJsRecSet::sort(const v8::FunctionCallbackInfo<v8::Value>& Args) {
	v8::Isolate* Isolate = v8::Isolate::GetCurrent();
	v8::HandleScope HandleScope(Isolate);
	TNodeJsRecSet* JsRecSet = TNodeJsUtil::UnwrapCheckWatcher<TNodeJsRecSet>(Args.Holder());

	QmAssertR(Args.Length() == 1 && Args[0]->IsFunction(),
		"sort(..) expects one argument, which is a function.");
	v8::Local<v8::Function> Callback = v8::Local<v8::Function>::Cast(Args[0]);
	for (int i = 0; i < JsRecSet->RecSet->GetRecs(); i++) {
		JsRecSet->RecSet->PutRecFq(i, i);
	}
	JsRecSet->RecSet->SortCmp(TJsRecPairFilter(JsRecSet->RecSet->GetStore(), Callback));
	Args.GetReturnValue().Set(Args.Holder());
}

void TNodeJsRecSet::filterById(const v8::FunctionCallbackInfo<v8::Value>& Args) {
	v8::Isolate* Isolate = v8::Isolate::GetCurrent();
	v8::HandleScope HandleScope(Isolate);
	TNodeJsRecSet* JsRecSet = TNodeJsUtil::UnwrapCheckWatcher<TNodeJsRecSet>(Args.Holder());

	if (Args.Length() == 1) {
		// we expect an array of IDs which we filter out
		PJsonVal ParamVal = TNodeJsUtil::GetArgJson(Args, 0);
		if (!ParamVal->IsArr()) {
			throw TQm::TQmExcept::New("Expected Array.");
		}
		TUInt64Set RecIdSet;
		for (int ArrValN = 0; ArrValN < ParamVal->GetArrVals(); ArrValN++) {
			PJsonVal Val = ParamVal->GetArrVal(ArrValN);
			uint64 RecId = (uint64)Val->GetNum();
			RecIdSet.AddKey(RecId);
		}
		JsRecSet->RecSet->FilterByRecIdSet(RecIdSet);
	}
	else if (Args.Length() == 2) {
		// we expect min and max ID
		const int MnRecId = TNodeJsUtil::GetArgInt32(Args, 0);
		const int MxRecId = TNodeJsUtil::GetArgInt32(Args, 1);
		JsRecSet->RecSet->FilterByRecId((uint64)MnRecId, (uint64)MxRecId);
	}

	Args.GetReturnValue().Set(Args.Holder());
}

void TNodeJsRecSet::filterByFq(const v8::FunctionCallbackInfo<v8::Value>& Args) {
	v8::Isolate* Isolate = v8::Isolate::GetCurrent();
	v8::HandleScope HandleScope(Isolate);
	TNodeJsRecSet* JsRecSet = TNodeJsUtil::UnwrapCheckWatcher<TNodeJsRecSet>(Args.Holder());

	const int MnFq = TNodeJsUtil::GetArgInt32(Args, 0);
	const int MxFq = TNodeJsUtil::GetArgInt32(Args, 1);
	JsRecSet->RecSet->FilterByFq(MnFq, MxFq);

	Args.GetReturnValue().Set(Args.Holder());
}

void TNodeJsRecSet::filterByField(const v8::FunctionCallbackInfo<v8::Value>& Args) {
	v8::Isolate* Isolate = v8::Isolate::GetCurrent();
	v8::HandleScope HandleScope(Isolate);
	TNodeJsRecSet* JsRecSet = TNodeJsUtil::UnwrapCheckWatcher<TNodeJsRecSet>(Args.Holder());

	// get field
	const TStr FieldNm = TNodeJsUtil::GetArgStr(Args, 0);
	const int FieldId = JsRecSet->RecSet->GetStore()->GetFieldId(FieldNm);
	const TQm::TFieldDesc& Desc = JsRecSet->RecSet->GetStore()->GetFieldDesc(FieldId);
	// parse filter according to field type
	if (Desc.IsInt()) {
		const int MnVal = TNodeJsUtil::GetArgInt32(Args, 1);
		const int MxVal = TNodeJsUtil::GetArgInt32(Args, 2);
		JsRecSet->RecSet->FilterByFieldInt(FieldId, MnVal, MxVal);
	}
	else if (Desc.IsStr() && TNodeJsUtil::IsArgStr(Args, 1)) {
		TStr StrVal = TNodeJsUtil::GetArgStr(Args, 1);
		JsRecSet->RecSet->FilterByFieldStr(FieldId, StrVal);
	}
	else if (Desc.IsFlt()) {
		const double MnVal = TNodeJsUtil::GetArgFlt(Args, 1);
		const double MxVal = TNodeJsUtil::GetArgFlt(Args, 2);
		JsRecSet->RecSet->FilterByFieldFlt(FieldId, MnVal, MxVal);
	}
	else if (Desc.IsTm()) {
		const TStr MnTmStr = TNodeJsUtil::GetArgStr(Args, 1);
		const uint64 MnTmMSecs = TTm::GetMSecsFromTm(TTm::GetTmFromWebLogDateTimeStr(MnTmStr, '-', ':', '.', 'T'));
		if (Args.Length() >= 3) {
			// we have upper limit
			const TStr MxTmStr = TNodeJsUtil::GetArgStr(Args, 2);
			const uint64 MxTmMSecs = TTm::GetMSecsFromTm(TTm::GetTmFromWebLogDateTimeStr(MxTmStr, '-', ':', '.', 'T'));
			JsRecSet->RecSet->FilterByFieldTm(FieldId, MnTmMSecs, MxTmMSecs);
		}
		else {
			// we do not have upper limit
			JsRecSet->RecSet->FilterByFieldTm(FieldId, MnTmMSecs, TUInt64::Mx);
		}
	}
	else {
		throw TQm::TQmExcept::New("Unsupported filed type for record set filtering: " + Desc.GetFieldTypeStr());
	}

	Args.GetReturnValue().Set(Args.Holder());
}

void TNodeJsRecSet::filter(const v8::FunctionCallbackInfo<v8::Value>& Args) {
	v8::Isolate* Isolate = v8::Isolate::GetCurrent();
	v8::HandleScope HandleScope(Isolate);
	TNodeJsRecSet* JsRecSet = TNodeJsUtil::UnwrapCheckWatcher<TNodeJsRecSet>(Args.Holder());

	QmAssertR(Args.Length() == 1, "filter(..) expects one argument.");
	QmAssertR(Args.Length() == 1 && Args[0]->IsFunction(),
		"filter(..) expects one argument, which is a function.");
	v8::Local<v8::Function> Callback = v8::Local<v8::Function>::Cast(Args[0]);

	JsRecSet->RecSet->FilterBy(TJsRecFilter(JsRecSet->RecSet->GetStore(), Callback));

	Args.GetReturnValue().Set(Args.Holder());
}

void TNodeJsRecSet::split(const v8::FunctionCallbackInfo<v8::Value>& Args) {
	v8::Isolate* Isolate = v8::Isolate::GetCurrent();
	v8::HandleScope HandleScope(Isolate);
	TNodeJsRecSet* JsRecSet = TNodeJsUtil::UnwrapCheckWatcher<TNodeJsRecSet>(Args.Holder());

	QmAssertR(Args.Length() == 1, "split(..) expects one argument.");
	QmAssertR(Args.Length() == 1 && Args[0]->IsFunction(),
		"split(..) expects one argument, which is a function.");
	v8::Local<v8::Function> Callback = v8::Local<v8::Function>::Cast(Args[0]);
	TQm::TRecSetV RecSetV = JsRecSet->RecSet->SplitBy(TJsRecPairFilter(JsRecSet->RecSet->GetStore(), Callback));
	// prepare result array
	v8::Local<v8::Array> JsRecSetV = v8::Array::New(Isolate, RecSetV.Len());
	for (int RecSetN = 0; RecSetN < RecSetV.Len(); RecSetN++) {
		JsRecSetV->Set(RecSetN,
			TNodeJsUtil::NewInstance<TNodeJsRecSet>(new TNodeJsRecSet(RecSetV[RecSetN], JsRecSet->Watcher)));

	}
	Args.GetReturnValue().Set(JsRecSetV);
}

void TNodeJsRecSet::deleteRecs(const v8::FunctionCallbackInfo<v8::Value>& Args) {
	v8::Isolate* Isolate = v8::Isolate::GetCurrent();
	v8::HandleScope HandleScope(Isolate);
	TNodeJsRecSet* JsRecSet = TNodeJsUtil::UnwrapCheckWatcher<TNodeJsRecSet>(Args.Holder());
	QmAssertR(Args.Length() == 1 && Args[0]->IsObject(),
		"deleteRecs(..) expects a record set as input");
	TNodeJsRecSet* ArgJsRecSet = TNodeJsUtil::UnwrapCheckWatcher<TNodeJsRecSet>(Args[0]->ToObject());

	TUInt64Set RecIdSet; ArgJsRecSet->RecSet->GetRecIdSet(RecIdSet);
	JsRecSet->RecSet->RemoveRecIdSet(RecIdSet);

	Args.GetReturnValue().Set(Args.Holder());
}

void TNodeJsRecSet::toJSON(const v8::FunctionCallbackInfo<v8::Value>& Args) {
	v8::Isolate* Isolate = v8::Isolate::GetCurrent();
	v8::HandleScope HandleScope(Isolate);
	TNodeJsRecSet* JsRecSet = TNodeJsUtil::UnwrapCheckWatcher<TNodeJsRecSet>(Args.Holder());

	const int MxHits = -1;
	const int Offset = 0;

	// make sure we do not try to interpet parameters when toJSON is called by JSON.stringify
	const bool JoinRecsP = TNodeJsUtil::IsArg(Args, 0) ?
		(TNodeJsUtil::IsArgBool(Args, 0) ? TNodeJsUtil::GetArgBool(Args, 0, false) : false) : false;
	const bool JoinRecFieldsP = TNodeJsUtil::IsArg(Args, 1) ?
		(TNodeJsUtil::IsArgBool(Args, 1) ? TNodeJsUtil::GetArgBool(Args, 1, false) : false) : false;
	// rest are always
	const bool FieldsP = true;
	const bool StoreInfoP = false;
	const bool AggrsP = false;

	PJsonVal JsObj = JsRecSet->RecSet->GetJson(JsRecSet->RecSet->GetStore()->GetBase(),
		MxHits, Offset, FieldsP, AggrsP, StoreInfoP, JoinRecsP, JoinRecFieldsP);

	Args.GetReturnValue().Set(TNodeJsUtil::ParseJson(Isolate, JsObj));
}

void TNodeJsRecSet::each(const v8::FunctionCallbackInfo<v8::Value>& Args) {
	v8::Isolate* Isolate = v8::Isolate::GetCurrent();
	v8::HandleScope HandleScope(Isolate);
	TNodeJsRecSet* JsRecSet = TNodeJsUtil::UnwrapCheckWatcher<TNodeJsRecSet>(Args.Holder());

	TQm::PRecSet RecSet = JsRecSet->RecSet;
	QmAssertR(TNodeJsUtil::IsArgFun(Args, 0), "each: Argument 0 is not a function!");

	v8::Local<v8::Function> Callback = v8::Local<v8::Function>::Cast(Args[0]);
	// iterate through the recset
	const int Recs = RecSet->GetRecs();
	if (Recs > 0) {

		v8::Local<v8::Object> GlobalContext = Isolate->GetCurrentContext()->Global();
		const unsigned Argc = 2;

		v8::Local<v8::Object> RecObj = TNodeJsRec::NewInstance(new TNodeJsRec(JsRecSet->Watcher, RecSet->GetRec(0)));

		TNodeJsRec* JsRec = TNodeJsUtil::UnwrapCheckWatcher<TNodeJsRec>(RecObj);

		for (int RecIdN = 0; RecIdN < Recs; RecIdN++) {
			JsRec->Rec = RecSet->GetRec(RecIdN);
			JsRec->Fq = RecSet->GetRecFq(RecIdN);

			v8::Local<v8::Value> ArgV[Argc] = {
				RecObj,
				v8::Local<v8::Number>::New(Isolate, v8::Integer::NewFromUnsigned(Isolate, RecIdN))
			};
			Callback->Call(GlobalContext, Argc, ArgV);
		}
	}
	Args.GetReturnValue().Set(Args.Holder());
}

void TNodeJsRecSet::map(const v8::FunctionCallbackInfo<v8::Value>& Args) {
	v8::Isolate* Isolate = v8::Isolate::GetCurrent();
	v8::HandleScope HandleScope(Isolate);
	TNodeJsRecSet* JsRecSet = TNodeJsUtil::UnwrapCheckWatcher<TNodeJsRecSet>(Args.Holder());

	TQm::PRecSet RecSet = JsRecSet->RecSet;
	QmAssertR(TNodeJsUtil::IsArgFun(Args, 0), "map: Argument 0 is not a function!");

	v8::Local<v8::Function> Callback = v8::Local<v8::Function>::Cast(Args[0]);
	// iterate through the recset
	const int Recs = RecSet->GetRecs();

	v8::Handle<v8::Array> ResultV = v8::Array::New(Isolate, Recs);

	if (Recs > 0) {
		v8::Local<v8::Object> GlobalContext = Isolate->GetCurrentContext()->Global();
		const unsigned Argc = 2;

		v8::Local<v8::Object> RecObj = TNodeJsRec::NewInstance(new TNodeJsRec(JsRecSet->Watcher, RecSet->GetRec(0)));
		TNodeJsRec* JsRec = TNodeJsUtil::UnwrapCheckWatcher<TNodeJsRec>(RecObj);

		for (int RecIdN = 0; RecIdN < Recs; RecIdN++) {
			JsRec->Rec = RecSet->GetRec(RecIdN);
			JsRec->Fq = RecSet->GetRecFq(RecIdN);

			v8::Local<v8::Value> ArgV[Argc] = {
				RecObj,
				v8::Local<v8::Number>::New(Isolate, v8::Integer::NewFromUnsigned(Isolate, RecIdN))
			};
			v8::Handle<v8::Value> Result = Callback->Call(GlobalContext, Argc, ArgV);
			ResultV->Set(RecIdN, Result);
		}
	}
	Args.GetReturnValue().Set(ResultV);
}

void TNodeJsRecSet::setintersect(const v8::FunctionCallbackInfo<v8::Value>& Args) {
	v8::Isolate* Isolate = v8::Isolate::GetCurrent();
	v8::HandleScope HandleScope(Isolate);
	TNodeJsRecSet* JsRecSet = TNodeJsUtil::UnwrapCheckWatcher<TNodeJsRecSet>(Args.Holder());

	QmAssertR(Args.Length() == 1 && Args[0]->IsObject(), "rs.setintersect: first argument expected to be an record set");
	TNodeJsRecSet* ArgJsRecSet = TNodeJsUtil::UnwrapCheckWatcher<TNodeJsRecSet>(Args[0]->ToObject());
	TQm::PRecSet RecSet1 = ArgJsRecSet->RecSet;

	QmAssertR(JsRecSet->RecSet->GetStore()->GetStoreId() == RecSet1->GetStoreId(), "recset.setintersect: the record sets do not point to the same store!");
	// Coputation: clone RecSet, get RecIdSet of RecSet1 and filter by it's complement
	TQm::PRecSet RecSet2 = JsRecSet->RecSet->Clone();
	TUInt64Set RecIdSet;
	RecSet1->GetRecIdSet(RecIdSet);
	//second parameter in filter is false -> keep only records in RecIdSet
	TQm::TRecFilterByRecIdSet Filter(RecIdSet, true);
	RecSet2->FilterBy(Filter);
	Args.GetReturnValue().Set(TNodeJsUtil::NewInstance<TNodeJsRecSet>(new TNodeJsRecSet(RecSet2, JsRecSet->Watcher)));
}

void TNodeJsRecSet::setunion(const v8::FunctionCallbackInfo<v8::Value>& Args) {
	v8::Isolate* Isolate = v8::Isolate::GetCurrent();
	v8::HandleScope HandleScope(Isolate);
	TNodeJsRecSet* JsRecSet = TNodeJsUtil::UnwrapCheckWatcher<TNodeJsRecSet>(Args.Holder());

	QmAssertR(Args.Length() == 1 && Args[0]->IsObject(), "rs.setunion: first argument expected to be an record set");
	TNodeJsRecSet* ArgJsRecSet = TNodeJsUtil::UnwrapCheckWatcher<TNodeJsRecSet>(Args[0]->ToObject());
	TQm::PRecSet RecSet1 = ArgJsRecSet->RecSet;

	QmAssertR(JsRecSet->RecSet->GetStore()->GetStoreId() == RecSet1->GetStoreId(), "recset.setunion: the record sets do not point to the same store!");
	//// GetMerge sorts the argument!
	TQm::PRecSet RecSet1Clone = RecSet1->Clone();
	TQm::PRecSet RecSet2 = JsRecSet->RecSet->GetMerge(RecSet1Clone);

	Args.GetReturnValue().Set(TNodeJsUtil::NewInstance<TNodeJsRecSet>(new TNodeJsRecSet(RecSet2, JsRecSet->Watcher)));
}

void TNodeJsRecSet::setdiff(const v8::FunctionCallbackInfo<v8::Value>& Args) {
	v8::Isolate* Isolate = v8::Isolate::GetCurrent();
	v8::HandleScope HandleScope(Isolate);
	TNodeJsRecSet* JsRecSet = TNodeJsUtil::UnwrapCheckWatcher<TNodeJsRecSet>(Args.Holder());

	QmAssertR(Args.Length() == 1 && Args[0]->IsObject(), "rs.setdiff: first argument expected to be an record set");
	TNodeJsRecSet* ArgJsRecSet = TNodeJsUtil::UnwrapCheckWatcher<TNodeJsRecSet>(Args[0]->ToObject());
	TQm::PRecSet RecSet1 = ArgJsRecSet->RecSet;

	QmAssertR(JsRecSet->RecSet->GetStore()->GetStoreId() == RecSet1->GetStoreId(), "recset.setdiff: the record sets do not point to the same store!");
	// Computation: clone RecSet, get RecIdSet of RecSet1 and filter by it's complement
	TQm::PRecSet RecSet2 = JsRecSet->RecSet->Clone();
	TUInt64Set RecIdSet;
	RecSet1->GetRecIdSet(RecIdSet);
	//second parameter in filter is false -> keep only records NOT in RecIdSet
	RecSet2->FilterBy(TQm::TRecFilterByRecIdSet(RecIdSet, false));
	Args.GetReturnValue().Set(TNodeJsUtil::NewInstance<TNodeJsRecSet>(new TNodeJsRecSet(RecSet2, JsRecSet->Watcher)));
}

void TNodeJsRecSet::getVec(const v8::FunctionCallbackInfo<v8::Value>& Args) {
	v8::Isolate* Isolate = v8::Isolate::GetCurrent();
	v8::HandleScope HandleScope(Isolate);
	TNodeJsRecSet* JsRecSet = TNodeJsUtil::UnwrapCheckWatcher<TNodeJsRecSet>(Args.Holder());

	TQm::PRecSet RecSet = JsRecSet->RecSet;
	TWPt<TQm::TStore> Store = RecSet->GetStore();
	const TStr FieldNm = TNodeJsUtil::GetArgStr(Args, 0);
	if (!RecSet->GetStore()->IsFieldNm(FieldNm)) {
		throw TQm::TQmExcept::New("RecSet.getVec: fieldName not found: " + FieldNm);
	}

	const int FieldId = JsRecSet->RecSet->GetStore()->GetFieldId(FieldNm);
	int Recs = (int)JsRecSet->RecSet->GetRecs();
	const TQm::TFieldDesc& Desc = Store->GetFieldDesc(FieldId);

	if (Desc.IsInt()) {
		TIntV ColV(Recs);
		for (int RecN = 0; RecN < Recs; RecN++) {
			ColV[RecN] = Store->GetFieldInt(RecSet()->GetRecId(RecN), FieldId);
		}
		Args.GetReturnValue().Set(TNodeJsVec<TInt, TAuxIntV>::New(ColV));
		return;
	}
	else if (Desc.IsUInt64()) {
		TFltV ColV(Recs);
		for (int RecN = 0; RecN < Recs; RecN++) {
			ColV[RecN] = (double)Store->GetFieldUInt64(RecSet()->GetRecId(RecN), FieldId);
		}
		Args.GetReturnValue().Set(TNodeJsVec<TFlt, TAuxFltV>::New(ColV));
		return;
	}

	else if (Desc.IsStr()) {
		TStrV ColV(Recs);
		for (int RecN = 0; RecN < Recs; RecN++) {
			ColV[RecN] = Store->GetFieldStr(RecSet()->GetRecId(RecN), FieldId);
		}
		Args.GetReturnValue().Set(TNodeJsVec<TStr, TAuxStrV>::New(ColV));
		return;
	}

	else if (Desc.IsBool()) {
		TIntV ColV(Recs);
		for (int RecN = 0; RecN < Recs; RecN++) {
			ColV[RecN] = (int)Store->GetFieldBool(RecSet()->GetRecId(RecN), FieldId);
		}
		Args.GetReturnValue().Set(TNodeJsVec<TInt, TAuxIntV>::New(ColV));
		return;
	}
	else if (Desc.IsFlt()) {
		TFltV ColV(Recs);
		for (int RecN = 0; RecN < Recs; RecN++) {
			ColV[RecN] = Store->GetFieldFlt(RecSet()->GetRecId(RecN), FieldId);
		}
		Args.GetReturnValue().Set(TNodeJsVec<TFlt, TAuxFltV>::New(ColV));
		return;
	}
	else if (Desc.IsTm()) {
		TFltV ColV(Recs);
		TTm Tm;
		for (int RecN = 0; RecN < Recs; RecN++) {
			Store->GetFieldTm(RecSet()->GetRecId(RecN), FieldId, Tm);
			ColV[RecN] = (double)TTm::GetMSecsFromTm(Tm);
		}
		Args.GetReturnValue().Set(TNodeJsVec<TFlt, TAuxFltV>::New(ColV));
		return;
	}
	else if (Desc.IsFltV()) {
		throw TQm::TQmExcept::New("rs.getVec does not support type float_v - use store.getMat instead");
	}
	else if (Desc.IsNumSpV()) {
		throw TQm::TQmExcept::New("rs.getVec does not support type num_sp_v - use store.getMat instead");
	}
	throw TQm::TQmExcept::New("Unknown field type " + Desc.GetFieldTypeStr());
}

void TNodeJsRecSet::getMat(const v8::FunctionCallbackInfo<v8::Value>& Args) {
	v8::Isolate* Isolate = v8::Isolate::GetCurrent();
	v8::HandleScope HandleScope(Isolate);
	TNodeJsRecSet* JsRecSet = TNodeJsUtil::UnwrapCheckWatcher<TNodeJsRecSet>(Args.Holder());

	TQm::PRecSet RecSet = JsRecSet->RecSet;
	TWPt<TQm::TStore> Store = RecSet->GetStore();
	const TStr FieldNm = TNodeJsUtil::GetArgStr(Args, 0);
	if (!RecSet->GetStore()->IsFieldNm(FieldNm)) {
		throw TQm::TQmExcept::New("RecSet.getMat: fieldName not found: " + FieldNm);
	}
	const int FieldId = JsRecSet->RecSet->GetStore()->GetFieldId(FieldNm);
	int Recs = (int)JsRecSet->RecSet->GetRecs();
	const TQm::TFieldDesc& Desc = Store->GetFieldDesc(FieldId);

	if (Desc.IsInt()) {
		TFltVV ColV(1, Recs);
		for (int RecN = 0; RecN < Recs; RecN++) {
			ColV(0, RecN) = (double)Store->GetFieldInt(RecSet()->GetRecId(RecN), FieldId);
		}
		Args.GetReturnValue().Set(TNodeJsFltVV::New(ColV));
		return;
	}
	else if (Desc.IsUInt64()) {
		TFltVV ColV(1, Recs);
		for (int RecN = 0; RecN < Recs; RecN++) {
			ColV(0, RecN) = (double)Store->GetFieldUInt64(RecSet()->GetRecId(RecN), FieldId);
		}
		Args.GetReturnValue().Set(TNodeJsFltVV::New(ColV));
		return;
	}
	else if (Desc.IsBool()) {
		TFltVV ColV(1, Recs);
		for (int RecN = 0; RecN < Recs; RecN++) {
			ColV(0, RecN) = (double)Store->GetFieldBool(RecSet()->GetRecId(RecN), FieldId);
		}
		Args.GetReturnValue().Set(TNodeJsFltVV::New(ColV));
		return;
	}
	else if (Desc.IsFlt()) {
		TFltVV ColV(1, Recs);
		for (int RecN = 0; RecN < Recs; RecN++) {
			ColV(0, RecN) = Store->GetFieldFlt(RecSet()->GetRecId(RecN), FieldId);
		}
		Args.GetReturnValue().Set(TNodeJsFltVV::New(ColV));
		return;
	}
	else if (Desc.IsTm()) {
		TFltVV ColV(1, Recs);
		TTm Tm;
		for (int RecN = 0; RecN < Recs; RecN++) {
			Store->GetFieldTm(RecSet()->GetRecId(RecN), FieldId, Tm);
			ColV(0, RecN) = (double)TTm::GetMSecsFromTm(Tm);
		}
		Args.GetReturnValue().Set(TNodeJsFltVV::New(ColV));
		return;
	}
	else if (Desc.IsFltV()) {
		TFltV Vec;
		Store->GetFieldFltV(RecSet()->GetRecId(0), FieldId, Vec);
		TFltVV ColV(Vec.Len(), Recs);
		for (int RecN = 0; RecN < Recs; RecN++) {
			Store->GetFieldFltV(RecSet()->GetRecId(RecN), FieldId, Vec);
			QmAssertR(Vec.Len() == ColV.GetRows(),
				TStr::Fmt("store.getCol for field type fltvec: dimensions are "
				"not consistent! %d expected, %d found in row %d",
				ColV.GetRows(), Vec.Len(), RecN));
			ColV.SetCol(RecN, Vec);
		}
		Args.GetReturnValue().Set(TNodeJsFltVV::New(ColV));
		return;
	}
	else if (Desc.IsNumSpV()) {
		TVec<TIntFltKdV> ColV(Recs);
		for (int RecN = 0; RecN < Recs; RecN++) {
			Store->GetFieldNumSpV(RecSet()->GetRecId(RecN), FieldId, ColV[RecN]);
		}
		Args.GetReturnValue().Set(TNodeJsSpMat::New(ColV));
		return;
	}
	else if (Desc.IsStr()) {
		throw TQm::TQmExcept::New("store.getMat does not support type string - use store.getVec instead");
	}
	throw TQm::TQmExcept::New("Unknown field type " + Desc.GetFieldTypeStr());
}

void TNodeJsRecSet::store(v8::Local<v8::String> Name, const v8::PropertyCallbackInfo<v8::Value>& Info) {
	v8::Isolate* Isolate = v8::Isolate::GetCurrent();
	v8::HandleScope HandleScope(Isolate);

	TNodeJsRecSet* JsRecSet = TNodeJsUtil::UnwrapCheckWatcher<TNodeJsRecSet>(Info.Holder());

	Info.GetReturnValue().Set(
		TNodeJsUtil::NewInstance<TNodeJsStore>(new TNodeJsStore(JsRecSet->RecSet->GetStore(), JsRecSet->Watcher))
		);

}

void TNodeJsRecSet::length(v8::Local<v8::String> Name, const v8::PropertyCallbackInfo<v8::Value>& Info) {
	v8::Isolate* Isolate = v8::Isolate::GetCurrent();
	v8::HandleScope HandleScope(Isolate);

	v8::Local<v8::Object> Self = Info.Holder();
	TNodeJsRecSet* JsRecSet = TNodeJsUtil::UnwrapCheckWatcher<TNodeJsRecSet>(Self);

	Info.GetReturnValue().Set(v8::Integer::New(Isolate, JsRecSet->RecSet->GetRecs()));
}

void TNodeJsRecSet::empty(v8::Local<v8::String> Name, const v8::PropertyCallbackInfo<v8::Value>& Info) {
	v8::Isolate* Isolate = v8::Isolate::GetCurrent();
	v8::HandleScope HandleScope(Isolate);
	TNodeJsRecSet* JsRecSet = TNodeJsUtil::UnwrapCheckWatcher<TNodeJsRecSet>(Info.Holder());

	Info.GetReturnValue().Set(v8::Boolean::New(Isolate, JsRecSet->RecSet->Empty()));
}

void TNodeJsRecSet::weighted(v8::Local<v8::String> Name, const v8::PropertyCallbackInfo<v8::Value>& Info) {
	v8::Isolate* Isolate = v8::Isolate::GetCurrent();
	v8::HandleScope HandleScope(Isolate);
	TNodeJsRecSet* JsRecSet = TNodeJsUtil::UnwrapCheckWatcher<TNodeJsRecSet>(Info.Holder());

	Info.GetReturnValue().Set(v8::Boolean::New(Isolate, JsRecSet->RecSet->IsWgt()));
}

void TNodeJsRecSet::indexId(uint32_t Index, const v8::PropertyCallbackInfo<v8::Value>& Info) {
	v8::Isolate* Isolate = v8::Isolate::GetCurrent();
	v8::HandleScope HandleScope(Isolate);
	TNodeJsRecSet* JsRecSet = TNodeJsUtil::UnwrapCheckWatcher<TNodeJsRecSet>(Info.Holder());

	const int RecN = Index;
	if (0 <= RecN && RecN < JsRecSet->RecSet->GetRecs()) {
		const uint64 RecId = JsRecSet->RecSet->GetRecId(RecN);
		if (JsRecSet->RecSet->GetStore()->IsRecId(RecId)) {
			Info.GetReturnValue().Set(
				TNodeJsRec::NewInstance(new TNodeJsRec(JsRecSet->Watcher, JsRecSet->RecSet->GetRec(RecN), JsRecSet->RecSet->GetRecFq(RecN)))
				);
			return;
		}
	}

	Info.GetReturnValue().Set(v8::Null(Isolate));
}

///////////////////////////////
// NodeJs QMiner Store Iterator
v8::Persistent<v8::Function> TNodeJsStoreIter::Constructor;
const TStr TNodeJsStoreIter::ClassId = "StoreIter";

void TNodeJsStoreIter::Init(v8::Handle<v8::Object> exports) {
	v8::Isolate* Isolate = v8::Isolate::GetCurrent();

	v8::Local<v8::FunctionTemplate> tpl = v8::FunctionTemplate::New(Isolate, TNodeJsUtil::_NewCpp<TNodeJsStoreIter>);
	tpl->SetClassName(v8::String::NewFromUtf8(Isolate, ClassId.CStr()));
	// ObjectWrap uses the first internal field to store the wrapped pointer.
	tpl->InstanceTemplate()->SetInternalFieldCount(1);

	// Add all prototype methods, getters and setters here.
	NODE_SET_PROTOTYPE_METHOD(tpl, "next", _next);

	// Properties 
	tpl->InstanceTemplate()->SetAccessor(v8::String::NewFromUtf8(Isolate, "store"), _store);
	tpl->InstanceTemplate()->SetAccessor(v8::String::NewFromUtf8(Isolate, "rec"), _rec);

	// This has to be last, otherwise the properties won't show up on the object in JavaScript.
	Constructor.Reset(Isolate, tpl->GetFunction());
}

void TNodeJsStoreIter::next(const v8::FunctionCallbackInfo<v8::Value>& Args) {
	v8::Isolate* Isolate = v8::Isolate::GetCurrent();
	v8::HandleScope HandleScope(Isolate);
	// unwrap
	TNodeJsStoreIter* JsStoreIter = ObjectWrap::Unwrap<TNodeJsStoreIter>(Args.Holder());

	const bool NextP = JsStoreIter->Iter->Next();
	if (JsStoreIter->JsRec == nullptr && NextP) {
		// first time, create placeholder
		const uint64 RecId = JsStoreIter->Iter->GetRecId();
		v8::Local<v8::Object> _RecObj = TNodeJsRec::NewInstance(new TNodeJsRec(JsStoreIter->Watcher, JsStoreIter->Store->GetRec(RecId), 1));

		JsStoreIter->RecObj.Reset(Isolate, _RecObj);
		JsStoreIter->JsRec = TNodeJsUtil::UnwrapCheckWatcher<TNodeJsRec>(_RecObj);
	}
	else if (NextP) {
		// not first time, just update the placeholder
		const uint64 RecId = JsStoreIter->Iter->GetRecId();
		JsStoreIter->JsRec->Rec = JsStoreIter->Store->GetRec(RecId);
	}
	Args.GetReturnValue().Set(v8::Boolean::New(Isolate, NextP));
}

void TNodeJsStoreIter::store(v8::Local<v8::String> Name, const v8::PropertyCallbackInfo<v8::Value>& Info) {
	v8::Isolate* Isolate = v8::Isolate::GetCurrent();
	v8::HandleScope HandleScope(Isolate);

	TNodeJsStoreIter* JsStoreIter = ObjectWrap::Unwrap<TNodeJsStoreIter>(Info.Holder());

	Info.GetReturnValue().Set(
		TNodeJsUtil::NewInstance<TNodeJsStore>(new TNodeJsStore(JsStoreIter->Store, JsStoreIter->Watcher))
		);
}

void TNodeJsStoreIter::rec(v8::Local<v8::String> Name, const v8::PropertyCallbackInfo<v8::Value>& Info) {
	v8::Isolate* Isolate = v8::Isolate::GetCurrent();
	v8::HandleScope HandleScope(Isolate);

	TNodeJsStoreIter* JsStoreIter = ObjectWrap::Unwrap<TNodeJsStoreIter>(Info.Holder());

	Info.GetReturnValue().Set(JsStoreIter->RecObj);
}

///////////////////////////////
// NodeJs QMiner Record Filter
bool TJsRecFilter::operator()(const TUInt64IntKd& RecIdWgt) const {
	v8::Isolate* Isolate = v8::Isolate::GetCurrent();
	v8::HandleScope HandleScope(Isolate);
	// prepare record objects - since they are local, they are safe from GC
	v8::Local<v8::Object> JsRec = TNodeJsRec::NewInstance(new TNodeJsRec(TNodeJsBaseWatcher::New(), TQm::TRec(Store, RecIdWgt.Key), RecIdWgt.Dat));

	v8::Local<v8::Function> Callbck = v8::Local<v8::Function>::New(Isolate, Callback);
	v8::Local<v8::Object> GlobalContext = Isolate->GetCurrentContext()->Global();
	const unsigned Argc = 1;
	v8::Local<v8::Value> ArgV[Argc] = { JsRec };
	v8::Local<v8::Value> ReturnVal = Callbck->Call(GlobalContext, Argc, ArgV);

	QmAssertR(ReturnVal->IsBoolean(), "Filter callback must return a boolean!");
	return ReturnVal->BooleanValue();
}

///////////////////////////////
// NodeJs QMiner Record Filter
bool TJsRecPairFilter::operator()(const TUInt64IntKd& RecIdWgt1, const TUInt64IntKd& RecIdWgt2) const {
	v8::Isolate* Isolate = v8::Isolate::GetCurrent();
	v8::HandleScope HandleScope(Isolate);
	// prepare record objects - since they are local, they are safe from GC
	v8::Local<v8::Object> JsRec1 = TNodeJsRec::NewInstance(new TNodeJsRec(TNodeJsBaseWatcher::New(), TQm::TRec(Store, RecIdWgt1.Key), RecIdWgt1.Dat));
	v8::Local<v8::Object> JsRec2 = TNodeJsRec::NewInstance(new TNodeJsRec(TNodeJsBaseWatcher::New(), TQm::TRec(Store, RecIdWgt2.Key), RecIdWgt2.Dat));

	v8::Local<v8::Function> Callbck = v8::Local<v8::Function>::New(Isolate, Callback);
	v8::Local<v8::Object> GlobalContext = Isolate->GetCurrentContext()->Global();
	const unsigned Argc = 2;
	v8::Local<v8::Value> ArgV[Argc] = { JsRec1, JsRec2 };
	v8::Local<v8::Value> ReturnVal = Callbck->Call(GlobalContext, Argc, ArgV);

	QmAssertR(ReturnVal->IsBoolean() || ReturnVal->IsNumber(), "Comparator callback must return a boolean!");
	return ReturnVal->IsBoolean() ? ReturnVal->BooleanValue() : ReturnVal->NumberValue() < 0;
}

///////////////////////////////
// NodeJs QMiner Index Key
v8::Persistent<v8::Function> TNodeJsIndexKey::Constructor;
const TStr TNodeJsIndexKey::ClassId = "IndexKey";

void TNodeJsIndexKey::Init(v8::Handle<v8::Object> exports) {
	v8::Isolate* Isolate = v8::Isolate::GetCurrent();

	v8::Local<v8::FunctionTemplate> tpl = v8::FunctionTemplate::New(Isolate, TNodeJsUtil::_NewCpp<TNodeJsIndexKey>);
	tpl->SetClassName(v8::String::NewFromUtf8(Isolate, ClassId.CStr()));
	// ObjectWrap uses the first internal field to store the wrapped pointer.
	tpl->InstanceTemplate()->SetInternalFieldCount(1);

	// Add all prototype methods, getters and setters here.

	// Properties
	tpl->InstanceTemplate()->SetAccessor(v8::String::NewFromUtf8(Isolate, "store"), _store);
	tpl->InstanceTemplate()->SetAccessor(v8::String::NewFromUtf8(Isolate, "name"), _name);
	tpl->InstanceTemplate()->SetAccessor(v8::String::NewFromUtf8(Isolate, "voc"), _voc);
	tpl->InstanceTemplate()->SetAccessor(v8::String::NewFromUtf8(Isolate, "fq"), _fq);

	// This has to be last, otherwise the properties won't show up on the object in JavaScript.
	Constructor.Reset(Isolate, tpl->GetFunction());
}

void TNodeJsIndexKey::store(v8::Local<v8::String> Name, const v8::PropertyCallbackInfo<v8::Value>& Info) {
	v8::Isolate* Isolate = v8::Isolate::GetCurrent();
	v8::HandleScope HandleScope(Isolate);
	// unwrap
	TNodeJsIndexKey* JsIndexKey = TNodeJsUtil::UnwrapCheckWatcher<TNodeJsIndexKey>(Info.Holder());
	// return
	Info.GetReturnValue().Set(
		TNodeJsUtil::NewInstance<TNodeJsStore>(new TNodeJsStore(JsIndexKey->Store, JsIndexKey->Watcher))
		);
}

void TNodeJsIndexKey::name(v8::Local<v8::String> Name, const v8::PropertyCallbackInfo<v8::Value>& Info) {
	v8::Isolate* Isolate = v8::Isolate::GetCurrent();
	v8::HandleScope HandleScope(Isolate);
	// unwrap
	TNodeJsIndexKey* JsIndexKey = TNodeJsUtil::UnwrapCheckWatcher<TNodeJsIndexKey>(Info.Holder());
	// return
	Info.GetReturnValue().Set(v8::String::NewFromUtf8(Isolate, JsIndexKey->IndexKey.GetKeyNm().CStr()));
}

void TNodeJsIndexKey::voc(v8::Local<v8::String> Name, const v8::PropertyCallbackInfo<v8::Value>& Info) {
	v8::Isolate* Isolate = v8::Isolate::GetCurrent();
	v8::HandleScope HandleScope(Isolate);
	// unwrap
	TNodeJsIndexKey* JsIndexKey = TNodeJsUtil::UnwrapCheckWatcher<TNodeJsIndexKey>(Info.Holder());
	// preapre vocabulary array
	if (!JsIndexKey->IndexKey.IsWordVoc()) {
		// no vocabulary
		Info.GetReturnValue().Set(v8::Null(Isolate));
	}
	else {
		// get vocabulary
		TStrV KeyValV;
		JsIndexKey->Store->GetBase()->GetIndexVoc()->GetAllWordStrV(
			JsIndexKey->IndexKey.GetKeyId(), KeyValV);
		Info.GetReturnValue().Set(TNodeJsVec<TStr, TAuxStrV>::New(KeyValV));
	}
}

void TNodeJsIndexKey::fq(v8::Local<v8::String> Name, const v8::PropertyCallbackInfo<v8::Value>& Info) {
	v8::Isolate* Isolate = v8::Isolate::GetCurrent();
	v8::HandleScope HandleScope(Isolate);
	// unwrap
	TNodeJsIndexKey* JsIndexKey = TNodeJsUtil::UnwrapCheckWatcher<TNodeJsIndexKey>(Info.Holder());
	// preapre vocabulary array
	if (!JsIndexKey->IndexKey.IsWordVoc()) {
		// no vocabulary
		Info.GetReturnValue().Set(v8::Null(Isolate));
	}
	else {
		// get vocabulary
		TStrIntPrV KeyValV;
		JsIndexKey->Store->GetBase()->GetIndexVoc()->GetAllWordStrFqV(
			JsIndexKey->IndexKey.GetKeyId(), KeyValV);
		TIntV ValV(KeyValV.Len(), 0);
		for (int WordN = 0; WordN < KeyValV.Len(); WordN++) {
			ValV.Add(KeyValV[WordN].Val2);
		}
		Info.GetReturnValue().Set(TNodeJsVec<TInt, TAuxIntV>::New(ValV));
	}
}

///////////////////////////////////////////////
// Javascript Function Feature Extractor
TNodeJsFuncFtrExt::TNodeJsFuncFtrExt(const TWPt<TQm::TBase>& Base, const PJsonVal& ParamVal, const v8::Handle<v8::Function> _Fun, v8::Isolate* Isolate) :
TQm::TFtrExt(Base, ParamVal),
Dim(ParamVal->GetObjInt("dim", 1)),
Name(ParamVal->GetObjStr("name", "jsfunc")),
Fun() {

	Fun.Reset(Isolate, _Fun);
}

TQm::PFtrExt TNodeJsFuncFtrExt::NewFtrExt(const TWPt<TQm::TBase>& Base, const PJsonVal& ParamVal, const v8::Handle<v8::Function>& Fun, v8::Isolate* Isolate) {
	return new TNodeJsFuncFtrExt(Base, ParamVal, Fun, Isolate);
}

TNodeJsFuncFtrExt::TNodeJsFuncFtrExt(const TWPt<TQm::TBase>& Base, const PJsonVal& ParamVal) : TFtrExt(Base, ParamVal) {
	throw TQm::TQmExcept::New("javascript function feature extractor shouldn't be constructed calling TJsFuncFtrExt::TJsFuncFtrExt(const TWPt<TBase>& Base, const PJsonVal& ParamVal), call TJsFuncFtrExt(TWPt<TScript> _Js, const PJsonVal& ParamVal) instead (construct from JS using analytics)");
}

TNodeJsFuncFtrExt::TNodeJsFuncFtrExt(const TWPt<TQm::TBase>& Base, TSIn& SIn) : TFtrExt(Base, SIn) {
	throw TQm::TQmExcept::New("javascript function feature extractor shouldn't be constructed calling TJsFuncFtrExt::TJsFuncFtrExt(const TWPt<TBase>& Base, TSIn& SIn), call TJsFuncFtrExt(TWPt<TScript> _Js, const PJsonVal& ParamVal) instead (construct from JS using analytics)");
}

TQm::PFtrExt TNodeJsFuncFtrExt::New(const TWPt<TQm::TBase>& Base, const PJsonVal& ParamVal) {
	return new TNodeJsFuncFtrExt(Base, ParamVal);
}

TQm::PFtrExt TNodeJsFuncFtrExt::Load(const TWPt<TQm::TBase>& Base, TSIn& SIn) {
	return new TNodeJsFuncFtrExt(Base, SIn);
}
void TNodeJsFuncFtrExt::Save(TSOut& SOut) const {
	throw TQm::TQmExcept::New("TJsFuncFtrExt::Save(TSOut& Sout) : saving is not supported");
}

void TNodeJsFuncFtrExt::AddSpV(const TQm::TRec& FtrRec, TIntFltKdV& SpV, int& Offset) const {
	if (Dim == 1) {
		SpV.Add(TIntFltKd(Offset, ExecuteFunc(FtrRec))); Offset++;
	}
	else {
		TFltV Res;
		ExecuteFuncVec(FtrRec, Res);
		QmAssertR(Res.Len() == Dim, "JsFuncFtrExt::AddSpV Dim != result dimension!");
		for (int ElN = 0; ElN < Dim; ElN++) {
			SpV.Add(TIntFltKd(Offset + ElN, Res[ElN]));
		}
		Offset += Dim;
	}
}

void TNodeJsFuncFtrExt::AddFullV(const TQm::TRec& Rec, TFltV& FullV, int& Offset) const {
	if (Dim == 1) {
		FullV[Offset] = ExecuteFunc(Rec); Offset++;
	}
	else {
		TFltV Res;
		ExecuteFuncVec(Rec, Res);
		QmAssertR(Res.Len() == Dim, "JsFuncFtrExt::AddFullV Dim != result dimension!");
		for (int ElN = 0; ElN < Dim; ElN++) {
			FullV[Offset + ElN] = Res[ElN];
		}
		Offset += Dim;
	}
}

void TNodeJsFuncFtrExt::ExtractFltV(const TQm::TRec& FtrRec, TFltV& FltV) const {
	if (Dim == 1) {
		FltV.Add(ExecuteFunc(FtrRec));
	}
	else {
		TFltV Res;
		ExecuteFuncVec(FtrRec, Res);
		QmAssertR(Res.Len() == Dim, "JsFuncFtrExt::ExtractFltV Dim != result dimension!");
		FltV.AddV(Res);
	}
}

///////////////////////////////
// NodeJs QMiner Feature Space
v8::Persistent<v8::Function> TNodeJsFtrSpace::constructor;

TNodeJsFtrSpace::TNodeJsFtrSpace(const TQm::PFtrSpace& _FtrSpace) :
FtrSpace(_FtrSpace) {}

TNodeJsFtrSpace::TNodeJsFtrSpace(const TWPt<TQm::TBase> Base, TSIn& SIn) {
	FtrSpace = TQm::TFtrSpace::Load(Base, SIn);
}

v8::Local<v8::Object> TNodeJsFtrSpace::WrapInst(const v8::Local<v8::Object> Obj, const TQm::PFtrSpace& FtrSpace) {
	auto Object = new TNodeJsFtrSpace(FtrSpace);
	Object->Wrap(Obj);
	return Obj;
}

v8::Local<v8::Object> TNodeJsFtrSpace::WrapInst(const v8::Local<v8::Object> Obj, const TWPt<TQm::TBase> Base, TSIn& SIn) {
	auto Object = new TNodeJsFtrSpace(Base, SIn);
	Object->Wrap(Obj);
	return Obj;
}

v8::Local<v8::Object> TNodeJsFtrSpace::New(const TQm::PFtrSpace& FtrSpace) {
	EAssertR(!constructor.IsEmpty(), "TNodeJsFtrSpace::New constructor is empty. Did you call TNodeJsFtrSpace::Init(exports); in this module's init function?");
	v8::Isolate* Isolate = v8::Isolate::GetCurrent();
	v8::EscapableHandleScope HandleScope(Isolate);
	v8::Local<v8::Function> Cons = v8::Local<v8::Function>::New(Isolate, constructor);
	v8::Local<v8::Object> Instance = Cons->NewInstance();
	TNodeJsFtrSpace* JsFtrSpace = new TNodeJsFtrSpace(FtrSpace);
	JsFtrSpace->Wrap(Instance);
	return HandleScope.Escape(Instance);
}

v8::Local<v8::Object> TNodeJsFtrSpace::New(const TWPt<TQm::TBase> Base, TSIn& SIn) {
	EAssertR(!constructor.IsEmpty(), "TNodeJsFtrSpace::New constructor is empty. Did you call TNodeJsFtrSpace::Init(exports); in this module's init function?");
	v8::Isolate* Isolate = v8::Isolate::GetCurrent();
	v8::EscapableHandleScope HandleScope(Isolate);
	v8::Local<v8::Function> Cons = v8::Local<v8::Function>::New(Isolate, constructor);
	v8::Local<v8::Object> Instance = Cons->NewInstance();
	TNodeJsFtrSpace* JsFtrSpace = new TNodeJsFtrSpace(Base, SIn);
	JsFtrSpace->Wrap(Instance);
	return HandleScope.Escape(Instance);
}

void TNodeJsFtrSpace::Init(v8::Handle<v8::Object> exports) {
	v8::Isolate* Isolate = v8::Isolate::GetCurrent();
	v8::HandleScope HandleScope(Isolate);

	v8::Local<v8::FunctionTemplate> tpl = v8::FunctionTemplate::New(Isolate, New);
	tpl->SetClassName(v8::String::NewFromUtf8(Isolate, "FeatureSpace"));
	// ObjectWrap uses the first internal field to store the wrapped pointer.
	tpl->InstanceTemplate()->SetInternalFieldCount(1);

	// Add all methods, getters and setters here.
	NODE_SET_PROTOTYPE_METHOD(tpl, "save", _save);
	NODE_SET_PROTOTYPE_METHOD(tpl, "add", _add);
	NODE_SET_PROTOTYPE_METHOD(tpl, "updateRecord", _updateRecord);
	NODE_SET_PROTOTYPE_METHOD(tpl, "updateRecords", _updateRecords);
	NODE_SET_PROTOTYPE_METHOD(tpl, "ftrSpVec", _ftrSpVec);
	NODE_SET_PROTOTYPE_METHOD(tpl, "ftrVec", _ftrVec);
	NODE_SET_PROTOTYPE_METHOD(tpl, "invFtrVec", _invFtrVec);
	NODE_SET_PROTOTYPE_METHOD(tpl, "invFtr", _invFtr);
	NODE_SET_PROTOTYPE_METHOD(tpl, "ftrSpColMat", _ftrSpColMat);
	NODE_SET_PROTOTYPE_METHOD(tpl, "ftrColMat", _ftrColMat);
	NODE_SET_PROTOTYPE_METHOD(tpl, "getFtrExtractor", _getFtrExtractor);
	NODE_SET_PROTOTYPE_METHOD(tpl, "getFtr", _getFtr);
	NODE_SET_PROTOTYPE_METHOD(tpl, "getFtrDist", _getFtrDist);
	NODE_SET_PROTOTYPE_METHOD(tpl, "filter", _filter);
	NODE_SET_PROTOTYPE_METHOD(tpl, "extractStrings", _extractStrings);

	// properties
	tpl->InstanceTemplate()->SetAccessor(v8::String::NewFromUtf8(Isolate, "dim"), _dim);
	tpl->InstanceTemplate()->SetAccessor(v8::String::NewFromUtf8(Isolate, "dims"), _dims);

	constructor.Reset(Isolate, tpl->GetFunction());
	// So we can call new FeatureSpace
	exports->Set(v8::String::NewFromUtf8(Isolate, "FeatureSpace"), tpl->GetFunction());

}

void TNodeJsFtrSpace::New(const v8::FunctionCallbackInfo<v8::Value>& Args) {
	v8::Isolate* Isolate = v8::Isolate::GetCurrent();
	v8::HandleScope HandleScope(Isolate);
	EAssertR(!constructor.IsEmpty(), "TNodeJsFtrSpace::New: constructor is empty. Did you call TNodeJsFtrSpace::Init(exports); in this module's init function?");
	QmAssertR(Args.IsConstructCall(), "FeatureSpace: not a constructor call!");
	QmAssertR(Args.Length() > 1, "FeatureSpace: missing arguments!");

	try {
		const TWPt<TQm::TBase>& Base = TNodeJsUtil::UnwrapCheckWatcher<TNodeJsBase>(Args[0]->ToObject())->Base;

		if (Args[1]->IsString() || TNodeJsUtil::IsArgClass(Args, 1, TNodeJsFIn::ClassId)) {
			bool IsArgStr = TNodeJsUtil::IsArgStr(Args, 1);//Args[1]->IsString();

			PSIn SIn = IsArgStr ?
				TFIn::New(TNodeJsUtil::GetArgStr(Args, 1)) :
				ObjectWrap::Unwrap<TNodeJsFIn>(Args[1]->ToObject())->SIn;

			Args.GetReturnValue().Set(TNodeJsFtrSpace::WrapInst(Args.This(), Base, *SIn));
			return;
		}

		TQm::TFtrExtV FtrExtV;
		if (Args[1]->IsArray()) {
			v8::Handle<v8::Array> Array = v8::Handle<v8::Array>::Cast(Args[1]);
			for (uint32 ObjectN = 0; ObjectN < Array->Length(); ObjectN++) {
				if (Array->Get(ObjectN)->IsObject()) {
					v8::Local<v8::Object> Obj = Array->Get(ObjectN)->ToObject();
					// get property "type"
					if (Obj->Has(v8::String::NewFromUtf8(Isolate, "type"))) {
						v8::Handle<v8::Value> TypeVal = Obj->Get(v8::String::NewFromUtf8(Isolate, "type"));
						if (TypeVal->IsString()) {
							v8::String::Utf8Value Utf8(TypeVal);
							TStr Type(*Utf8);
							if (Type == "jsfunc") {
								QmAssertR(Obj->Has(v8::String::NewFromUtf8(Isolate, "fun")), "analytics.newFeatureSpace object of type 'jsfunc' should have a property 'fun'");
								QmAssertR(Obj->Get(v8::String::NewFromUtf8(Isolate, "fun"))->IsFunction(), "analytics.newFeatureSpace object.fun should be a function");

								//								v8::Persistent<v8::Function> Fun = v8::Persistent<v8::Function>::New(Func);
								//								PJsonVal ParamVal = TJsFuncFtrExt::CopySettings(Obj);
								//								PFtrExt FtrExt = TJsFuncFtrExt::NewFtrExt(JsAnalytics->Js, ParamVal, Fun);
								FtrExtV.Add(TNodeJsFtrSpace::NewFtrExtFromFunc(Base, Obj, Isolate));
							}
							else {
								// Json val to glib JSON
								PJsonVal ParamVal = TNodeJsUtil::GetObjJson(Array->Get(ObjectN)->ToObject());
								if (ParamVal->IsObj()) {
									FtrExtV.Add(TQm::TFtrExt::New(Base, ParamVal->GetObjStr("type"), ParamVal));
								}
							}
						}
					}
				}
			}
		}
		else if (Args[1]->IsObject()) {
			// get type
			TStr Type = TNodeJsUtil::GetArgStr(Args, 1, "type", "");
			if (Type == "jsfunc") {
				// All properties should be JSON objects, except for "fun", which is a function
				// example (Twitter text length feature extractor):
				// { type : 'jsfunc', source: { store: 'Tweets' }, fun : function(rec) {return rec.Text.length;}}
				// extract function!
				//				v8::Persistent<v8::Function> Fun = TJsAnalyticsUtil::GetArgFunPer(Args, 1, "fun");
				//				PJsonVal ParamVal = TJsFuncFtrExt::CopySettings(Args[1]->ToObject());
				//				PFtrExt FtrExt = TJsFuncFtrExt::NewFtrExt(JsAnalytics->Js, ParamVal, Fun);
				v8::Local<v8::Object> Settings = Args[1]->ToObject();
				FtrExtV.Add(TNodeJsFtrSpace::NewFtrExtFromFunc(Base, Settings, Isolate));
			}
			else {
				// JSON object expected
				// example (bag of words extractor)
				// { type: 'numeric', source: { store: 'Movies' }, field: 'Rating', normalize: true }
				PJsonVal ParamVal = TNodeJsUtil::GetArgJson(Args, 1);
				if (ParamVal->IsObj()) {
					FtrExtV.Add(TQm::TFtrExt::New(Base, ParamVal->GetObjStr("type"), ParamVal));
				}
			}
		}

		// create feature space
		TQm::PFtrSpace FtrSpace = TQm::TFtrSpace::New(Base, FtrExtV);
		// report on what was created
		TQm::InfoLog(FtrSpace->GetNm());
		// done
		Args.GetReturnValue().Set(TNodeJsFtrSpace::WrapInst(Args.This(), FtrSpace));
	}
	catch (const PExcept& Except) {
		TQm::ErrorLog(Except->GetMsgStr());
		throw TQm::TQmExcept::New(Except->GetMsgStr(), Except->GetLocStr());
	}
}

void TNodeJsFtrSpace::dim(v8::Local<v8::String> Name, const v8::PropertyCallbackInfo<v8::Value>& Info) {
	v8::Isolate* Isolate = v8::Isolate::GetCurrent();
	v8::HandleScope HandleScope(Isolate);

	try {
		TNodeJsFtrSpace* JsFtrSpace = ObjectWrap::Unwrap<TNodeJsFtrSpace>(Info.Holder());
		Info.GetReturnValue().Set(v8::Integer::New(Isolate, JsFtrSpace->FtrSpace->GetDim()));
	}
	catch (const PExcept& Except) {
		throw TQm::TQmExcept::New(Except->GetMsgStr(), "TNodeJsFtrSpace::dim");
	}
}

void TNodeJsFtrSpace::dims(v8::Local<v8::String> Name, const v8::PropertyCallbackInfo<v8::Value>& Info) {
	v8::Isolate* Isolate = v8::Isolate::GetCurrent();
	v8::HandleScope HandleScope(Isolate);

	try {
		TNodeJsFtrSpace* JsFtrSpace = ObjectWrap::Unwrap<TNodeJsFtrSpace>(Info.Holder());

		const int FtrExts = JsFtrSpace->FtrSpace->GetFtrExts();
		v8::Handle<v8::Array> IntArr = v8::Array::New(Isolate, FtrExts);

		for (int FtrExtN = 0; FtrExtN < FtrExts; FtrExtN++) {
			IntArr->Set(v8::Uint32::New(Isolate, FtrExtN),
				v8::Integer::New(Isolate, JsFtrSpace->FtrSpace->GetFtrExtDim(FtrExtN)));
		}

		Info.GetReturnValue().Set(IntArr);
	}
	catch (const PExcept& Except) {
		throw TQm::TQmExcept::New(Except->GetMsgStr(), "TNodeJsFtrSpace::dims");
	}
}

void TNodeJsFtrSpace::save(const v8::FunctionCallbackInfo<v8::Value>& Args) {
	v8::Isolate* Isolate = v8::Isolate::GetCurrent();
	v8::HandleScope HandleScope(Isolate);

	QmAssertR(Args.Length() == 1, "Should have 1 argument!");

	try {
		TNodeJsFtrSpace* JsFtrSpace = ObjectWrap::Unwrap<TNodeJsFtrSpace>(Args.Holder());
		PSOut SOut = TNodeJsUtil::IsArgStr(Args, 0) ?
			TFOut::New(TNodeJsUtil::GetArgStr(Args, 0), true) :
			ObjectWrap::Unwrap<TNodeJsFOut>(Args[0]->ToObject())->SOut;

		// save to stream
		JsFtrSpace->FtrSpace->Save(*SOut);
		// return
		Args.GetReturnValue().Set(Args[0]);
	}
	catch (const PExcept& Except) {
		throw TQm::TQmExcept::New(Except->GetMsgStr(), "TNodeJsFtrSpace::save");
	}
}

void TNodeJsFtrSpace::add(const v8::FunctionCallbackInfo<v8::Value>& Args) {
	v8::Isolate* Isolate = v8::Isolate::GetCurrent();
	v8::HandleScope HandleScope(Isolate);

	QmAssertR(Args.Length() == 1, "Should have 1 argument!");

	try {
		TNodeJsFtrSpace* JsFtrSpace = ObjectWrap::Unwrap<TNodeJsFtrSpace>(Args.Holder());

		TStr Type = TNodeJsUtil::GetArgStr(Args, 0, "type", "");
		if (Type == "jsfunc") {
			// All properties should be JSON objects, except for "fun", which is a function
			// example (Twitter text length feature extractor):
			// { type : 'jsfunc', source: { store: 'Tweets' }, fun : function(rec) {return rec.Text.length;}}
			// extract function!
			v8::Local<v8::Object> Settings = Args[0]->ToObject();
			JsFtrSpace->FtrSpace->AddFtrExt(TNodeJsFtrSpace::NewFtrExtFromFunc(JsFtrSpace->FtrSpace->GetBase(), Settings, Isolate));
		}
		else {
			// JSON object expected
			// example (bag of words extractor)
			// { type: 'numeric', source: { store: 'Movies' }, field: 'Rating', normalize: true }
			PJsonVal ParamVal = TNodeJsUtil::GetArgJson(Args, 0);
			if (ParamVal->IsObj()) {
				JsFtrSpace->FtrSpace->AddFtrExt(TQm::TFtrExt::New(JsFtrSpace->FtrSpace->GetBase(), ParamVal->GetObjStr("type"), ParamVal));
			}
		}
		// return
		Args.GetReturnValue().Set(Args.Holder());
	}
	catch (const PExcept& Except) {
		throw TQm::TQmExcept::New(Except->GetMsgStr(), "TNodeJsFtrSpace::add");
	}
}

void TNodeJsFtrSpace::updateRecord(const v8::FunctionCallbackInfo<v8::Value>& Args) {
	v8::Isolate* Isolate = v8::Isolate::GetCurrent();
	v8::HandleScope HandleScope(Isolate);

	QmAssertR(Args.Length() == 1, "Should have 1 argument!");

	try {
		TNodeJsFtrSpace* JsFtrSpace = ObjectWrap::Unwrap<TNodeJsFtrSpace>(Args.Holder());
		TNodeJsRec* JsRec = TNodeJsUtil::UnwrapCheckWatcher<TNodeJsRec>(Args[0]->ToObject());

		// update with new records
		JsFtrSpace->FtrSpace->Update(JsRec->Rec);

		Args.GetReturnValue().Set(Args.Holder());
	}
	catch (const PExcept& Except) {
		throw TQm::TQmExcept::New(Except->GetMsgStr(), "TNodeJsFtrSpace::updateRecord");
	}
}

void TNodeJsFtrSpace::updateRecords(const v8::FunctionCallbackInfo<v8::Value>& Args) {
	v8::Isolate* Isolate = v8::Isolate::GetCurrent();
	v8::HandleScope HandleScope(Isolate);

	QmAssertR(Args.Length() == 1, "Should have 1 argument!");

	try {
		TNodeJsFtrSpace* JsFtrSpace = ObjectWrap::Unwrap<TNodeJsFtrSpace>(Args.Holder());
		TNodeJsRecSet* JsRecSet = TNodeJsUtil::UnwrapCheckWatcher<TNodeJsRecSet>(Args[0]->ToObject());

		// update with new records
		JsFtrSpace->FtrSpace->Update(JsRecSet->RecSet);

		Args.GetReturnValue().Set(Args.Holder());
	}
	catch (const PExcept& Except) {
		throw TQm::TQmExcept::New(Except->GetMsgStr(), "TNodeJsFtrSpace::updateRecords");
	}
}

void TNodeJsFtrSpace::ftrSpVec(const v8::FunctionCallbackInfo<v8::Value>& Args) {
	v8::Isolate* Isolate = v8::Isolate::GetCurrent();
	v8::HandleScope HandleScope(Isolate);

	QmAssertR(Args.Length() == 1, "Should have 1 argument!");

	try {
		TNodeJsFtrSpace* JsFtrSpace = ObjectWrap::Unwrap<TNodeJsFtrSpace>(Args.Holder());
		TNodeJsRec* JsRec = TNodeJsUtil::UnwrapCheckWatcher<TNodeJsRec>(Args[0]->ToObject());

		// create feature vector
		TIntFltKdV SpV;
		JsFtrSpace->FtrSpace->GetSpV(JsRec->Rec, SpV);

		Args.GetReturnValue().Set(TNodeJsSpVec::New(SpV, JsFtrSpace->FtrSpace->GetDim()));
	}
	catch (const PExcept& Except) {
		throw TQm::TQmExcept::New(Except->GetMsgStr(), "TNodeJsFtrSpace::ftrSpVec");
	}
}

void TNodeJsFtrSpace::ftrVec(const v8::FunctionCallbackInfo<v8::Value>& Args) {
	v8::Isolate* Isolate = v8::Isolate::GetCurrent();
	v8::HandleScope HandleScope(Isolate);

	QmAssertR(Args.Length() == 1, "Should have 1 argument!");

	try {
		TNodeJsFtrSpace* JsFtrSpace = ObjectWrap::Unwrap<TNodeJsFtrSpace>(Args.Holder());
		TNodeJsRec* JsRec = TNodeJsUtil::UnwrapCheckWatcher<TNodeJsRec>(Args[0]->ToObject());

		// create feature vector, compute
		TFltV FltV;
		JsFtrSpace->FtrSpace->GetFullV(JsRec->Rec, FltV);

		Args.GetReturnValue().Set(TNodeJsFltV::New(FltV));
	}
	catch (const PExcept& Except) {
		throw TQm::TQmExcept::New(Except->GetMsgStr(), "TNodeJsFtrSpace::ftrVec");
	}
}

void TNodeJsFtrSpace::invFtrVec(const v8::FunctionCallbackInfo<v8::Value>& Args) {
	v8::Isolate* Isolate = v8::Isolate::GetCurrent();
	v8::HandleScope HandleScope(Isolate);

	QmAssertR(Args.Length() == 1, "Should have 1 argument!");
	QmAssertR(TNodeJsUtil::IsArgClass(Args, 0, TNodeJsFltV::GetClassId()) || Args[0]->IsArray(), "The argument should be a float array!");

	try {
		TNodeJsFtrSpace* JsFtrSpace = ObjectWrap::Unwrap<TNodeJsFtrSpace>(Args.Holder());

		TFltV InvertV;

		if (TNodeJsUtil::IsArgClass(Args, 0, TNodeJsFltV::GetClassId())) {
			TFltV& FtrV = ObjectWrap::Unwrap<TNodeJsFltV>(Args[0]->ToObject())->Vec;
			JsFtrSpace->FtrSpace->InvertFullV(FtrV, InvertV);
		}
		else {
			v8::Array* Arr = v8::Array::Cast(*Args[0]);
			TFltV FtrV(Arr->Length(), 0);

			for (uint i = 0; i < Arr->Length(); i++) {
				FtrV.Add(Arr->Get(i)->NumberValue());
			}

			JsFtrSpace->FtrSpace->InvertFullV(FtrV, InvertV);
		}

		Args.GetReturnValue().Set(TNodeJsFltV::New(InvertV));
	}
	catch (const PExcept& Except) {
		throw TQm::TQmExcept::New(Except->GetMsgStr(), "TNodeJsFtrSpace::invFtrVec");
	}
}

void TNodeJsFtrSpace::invFtr(const v8::FunctionCallbackInfo<v8::Value>& Args) {
	v8::Isolate* Isolate = v8::Isolate::GetCurrent();
	v8::HandleScope HandleScope(Isolate);

	QmAssertR(Args.Length() == 2, "ftrSpace.invFtr: Should have 2 arguments!");
	QmAssertR(TNodeJsUtil::IsArgFlt(Args, 1), "ftrSpace.invFtr: The argument should be a float!");

	try {
		TNodeJsFtrSpace* JsFtrSpace = ObjectWrap::Unwrap<TNodeJsFtrSpace>(Args.Holder());

		int FtrExtN = TNodeJsUtil::GetArgInt32(Args, 0);
		double Val = TNodeJsUtil::GetArgFlt(Args, 1);

		double InvVal = JsFtrSpace->FtrSpace->InvertFtr(FtrExtN, Val);

		Args.GetReturnValue().Set(v8::Number::New(Isolate, InvVal));
	}
	catch (const PExcept& Except) {
		throw TQm::TQmExcept::New(Except->GetMsgStr(), "TNodeJsFtrSpace::invFtr");
	}
}

void TNodeJsFtrSpace::ftrSpColMat(const v8::FunctionCallbackInfo<v8::Value>& Args) {
	v8::Isolate* Isolate = v8::Isolate::GetCurrent();
	v8::HandleScope HandleScope(Isolate);

	QmAssertR(Args.Length() == 1, "Should have 1 argument!");

	try {
		TNodeJsFtrSpace* JsFtrSpace = ObjectWrap::Unwrap<TNodeJsFtrSpace>(Args.Holder());
		TNodeJsRecSet* RecSet = TNodeJsUtil::UnwrapCheckWatcher<TNodeJsRecSet>(Args[0]->ToObject());

		// create feature matrix
		TVec<TIntFltKdV> SpMat;
		JsFtrSpace->FtrSpace->GetSpVV(RecSet->RecSet, SpMat);

		Args.GetReturnValue().Set(TNodeJsSpMat::New(SpMat, JsFtrSpace->FtrSpace->GetDim()));
	}
	catch (const PExcept& Except) {
		throw TQm::TQmExcept::New(Except->GetMsgStr(), "TNodeJsFtrSpace::ftrSpColMat");
	}
}

void TNodeJsFtrSpace::ftrColMat(const v8::FunctionCallbackInfo<v8::Value>& Args) {
	v8::Isolate* Isolate = v8::Isolate::GetCurrent();
	v8::HandleScope HandleScope(Isolate);

	QmAssertR(Args.Length() == 1, "Should have 1 argument!");

	try {
		TNodeJsFtrSpace* JsFtrSpace = ObjectWrap::Unwrap<TNodeJsFtrSpace>(Args.Holder());
		TNodeJsRecSet* RecSet = TNodeJsUtil::UnwrapCheckWatcher<TNodeJsRecSet>(Args[0]->ToObject());

		// create feature matrix
		TFltVV Mat;
		JsFtrSpace->FtrSpace->GetFullVV(RecSet->RecSet, Mat);

		Args.GetReturnValue().Set(TNodeJsFltVV::New(Mat));
	}
	catch (const PExcept& Except) {
		throw TQm::TQmExcept::New(Except->GetMsgStr(), "TNodeJsFtrSpace::ftrColMat");
	}
}

void TNodeJsFtrSpace::getFtrExtractor(const v8::FunctionCallbackInfo<v8::Value>& Args) {
	v8::Isolate* Isolate = v8::Isolate::GetCurrent();
	v8::HandleScope HandleScope(Isolate);

	QmAssertR(Args.Length() == 1, "Should have 1 argument!");

	try {
		TNodeJsFtrSpace* JsFtrSpace = ObjectWrap::Unwrap<TNodeJsFtrSpace>(Args.Holder());

		const int FtrExtN = TNodeJsUtil::GetArgInt32(Args, 0);
		const TStr FtrExtNm = JsFtrSpace->FtrSpace->GetFtrExt(FtrExtN)->GetNm();

		Args.GetReturnValue().Set(v8::String::NewFromUtf8(Isolate, FtrExtNm.CStr()));
	}
	catch (const PExcept& Except) {
		throw TQm::TQmExcept::New(Except->GetMsgStr(), "TNodeJsFtrSpace::getFtrExtractor");
	}
}

void TNodeJsFtrSpace::getFtr(const v8::FunctionCallbackInfo<v8::Value>& Args) {
	v8::Isolate* Isolate = v8::Isolate::GetCurrent();
	v8::HandleScope HandleScope(Isolate);

	QmAssertR(Args.Length() == 1, "Should have 1 argument!");

	try {
		TNodeJsFtrSpace* JsFtrSpace = ObjectWrap::Unwrap<TNodeJsFtrSpace>(Args.Holder());

		const int FtrN = TNodeJsUtil::GetArgInt32(Args, 0);
		const TStr FtrNm = JsFtrSpace->FtrSpace->GetFtr(FtrN);

		Args.GetReturnValue().Set(v8::String::NewFromUtf8(Isolate, FtrNm.CStr()));
	}
	catch (const PExcept& Except) {
		throw TQm::TQmExcept::New(Except->GetMsgStr(), "TNodeJsFtrSpace::getFtr");
	}
}

void TNodeJsFtrSpace::getFtrDist(const v8::FunctionCallbackInfo<v8::Value>& Args) {
	v8::Isolate* Isolate = v8::Isolate::GetCurrent();
	v8::HandleScope HandleScope(Isolate);

	try {
		TNodeJsFtrSpace* JsFtrSpace = ObjectWrap::Unwrap<TNodeJsFtrSpace>(Args.Holder());

		TFltV FtrDistV;
		// check if we return for one feature extractor or for whole feature space
		if (TNodeJsUtil::IsArg(Args, 0)) {
			const int FtrExtN = TNodeJsUtil::GetArgInt32(Args, 0, 0);
			JsFtrSpace->FtrSpace->GetFtrExt(FtrExtN)->GetFtrDist(FtrDistV);
		}
		else {
			JsFtrSpace->FtrSpace->GetFtrDist(FtrDistV);
		}

		Args.GetReturnValue().Set(TNodeJsFltV::New(FtrDistV));
	}
	catch (const PExcept& Except) {
		throw TQm::TQmExcept::New(Except->GetMsgStr(), "TNodeJsFtrSpace::getFtrDist");
	}
}

void TNodeJsFtrSpace::filter(const v8::FunctionCallbackInfo<v8::Value>& Args) {
	v8::Isolate* Isolate = v8::Isolate::GetCurrent();
	v8::HandleScope HandleScope(Isolate);

	QmAssertR(Args.Length() > 0, "fsp.filter: Expecting vector as parameter");
	QmAssertR(Args[0]->IsObject(), "fsp.filter: Expecting vector as parameter");

	try {
		TNodeJsFtrSpace* JsFtrSpace = ObjectWrap::Unwrap<TNodeJsFtrSpace>(Args.Holder());
		QmAssertR(TNodeJsUtil::IsArgClass(Args, 0, TNodeJsFltV::GetClassId()) || TNodeJsUtil::IsArgClass(Args, 0, TNodeJsSpVec::ClassId), "FeatureSpace.filter: expecting a dense or a sparse vector as the first argument!");
		const int FtrExtN = TNodeJsUtil::GetArgInt32(Args, 1);
		const bool KeepOffsetP = TNodeJsUtil::GetArgBool(Args, 2, true);
		// get dimension border
		const int MnFtrN = JsFtrSpace->FtrSpace->GetMnFtrN(FtrExtN);
		const int MxFtrN = JsFtrSpace->FtrSpace->GetMxFtrN(FtrExtN);

		if (TNodeJsUtil::IsArgClass(Args, 0, TNodeJsSpVec::ClassId)) {
			const TIntFltKdV& SpV = ObjectWrap::Unwrap<TNodeJsSpVec>(Args[0]->ToObject())->Vec;

			// filter
			TIntFltKdV NewSpV;
			for (int FtrN = 0; FtrN < SpV.Len(); FtrN++) {
				const TIntFltKd& Ftr = SpV[FtrN];
				if (MnFtrN <= Ftr.Key && Ftr.Key < MxFtrN) {
					NewSpV.Add(Ftr);
				}
			}
			if (!KeepOffsetP) {
				for (int NewSpN = 0; NewSpN < NewSpV.Len(); NewSpN++) {
					NewSpV[NewSpN].Key -= MnFtrN;
				}
			}

			const int VecDim = KeepOffsetP ? JsFtrSpace->FtrSpace->GetDim() : (MxFtrN - MnFtrN);
			Args.GetReturnValue().Set(TNodeJsSpVec::New(NewSpV, VecDim));
		}
		else if (TNodeJsUtil::IsArgClass(Args, 0, TNodeJsFltV::GetClassId())) {
			const TFltV& Vec = ObjectWrap::Unwrap<TNodeJsFltV>(Args[0]->ToObject())->Vec;
			int DimN = JsFtrSpace->FtrSpace->GetFtrExtDim(FtrExtN);

			// filter				
			TFltV NewVec;
			if (KeepOffsetP) {
				NewVec.Gen(Vec.Len());
			}
			else {
				NewVec.Gen(DimN);
			}
			int VecOffset = JsFtrSpace->FtrSpace->GetMnFtrN(FtrExtN);
			int NewVecOffset = KeepOffsetP ? JsFtrSpace->FtrSpace->GetMnFtrN(FtrExtN) : 0;
			for (int FtrN = 0; FtrN < DimN; FtrN++) {
				NewVec[FtrN + NewVecOffset] = Vec[FtrN + VecOffset];
			}
			Args.GetReturnValue().Set(TNodeJsFltV::New(NewVec));
		}
	}
	catch (const PExcept& Except) {
		throw TQm::TQmExcept::New(Except->GetMsgStr(), "TNodeJsFtrSpace::filter");
	}
}

void TNodeJsFtrSpace::extractStrings(const v8::FunctionCallbackInfo<v8::Value>& Args) {
	v8::Isolate* Isolate = v8::Isolate::GetCurrent();
	v8::HandleScope HandleScope(Isolate);

	try {
		TNodeJsFtrSpace* JsFtrSpace = ObjectWrap::Unwrap<TNodeJsFtrSpace>(Args.Holder());

		const PJsonVal RecVal = TNodeJsUtil::GetArgJson(Args, 0);
		const int DimN = TNodeJsUtil::GetArgInt32(Args, 1, 0);

		// get strings
		TStrV StrV; JsFtrSpace->FtrSpace->ExtractStrV(DimN, RecVal, StrV);

		v8::Handle<v8::Array> StrArr = v8::Array::New(Isolate, StrV.Len());

		for (int StrN = 0; StrN < StrV.Len(); StrN++) {
			StrArr->Set(v8::Uint32::New(Isolate, StrN), v8::String::NewFromUtf8(Isolate, StrV.GetVal(StrN).CStr()));
		}

		Args.GetReturnValue().Set(StrArr);
	}
	catch (const PExcept& Except) {
		throw TQm::TQmExcept::New(Except->GetMsgStr(), "TNodeJsFtrSpace::extractStrings");
	}
}
<|MERGE_RESOLUTION|>--- conflicted
+++ resolved
@@ -196,21 +196,14 @@
 
 	v8::Isolate* Isolate = v8::Isolate::GetCurrent();
 	v8::HandleScope HandleScope(Isolate);
-<<<<<<< HEAD
-	
+
 	TStr DbFPath = DbFPath_;
 	if (!(DbFPath.LastCh() == '/' || DbFPath.LastCh() == '\\')) { DbFPath += "/"; }
 	
 	TStr LockFNm = DbFPath + "lock";
 	
 	// clean folder and lock
-	if (ForceCreate) {			
-=======
-
-	TStr LockFNm = TDir::GetCurDir() + "./lock";
-
 	if (ForceCreate) {
->>>>>>> b9f54061
 		if (TFile::Exists(LockFNm)) {
 			TFile::Del(LockFNm, false);
 		}
