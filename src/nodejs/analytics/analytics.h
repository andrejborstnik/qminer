--- conflicted
+++ resolved
@@ -15,33 +15,6 @@
 #include "la_nodejs.h"
 #include "qminer_ftr.h"
 #include "mc.h"
-
-
-/**
-* Analytics module.
-* @module analytics
-* @example
-* // import module
-* var analytics = require('qminer').analytics;
-* // REGRESSION WITH SVR
-* // Set up fake train and test data.
-* // Four training examples with, number of features = 2
-* var featureMatrix = new la.Matrix({rows:2, cols:4});
-* // Regression targets for four examples
-* var targets = new la.Vector({vals:4});
-* // Set up the regression model
-* var SVR = new analytics.SVR({verbose:true});
-* // Train regression
-* SVR.fit(featureMatrix, targets);
-* // Save the model to disk
-* SVR.save('svr.bin');*
-* // Set up a fake test vector
-* var test = new la.Vector({vals:2});
-* // Predict the target value
-* var prediction = SVR.predict(test);
-*/
-
-
 
 ///////////////////////////////
 // QMiner-JavaScript-Support-Vector-Machine-Model
@@ -511,21 +484,12 @@
 
 ////////////////////////////////////////////////////////
 // Hierarchical Markov Chain model
-<<<<<<< HEAD
 //#
 //# **Constructor:**
 //#
 //#- `hmc = new analytics.HMC(params)` -- Creates a new model using `params` JSON. TODO param description.
 //#- `hmc = new analytics.HMC(fin)` -- Loads the model from input stream `fin`.
 class TNodeJsStreamStory : public node::ObjectWrap, public TMc::TStreamStory::TCallback {
-=======
-//!
-//! **Constructor:**
-//!
-//!- `hmc = new analytics.HMC(params)` -- Creates a new model using `params` JSON. TODO param description.
-//!- `hmc = new analytics.HMC(fin)` -- Loads the model from input stream `fin`.
-class TNodeJsHMChain : public node::ObjectWrap, public TMc::TMcCallback {
->>>>>>> 3900b180
 	friend class TNodeJsUtil;
 public:
 	static void Init(v8::Handle<v8::Object> exports);
@@ -763,7 +727,6 @@
 	 *
 	 * @param {FOut} fout - the output stream
 	 */
-	//# exports.HMC.prototype.save = function(arg) { return arg; }	
 	JsDeclareFunction(save);
 
 	// TMcCallback - callbacks
