/**
 * Copyright (c) 2015, Jozef Stefan Institute, Quintelligence d.o.o. and contributors
 * All rights reserved.
 * 
 * This source code is licensed under the FreeBSD license found in the
 * LICENSE file in the root directory of this source tree.
 */
#ifndef ANALYTICS_H_
#define ANALYTICS_H_

#include <node.h>
#include <node_object_wrap.h>
#include "../nodeutil.h"
#include "fs_nodejs.h"
#include "la_nodejs.h"
#include "qminer_ftr.h"

/**
 * Analytics module.
 * @module analytics
 * @example
 * // import module, load dataset, create model, evaluate model
 */

///////////////////////////////
// QMiner-JavaScript-Support-Vector-Machine-Model
// Holds SVM classification or regression model. 
class TNodeJsSvmModel : public node::ObjectWrap {
	friend class TNodeJsUtil;
	friend class TNodeJsSVC;
	friend class TNodeJsSVR;
public:
    static const TStr GetClassId() { return "SvmModel"; }
    
private:
    // parameters
	TStr Algorithm;	
	double SvmCost;	
	double SvmUnbalance; // classification specific
	double SvmEps; // regression specific
	int SampleSize;
	int MxIter;
	int MxTime;
	double MnDiff;
	bool Verbose;
	PNotify Notify;

    // model
	TSvm::TLinModel Model;

	TNodeJsSvmModel(const PJsonVal& ParamVal);
	TNodeJsSvmModel(TSIn& SIn);
    
    static TNodeJsSvmModel* NewFromArgs(const v8::FunctionCallbackInfo<v8::Value>& Args);

<<<<<<< HEAD
public:
=======
public:  
	  
>>>>>>> 9f58fd23
	//- `params = svmModel.getParams()` -- returns the parameters of this model as a Javascript object
	JsDeclareFunction(getParams);
	//- `svmModel = svmModel.getParams(params)` -- sets one or more parameters given in the input argument `params` returns this
	JsDeclareFunction(setParams);
    //- `vec = svmModel.weights` -- weights of the SVM linear model as a full vector `vec`
	JsDeclareProperty(weights);
    //- `fout = svmModel.save(fout)` -- saves model to output stream `fout`. Returns `fout`.
	JsDeclareFunction(save);
	//- `num = svmModel.decisionFunction(vec)` -- sends vector `vec` through the model and returns the distance to the decision boundery as a real number `num`
    //- `num = svmModel.decisionFunction(spVec)` -- sends sparse vector `spVec` through the model and returns the distance to the decision boundery as a real number `num`
	JsDeclareFunction(decisionFunction);
    //- `num = svmModel.predict(vec)` -- sends vector `vec` through the model and returns the prediction as a real number `num` (-1 or 1 for classification)
    //- `num = svmModel.predict(spVec)` -- sends sparse vector `spVec` through the model and returns the prediction as a real number `num` (-1 or 1 for classification)
    JsDeclareFunction(predict);

private:
	void UpdateParams(const PJsonVal& ParamVal);
	PJsonVal GetParams() const;
	void Save(TSOut& SOut) const;
	void ClrModel();
};

///////////////////////////////
// QMiner-JavaScript-Support-Vector-Classification

/**
* SVC constructor parameters
* @typedef {Object} svcParam
* @property  {number} [svcParam.c=1.0] - Cost parameter. Increasing the parameter forces the model to fit the training data more accurately (setting it too large may lead to overfitting) 
* @property  {number} [svcParam.j=1.0] - Unbalance parameter. Increasing it gives more weight to the positive examples (getting a better fit on the positive training examples gets a higher priority). Setting c=n is like adding n-1 copies of the positive training examples to the data set.
* @property  {number} [svcParam.batchSize=1000] - Number of examples used in the subgradient estimation. Higher number of samples slows down the algorithm, but makes the local steps more accurate
* @property  {number} [svcParam.maxIterations=10000] - Maximum number of iterations
<<<<<<< HEAD
* @property  {number} [svcParam.maxTime=1000] - Maximum runtime in miliseconds
=======
* @property  {number} [svcParam.maxTime=1] - Maximum runtime in seconds
>>>>>>> 9f58fd23
* @property  {number} [svcParam.minDiff=1e-6] - Stopping criterion tolerance
* @property  {boolean} [svcParam.verbose=false] - Toggle verbose output in the console
*/

/**
* SVC
* @classdesc Support Vector Machine Classifier. Implements a soft margin linear support vector classifier using the PEGASOS algorithm, see: {@link http://ttic.uchicago.edu/~nati/Publications/PegasosMPB.pdf Pegasos: Primal Estimated sub-GrAdient SOlver for SVM}.
* @class
* @param {module:fs.FIn | module:analytics~svcParam} arg - File input stream (loads the model from disk) or constructor parameters svcParam.
* @example
* // import module
* var analytics = require('qminer').analytics;
* // CLASSIFICATION WITH SVC
* // Set up fake train and test data.
* // Four training examples with, number of features = 2
* var featureMatrix = new la.Matrix({rows: 2, cols: 4, random: true});
* // classification targets for four examples
* var targets = new la.Vector([-1, -1, 1, 1]);
* // Set up the classification model
* var SVC = new analytics.SVC({verbose: true});
* // Train classifier
* SVC.fit(featureMatrix, targets);
* // Save the model to disk
* SVC.save('svc.bin');
* // Set up a fake test vector
* var test = new la.Vector([1.1, -0.5]);
* // Predict the target value
* var prediction = SVC.predict(test);
*/
//# exports.SVC = function(arg) {};

class TNodeJsSVC : public TNodeJsSvmModel {
	static v8::Persistent <v8::Function> constructor;
public:
	static void Init(v8::Handle<v8::Object> exports);

	/**
	* returns the svc parameters	
	* @returns {module:analytics~svcParam} Parameters of the classifier model.
	*/
	//# exports.SVC.prototype.getParams = function() {};

	/**
	* sets the svc parameters
	* @param {module:analytics~svcParam} param - Classifier training parameters.
	*/
	//# exports.SVC.prototype.setParams = function(param) {};

	/**	
	* @property {module:la.Vector} weights - Vector of coefficients of the linear model
	*/
	//# exports.SVC.prototype.weights = undefined;

	/**
	* saves model to output file stream 
	* @param {module:fs.FOut} fout - Output stream.
	* @returns {module:fs.FOut} Output stream
	*/
	//# exports.SVC.prototype.save = function(fout) {}

    /**
     * sends vector through the model and returns the distance to the decision boundery
     * @param {module:la.Vector | module:la.SparseVector | module:la.Matrix | module:la.SparseMatrix} X - Input feature vector or matrix with feature vectors as columns
     * @returns {number | module:la.Vector} Prediction real number (if input vector) or vector (if input matrix). Sign of the number corresponds to the class and the magnitude corresponds to the distance from the margin (certainty).
     */
    //# exports.SVC.prototype.decisionFunction = function(X) {}
    
	/**
	* sends vector through the model and returns the prediction as a real number
    * @param {module:la.Vector | module:la.SparseVector | module:la.Matrix | module:la.SparseMatrix} X - Input feature vector or matrix with feature vectors as columns
    * @returns {number | module:la.Vector} Prediction real number (if input vector) or vector (if input matrix), 1 for positive class and -1 for negative.
	*/
	//# exports.SVC.prototype.predict = function(X) {}
	
	/**
	* fits an SVM classification model, given column examples in a matrix and vector of targets
	* @param {module:la.Matrix | module:la.SparseMatrix} X - Input feature matrix where columns correspond to feature vectors
	* @param {module:la.Vector} y - Input vector of targets, one for each column of X
	*/
	//# exports.SVC.prototype.fit = function(X, y) {}
	JsDeclareFunction(fit);
};

///////////////////////////////
// QMiner-JavaScript-Support-Vector-Regression

/**
* SVR constructor parameters
* @typedef {Object} svrParam
* @property  {number} [svrParam.c=1.0] - Cost parameter. Increasing the parameter forces the model to fit the training data more accurately (setting it too large may lead to overfitting)
* @property  {number} [svrParam.eps=1e-1] - Epsilon insensitive loss parameter. Larger values result in fewer support vectors (smaller model complexity).
* @property  {number} [svrParam.batchSize=10000] - Number of examples used in the subgradient estimation. Higher number of samples slows down the algorithm, but makes the local steps more accurate
* @property  {number} [svrParam.maxIterations=10000] - Maximum number of iterations
* @property  {number} [svrParam.maxTime=1.0] - Maximum runtime in seconds
* @property  {number} [svrParam.minDiff=1e-6] - Stopping criterion tolerance
* @property  {boolean} [svrParam.verbose=false] - Toggle verbose output in the console
*/

/**
* SVR
* @classdesc Support Vector Machine Regression. Implements a soft margin linear support vector regression using the PEGASOS algorithm with epsilon insensitive loss, see: {@link http://ttic.uchicago.edu/~nati/Publications/PegasosMPB.pdf Pegasos: Primal Estimated sub-GrAdient SOlver for SVM}.
* @class
* @param {module:fs.FIn | module:analytics~svrParam} arg - File input stream (loads the model from disk) or constructor parameters svcParam.
* @example
* // import module
* var analytics = require('qminer').analytics;
* // REGRESSION WITH SVR
* // Set up fake train and test data.
* // Four training examples with, number of features = 2
* var featureMatrix = new la.Matrix({rows:2, cols:4, random:true});
* // Regression targets for four examples
* var targets = new la.Vector([1.1, -2, 3, 4.2]);
* // Set up the regression model
* var SVR = new analytics.SVR({verbose:true});
* // Train regression
* SVR.fit(featureMatrix, targets);
* // Save the model to disk
* SVR.save('svr.bin');
* // Set up a fake test vector
* var test = new la.Vector([1.1, -0.8]);
* // Predict the target value
* var prediction = SVR.predict(test);
*/
//# exports.SVR = function(arg) {};

class TNodeJsSVR : public TNodeJsSvmModel {
	static v8::Persistent <v8::Function> constructor;
public:
	static void Init(v8::Handle<v8::Object> exports);
    
	/**
	* returns the svr parameters
	* @returns {module:analytics~svrParam} Parameters of the regression model.
	*/
	//# exports.SVR.prototype.getParams = function() {};

	/**
	* sets the svr parameters
	* @param {module:analytics~svrParam} param - Regression training parameters.
	*/
	//# exports.SVR.prototype.setParams = function(param) {};

	/**
	* @property {module:la.Vector} weights - Vector of coefficients of the linear model
	*/
	//# exports.SVR.prototype.weights = undefined;

	/**
	* saves model to output file stream
	* @param {module:fs.FOut} fout - Output stream.
	* @returns {module:fs.FOut} Output stream
	*/
	//# exports.SVR.prototype.save = function(fout) {}

    /**
     * sends vector through the model and returns the prediction as a real number
     * @param {module:la.Vector | module:la.SparseVector | module:la.Matrix | module:la.SparseMatrix} X - Input feature vector or matrix with feature vectors as columns
     * @returns {number | module:la.Vector} Prediction real number (if input vector) or vector (if input matrix).
     */
    //# exports.SVR.prototype.decisionFunction = function(X) {}

	/**
	* sends vector through the model and returns the prediction as a real number
    * @param {module:la.Vector | module:la.SparseVector | module:la.Matrix | module:la.SparseMatrix} X - Input feature vector or matrix with feature vectors as columns
    * @returns {number | module:la.Vector} Prediction real number (if input vector) or vector (if input matrix).
	*/
	//# exports.SVR.prototype.predict = function(X) {}

	/**
	* fits an SVM regression model, given column examples in a matrix and vector of targets
	* @param {module:la.Matrix | module:la.SparseMatrix} X - Input feature matrix where columns correspond to feature vectors
	* @param {module:la.Vector} y - Input vector of targets, one for each column of X
	*/
	//# exports.SVR.prototype.fit = function(X, y) {}
	JsDeclareFunction(fit);	
};

/////////////////////////////////////////////
// Ridge Regression
/**
 * Ridge regression. Minimizes: ||A' x - b||^2 + ||gamma x||^2
 *
 * Uses Tikhonov regularization: http://en.wikipedia.org/wiki/Tikhonov_regularization
 *
 * @class
 * @param {(number|module:fs.FIn)} [arg] - Loads a model from input stream, or creates a new model by setting gamma=arg. Empty constructor sets gamma to zero.
 * @example
 * la = require('qminer').la;
 * analytics = require('qminer').analytics;
 * // create a new model with gamma = 1.0
 * var regmod = new analytics.RidgeReg(1.0);
 * // generate a random feature matrix
 * var A = la.randn(10,100);
 * // generate a random model
 * var w = la.randn(10);
 * // generate noise
 * var n = la.randn(100).multiply(0.01);
 * // generate responses (model'*data + noise)
 * var b = A.transpose().multiply(w).plus(n);
 * // fit model
 * regmod.fit(A, b);
 * // compare
 * console.log('true model:');
 * w.print();
 * console.log('trained model:');
 * regmod.weights.print();
 * // cosine between the true and the estimated model should be close to 1 if the fit succeeded
 * console.log('cosine(w, regmod.weights): ' + regmod.weights.cosine(w));
 */
//# exports.RidgeReg = function(arg) {};
class TNodeJsRidgeReg : public node::ObjectWrap {
    friend class TNodeJsUtil;
public:
    static void Init(v8::Handle<v8::Object> exports);
    static const TStr GetClassId() { return "RidgeReg"; }
    
private:
    TRegression::TRidgeReg Model;
    
    TNodeJsRidgeReg(TSIn& SIn): Model(SIn) { }
    TNodeJsRidgeReg(const TRegression::TRidgeReg& _Model): Model(_Model) { }
    
    static TNodeJsRidgeReg* NewFromArgs(const v8::FunctionCallbackInfo<v8::Value>& Args);
    
public:
    /**
     * Fits a column matrix of feature vectors X onto the response variable y.
     *
     * @param {module:la.Matrix} X - Column matrix which stores the feature vectors.
     * @param {module:la.Vector} y - Response variable.
     * @returns {module:analytics.RidgeReg} Self
     */
    //# exports.RidgeReg.prototype.fit = function(X,y) {}
    JsDeclareFunction(fit);

    /**
     * Returns the expected response for the provided feature vector.
     *
     * @param {module:la.Vector} x - Feature vector
     * @returns {number} Predicted response
     */
    //# exports.RidgeReg.prototype.decisionFunction = function(X) {}
    /**
     * Returns the expected response for the provided feature vector.
     *
     * @param {module:la.Vector} x - Feature vector
     * @returns {number} Predicted response
     */
    //# exports.RidgeReg.prototype.predict = function(X) {}
    JsDeclareFunction(predict);
    
    /**
     * @property {module:la.Vector} weights - Vector of coefficients for linear regression
     */
    //# exports.RidgeReg.prototype.weights = undefined;
    JsDeclareProperty(weights);
    
    /**
     * Saves the model into the output stream.
     *
     * @param {module:fs.FOut} fout - Output stream
     */
    //# exports.RidgeReg.prototype.save = function(fout) {};
    JsDeclareFunction(save);
};

/////////////////////////////////////////////
// Sigomid
/**
 * Sigmoid funnction (y = 1/[1 + exp[-Ax+B]]) fited on decision function to mimic
 *
 * @class
 * @param {(null|module:fs.FIn)} [arg] - Loads a model from input stream, or creates a new model.
 * @example
 * la = require('qminer').la;
 * analytics = require('qminer').analytics;
 * // create a new model
 * var sigmoid = new analytics.Sigmoid();
 * // generate a random predictions
 * var x = new la.Vector([0.5, 2.3, -0.1, 0.5, -7.3, 1.2]);
 * // generate a random labels
 * var y = new la.Vector([1, 1, -1, 1, -1, -1]);
 * // fit model
 * sigmoid.fit(x, y);
 * // get predictions
 * var pred1 = sigmoid.predict(1.2);
 * var pred2 = sigmoid.predict(-1.2);
 */
//# exports.Sigmoid = function(arg) {};
class TNodeJsSigmoid : public node::ObjectWrap {
    friend class TNodeJsUtil;
public:
    static void Init(v8::Handle<v8::Object> exports);
    static const TStr GetClassId() { return "Sigmoid"; }
    
private:
    TSigmoid Sigmoid;
    
    TNodeJsSigmoid() {}
    TNodeJsSigmoid(TSIn& SIn): Sigmoid(SIn) {}
    
    static TNodeJsSigmoid* NewFromArgs(const v8::FunctionCallbackInfo<v8::Value>& Args);
    
public:
    /**
     * Fits a column matrix of feature vectors X onto the response variable y.
     *
     * @param {module:la.Vector} x - Predicted values (e.g., using analytics.SVR)
     * @param {module:la.Vector} y - Actual binary labels: 1 or -1.
     * @returns {module:analytics.Sigmoid} Self
     */
    //# exports.Sigmoid.prototype.fit = function(X,y) {}
    JsDeclareFunction(fit);
    
    /**
     * Returns the expected response for the provided feature vector.
     *
     * @param {(number|module:la.Vector)} x - Prediction score (or vector of them).
     * @returns {(number|module:la.Vector)} Normalized prediction score (or vector of them).
     */
    //# exports.Sigmoid.prototype.decisionFunction = function(x) {}
    /**
     * Returns the expected response for the provided feature vector.
     *
     * @param {(number|module:la.Vector)} x - Prediction score (or vector of them).
     * @returns {(number|module:la.Vector)} Normalized prediction score (or vector of them).
     */
    //# exports.Sigmoid.prototype.predict = function(x) {}
    JsDeclareFunction(predict);
    
    /**
     * @property {module:la.Vector} weights - Vector with elements A and B that define the sigmoid function.
     */
    //# exports.Sigmoid.prototype.weights = undefined;
    JsDeclareProperty(weights);
    
    /**
     * Saves the model into the output stream.
     *
     * @param {module:fs.FOut} fout - Output stream
     */
    //# exports.Sigmoid.prototype.save = function(fout) {};
    JsDeclareFunction(save);
};

///////////////////////////////
////// code below not yet ported or verified for scikit
///////////////////////////////

///////////////////////////////
// QMiner-JavaScript-Recursive-Linear-Regression
//!
//! ### Recursive Linear Regression model
//!
//! Holds online regression model.
class TNodeJsRecLinReg : public node::ObjectWrap {
	friend class TNodeJsUtil;
private:
	TSignalProc::PRecLinReg Model;
	TNodeJsRecLinReg(const TSignalProc::PRecLinReg& Model);
public:
	static void Init(v8::Handle<v8::Object> exports);
	static const TStr GetClassId() { return "RecLinReg"; }
private:
	//!
	//! **Constructor:**
	//!
	//!- `recLinRegModel = new analytics.RecLinReg(fin)` -- constructs a recursive linear regression model by loading it from input stream `fin`
	//!- `recLinRegModel = new analytics.RecLinReg(recLinRegParameters)` -- constructs a recursive linear regression using a JSON parameter object `recLinRegParameters, whose properties are `recLinRegParameters.dim` (dimensionality of feature space, e.g.
	//!     `ftrSpace.dim`), `recLinRegParameters.forgetFact` (forgetting factor, default is 1.0) and `recLinRegParameters.regFact` 
	//!     (regularization parameter to avoid over-fitting, default is 1.0).)
	static TNodeJsRecLinReg* NewFromArgs(const v8::FunctionCallbackInfo<v8::Value>& Args);
	//!
	//! **Functions and properties:**
	//!
    //!- `recLinRegModel = recLinRegModel.fit(vec, num)` -- updates the model using full vector `vec` and target number `num`as training data. Returns self.
	JsDeclareFunction(fit);
    //!- `num = recLinRegModel.predict(vec)` -- sends vector `vec` through the
    //!     model and returns the prediction as a real number `num`
	JsDeclareFunction(predict);

	//!- `params = svmModel.getParams()` -- returns the parameters of this model as
	//!- a Javascript object
	JsDeclareFunction(getParams);

    //!- `vec = recLinRegModel.weights` -- weights of the linear model as a full vector `vec`
	JsDeclareProperty(weights);
    //!- `num = recLinRegModel.dim` -- dimensionality of the feature space on which this model works
	JsDeclareProperty(dim);
	//!- `fout = recLinRegModel.save(fout)` -- saves model to output stream `fout`. Returns `fout`.
	JsDeclareFunction(save);

private:
	PJsonVal GetParams() const;
};


/**
 * Logistic regression model. Uses Newtons method to compute the weights.
 *
 * @constructor
 * @property {Object|FIn} [opts] - The options used for initialization or the input stream from which the model is loaded. If this parameter is an input stream than no other parameters are required.
 * @property {Number} [opts.lambda = 1] - the regularization parameter
 * @property {Boolean} [opts.intercept = false] - indicates wether to automatically include the intercept
 */
class TNodeJsLogReg : public node::ObjectWrap {
	friend class TNodeJsUtil;
public:
	static void Init(v8::Handle<v8::Object> exports);
	static const TStr GetClassId() { return "LogReg"; }

private:
	TRegression::TLogReg LogReg;

	TNodeJsLogReg(const TRegression::TLogReg& _LogReg): LogReg(_LogReg) {}

	static TNodeJsLogReg* NewFromArgs(const v8::FunctionCallbackInfo<v8::Value>& Args);

public:
	/**
	 * Fits a column matrix of feature vectors X onto the response variable y.
	 *
	 * @param {Matrix} X - the column matrix which stores the feature vectors.
	 * @param {Vector} y - the response variable.
	 * @param {Number} [eps] - the epsilon used for convergence
	 * @returns {LogReg} - returns itself
	 */
	JsDeclareFunction(fit);

	/**
	 * Returns the expected response for the provided feature vector.
	 *
	 * @param {Vector} x - the feature vector
	 * @returns {Number} - the expected response
	 */
	JsDeclareFunction(predict);

	/**
	 * The models weights.
	 *
	 * @type {Vector}
	 */
	JsDeclareProperty(weights);

	/**
	 * Saves the model into the output stream.
	 *
	 * @param {FOut} sout - the output stream
	 */
	JsDeclareFunction(save);
};

/////////////////////////////////////////////
// Proportional Hazards Model
/**
 * Proportional Hazards model with a constant hazard function.
 *
 * Uses Newtons method to compute the weights.
 *
 * @constructor
 * @property {Object|FIn} [opts] - The options used for initialization or the input stream from which the model is loaded. If this parameter is an input stream than no other parameters are required.
 * @property {Number} [opts.lambda = 0] - the regularization parameter
 */
class TNodeJsPropHaz : public node::ObjectWrap {
	friend class TNodeJsUtil;
public:
	static void Init(v8::Handle<v8::Object> exports);
	static const TStr GetClassId() { return "PropHazards"; }

private:
	TRegression::TPropHazards Model;

	TNodeJsPropHaz(const TRegression::TPropHazards& _Model): Model(_Model) {}

	static TNodeJsPropHaz* NewFromArgs(const v8::FunctionCallbackInfo<v8::Value>& Args);

public:
	/**
	 * Fits a column matrix of feature vectors X onto the response variable y.
	 *
	 * @param {Matrix} X - the column matrix which stores the feature vectors.
	 * @param {Vector} y - the response variable.
	 * @param {Number} [eps] - the epsilon used for convergence
	 * @returns {ExpReg} - returns itself
	 */
	JsDeclareFunction(fit);

	/**
	 * Returns the expected response for the provided feature vector.
	 *
	 * @param {Vector} x - the feature vector
	 * @returns {Number} - the expected response
	 */
	JsDeclareFunction(predict);

	/**
	 * The models weights.
	 *
	 * @type {Vector}
	 */
	JsDeclareProperty(weights);

	/**
	 * Saves the model into the output stream.
	 *
	 * @param {FOut} sout - the output stream
	 */
	JsDeclareFunction(save);
};


////////////////////////////////////////////////////////
// Hierarchical Markov Chain model
//!
//! **Constructor:**
//!
//!- `hmc = new analytics.HMC(params)` -- Creates a new model using `params` JSON. TODO param description.
//!- `hmc = new analytics.HMC(fin)` -- Loads the model from input stream `fin`.
class TNodeJsStreamStory : public node::ObjectWrap, public TMc::TStreamStory::TCallback {
	friend class TNodeJsUtil;
public:
	static void Init(v8::Handle<v8::Object> exports);
	static const TStr GetClassId() { return "HMC"; }

private:
	const static double DEFAULT_DELTA_TM;

	TMc::PStreamStory StreamStory;

	v8::Persistent<v8::Function> StateChangedCallback;
	v8::Persistent<v8::Function> AnomalyCallback;
	v8::Persistent<v8::Function> OutlierCallback;
	v8::Persistent<v8::Function> PredictionCallback;

	TNodeJsStreamStory(const TMc::PStreamStory& McModel);
	TNodeJsStreamStory(PSIn& SIn);

	~TNodeJsStreamStory();

	static TNodeJsStreamStory* NewFromArgs(const v8::FunctionCallbackInfo<v8::Value>& Args);

public:
	/**
	 * Fits the model onto the data. The data instances must be stored as column vectors in X, while their times
	 * have to be stored in timeV. An optional parameter indicates wether the data provided is in
	 * batches and indicates wether the instance at index i ends a batch.
	 *
	 * @param {Matrix} X - the column matrix containing the data instances
	 * @param {Vector} timeV - a vector containing the sampling times of the instances
	 * @param {BoolVector} [endsBatchV] - a vector of boolean indicating wether the current instance ends a batch
	 * @returns {HMC} - returns itself
	 */
	JsDeclareFunction(fit);
	//!- `hmc.update(ftrVec, recTm)` TODO write documentation
	JsDeclareFunction(update);

	/**
	 * Returns the probability distribution over the future states given that the current state is the one in
	 * the parameter.
	 *
	 * @param {Number} level - the level on which we want the future states
	 * @param {Number} startState - the ID of the current state (the state we are starting from)
	 * @param {Number} [time] - optional parameter, if not specified the distribution of the next state will be returned
	 * @returns {Array} - the probability distribution
	 */
	JsDeclareFunction(futureStates);

	/**
	 * Returns the probability distribution over the past states given that the current state is the one in
	 * the parameter.
	 *
	 * @param {Number} level - the level on which we want the past states
	 * @param {Number} startState - the ID of the current state (the state we are starting from)
	 * @param {Number} [time] - optional parameter, if not specified the distribution of the previous state will be returned
	 * @returns {Array} - the probability distribution
	 */
	JsDeclareFunction(pastStates);

	/**
	 * Returns the probability distribution of past and future states over time.
	 *
	 * @param {Number} level - the level on which we want the distributions
	 * @param {Number} state - the state we are starting from
	 * @param {Number} dt - the time step (lower dt => more distributions will be returned)
	 * @returns {Array} - array of probability distributions over time
	 */
	JsDeclareFunction(probsOverTime);

	/**
	 * Returns information about previous states.
	 *
	 * @param {Number} level - the level on which we want the past states
	 * @retuns {Array} - information about the past states
	 */
	JsDeclareFunction(histStates);

	/**
	 * Returns an object representation of this model.
	 *
	 * @returns {Object}
	 */
	JsDeclareFunction(toJSON);

	/**
	 * Returns the underlying transition model at the lowest level. (for CTMC the matrix of intensities)
	 *
	 * @returns {Array} - the transition model
	 */
	JsDeclareFunction(getTransitionModel);

	/**
	 * Returns the current state throughout the hierarchy. If the level is specified it
	 * will return the current state only on that level.
	 *
	 * @param {Number} [level] - optional level parameter
	 * @returns {Array|Number} - if the level is specified it returns info about the current state on that level, otherwise it return info about the current state on each level on the hierarchy
	 */
	JsDeclareFunction(currState);

	/**
	 * Returns the centroid of the specified state containing only the observation parameters.
	 *
	 * @param {Number} stateId - the ID of the state
	 * @param {Boolean} [observations=true] - indicates wether to output observation or control coordinates
	 * @returns {Array} - the coordinates of the state
	 */
	JsDeclareFunction(fullCoords);

	/**
	 * Returns a histogram of the specified feature in the specified state.
	 *
	 * @param {Number} stateId - the ID of the state
	 * @param {Number} ftrId - the ID of the feature
	 * @returns {Array} - the histogram
	 */
	JsDeclareFunction(histogram);

	/**
	 * Returns an array of IDs of all the states on the specified height.
	 *
	 * @param {Number} height - the height
	 * @returns {Array} - the array of IDs
	 */
	JsDeclareFunction(stateIds);

	/**
	 * Returns the weights of features in this state.
	 *
	 * @param {Number} stateId - The Id of the state.
	 * @returns {Array} - An array of weights.
	 */
	JsDeclareFunction(getStateWgtV);

	/**
	 * Sets a callback function which is fired when the model changes states. An array of current states
	 * throughout the hierarchy is passed to the callback.
	 *
	 * @param {function} callback - the funciton which is called
	 */
	JsDeclareFunction(onStateChanged);

	/**
	 * Sets a callback function which is fired when the model detects an anomaly. A string description is
	 * passed to the callback.
	 *
	 * @param {function} callback - the funciton which is called
	 */
	JsDeclareFunction(onAnomaly);

	/**
	 * Sets a callback function which is fired when the model detects an outlier. A string description is
	 * passed to the callback.
	 *
	 * @param {function} callback - the funciton which is called
	 */
	JsDeclareFunction(onOutlier);

	/**
	 * Sets a callback function which is fired when a prediction is made. 4 paramters are passed
	 * to the callback:
	 * - Id of the target state
	 * - probability of occurring
	 * - vector of probabilities
	 * - vector of times corresponding to those probabilities
	 *
	 * @param {function} callback - the funciton which is called
	 */
	JsDeclareFunction(onPrediction);

	/**
	 * Rebuilds its hierarchy.
	 */
	JsDeclareFunction(rebuildHierarchy);

	/**
	 * Rebuilds the histograms using the instances stored in the columns of X.
	 *
	 * @param {Matrix} obsMat - the column matrix containing observation data instances
	 * @param {Matrix} controlMat - the column matrix containing control data instances
	 */
	JsDeclareFunction(rebuildHistograms);

	/**
	 * Returns the name of a state.
	 *
	 * @param {Number} stateId - ID of the state
	 * @returns {String} - the name of the state
	 */
	JsDeclareFunction(getStateName);

	/**
	 * Sets the name of the state.
	 *
	 * @param {Number} stateId - ID of the state
	 * @param {String} name - name of the state
	 */
	JsDeclareFunction(setStateName);

	/**
	 * Returns true if the state is a target on the specified height.
	 *
	 * @param {Number} stateId - Id of the state
	 * @param {Number} height - the height
	 * @returns {Boolean}
	 */
	JsDeclareFunction(isTarget);

	/**
	 * Sets whether the specified state is a target state or not.
	 *
	 * @param {Number} stateId - ID of the state
	 * @param {Number} height - the height on which the state is a target
	 * @param {Boolean} isTarget - set target on/off
	 */
	JsDeclareFunction(setTarget);

	/**
	 * Sets the factor of the specified control:
	 *
	 * @param {Number} ftrIdx - the index of the control feature
	 * @param {Number} factor
	 */
	JsDeclareFunction(setControlFactor);

	// parameters
	//!- `hmc = hmc.getParams(params)` -- sets one or more parameters given
	//!- in the input argument `params` returns this
	JsDeclareFunction(setParams);

	JsDeclareFunction(getParam);

	/**
	 * Saves the model to the output stream.
	 *
	 * @param {FOut} fout - the output stream
	 */
	JsDeclareFunction(save);

	// TMcCallback - callbacks
	void OnStateChanged(const TIntFltPrV& StateIdHeightV);
	void OnAnomaly(const TStr& AnomalyDesc);
	void OnOutlier(const TFltV& FtrV);
	void OnPrediction(const int& CurrStateId, const int& TargetStateId,
			const double& Prob, const TFltV& ProbV, const TFltV& TmV);

private:
	void SetParams(const PJsonVal& ParamVal);
	void InitCallbacks();
};

///////////////////////////////
// QMiner-JavaScript-Neural-Networks
//!
//! ### Neural Network model
//!
//! Holds online/offline neural network model. This object is result of `analytics.newNNet`.
class TNodeJsNNet : public node::ObjectWrap {
	friend class TNodeJsUtil;
private:
	TSignalProc::PNNet Model;

	TNodeJsNNet(const PJsonVal& ParamVal);
	TNodeJsNNet(TSIn& SIn);
	static TNodeJsNNet* NewFromArgs(const v8::FunctionCallbackInfo<v8::Value>& Args);

public:
	static void Init(v8::Handle<v8::Object> exports);
	static const TStr GetClassId() { return "NNet"; }

    //!- `NNet = NNet.fit(vec,vec)` -- fits the NNet model in online mode
    //!- `NNet = NNet.fit(mat,mat)` -- fits the NNet model in batch mode
	JsDeclareFunction(fit);
    //!- `vec = NNet.predict(vec)` -- sends vector `vec` through the
    //!     model and returns the prediction as a vector `vec`
	JsDeclareFunction(predict);
	//!- `NNet.setLearnRate(num)` -- Sets the new learn rate for the network
	JsDeclareFunction(setLearnRate);
	//!- `NNet.save(fout)` -- Saves the model into the specified output stream.
	JsDeclareFunction(save);
 private:
	TSignalProc::TTFunc ExtractFuncFromString(const TStr& FuncString);
};

// QMiner-JavaScript-Tokenizer
//!
//! ### Tokenizer
//!
//! Breaks text into tokens (i.e. words).
class TNodeJsTokenizer : public node::ObjectWrap {
	friend class TNodeJsUtil;
public:
	/// Tokenizer Model
	PTokenizer Tokenizer;
private:
	TNodeJsTokenizer(const PTokenizer& _Tokenizer): 
		Tokenizer(_Tokenizer) { }
public:
	static void Init(v8::Handle<v8::Object> exports);
	static const TStr GetClassId() { return "Tokenizer"; }

	
	//!
	//! **Constructor:**
	//!
	//!- `tokenizer = new analytics.Tokenizer({ type: <type>, ...})` -- create new tokenizer
	//!     of type `<type>`. Syntax same as when defining index keys in stores or `text` feature 
	//!     extractors.
	static TNodeJsTokenizer* NewFromArgs(const v8::FunctionCallbackInfo<v8::Value>& Args);

	//!
	//! **Functions and properties:**
	//!
	//!- `arr = tokenizer.getTokens(string)` -- tokenizes given strings and returns it as an array of strings.
	JsDeclareFunction(getTokens);
	//!- `arr = tokenizer.getSentences(string)` -- breaks text into sentence and returns them as an array of strings.
	JsDeclareFunction(getSentences);
	//!- `arr = tokenizer.getParagraphs(string)` -- breaks text into paragraphs and returns them as an array of strings.
	JsDeclareFunction(getParagraphs);
};

#endif /* ANALYTICS_H_ */
<|MERGE_RESOLUTION|>--- conflicted
+++ resolved
@@ -53,12 +53,8 @@
     
     static TNodeJsSvmModel* NewFromArgs(const v8::FunctionCallbackInfo<v8::Value>& Args);
 
-<<<<<<< HEAD
-public:
-=======
 public:  
 	  
->>>>>>> 9f58fd23
 	//- `params = svmModel.getParams()` -- returns the parameters of this model as a Javascript object
 	JsDeclareFunction(getParams);
 	//- `svmModel = svmModel.getParams(params)` -- sets one or more parameters given in the input argument `params` returns this
@@ -91,11 +87,7 @@
 * @property  {number} [svcParam.j=1.0] - Unbalance parameter. Increasing it gives more weight to the positive examples (getting a better fit on the positive training examples gets a higher priority). Setting c=n is like adding n-1 copies of the positive training examples to the data set.
 * @property  {number} [svcParam.batchSize=1000] - Number of examples used in the subgradient estimation. Higher number of samples slows down the algorithm, but makes the local steps more accurate
 * @property  {number} [svcParam.maxIterations=10000] - Maximum number of iterations
-<<<<<<< HEAD
-* @property  {number} [svcParam.maxTime=1000] - Maximum runtime in miliseconds
-=======
 * @property  {number} [svcParam.maxTime=1] - Maximum runtime in seconds
->>>>>>> 9f58fd23
 * @property  {number} [svcParam.minDiff=1e-6] - Stopping criterion tolerance
 * @property  {boolean} [svcParam.verbose=false] - Toggle verbose output in the console
 */
