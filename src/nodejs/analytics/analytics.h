#ifndef ANALYTICS_H_
#define ANALYTICS_H_

#ifndef BUILDING_NODE_EXTENSION
	#define BUILDING_NODE_EXTENSION
#endif

#include <node.h>
#include <node_object_wrap.h>
#include "../nodeutil.h"
#include "fs_nodejs.h"
#include "la_nodejs.h"
#include "qminer_ftr.h"
#include "mc.h"

///////////////////////////////
// QMiner-JavaScript-Support-Vector-Machine-Model
//#
//# ### Support Vector Machine model
//#
//# Holds SVM classification or regression model. This object is result of
//# `analytics.trainSvmClassify` or `analytics.trainSvmRegression`.
// TODO rewrite to JavaScript
class TNodeJsSvmModel : public node::ObjectWrap {
	friend class TNodeJsUtil;
private:
	static v8::Persistent <v8::Function> constructor;

	TStr Algorithm;
	double SvmCost;
	double SvmUnbalance;
	int SampleSize;
	int MxIter;
	int MxTime;
	double MnDiff;
	bool Verbose;
	PNotify Notify;

	TSvm::TLinModel* Model;

	TNodeJsSvmModel(const PJsonVal& ParamVal);
	TNodeJsSvmModel(TSIn& SIn);
	~TNodeJsSvmModel();

	static v8::Local<v8::Object> WrapInst(v8::Local<v8::Object> Obj, const PJsonVal& ParamVal);
	static v8::Local<v8::Object> WrapInst(v8::Local<v8::Object> Obj, TSIn& SIn);

public:
	static void Init(v8::Handle<v8::Object> exports);

	JsDeclareFunction(New);

	//#
	//# **Functions and properties:**
	//#
	//#- `svmModel = svmModel.fit(X,y)` -- fits an SVM model
	JsDeclareFunction(fit);
    //#- `num = svmModel.predict(vec)` -- sends vector `vec` through the model and returns the prediction as a real number `num` (-1 or 1 for classification)
	//#- `num = svmModel.predict(spVec)` -- sends sparse vector `spVec` through the model and returns the prediction as a real number `num` (-1 or 1 for classification)
	JsDeclareFunction(predict);

	//#- `params = svmModel.getParams()` -- returns the parameters of this model as
	//#- a Javascript object
	JsDeclareFunction(getParams);
	//#- `svmModel = svmModel.getParams(params)` -- sets one or more parameters given
	//#- in the input argument `params` returns this
	JsDeclareFunction(setParams);

    //#- `vec = svmModel.weights` -- weights of the SVM linear model as a full vector `vec`
	JsDeclareProperty(weights);
    //#- `fout = svmModel.save(fout)` -- saves model to output stream `fout`. Returns `fout`.
	JsDeclareFunction(save);

private:
	void UpdateParams(const PJsonVal& ParamVal);
	PJsonVal GetParams() const;
	void Save(TSOut& SOut) const;
	void ClrModel();
};

///////////////////////////////
// QMiner-JavaScript-Recursive-Linear-Regression
//#
//# ### Recursive Linear Regression model
//#
//# Holds online regression model. This object is result of `analytics.newRecLinReg`.
class TNodeJsRecLinReg : public node::ObjectWrap {
	friend class TNodeJsUtil;
private:
	static v8::Persistent <v8::Function> constructor;

	TSignalProc::PRecLinReg Model;

	TNodeJsRecLinReg(const TSignalProc::PRecLinReg& Model);

	static v8::Local<v8::Object> WrapInst(const v8::Local<v8::Object> Obj, const TSignalProc::PRecLinReg& Model);

public:
//	static v8::Local<v8::Object> New(const TSignalProc::PRecLinReg& Model);

	static void Init(v8::Handle<v8::Object> exports);

	JsDeclareFunction(New);

	//#
	//# **Functions and properties:**
	//#
    //#- `recLinRegModel = recLinRegModel.learn(vec, num)` -- updates the model using full vector `vec` and target number `num`as training data. Returns self.
	JsDeclareFunction(learn);
    //#- `num = recLinRegModel.predict(vec)` -- sends vector `vec` through the
    //#     model and returns the prediction as a real number `num`
	JsDeclareFunction(predict);

	//#- `params = svmModel.getParams()` -- returns the parameters of this model as
	//#- a Javascript object
	JsDeclareFunction(getParams);

    //#- `vec = recLinRegModel.weights` -- weights of the linear model as a full vector `vec`
	JsDeclareProperty(weights);
    //#- `num = recLinRegModel.dim` -- dimensionality of the feature space on which this model works
	JsDeclareProperty(dim);
	//#- `fout = recLinRegModel.save(fout)` -- saves model to output stream `fout`. Returns `fout`.
	JsDeclareFunction(save);

private:
	PJsonVal GetParams() const;
};

////////////////////////////////////////////////////////
// Hierarchical Markov Chain model
class TNodeJsHMChain : public node::ObjectWrap, public TMc::TMcCallback {
	friend class TNodeJsUtil;
private:
	const static double DEFAULT_DELTA_TM;

	static v8::Persistent <v8::Function> constructor;

	TMc::PHierarchCtmc McModel;

	v8::Persistent<v8::Function> StateChangedCallback;
	v8::Persistent<v8::Function> AnomalyCallback;
	v8::Persistent<v8::Function> OutlierCallback;

	TNodeJsHMChain(const TMc::PHierarchCtmc& McModel);
	TNodeJsHMChain(PSIn& SIn);

	~TNodeJsHMChain();

	static v8::Local<v8::Object> WrapInst(const v8::Local<v8::Object> Obj, const PJsonVal& ParamVal);
	static v8::Local<v8::Object> WrapInst(const v8::Local<v8::Object> Obj, PSIn& SIn);

public:
	static void Init(v8::Handle<v8::Object> exports);

	//#- `hmc = new analytics.HMarkovChain(config, ftrSpace)` -- Creates a new model.
	//#- `hmc = new analytics.HMarkovChain(base, fname)` -- Loads the model from file `fname`.
	//#- `hmc = new analytics.HMarkovChain(base, fin)` -- Loads the model from input stream `fin`.
	JsDeclareFunction(New);

	//#- `hmc.fit(ftrColMat, timeV)` -- Initializes the model with the instances in the columns of colMat
	//#- which are sampled at time in timeV.
	JsDeclareFunction(fit);
	//#- `hmc.update(ftrVec, recTm)`
	JsDeclareFunction(update);

	// predictions
	//#- `probs = hmc.futureStates(level, startState[, time])` -- returns a vector of probabilities
	//#- of future states starting from `startState` in time `time`.
	//#- If time is not specified it returns the most likely next states.
	JsDeclareFunction(futureStates);
	//#- `probs = hmc.pastStates(level, startState[, time])` -- returns a vector of probabilities
	//#- of past states starting from `startState` in time `time`.
	//#- If time is not specified it returns the most likely previous states.
	JsDeclareFunction(pastStates);
	//#- `stateIdV = hmc.getPastStates(level)` -- returns the previous states
	JsDeclareFunction(histStates);

	// state
	//#- `hmc.toJSON()` -- Returns a JSON representation of the model
	JsDeclareFunction(toJSON);
	//#- `transitionMat = hmc.getTransitionModel()` -- returns the transition matrix on level 0
	JsDeclareFunction(getTransitionModel);
	//#- `currStateV = hmc.getCurrState([height])` -- returns the current states through the hierarchy, if the height is specified it returns the ID of the current state on that height
	JsDeclareFunction(currState);
	//#- `coords = hmc.fullCoords(stateId)` -- returns the coordinates of the state
	JsDeclareFunction(fullCoords);
	//#- `hist = hmc.histogram(stateId, ftrId)` -- returns the histogram of the specified feature in the specified state
	JsDeclareFunction(histogram);

	// callbacks
	//#- `hmc.onStateChanged(function (stateV) {})` -- callback when the current state changes
	JsDeclareFunction(onStateChanged);
	//#- `hmc.onAnomaly(function (description) {})` -- callback when an anomaly is detected
	JsDeclareFunction(onAnomaly);
	//#- `hmc.onOutlier(function (ftrVec) {})` -- callback when an anomaly is detected
	JsDeclareFunction(onOutlier);

	// rebuild methods
	//#- `hmc.rebuildHierarchy()` -- rebuilds the hierarchy
	JsDeclareFunction(rebuildHierarchy);
	//#- `hmc.rebuildHistograms(ftrColMat)` -- rebuilds the state histograms using the instances stored
	//#- in the columns of the provided matrix
	JsDeclareFunction(rebuildHistograms);

	// parameters
	//#- `hmc = hmc.getParams(params)` -- sets one or more parameters given
	//#- in the input argument `params` returns this
	JsDeclareFunction(setParams);

	//#- `hmc.save(fout)` -- Saves the model into the specified output stream.
	JsDeclareFunction(save);

	// TMcCallback - callbacks
	void OnStateChanged(const TIntFltPrV& StateIdHeightV);
	void OnAnomaly(const TStr& AnomalyDesc);
	void OnOutlier(const TFltV& FtrV);

private:
	void SetParams(const PJsonVal& ParamVal);
	void InitCallbacks();
};

///////////////////////////////
<<<<<<< HEAD
// QMiner-JavaScript-Neural-Networks
//#
//# ### Neural Network model
//#
//# Holds online/offline neural network model. This object is result of `analytics.newNNet`.
class TNodeJsNNet : public node::ObjectWrap {
	friend class TNodeJsUtil;
private:
	static v8::Persistent <v8::Function> constructor;
	TSignalProc::PNNet Model;

	TNodeJsNNet(const PJsonVal& ParamVal);

	static v8::Local<v8::Object> WrapInst(v8::Local<v8::Object> Obj, const PJsonVal& ParamVal);

public:
	static void Init(v8::Handle<v8::Object> exports);

	JsDeclareFunction(New);
	JsDeclareFunction(fit);
	JsDeclareFunction(predict);
	JsDeclareFunction(setLearnRate);
	//#- `NNet.save(fout)` -- Saves the model into the specified output stream.
	JsDeclareFunction(save);
 private:
	TSignalProc::TTFunc ExtractFuncFromString(const TStr& FuncString);
};
#endif /* ANALYTICS_H_ */
=======
// QMiner-JavaScript-Tokenizer
//#
//# ### Tokenizer
//#
//# Breaks text into tokens (i.e. words).
class TNodeJsTokenizer : public node::ObjectWrap {
public:
	/// Tokenizer Model
	PTokenizer Tokenizer;
	static v8::Persistent <v8::Function> constructor;
private:
	TNodeJsTokenizer(const PTokenizer& _Tokenizer): 
		Tokenizer(_Tokenizer) { }
public:
	static void Init(v8::Handle<v8::Object> exports);
	static v8::Local<v8::Object> New(const PTokenizer& Tokenizer);

	//#
	//# **Functions and properties:**
	//#
	JsDeclareFunction(New);
	//#- `arr = tokenizer.getTokens(string)` -- tokenizes given strings and returns it as an array of strings.
	JsDeclareFunction(getTokens);
	//#- `arr = tokenizer.getSentences(string)` -- breaks text into sentence and returns them as an array of strings.
	JsDeclareFunction(getSentences);
	//#- `arr = tokenizer.getParagraphs(string)` -- breaks text into paragraphs and returns them as an array of strings.
	JsDeclareFunction(getParagraphs);
};

#endif /* ANALYTICS_H_ */
>>>>>>> 426923eb
<|MERGE_RESOLUTION|>--- conflicted
+++ resolved
@@ -221,7 +221,6 @@
 };
 
 ///////////////////////////////
-<<<<<<< HEAD
 // QMiner-JavaScript-Neural-Networks
 //#
 //# ### Neural Network model
@@ -249,8 +248,6 @@
  private:
 	TSignalProc::TTFunc ExtractFuncFromString(const TStr& FuncString);
 };
-#endif /* ANALYTICS_H_ */
-=======
 // QMiner-JavaScript-Tokenizer
 //#
 //# ### Tokenizer
@@ -281,4 +278,3 @@
 };
 
 #endif /* ANALYTICS_H_ */
->>>>>>> 426923eb
