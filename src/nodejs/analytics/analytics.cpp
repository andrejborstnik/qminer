/**
 * Copyright (c) 2015, Jozef Stefan Institute, Quintelligence d.o.o. and contributors
 * All rights reserved.
 * 
 * This source code is licensed under the FreeBSD license found in the
 * LICENSE file in the root directory of this source tree.
 */
#include "analytics.h"

//////////////////////////////////////////////////////
// NodeJS - analytics

////////////////////////////////////////////////////////
// Support Vector Machine

TNodeJsSvmModel::TNodeJsSvmModel(const PJsonVal& ParamVal):
		Algorithm("SGD"),
		SvmCost(1.0),
		SvmUnbalance(1.0),
		SvmEps(0.1),
		SampleSize(1000),
		MxIter(10000),
		MxTime(1000*1),
		MnDiff(1e-6),
		Verbose(false),
		Notify(TNotify::NullNotify) {

	UpdateParams(ParamVal);
}

TNodeJsSvmModel::TNodeJsSvmModel(TSIn& SIn):
        Algorithm(SIn),
        SvmCost(TFlt(SIn)),
        SvmUnbalance(TFlt(SIn)),
        SvmEps(TFlt(SIn)),
        SampleSize(TInt(SIn)),
        MxIter(TInt(SIn)),
        MxTime(TInt(SIn)),
        MnDiff(TFlt(SIn)),
        Verbose(TBool(SIn)),
        Notify(TNotify::NullNotify),
        Model(SIn) {

    if (Verbose) { Notify = TNotify::StdNotify; }
}

TNodeJsSvmModel* TNodeJsSvmModel::NewFromArgs(const v8::FunctionCallbackInfo<v8::Value>& Args) {
    v8::Isolate* Isolate = v8::Isolate::GetCurrent();
    v8::HandleScope HandleScope(Isolate);
    
    if (Args.Length() == 0) {
        // create new model with default parameters
        return new TNodeJsSvmModel(TJsonVal::NewObj());
    } else if (Args.Length() == 1 && TNodeJsUtil::IsArgWrapObj<TNodeJsFIn>(Args, 0)) {
        // load the model from the input stream
        TNodeJsFIn* JsFIn = TNodeJsUtil::GetArgUnwrapObj<TNodeJsFIn>(Args, 0);
        return new TNodeJsSvmModel(*JsFIn->SIn);
    } else if (Args.Length() == 1 && TNodeJsUtil::IsArgObj(Args, 0)) {
        // create new model from given parameters
        PJsonVal ParamVal = TNodeJsUtil::GetArgJson(Args, 0);
        return new TNodeJsSvmModel(ParamVal);
    } else {
        throw TExcept::New("new svm: wrong arguments in constructor!");
    }
}

void TNodeJsSvmModel::getParams(const v8::FunctionCallbackInfo<v8::Value>& Args) {
	v8::Isolate* Isolate = v8::Isolate::GetCurrent();
	v8::HandleScope HandleScope(Isolate);

    EAssertR(Args.Length() == 0, "svm.getParams: takes 1 argument!");

	try {
		TNodeJsSvmModel* JsModel = ObjectWrap::Unwrap<TNodeJsSvmModel>(Args.Holder());
        Args.GetReturnValue().Set(TNodeJsUtil::ParseJson(Isolate, JsModel->GetParams()));
	} catch (const PExcept& Except) {
		throw TExcept::New(Except->GetMsgStr(), "SVM::getParams");
	}
}

void TNodeJsSvmModel::setParams(const v8::FunctionCallbackInfo<v8::Value>& Args) {
	v8::Isolate* Isolate = v8::Isolate::GetCurrent();
	v8::HandleScope HandleScope(Isolate);

	EAssertR(Args.Length() == 1, "svm.setParams: takes 1 argument!");
	EAssertR(TNodeJsUtil::IsArgJson(Args, 0), "svm.setParams: first argument should je a Javascript object!");

	try {
		TNodeJsSvmModel* JsModel = ObjectWrap::Unwrap<TNodeJsSvmModel>(Args.Holder());
		PJsonVal ParamVal = TNodeJsUtil::GetArgJson(Args, 0);

		JsModel->UpdateParams(ParamVal);

		Args.GetReturnValue().Set(Args.Holder());
	} catch (const PExcept& Except) {
		throw TExcept::New(Except->GetMsgStr(), "SVM::setParams");
	}
}

void TNodeJsSvmModel::weights(v8::Local<v8::String> Name, const v8::PropertyCallbackInfo<v8::Value>& Info) {
	v8::Isolate* Isolate = v8::Isolate::GetCurrent();
	v8::HandleScope HandleScope(Isolate);

	try {
		TNodeJsSvmModel* JsModel = ObjectWrap::Unwrap<TNodeJsSvmModel>(Info.Holder());
        Info.GetReturnValue().Set(TNodeJsFltV::New(JsModel->Model.GetWgtV()));
	} catch (const PExcept& Except) {
		throw TExcept::New(Except->GetMsgStr(), "TNodeJsSvmModel::weights");
	}
}

void TNodeJsSvmModel::save(const v8::FunctionCallbackInfo<v8::Value>& Args) {
	v8::Isolate* Isolate = v8::Isolate::GetCurrent();
	v8::HandleScope HandleScope(Isolate);
    
    EAssertR(Args.Length() == 1, "Should have 1 argument!");

	try {
		TNodeJsSvmModel* JsModel = ObjectWrap::Unwrap<TNodeJsSvmModel>(Args.Holder());
        // get output stream from argumetns
        TNodeJsFOut* JsFOut = TNodeJsUtil::GetArgUnwrapObj<TNodeJsFOut>(Args, 0);
        // save model
		JsModel->Model.Save(*JsFOut->SOut);
		// return output stream for convenience
		Args.GetReturnValue().Set(Args[0]);
	} catch (const PExcept& Except) {
		throw TExcept::New(Except->GetMsgStr(), "TNodeJsSvmModel::save");
	}
}

void TNodeJsSvmModel::decisionFunction(const v8::FunctionCallbackInfo<v8::Value>& Args) {
    v8::Isolate* Isolate = v8::Isolate::GetCurrent();
    v8::HandleScope HandleScope(Isolate);
    
    EAssertR(Args.Length() == 1, "svm.decisionFunction: expecting 1 argument");
    
    try {
        TNodeJsSvmModel* JsModel = ObjectWrap::Unwrap<TNodeJsSvmModel>(Args.Holder());
        
        if (TNodeJsUtil::IsArgWrapObj<TNodeJsFltV>(Args, 0)) {
            TNodeJsFltV* Vec = ObjectWrap::Unwrap<TNodeJsFltV>(Args[0]->ToObject());
            const double Res = JsModel->Model.Predict(Vec->Vec);
            Args.GetReturnValue().Set(v8::Number::New(Isolate, Res));
        }
        else if (TNodeJsUtil::IsArgWrapObj<TNodeJsSpVec>(Args, 0)) {
            TNodeJsSpVec* SpVec = ObjectWrap::Unwrap<TNodeJsSpVec>(Args[0]->ToObject());
            const double Res = JsModel->Model.Predict(SpVec->Vec);
            Args.GetReturnValue().Set(v8::Number::New(Isolate, Res));
        }
        else if (TNodeJsUtil::IsArgWrapObj<TNodeJsFltVV>(Args, 0)) {
            const TFltVV& Mat = ObjectWrap::Unwrap<TNodeJsFltVV>(Args[0]->ToObject())->Mat;
            TFltV ResV(Mat.GetCols(), 0);
            for (int ColN = 0; ColN < Mat.GetCols(); ColN++) {
                ResV.Add(JsModel->Model.Predict(Mat, ColN));
            }
            Args.GetReturnValue().Set(TNodeJsFltV::New(ResV));
        }
        else if (TNodeJsUtil::IsArgWrapObj<TNodeJsSpMat>(Args, 0)) {
            const TVec<TIntFltKdV>& Mat = ObjectWrap::Unwrap<TNodeJsSpMat>(Args[0]->ToObject())->Mat;
            TFltV ResV(Mat.Len(), 0);
            for (int ColN = 0; ColN < Mat.Len(); ColN++) {
                ResV.Add(JsModel->Model.Predict(Mat[ColN]));
            }
            Args.GetReturnValue().Set(TNodeJsFltV::New(ResV));
        }
        else {
            throw TExcept::New("svm.decisionFunction: unsupported type of the first argument");
        }
    }
    catch (const PExcept& Except) {
        throw TExcept::New(Except->GetMsgStr(), "TNodeJsSvmModel::decisionFunction");
    }
}

<<<<<<< HEAD
void TNodeJsSvmModel::decision_function(const v8::FunctionCallbackInfo<v8::Value>& Args) {
    v8::Isolate* Isolate = v8::Isolate::GetCurrent();
    v8::HandleScope HandleScope(Isolate);
    
    QmAssertR(Args.Length() > 0, "svm.predict: missing argument");
    
    try {
        TNodeJsSvmModel* Model = ObjectWrap::Unwrap<TNodeJsSvmModel>(Args.Holder());
        
        QmAssertR(Model->Model != nullptr, "svm.decision_function: SVM not initialized");
        
        if (TNodeJsUtil::IsArgClass(Args, 0, TNodeJsFltV::GetClassId())) {
            TNodeJsVec<TFlt, TAuxFltV>* Vec = ObjectWrap::Unwrap<TNodeJsVec<TFlt, TAuxFltV>>(Args[0]->ToObject());
            const double Res = Model->Model->Predict(Vec->Vec);
            Args.GetReturnValue().Set(v8::Number::New(Isolate, Res));
        }
        else if (TNodeJsUtil::IsArgClass(Args, 0, TNodeJsSpVec::GetClassId())) {
            TNodeJsSpVec* SpVec = ObjectWrap::Unwrap<TNodeJsSpVec>(Args[0]->ToObject());
            const double Res = Model->Model->Predict(SpVec->Vec);
            Args.GetReturnValue().Set(v8::Number::New(Isolate, Res));
        }
        else {
            throw TQm::TQmExcept::New("svm.decision_function: unsupported type of the first argument");
        }
    }
    catch (const PExcept& Except) {
        throw TQm::TQmExcept::New(Except->GetMsgStr(), "TNodeJsSvmModel::decision_function");
    }
}

=======
// TODO: try to call directly decisionFunction and check response
>>>>>>> 5435213c
void TNodeJsSvmModel::predict(const v8::FunctionCallbackInfo<v8::Value>& Args) {
	v8::Isolate* Isolate = v8::Isolate::GetCurrent();
	v8::HandleScope HandleScope(Isolate);

	EAssertR(Args.Length() == 1, "svm.predict: expecting 1 argument");

	try {
		TNodeJsSvmModel* JsModel = ObjectWrap::Unwrap<TNodeJsSvmModel>(Args.Holder());

<<<<<<< HEAD
		if (TNodeJsUtil::IsArgClass(Args, 0, TNodeJsFltV::GetClassId())) {
			TNodeJsVec<TFlt, TAuxFltV>* Vec = ObjectWrap::Unwrap<TNodeJsVec<TFlt, TAuxFltV>>(Args[0]->ToObject());
			const double Res = (Model->Model->Predict(Vec->Vec) > 0.0) ? 1.0 : -1.0;
=======
		if (TNodeJsUtil::IsArgWrapObj<TNodeJsFltV>(Args, 0)) {
			TNodeJsFltV* Vec = ObjectWrap::Unwrap<TNodeJsFltV>(Args[0]->ToObject());
			const double Res = (JsModel->Model.Predict(Vec->Vec) > 0.0) ? 1.0 : -1.0;
>>>>>>> 5435213c
			Args.GetReturnValue().Set(v8::Number::New(Isolate, Res));
		}
		else if (TNodeJsUtil::IsArgWrapObj<TNodeJsSpVec>(Args, 0)) {
			TNodeJsSpVec* SpVec = ObjectWrap::Unwrap<TNodeJsSpVec>(Args[0]->ToObject());
<<<<<<< HEAD
            const double Res = (Model->Model->Predict(SpVec->Vec) > 0.0) ? 1.0 : -1.0;
=======
            const double Res = (JsModel->Model.Predict(SpVec->Vec) > 0.0) ? 1.0 : -1.0;
>>>>>>> 5435213c
			Args.GetReturnValue().Set(v8::Number::New(Isolate, Res));
		}
        else if (TNodeJsUtil::IsArgWrapObj<TNodeJsFltVV>(Args, 0)) {
            const TFltVV& Mat = ObjectWrap::Unwrap<TNodeJsFltVV>(Args[0]->ToObject())->Mat;
            TFltV ResV(Mat.GetCols(), 0);
            for (int ColN = 0; ColN < Mat.GetCols(); ColN++) {
                ResV.Add(JsModel->Model.Predict(Mat, ColN) > 0.0 ? 1.0 : -1.0);
            }
            Args.GetReturnValue().Set(TNodeJsFltV::New(ResV));
        }
        else if (TNodeJsUtil::IsArgWrapObj<TNodeJsSpMat>(Args, 0)) {
            const TVec<TIntFltKdV>& Mat = ObjectWrap::Unwrap<TNodeJsSpMat>(Args[0]->ToObject())->Mat;
            TFltV ResV(Mat.Len(), 0);
            for (int ColN = 0; ColN < Mat.Len(); ColN++) {
                ResV.Add(JsModel->Model.Predict(Mat[ColN])  > 0.0 ? 1.0 : -1.0);
            }
            Args.GetReturnValue().Set(TNodeJsFltV::New(ResV));
        }
		else {
			throw TExcept::New("svm.predict: unsupported type of the first argument");
		}
	}
	catch (const PExcept& Except) {
		throw TExcept::New(Except->GetMsgStr(), "TNodeJsSvmModel::predict");
	}
}

void TNodeJsSvmModel::UpdateParams(const PJsonVal& ParamVal) {
	if (ParamVal->IsObjKey("algorithm")) Algorithm = ParamVal->GetObjStr("algorithm");
	if (ParamVal->IsObjKey("c")) SvmCost = ParamVal->GetObjNum("c");
	if (ParamVal->IsObjKey("j")) SvmUnbalance = ParamVal->GetObjNum("j");
	if (ParamVal->IsObjKey("eps")) SvmEps = ParamVal->GetObjNum("eps");
	if (ParamVal->IsObjKey("batchSize")) SampleSize = ParamVal->GetObjInt("batchSize");
	if (ParamVal->IsObjKey("maxIterations")) MxIter = ParamVal->GetObjInt("maxIterations");
	if (ParamVal->IsObjKey("maxTime")) MxTime = 1000 * ParamVal->GetObjInt("maxTime");
	if (ParamVal->IsObjKey("minDiff")) MnDiff = ParamVal->GetObjNum("minDiff");
	if (ParamVal->IsObjKey("verbose")) {
		Verbose = ParamVal->GetObjBool("verbose");
		Notify = Verbose ? TNotify::StdNotify : TNotify::NullNotify;
	}
}

PJsonVal TNodeJsSvmModel::GetParams() const {
	PJsonVal ParamVal = TJsonVal::NewObj();

	ParamVal->AddToObj("algorithm", Algorithm);
	ParamVal->AddToObj("c", SvmCost);
	ParamVal->AddToObj("j", SvmUnbalance);
	ParamVal->AddToObj("eps", SvmEps);
	ParamVal->AddToObj("batchSize", SampleSize);
	ParamVal->AddToObj("maxIterations", MxIter);
	ParamVal->AddToObj("maxTime", MxTime);
	ParamVal->AddToObj("minDiff", MnDiff);
	ParamVal->AddToObj("verbose", Verbose);

	return ParamVal;
}

void TNodeJsSvmModel::Save(TSOut& SOut) const {
	Algorithm.Save(SOut);
	TFlt(SvmCost).Save(SOut);
	TFlt(SvmUnbalance).Save(SOut);
	TFlt(SvmEps).Save(SOut);
	TInt(SampleSize).Save(SOut);
	TInt(MxIter).Save(SOut);
	TInt(MxTime).Save(SOut);
	TFlt(MnDiff).Save(SOut);
	TBool(Verbose).Save(SOut);
	Model.Save(SOut);
}

void TNodeJsSvmModel::ClrModel() {
    Model = TSvm::TLinModel();
}

///////////////////////////////
// QMiner-JavaScript-Support-Vector-Classification
v8::Persistent<v8::Function> TNodeJsSVC::constructor;

void TNodeJsSVC::Init(v8::Handle<v8::Object> exports) {
	v8::Isolate* Isolate = v8::Isolate::GetCurrent();
	v8::HandleScope HandleScope(Isolate);

	v8::Local<v8::FunctionTemplate> tpl = v8::FunctionTemplate::New(Isolate, TNodeJsUtil::_NewJs<TNodeJsSvmModel>);
	tpl->SetClassName(v8::String::NewFromUtf8(Isolate, "SVC"));
	// ObjectWrap uses the first internal field to store the wrapped pointer.
	tpl->InstanceTemplate()->SetInternalFieldCount(1);

	// Add all methods, getters and setters here.	
	NODE_SET_PROTOTYPE_METHOD(tpl, "getParams", _getParams);
	NODE_SET_PROTOTYPE_METHOD(tpl, "setParams", _setParams);
	NODE_SET_PROTOTYPE_METHOD(tpl, "save", _save);
<<<<<<< HEAD
    NODE_SET_PROTOTYPE_METHOD(tpl, "decision_function", _decision_function);
=======
    NODE_SET_PROTOTYPE_METHOD(tpl, "decisionFunction", _decisionFunction);
>>>>>>> 5435213c
    NODE_SET_PROTOTYPE_METHOD(tpl, "predict", _predict);
	NODE_SET_PROTOTYPE_METHOD(tpl, "fit", _fit);

	// properties
	tpl->InstanceTemplate()->SetAccessor(v8::String::NewFromUtf8(Isolate, "weights"), _weights);

	constructor.Reset(Isolate, tpl->GetFunction());
	exports->Set(v8::String::NewFromUtf8(Isolate, "SVC"), tpl->GetFunction());
}

void TNodeJsSVC::fit(const v8::FunctionCallbackInfo<v8::Value>& Args) {
	v8::Isolate* Isolate = v8::Isolate::GetCurrent();
	v8::HandleScope HandleScope(Isolate);

    EAssertR(Args.Length() == 2, "SVC.fit: expecting 2 arguments!");

	try {
		TNodeJsSvmModel* JsModel = ObjectWrap::Unwrap<TNodeJsSvmModel>(Args.Holder());

        // check target vector is actually a vector
        EAssertR(TNodeJsUtil::IsArgWrapObj<TNodeJsFltV>(Args, 1), "SVC.fit: second argument expected to be la.Vector!");
        TFltV& ClsV = TNodeJsUtil::GetArgUnwrapObj<TNodeJsFltV>(Args, 1)->Vec;
        
		if (TNodeJsUtil::IsArgWrapObj<TNodeJsSpMat>(Args, 0)) {
			TVec<TIntFltKdV>& VecV = ObjectWrap::Unwrap<TNodeJsSpMat>(Args[0]->ToObject())->Mat;
			if (JsModel->Algorithm == "SGD") {
				JsModel->Model = TSvm::SolveClassify<TVec<TIntFltKdV>>(VecV, TLAMisc::GetMaxDimIdx(VecV) + 1,
					VecV.Len(), ClsV, JsModel->SvmCost, JsModel->SvmUnbalance, JsModel->MxTime,
					JsModel->MxIter, JsModel->MnDiff, JsModel->SampleSize, JsModel->Notify);
			} else if (JsModel->Algorithm == "PR_LOQO") {
				PSVMTrainSet TrainSet = TRefSparseTrainSet::New(VecV, ClsV);
				PSVMModel SvmModel = TSVMModel::NewClsLinear(TrainSet, JsModel->SvmCost, JsModel->SvmUnbalance,
					TIntV(), TSVMLearnParam::Lin(JsModel->MxTime, JsModel->Verbose ? 2 : 0));
				JsModel->Model = TSvm::TLinModel(SvmModel->GetWgtV(), SvmModel->GetThresh());
            } else {
                throw TExcept::New("SVC.fit: unknown algorithm " + JsModel->Algorithm);
            }
		} else if (TNodeJsUtil::IsArgWrapObj<TNodeJsFltVV>(Args, 0)) {
			TFltVV& VecV = ObjectWrap::Unwrap<TNodeJsFltVV>(Args[0]->ToObject())->Mat;
			if (JsModel->Algorithm == "SGD") {
				JsModel->Model = TSvm::SolveClassify<TFltVV>(VecV, VecV.GetRows(),
					VecV.GetCols(), ClsV, JsModel->SvmCost, JsModel->SvmUnbalance, JsModel->MxTime,
					JsModel->MxIter, JsModel->MnDiff, JsModel->SampleSize, JsModel->Notify);
			} else if (JsModel->Algorithm == "PR_LOQO") {
				PSVMTrainSet TrainSet = TRefDenseTrainSet::New(VecV, ClsV);
				PSVMModel SvmModel = TSVMModel::NewClsLinear(TrainSet, JsModel->SvmCost, JsModel->SvmUnbalance,
					TIntV(), TSVMLearnParam::Lin(JsModel->MxTime, JsModel->Verbose ? 2 : 0));
				JsModel->Model = TSvm::TLinModel(SvmModel->GetWgtV(), SvmModel->GetThresh());
            } else {
                throw TExcept::New("SVC.fit: unknown algorithm " + JsModel->Algorithm);
			}
        } else {
            throw TExcept::New("SVC.fit: Unsupported first argument");
        }
		Args.GetReturnValue().Set(Args.Holder());
	}
	catch (const PExcept& Except) {
		throw TExcept::New(Except->GetMsgStr(), "SVC.fit");
	}
}

///////////////////////////////
// QMiner-JavaScript-Support-Vector-Regression
v8::Persistent<v8::Function> TNodeJsSVR::constructor;

void TNodeJsSVR::Init(v8::Handle<v8::Object> exports) {
	v8::Isolate* Isolate = v8::Isolate::GetCurrent();
	v8::HandleScope HandleScope(Isolate);

    v8::Local<v8::FunctionTemplate> tpl = v8::FunctionTemplate::New(Isolate, TNodeJsUtil::_NewJs<TNodeJsSvmModel>);
	tpl->SetClassName(v8::String::NewFromUtf8(Isolate, "SVR"));
	// ObjectWrap uses the first internal field to store the wrapped pointer.
	tpl->InstanceTemplate()->SetInternalFieldCount(1);

	// Add all methods, getters and setters here.		
	NODE_SET_PROTOTYPE_METHOD(tpl, "getParams", _getParams);
	NODE_SET_PROTOTYPE_METHOD(tpl, "setParams", _setParams);
	NODE_SET_PROTOTYPE_METHOD(tpl, "save", _save);
<<<<<<< HEAD
    NODE_SET_PROTOTYPE_METHOD(tpl, "decision_function", _decision_function);
	NODE_SET_PROTOTYPE_METHOD(tpl, "predict", _decision_function);
=======
    NODE_SET_PROTOTYPE_METHOD(tpl, "decisionFunction", _decisionFunction);
	NODE_SET_PROTOTYPE_METHOD(tpl, "predict", _decisionFunction);
>>>>>>> 5435213c
	NODE_SET_PROTOTYPE_METHOD(tpl, "fit", _fit);	

	// properties
	tpl->InstanceTemplate()->SetAccessor(v8::String::NewFromUtf8(Isolate, "weights"), _weights);

	constructor.Reset(Isolate, tpl->GetFunction());
	exports->Set(v8::String::NewFromUtf8(Isolate, "SVR"), tpl->GetFunction());
}

void TNodeJsSVR::fit(const v8::FunctionCallbackInfo<v8::Value>& Args) {
	v8::Isolate* Isolate = v8::Isolate::GetCurrent();
	v8::HandleScope HandleScope(Isolate);

    EAssertR(Args.Length() == 2, "SVR.fit: expecting 2 arguments!");

	try {
        TNodeJsSvmModel* JsModel = ObjectWrap::Unwrap<TNodeJsSvmModel>(Args.Holder());
        
        // check target vector is actually a vector
        EAssertR(TNodeJsUtil::IsArgWrapObj<TNodeJsFltV>(Args, 1), "SVR.fit: second argument expected to be la.Vector!");
        TFltV& ClsV = TNodeJsUtil::GetArgUnwrapObj<TNodeJsFltV>(Args, 1)->Vec;

        
        if (TNodeJsUtil::IsArgWrapObj<TNodeJsSpMat>(Args, 0)) {
            TVec<TIntFltKdV>& VecV = ObjectWrap::Unwrap<TNodeJsSpMat>(Args[0]->ToObject())->Mat;
            if (JsModel->Algorithm == "SGD") {
                JsModel->Model = TSvm::SolveRegression<TVec<TIntFltKdV>>(VecV, TLAMisc::GetMaxDimIdx(VecV) + 1,
                    VecV.Len(), ClsV, JsModel->SvmCost, JsModel->SvmEps, JsModel->MxTime,
                    JsModel->MxIter, JsModel->MnDiff, JsModel->SampleSize, JsModel->Notify);
            } else if (JsModel->Algorithm == "PR_LOQO") {
                PSVMTrainSet TrainSet = TRefSparseTrainSet::New(VecV, ClsV);
                PSVMModel SvmModel = TSVMModel::NewRegLinear(TrainSet, JsModel->SvmEps, JsModel->SvmCost,
                    TIntV(), TSVMLearnParam::Lin(JsModel->MxTime, JsModel->Verbose ? 2 : 0));
                JsModel->Model = TSvm::TLinModel(SvmModel->GetWgtV(), SvmModel->GetThresh());
            } else {
                throw TExcept::New("SVR.fit: unknown algorithm " + JsModel->Algorithm);
            }
        } else if (TNodeJsUtil::IsArgWrapObj<TNodeJsFltVV>(Args, 0)) {
            TFltVV& VecV = ObjectWrap::Unwrap<TNodeJsFltVV>(Args[0]->ToObject())->Mat;
            if (JsModel->Algorithm == "SGD") {
                JsModel->Model = TSvm::SolveRegression<TFltVV>(VecV, VecV.GetRows(),
                    VecV.GetCols(), ClsV, JsModel->SvmCost, JsModel->SvmUnbalance, JsModel->MxTime,
                    JsModel->MxIter, JsModel->MnDiff, JsModel->SampleSize, JsModel->Notify);
            } else if (JsModel->Algorithm == "PR_LOQO") {
                PSVMTrainSet TrainSet = TRefDenseTrainSet::New(VecV, ClsV);
                PSVMModel SvmModel = TSVMModel::NewRegLinear(TrainSet, JsModel->SvmEps, JsModel->SvmCost,
                    TIntV(), TSVMLearnParam::Lin(JsModel->MxTime, JsModel->Verbose ? 2 : 0));
                JsModel->Model = TSvm::TLinModel(SvmModel->GetWgtV(), SvmModel->GetThresh());
            } else {
                throw TExcept::New("SVR.fit: unknown algorithm " + JsModel->Algorithm);
            }
        } else {
            throw TExcept::New("SVR.fit: Unsupported first argument");
        }
        Args.GetReturnValue().Set(Args.Holder());
    }
    catch (const PExcept& Except) {
        throw TExcept::New(Except->GetMsgStr(), "SVR.fit");
    }
}

/////////////////////////////////////////////
// Ridge Regression
void TNodeJsRidgeReg::Init(v8::Handle<v8::Object> exports) {
    v8::Isolate* Isolate = v8::Isolate::GetCurrent();
    v8::HandleScope HandleScope(Isolate);
    
    v8::Local<v8::FunctionTemplate> tpl = v8::FunctionTemplate::New(Isolate, TNodeJsUtil::_NewJs<TNodeJsRidgeReg>);
    tpl->SetClassName(v8::String::NewFromUtf8(Isolate, GetClassId().CStr()));
    // ObjectWrap uses the first internal field to store the wrapped pointer.
    tpl->InstanceTemplate()->SetInternalFieldCount(1);
    
    // Add all methods, getters and setters here.
    NODE_SET_PROTOTYPE_METHOD(tpl, "fit", _fit);
    NODE_SET_PROTOTYPE_METHOD(tpl, "decisionFunction", _predict);
    NODE_SET_PROTOTYPE_METHOD(tpl, "predict", _predict);
    NODE_SET_PROTOTYPE_METHOD(tpl, "save", _save);
    
    // properties
    tpl->InstanceTemplate()->SetAccessor(v8::String::NewFromUtf8(Isolate, "weights"), _weights);
    exports->Set(v8::String::NewFromUtf8(Isolate, GetClassId().CStr()), tpl->GetFunction());
}

TNodeJsRidgeReg* TNodeJsRidgeReg::NewFromArgs(const v8::FunctionCallbackInfo<v8::Value>& Args) {
    v8::Isolate* Isolate = v8::Isolate::GetCurrent();
    v8::HandleScope HandleScope(Isolate);
    
    if (Args.Length() > 0 && TNodeJsUtil::IsArgWrapObj(Args, 0, TNodeJsFIn::GetClassId())) {
        // load the model from the input stream
        TNodeJsFIn* JsFIn = ObjectWrap::Unwrap<TNodeJsFIn>(Args[0]->ToObject());
        return new TNodeJsRidgeReg(*JsFIn->SIn);
    }
    else {
        // create new model from given gamma parameter
        TFlt Gamma = TNodeJsUtil::GetArgFlt(Args, 0, 0);
        return new TNodeJsRidgeReg(TRegression::TRidgeReg(Gamma));
    }
}

void TNodeJsRidgeReg::fit(const v8::FunctionCallbackInfo<v8::Value>& Args) {
    v8::Isolate* Isolate = v8::Isolate::GetCurrent();
    v8::HandleScope HandleScope(Isolate);
    
    EAssertR(Args.Length() >= 2, "RidgeReg.fit: expects at least 2 arguments!");
    
    TNodeJsRidgeReg* JsModel = ObjectWrap::Unwrap<TNodeJsRidgeReg>(Args.Holder());
    
    // get the arguments
    TNodeJsFltVV* InstanceMat = ObjectWrap::Unwrap<TNodeJsFltVV>(Args[0]->ToObject());
    TNodeJsFltV* ResponseJsV = ObjectWrap::Unwrap<TNodeJsFltV>(Args[1]->ToObject());
    // fit model
    JsModel->Model.Fit(InstanceMat->Mat, ResponseJsV->Vec);
    // return self
    Args.GetReturnValue().Set(Args.Holder());
}

void TNodeJsRidgeReg::predict(const v8::FunctionCallbackInfo<v8::Value>& Args) {
    v8::Isolate* Isolate = v8::Isolate::GetCurrent();
    v8::HandleScope HandleScope(Isolate);
    
    EAssertR(Args.Length() == 1, "RidgeReg.predict: expects 1 argument!");
    
    TNodeJsRidgeReg* JsModel = ObjectWrap::Unwrap<TNodeJsRidgeReg>(Args.Holder());
    
    // get the arguments
    TNodeJsFltV* JsFtrV = ObjectWrap::Unwrap<TNodeJsFltV>(Args[0]->ToObject());
    const double Result = JsModel->Model.Predict(JsFtrV->Vec);
    
    Args.GetReturnValue().Set(v8::Number::New(Isolate, Result));
}

void TNodeJsRidgeReg::weights(v8::Local<v8::String> Name, const v8::PropertyCallbackInfo<v8::Value>& Info) {
    v8::Isolate* Isolate = v8::Isolate::GetCurrent();
    v8::HandleScope HandleScope(Isolate);
    
    TNodeJsRidgeReg* JsModel = ObjectWrap::Unwrap<TNodeJsRidgeReg>(Info.Holder());
    
    Info.GetReturnValue().Set(TNodeJsFltV::New(JsModel->Model.GetWgtV()));
}

void TNodeJsRidgeReg::save(const v8::FunctionCallbackInfo<v8::Value>& Args) {
    v8::Isolate* Isolate = v8::Isolate::GetCurrent();
    v8::HandleScope HandleScope(Isolate);
    
    EAssertR(Args.Length() == 1 && TNodeJsUtil::IsArgWrapObj(Args, 0, TNodeJsFOut::GetClassId()),
             "RidgeReg.save: expects 1 argument of type qminer.fs.FOut!");
    
    TNodeJsRidgeReg* JsModel = ObjectWrap::Unwrap<TNodeJsRidgeReg>(Args.Holder());
    TNodeJsFOut* JsFOut = ObjectWrap::Unwrap<TNodeJsFOut>(Args[0]->ToObject());
    
    JsModel->Model.Save(*JsFOut->SOut);
    
    Args.GetReturnValue().Set(Args[0]);
}


/////////////////////////////////////////////
// Sigmoid
void TNodeJsSigmoid::Init(v8::Handle<v8::Object> exports) {
    v8::Isolate* Isolate = v8::Isolate::GetCurrent();
    v8::HandleScope HandleScope(Isolate);
    
    v8::Local<v8::FunctionTemplate> tpl = v8::FunctionTemplate::New(Isolate, TNodeJsUtil::_NewJs<TNodeJsSigmoid>);
    tpl->SetClassName(v8::String::NewFromUtf8(Isolate, GetClassId().CStr()));
    // ObjectWrap uses the first internal field to store the wrapped pointer.
    tpl->InstanceTemplate()->SetInternalFieldCount(1);
    
    // Add all methods, getters and setters here.
    NODE_SET_PROTOTYPE_METHOD(tpl, "fit", _fit);
    NODE_SET_PROTOTYPE_METHOD(tpl, "decisionFunction", _predict);
    NODE_SET_PROTOTYPE_METHOD(tpl, "predict", _predict);
    NODE_SET_PROTOTYPE_METHOD(tpl, "save", _save);
    
    // properties
    tpl->InstanceTemplate()->SetAccessor(v8::String::NewFromUtf8(Isolate, "weights"), _weights);
    exports->Set(v8::String::NewFromUtf8(Isolate, GetClassId().CStr()), tpl->GetFunction());
}

TNodeJsSigmoid* TNodeJsSigmoid::NewFromArgs(const v8::FunctionCallbackInfo<v8::Value>& Args) {
    v8::Isolate* Isolate = v8::Isolate::GetCurrent();
    v8::HandleScope HandleScope(Isolate);
    
    if (Args.Length() > 0 && TNodeJsUtil::IsArgWrapObj(Args, 0, TNodeJsFIn::GetClassId())) {
        // load the model from the input stream
        TNodeJsFIn* JsFIn = ObjectWrap::Unwrap<TNodeJsFIn>(Args[0]->ToObject());
        return new TNodeJsSigmoid(*JsFIn->SIn);
    }
    else {
        return new TNodeJsSigmoid();
    }
}

void TNodeJsSigmoid::fit(const v8::FunctionCallbackInfo<v8::Value>& Args) {
    v8::Isolate* Isolate = v8::Isolate::GetCurrent();
    v8::HandleScope HandleScope(Isolate);
    
    EAssertR(Args.Length() >= 2, "Sigmoid.fit: expects at least 2 arguments!");
    
    TNodeJsSigmoid* JsModel = ObjectWrap::Unwrap<TNodeJsSigmoid>(Args.Holder());
    
    if (TNodeJsUtil::IsArgWrapObj(Args, 0, TNodeJsFltV::GetClassId())) {
        EAssertR(TNodeJsUtil::IsArgWrapObj(Args, 1, TNodeJsFltV::GetClassId()),
            "Sigmoid.fit: Both parameters need to be of same type (e.g., vector).");
        // get the arguments
        const TFltV& PredV = ObjectWrap::Unwrap<TNodeJsFltV>(Args[0]->ToObject())->Vec;
        const TFltV& TrueV = ObjectWrap::Unwrap<TNodeJsFltV>(Args[1]->ToObject())->Vec;
        EAssertR(PredV.Len() == TrueV.Len(), "Sigmoid.fit: true and predicted labels have different length.");
        // load into input for sigmoid
        TFltIntKdV PredTrueV(PredV.Len(), 0);
        for (int EltN = 0; EltN < PredV.Len(); EltN++) {
            PredTrueV.Add(TFltIntKd(PredV[EltN], TFlt::Round(TrueV[EltN])));
        }
        // fit!
        JsModel->Sigmoid = TSigmoid(PredTrueV);
        // debug
        double A = 0.0, B = 0.0;
        JsModel->Sigmoid.GetSigmoidAB(A, B);
        printf("A=%.4f B=%.4f\n", A, B);
        for (int EltN = 0; EltN < 100; EltN++) {
            const double Pred = PredTrueV[EltN].Key;
            const int True = PredTrueV[EltN].Dat;
            const double Prob = JsModel->Sigmoid.GetVal(Pred);
            printf("%d. %.4f %d %.4f\n", EltN, Pred, True, Prob);
        }
    }
    // return self
    Args.GetReturnValue().Set(Args.Holder());
}

void TNodeJsSigmoid::predict(const v8::FunctionCallbackInfo<v8::Value>& Args) {
    v8::Isolate* Isolate = v8::Isolate::GetCurrent();
    v8::HandleScope HandleScope(Isolate);
    
    EAssertR(Args.Length() == 1, "RidgeReg.predict: expects 1 argument!");
    
    TNodeJsSigmoid* JsModel = ObjectWrap::Unwrap<TNodeJsSigmoid>(Args.Holder());
    const TSigmoid& Sigmoid = JsModel->Sigmoid;
    
    // get the arguments
    if (TNodeJsUtil::IsArgWrapObj(Args, 0, TNodeJsFltV::GetClassId())) {
        const TFltV& PredV = ObjectWrap::Unwrap<TNodeJsFltV>(Args[0]->ToObject())->Vec;
        TFltV ResV(PredV.Len(), 0);
        for (int EltN = 0; EltN < PredV.Len(); EltN++) {
            ResV.Add(Sigmoid.GetVal(PredV[EltN]));
        }
        Args.GetReturnValue().Set(TNodeJsFltV::New(ResV));
    } else if (TNodeJsUtil::IsArgFlt(Args, 0)) {
        const double PredVal = TNodeJsUtil::GetArgFlt(Args, 0);
        const double Result = Sigmoid.GetVal(PredVal);
        Args.GetReturnValue().Set(v8::Number::New(Isolate, Result));
    } else {
        throw TExcept::New("Sigmoid.predict: invalid argument type");
    }
}

void TNodeJsSigmoid::weights(v8::Local<v8::String> Name, const v8::PropertyCallbackInfo<v8::Value>& Info) {
    v8::Isolate* Isolate = v8::Isolate::GetCurrent();
    v8::HandleScope HandleScope(Isolate);
    
    // read Sigmoid parameters
    TNodeJsSigmoid* JsModel = ObjectWrap::Unwrap<TNodeJsSigmoid>(Info.Holder());
    double A = 0.0, B = 0.0; JsModel->Sigmoid.GetSigmoidAB(A, B);
    
    // return as vector
    Info.GetReturnValue().Set(TNodeJsFltV::New(TFltV::GetV(A, B)));
}

void TNodeJsSigmoid::save(const v8::FunctionCallbackInfo<v8::Value>& Args) {
    v8::Isolate* Isolate = v8::Isolate::GetCurrent();
    v8::HandleScope HandleScope(Isolate);
    
    EAssertR(Args.Length() == 1 && TNodeJsUtil::IsArgWrapObj(Args, 0, TNodeJsFOut::GetClassId()),
        "RidgeReg.save: expects 1 argument of type qminer.fs.FOut!");
    
    TNodeJsSigmoid* JsModel = ObjectWrap::Unwrap<TNodeJsSigmoid>(Args.Holder());
    TNodeJsFOut* JsFOut = ObjectWrap::Unwrap<TNodeJsFOut>(Args[0]->ToObject());
    
    JsModel->Sigmoid.Save(*JsFOut->SOut);
    
    Args.GetReturnValue().Set(Args[0]);
}

///////////////////////////////
////// code below not yet ported or verified for scikit
///////////////////////////////


////////////////////////////////////////////////
// QMiner-NodeJS-Recursive-Linear-Regression
TNodeJsRecLinReg::TNodeJsRecLinReg(const TSignalProc::PRecLinReg& _Model):
		Model(_Model) {}


void TNodeJsRecLinReg::Init(v8::Handle<v8::Object> exports) {
	v8::Isolate* Isolate = v8::Isolate::GetCurrent();
	v8::HandleScope HandleScope(Isolate);

	v8::Local<v8::FunctionTemplate> tpl = v8::FunctionTemplate::New(Isolate, TNodeJsUtil::_NewJs<TNodeJsRecLinReg>);
	tpl->SetClassName(v8::String::NewFromUtf8(Isolate, GetClassId().CStr()));
	// ObjectWrap uses the first internal field to store the wrapped pointer.
	tpl->InstanceTemplate()->SetInternalFieldCount(1);

	// Add all methods, getters and setters here.
	NODE_SET_PROTOTYPE_METHOD(tpl, "fit", _fit);
	NODE_SET_PROTOTYPE_METHOD(tpl, "predict", _predict);
	NODE_SET_PROTOTYPE_METHOD(tpl, "getParams", _getParams);
	NODE_SET_PROTOTYPE_METHOD(tpl, "save", _save);

	// properties
	tpl->InstanceTemplate()->SetAccessor(v8::String::NewFromUtf8(Isolate, "weights"), _weights);
	tpl->InstanceTemplate()->SetAccessor(v8::String::NewFromUtf8(Isolate, "dim"), _dim);

	exports->Set(v8::String::NewFromUtf8(Isolate, GetClassId().CStr()),
			   tpl->GetFunction());
}

TNodeJsRecLinReg* TNodeJsRecLinReg::NewFromArgs(const v8::FunctionCallbackInfo<v8::Value>& Args) {
	v8::Isolate* Isolate = v8::Isolate::GetCurrent();
	v8::HandleScope HandleScope(Isolate);

	EAssertR(Args.Length() == 1, "Constructor expects 1 argument!");

	if (TNodeJsUtil::IsArgWrapObj(Args, 0, TNodeJsFIn::GetClassId())) {
		TNodeJsFIn* JsFIn = ObjectWrap::Unwrap<TNodeJsFIn>(Args[0]->ToObject());
		return new TNodeJsRecLinReg(TSignalProc::TRecLinReg::Load(*JsFIn->SIn));
	}
	else {
		PJsonVal ParamVal = TNodeJsUtil::GetArgJson(Args, 0);

		const int Dim = ParamVal->GetObjInt("dim");
		const double RegFact = ParamVal->GetObjNum("regFact", 1.0);
		const double ForgetFact = ParamVal->GetObjNum("forgetFact", 1.0);

		return new TNodeJsRecLinReg(TSignalProc::TRecLinReg::New(Dim, RegFact, ForgetFact));
	}
}

void TNodeJsRecLinReg::fit(const v8::FunctionCallbackInfo<v8::Value>& Args) {
	v8::Isolate* Isolate = v8::Isolate::GetCurrent();
	v8::HandleScope HandleScope(Isolate);

	// get feature vector
	EAssertR(TNodeJsUtil::IsArgWrapObj(Args, 0, TNodeJsFltV::GetClassId()),
		"RecLinRegModel.learn: The first argument must be a JsTFltV (js linalg full vector)");
	EAssertR(TNodeJsUtil::IsArgFlt(Args, 1), "Argument 1 should be float!");

	TNodeJsRecLinReg* Model = ObjectWrap::Unwrap<TNodeJsRecLinReg>(Args.Holder());
	TNodeJsFltV* JsFeatVec = ObjectWrap::Unwrap<TNodeJsFltV>(Args[0]->ToObject());
	const double Target = TNodeJsUtil::GetArgFlt(Args, 1);

	// make sure dimensions match
	EAssertR(Model->Model->GetDim() == JsFeatVec->Vec.Len(),
		"RecLinRegModel.learn: model dimension != passed argument dimension");

	// learn
	Model->Model->Learn(JsFeatVec->Vec, Target);
	EAssertR(!Model->Model->HasNaN(), "RecLinRegModel.learn: NaN detected!");

	Args.GetReturnValue().Set(Args.Holder());
}

void TNodeJsRecLinReg::predict(const v8::FunctionCallbackInfo<v8::Value>& Args) {
	v8::Isolate* Isolate = v8::Isolate::GetCurrent();
	v8::HandleScope HandleScope(Isolate);

	// get feature vector
	EAssertR(TNodeJsUtil::IsArgWrapObj(Args, 0, TNodeJsFltV::GetClassId()),
		"RecLinRegModel.learn: The first argument must be a JsTFltV (js linalg full vector)");

	TNodeJsRecLinReg* Model = ObjectWrap::Unwrap<TNodeJsRecLinReg>(Args.Holder());
	TNodeJsFltV* JsFeatVec = ObjectWrap::Unwrap<TNodeJsFltV>(Args[0]->ToObject());

	EAssertR(Model->Model->GetDim() == JsFeatVec->Vec.Len(),
		"RecLinRegModel.learn: model dimension != sample dimension");

	Args.GetReturnValue().Set(v8::Number::New(Isolate, Model->Model->Predict(JsFeatVec->Vec)));
}

void TNodeJsRecLinReg::getParams(const v8::FunctionCallbackInfo<v8::Value>& Args) {
	v8::Isolate* Isolate = v8::Isolate::GetCurrent();
	v8::HandleScope HandleScope(Isolate);

	TNodeJsRecLinReg* Model = ObjectWrap::Unwrap<TNodeJsRecLinReg>(Args.Holder());
	Args.GetReturnValue().Set(TNodeJsUtil::ParseJson(Isolate, Model->GetParams()));
}

void TNodeJsRecLinReg::weights(v8::Local<v8::String> Name, const v8::PropertyCallbackInfo<v8::Value>& Info) {
	v8::Isolate* Isolate = v8::Isolate::GetCurrent();
	v8::HandleScope HandleScope(Isolate);

	TNodeJsRecLinReg* Model = ObjectWrap::Unwrap<TNodeJsRecLinReg>(Info.Holder());

	// get feature vector
	TFltV Coef;	Model->Model->GetCoeffs(Coef);

	Info.GetReturnValue().Set(TNodeJsFltV::New(Coef));
}

void TNodeJsRecLinReg::dim(v8::Local<v8::String> Name, const v8::PropertyCallbackInfo<v8::Value>& Info) {
	v8::Isolate* Isolate = v8::Isolate::GetCurrent();
	v8::HandleScope HandleScope(Isolate);

	TNodeJsRecLinReg* Model = ObjectWrap::Unwrap<TNodeJsRecLinReg>(Info.Holder());
	Info.GetReturnValue().Set(v8::Integer::New(Isolate, Model->Model->GetDim()));
}

void TNodeJsRecLinReg::save(const v8::FunctionCallbackInfo<v8::Value>& Args) {
	v8::Isolate* Isolate = v8::Isolate::GetCurrent();
	v8::HandleScope HandleScope(Isolate);

	TNodeJsRecLinReg* Model = ObjectWrap::Unwrap<TNodeJsRecLinReg>(Args.Holder());

	EAssertR(Args.Length() == 1, "Should have 1 argument!");
	PSOut SOut;
	if (TNodeJsUtil::IsArgStr(Args, 0)) {
		SOut = TFOut::New(TNodeJsUtil::GetArgStr(Args, 0), false);
	}
	else {
		TNodeJsFOut* JsFOut = ObjectWrap::Unwrap<TNodeJsFOut>(Args[0]->ToObject());
		SOut = JsFOut->SOut;
	}

	Model->Model.Save(*SOut);

	// we return nothing currently, just close the stream if filename was used
	if (TNodeJsUtil::IsArgStr(Args, 0)) {
		SOut.Clr();
	}
	else {
		// return output stream for convenience
		Args.GetReturnValue().Set(Args[0]);
	}
}

PJsonVal TNodeJsRecLinReg::GetParams() const {
	PJsonVal ParamVal = TJsonVal::NewObj();

	ParamVal->AddToObj("dim", Model->GetDim());
	ParamVal->AddToObj("regFact", Model->GetRegFact());
	ParamVal->AddToObj("forgetFact", Model->GetForgetFact());

	return ParamVal;
}

////////////////////////////////////////////////////////
// Logistic regression model
void TNodeJsLogReg::Init(v8::Handle<v8::Object> exports) {
	v8::Isolate* Isolate = v8::Isolate::GetCurrent();
	v8::HandleScope HandleScope(Isolate);

	v8::Local<v8::FunctionTemplate> tpl = v8::FunctionTemplate::New(Isolate, TNodeJsUtil::_NewJs<TNodeJsLogReg>);
	tpl->SetClassName(v8::String::NewFromUtf8(Isolate, GetClassId().CStr()));
	// ObjectWrap uses the first internal field to store the wrapped pointer.
	tpl->InstanceTemplate()->SetInternalFieldCount(1);

	// Add all methods, getters and setters here.
	NODE_SET_PROTOTYPE_METHOD(tpl, "fit", _fit);
	NODE_SET_PROTOTYPE_METHOD(tpl, "predict", _predict);
	NODE_SET_PROTOTYPE_METHOD(tpl, "save", _save);

	// properties
	tpl->InstanceTemplate()->SetAccessor(v8::String::NewFromUtf8(Isolate, "weights"), _weights);
	exports->Set(v8::String::NewFromUtf8(Isolate, GetClassId().CStr()),
			   tpl->GetFunction());
}

TNodeJsLogReg* TNodeJsLogReg::NewFromArgs(const v8::FunctionCallbackInfo<v8::Value>& Args) {
	v8::Isolate* Isolate = v8::Isolate::GetCurrent();
	v8::HandleScope HandleScope(Isolate);

	try {
		if (Args.Length() > 0 && TNodeJsUtil::IsArgWrapObj(Args, 0, TNodeJsFIn::GetClassId())) {
			// load the model from the input stream
			TNodeJsFIn* JsFIn = ObjectWrap::Unwrap<TNodeJsFIn>(Args[0]->ToObject());
			return new TNodeJsLogReg(*JsFIn->SIn);
		} else {
			// parse the argumentts
			PJsonVal ArgJson = Args.Length() > 0 ? TNodeJsUtil::GetArgJson(Args, 0) : TJsonVal::NewObj();

			const double Lambda = ArgJson->IsObjKey("lambda") ? ArgJson->GetObjNum("lambda") : 1;
			const bool IncludeIntercept = ArgJson->IsObjKey("intercept") ? ArgJson->GetObjBool("intercept") : false;

			return new TNodeJsLogReg(TRegression::TLogReg(Lambda, IncludeIntercept));
		}
	} catch (const PExcept& Except) {
		Isolate->ThrowException(v8::Exception::TypeError(
					v8::String::NewFromUtf8(Isolate, TStr("[addon] Exception: " + Except->GetMsgStr()).CStr())));
		return nullptr;
	}
}


void TNodeJsLogReg::fit(const v8::FunctionCallbackInfo<v8::Value>& Args) {
	v8::Isolate* Isolate = v8::Isolate::GetCurrent();
	v8::HandleScope HandleScope(Isolate);

	EAssertR(Args.Length() >= 2, "logreg.fit: expects at least 2 arguments!");

	TNodeJsLogReg* JsModel = ObjectWrap::Unwrap<TNodeJsLogReg>(Args.Holder());

	// get the arguments
	TNodeJsFltVV* InstanceMat = ObjectWrap::Unwrap<TNodeJsFltVV>(Args[0]->ToObject());
	TNodeJsFltV* ResponseJsV = ObjectWrap::Unwrap<TNodeJsFltV>(Args[1]->ToObject());

	if (Args.Length() > 2) {
		const double ConvergEps = TNodeJsUtil::GetArgFlt(Args, 2);
		JsModel->LogReg.Fit(InstanceMat->Mat, ResponseJsV->Vec, ConvergEps);
	} else {
		JsModel->LogReg.Fit(InstanceMat->Mat, ResponseJsV->Vec);
	}

	Args.GetReturnValue().Set(Args.Holder());
}

void TNodeJsLogReg::predict(const v8::FunctionCallbackInfo<v8::Value>& Args) {
	v8::Isolate* Isolate = v8::Isolate::GetCurrent();
	v8::HandleScope HandleScope(Isolate);

	EAssertR(Args.Length() == 1, "logreg.predict: expects 1 argument!");

	TNodeJsLogReg* JsModel = ObjectWrap::Unwrap<TNodeJsLogReg>(Args.Holder());
	TNodeJsFltV* JsFtrV = ObjectWrap::Unwrap<TNodeJsFltV>(Args[0]->ToObject());

	const double Result = JsModel->LogReg.Predict(JsFtrV->Vec);

	Args.GetReturnValue().Set(v8::Number::New(Isolate, Result));
}

void TNodeJsLogReg::weights(v8::Local<v8::String> Name, const v8::PropertyCallbackInfo<v8::Value>& Info) {
	v8::Isolate* Isolate = v8::Isolate::GetCurrent();
	v8::HandleScope HandleScope(Isolate);

	try {
		TNodeJsLogReg* JsLogReg = ObjectWrap::Unwrap<TNodeJsLogReg>(Info.Holder());

		if (JsLogReg != nullptr) {
			TFltV WgtV;	JsLogReg->LogReg.GetWgtV(WgtV);
			Info.GetReturnValue().Set(TNodeJsFltV::New(WgtV));
		}
	} catch (const PExcept& Except) {
		throw TExcept::New(Except->GetMsgStr(), "TNodeJsSvmModel::weights");
	}
}

void TNodeJsLogReg::save(const v8::FunctionCallbackInfo<v8::Value>& Args) {
	v8::Isolate* Isolate = v8::Isolate::GetCurrent();
	v8::HandleScope HandleScope(Isolate);

	EAssertR(Args.Length() == 1, "logreg.save: expects 1 argument!");

	TNodeJsLogReg* JsModel = ObjectWrap::Unwrap<TNodeJsLogReg>(Args.Holder());
	TNodeJsFOut* JsFOut = ObjectWrap::Unwrap<TNodeJsFOut>(Args[0]->ToObject());

	JsModel->LogReg.Save(*JsFOut->SOut);

	Args.GetReturnValue().Set(v8::Undefined(Isolate));
}

////////////////////////////////////////////////////////
// Proportional Hazards Model
void TNodeJsPropHaz::Init(v8::Handle<v8::Object> exports) {
	v8::Isolate* Isolate = v8::Isolate::GetCurrent();
	v8::HandleScope HandleScope(Isolate);

	v8::Local<v8::FunctionTemplate> tpl = v8::FunctionTemplate::New(Isolate, TNodeJsUtil::_NewJs<TNodeJsPropHaz>);
	tpl->SetClassName(v8::String::NewFromUtf8(Isolate, GetClassId().CStr()));
	// ObjectWrap uses the first internal field to store the wrapped pointer.
	tpl->InstanceTemplate()->SetInternalFieldCount(1);

	// Add all methods, getters and setters here.
	NODE_SET_PROTOTYPE_METHOD(tpl, "fit", _fit);
	NODE_SET_PROTOTYPE_METHOD(tpl, "predict", _predict);
	NODE_SET_PROTOTYPE_METHOD(tpl, "save", _save);

	// properties
	tpl->InstanceTemplate()->SetAccessor(v8::String::NewFromUtf8(Isolate, "weights"), _weights);
	exports->Set(v8::String::NewFromUtf8(Isolate, GetClassId().CStr()),
			   tpl->GetFunction());
}

TNodeJsPropHaz* TNodeJsPropHaz::NewFromArgs(const v8::FunctionCallbackInfo<v8::Value>& Args) {
	v8::Isolate* Isolate = v8::Isolate::GetCurrent();
	v8::HandleScope HandleScope(Isolate);

	try {
		if (Args.Length() > 0 && TNodeJsUtil::IsArgWrapObj(Args, 0, TNodeJsFIn::GetClassId())) {
			// load the model from the input stream
			TNodeJsFIn* JsFIn = ObjectWrap::Unwrap<TNodeJsFIn>(Args[0]->ToObject());
			return new TNodeJsPropHaz(TRegression::TPropHazards(*JsFIn->SIn));
		} else {
			// parse the arguments
			PJsonVal ArgJson = Args.Length() > 0 ? TNodeJsUtil::GetArgJson(Args, 0) : TJsonVal::NewObj();

			const double Lambda = ArgJson->IsObjKey("lambda") ? ArgJson->GetObjNum("lambda") : 0;

			return new TNodeJsPropHaz(TRegression::TPropHazards(Lambda));
		}
	} catch (const PExcept& Except) {
		Isolate->ThrowException(v8::Exception::TypeError(
					v8::String::NewFromUtf8(Isolate, TStr("[addon] Exception: " + Except->GetMsgStr()).CStr())));
		return nullptr;
	}
}

void TNodeJsPropHaz::fit(const v8::FunctionCallbackInfo<v8::Value>& Args) {
	v8::Isolate* Isolate = v8::Isolate::GetCurrent();
	v8::HandleScope HandleScope(Isolate);

	EAssertR(Args.Length() >= 2, "expreg.fit: expects at least 2 arguments!");

	TNodeJsPropHaz* JsModel = ObjectWrap::Unwrap<TNodeJsPropHaz>(Args.Holder());

	// get the arguments
	TNodeJsFltVV* InstanceMat = ObjectWrap::Unwrap<TNodeJsFltVV>(Args[0]->ToObject());
	TNodeJsFltV* ResponseJsV = ObjectWrap::Unwrap<TNodeJsFltV>(Args[1]->ToObject());

	if (Args.Length() > 2) {
		const double ConvergEps = TNodeJsUtil::GetArgFlt(Args, 2);
		JsModel->Model.Fit(InstanceMat->Mat, ResponseJsV->Vec, ConvergEps);
	} else {
		JsModel->Model.Fit(InstanceMat->Mat, ResponseJsV->Vec);
	}

	Args.GetReturnValue().Set(Args.Holder());
}

void TNodeJsPropHaz::predict(const v8::FunctionCallbackInfo<v8::Value>& Args) {
	v8::Isolate* Isolate = v8::Isolate::GetCurrent();
	v8::HandleScope HandleScope(Isolate);

	EAssertR(Args.Length() == 1, "expreg.predict: expects 1 argument!");

	TNodeJsPropHaz* JsModel = ObjectWrap::Unwrap<TNodeJsPropHaz>(Args.Holder());

	// get the arguments
	TNodeJsFltV* JsFtrV = ObjectWrap::Unwrap<TNodeJsFltV>(Args[0]->ToObject());

	const double Result = JsModel->Model.Predict(JsFtrV->Vec);

	Args.GetReturnValue().Set(v8::Number::New(Isolate, Result));
}

void TNodeJsPropHaz::weights(v8::Local<v8::String> Name, const v8::PropertyCallbackInfo<v8::Value>& Info) {
	v8::Isolate* Isolate = v8::Isolate::GetCurrent();
	v8::HandleScope HandleScope(Isolate);

	try {
		TNodeJsPropHaz* JsExpReg = ObjectWrap::Unwrap<TNodeJsPropHaz>(Info.Holder());

		if (JsExpReg != nullptr) {
			TFltV WgtV;	JsExpReg->Model.GetWgtV(WgtV);
			Info.GetReturnValue().Set(TNodeJsFltV::New(WgtV));
		}
	} catch (const PExcept& Except) {
		throw TExcept::New(Except->GetMsgStr(), "TNodeJsSvmModel::weights");
	}
}

void TNodeJsPropHaz::save(const v8::FunctionCallbackInfo<v8::Value>& Args) {
	v8::Isolate* Isolate = v8::Isolate::GetCurrent();
	v8::HandleScope HandleScope(Isolate);

	EAssertR(Args.Length() == 1, "expreg.save: expects 1 argument!");

	TNodeJsPropHaz* JsModel = ObjectWrap::Unwrap<TNodeJsPropHaz>(Args.Holder());
	TNodeJsFOut* JsFOut = ObjectWrap::Unwrap<TNodeJsFOut>(Args[0]->ToObject());

	JsModel->Model.Save(*JsFOut->SOut);

	Args.GetReturnValue().Set(v8::Undefined(Isolate));
}


////////////////////////////////////////////////////////
// Hierarchical Markov Chain model
const double TNodeJsStreamStory::DEFAULT_DELTA_TM = 1e-3;

void TNodeJsStreamStory::Init(v8::Handle<v8::Object> exports) {
	v8::Isolate* Isolate = v8::Isolate::GetCurrent();
	v8::HandleScope HandleScope(Isolate);

	v8::Local<v8::FunctionTemplate> tpl = v8::FunctionTemplate::New(Isolate, TNodeJsUtil::_NewJs<TNodeJsStreamStory>);
	tpl->SetClassName(v8::String::NewFromUtf8(Isolate, GetClassId().CStr()));
	// ObjectWrap uses the first internal field to store the wrapped pointer.
	tpl->InstanceTemplate()->SetInternalFieldCount(1);

	// Add all methods, getters and setters here.
	NODE_SET_PROTOTYPE_METHOD(tpl, "fit", _fit);
	NODE_SET_PROTOTYPE_METHOD(tpl, "update", _update);
	NODE_SET_PROTOTYPE_METHOD(tpl, "futureStates", _futureStates);
	NODE_SET_PROTOTYPE_METHOD(tpl, "pastStates", _pastStates);
	NODE_SET_PROTOTYPE_METHOD(tpl, "probsOverTime", _probsOverTime);
	NODE_SET_PROTOTYPE_METHOD(tpl, "histStates", _histStates);
	NODE_SET_PROTOTYPE_METHOD(tpl, "currState", _currState);
	NODE_SET_PROTOTYPE_METHOD(tpl, "fullCoords", _fullCoords);
	NODE_SET_PROTOTYPE_METHOD(tpl, "histogram", _histogram);
	NODE_SET_PROTOTYPE_METHOD(tpl, "stateIds", _stateIds);
	NODE_SET_PROTOTYPE_METHOD(tpl, "getStateWgtV", _getStateWgtV);
	NODE_SET_PROTOTYPE_METHOD(tpl, "toJSON", _toJSON);
	NODE_SET_PROTOTYPE_METHOD(tpl, "getTransitionModel", _getTransitionModel);
	NODE_SET_PROTOTYPE_METHOD(tpl, "onStateChanged", _onStateChanged);
	NODE_SET_PROTOTYPE_METHOD(tpl, "onAnomaly", _onAnomaly);
	NODE_SET_PROTOTYPE_METHOD(tpl, "onOutlier", _onOutlier);
	NODE_SET_PROTOTYPE_METHOD(tpl, "onPrediction", _onPrediction);
	NODE_SET_PROTOTYPE_METHOD(tpl, "rebuildHierarchy", _rebuildHierarchy);
	NODE_SET_PROTOTYPE_METHOD(tpl, "rebuildHistograms", _rebuildHistograms);
	NODE_SET_PROTOTYPE_METHOD(tpl, "getStateName", _getStateName);
	NODE_SET_PROTOTYPE_METHOD(tpl, "setStateName", _setStateName);
	NODE_SET_PROTOTYPE_METHOD(tpl, "isTarget", _isTarget);
	NODE_SET_PROTOTYPE_METHOD(tpl, "setTarget", _setTarget);
	NODE_SET_PROTOTYPE_METHOD(tpl, "setControlFactor", _setControlFactor);
	NODE_SET_PROTOTYPE_METHOD(tpl, "setParams", _setParams);
	NODE_SET_PROTOTYPE_METHOD(tpl, "getParam", _getParam);
	NODE_SET_PROTOTYPE_METHOD(tpl, "save", _save);

	exports->Set(v8::String::NewFromUtf8(Isolate, GetClassId().CStr()),
			   tpl->GetFunction());
}

TNodeJsStreamStory::TNodeJsStreamStory(const TMc::PStreamStory& _StreamStory):
		StreamStory(_StreamStory) {
	InitCallbacks();
}

TNodeJsStreamStory::TNodeJsStreamStory(PSIn& SIn):
		StreamStory(new TMc::TStreamStory(*SIn)) {
	InitCallbacks();
}

TNodeJsStreamStory::~TNodeJsStreamStory() {
	StateChangedCallback.Reset();
	AnomalyCallback.Reset();
	OutlierCallback.Reset();
	PredictionCallback.Reset();
}

TNodeJsStreamStory* TNodeJsStreamStory::NewFromArgs(const v8::FunctionCallbackInfo<v8::Value>& Args) {
	EAssertR(Args.Length() == 1, "Constructor expects 1 argument!");

	if (TNodeJsUtil::IsArgWrapObj(Args, 0, TNodeJsFIn::GetClassId())) {
		// load from file
		PSIn SIn = TNodeJsUtil::IsArgStr(Args, 0) ?
				TFIn::New(TNodeJsUtil::GetArgStr(Args, 0)) :
				TNodeJsUtil::GetArgUnwrapObj<TNodeJsFIn>(Args, 0)->SIn;

		return new TNodeJsStreamStory(SIn);
	} else {
		const PJsonVal ParamVal = TNodeJsUtil::GetArgJson(Args, 0);

		const int NPastStates = ParamVal->IsObjKey("pastStates") ? ParamVal->GetObjInt("pastStates") : 0;
		const bool Verbose = ParamVal->IsObjKey("verbose") ? ParamVal->GetObjBool("verbose") : true;

		const PJsonVal TransitionJson = ParamVal->GetObjKey("transitions");
		const PJsonVal ClustJson = ParamVal->GetObjKey("clustering");

		// transition modelling
		const TStr TimeUnitStr = TransitionJson->GetObjStr("timeUnit");
		const double DeltaTm = TransitionJson->IsObjKey("deltaTime") ?
				TransitionJson->GetObjNum("deltaTime") : DEFAULT_DELTA_TM;

		uint64 TimeUnit;
		if (TimeUnitStr == "second") {
			TimeUnit = TMc::TCtMChain::TU_SECOND;
		} else if (TimeUnitStr == "minute") {
			TimeUnit = TMc::TCtMChain::TU_MINUTE;
		} else if (TimeUnitStr == "hour") {
			TimeUnit = TMc::TCtMChain::TU_HOUR;
		} else if (TimeUnitStr == "day") {
			TimeUnit = TMc::TCtMChain::TU_DAY;
		} else if (TimeUnitStr == "month") {
			TimeUnit = TMc::TCtMChain::TU_MONTH;
		} else {
			throw TExcept::New("Invalid time unit: " + TimeUnitStr, "TJsHierCtmc::TJsHierCtmc");
		}

		TMc::PMChain MChain = new TMc::TCtMChain(TimeUnit, DeltaTm, Verbose);

		// clustering
		TMc::PStateIdentifier Clust = NULL;

		const TStr ClustAlg = ClustJson->GetObjStr("type");
		const double Sample = ClustJson->IsObjKey("sample") ? ClustJson->GetObjNum("sample") : 1;
		const int NHistBins = ClustJson->IsObjKey("histogramBins") ? ClustJson->GetObjInt("histogramBins") : 20;

		if (ClustAlg == "dpmeans") {
			const double Lambda = ClustJson->GetObjNum("lambda");
			const int MinClusts = ClustJson->IsObjKey("minClusts") ? ClustJson->GetObjInt("minClusts") : 1;
			const int MxClusts = ClustJson->IsObjKey("maxClusts") ? ClustJson->GetObjInt("maxClusts") : TInt::Mx;
			const int RndSeed = ClustJson->IsObjKey("rndseed") ? ClustJson->GetObjInt("rndseed") : 0;
			Clust = new TMc::TDpMeans(NHistBins, Sample, Lambda, MinClusts, MxClusts, TRnd(RndSeed), Verbose);
		} else if (ClustAlg == "kmeans") {
			const int K = ClustJson->GetObjInt("k");
			const int RndSeed = ClustJson->IsObjKey("rndseed") ? ClustJson->GetObjInt("rndseed") : 0;
			Clust = new TMc::TFullKMeans(NHistBins, Sample, K, TRnd(RndSeed), Verbose);
		} else {
			throw TExcept::New("Invalivalid clustering type: " + ClustAlg, "TJsHierCtmc::TJsHierCtmc");
		}

		// create the model
		TMc::PHierarch Hierarch = new TMc::THierarch(NPastStates + 1, Verbose);

		// finish
		TMc::PStreamStory StreamStory = new TMc::TStreamStory(Clust, MChain, Hierarch, Verbose);

		return new TNodeJsStreamStory(StreamStory);
	}
}

void TNodeJsStreamStory::fit(const v8::FunctionCallbackInfo<v8::Value>& Args) {
	v8::Isolate* Isolate = v8::Isolate::GetCurrent();
	v8::HandleScope HandleScope(Isolate);

	EAssertR(Args.Length() == 1, "hmc.fit expects 1 argument!");

	TNodeJsStreamStory* JsMChain = ObjectWrap::Unwrap<TNodeJsStreamStory>(Args.Holder());
	v8::Local<v8::Object> ArgObj = Args[0]->ToObject();

	EAssertR(TNodeJsUtil::IsFldClass(ArgObj, "observations", TNodeJsFltVV::GetClassId()), "Missing field observations or invalid class!");
	EAssertR(TNodeJsUtil::IsFldClass(ArgObj, "controls", TNodeJsFltVV::GetClassId()), "Missing field controls or invalid class!");
	EAssertR(TNodeJsUtil::IsFldClass(ArgObj, "times", TNodeJsFltV::GetClassId()), "Missing field times or invalid class!");

	TNodeJsFltVV* JsObservFtrs = TNodeJsUtil::GetUnwrapFld<TNodeJsFltVV>(ArgObj, "observations");
	TNodeJsFltVV* JsControlFtrs = TNodeJsUtil::GetUnwrapFld<TNodeJsFltVV>(ArgObj, "controls");
	TNodeJsFltV* JsRecTmV = TNodeJsUtil::GetUnwrapFld<TNodeJsFltV>(ArgObj, "times");

	TUInt64V RecTmV(JsRecTmV->Vec.Len(), 0);
	for (int i = 0; i < JsRecTmV->Vec.Len(); i++) {
		RecTmV.Add(TNodeJsUtil::GetCppTimestamp((uint64)JsRecTmV->Vec[i]));
	}

	if (!TNodeJsUtil::IsFldNull(ArgObj, "batchV")) {
		EAssertR(TNodeJsUtil::IsFldClass(ArgObj, "batchV", TNodeJsBoolV::GetClassId()), "Invalid class of field batchV!");
		const TNodeJsBoolV* BatchEndJsV = TNodeJsUtil::GetUnwrapFld<TNodeJsBoolV>(ArgObj, "batchV");
		const TBoolV& BatchEndV = BatchEndJsV->Vec;
		JsMChain->StreamStory->InitBatches(JsObservFtrs->Mat, JsControlFtrs->Mat, RecTmV, BatchEndV);
	} else {
		JsMChain->StreamStory->Init(JsObservFtrs->Mat, JsControlFtrs->Mat, RecTmV);
	}

	Args.GetReturnValue().Set(v8::Undefined(Isolate));
}

void TNodeJsStreamStory::update(const v8::FunctionCallbackInfo<v8::Value>& Args) {
	v8::Isolate* Isolate = v8::Isolate::GetCurrent();
	v8::HandleScope HandleScope(Isolate);

	EAssertR(Args.Length() == 3, "hmc.update: expects 3 arguments!");

	TNodeJsStreamStory* JsMChain = ObjectWrap::Unwrap<TNodeJsStreamStory>(Args.Holder());
	TNodeJsFltV* JsObsFtrV = ObjectWrap::Unwrap<TNodeJsFltV>(Args[0]->ToObject());
	TNodeJsFltV* JsContrFtrV = ObjectWrap::Unwrap<TNodeJsFltV>(Args[1]->ToObject());

	uint64 RecTm;
	if (Args[2]->IsDate()) {
		// TODO
		RecTm = 0;
	} else {
		// Args[1] is a timestamp (UNIX timestamp)
		RecTm = TTm::GetWinMSecsFromUnixMSecs((uint64)TNodeJsUtil::GetArgFlt(Args, 2));
	}

	JsMChain->StreamStory->OnAddRec(RecTm, JsObsFtrV->Vec, JsContrFtrV->Vec);
	Args.GetReturnValue().Set(v8::Undefined(Isolate));
}

void TNodeJsStreamStory::futureStates(const v8::FunctionCallbackInfo<v8::Value>& Args) {
	v8::Isolate* Isolate = v8::Isolate::GetCurrent();
	v8::HandleScope HandleScope(Isolate);

	TNodeJsStreamStory* JsMChain = ObjectWrap::Unwrap<TNodeJsStreamStory>(Args.Holder());

	const double Level = TNodeJsUtil::GetArgFlt(Args, 0);
	const int StartState = TNodeJsUtil::GetArgInt32(Args, 1);

	TIntFltPrV StateIdProbPrV;

	if (Args.Length() > 2 && !Args[2]->IsNull() && !Args[2]->IsUndefined()) {
		const double Tm = TNodeJsUtil::GetArgFlt(Args, 2);
		JsMChain->StreamStory->GetFutStateProbV(Level, StartState, Tm, StateIdProbPrV);
	}
	else {
		JsMChain->StreamStory->GetNextStateProbV(Level, StartState, StateIdProbPrV);
	}

	v8::Local<v8::Array> StateArr = v8::Array::New(Isolate, StateIdProbPrV.Len());
	for (int i = 0; i < StateIdProbPrV.Len(); i++) {
		v8::Local<v8::Object> StateObj = v8::Object::New(Isolate);

		StateObj->Set(v8::String::NewFromUtf8(Isolate, "id"), v8::Integer::New(Isolate, StateIdProbPrV[i].Val1));
		StateObj->Set(v8::String::NewFromUtf8(Isolate, "prob"), v8::Number::New(Isolate, StateIdProbPrV[i].Val2));

		StateArr->Set(i, StateObj);
	}

	Args.GetReturnValue().Set(StateArr);
}

void TNodeJsStreamStory::pastStates(const v8::FunctionCallbackInfo<v8::Value>& Args) {
	v8::Isolate* Isolate = v8::Isolate::GetCurrent();
	v8::HandleScope HandleScope(Isolate);

	TNodeJsStreamStory* JsMChain = ObjectWrap::Unwrap<TNodeJsStreamStory>(Args.Holder());

	const double Level = TNodeJsUtil::GetArgFlt(Args, 0);
	const int StartState = TNodeJsUtil::GetArgInt32(Args, 1);

	TIntFltPrV StateIdProbPrV;

	if (Args.Length() > 2 && !Args[2]->IsNull() && !Args[2]->IsUndefined()) {
		const double Tm = TNodeJsUtil::GetArgFlt(Args, 2);
		JsMChain->StreamStory->GetPastStateProbV(Level, StartState, Tm, StateIdProbPrV);
	}
	else {
		JsMChain->StreamStory->GetPrevStateProbV(Level, StartState, StateIdProbPrV);
	}

	v8::Local<v8::Array> StateArr = v8::Array::New(Isolate, StateIdProbPrV.Len());
	for (int i = 0; i < StateIdProbPrV.Len(); i++) {
		v8::Local<v8::Object> StateObj = v8::Object::New(Isolate);

		StateObj->Set(v8::String::NewFromUtf8(Isolate, "id"), v8::Integer::New(Isolate, StateIdProbPrV[i].Val1));
		StateObj->Set(v8::String::NewFromUtf8(Isolate, "prob"), v8::Number::New(Isolate, StateIdProbPrV[i].Val2));

		StateArr->Set(i, StateObj);
	}

	Args.GetReturnValue().Set(StateArr);
}

void TNodeJsStreamStory::probsOverTime(const v8::FunctionCallbackInfo<v8::Value>& Args) {
	v8::Isolate* Isolate = v8::Isolate::GetCurrent();
	v8::HandleScope HandleScope(Isolate);

	TNodeJsStreamStory* JsMChain = ObjectWrap::Unwrap<TNodeJsStreamStory>(Args.Holder());

	const double Level = TNodeJsUtil::GetArgFlt(Args, 0);
	const int StartState = TNodeJsUtil::GetArgInt32(Args, 1);
	const double StartTm = TNodeJsUtil::GetArgFlt(Args, 2);
	const double EndTm = TNodeJsUtil::GetArgFlt(Args, 3);
	const double DeltaTm = TNodeJsUtil::GetArgFlt(Args, 4);

	TVec<TFltV> FutProbV, PastProbV;
	TIntV StateIdV;
	JsMChain->StreamStory->GetProbVOverTm(Level, StartState, StartTm, EndTm, DeltaTm, StateIdV, FutProbV, PastProbV);

	v8::Local<v8::Array> TimeArr = v8::Array::New(Isolate, FutProbV.Len() + PastProbV.Len());

	double Tm = -DeltaTm*PastProbV.Len();
	for (int i = 0; i < PastProbV.Len(); i++) {
		const TFltV& ProbV = PastProbV[PastProbV.Len()-1-i];

		v8::Local<v8::Object> StateObj = v8::Object::New(Isolate);
		v8::Local<v8::Array> ProbArr = v8::Array::New(Isolate, FutProbV[0].Len());

		for (int j = 0; j < ProbV.Len(); j++) {
			v8::Local<v8::Object> ProbObj = v8::Object::New(Isolate);

			ProbObj->Set(v8::String::NewFromUtf8(Isolate, "stateId"), v8::Integer::New(Isolate, StateIdV[j]));
			ProbObj->Set(v8::String::NewFromUtf8(Isolate, "prob"), v8::Number::New(Isolate, ProbV[j]));

			ProbArr->Set(j, ProbObj);
		}

		StateObj->Set(v8::String::NewFromUtf8(Isolate, "time"), v8::Number::New(Isolate, Tm));
		StateObj->Set(v8::String::NewFromUtf8(Isolate, "probs"), ProbArr);

		TimeArr->Set(i, StateObj);

		Tm += DeltaTm;
	}

	for (int i = 0; i < FutProbV.Len(); i++) {
		const TFltV& ProbV = FutProbV[i];

		v8::Local<v8::Object> StateObj = v8::Object::New(Isolate);
		v8::Local<v8::Array> ProbArr = v8::Array::New(Isolate, FutProbV[0].Len());

		for (int j = 0; j < ProbV.Len(); j++) {
			v8::Local<v8::Object> ProbObj = v8::Object::New(Isolate);

			ProbObj->Set(v8::String::NewFromUtf8(Isolate, "stateId"), v8::Integer::New(Isolate, StateIdV[j]));
			ProbObj->Set(v8::String::NewFromUtf8(Isolate, "prob"), v8::Number::New(Isolate, ProbV[j]));

			ProbArr->Set(j, ProbObj);
		}

		StateObj->Set(v8::String::NewFromUtf8(Isolate, "time"), v8::Number::New(Isolate, Tm));
		StateObj->Set(v8::String::NewFromUtf8(Isolate, "probs"), ProbArr);

		TimeArr->Set(PastProbV.Len() + i, StateObj);

		Tm += DeltaTm;
	}

	Args.GetReturnValue().Set(TimeArr);
}

void TNodeJsStreamStory::histStates(const v8::FunctionCallbackInfo<v8::Value>& Args) {
	v8::Isolate* Isolate = v8::Isolate::GetCurrent();
	v8::HandleScope HandleScope(Isolate);

	TNodeJsStreamStory* JsMChain = ObjectWrap::Unwrap<TNodeJsStreamStory>(Args.Holder());

	const double Level = TNodeJsUtil::GetArgFlt(Args, 0);

	TIntV StateIdV;	JsMChain->StreamStory->GetHistStateIdV(Level, StateIdV);

	v8::Local<v8::Array> StateArr = v8::Array::New(Isolate, StateIdV.Len());
	for (int i = 0; i < StateIdV.Len(); i++) {
		StateArr->Set(i, v8::Integer::New(Isolate, StateIdV[i]));
	}

	Args.GetReturnValue().Set(StateArr);
}

void TNodeJsStreamStory::toJSON(const v8::FunctionCallbackInfo<v8::Value>& Args) {
	v8::Isolate* Isolate = v8::Isolate::GetCurrent();
	v8::HandleScope HandleScope(Isolate);

	TNodeJsStreamStory* JsMChain = ObjectWrap::Unwrap<TNodeJsStreamStory>(Args.Holder());
	Args.GetReturnValue().Set(TNodeJsUtil::ParseJson(Isolate, JsMChain->StreamStory->GetJson()));
}

void TNodeJsStreamStory::getTransitionModel(const v8::FunctionCallbackInfo<v8::Value>& Args) {
	v8::Isolate* Isolate = v8::Isolate::GetCurrent();
	v8::HandleScope HandleScope(Isolate);

	TNodeJsStreamStory* JsMChain = ObjectWrap::Unwrap<TNodeJsStreamStory>(Args.Holder());

	const double Level = TNodeJsUtil::GetArgFlt(Args, 0);

	TFltVV Mat;	JsMChain->StreamStory->GetTransitionModel(Level, Mat);

	PJsonVal MatJson = TJsonVal::NewArr();
	for (int i = 0; i < Mat.GetRows(); i++) {
		PJsonVal RowJson = TJsonVal::NewArr();

		for (int j = 0; j < Mat.GetCols(); j++) {
			RowJson->AddToArr(Mat(i,j));
		}

		MatJson->AddToArr(RowJson);
	}

	Args.GetReturnValue().Set(TNodeJsUtil::ParseJson(Isolate, MatJson));
}

void TNodeJsStreamStory::currState(const v8::FunctionCallbackInfo<v8::Value>& Args) {
	v8::Isolate* Isolate = v8::Isolate::GetCurrent();
	v8::HandleScope HandleScope(Isolate);

	TNodeJsStreamStory* JsMChain = ObjectWrap::Unwrap<TNodeJsStreamStory>(Args.Holder());

	if (Args.Length() > 0 && !Args[0]->IsNull() && !Args[0]->IsUndefined()) {
		double Height = TNodeJsUtil::GetArgFlt(Args, 0);
		int CurrStateId = JsMChain->StreamStory->GetCurrStateId(Height);

		v8::Local<v8::Object> StateObj = v8::Object::New(Isolate);
		StateObj->Set(v8::String::NewFromUtf8(Isolate, "id"), v8::Integer::New(Isolate, CurrStateId));

		Args.GetReturnValue().Set(StateObj);
	} else {
		TIntFltPrV StateIdHeightPrV;	JsMChain->StreamStory->GetCurrStateAncestry(StateIdHeightPrV);

		v8::Local<v8::Array> AncestryArr = v8::Array::New(Isolate, StateIdHeightPrV.Len());
		for (int i = 0; i < StateIdHeightPrV.Len(); i++) {
			v8::Local<v8::Object> StateObj = v8::Object::New(Isolate);

			StateObj->Set(v8::String::NewFromUtf8(Isolate, "id"), v8::Integer::New(Isolate, StateIdHeightPrV[i].Val1));
			StateObj->Set(v8::String::NewFromUtf8(Isolate, "height"), v8::Number::New(Isolate, StateIdHeightPrV[i].Val2));

			AncestryArr->Set(i, StateObj);
		}

		Args.GetReturnValue().Set(AncestryArr);
	}
}

void TNodeJsStreamStory::fullCoords(const v8::FunctionCallbackInfo<v8::Value>& Args) {
	v8::Isolate* Isolate = v8::Isolate::GetCurrent();
	v8::HandleScope HandleScope(Isolate);

	TNodeJsStreamStory* JsMChain = ObjectWrap::Unwrap<TNodeJsStreamStory>(Args.Holder());
	const int StateId = TNodeJsUtil::GetArgInt32(Args, 0);
	const bool ObsCoords = Args.Length() > 1 && TNodeJsUtil::IsArgBool(Args, 1) ? TNodeJsUtil::GetArgBool(Args, 1) : true;

	TFltV FtrV;	JsMChain->StreamStory->GetCentroid(StateId, FtrV, ObsCoords);

	v8::Local<v8::Array> FtrVJson = v8::Array::New(Isolate, FtrV.Len());
	for (int i = 0; i < FtrV.Len(); i++) {
		FtrVJson->Set(i, v8::Number::New(Isolate, FtrV[i]));
	}

	Args.GetReturnValue().Set(FtrVJson);
}

void TNodeJsStreamStory::histogram(const v8::FunctionCallbackInfo<v8::Value>& Args) {
	v8::Isolate* Isolate = v8::Isolate::GetCurrent();
	v8::HandleScope HandleScope(Isolate);

	EAssertR(Args.Length() == 2, "hmc.histogram: expects 2 arguments!");

	TNodeJsStreamStory* JsMChain = ObjectWrap::Unwrap<TNodeJsStreamStory>(Args.Holder());

	const int StateId = TNodeJsUtil::GetArgInt32(Args, 0);
	const int FtrId = TNodeJsUtil::GetArgInt32(Args, 1);

	TFltV BinStartV, ProbV;
	JsMChain->StreamStory->GetHistogram(StateId, FtrId, BinStartV, ProbV);

	v8::Local<v8::Object> Result = v8::Object::New(Isolate);
	v8::Local<v8::Array> BinStartJsV = v8::Array::New(Isolate, BinStartV.Len());
	v8::Local<v8::Array> ProbJsV = v8::Array::New(Isolate, ProbV.Len());

	for (int i = 0; i < BinStartV.Len(); i++) {
		BinStartJsV->Set(i, v8::Number::New(Isolate, BinStartV[i]));
	}

	for (int i = 0; i < ProbV.Len(); i++) {
		ProbJsV->Set(i, v8::Number::New(Isolate, ProbV[i]));
	}

	Result->Set(v8::String::NewFromUtf8(Isolate, "binStartV"), BinStartJsV);
	Result->Set(v8::String::NewFromUtf8(Isolate, "probs"), ProbJsV);

	Args.GetReturnValue().Set(Result);
}

void TNodeJsStreamStory::stateIds(const v8::FunctionCallbackInfo<v8::Value>& Args) {
	v8::Isolate* Isolate = v8::Isolate::GetCurrent();
	v8::HandleScope HandleScope(Isolate);

	EAssertR(Args.Length() == 1, "hmc.stateIds: expects 1 argument!");

	TNodeJsStreamStory* JsMChain = ObjectWrap::Unwrap<TNodeJsStreamStory>(Args.Holder());

	const double Height = TNodeJsUtil::GetArgFlt(Args, 0);

	TIntV StateIdV;
	JsMChain->StreamStory->GetStateIdVAtHeight(Height, StateIdV);

	v8::Local<v8::Array> StateIdJsV = v8::Array::New(Isolate, StateIdV.Len());
	for (int i = 0; i < StateIdV.Len(); i++) {
		StateIdJsV->Set(i, v8::Integer::New(Isolate, StateIdV[i]));
	}

	Args.GetReturnValue().Set(StateIdJsV);
}

void TNodeJsStreamStory::getStateWgtV(const v8::FunctionCallbackInfo<v8::Value>& Args) {
	v8::Isolate* Isolate = v8::Isolate::GetCurrent();
	v8::HandleScope HandleScope(Isolate);

	EAssertR(Args.Length() == 1, "hmc.getStateWgtV: expects 1 argument!");

	TNodeJsStreamStory* JsMChain = ObjectWrap::Unwrap<TNodeJsStreamStory>(Args.Holder());

	const int StateId = TNodeJsUtil::GetArgInt32(Args, 0);

	TFltV WgtV;
	JsMChain->StreamStory->GetStateWgtV(StateId, WgtV);


	v8::Local<v8::Array> JsWgtV = v8::Array::New(Isolate, WgtV.Len());
	for (int i = 0; i < WgtV.Len(); i++) {
		JsWgtV->Set(i, v8::Number::New(Isolate, WgtV[i]));
	}

	Args.GetReturnValue().Set(JsWgtV);
}

void TNodeJsStreamStory::onStateChanged(const v8::FunctionCallbackInfo<v8::Value>& Args) {
	v8::Isolate* Isolate = v8::Isolate::GetCurrent();
	v8::HandleScope HandleScope(Isolate);

	EAssertR(Args.Length() > 0 && Args[0]->IsFunction(), "hmc.onStateChanged: First argument expected to be a function!");

	TNodeJsStreamStory* JsMChain = ObjectWrap::Unwrap<TNodeJsStreamStory>(Args.Holder());
	v8::Handle<v8::Function> Callback = v8::Handle<v8::Function>::Cast(Args[0]);

	JsMChain->StateChangedCallback.Reset(Isolate, Callback);

	Args.GetReturnValue().Set(v8::Undefined(Isolate));
}

void TNodeJsStreamStory::onAnomaly(const v8::FunctionCallbackInfo<v8::Value>& Args) {
	v8::Isolate* Isolate = v8::Isolate::GetCurrent();
	v8::HandleScope HandleScope(Isolate);

	EAssertR(Args.Length() > 0 && Args[0]->IsFunction(), "hmc.onAnomaly: First argument expected to be a function!");

	TNodeJsStreamStory* JsMChain = ObjectWrap::Unwrap<TNodeJsStreamStory>(Args.Holder());
	v8::Handle<v8::Function> Callback = v8::Handle<v8::Function>::Cast(Args[0]);

	JsMChain->AnomalyCallback.Reset(Isolate, Callback);

	Args.GetReturnValue().Set(v8::Undefined(Isolate));
}

void TNodeJsStreamStory::onOutlier(const v8::FunctionCallbackInfo<v8::Value>& Args) {
	v8::Isolate* Isolate = v8::Isolate::GetCurrent();
	v8::HandleScope HandleScope(Isolate);

	EAssertR(Args.Length() > 0 && Args[0]->IsFunction(), "hmc.onOutlier: First argument expected to be a function!");

	TNodeJsStreamStory* JsMChain = ObjectWrap::Unwrap<TNodeJsStreamStory>(Args.Holder());
	v8::Handle<v8::Function> Callback = v8::Handle<v8::Function>::Cast(Args[0]);

	JsMChain->OutlierCallback.Reset(Isolate, Callback);

	Args.GetReturnValue().Set(v8::Undefined(Isolate));
}

void TNodeJsStreamStory::onPrediction(const v8::FunctionCallbackInfo<v8::Value>& Args) {
	v8::Isolate* Isolate = v8::Isolate::GetCurrent();
	v8::HandleScope HandleScope(Isolate);

	EAssertR(Args.Length() > 0 && Args[0]->IsFunction(), "hmc.onPrediction: First argument expected to be a function!");

	TNodeJsStreamStory* JsMChain = ObjectWrap::Unwrap<TNodeJsStreamStory>(Args.Holder());
	v8::Handle<v8::Function> Callback = v8::Handle<v8::Function>::Cast(Args[0]);

	JsMChain->PredictionCallback.Reset(Isolate, Callback);

	Args.GetReturnValue().Set(v8::Undefined(Isolate));
}

void TNodeJsStreamStory::rebuildHierarchy(const v8::FunctionCallbackInfo<v8::Value>& Args) {
	v8::Isolate* Isolate = v8::Isolate::GetCurrent();
	v8::HandleScope HandleScope(Isolate);

	TNodeJsStreamStory* JsMChain = ObjectWrap::Unwrap<TNodeJsStreamStory>(Args.Holder());

	JsMChain->StreamStory->InitHierarch();

	Args.GetReturnValue().Set(v8::Undefined(Isolate));
}

void TNodeJsStreamStory::rebuildHistograms(const v8::FunctionCallbackInfo<v8::Value>& Args) {
	v8::Isolate* Isolate = v8::Isolate::GetCurrent();
	v8::HandleScope HandleScope(Isolate);

	EAssertR(Args.Length() == 1, "hmc.rebuildHistograms: expects 1 argument!");

	TNodeJsStreamStory* JsMChain = ObjectWrap::Unwrap<TNodeJsStreamStory>(Args.Holder());
	v8::Local<v8::Object> ArgObj = Args[0]->ToObject();

	EAssertR(TNodeJsUtil::IsFldClass(ArgObj, "observations", TNodeJsFltVV::GetClassId()), "Missing field observations!");
	EAssertR(TNodeJsUtil::IsFldClass(ArgObj, "controls", TNodeJsFltVV::GetClassId()), "Missing field controls!");
	EAssertR(TNodeJsUtil::IsFldClass(ArgObj, "times", TNodeJsFltV::GetClassId()), "Missing field times!");

	TNodeJsFltVV* JsObsFtrVV = TNodeJsUtil::GetUnwrapFld<TNodeJsFltVV>(ArgObj, "observations");
	TNodeJsFltVV* JsControlFtrVV = TNodeJsUtil::GetUnwrapFld<TNodeJsFltVV>(ArgObj, "controls");
	TNodeJsFltV* JsRecTmV = TNodeJsUtil::GetUnwrapFld<TNodeJsFltV>(ArgObj, "times");

	TUInt64V RecTmV(JsRecTmV->Vec.Len(), 0);
	for (int i = 0; i < JsRecTmV->Vec.Len(); i++) {
		RecTmV.Add(TNodeJsUtil::GetCppTimestamp((uint64)JsRecTmV->Vec[i]));
	}

	if (TNodeJsUtil::IsObjFld(ArgObj, "batchV")) {
		EAssertR(TNodeJsUtil::IsFldClass(ArgObj, "batchV", TNodeJsBoolV::GetClassId()), "Invalid class of field batchV!");
		const TNodeJsBoolV* BatchEndJsV = TNodeJsUtil::GetUnwrapFld<TNodeJsBoolV>(ArgObj, "batchV");
		const TBoolV& BatchEndV = BatchEndJsV->Vec;
		JsMChain->StreamStory->InitHistograms(JsObsFtrVV->Mat, JsControlFtrVV->Mat, RecTmV, BatchEndV);
	} else {
		JsMChain->StreamStory->InitHistograms(JsObsFtrVV->Mat, JsControlFtrVV->Mat, RecTmV, TBoolV());
	}

	Args.GetReturnValue().Set(v8::Undefined(Isolate));
}

void TNodeJsStreamStory::getStateName(const v8::FunctionCallbackInfo<v8::Value>& Args) {
	v8::Isolate* Isolate = v8::Isolate::GetCurrent();
	v8::HandleScope HandleScope(Isolate);

	EAssertR(Args.Length() == 1, "hmc.getStateName: expects 1 argument!");

	TNodeJsStreamStory* JsMChain = ObjectWrap::Unwrap<TNodeJsStreamStory>(Args.Holder());

	const int StateId = TNodeJsUtil::GetArgInt32(Args, 0);
	const TStr& StateNm = JsMChain->StreamStory->GetStateNm(StateId);

	Args.GetReturnValue().Set(v8::String::NewFromUtf8(Isolate, StateNm.CStr()));
}

void TNodeJsStreamStory::setStateName(const v8::FunctionCallbackInfo<v8::Value>& Args) {
	v8::Isolate* Isolate = v8::Isolate::GetCurrent();
	v8::HandleScope HandleScope(Isolate);

	EAssertR(Args.Length() == 2, "hmc.setStateName: expects 2 arguments!");

	TNodeJsStreamStory* JsMChain = ObjectWrap::Unwrap<TNodeJsStreamStory>(Args.Holder());

	const int StateId = TNodeJsUtil::GetArgInt32(Args, 0);
	const TStr StateNm = TNodeJsUtil::GetArgStr(Args, 1);

	JsMChain->StreamStory->SetStateNm(StateId, StateNm);

	Args.GetReturnValue().Set(v8::Undefined(Isolate));
}

void TNodeJsStreamStory::isTarget(const v8::FunctionCallbackInfo<v8::Value>& Args) {
	v8::Isolate* Isolate = v8::Isolate::GetCurrent();
	v8::HandleScope HandleScope(Isolate);

	EAssertR(Args.Length() == 2, "hmc.setStateName: expects 2 arguments!");

	TNodeJsStreamStory* JsMChain = ObjectWrap::Unwrap<TNodeJsStreamStory>(Args.Holder());

	const int StateId = TNodeJsUtil::GetArgInt32(Args, 0);
	const double Height = TNodeJsUtil::GetArgFlt(Args, 1);

	bool Result = JsMChain->StreamStory->IsTargetState(StateId, Height);
	Args.GetReturnValue().Set(v8::Boolean::New(Isolate, Result));
}

void TNodeJsStreamStory::setTarget(const v8::FunctionCallbackInfo<v8::Value>& Args) {
	v8::Isolate* Isolate = v8::Isolate::GetCurrent();
	v8::HandleScope HandleScope(Isolate);

	EAssertR(Args.Length() == 3, "hmc.setStateName: expects 2 arguments!");

	TNodeJsStreamStory* JsMChain = ObjectWrap::Unwrap<TNodeJsStreamStory>(Args.Holder());

	const int StateId = TNodeJsUtil::GetArgInt32(Args, 0);
	const double Height = TNodeJsUtil::GetArgFlt(Args, 1);
	const bool IsTarget = TNodeJsUtil::GetArgBool(Args, 2);

	JsMChain->StreamStory->SetTargetState(StateId, Height, IsTarget);

	Args.GetReturnValue().Set(v8::Undefined(Isolate));
}

void TNodeJsStreamStory::setControlFactor(const v8::FunctionCallbackInfo<v8::Value>& Args) {
	v8::Isolate* Isolate = v8::Isolate::GetCurrent();
	v8::HandleScope HandleScope(Isolate);

	EAssertR(Args.Length() == 2, "hmc.setControlFactor: expects 2 arguments!");

	TNodeJsStreamStory* JsMChain = ObjectWrap::Unwrap<TNodeJsStreamStory>(Args.Holder());

	const int FtrIdx = TNodeJsUtil::GetArgInt32(Args, 0);
	const double Factor = TNodeJsUtil::GetArgFlt(Args, 1);

	JsMChain->StreamStory->SetControlFtrFactor(FtrIdx, Factor);

	Args.GetReturnValue().Set(v8::Undefined(Isolate));
}

void TNodeJsStreamStory::setParams(const v8::FunctionCallbackInfo<v8::Value>& Args) {
	v8::Isolate* Isolate = v8::Isolate::GetCurrent();
	v8::HandleScope HandleScope(Isolate);

	EAssertR(Args.Length() > 0, "hmc.setParams: Expects one argument!");

	TNodeJsStreamStory* JsMChain = ObjectWrap::Unwrap<TNodeJsStreamStory>(Args.Holder());
	PJsonVal ParamVal = TNodeJsUtil::GetArgJson(Args, 0);

	JsMChain->SetParams(ParamVal);

	Args.GetReturnValue().Set(Args.Holder());
}

void TNodeJsStreamStory::getParam(const v8::FunctionCallbackInfo<v8::Value>& Args) {
	v8::Isolate* Isolate = v8::Isolate::GetCurrent();
	v8::HandleScope HandleScope(Isolate);

	EAssertR(Args.Length() == 1, "hmc.getParam: Expects one argument!");

	TNodeJsStreamStory* JsMChain = ObjectWrap::Unwrap<TNodeJsStreamStory>(Args.Holder());
	const TStr ParamNm = TNodeJsUtil::GetArgStr(Args, 0);

	if (ParamNm == "verbose") {
		Args.GetReturnValue().Set(v8::Boolean::New(Isolate, JsMChain->StreamStory->IsVerbose()));
		return;
	} else if (ParamNm == "predictionThreshold") {
		Args.GetReturnValue().Set(v8::Number::New(Isolate, JsMChain->StreamStory->GetPredictionThreshold()));
		return;
	} else if (ParamNm == "timeHorizon") {
		Args.GetReturnValue().Set(v8::Number::New(Isolate, JsMChain->StreamStory->GetTimeHorizon()));
		return;
	} else if (ParamNm == "pdfBins") {
		Args.GetReturnValue().Set(v8::Integer::New(Isolate, JsMChain->StreamStory->GetPdfBins()));
		return;
	}
}

void TNodeJsStreamStory::save(const v8::FunctionCallbackInfo<v8::Value>& Args) {
	v8::Isolate* Isolate = v8::Isolate::GetCurrent();
	v8::HandleScope HandleScope(Isolate);

	EAssertR(Args.Length() == 1, "Should have 1 argument!");

	TNodeJsStreamStory* JsMChain = ObjectWrap::Unwrap<TNodeJsStreamStory>(Args.Holder());

	PSOut SOut;
	if (TNodeJsUtil::IsArgStr(Args, 0)) {
		SOut = TFOut::New(TNodeJsUtil::GetArgStr(Args, 0), false);
	} else {
		TNodeJsFOut* JsFOut = TNodeJsUtil::GetArgUnwrapObj<TNodeJsFOut>(Args, 0);
		SOut = JsFOut->SOut;
	}

	JsMChain->StreamStory->Save(*SOut);

	// we return nothing currently, just close the stream if filename was used
	if (TNodeJsUtil::IsArgStr(Args, 0)) {
		SOut.Clr();
	} else {
		// return output stream for convenience
		Args.GetReturnValue().Set(Args[0]);
	}
}

void TNodeJsStreamStory::OnStateChanged(const TIntFltPrV& StateIdHeightV) {
	if (!StateChangedCallback.IsEmpty()) {
		v8::Isolate* Isolate = v8::Isolate::GetCurrent();
		v8::HandleScope HandleScope(Isolate);

		v8::Local<v8::Array> StateArr = v8::Array::New(Isolate, StateIdHeightV.Len());
		for (int i = 0; i < StateIdHeightV.Len(); i++) {
			v8::Local<v8::Object> StateObj = v8::Object::New(Isolate);

			StateObj->Set(v8::String::NewFromUtf8(Isolate, "id"), v8::Integer::New(Isolate, StateIdHeightV[i].Val1));
			StateObj->Set(v8::String::NewFromUtf8(Isolate, "height"), v8::Number::New(Isolate, StateIdHeightV[i].Val2));

			StateArr->Set(i, StateObj);
		}

		v8::Local<v8::Function> Callback = v8::Local<v8::Function>::New(Isolate, StateChangedCallback);
		TNodeJsUtil::ExecuteVoid(Callback, StateArr);
	}
}

void TNodeJsStreamStory::OnAnomaly(const TStr& AnomalyDesc) {
	if (!AnomalyCallback.IsEmpty()) {
		v8::Isolate* Isolate = v8::Isolate::GetCurrent();
		v8::HandleScope HandleScope(Isolate);

		v8::Local<v8::String> Param = v8::String::NewFromUtf8(Isolate, AnomalyDesc.CStr());

		v8::Local<v8::Function> Callback = v8::Local<v8::Function>::New(Isolate, AnomalyCallback);
		TNodeJsUtil::ExecuteVoid(Callback, Param);
	}
}

void TNodeJsStreamStory::OnOutlier(const TFltV& FtrV) {
	if (!OutlierCallback.IsEmpty()) {
		v8::Isolate* Isolate = v8::Isolate::GetCurrent();
		v8::HandleScope HandleScope(Isolate);

		v8::Local<v8::Function> Callback = v8::Local<v8::Function>::New(Isolate, OutlierCallback);
		TNodeJsUtil::ExecuteVoid(Callback, TNodeJsFltV::New(FtrV));
	}
}

void TNodeJsStreamStory::OnPrediction(const int& CurrStateId, const int& TargetStateId,
		const double& Prob, const TFltV& ProbV, const TFltV& TmV) {
	if (!PredictionCallback.IsEmpty()) {
		v8::Isolate* Isolate = v8::Isolate::GetCurrent();
		v8::HandleScope HandleScope(Isolate);

		const int ArgC = 5;

		v8::Local<v8::Function> Callback = v8::Local<v8::Function>::New(Isolate, PredictionCallback);

		v8::Local<v8::Array> JsProbV = v8::Array::New(Isolate, ProbV.Len());
		v8::Local<v8::Array> JsTmV = v8::Array::New(Isolate, TmV.Len());

		for (int i = 0; i < ProbV.Len(); i++) {
			JsProbV->Set(i, v8::Number::New(Isolate, ProbV[i]));
		}
		for (int i = 0; i < TmV.Len(); i++) {
			JsTmV->Set(i, v8::Number::New(Isolate, TmV[i]));
		}

		v8::Handle<v8::Value> ArgV[ArgC] = {
			v8::Integer::New(Isolate, CurrStateId),
			v8::Integer::New(Isolate, TargetStateId),
			v8::Number::New(Isolate, Prob),
			JsProbV,
			JsTmV
		};

		TNodeJsUtil::ExecuteVoid(Callback, ArgC, ArgV);
	}
}

void TNodeJsStreamStory::SetParams(const PJsonVal& ParamVal) {
	if (ParamVal->IsObjKey("verbose"))
		StreamStory->SetVerbose(ParamVal->GetObjBool("verbose"));
	if (ParamVal->IsObjKey("predictionThreshold"))
		StreamStory->SetPredictionThreshold(ParamVal->GetObjNum("predictionThreshold"));
	if (ParamVal->IsObjKey("timeHorizon"))
		StreamStory->SetTimeHorizon(ParamVal->GetObjNum("timeHorizon"));
	if (ParamVal->IsObjKey("pdfBins"))
		StreamStory->SetPdfBins(ParamVal->GetObjInt("pdfBins"));
}

void TNodeJsStreamStory::InitCallbacks() {
	StreamStory->SetCallback(this);
}


////////////////////////////////////////////////////////
// Neural Network model
TNodeJsNNet::TNodeJsNNet(const PJsonVal& ParamVal) {
	TIntV LayoutV; // kako naj initiram tuki nek placeholder Vector?
	double LearnRate;
	double Momentum;
	TSignalProc::TTFunc TFuncHiddenL;
	TSignalProc::TTFunc TFuncOutL;

	if (ParamVal->IsObjKey("layout")) {
		ParamVal->GetObjIntV("layout", LayoutV);
	}
	else {
		LayoutV.Gen(3);
		LayoutV[0] = 1;
		LayoutV[1] = 2;
		LayoutV[2] = 1;
	}
	LearnRate = ParamVal->GetObjNum("learnRate", 0.1);
	Momentum = ParamVal->GetObjNum("momentum", 0.5);
	TFuncHiddenL = ExtractFuncFromString(ParamVal->GetObjStr("tFuncHidden", "tanHyper"));
	TFuncOutL = ExtractFuncFromString(ParamVal->GetObjStr("tFuncOut", "tanHyper"));

	try {
		Model = TSignalProc::TNNet::New(LayoutV, LearnRate, Momentum, TFuncHiddenL, TFuncOutL);
	} catch (const PExcept& Except) {
		throw TExcept::New(Except->GetMsgStr(), Except->GetLocStr());
	}

}

TNodeJsNNet::TNodeJsNNet(TSIn& SIn) {
	try {
		Model = TSignalProc::TNNet::Load(SIn);
	} catch (const PExcept& Except) {
		throw TExcept::New(Except->GetMsgStr(), Except->GetLocStr());
	}

}

void TNodeJsNNet::Init(v8::Handle<v8::Object> exports) {
	v8::Isolate* Isolate = v8::Isolate::GetCurrent();
	v8::HandleScope HandleScope(Isolate);
	v8::Local<v8::FunctionTemplate> tpl = v8::FunctionTemplate::New(Isolate, TNodeJsUtil::_NewJs<TNodeJsNNet>);
	tpl->SetClassName(v8::String::NewFromUtf8(Isolate, "NNet"));
	// ObjectWrap uses the first internal field to store the wrapped pointer.
	tpl->InstanceTemplate()->SetInternalFieldCount(1);

	// Add all methods, getters and setters here.
	NODE_SET_PROTOTYPE_METHOD(tpl, "fit", _fit);
	NODE_SET_PROTOTYPE_METHOD(tpl, "predict", _predict);
	NODE_SET_PROTOTYPE_METHOD(tpl, "setLearnRate", _setLearnRate);
	NODE_SET_PROTOTYPE_METHOD(tpl, "save", _save);
	//NODE_SET_PROTOTYPE_METHOD(tpl, "save", _save);

	// properties
	//tpl->InstanceTemplate()->SetAccessor(v8::String::NewFromUtf8(Isolate, "weights"), _weights);
	//tpl->InstanceTemplate()->SetAccessor(v8::String::NewFromUtf8(Isolate, "dim"), _dim);

#ifndef MODULE_INCLUDE_ANALYTICS
	exports->Set(v8::String::NewFromUtf8(Isolate, "NNet"),
		tpl->GetFunction());
#endif

}

TNodeJsNNet* TNodeJsNNet::NewFromArgs(const v8::FunctionCallbackInfo<v8::Value>& Args) {
	v8::Isolate* Isolate = v8::Isolate::GetCurrent();
	v8::HandleScope HandleScope(Isolate);

	EAssertR(Args.Length() == 1, "Expected one argument.");

	if (TNodeJsUtil::IsArgWrapObj(Args, 0, TNodeJsFIn::GetClassId())) {
		// load the model from an input stream
		// currently not used, will be implemented
		TNodeJsFIn* JsFIn = ObjectWrap::Unwrap<TNodeJsFIn>(Args[0]->ToObject());
		return new TNodeJsNNet(*JsFIn->SIn);
	}
	else { // got JSON
		PJsonVal ParamVal = TNodeJsUtil::GetArgJson(Args, 0);
		return new TNodeJsNNet(ParamVal);
	}
}

void TNodeJsNNet::fit(const v8::FunctionCallbackInfo<v8::Value>& Args) {
	v8::Isolate* Isolate = v8::Isolate::GetCurrent();
	v8::HandleScope HandleScope(Isolate);

	EAssertR(Args.Length() == 2, "NNet.fit: missing argument");

	try {
		TNodeJsNNet* Model = ObjectWrap::Unwrap<TNodeJsNNet>(Args.Holder());
		if (TNodeJsUtil::IsArgWrapObj(Args, 0, TNodeJsFltV::GetClassId())) {

			TNodeJsFltV* JsVecIn = ObjectWrap::Unwrap<TNodeJsFltV>(Args[0]->ToObject());
			TNodeJsFltV* JsVecTarget = ObjectWrap::Unwrap<TNodeJsFltV>(Args[1]->ToObject());

			// TODO: do some checking of dimensions etc..
	        // first get output values
			Model->Model->FeedFwd(JsVecIn->Vec);

	        // then check how we performed and learn
	        Model->Model->BackProp(JsVecTarget->Vec);
		}
	    else if(TNodeJsUtil::IsArgWrapObj(Args, 0, TNodeJsFltVV::GetClassId())){
			TNodeJsFltVV* JsVVecIn = ObjectWrap::Unwrap<TNodeJsFltVV>(Args[0]->ToObject());
			TNodeJsFltVV* JsVVecTarget = ObjectWrap::Unwrap<TNodeJsFltVV>(Args[1]->ToObject());
	        for(int Row = 0; Row < JsVVecIn->Mat.GetRows(); Row++){
	            TFltV InFltV;
	            JsVVecIn->Mat.GetRow(Row, InFltV);
	            Model->Model->FeedFwd(InFltV);
	            // then check how we performed and learn
	            TFltV TargFltV;
	            JsVVecTarget->Mat.GetRow(Row, TargFltV);
	            if(Row == JsVVecIn->Mat.GetRows() - 1){
	                Model->Model->BackProp(TargFltV);
	            }
	            else {
	                Model->Model->BackProp(TargFltV, false);
	            }
	        }
	    }
	    else {
	    	// TODO: throw an error
	        printf("NeuralNetwork.learn: The arguments must be a JsTFltV or JsTFltVV (js linalg full vector or matrix)");
	    }
		Args.GetReturnValue().Set(Args.Holder());
	}
	catch (const PExcept& Except) {
		throw TExcept::New(Except->GetMsgStr(), Except->GetLocStr());
	}
}

void TNodeJsNNet::predict(const v8::FunctionCallbackInfo<v8::Value>& Args) {
	v8::Isolate* Isolate = v8::Isolate::GetCurrent();
	v8::HandleScope HandleScope(Isolate);

	EAssertR(Args.Length() > 0, "NNet.predict: missing argument");

	try {
		TNodeJsNNet* Model = ObjectWrap::Unwrap<TNodeJsNNet>(Args.Holder());

		EAssertR(TNodeJsUtil::IsArgWrapObj(Args, 0, TNodeJsFltV::GetClassId()),
				"NNet.predict: The first argument must be a JsTFltV (js linalg full vector)");
		TNodeJsFltV* JsVec = ObjectWrap::Unwrap<TNodeJsFltV>(Args[0]->ToObject());

		Model->Model->FeedFwd(JsVec->Vec);

		TFltV FltV;
	    Model->Model->GetResults(FltV);

	    Args.GetReturnValue().Set(TNodeJsVec<TFlt, TAuxFltV>::New(FltV));

	} catch (const PExcept& Except) {
		throw TExcept::New(Except->GetMsgStr(), Except->GetLocStr());
	}
}

void TNodeJsNNet::setLearnRate(const v8::FunctionCallbackInfo<v8::Value>& Args) {
	v8::Isolate* Isolate = v8::Isolate::GetCurrent();
	v8::HandleScope HandleScope(Isolate);

	TNodeJsNNet* Model = ObjectWrap::Unwrap<TNodeJsNNet>(Args.Holder());
	TFlt NewLearnRate = TNodeJsUtil::GetArgFlt(Args, 0);

	Model->Model->SetLearnRate(NewLearnRate);

	//printf("&&Set learnrate to: %f \n", (double)NewLearnRate);
	Args.GetReturnValue().Set(Args.Holder());
}

void TNodeJsNNet::save(const v8::FunctionCallbackInfo<v8::Value>& Args) {
	v8::Isolate* Isolate = v8::Isolate::GetCurrent();
	v8::HandleScope HandleScope(Isolate);

	try {
		TNodeJsNNet* Model = ObjectWrap::Unwrap<TNodeJsNNet>(Args.Holder());

		EAssertR(Args.Length() == 1, "Should have 1 argument!");
		TNodeJsFOut* JsFOut = ObjectWrap::Unwrap<TNodeJsFOut>(Args[0]->ToObject());

		PSOut SOut = JsFOut->SOut;

		Model->Model->Save(*SOut);

		Args.GetReturnValue().Set(Args[0]);
	} catch (const PExcept& Except) {
		throw TExcept::New(Except->GetMsgStr(), "TNodeJsNNet::save");
	}
}


TSignalProc::TTFunc TNodeJsNNet::ExtractFuncFromString(const TStr& FuncString) {
	TSignalProc::TTFunc TFunc;

	if (FuncString == "tanHyper") {
		TFunc = TSignalProc::TTFunc::tanHyper;
    } else if (FuncString == "sigmoid") {
    	TFunc = TSignalProc::TTFunc::sigmoid;
    } else if (FuncString == "fastTanh") {
    	TFunc = TSignalProc::TTFunc::fastTanh;
    } else if (FuncString == "softPlus") {
    	TFunc = TSignalProc::TTFunc::softPlus;
    } else if (FuncString == "fastSigmoid") {
    	TFunc = TSignalProc::TTFunc::fastSigmoid;
    } else if (FuncString == "linear") {
    	TFunc = TSignalProc::TTFunc::linear;
    } else {
        throw TExcept::New("Unknown transfer function type " + FuncString);
    }

	return TFunc;
}

///////////////////////////////
// QMiner-JavaScript-Tokenizer

void TNodeJsTokenizer::Init(v8::Handle<v8::Object> exports) {
	v8::Isolate* Isolate = v8::Isolate::GetCurrent();
	v8::HandleScope HandleScope(Isolate);

	v8::Local<v8::FunctionTemplate> tpl = v8::FunctionTemplate::New(Isolate, TNodeJsUtil::_NewJs<TNodeJsTokenizer>);
	tpl->SetClassName(v8::String::NewFromUtf8(Isolate, GetClassId().CStr()));
	tpl->InstanceTemplate()->SetInternalFieldCount(1);

	NODE_SET_PROTOTYPE_METHOD(tpl, "getTokens", _getTokens);
	NODE_SET_PROTOTYPE_METHOD(tpl, "getSentences", _getSentences);
	NODE_SET_PROTOTYPE_METHOD(tpl, "getParagraphs", _getParagraphs);
	
	exports->Set(v8::String::NewFromUtf8(Isolate, GetClassId().CStr()), tpl->GetFunction());
}

TNodeJsTokenizer* TNodeJsTokenizer::NewFromArgs(const v8::FunctionCallbackInfo<v8::Value>& Args) {
	// parse arguments
	PJsonVal ParamVal = TNodeJsUtil::GetArgJson(Args, 0);
	EAssertR(ParamVal->IsObjKey("type"),
		"Missing tokenizer type " + ParamVal->SaveStr());
	const TStr& TypeNm = ParamVal->GetObjStr("type");
	// create
	PTokenizer Tokenizer = TTokenizer::New(TypeNm, ParamVal);
	return new TNodeJsTokenizer(Tokenizer);	
}

void TNodeJsTokenizer::getTokens(const v8::FunctionCallbackInfo<v8::Value>& Args) {
	v8::Isolate* Isolate = v8::Isolate::GetCurrent();
	v8::HandleScope HandleScope(Isolate);

	EAssertR(Args.Length() == 1 && Args[0]->IsString(), "Expected a string as the argument.");
	TNodeJsTokenizer* JsTokenizer = ObjectWrap::Unwrap<TNodeJsTokenizer>(Args.Holder());
	TStr TextStr = TNodeJsUtil::GetArgStr(Args, 0);
	TStrV TokenV; JsTokenizer->Tokenizer->GetTokens(TextStr, TokenV);

	Args.GetReturnValue().Set(TNodeJsUtil::GetStrArr(TokenV));
}

void TNodeJsTokenizer::getSentences(const v8::FunctionCallbackInfo<v8::Value>& Args) {
	v8::Isolate* Isolate = v8::Isolate::GetCurrent();
	v8::HandleScope HandleScope(Isolate);

	EAssertR(Args.Length() == 1 && Args[0]->IsString(), "Expected a string as the argument.");
	TStr TextStr = TNodeJsUtil::GetArgStr(Args, 0);
	TStrV SentenceV; TTokenizerUtil::Sentencize(TextStr, SentenceV);

	Args.GetReturnValue().Set(TNodeJsUtil::GetStrArr(SentenceV));
}

void TNodeJsTokenizer::getParagraphs(const v8::FunctionCallbackInfo<v8::Value>& Args) {
	v8::Isolate* Isolate = v8::Isolate::GetCurrent();
	v8::HandleScope HandleScope(Isolate);

	EAssertR(Args.Length() == 1 && Args[0]->IsString(), "Expected a string as the argument.");
	TStr TextStr = TNodeJsUtil::GetArgStr(Args, 0);
	TStrV ParagraphV; TTokenizerUtil::Sentencize(TextStr, ParagraphV);

	Args.GetReturnValue().Set(TNodeJsUtil::GetStrArr(ParagraphV));
}<|MERGE_RESOLUTION|>--- conflicted
+++ resolved
@@ -172,40 +172,7 @@
     }
 }
 
-<<<<<<< HEAD
-void TNodeJsSvmModel::decision_function(const v8::FunctionCallbackInfo<v8::Value>& Args) {
-    v8::Isolate* Isolate = v8::Isolate::GetCurrent();
-    v8::HandleScope HandleScope(Isolate);
-    
-    QmAssertR(Args.Length() > 0, "svm.predict: missing argument");
-    
-    try {
-        TNodeJsSvmModel* Model = ObjectWrap::Unwrap<TNodeJsSvmModel>(Args.Holder());
-        
-        QmAssertR(Model->Model != nullptr, "svm.decision_function: SVM not initialized");
-        
-        if (TNodeJsUtil::IsArgClass(Args, 0, TNodeJsFltV::GetClassId())) {
-            TNodeJsVec<TFlt, TAuxFltV>* Vec = ObjectWrap::Unwrap<TNodeJsVec<TFlt, TAuxFltV>>(Args[0]->ToObject());
-            const double Res = Model->Model->Predict(Vec->Vec);
-            Args.GetReturnValue().Set(v8::Number::New(Isolate, Res));
-        }
-        else if (TNodeJsUtil::IsArgClass(Args, 0, TNodeJsSpVec::GetClassId())) {
-            TNodeJsSpVec* SpVec = ObjectWrap::Unwrap<TNodeJsSpVec>(Args[0]->ToObject());
-            const double Res = Model->Model->Predict(SpVec->Vec);
-            Args.GetReturnValue().Set(v8::Number::New(Isolate, Res));
-        }
-        else {
-            throw TQm::TQmExcept::New("svm.decision_function: unsupported type of the first argument");
-        }
-    }
-    catch (const PExcept& Except) {
-        throw TQm::TQmExcept::New(Except->GetMsgStr(), "TNodeJsSvmModel::decision_function");
-    }
-}
-
-=======
 // TODO: try to call directly decisionFunction and check response
->>>>>>> 5435213c
 void TNodeJsSvmModel::predict(const v8::FunctionCallbackInfo<v8::Value>& Args) {
 	v8::Isolate* Isolate = v8::Isolate::GetCurrent();
 	v8::HandleScope HandleScope(Isolate);
@@ -215,24 +182,14 @@
 	try {
 		TNodeJsSvmModel* JsModel = ObjectWrap::Unwrap<TNodeJsSvmModel>(Args.Holder());
 
-<<<<<<< HEAD
-		if (TNodeJsUtil::IsArgClass(Args, 0, TNodeJsFltV::GetClassId())) {
-			TNodeJsVec<TFlt, TAuxFltV>* Vec = ObjectWrap::Unwrap<TNodeJsVec<TFlt, TAuxFltV>>(Args[0]->ToObject());
-			const double Res = (Model->Model->Predict(Vec->Vec) > 0.0) ? 1.0 : -1.0;
-=======
 		if (TNodeJsUtil::IsArgWrapObj<TNodeJsFltV>(Args, 0)) {
 			TNodeJsFltV* Vec = ObjectWrap::Unwrap<TNodeJsFltV>(Args[0]->ToObject());
 			const double Res = (JsModel->Model.Predict(Vec->Vec) > 0.0) ? 1.0 : -1.0;
->>>>>>> 5435213c
 			Args.GetReturnValue().Set(v8::Number::New(Isolate, Res));
 		}
 		else if (TNodeJsUtil::IsArgWrapObj<TNodeJsSpVec>(Args, 0)) {
 			TNodeJsSpVec* SpVec = ObjectWrap::Unwrap<TNodeJsSpVec>(Args[0]->ToObject());
-<<<<<<< HEAD
-            const double Res = (Model->Model->Predict(SpVec->Vec) > 0.0) ? 1.0 : -1.0;
-=======
             const double Res = (JsModel->Model.Predict(SpVec->Vec) > 0.0) ? 1.0 : -1.0;
->>>>>>> 5435213c
 			Args.GetReturnValue().Set(v8::Number::New(Isolate, Res));
 		}
         else if (TNodeJsUtil::IsArgWrapObj<TNodeJsFltVV>(Args, 0)) {
@@ -325,11 +282,7 @@
 	NODE_SET_PROTOTYPE_METHOD(tpl, "getParams", _getParams);
 	NODE_SET_PROTOTYPE_METHOD(tpl, "setParams", _setParams);
 	NODE_SET_PROTOTYPE_METHOD(tpl, "save", _save);
-<<<<<<< HEAD
-    NODE_SET_PROTOTYPE_METHOD(tpl, "decision_function", _decision_function);
-=======
     NODE_SET_PROTOTYPE_METHOD(tpl, "decisionFunction", _decisionFunction);
->>>>>>> 5435213c
     NODE_SET_PROTOTYPE_METHOD(tpl, "predict", _predict);
 	NODE_SET_PROTOTYPE_METHOD(tpl, "fit", _fit);
 
@@ -408,13 +361,8 @@
 	NODE_SET_PROTOTYPE_METHOD(tpl, "getParams", _getParams);
 	NODE_SET_PROTOTYPE_METHOD(tpl, "setParams", _setParams);
 	NODE_SET_PROTOTYPE_METHOD(tpl, "save", _save);
-<<<<<<< HEAD
-    NODE_SET_PROTOTYPE_METHOD(tpl, "decision_function", _decision_function);
-	NODE_SET_PROTOTYPE_METHOD(tpl, "predict", _decision_function);
-=======
     NODE_SET_PROTOTYPE_METHOD(tpl, "decisionFunction", _decisionFunction);
 	NODE_SET_PROTOTYPE_METHOD(tpl, "predict", _decisionFunction);
->>>>>>> 5435213c
 	NODE_SET_PROTOTYPE_METHOD(tpl, "fit", _fit);	
 
 	// properties
