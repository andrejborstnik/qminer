//intellisense start
exports = {}; require.modules.qminer_analytics = exports;
//intellisense end
/**
 * Copyright (c) 2015, Jozef Stefan Institute, Quintelligence d.o.o. and contributors
 * All rights reserved.
 * 
 * This source code is licensed under the FreeBSD license found in the
 * LICENSE file in the root directory of this source tree.
 */
/**
 * Analytics module.
 * @module analytics
 * @example
 * // import module, load dataset, create model, evaluate model
 */
/**
* SVC constructor parameters
* @typedef {Object} svcParam
* @property  {number} [svcParam.c=1.0] - Cost parameter. Increasing the parameter forces the model to fit the training data more accurately (setting it too large may lead to overfitting) .
* @property  {number} [svcParam.j=1.0] - Unbalance parameter. Increasing it gives more weight to the positive examples (getting a better fit on the positive training examples gets a higher priority). Setting c=n is like adding n-1 copies of the positive training examples to the data set.
* @property  {number} [svcParam.batchSize=1000] - Number of examples used in the subgradient estimation. Higher number of samples slows down the algorithm, but makes the local steps more accurate.
* @property  {number} [svcParam.maxIterations=10000] - Maximum number of iterations.
* @property  {number} [svcParam.maxTime=1] - Maximum runtime in seconds.
* @property  {number} [svcParam.minDiff=1e-6] - Stopping criterion tolerance.
* @property  {boolean} [svcParam.verbose=false] - Toggle verbose output in the console.
*/
<<<<<<< HEAD
/**
* SVC
* @classdesc Support Vector Machine Classifier. Implements a soft margin linear support vector classifier using the PEGASOS algorithm, see: {@link http://ttic.uchicago.edu/~nati/Publications/PegasosMPB.pdf Pegasos: Primal Estimated sub-GrAdient SOlver for SVM}.
* @class
* @param {module:fs.FIn | module:analytics~svcParam} [arg] - File input stream (loads the model from disk) or constructor parameters svcParam.
* @example
* // import modules
* var la = require('qminer').la;
* var analytics = require('qminer').analytics;
* // CLASSIFICATION WITH SVC
* // set up fake train and test data
* // four training examples with number of features = 2
* var featureMatrix = new la.Matrix({ rows: 2, cols: 4, random: true });
* // classification targets for four examples
* var targets = new la.Vector([-1, -1, 1, 1]);
* // set up the classification model
* var SVC = new analytics.SVC({ verbose: true });
* // train classifier
* SVC.fit(featureMatrix, targets);
* // set up a fake test vector
* var test = new la.Vector([1.1, -0.5]);
* // predict the target value
* var prediction = SVC.predict(test);
=======
/**
* SVC
* @classdesc Support Vector Machine Classifier. Implements a soft margin linear support vector classifier using the PEGASOS algorithm, see: {@link http://ttic.uchicago.edu/~nati/Publications/PegasosMPB.pdf Pegasos: Primal Estimated sub-GrAdient SOlver for SVM}.
* @class
* @param {module:fs.FIn | module:analytics~svcParam} [arg] - File input stream (loads the model from disk) or constructor parameters svcParam.
* @example
* // import modules
* var la = require('qminer').la;
* var analytics = require('qminer').analytics;
* // CLASSIFICATION WITH SVC
* // set up fake train and test data
* // four training examples with number of features = 2
* var featureMatrix = new la.Matrix({ rows: 2, cols: 4, random: true });
* // classification targets for four examples
* var targets = new la.Vector([-1, -1, 1, 1]);
* // set up the classification model
* var SVC = new analytics.SVC({ verbose: false });
* // train classifier
* SVC.fit(featureMatrix, targets);
* // set up a fake test vector
* var test = new la.Vector([1.1, -0.5]);
* // predict the target value
* var prediction = SVC.predict(test);
>>>>>>> 2490c1ec
*/
 exports.SVC = function(arg) { return Object.create(require('qminer').analytics.SVC.prototype); };
/**
	* Returns the SVC parameters.
	* @returns {module:analytics~svcParam} Parameters of the classifier model.
	* @example
	* // import analytics module
	* var analytics = require('qminer').analytics;
	* // create a new SVC model with json
	* var SVC = new analytics.SVC({ c: 5, j: 10, batchSize: 2000, maxIterations: 12000, maxTime: 2, minDiff: 1e-10, verbose: true });
	* // get the parameters of the SVC model
	* // returns { algorithm: 'SGD' c: 5, j: 10, batchSize: 2000, maxIterations: 12000, maxTime: 2, minDiff: 1e-10, verbose: true }
	* var json = SVC.getParams(); 
	*/
 exports.SVC.prototype.getParams = function() { return { algorithm: '', c: 0, j: 0, batchSize: 0, maxIterations: 0, maxTime: 0, minDiff: 0, verbose: true } };
/**
	* Sets the SVC parameters.
	* @param {module:analytics~svcParam} param - Classifier training parameters.
	* @returns {module:analytics.SVC} Self.
	* @example
	* // import analytics module
	* var analytics = require('qminer').analytics;
	* // create a default SVC model
	* var SVC = new analytics.SVC();
	* // change the parameters of the SVC with the json { j: 5, maxIterations: 12000, minDIff: 1e-10 }
	* SVC.setParams({ j: 5, maxIterations: 12000, minDiff: 1e-10 }); // returns self
	*/
 exports.SVC.prototype.setParams = function(param) { return Object.create(require('qminer').analytics.SVC.prototype); };
/**	
	* Gets the vector of coefficients of the linear model.
	* @returns {module:la.Vector} weights - Vector of coefficients of the linear model.
	* @example 
	* // import the analytics and la modules
	* var analytics = require('qminer').analytics;
	* var la = require('qminer').la;
	* // create a new SVC object
	* var SVC = new analytics.SVC();
	* // create the matrix containing the input features and the input vector for each matrix.
	* var matrix = new la.Matrix([[1, 0, -1, 0], [0, 1, 0, -1]]);
	* var vec = new la.Vector([1, 1, -1, -1]);
	* // fit the model
	* SVC.fit(matrix, vec);
	* // get the weights
	* var weights = SVC.weights; // returns the coefficients of the normal vector of the hyperplane gained from the model: [1, 1]
	*/
 exports.SVC.prototype.weights = Object.create(require('qminer').la.Vector.prototype);
<<<<<<< HEAD
/**
	* Saves model to output file stream.
	* @param {module:fs.FOut} fout - Output stream.
	* @returns {module:fs.FOut} The Output stream.
=======
/**
	* Saves model to output file stream.
	* @param {module:fs.FOut} fout - Output stream.
	* @returns {module:fs.FOut} The Output stream.
	* @example
	* // import the analytics and la modules
	* var analytics = require('qminer').analytics;
	* var la = require('qminer').la;
	* var fs = require('qminer').fs;
	* // create a new SVC object
	* var SVC = new analytics.SVC();
	* // create the matrix containing the input features and the input vector for each matrix column.
	* var matrix = new la.Matrix([[1, 0, -1, 0], [0, 1, 0, -1]]);	
	* var vec = new la.Vector([1, 0, -1, -2]);
	* // fit the model
	* SVC.fit(matrix, vec);
	* // create output stream
	* var fout = fs.openWrite('svc_example.bin');
	* // save SVC object (model and parameters) to output stream and close it
	* SVC.save(fout);
	* fout.close();
	* // create input stream
	* var fin = fs.openRead('svc_example.bin');
	* // create a SVC object that loads the model and parameters from input stream
	* var SVC2 = new analytics.SVC(fin);	
>>>>>>> 2490c1ec
	*/
 exports.SVC.prototype.save = function(fout) { return Object.create(require('qminer').fs.FOut.prototype); }
/**
    * Sends vector through the model and returns the distance to the decision boundery.
    * @param {module:la.Vector | module:la.SparseVector | module:la.Matrix | module:la.SparseMatrix} X - Input feature vector or matrix with feature vectors as columns.
    * @returns {number | module:la.Vector} Distance:
	* <br>1. Real number, if input is {@link module:la.Vector} or {@link module:la.SparseVector}.
	* <br>2. {@link module:la.Vector}, if input is {@link module:la.Matrix} or {@link module:la.SparseMatrix}.
	* <br>Sign of the number corresponds to the class and the magnitude corresponds to the distance from the margin (certainty).
    * @example
	* // import the analytics and la modules
	* var analytics = require('qminer').analytics;
	* var la = require('qminer').la;
	* // create a new SVC object
	* var SVC = new analytics.SVC();
	* // create the matrix containing the input features and the input vector for each matrix
	* var matrix = new la.Matrix([[1, 0], [0, -1]]);
	* var vec = new la.Vector([1, -1]);
	* // fit the model
	* SVC.fit(matrix, vec);
	* // create the vector you want to get the distance from the model
	* var vec2 = new la.Vector([2, 3]);
	* // use the decisionFunction to get the distance of vec2 from the model
	* var distance = SVC.decisionFunction(vec2); // returns something close to 5
	*/
 exports.SVC.prototype.decisionFunction = function(X) { return (X instanceof require('qminer').la.Vector | X instanceof require('qminer').la.SparseVector) ? 0 : Object.create(require('qminer').la.Vector.prototype); }
/**
	* Sends vector through the model and returns the prediction as a real number.
    * @param {module:la.Vector | module:la.SparseVector | module:la.Matrix | module:la.SparseMatrix} X - Input feature vector or matrix with feature vectors as columns.
    * @returns {number | module:la.Vector} Prediction:
	* <br>1. Real number, if input is {@link module:la.Vector} or {@link module:la.SparseVector}.
	* <br>2. {@link module:la.Vector}, if input is {@link module:la.Matrix} or {@link module:la.SparseMatrix}.
	* <br>1 for positive class and -1 for negative.
	* @example
	* // import the analytics and la modules
	* var analytics = require('qminer').analytics;
	* var la = require('qminer').la;
	* // create a new SVC object
	* var SVC = new analytics.SVC();
	* // create the matrix containing the input features and the input vector for each matrix
	* var matrix = new la.Matrix([[1, 0, -1, 0], [0, 1, 0, -1]]);
	* var vec = new la.Vector([1, 1, -1, -1]);
	* // fit the model
	* SVC.fit(matrix, vec);
	* // create a vector you want to predict 
	* var vec2 = new la.Vector([3, 5]);
	* // predict the vector
	* var prediction = SVC.predict(vec2); // returns 1
	*/
 exports.SVC.prototype.predict = function(X) { return (X instanceof require('qminer').la.Vector | X instanceof require('qminer').la.SparseVector) ? 0 : Object.create(require('qminer').la.Vector.prototype); }
/**
	* Fits a SVM classification model, given column examples in a matrix and vector of targets.
	* @param {module:la.Matrix | module:la.SparseMatrix} X - Input feature matrix where columns correspond to feature vectors.
	* @param {module:la.Vector} y - Input vector of targets, one for each column of X.
	* @returns {module:analytics.SVC} Self.
	* @example
	* // import the analytics and la modules
	* var analytics = require('qminer').analytics;
	* var la = require('qminer').la;
	* // create a new SVC object
	* var SVC = new analytics.SVC();
	* // create the matrix containing the input features and the input vector for each matrix.
	* var matrix = new la.Matrix([[1, 0, -1, 0], [0, 1, 0, -1]]);
	* var vec = new la.Vector([1, 1, -1, -1]);
	* // fit the model
	* SVC.fit(matrix, vec); // creates a model, where the hyperplane has the normal semi-equal to [1, 1]
	*/
 exports.SVC.prototype.fit = function(X, y) { return Object.create(require('qminer').analytics.SVC.prototype); }
/**
* SVR constructor parameters
* @typedef {Object} svrParam
* @property  {number} [svrParam.c=1.0] - Cost parameter. Increasing the parameter forces the model to fit the training data more accurately (setting it too large may lead to overfitting).
* @property  {number} [svrParam.eps=1e-1] - Epsilon insensitive loss parameter. Larger values result in fewer support vectors (smaller model complexity).
* @property  {number} [svrParam.batchSize=1000] - Number of examples used in the subgradient estimation. Higher number of samples slows down the algorithm, but makes the local steps more accurate.
* @property  {number} [svrParam.maxIterations=10000] - Maximum number of iterations.
* @property  {number} [svrParam.maxTime=1.0] - Maximum runtime in seconds.
* @property  {number} [svrParam.minDiff=1e-6] - Stopping criterion tolerance.
* @property  {boolean} [svrParam.verbose=false] - Toggle verbose output in the console.
*/
<<<<<<< HEAD
/**
* SVR
* @classdesc Support Vector Machine Regression. Implements a soft margin linear support vector regression using the PEGASOS algorithm with epsilon insensitive loss, see: {@link http://ttic.uchicago.edu/~nati/Publications/PegasosMPB.pdf Pegasos: Primal Estimated sub-GrAdient SOlver for SVM}.
* @class
* @param {module:fs.FIn | module:analytics~svrParam} [arg] - File input stream (loads the model from disk) or constructor parameters svcParam.
* @example
* // import module
* var analytics = require('qminer').analytics;
* var la = require('qminer').la;
* // REGRESSION WITH SVR
* // Set up fake train and test data.
* // Four training examples with, number of features = 2
* var featureMatrix = new la.Matrix({ rows: 2, cols: 4, random: true });
* // Regression targets for four examples
* var targets = new la.Vector([1.1, -2, 3, 4.2]);
* // Set up the regression model
* var SVR = new analytics.SVR({ verbose: true });
* // Train regression
* SVR.fit(featureMatrix, targets);
* // Set up a fake test vector
* var test = new la.Vector([1.1, -0.8]);
* // Predict the target value
* var prediction = SVR.predict(test);
=======
/**
* SVR
* @classdesc Support Vector Machine Regression. Implements a soft margin linear support vector regression using the PEGASOS algorithm with epsilon insensitive loss, see: {@link http://ttic.uchicago.edu/~nati/Publications/PegasosMPB.pdf Pegasos: Primal Estimated sub-GrAdient SOlver for SVM}.
* @class
* @param {module:fs.FIn | module:analytics~svrParam} [arg] - File input stream (loads the model from disk) or constructor parameters svcParam.
* @example
* // import module
* var analytics = require('qminer').analytics;
* var la = require('qminer').la;
* // REGRESSION WITH SVR
* // Set up fake train and test data.
* // Four training examples with, number of features = 2
* var featureMatrix = new la.Matrix({ rows: 2, cols: 4, random: true });
* // Regression targets for four examples
* var targets = new la.Vector([1.1, -2, 3, 4.2]);
* // Set up the regression model
* var SVR = new analytics.SVR({ verbose: false });
* // Train regression
* SVR.fit(featureMatrix, targets);
* // Set up a fake test vector
* var test = new la.Vector([1.1, -0.8]);
* // Predict the target value
* var prediction = SVR.predict(test);
>>>>>>> 2490c1ec
*/
 exports.SVR = function(arg) { return Object.create(require('qminer').analytics.SVR.prototype); };
/**
	* Returns the SVR parameters.
	* @returns {module:analytics~svrParam} Parameters of the regression model.
	* @example
	* // import analytics module
	* var analytics = require('qminer').analytics;
	* // create a new SVR object
	* var SVR = new analytics.SVR({ c: 10, eps: 1e-10, maxTime: 12000, verbose: true });
	* // get the parameters of SVR
	* var params = SVR.getParams();
	*/
 exports.SVR.prototype.getParams = function() { return { c: 0, eps: 0, batchSize: 0, maxIterations: 0, maxTime: 0, minDiff: 0, verbose: true } };
/**
	* Sets the SVR parameters.
	* @param {module:analytics~svrParam} param - Regression training parameters.
	* @returns {module:analytics.SVR} Self.
	* @example
	* // import analytics module
	* var analytics = require('qminer').analytics;
	* // create a new SVR object
	* var SVR = new analytics.SVR();
	* // set the parameters of the SVR object
	* SVR.setParams({ c: 10, maxTime: 12000 });
	*/
 exports.SVR.prototype.setParams = function(param) { return Object.create(require('qminer').analytics.SVR.prototype); };
/**
	* The vector of coefficients of the linear model.
	* @returns {module:la.Vector} weights - Vector of coefficients of the linear model.
	*/
 exports.SVR.prototype.weights = Object.create(require('qminer').la.Vector.prototype);
<<<<<<< HEAD
/**
	* Saves model to output file stream.
	* @param {module:fs.FOut} fout - Output stream.
	* @returns {module:fs.FOut} Output stream.
=======
/**
	* Saves model to output file stream.
	* @param {module:fs.FOut} fout - Output stream.
	* @returns {module:fs.FOut} Output stream.
	* @example
	* // import the modules
	* var analytics = require('qminer').analytics;
	* var la = require('qminer').la;
	* var fs = require('qminer').fs;
	* // create a new SVR object
	* var SVR = new analytics.SVR({ c: 10 });
	* // create a matrix and vector for the model
	* var matrix = new la.Matrix([[1, -1], [1, 1]]);
	* var vector = new la.Vector([1, 1]);
	* // create the model by fitting the values
	* SVR.fit(matrix, vector);
	* // save the model in a binary file
	* var fout = fs.openWrite('svr_example.bin');
	* SVR.save(fout);
	* fout.close();
	* // construct a SVR model by loading from the binary file
	* var fin = fs.openRead('svr_example.bin');
	* var SVR2 = new analytics.SVR()
>>>>>>> 2490c1ec
	*/
 exports.SVR.prototype.save = function(fout) { return Object.create(require('qminer').fs.FOut.prototype); }
/**
     * Sends vector through the model and returns the scalar product as a real number.
     * @param {module:la.Vector | module:la.SparseVector | module:la.Matrix | module:la.SparseMatrix} X - Input feature vector or matrix with feature vectors as columns.
     * @returns {number | module:la.Vector} Distance:
	 * <br>1. Real number if input is {@link module:la.Vector} or {@link module:la.SparseVector}.
	 * <br>2. {@link module:la.Vector}, if input is {@link module:la.Matrix} or {@link module:la.SparseMatrix}.
	 * @example
	 * // import the modules
	 * var analytics = require('qminer').analytics;
	 * var la = require('qminer').la;
	 * // create a new SVR object
	 * var SVR = new analytics.SVR({ c: 10 });
	 * // create a matrix and vector for the model
	 * var matrix = new la.Matrix([[1, -1], [1, 1]]);
	 * var vector = new la.Vector([1, 1]);
	 * // create the model by fitting the values
	 * SVR.fit(matrix, vector);
	 * // get the distance between the model and the given vector
	 * var vec2 = new la.Vector([-5, 1]);
	 * var distance = SVR.decisionFunction(vec2);
     */
 exports.SVR.prototype.decisionFunction = function(X) { return (X instanceof require('qminer').la.Vector | X instanceof require('qminer').la.SparseVector) ? 0 : Object.create(require('qminer').la.Vector.prototype); }
/**
	* Sends vector through the model and returns the prediction as a real number.
    * @param {module:la.Vector | module:la.SparseVector | module:la.Matrix | module:la.SparseMatrix} X - Input feature vector or matrix with feature vectors as columns.
    * @returns {number | module:la.Vector} Prediction:
	* <br>1. Real number, if input is {@link module:la.Vector} or {@link module:la.SparseVector}.
	* <br>2. {@link module:la.Vector}, if input is {@link module:la.Matrix} or {@link module:la.SparseMatrix}.
	* @example
	* // import the modules
	* var analytics = require('qminer').analytics;
	* var la = require('qminer').la;
	* // create a new SVR object
	* var SVR = new analytics.SVR({ c: 10 });
	* // create a matrix and vector for the model
	* var matrix = new la.Matrix([[1, -1], [1, 1]]);
	* var vector = new la.Vector([1, 1]);
	* // create the model by fitting the values
	* SVR.fit(matrix, vector);
	* // predict the value of the given vector
	* var vec2 = new la.Vector([-5, 1]);
	* var prediction = SVR.predict(vec2);
	*/
 exports.SVR.prototype.predict = function(X) { return (X instanceof require('qminer').la.Vector | X instanceof require('qminer').la.SparseVector) ? 0 : Object.create(require('qminer').la.Vector.prototype); }
/**
	* fits an SVM regression model, given column examples in a matrix and vector of targets
	* @param {module:la.Matrix | module:la.SparseMatrix} X - Input feature matrix where columns correspond to feature vectors.
	* @param {module:la.Vector} y - Input vector of targets, one for each column of X.
	* @returns {module:analytics.SVR} Self.
	* @example
	* // import the modules
	* var analytics = require('qminer').analytics;
	* var la = require('qminer').la;
	* // create a new SVR object
	* var SVR = new analytics.SVR({ c: 10 });
	* // create a matrix and vector for the model
	* var matrix = new la.Matrix([[1, -1], [1, 1]]);
	* var vector = new la.Vector([1, 1]);
	* // create the model by fitting the values
	* SVR.fit(matrix, vector);
	*/
 exports.SVR.prototype.fit = function(X, y) { return Object.create(require('qminer').analytics.SVR.prototype); }
/**
* @typedef {Object} ridgeRegParam
* The Ridge Regression constructor parameter.
* @param {number} [gamma=1.0] - The gamma value.
*/
/**
 * Ridge regression. Minimizes: ||A' x - b||^2 + ||gamma x||^2
 *
 * Uses {@link http://en.wikipedia.org/wiki/Tikhonov_regularization Tikhonov regularization}.
 *
 * @class
 * @param {(module:analytics~ridgeRegParam|module:fs.FIn)} [arg] - Loads a model from input stream, or creates a new model by setting gamma=arg from a Json object.
 * Empty constructor sets gamma to zero.
 * @example
 * // import modules
 * la = require('qminer').la;
 * analytics = require('qminer').analytics;
 * // create a new model with gamma = 1.0
 * var regmod = new analytics.RidgeReg(1.0);
 * // generate a random feature matrix
 * var A = la.randn(10,100);
 * // generate a random model
 * var w = la.randn(10);
 * // generate noise
 * var n = la.randn(100).multiply(0.01);
 * // generate responses (model'*data + noise)
 * var b = A.transpose().multiply(w).plus(n);
 * // fit model
 * regmod.fit(A, b);
 * // compare
 * console.log('true model:');
 * w.print();
 * console.log('trained model:');
 * regmod.weights.print();
 * // cosine between the true and the estimated model should be close to 1 if the fit succeeded
 * console.log('cosine(w, regmod.weights): ' + regmod.weights.cosine(w));
 */
 exports.RidgeReg = function(arg) {};
/**
	* Gets the parameters.
	* @returns {Object} The Json object containing the parameters.
	* @example
	* // import analytics module
	* var analytics = require('qminer').analytics;
	* // create a new Ridge Regression object
	* var regmod = new analytics.RidgeReg({ gamma: 5 });
	* // get the parameters
	* // returns a json object { gamma: 5 }
	* var param = regmod.getParams();
	*/
 exports.RidgeReg.prototype.getParams = function () { return { gamma: 0.0 } }
/**
	* Set the parameters.
	* @param {(number|Object)} gamma - The new parameter for the model, given as a number or as a json object.
	* @returns {module:analytics.RidgeReg} Self. The parameter is set to gamma.
	* @example
	* // import analytics module
	* var analytics = require('qminer').analytics;
	* // create a new Ridge Regression object
	* var regmod = new analytics.RidgeReg({ gamma: 5 });
	* // set the parameters of the object
	* var param = regmod.setParams({ gamma: 10 });
	*/
 exports.RidgeReg.prototype.setParams = function (gamma) { return Object.create(require('qminer').analytics.RidgeReg.prototype); }
/**
     * Fits a column matrix of feature vectors X onto the response variable y.
     *
     * @param {module:la.Matrix} X - Column matrix which stores the feature vectors.
     * @param {module:la.Vector} y - Response variable.
     * @returns {module:analytics.RidgeReg} Self. The model is fitted by X and y.
	 * @example
	 * // import modules
	 * var analytics = require('qminer').analytics;
	 * var la = require('qminer').la;
	 * // create a new Ridge Regression object
	 * var regmod = new analytics.RidgeReg();
	 * // create the test matrix and vector
	 * var X = new la.Matrix([[1, 2], [1, -1]]);
	 * var y = new la.Vector([3, 3]);
	 * // fit the model with X and y
	 * // the weights of the model are 2, 1
	 * regmod.fit(X, y);
     */
 exports.RidgeReg.prototype.fit = function(X, y) { return Object.create(require('qminer').analytics.RidgeReg.prototype); }
/**
     * Returns the expected response for the provided feature vector.
     *
     * @param {module:la.Vector} x - Feature vector.
     * @returns {number} Predicted response.
	 * @example
	 * // import modules
	 * var analytics = require('qminer').analytics;
	 * var la = require('qminer').la;
	 * // create a new Ridge Regression object
	 * var regmod = new analytics.RidgeReg();
	 * // create the test matrix and vector
	 * var X = new la.Matrix([[1, 2], [1, -1]]);
	 * var y = new la.Vector([3, 3]);
	 * // fit the model with X and y
	 * regmod.fit(X, y);
	 * // create a new vector for the prediction
	 * var vec = new la.Vector([3, 4]);
	 * // create the prediction
	 * // returns the value 10
	 * var prediction = regmod.decisionFunction(vec);
     */
 exports.RidgeReg.prototype.decisionFunction = function(X) { return 0.0; }
/**
     * Returns the expected response for the provided feature vector.
     *
     * @param {module:la.Vector} x - Feature vector.
     * @returns {number} Predicted response.
	 * @example
	 * // import modules
	 * var analytics = require('qminer').analytics;
	 * var la = require('qminer').la;
	 * // create a new Ridge Regression object
	 * var regmod = new analytics.RidgeReg();
	 * // create the test matrix and vector
	 * var X = new la.Matrix([[1, 2], [1, -1]]);
	 * var y = new la.Vector([3, 3]);
	 * // fit the model with X and y
	 * regmod.fit(X, y);
	 * // create a new vector for the prediction
	 * var vec = new la.Vector([3, 4]);
	 * // create the prediction
	 * // returns the value 10
	 * var prediction = regmod.predict(vec);
     */
 exports.RidgeReg.prototype.predict = function(X) { return 0.0; }
/**
     * @property {module:la.Vector} weights - Vector of coefficients for linear regression.
     */
 exports.RidgeReg.prototype.weights = Object.create(require('qminer').la.Vector.prototype);
<<<<<<< HEAD
/**
     * Saves the model into the output stream.
     *
     * @param {module:fs.FOut} fout - Output stream.
	 * @returns {module:fs.FOut} THe output stream fout.
=======
/**
     * Saves the model into the output stream.
     *
     * @param {module:fs.FOut} fout - Output stream.
	 * @returns {module:fs.FOut} THe output stream fout.
	 * @example
	 * // import modules
	 * var analytics = require('qminer').analytics;
	 * var la = require('qminer').la;
	 * var fs = require('qminer').fs;
	 * // create a new Ridge Regression object
	 * var regmod = new analytics.RidgeReg();
	 * // create the test matrix and vector
	 * var X = new la.Matrix([[1, 2], [1, -1]]);
	 * var y = new la.Vector([3, 3]);
	 * // fit the model with X and y
	 * regmod.fit(X, y);
	 * // create an output stream object and save the model
	 * var fout = fs.openWrite('regmod_example.bin');
	 * regmod.save(fout);
	 * fout.close();
	 * // create a new Ridge Regression model by loading the model
	 * var fin = fs.openRead('regmod_example.bin');
	 * var regmod2 = new analytics.RidgeReg(fin);
>>>>>>> 2490c1ec
     */
 exports.RidgeReg.prototype.save = function(fout) { Object.create(require('qminer').fs.FOut.prototype); };
/**
 * Sigmoid function (y = 1/[1 + exp[-A*x + B]]) fitted on decision function to mimic.
 *
 * @class
 * @param {(null|module:fs.FIn)} [arg] - Loads a model from input stream, or creates a new model.
 * @example
 * // import modules
 * la = require('qminer').la;
 * analytics = require('qminer').analytics;
 * // create a new model
 * var sigmoid = new analytics.Sigmoid();
 * // generate a random predictions
 * var x = new la.Vector([0.5, 2.3, -0.1, 0.5, -7.3, 1.2]);
 * // generate a random labels
 * var y = new la.Vector([1, 1, -1, 1, -1, -1]);
 * // fit model
 * sigmoid.fit(x, y);
 * // get predictions
 * var pred1 = sigmoid.predict(1.2);
 * var pred2 = sigmoid.predict(-1.2);
 */
 exports.Sigmoid = function(arg) {};
/**
	* Get the parameters. It doesn't do anything, it's only for consistency for constructing pipeline.
	* @returns {Object} The Json object containing parameters.
	* @example
	* // import analytics module
	* var analytics = require('qminer').analytics;
	* // create the Sigmoid model
	* var s = new analytics.Sigmoid();
	* // get the parameters
	* // returns an empty Json object
	* var param = s.getParams();
	*/
 exports.Sigmoid.prototype.getParams = function () { return {}; }
/**
	* Sets the parameters. It doesn't do anything, it's only for consistency for constructing pipeline.
	* @param {Object} arg - Json object. 
	* @returns {module:analytics.Sigmoid} Self.
	* @example
	* // import analytics module
	* var analytics = require('qminer').analytics;
	* // create the Sigmoid model
	* var s = new analytics.Sigmoid();
	* // set the parameters 
	* // doesn't change the model
	* s.setParams({});
	*/
 exports.Sigmoid.prototype.setParams = function (arg) { return Object.create(require('qminer').analytics.Sigmoid.prototype); }
/**
	* Gets the model.
	* @returns {Object} The Json object containing the A and B values of the Sigmoid.
	* @example
	* // import analytics module
	* var analytics = require('qminer').analytics;
	* // create the Sigmoid model
	* var s = new analytics.Sigmoid();
	* // get the model parameters
	* // returns a Json object { A: 0, B: 0 }
	* var model = s.getModel();
	*/
 exports.Sigmoid.prototype.getModel = function () {return { A: 0, B: 0 }; }
/**
     * Fits a column matrix of feature vectors X onto the response variable y.
     *
     * @param {module:la.Vector} x - Predicted values (e.g., using analytics.SVR)
     * @param {module:la.Vector} y - Actual binary labels: 1 or -1.
     * @returns {module:analytics.Sigmoid} Self.
	 * @example
	 * // import modules
	 * var analytics = require('qminer').analytics;
	 * var la = require('qminer').la;
	 * // create the Sigmoid model
	 * var s = new analytics.Sigmoid();
	 * // create the predicted values and the binary labels
	 * var X = new la.Vector([-3, -2, -1, 1, 2, 3]);
	 * var y = new la.Vector([-1, -1, -1, 1, 1, 1]);
	 * // fit the model
	 * // changes the internal A and B values of the model 
	 * // (these values can be obtained with the getModel method)
	 * s.fit(X, y);
     */
 exports.Sigmoid.prototype.fit = function(X, y) { return Object.create(require('qminer').analytics.Sigmoid.prototype); }
/**
     * Returns the expected response for the provided feature vector.
     *
     * @param {(number|module:la.Vector)} x - Prediction score (or vector of them).
     * @returns {(number|module:la.Vector)} Normalized prediction score (or vector of them).
	 * @example
	 * // import modules
	 * var analytics = require('qminer').analytics;
	 * var la = require('qminer').la;
	 * // create the Sigmoid model
	 * var s = new analytics.Sigmoid();
	 * // create the predicted values and the binary labels
	 * var X = new la.Vector([-3, -2, -1, 1, 2, 3]);
	 * var y = new la.Vector([-1, -1, -1, 1, 1, 1]);
	 * // fit the model
	 * s.fit(X, y);
	 * // predict the probability of the value 0 on this model
	 * // returns 0.5
	 * var prediction = s.decisionFunction(0.5);
     */
 exports.Sigmoid.prototype.decisionFunction = function(x) { return (x instanceof la.Vector) ? Object.create(require('qminer').la.Vector.prototype) : 0.0; }
/**
     * Returns the expected response for the provided feature vector.
     *
     * @param {(number|module:la.Vector)} x - Prediction score (or vector of them).
     * @returns {(number|module:la.Vector)} Normalized prediction score (or vector of them).
	 * @example
	 * // import modules
	 * var analytics = require('qminer').analytics;
	 * var la = require('qminer').la;
	 * // create the Sigmoid model
	 * var s = new analytics.Sigmoid();
	 * // create the predicted values and the binary labels
	 * var X = new la.Vector([-3, -2, -1, 1, 2, 3]);
	 * var y = new la.Vector([-1, -1, -1, 1, 1, 1]);
	 * // fit the model
	 * s.fit(X, y);
	 * // predict the probability of the value 0 on this model
	 * // returns 0.5
	 * var prediction = s.predict(0.5);
     */
 exports.Sigmoid.prototype.predict = function(x) { return (x instanceof la.Vector) ? Object.create(require('qminer').la.Vector.prototype) : 0.0; }
<<<<<<< HEAD
/**
     * Saves the model into the output stream.
     *
     * @param {module:fs.FOut} fout - Output stream.
	 * @returns {module:fs.FOut} The output stream fout.
=======
/**
     * Saves the model into the output stream.
     *
     * @param {module:fs.FOut} fout - Output stream.
	 * @returns {module:fs.FOut} The output stream fout.
	 * @example
	 * // import modules
	 * var analytics = require('qminer').analytics;
	 * var la = require('qminer').la;
	 * var fs = require('qminer').fs;
	 * // create the Sigmoid model
	 * var s = new analytics.Sigmoid();
	 * // create the predicted values and the binary labels
	 * var X = new la.Vector([-3, -2, -1, 1, 2, 3]);
	 * var y = new la.Vector([-1, -1, -1, 1, 1, 1]);
	 * // fit the model
	 * s.fit(X, y);
	 * // create an output stream object and save the model
	 * var fout = fs.openWrite('sigmoid_example.bin');
	 * s.save(fout);
	 * fout.close();
	 * // create a new Sigmoid model by loading the model
	 * var fin = fs.openRead('sigmoid_example.bin');
	 * var s2 = new analytics.Sigmoid(fin);
>>>>>>> 2490c1ec
     */
 exports.Sigmoid.prototype.save = function(fout) { return Object.create(require('qminer').fs.FOut.prototype); };
/**
* @typedef {Object} detectorParam
* A Json object used for the creation of the {@link module:analytics.NearestNeighborAD}.
* @param {number} [rate=0.05] - The expected fracton of emmited anomalies (0.05 -> 5% of cases will be classified as anomalies).
* @param {number} [windowSize=100] - Number of most recent instances kept in the model.
*/
<<<<<<< HEAD
/**
 * Nearest Neighbour Anomaly Detection 
 * @classdesc Anomaly detector that checks if the test point is too far from the nearest known point.
 * @class
 * @param {module:analytics~detectorParam} [detectorParam] - Constructor parameters.
 * @example
 * // import modules
 * var analytics = require('qminer').analytics;
 * var la = require('qminer').la;
 * // create a new NearestNeighborAD object
 * var neighbor = new analytics.NearestNeighborAD({ rate: 0.1 });
 * // create a sparse matrix 
 * var matrix = new la.SparseMatrix([[[0, 1], [1, 2]], [[0, -2], [1, 3]], [[0, 0], [1, 1]]]);
 * // fit the model with the matrix
 * neighbor.fit(matrix);
 * // create a new sparse vector
 * var vector = new la.SparseVector([[0, 4], [1, 0]]);
 * // predict if the vector is an anomaly or not
 * var prediction = neighbor.predict(vector);
=======
/**
 * Nearest Neighbour Anomaly Detection 
 * @classdesc Anomaly detector that checks if the test point is too far from the nearest known point.
 * @class
 * @param {(module:analytics~detectorParam|module:fs.FIn)} [detectorParam] - Constructor parameters.
 * @example
 * // import modules
 * var analytics = require('qminer').analytics;
 * var la = require('qminer').la;
 * // create a new NearestNeighborAD object
 * var neighbor = new analytics.NearestNeighborAD({ rate: 0.1 });
 * // create a sparse matrix 
 * var matrix = new la.SparseMatrix([[[0, 1], [1, 2]], [[0, -2], [1, 3]], [[0, 0], [1, 1]]]);
 * // fit the model with the matrix
 * neighbor.fit(matrix);
 * // create a new sparse vector
 * var vector = new la.SparseVector([[0, 4], [1, 0]]);
 * // predict if the vector is an anomaly or not
 * var prediction = neighbor.predict(vector);
>>>>>>> 2490c1ec
 */
 exports.NearestNeighborAD = function(arg) { return Object.create(require('qminer').analytics.NearestNeighborAD.prototype); };
/**
	* Sets parameters.
	* @param {module:analytics~detectorParam} newParams - The Json object containing the new rate value.
	* @returns {module:analytics.NearestNeighborAD} Self. The parameters are updated with newParams.
	* @example
	* // import analytics module
	* var analytics = require('qminer').analytics;
	* // create a new NearestNeighborAD object
	* var neighbor = new analytics.NearestNeighborAD();
	* // set it's parameters to rate: 0.1
	* neighbor.setParams({ rate: 0.1 });
	*/
 exports.NearestNeighborAD.prototype.setParams = function (newParams) { return Object.create(require('qminer').analytics.NearestNeighborAD.prototype); }
/**
	* Returns parameters.
	* @returns {module:analytics~detectorParam} The Json object containing the rate value.
	* @example
	* // import analytics module
	* var analytics = require('qminer').analytics;
	* // create a new NearestNeighborAD object
	* var neighbor = new analytics.NearestNeighborAD();
	* // get the parameters of the object
	* // returns a json object { rate: 0.05 }
	* var params = neighbor.getParams();
	*/
 exports.NearestNeighborAD.prototype.getParams = function () { return { rate: 0.0, windowSize: 0.0 }; }
<<<<<<< HEAD
/**
     * Save model to provided output stream.
     * @param {module:fs.FOut} fout - The output stream.
     * @returns {module:fs.FOut} Provided output stream fout.
=======
/**
     * Save model to provided output stream.
     * @param {module:fs.FOut} fout - The output stream.
     * @returns {module:fs.FOut} Provided output stream fout.
	 * @example
	 * // import modules
	 * var analytics = require('qminer').analytics;
	 * var la = require('qminer').la;
	 * var fs = require('qminer').fs;
	 * // create a new NearestNeighborAD object
	 * var neighbor = new analytics.NearestNeighborAD();
	 * // create a new sparse matrix
	 * var matrix = new la.SparseMatrix([[[0, 1], [1, 2]], [[0, -2], [1, 3]], [[0, 0], [1, 1]]]);
	 * // fit the model with the matrix
	 * neighbor.fit(matrix);
	 * // create an output stream object and save the model
	 * var fout = fs.openWrite('neighbor_example.bin');
	 * neighbor.save(fout);
	 * fout.close();
	 * // create a new Nearest Neighbor Anomaly model by loading the model
	 * var fin = fs.openRead('neighbor_example.bin');
	 * var neighbor2 = new analytics.NearestNeighborAD(fin);
>>>>>>> 2490c1ec
     */
 exports.NearestNeighborAD.prototype.save = function(fout) { return Object.create(require('qminer').fs.FOut.prototype); }
/**
	* Returns the model.
	* @returns {Object} Json object whose keys are:
	* <br> 1. rate - The expected fraction of emmited anomalies.
	* <br> 2. thresh - Maximal squared distance to the nearest neighbor that is not anomalous.
	* @example
	* // import analytics module
	* var analytics = require('qminer').analytics;
	* // create a new NearestNeighborAD object
	* var neighbor = new analytics.NearestNeighborAD({ rate: 0.1 });
	* // get the model of the object
	* // returns a json object { rate: 0.1, window: 0 }
	* var model = neighbor.getModel();
	*/
 exports.NearestNeighborAD.prototype.getModel = function () { return { threshold: 0.0 }; }
/**
	* Adds a new point (or points) to the known points and recomputes the threshold.
	* @param {(module:la.SparseVector | module:la.SparseMatrix)} X - Test example (vector input) or column examples (matrix input).
	* @returns {module:analytics.NearestNeighborAD} Self. The model is updated.
	* @example
	* // import modules
	* var analytics = require('qminer').analytics;
	* var la = require('qminer').la;
	* // create a new NearestNeighborAD object
	* var neighbor = new analytics.NearestNeighborAD();
	* // create a new sparse matrix
	* var matrix = new la.SparseMatrix([[[0, 1], [1, 2]], [[0, -2], [1, 3]], [[0, 0], [1, 1]]]);
	* // fit the model with the matrix
	* neighbor.fit(matrix);
	* // create a new sparse vector
	* var vector = new la.SparseVector([[0, 2], [1, 5]]);
	* // update the model with the vector
	* neighbor.partialFit(vector);
	*/
 exports.NearestNeighborAD.prototype.partialFit = function(X) { return Object.create(require('qminer').NearestNeighborAD.prototype); }
/**
	* Analyzes the nearest neighbor distances and computes the detector threshold based on the rate parameter.
	* @param {module:la.SparseMatrix} A - Matrix whose columns correspond to known examples. Gets saved as it is part of
	* the model.
	* @returns {module:analytics.NearestNeighborAD} Self. The model is set by the matrix A.
	* @example
	* // import modules
	* var analytics = require('qminer').analytics;
	* var la = require('qminer').la;
	* // create a new NearestNeighborAD object
	* var neighbor = new analytics.NearestNeighborAD();
	* // create a new sparse matrix
	* var matrix = new la.SparseMatrix([[[0, 1], [1, 2]], [[0, -2], [1, 3]], [[0, 0], [1, 1]]]);
	* // fit the model with the matrix
	* neighbor.fit(matrix);
	*/
 exports.NearestNeighborAD.prototype.fit = function(A) { return Object.create(require('qminer').NearestNeighborAD.prototype); }
/**
     * Compares the point to the known points and returns distance to the nearest one.
     * @param {module:la.Vector} x - Test vector.
     * @returns {number} Distance to the nearest point.
	 * @example
	 * // import modules
	 * var analytics = require('qminer').analytics;
	 * var la = require('qminer').la;
	 * // create a new NearestNeighborAD object
	 * var neighbor = new analytics.NearestNeighborAD();
	 * // create a new sparse matrix
	 * var matrix = new la.SparseMatrix([[[0, 1], [1, 2]], [[0, -2], [1, 3]], [[0, 0], [1, 1]]]);
	 * // fit the model with the matrix
	 * neighbor.fit(matrix);
	 * // create a new sparse vector
	 * var vector = new la.SparseVector([[0, 4], [1, 0]]);
	 * // get the distance of the vector from the model
	 * var prediction = neighbor.decisionFunction(vector); // returns 1
	 */
 exports.NearestNeighborAD.prototype.decisionFunction = function(x) { return 0.0; }
/**
	* Compares the point to the known points and returns 1 if it's too far away (based on the precomputed threshold).
	* @param {module:la.SparseVector} x - Test vector.
	* @returns {number} Returns 1.0 if the vector x is an anomaly and 0.0 otherwise.
	* @example
	* // import modules
	* var analytics = require('qminer').analytics;
	* var la = require('qminer').la;
	* // create a new NearestNeighborAD object
	* var neighbor = new analytics.NearestNeighborAD();
	* // create a new sparse matrix
	* var matrix = new la.SparseMatrix([[[0, 1], [1, 2]], [[0, -2], [1, 3]], [[0, 0], [1, 1]]]);
	* // fit the model with the matrix
	* neighbor.fit(matrix);
	* // create a new sparse vector
	* var vector = new la.SparseVector([[0, 4], [1, 0]]);
	* // check if the vector is an anomaly
	* var prediction = neighbor.predict(vector); // returns 1
	*/
 exports.NearestNeighborAD.prototype.predict = function(x) { return 0.0; }
/**
* @typedef {Object} recLinearRegParam
* The constructor parameter for {@link module:analytics.RecLinReg}.
* @param {number} dim - The dimension of the model.
* @param {number} [regFact=1.0] - The regularization factor.
* @param {number} [forgetFact=1.0] - The forgetting factor.
*/
<<<<<<< HEAD
/**
* Recursive Linear Regression
* @classdesc Holds the Recursive Linear Regression model.
* @class
* @param {module:analytics~recLinearRegParam} param - The constructor parameter json object.
* @example
* // import analytics module
* var analytics = require('qminer').analytics;
* // create the recursive linear regression model holder
* var linreg = new analytics.RecLinReg({ dim: 10, regFact: 1.0, forgetFact: 1.0 });
=======
/**
* Recursive Linear Regression
* @classdesc Holds the Recursive Linear Regression model.
* @class
* @param {(module:analytics~recLinearRegParam|module:fs.FIn)} param - The constructor parameter json object.
* @example
* // import analytics module
* var analytics = require('qminer').analytics;
* // create the recursive linear regression model holder
* var linreg = new analytics.RecLinReg({ dim: 10, regFact: 1.0, forgetFact: 1.0 });
>>>>>>> 2490c1ec
*/
 exports.RecLinReg = function(param) { return Object.create(require('qminer').analytics.RecLinReg.prototype); }
/**
	* Creates a partial fit of the input.
	* @param {module:la.Vector} vec - The input vector.
	* @param {number} num - The target number for the vector.
	* @returns {module:analytics.RecLinReg} Self. The internal model is updated.
	* @example
	* // import modules
	* var analytics = require('qminer').analytics;
	* var la = require('qminer').la;
	* // create the Recursive Linear Regression model
	* var linreg = new analytics.RecLinReg({ dim: 3.0 });
	* // create a new dense vector
	* var vec = new la.Vector([1, 2, 3]);
	* // fit the model with the vector
	* linreg.partialFit(vec, 6);
	*/
 exports.RecLinReg.prototype.partialFit = function (vec, num) { return Object.create(require('qminer').analytics.RecLinReg.prototype); }
/**
	* Creates a fit of the input.
	* @param {module:la.Matrix} mat - The input matrix.
	* @param {module:la.Vector} vec - The target numbers, where the i-th number in vector is the target number for the i-th column of the matrix.
	* @returns {module:analytics.RecLinReg} Self. The internal model is updated.
	* @example
	* // import modules
	* var analytics = require('qminer').analytics;
	* var la = require('qminer').la;
	* // create the Recursive Linear Regression model
	* var linreg = new analytics.RecLinReg({ dim: 2.0 });
	* // create a new dense matrix and target vector
	* var mat = new la.Matrix([[1, 2, 3], [3, 4, 5]]);
	* var vec = new la.Vector([3, 5, -1]);
	* // fit the model with the matrix
	* linreg.fit(mat, vec);
	*/
 exports.RecLinReg.prototype.fit = function (mat, vec) { return Object.create(require('qminer').analytics.RecLinReg.prototype); }
/**
	* Puts the vector through the model and returns the prediction as a real number.
	* @param {module:la.Vector} vec - The vector needed to be predicted.
	* @returns {number} The prediction.
	* @example
	* // import modules
	* var analytics = require('qminer').analytics;
	* var la = require('qminer').la;
	* // create the Recursive Linear Regression model
	* var linreg = new analytics.RecLinReg({ dim: 2.0, recFact: 1e-10 });
	* // create a new dense matrix and target vector
	* var mat = new la.Matrix([[1, 2], [1, -1]]);
	* var vec = new la.Vector([3, 3]);
	* // fit the model with the matrix
	* linreg.fit(mat, vec);
	* // create the vector to be predicted
	* var pred = new la.Vector([1, 1]);
	* // predict the value of the vector
	* var prediction = linreg.predict(pred); // returns something close to 3.0
	*/
 exports.RecLinReg.prototype.predict = function (vec) { return 0.0 }  
/**
	* Sets the parameters of the model.
	* @param {module:analytics~recLinearRegParam} param - The new parameters of the model.
	* @returns {module:analytics.RecLinReg} Self. The parameters are updated. Any previous model is set to default.
	* @example
	* // import analytics module
	* var analytics = require('qminer').analytics;
	* // create a new Recursive Linear Regression model
	* var linreg = new analytics.RecLinReg({ dim: 10 });
	* // set the parameters of the model
	* linreg.setParams({ dim: 3, recFact: 1e2, forgetFact: 0.5 });
	*/
 exports.RecLinReg.prototype.setParams = function (param) { return Object.create(require('qminer').analytics.RecLinReg.prototype); }
/**
	* Returns the parameters.
	* @returns {module:analytics~recLinearRegParam} The parameters of the model.
	* @example
	* // import analytics module
	* var analytics = require('qminer').analytics;
	* // create a new Recursive Linear Regression model
	* var linreg = new analytics.RecLinReg({ dim: 10 });
	* // get the parameters of the model
	* var params = linreg.getParams(); // returns { dim: 10, recFact: 1.0, forgetFact: 1.0 }
	*/
 exports.RecLinReg.prototype.getParams = function () { return { dim: 0, regFact: 1.0, forgetFact: 1.0 }}
/**
	* Gives the weights of the model.
	*/
 exports.RecLinReg.prototype.weights = Object.create(require('qminer').la.Vector);
/**
	* Gets the dimensionality of the model.
	*/
 exports.RecLinReg.prototype.dim = 0;
<<<<<<< HEAD
/**
	* Save model to provided output stream.
	* @param {module:fs.FOut} fout - The output stream.
	* @returns {module:fs.FOut} Provided output stream fout.
	*/
 exports.RecLinReg.prototype.save = function(fout) { return Object.create(require('qminer').fs.FOut.prototype); }
/**
 * Logistic regression model. Uses Newtons method to compute the weights.
 *
 * @constructor
 * @property {Object|FIn} [opts] - The options used for initialization or the input stream from which the model is loaded. If this parameter is an input stream than no other parameters are required.
 * @property {Number} [opts.lambda = 1] - the regularization parameter
 * @property {Boolean} [opts.intercept = false] - indicates wether to automatically include the intercept
 */
/**
	 * Fits a column matrix of feature vectors X onto the response variable y.
	 *
	 * @param {Matrix} X - the column matrix which stores the feature vectors.
	 * @param {Vector} y - the response variable.
	 * @param {Number} [eps] - the epsilon used for convergence
	 * @returns {LogReg} - returns itself
	 */
/**
	 * Returns the expected response for the provided feature vector.
	 *
	 * @param {Vector} x - the feature vector
	 * @returns {Number} - the expected response
	 */
/**
	 * The models weights.
	 *
	 * @type {Vector}
	 */
/**
	 * Saves the model into the output stream.
	 *
	 * @param {FOut} sout - the output stream
	 */
/**
 * Proportional Hazards model with a constant hazard function.
 *
 * Uses Newtons method to compute the weights.
 *
 * @constructor
 * @property {Object|FIn} [opts] - The options used for initialization or the input stream from which the model is loaded. If this parameter is an input stream than no other parameters are required.
 * @property {Number} [opts.lambda = 0] - the regularization parameter
 */
/**
	 * Fits a column matrix of feature vectors X onto the response variable y.
	 *
	 * @param {Matrix} X - the column matrix which stores the feature vectors.
	 * @param {Vector} y - the response variable.
	 * @param {Number} [eps] - the epsilon used for convergence
	 * @returns {ExpReg} - returns itself
	 */
/**
	 * Returns the expected response for the provided feature vector.
	 *
	 * @param {Vector} x - the feature vector
	 * @returns {Number} - the expected response
	 */
/**
	 * The models weights.
	 *
	 * @type {Vector}
	 */
/**
	 * Saves the model into the output stream.
	 *
	 * @param {FOut} sout - the output stream
	 */
/**
	 * Fits the model onto the data. The data instances must be stored as column vectors in X, while their times
	 * have to be stored in timeV. An optional parameter indicates wether the data provided is in
	 * batches and indicates wether the instance at index i ends a batch.
	 *
	 * @param {Matrix} X - the column matrix containing the data instances
	 * @param {Vector} timeV - a vector containing the sampling times of the instances
	 * @param {BoolVector} [endsBatchV] - a vector of boolean indicating wether the current instance ends a batch
	 * @returns {HMC} - returns itself
=======
/**
	* Save model to provided output stream.
	* @param {module:fs.FOut} fout - The output stream.
	* @returns {module:fs.FOut} Provided output stream fout.
	* @example
	* // import modules
	* var analytics = require('qminer').analytics;
	* var la = require('qminer').la;
	* var fs = require('qminer').fs;
	* // create the Recursive Linear Regression model
	* var linreg = new analytics.RecLinReg({ dim: 2.0, recFact: 1e-10 });
	* // create a new dense matrix and target vector
	* var mat = new la.Matrix([[1, 2], [1, -1]]);
	* var vec = new la.Vector([3, 3]);
	* // fit the model with the matrix
	* linreg.fit(mat, vec);
	* // create an output stream object and save the model
	* var fout = fs.openWrite('linreg_example.bin');
	* linreg.save(fout);
	* fout.close();
	* // create a new Nearest Neighbor Anomaly model by loading the model
	* var fin = fs.openRead('linreg_example.bin');
	* var linreg2 = new analytics.RecLinReg(fin);
	*/
 exports.RecLinReg.prototype.save = function(fout) { return Object.create(require('qminer').fs.FOut.prototype); }
/**
* @typedef {Object} logisticRegParam
* The Json constructor parameters for {@link module:analytics.LogReg}.
* @property {number} [lambda=1] - The regularization parameter.
* @property {boolean} [intercept=false] - Indicates wether to automatically include the intercept.
*/
/**
 * Logistic regression model. Uses Newtons method to compute the weights.
 * <b>Before use: include BLAS library.</b>
 * @constructor
 * @param {(module:analytics~logisticRegParam|module:fs.FIn)} [opts] - The options used for initialization or the input stream from which the model is loaded. If this parameter is an input stream than no other parameters are required.
 * @example
 * // import analytics module
 * var analytics = require('qminer').analytics;
 * // create the Logistic Regression model
 * var logreg = new analytics.LogReg({ lambda: 2 });
 */
 exports.LogReg = function (opts) { return Object.create(require('qminer').analytics.LogReg.prototype); }
/**
	* Gets the parameters.
	* @returns {module:analytics~logisticRegParam} The parameters of the model.
	* @example
	* // import analytics module
	* var analytics = require('qminer').analytics;
	* // create the Logistic Regression model
	* var logreg = new analytics.LogReg({ lambda: 10 });
	* // get the parameters of the model
	* var param = logreg.getParams(); // returns { lambda: 10, intercept: false }
	*/
 exports.LogReg.prototype.getParams = function () { return { lambda: 1.0, intercept: false } };
/**
	* Set the parameters.
	* @param {module:analytics~logisticRegParam} param - The new parameters.
	* @returns {module:analytics.LogReg} Self. The parameters are updated.
	* @example
	* // import analytics module
	* var analytics = require('qminer').analytics;
	* // create a logistic regression model
	* var logreg = new analytics.LogReg({ lambda: 10 });
	* // set the parameters of the model
	* logreg.setParams({ lambda: 1 });
	*/
 exports.LogReg.prototype.setParams = function () { return Object.create(require('qminer').analytics.LogReg.prototype); }
/**
	 * Fits a column matrix of feature vectors X onto the response variable y.
	 * @param {module:la.Matrix} X - the column matrix which stores the feature vectors.
	 * @param {module:la.Vector} y - the response variable.
	 * @param {number} [eps] - the epsilon used for convergence.
	 * @returns {module:analytics.LogReg} Self.
	 * @example
	 * // import modules
	 * var analytics = require('qminer').analytics;
	 * var la = require('qminer').la;
	 * // create the logistic regression model
	 * var logreg = new analytics.LogReg();
	 * // create the input matrix and vector for fitting the model
	 * var mat = new la.Matrix([[1, 0, -1, 0], [0, 1, 0, -1]]);
	 * var vec = new la.Vector([1, 0, -1, -2]);
	 * // if openblas is used, fit the model
	 * if (require('qminer').flags.blas) {
	 *     logreg.fit(mat, vec);
	 * }
	 */
 exports.LogReg.prototype.fit = function (X, y, eps) { return Object.create(require('qminer').analytics.LogReg.prototype); }
/**
	 * Returns the expected response for the provided feature vector.
	 * @param {module:la.Vector} x - the feature vector.
	 * @returns {number} the expected response.
	 * @example
	 * // import modules
	 * var analytics = require('qminer').analytics;
	 * var la = require('qminer').la;
	 * // create the logistic regression model
	 * var logreg = new analytics.LogReg();
	 * // create the input matrix and vector for fitting the model
	 * var mat = new la.Matrix([[1, 0, -1, 0], [0, 1, 0, -1]]);
	 * var vec = new la.Vector([1, 0, -1, -2]);
	 * // if openblas is used
	 * if (require('qminer').flags.blas) {
	 *     // fit the model
	 *     logreg.fit(mat, vec);
	 *     // create the vector for the prediction
	 *     var test = new la.Vector([1, 1]);
	 *     // get the prediction
	 *     var prediction = logreg.predict(test);
	 * };
	 */
 exports.LogReg.prototype.predict = function (x) { return 0.0; } 
/**
	 * Gives the weights of the model.
	 */
 exports.LogReg.prototype.weights = Object.create(require('qminer').la.vector.prototype);
/**
	 * Saves the model into the output stream.
	 * @param {module:fs.FOut} fout - the output stream.
	 * @returns {module:fs.FOut} The output stream fout.
	 * @example
	 * // import modules
	 * var analytics = require('qminer').analytics;
	 * var la = require('qminer').la;
	 * var fs = require('qminer').fs;
	 * // create the logistic regression model
	 * var logreg = new analytics.LogReg();
	 * // create the input matrix and vector for fitting the model
	 * var mat = new la.Matrix([[1, 0, -1, 0], [0, 1, 0, -1]]);
	 * var vec = new la.Vector([1, 0, -1, -2]);
	 * // if openblas is used, fit the model
	 * if (require('qminer').flags.blas) {
	 *     logreg.fit(mat, vec);
	 * };
	 * // create an output stream object and save the model
	 * var fout = fs.openWrite('logreg_example.bin');
	 * logreg.save(fout);
	 * fout.close();
	 * // create input stream
	 * var fin = fs.openRead('logreg_example.bin');
	 * // create a Logistic Regression object that loads the model and parameters from input stream
	 * var logreg2 = new analytics.LogReg(fin);
	 */
 exports.LogReg.prototype.save = function (fout) { return Object.create(require('qminer').fs.FOut.prototype); }
/**
* @typedef {Object} hazardModelParam
* The constructor parameters for the Proportional Hazards Model.
* @property {number} [lambda = 0] - The regularization parameter.
*/
/**
 * Proportional Hazards Model with a constant hazard function.
 * Uses Newtons method to compute the weights.
 * <b>Before use: include BLAS library.</b>
 *
 * @constructor
 * @property {module:analytics~hazardModelParam|module:fs.FIn} [opts] - The options used for initialization or the input stream from which the model is loaded. If this parameter is an input stream than no other parameters are required.
 * @example
 * // import analytics module
 * var analytics = require('qminer').analytics;
 * // create a Proportional Hazard model
 * var hazard = new analytics.PropHazards();
 */
 exports.PropHazards = function (opts) { return Object.create(require('qminer').analytics.PropHazards.prototype); }
/**
	* Gets the parameters of the model.
	* @returns {module:analytics~hazardModelParam} The parameters of the model.
	* @example
	* // import analytics module
	* var analytics = require('qminer').analytics;
	* // create a Proportional Hazard model
	* var hazard = new analytics.PropHazards({ lambda: 5 });
	* // get the parameters of the model
	* var param = hazard.getParams();
	*/
 exports.PropHazards.prototype.getParams = function () { return { lambda: 0.0 }; }
/**
	* Sets the parameters of the model.
	* @param {module:analytics~hazardModelParam} params - The parameters given to the model.
	* @returns {module:analytics.PropHazards} Self.
	* @example 
	* // import analytics module
	* var analytics = require('qminer').analytics;
	* // create a Proportional Hazard model
	* var hazard = new analytics.PropHazards({ lambda: 5 });
	* // set the parameters of the model
	* hazard.setParams({ lambda: 10 });
	*/
 exports.PropHazards.prototype.setParams = function (params) { return Object.create(require('qminer').analytics.PropHazards.prototype); }
/**
	 * Fits a column matrix of feature vectors X onto the response variable y.
	 *
	 * @param {module:la.Matrix} X - The column matrix which stores the feature vectors.
	 * @param {module:la.Vector} y - The response variable.
	 * @param {number} [eps] - The epsilon used for convergence.
	 * @returns {module:analytics.PropHazards} Self.
	 * @example
	 * // import modules
	 * var analytics = require('qminer').analytics;
	 * var la = require('qminer').la;
	 * // create the Proportional Hazards model
	 * var hazards = new analytics.PropHazards();
	 * // create the input matrix and vector for fitting the model
	 * var mat = new la.Matrix([[1, 0, -1, 0], [0, 1, 0, -1]]);
	 * var vec = new la.Vector([1, 0, -1, -2]);
	 * // if openblas used, fit the model
	 * if (require('qminer').flags.blas) {
	 *     hazards.fit(mat, vec);
	 * };
	 */
 exports.PropHazards.prototype.fit = function(X, y, eps) { return Object.create(require('qminer').analytics.PropHazards.prototype); }
/**
	 * Returns the expected response for the provided feature vector.
	 *
	 * @param {module:la.Vector} x - The feature vector.
	 * @returns {number} The expected response.
	 * @example
	 * // import modules
	 * var analytics = require('qminer').analytics;
	 * var la = require('qminer').la;
	 * // create the Proportional Hazards model
	 * var hazards = new analytics.PropHazards();
	 * // create the input matrix and vector for fitting the model
	 * var mat = new la.Matrix([[1, 0, -1, 0], [0, 1, 0, -1]]);
	 * var vec = new la.Vector([1, 0, -1, -2]);
	 * // if openblas used
	 * if (require('qminer').flags.blas) {
	 *     // fit the model
	 *     hazards.fit(mat, vec);
	 *     // create a vector for the prediction
	 *     var test = new la.Vector([1, 0, -1, -2]);
	 *     // predict the value
	 *     var prediction = hazards.predict(test);
	 * };
	 */
 exports.PropHazards.prototype.predict = function(x) { return 0.0; }
/**
	 * The models weights.
	 */
 exports.PropHazards.prototype.weights = Object.create(require('qminer').la.Vector.prototype);
/**
	 * Saves the model into the output stream.
	 * @param {module:fs.FOut} sout - The output stream.
	 * @returns {module:fs.FOut} The output stream sout.
	 * @example
	 * // import modules
	 * var analytics = require('qminer').analytics;
	 * var la = require('qminer').la;
	 * var fs = require('qminer').fs;
	 * // create the Proportional Hazards model
	 * var hazards = new analytics.PropHazards();
	 * // create the input matrix and vector for fitting the model
	 * var mat = new la.Matrix([[1, 0, -1, 0], [0, 1, 0, -1]]);
	 * var vec = new la.Vector([1, 0, -1, -2]);
	 * // if openblas used, fit the model
	 * if (require('qminer').flags.blas) {
	 *     hazards.fit(mat, vec);
	 * };
	 * // create an output stream and save the model
	 * var fout = fs.openWrite('hazards_example.bin');
	 * hazards.save(fout);
	 * fout.close();
	 * // create input stream
	 * var fin = fs.openRead('hazards_example.bin');
	 * // create a Proportional Hazards object that loads the model and parameters from input stream
	 * var hazards2 = new analytics.PropHazards(fin);	
	 */
 exports.PropHazards.prototype.save = function(sout) { return Object.create(require('qminer').fs.FOut.prototype); }
/**
	 * Fits the model onto the data. The data instances must be stored as column vectors in X, while their times
	 * have to be stored in timeV. An optional parameter indicates wether the data provided is in
	 * batches and indicates wether the instance at index i ends a batch.
	 *
	 * @param {Matrix} X - the column matrix containing the data instances
	 * @param {Vector} timeV - a vector containing the sampling times of the instances
	 * @param {BoolVector} [endsBatchV] - a vector of boolean indicating wether the current instance ends a batch
	 * @returns {HMC} - returns itself
>>>>>>> 2490c1ec
	 */
/**
	 * Returns the probability distribution over the future states given that the current state is the one in
	 * the parameter.
	 *
	 * @param {Number} level - the level on which we want the future states
	 * @param {Number} startState - the ID of the current state (the state we are starting from)
	 * @param {Number} [time] - optional parameter, if not specified the distribution of the next state will be returned
	 * @returns {Array} - the probability distribution
	 */
/**
	 * Returns the probability distribution over the past states given that the current state is the one in
	 * the parameter.
	 *
	 * @param {Number} level - the level on which we want the past states
	 * @param {Number} startState - the ID of the current state (the state we are starting from)
	 * @param {Number} [time] - optional parameter, if not specified the distribution of the previous state will be returned
	 * @returns {Array} - the probability distribution
	 */
/**
	 * Returns the probability distribution of past and future states over time.
	 *
	 * @param {Number} level - the level on which we want the distributions
	 * @param {Number} state - the state we are starting from
	 * @param {Number} dt - the time step (lower dt => more distributions will be returned)
	 * @returns {Array} - array of probability distributions over time
	 */
/**
	 * Returns information about previous states.
	 *
	 * @param {Number} level - the level on which we want the past states
	 * @retuns {Array} - information about the past states
	 */
/**
	 * Returns an object representation of this model.
	 *
	 * @returns {Object}
	 */
/**
	 * Returns the underlying transition model at the lowest level. (for CTMC the matrix of intensities)
	 *
	 * @returns {Array} - the transition model
	 */
/**
	 * Returns the current state throughout the hierarchy. If the level is specified it
	 * will return the current state only on that level.
	 *
	 * @param {Number} [level] - optional level parameter
	 * @returns {Array|Number} - if the level is specified it returns info about the current state on that level, otherwise it return info about the current state on each level on the hierarchy
	 */
/**
	 * Returns the centroid of the specified state containing only the observation parameters.
	 *
	 * @param {Number} stateId - the ID of the state
	 * @param {Boolean} [observations=true] - indicates wether to output observation or control coordinates
	 * @returns {Array} - the coordinates of the state
	 */
/**
	 * Returns a histogram of the specified feature in the specified state.
	 *
	 * @param {Number} stateId - the ID of the state
	 * @param {Number} ftrId - the ID of the feature
	 * @returns {Array} - the histogram
	 */
/**
	 * Returns an array of IDs of all the states on the specified height.
	 *
	 * @param {Number} height - the height
	 * @returns {Array} - the array of IDs
	 */
/**
	 * Returns the weights of features in this state.
	 *
	 * @param {Number} stateId - The Id of the state.
	 * @returns {Array} - An array of weights.
	 */
/**
	 * Sets a callback function which is fired when the model changes states. An array of current states
	 * throughout the hierarchy is passed to the callback.
	 *
	 * @param {function} callback - the funciton which is called
	 */
/**
	 * Sets a callback function which is fired when the model detects an anomaly. A string description is
	 * passed to the callback.
	 *
	 * @param {function} callback - the funciton which is called
	 */
/**
	 * Sets a callback function which is fired when the model detects an outlier. A string description is
	 * passed to the callback.
	 *
	 * @param {function} callback - the funciton which is called
	 */
/**
	 * Sets a callback function which is fired when a prediction is made. 4 paramters are passed
	 * to the callback:
	 * - Id of the target state
	 * - probability of occurring
	 * - vector of probabilities
	 * - vector of times corresponding to those probabilities
	 *
	 * @param {function} callback - the funciton which is called
	 */
/**
	 * Rebuilds its hierarchy.
	 */
/**
	 * Rebuilds the histograms using the instances stored in the columns of X.
	 *
	 * @param {Matrix} obsMat - the column matrix containing observation data instances
	 * @param {Matrix} controlMat - the column matrix containing control data instances
	 */
/**
	 * Returns the name of a state.
	 *
	 * @param {Number} stateId - ID of the state
	 * @returns {String} - the name of the state
	 */
/**
	 * Sets the name of the state.
	 *
	 * @param {Number} stateId - ID of the state
	 * @param {String} name - name of the state
	 */
/**
	 * Returns true if the state is a target on the specified height.
	 *
	 * @param {Number} stateId - Id of the state
	 * @param {Number} height - the height
	 * @returns {Boolean}
	 */
/**
	 * Sets whether the specified state is a target state or not.
	 *
	 * @param {Number} stateId - ID of the state
	 * @param {Number} height - the height on which the state is a target
	 * @param {Boolean} isTarget - set target on/off
	 */
/**
	 * Sets the factor of the specified control:
	 *
	 * @param {Number} ftrIdx - the index of the control feature
	 * @param {Number} factor
	 */
/**
	 * Saves the model to the output stream.
	 *
	 * @param {FOut} fout - the output stream
	 */
<<<<<<< HEAD

    exports.preprocessing = new function() {
        this.binarize = function (y, labelId) {
            var target = new la.Vector();
            for (var i = 0; i < y.length; i++) {
                target.push(y[i] === labelId ? 1 : -1);
            }
            return target;
        };

        this.applyModel = function (model, X) {
            var target = new la.Vector();
            for (var i = 0; i < X.cols; i++) {
                target.push(model.decisionFunction(X[i]));
            }
            return target;
        }
    };

    /**
    * SVM model.
    * @typedef {Object} svmModel
    * @property  {module:la.Vector} [svmModel.weigths] - SVM normal vector.
    */
    /**
	* Get the model.
	* @returns {module:analytics~svmModel} The current SVM model.
    * @example
    * // import analytics module
    * var analytics = require('qminer').analytics;
    * // create a SVC model
    * var SVC = new analytics.SVC();
    * // get the properties of the model
    * var model = SVC.getModel(); // returns { weight: new require('qminer').la.Vector(); }
	*/
    exports.SVC.prototype.getModel = function() { return { weights: this.weights }; }
    /**
	* Get the model.
	* @returns {module:analytics~svmModel} Get current SVM model
    * @example
    * // import analytics module
    * var analytics = require('qminer').analytics;
    * // create a SVR model
    * var SVR = new analytics.SVR();
    * // get the properties of the model
    * var model = SVR.getModel(); // returns { weights: new require('qminer').la.Vector(); }
	*/
    exports.SVR.prototype.getModel = function() { return { weights: this.weights }; }

    // Ridge Regression
    /**
    * @typedef {Object} ridgeRegModel
    * @property {module:la.Vector} [ridgeRegModel.weights] - The Ridge Regression model vector.
    */

    /**
    * Gets the model.
    * @returns {module:analytics~ridgeRegModel} Get current model.
    * @example
    * // import analytics module
    * var analytics = require('qminer').analytics;
    * // create the Ridge Regression model
    * var regmod = new analytics.RidgeReg();
    * // get the model
    * var model = regmod.getModel(); // returns { weights: new require('qminer').la.Vector(); }
    */
    exports.RidgeReg.prototype.getModel = function () { return { weights: this.weights }; }

    // Recursive Linear Regression
    /**
    * @typedef {Object} recLinRegModel
    * @property {module:la.Vector} [recLinRegModel.weights] - Recursive Linear Regression model vector.
    */
    /**
    * Gets Recursive Linear Regression model
    * @returns {module:analytics~recLnRegModel} The current model.
    * @example
    * // import analytics module
    * var analytics = require('qminer').analytics;
    * // create the Recursive Linear Regression model
    * var linreg = new analytics.RecLinReg({ dim: 10 });
    * // get the model
    * var model = linreg.getModel(); // returns { weights: new require('qminer').la.Vector(); }
    */
    exports.RecLinReg.prototype.getModel = function () { return { weights: this.weights } }

    // var model = new OneVsAll({
    //     model : analytics.SVC,
    //     modelParam: { c: 10, j: 10, maxTime: 123 },
    //     cats : 123
    // });
    //
    // var X = featureSpace.extractSparseMatrix(recordSet);
    // var y = store.getCol("label");
    // model.fit(X, y);
    //
    // model.predict(featureSpace.extractSparseVector(record));

    /**
    * @typedef {Object} oneVsAllParam
    * The parameter given to the OneVsAll object. A Json object containing the parameter keys with values.
    * @param {function} [model] - Constructor for binary model to be
    * used internaly. Constructor should expect only one parameter.
    * @param {Object} [modelParam] - Parameter for oneVsAllParam.model constructor.
    * @param {number} [categories] - Number of categories.
    * @param {boolean} [verbose = false] - If false, the console output is supressed.
    */

    /**
    * @classdesc One vs. all model for multiclass prediction. Builds binary model
    * for each category and predicts the one with the highest score. Binary model is
    * provided as part of the constructor.
    * @class
    * @param {module:analytics~oneVsAllParam} [oneVsAllParam] - Constructor parameters.
    * @example
    * // import analytics module
    * var analytics = require('qminer').analytics;
    * // create a new OneVsAll object with the model analytics.SVC
    * var onevsall = new analytics.OneVsAll({ model: analytics.SVC, modelParam: { c: 10, maxTime: 12000 }, cats: 2 });
    */
    exports.OneVsAll = function (oneVsAllParam) {
        // remember parameters
        var model = oneVsAllParam.model;
        var modelParam = oneVsAllParam.modelParam;
        var cats = oneVsAllParam.cats;
        var verbose = oneVsAllParam.verbose == undefined ? false : oneVsAllParam.verbose;
        // trained models
        var models = [ ];

        /**
        * Gets the parameters.
        * @returns {Object} Json object containing the parameters.
        * @example
        * // import analytics module
        * var analytics = require('qminer').analytics;
        * // create a new OneVsAll object with the model analytics.SVC
        * var onevsall = new analytics.OneVsAll({ model: analytics.SVC, modelParam: { c: 10, maxTime: 12000 }, cats: 2 });
        * // get the parameters
        * // returns the JSon object
        * // { model: analytics.SVC, modelParam: { c: 10, maxTime: 12000 }, cats: 2, models: [] }
        * var params = onevsall.getParams();
        */
        this.getParams = function () {
            return { model: model, modelParam: modelParam, cats: cats, models: models }
        };

        /**
        * Sets the parameters.
        * @returns {module:analytics.OneVsAll} Self. The parameters are changed.
        * @example
        * // import analytics module
        * var analytics = require('qminer').analytics;
        * // create a new OneVsAll object with the model analytics.SVC
        * var onevsall = new analytics.OneVsAll({ model: analytics.SVC, modelParam: { c: 10, maxTime: 12000 }, cats: 2 });
        * // set the parameters
        * var params = onevsall.setParams({ model: analytics.SVR, modelParam: { c: 12, maxTime: 10000}, cats: 3, verbose: true });
        */
        this.setParams = function (oneVsAllParam) {
            model = oneVsAllParam.model == undefined ? model : oneVsAllParam.model;
            modelParam = oneVsAllParam.modelParam == undefined ? modelParam : oneVsAllParam.modelParam;
            cats = oneVsAllParam.cats == undefined ? cats : oneVsAllParam.cats;
            verbose = oneVsAllParam.verbose == undefined ? verbose : oneVsAllParam.verbose;
        }

        /**
         * Apply all models to the given vector and returns a vector of scores, one for each category.
         * Semantic of scores depand on the provided binary model.
         * @param {module:la.Vector | module:la.SparseVector | module:la.Matrix | module:la.SparseMatrix} X -
         * Input feature vector or matrix with feature vectors as columns.
         * @returns {module:la.Vector | module:la.Matrix} The score and label of the input:
         * <br>1. {@link module:la.Vector} of scores, if X is of type {@link module:la.Vector} or {@link module:la.SparseVector}.
         * <br>2. {@link module:la.Matrix} with columns corresponding to instances, and rows corresponding to labels, if X is of type {@link module:la.Matrix} or {@link module:la.SparseMatrix}.
         * @example
         * // import modules
         * var analytics = require('qminer').analytics;
         * var la = require('qminer').la;
         * // create a new OneVsAll object with the model analytics.SVC
         * var onevsall = new analytics.OneVsAll({ model: analytics.SVC, modelParam: { c: 10, maxTime: 12000 }, cats: 2 });
         * // create the data (matrix and vector) used to fit the model
         * var matrix = new la.Matrix([[1, 2, 1, 1], [2, 1, -3, -4]]);
         * var vector = new la.Vector([0, 0, 1, 1]);
         * // fit the model
         * onevsall.fit(matrix, vector);
         * // create the vector for the decisionFunction
         * var test = new la.Vector([1, 2]);
         * // give the vector to the decision function
         * var prediction = onevsall.predict(test); // returns the vector of scores
         */
        this.decisionFunction = function(X) {
            // check what is our input
            if (X instanceof la.Vector || X instanceof la.SparseVector) {
                // evaluate all models
                var scores = new la.Vector();
                for (var cat = 0; cat < cats; cat++) {
                    scores.push(models[cat].decisionFunction(X));
                }
                return scores;
            } else if (X instanceof la.Matrix || X instanceof la.SparseMatrix) {
                // create matrix where cols are instances and rows are scores for categories
                var scores = new la.Matrix({rows: cats, cols: X.cols});
                for (var i = 0; i < X.cols; i++) {
                    var x_i = X.getCol(i);
                    for (var cat = 0; cat < cats; cat++) {
                        scores.put(cat, i, models[cat].decisionFunction(x_i));
                    }
                }
                return scores;
            } else {
                throw "analytics.OneVsAll.decisionFunction: Input data of unsupported type!";
            }
        }

        /**
         * Apply all models to the given vector and returns category with the highest score.
         * @param {module:la.Vector | module:la.SparseVector | module:la.Matrix | module:la.SparseMatrix} X -
         * Input feature vector or matrix with feature vectors as columns.
         * @returns {number | module:la.IntVector} Returns:
         * <br>1. number of the category with the higher score, if X is {@link module:la.Vector} or {@link module:la.SparseVector}.
         * <br>2. {@link module:la.IntVector} of categories with the higher score for each column of X, if X is {@link module:la.Matrix} or {@link module:la.SparseMatrix}.
         * @example
         * // import modules
         * var analytics = require('qminer').analytics;
         * var la = require('qminer').la;
         * // create a new OneVsAll object with the model analytics.SVC
         * var onevsall = new analytics.OneVsAll({ model: analytics.SVC, modelParam: { c: 10, maxTime: 12000 }, cats: 2 });
         * // create the data (matrix and vector) used to fit the model
         * var matrix = new la.Matrix([[1, 2, 1, 1], [2, 1, -3, -4]]);
         * var vector = new la.Vector([0, 0, 1, 1]);
         * // fit the model
         * onevsall.fit(matrix, vector);
         * // create the vector for the prediction
         * var test = new la.Vector([1, 2]);
         * // get the prediction of the vector
         * var prediction = onevsall.predict(test); // returns 0
         */
        this.predict = function(X) {
            // evaluate all models
            var scores = this.decisionFunction(X);
            // select maximal one
            if (scores instanceof la.Vector) {
                return scores.getMaxIdx();
            } else if (scores instanceof la.Matrix) {
                var predictions = new la.IntVector();
                for (var i = 0; i < scores.cols; i++) {
                    predictions.push(scores.getCol(i).getMaxIdx());
                }
                return predictions;
            } else {
                throw "analytics.OneVsAll.predict: decisionFunction returns unsupported type!";
            }
        }

        // X = feature matrix
        // y = target label from 0..cats
        /**
         * Apply all models to the given vector and returns category with the highest score.
         * @param {module:la.Matrix | module:la.SparseMatrix} X - training instance feature vectors.
         * @param {module:la.Vector} y - target category for each training instance. Categories must
         * be integer numbers between 0 and oneVsAllParam.categories - 1.
         * @returns {module:analytics.OneVsAll} Self. The models are now fitted.
         * @example
         * // import modules
         * var analytics = require('qminer').analytics;
         * var la = require('qminer').la;
         * // create a new OneVsAll object with the model analytics.SVC
         * var onevsall = new analytics.OneVsAll({ model: analytics.SVC, modelParam: { c: 10, maxTime: 12000 }, cats: 2 });
         * // create the data (matrix and vector) used to fit the model
         * var matrix = new la.Matrix([[1, 2, 1, 1], [2, 1, -3, -4]]);
         * var vector = new la.Vector([0, 0, 1, 1]);
         * // fit the model
         * onevsall.fit(matrix, vector);
         */
        this.fit = function(X, y) {
            models = [ ];
            // make model for each category
            for (var cat = 0; cat < cats; cat++) {
                if (verbose) {
                    console.log("Fitting label", (cat + 1), "/", cats);
                };
                // prepare targert vector for current category
                var target = exports.preprocessing.binarize(y, cat);
                // get the model
                var catModel = new model(modelParam);
                models.push(catModel.fit(X, target));
            }
            if (verbose) {
                console.log("Done!");
            };
            return this;
        }
    };

    exports.ThresholdModel = function(params) {
        // what do we optimize
        this.target = params.target;
        if (this.target === "recall" || this.target === "precision") {
            this.level = params.level;
        }
        // threshold model
        this.model = null;

        // apply all models to the given vector and return distance to the class boundary
        // x = dense vector with prediction score for each class
        // result = traslated predictions based on thresholds
        this.decisionFunction = function(x) {
            if (x instanceof Number) {
                // just transate based on the model's threshold
                return x - this.model;
            } else if (x instanceof la.Vector) {
                // each element is a new instance
                var scores = new la.Vector();
                for (var i = 0; i < x.length; i++) {
                    scores.push(x[i] - this.model);
                }
                return scores;
            } else {
                throw "analytics.ThresholdModel.decisionFunction: Input data of unsupported type!";
            }
        }

        // return the most likely category
        // x = dense vector with prediction score for each class
        // result = array of positive label ids
        this.predict = function(x) {
            // evaluate all models
            var scores = this.decisionFunction(x)
            // check what we get
            if (scores instanceof la.Vector) {
                return res = new la.Vector();
                for (var i = 0; i < scores.length; i++) {
                    res.push(scores[i] > 0 ? 1 : -1);
                }
                return res;
            } else {
                return scores > 0 ? 1 : -1;
            }
        }

        // X = vector of predictions for each instance (output of decision_funcition)
        // y = target labels (1 or -1)
        this.fit = function(X, y) {
            if (this.target === "f1") {
                // find threshold that maximizes F1 measure
                this.model = exports.metrics.bestF1Threshold(y, X);
            } else if (this.target === "recall") {
                // find threshold that results in desired recall
                this.model = exports.metrics.desiredRecallThreshold(y, X, this.level);
            } else if (this.target === "precision") {
                // find threshold that results in desired precision
                this.model = exports.metrics.desiredPrecisionThreshold(y, X, this.level);
            } else {
                throw "Unknown threshold model target: " + this.target;
            }
        }
    }

    exports.metrics = new function() {
        // For evaluating provided categories (precision, recall, F1).
        this.ClassificationScore  = function (yTrue, yPred) {
            this.scores = {
                count: 0, predictionCount: 0,
                TP: 0, TN: 0, FP: 0, FN: 0,
                all: function () { return this.TP + this.FP + this.TN + this.FN; },
                precision: function () { return (this.FP == 0) ? 1 : this.TP / (this.TP + this.FP); },
                recall: function () { return this.TP / (this.TP + this.FN); },
                f1: function () { return 2 * this.precision() * this.recall() / (this.precision() + this.recall()); },
                accuracy: function () { return (this.TP + this.TN) / this.all(); }
            };

            // adds prediction to the current statistics. `correct` corresponds to the correct
            // label(s), `predicted` correspond to predicted lable(s). Labels can be either integers
            // or integer array (when there are zero or more then one lables).
            this.push = function (correct, predicted) {
                var catCorrect = (correct > 0);
                var catPredicted = (predicted > 0);
                // update counts for correct categories
                if (catCorrect) { this.scores.count++; }
                // update counts for how many times category was predicted
                if (catPredicted) { this.scores.predictionCount++; }
                // update true/false positive/negative count
                if (catCorrect && catPredicted) {
                    // both predicted and correct say true
                    this.scores.TP++;
                } else if (catCorrect) {
                    // this was only correct but not predicted
                    this.scores.FN++;
                } else if (catPredicted) {
                    // this was only predicted but not correct
                    this.scores.FP++;
                } else {
                    // both predicted and correct say false
                    this.scores.TN++;
                }
            };

            // initialize if we are passed the data
            if (arguments.length >= 2) {
                for (var i = 0; i < yTrue.length; i++) {
                    this.push(yTrue[i], yPred[i]);
                }
            }
        };

        this.accuracyScore = function (yTrue, yPred) {
            return new this.ClassificationScore (yTrue, yPred).scores.accuracy();
        };

        this.precisionScore = function (yTrue, yPred) {
            return new this.ClassificationScore (yTrue, yPred).scores.precision();
        };

        this.recallScore = function (yTrue, yPred) {
            return new this.ClassificationScore (yTrue, yPred).scores.recall();
        };

        this.f1Score = function (yTrue, yPred) {
            return new this.ClassificationScore (yTrue, yPred).scores.accuracy();
        };

        // used for computing ROC curve and other related measures such as AUC;
        this.PredictionCurve = function (yTrue, yPred) {
            // count of all examples
            this.length = 0;
            // count of all the positive and negative examples
    		this.allPositives = 0;
    		this.allNegatives = 0;
    		// store of predictions and ground truths
    		this.grounds = new la.Vector();
    		this.predictions = new la.Vector();

            // add new measurement with ground score (1 or -1) and predicted value
            this.push = function (ground, predict) {
                // remember the scores
                this.grounds.push(ground)
                this.predictions.push(predict);
                // update counts
                this.length++;
                if (ground > 0) {
                    this.allPositives++;
                } else {
                    this.allNegatives++;
                }
            };

            // initialize if we are given data
            if (arguments.length >= 2) {
                for (var i = 0; i < yTrue.length; i++) {
                    this.push(yTrue[i], yPred[i]);
                }
            }

            // get ROC parametrization sampled on `sample' points
    		this.roc = function (sample) {
    			// default sample size is 10
    			sample = sample || 10;
    			// sort according to predictions
    			var perm = this.predictions.sortPerm(false);
    			// maintaining the results as we go along
    			var TP = 0, FP = 0, ROC = [[0, 0]];
    			// for figuring out when to dump a new ROC sample
    			var next = Math.floor(perm.perm.length / sample);
    			// go over the sorted results
    			for (var i = 0; i < perm.perm.length; i++) {
    				// get the ground
    				var ground = this.grounds[perm.perm[i]];
    				// update TP/FP counts according to the ground
    				if (ground > 0) { TP++ } else { FP++; }
    				// see if time to do next save
    				next = next - 1;
    				if (next <= 0) {
    					// add new datapoint to the curve
    					ROC.push([FP/this.allNegatives, TP/this.allPositives]);
    					// setup next timer
    					next = Math.floor(perm.perm.length / sample);
    				}
    			}
    			// add the last point
    			ROC.push([1,1]);
    			// return ROC
    			return ROC;
    		}

            // get AUC of the current curve
    		this.auc = function (sample) {
    			// default sample size is 10
    			sample = sample || 10;
    	        // get the curve
    	        var curve = this.curve(sample);
    	        // compute the area
    	        var result = 0;
    	        for (var i = 1; i < curve.length; i++) {
    	            // get edge points
    	            var left = curve[i-1];
    	            var right = curve[i];
    	            // first the rectangle bellow
    	            result = result + (right[0] - left[0]) * left[1];
    	            // an then the triangle above
    	            result = result + (right[0] - left[0]) * (right[1] - left[1]) / 2;
    	        }
    	        return result;
    	    }

            this.evalPrecisionRecall = function (callback) {
                // sort according to predictions
                var perm = this.predictions.sortPerm(false);
                // maintaining the results as we go along
                var TP = 0, FP = 0, TN = this.allNegatives, FN = this.allPositives;
                // go over the sorted results
                for (var i = 0; i < perm.perm.length; i++) {
                    // get the ground
                    var ground = this.grounds[perm.perm[i]];
                    // update TP/FP counts according to the ground
                    if (ground > 0) { TP++; FN--; } else { FP++; TN--; }
                    // do the update
                    if ((TP + FP) > 0 && (TP + FN) > 0 && TP > 0) {
                        // compute current precision and recall
                        var precision = TP / (TP + FP);
                        var recall = TP / (TP + FN);
                        // see if we need to update current bep
                        callback.update(ground, perm.vec[i], precision, recall);
                    }
                }
                return callback.finish();
            }

            // get precision recall curve sampled on `sample' points
            this.precisionRecallCurve = function (sample) {
                return this.evalPrecisionRecall(new function (sample, length) {
                    // default sample size is 10
                    this.sample = sample || 10;
                    // curve
                    this.curve = [[0, 1]];
                    // for figuring out when to dump a new ROC sample
                    this.next = Math.floor(length / (this.sample));
                    this.counter = this.next;
                    console.log(length, this.sample, this.next);
                    // keep last value
                    this.precision = 0; this.recall = 0;
                    // handlers
                    this.update = function (yTrue, yPred, precision, recall) {
                        this.counter = this.counter - 1;
                        if (this.counter <= 0) {
                            // add to the curve
                            this.curve.push([recall, precision]);
                            // setup next timer
                            this.counter = this.next;
                        }
                        // always remember last value
                        this.precision = precision; this.recall = recall;
                    }
                    this.finish = function () {
                        // add the last point
                        this.curve.push([this.recall, this.precision]);
                        return this.curve;
                    }
                }(sample, this.length));
            };

            // get break-even point, the value where precision and recall intersect
            this.breakEvenPoint = function () {
                return this.evalPrecisionRecall(new function () {
                    this.minDiff = 1.0; this.bep = -1.0;
                    this.update = function (yTrue, yPred, precision, recall) {
                        var diff = Math.abs(precision - recall);
                        if (diff < minDiff) { minDiff = diff; bep = (precision + recall) / 2; }
                    }
                    this.finish = function () { return this.bep; }
                }());
            }

            // gets threshold for prediction score, which results in the highest F1
            this.bestF1 = function () {
                return this.evalPrecisionRecall(new function () {
                    this.maxF1 = 0.0; this.threshold = 0.0;
                    this.update = function (yTrue, yPred, precision, recall) {
                        var f1 = 2 * precision * recall / (precision + recall);
                        if (f1 > this.maxF1) {
                            this.maxF1 = f1;
                            this.threshold = yPred;
                        }
                    }
                    this.finish = function () { return this.threshold; }
                }());
            }

            // gets threshold for prediction score, nearest to specified recall
            this.desiredRecall = function (desiredRecall) {
                return this.evalPrecisionRecall(new function () {
                    this.recallDiff = 1.0; this.threshold = 0.0;
                    this.update = function (yTrue, yPred, precision, recall) {
                        var diff = Math.abs(desiredRecall - recall);
                        if (diff < this.recallDiff) {
                            this.recallDiff = diff;
                            this.threshold = yPred;
                        }
                    }
                    this.finish = function () { return this.threshold; }
                }());
            }

            // gets threshold for prediction score, nearest to specified recall
            this.desiredPrecision = function (desiredPrecision) {
                return this.evalPrecisionRecall(new function () {
                    this.precisionDiff = 1.0; this.threshold = 0.0;
                    this.update = function (yTrue, yPred, precision, recall) {
                        var diff = Math.abs(desiredPrecision - precision);
                        if (diff < this.precisionDiff) {
                            this.precisionDiff = diff;
                            this.threshold = yPred;
                        }
                    }
                    this.finish = function () { return this.threshold; }
                }());
            }
        };

        this.rocCurve = function (yTrue, yPred, sample) {
            return new this.PredictionCurve(yTrue, yPred).roc(sample);
        };

        this.rocAucScore = function (yTrue, yPred, sample) {
            return new this.PredictionCurve(yTrue, yPred).roc(sample);
        };

        this.precisionRecallCurve = function (yTrue, yPred, sample) {
            return new this.PredictionCurve(yTrue, yPred).precisionRecallCurve(sample);
        };

        this.breakEventPointScore = function (yTrue, yPred) {
            return new this.PredictionCurve(yTrue, yPred).breakEvenPoint();
        };

        this.bestF1Threshold = function (yTrue, yPred) {
            return new this.PredictionCurve(yTrue, yPred).bestF1();
        };

        this.desiredRecallThreshold = function (yTrue, yPred, desiredRecall) {
            return new this.PredictionCurve(yTrue, yPred).desiredRecall(desiredRecall);
        };

        this.desiredPrecisionThreshold = function (yTrue, yPred, desiredPrecision) {
            return new this.PredictionCurve(yTrue, yPred).desiredPrecision(desiredPrecision);
        };
    };


    /**
    * @classdesc Principal components analysis
    * @class
    */
    exports.PCA = function (param) {
        param = param == undefined ? {} : param;

        // Fit params
        var iter = param.iter == undefined ? 100 : param.iter;
        var k = param.k; // can be undefined

        /**
        * Returns the model
        * @returns {Object} The model object whose keys are: P (eigenvectors), lambda (eigenvalues) and mu (mean)
        */
        this.getModel = function () {
            return { P: this.P, mu: this.mu, lambda: this.lambda };
        }

        /**
        * Sets parameters
        * @param {p} Object whose keys are: k (number of eigenvectors) and iter (maximum iterations)
        */
        this.setParams = function (p) {
            param = p;

            iter = param.iter == undefined ? iter : param.iter;
            k = param.k == undefined ? k : param.iter;
        }

        /**
        * Gets parameters
        * @returns Object whose keys are: k (number of eigenvectors) and iter (maximum iterations)
        */
        this.getParams = function () {
            return param;
        }

        /**
        * Finds the eigenvectors of the variance matrix.
        * @param {module:la.Matrix} A - Matrix whose columns correspond to examples.
        */
        this.fit = function (A) {
            var rows = A.rows;
            var cols = A.cols;

            k = k == undefined ? rows : k;
            //iter = iter == undefined ? -1 : iter;

            var mu = stat.mean(A, 2);
            // cov(A) = 1/(n-1) A A' - mu mu'

            // center data (same as matlab)
            var cA = A.minus(mu.outer(la.ones(cols)));
            var C = cA.multiply(cA.transpose()).multiply(1 / (cols - 1));
            // alternative computation:
            //var C = (A.multiply(A.transpose()).multiply(1 / (cols - 1))).minus(mu.outer(mu));
            var res = la.svd(C, k, { iter: iter });

            this.P = res.U;
            this.lambda = res.s;
            this.mu = mu;
        }

        /**
        * Projects the example(s) and expresses them as coefficients in the eigenvector basis this.P.
        * Recovering the data in the original space: (this.P).multiply(p), where p's rows are the coefficients
        * in the eigenvector basis.
        * @param {(module:la.Vector | module:la.Matrix)} x - Test vector or matrix with column examples
        * @returns {(module:la.Vector | module:la.Matrix)} Returns projected vector or matrix
        */
        this.transform = function (x) {
            if (x.constructor.name == 'Matrix') {
                // P * (x - mu*ones(1, size(x,2))
                return this.P.multiplyT(x.minus(this.mu.outer(la.ones(x.cols))));

            } else if (x.constructor.name == 'Vector') {
                // P * (x - mu)
                return this.P.multiplyT(x.minus(this.mu));
            }
        }

        /**
        * Reconstructs the vector in the original space, reverses centering
        * @param {(module:la.Vector | module:la.Matrix)} x - Test vector or matrix with column examples, in the PCA space
        * @returns {(module:la.Vector | module:la.Matrix)} Returns the reconstruction
        */
        this.inverseTransform = function (x) {
            if (x.constructor.name == 'Matrix') {
                // P x + mu*ones(1, size(x,2)
                return (this.P.multiply(x)).plus(this.mu.outer(la.ones(x.cols)));
            } else if (x.constructor.name == 'Vector') {
                // P x + mu
                return (this.P.multiply(x)).plus(this.mu);
            }
        }
    }

    /**
    * @classdesc KMeans clustering
    * @class
    * @property {number} iter - The maximum number of iterations.
    * @property {number} k - The number of centroids.
    * @property {boolean} verbose - If false, the console output is supressed.
    * @example
    * // import analytics and la modules
    * var analytics = require('qminer').analytics;
    * var la = require('qminer').la;
    * // create a KMeans object
    * var KMeans = new analytics.KMeans();
    * // create the matrix to be fitted
    * var X = new la.Matrix([[1, -2, -1], [1, 1, -3]]);
    * // create the model
    * KMeans.fit(X);
    */
    exports.KMeans = function (param) {
        param = param == undefined ? {} : param;

        // Fit params
        var iter = param.iter == undefined ? 100 : param.iter;
        var k = param.k == undefined ? 2 : param.k;
        var verbose = param.verbose == undefined ? false : param.verbose;
        var fitIdx = param.fitIdx == undefined ? undefined : param.fitIdx;

        // Model
        var C = undefined;
        var idxv = undefined;
        var norC2 = undefined;

        /**
        * Permutes centroid with given mapping.
        @param {object} mapping - object that contains the mappping. E.g. mapping[4]=2 means "map cluster 4 into cluster 2"
        */
        this.permuteCentroids = function (mapping) {
            var cl_count = C.cols;
            var perm_matrix = la.zeros(cl_count, cl_count);
            for (var i = 0; i < cl_count; i++) {
                perm_matrix.put(i, mapping[i], 1);
            }
            var C_new = C.multiply(perm_matrix);
            var idxv_new = new la.Vector(idxv);
            for (var i = 0; i < idxv_new.length; i++) {
                idxv_new[i] = mapping[idxv[i]]
            }
            C = C_new;
            norC2 = la.square(C.colNorms());
            idxv = idxv_new;
        }
        /**
        * Returns the model
        * @returns {Object} The model object whose keys are: C (centroids), norC2 (centroid norms squared) and idxv (cluster ids of the training data)
        * Returns the model.
        * @returns {Object} The model object whose keys are: C (centroids) and idxv (cluster ids of the training data).
        * @example
        * // import modules
        * var analytics = require('qminer').analytics;
        * var la = require('qminer').la;
        * // create the KMeans object
        * var KMeans = new analytics.KMeans({ iter: 1000 });
        * // create a matrix to be fitted
        * var X = new la.Matrix([[1, -2, -1], [1, 1, -3]]);
        * // create the model
        * KMeans.fit(X);
        * // get the model
        * var model = KMeans.getModel();
        */
        this.getModel = function () {
            return { C: C, idxv: idxv };
        }

        /**
        * Sets the parameters.
        * @param {Object} p - Object whose keys are: k (number of centroids), iter (maximum iterations) and verbose (if false, console output is supressed).
        * @returns {module:analytics.KMeans} Self.
        * @example
        * // import analytics module
        * var analytics = require('qminer').analytics;
        * // create a new KMeans object
        * var KMeans = new analytics.KMeans();
        * // change the parameters of the KMeans object
        * KMeans.setParams({ iter: 1000, k: 5 });
        */
        this.setParams = function (p) {
            param = p;

            iter = param.iter == undefined ? iter : param.iter;
            k = param.k == undefined ? k : param.k;
            verbose = param.verbose == undefined ? verbose : param.verbose;
            fitIdx = param.fitIdx == undefined ? fitIdx : param.fitIdx;
        }

        /**
        * Returns the parameters.
        * @returns Object whose keys are: k (number of centroids), iter (maximum iterations) and verbose (if false, console output is supressed).
        * @example
        * // import analytics module
        * var analytics = require('qminer').analytics;
        * // create a new KMeans object
        * var KMeans = new analytics.KMeans({ iter: 1000, k: 5 });
        * // get the parameters
        * var json = KMeans.getParams();
        */
        this.getParams = function () {
            return param;
        }

        /**
        * Computes the centroids
        * @param {(module:la.Matrix | module:la.SparseMatrix)} A - Matrix whose columns correspond to examples.
        * @returns {module:analytics.KMeans} Self. It stores the info about the new model.
        * @example
        * // import analytics module
        * var analytics = require('qminer').analytics;
        * // create a new KMeans object
        * var KMeans = new analytics.KMeans({ iter: 1000, k: 3 });
        * // create a matrix to be fitted
        * var X = new la.Matrix([[1, -2, -1], [1, 1, -3]]);
        * // create the model with the matrix X
        * KMeans.fit(X);
        */
        this.fit = function (X) {
            // select random k columns of X, returns a dense C++ matrix
            var selectCols = function (X, k) {
                var idx;
                if (fitIdx == undefined) {
                    idx = la.randi(X.cols, k);
                } else {
                    assert(fitIdx.length == k, "Error: fitIdx is not of length k!");
                    assert(Math.max.apply(Math, fitIdx) < X.cols, "Error: fitIdx contains index greater than number of columns in matrix. Index out of range!");
                    idx = fitIdx;
                }
                var idxMat = new la.SparseMatrix({ cols: 0, rows: X.cols });
                for (var i = 0; i < idx.length; i++) {
                    var spVec = new la.SparseVector([[idx[i], 1.0]], X.cols);
                    idxMat.push(spVec);
                }
                var C = X.multiply(idxMat);
                var result = {};
                result.C = C;
                result.idx = idx;
                return result;
            };

            // modified k-means algorithm that avoids empty centroids
            // A Modified k-means Algorithm to Avoid Empty Clusters, Malay K. Pakhira
            // http://www.academypublisher.com/ijrte/vol01/no01/ijrte0101220226.pdf
            var getCentroids = function (X, idx, oldC) {
                // select random k columns of X, returns a dense matrix
                // 1. construct a sparse matrix (coordinate representation) that encodes the closest centroids
                var idxvec = new la.IntVector(idx);
                var rangeV = la.rangeVec(0, X.cols - 1);
                var ones_cols = la.ones(X.cols);
                var idxMat = new la.SparseMatrix(idxvec, rangeV, ones_cols, X.cols);
                idxMat = idxMat.transpose();
                var ones_n = la.ones(X.cols);
                // 2. compute the number of points that belong to each centroid, invert
                var colSum = idxMat.multiplyT(ones_n);
                for (var i = 0; i < colSum.length; i++) {
                    var val = 1.0 / (1.0 + colSum.at(i)); // modification
                    colSum.put(i, val);
                }
                // 3. compute the centroids
                //var w = new qm_util.clsStopwatch();
                //w.tic();
                var sD = colSum.spDiag();
                var C = oldC;
                if (idxMat.cols == oldC.cols)
                    C = ((X.multiply(idxMat)).plus(oldC)).multiply(sD); // modification
                return C;
            };


            // X: column examples
            // k: number of centroids
            // iter: number of iterations
            assert(k <= X.cols, "k <= X.cols");
            var w = new qm_util.clsStopwatch();
            var norX2 = la.square(X.colNorms());
            var initialCentroids = selectCols(X, k);
            C = initialCentroids.C;
            var idxvOld = initialCentroids.idx;
            //printArray(idxvOld); // DEBUG
            var ones_n = la.ones(X.cols).multiply(0.5);
            var ones_k = la.ones(k).multiply(0.5);
            w.tic();
            for (var i = 0; i < iter; i++) {
                //console.say("iter: " + i);
                norC2 = la.square(C.colNorms());
                //D =  full(C'* X) - norC2' * (0.5* ones(1, n)) - (0.5 * ones(k,1) )* norX2';
                var D = C.multiplyT(X).minus(norC2.outer(ones_n)).minus(ones_k.outer(norX2));
                idxv = la.findMaxIdx(D);

                if (verbose) {
                    var energy = 0.0;
                    for (var j = 0; j < X.cols; j++) {
                        if (D.at(idxv[j], j) < 0) {
                            energy += Math.sqrt(-2 * D.at(idxv[j], j));
                        }
                    }
                    console.log("energy: " + 1.0 / X.cols * energy);
                }
                if (qm_util.arraysIdentical(idxv, idxvOld)) {
                    if (verbose) {
                        console.log("converged at iter: " + i); //DEBUG
                    }
                    break;
                }
                idxvOld = idxv.slice();
                C = getCentroids(X, idxv, C); //drag
            }
            if (verbose) {
                w.toc("end");
            }
            norC2 = la.square(C.colNorms());
        };

        /**
        * Returns an vector of cluster id assignments
        * @param {(module:la.Matrix | module:la.SparseMatrix)} A - Matrix whose columns correspond to examples.
        * @returns {module:la.IntVector} Vector of cluster assignments.
        * @example
        * // import analytics module
        * var analytics = require('qminer').analytics;
        * // create a new KMeans object
        * var KMeans = new analytics.KMeans({ iter: 1000, k: 3 });
        * // create a matrix to be fitted
        * var X = new la.Matrix([[1, -2, -1], [1, 1, -3]]);
        * // create the model with the matrix X
        * KMeans.fit(X);
        * // create the matrix of the prediction vectors
        * var pred = new la.Matrix([[2, -1, 1], [1, 0, -3]]);
        * // predict the values
        * var prediction = KMeans.predict(pred);
        */
        this.predict = function (X) {
            var ones_n = la.ones(X.cols).multiply(0.5);
            var ones_k = la.ones(k).multiply(0.5);
            var norX2 = la.square(X.colNorms());
            var D = C.multiplyT(X).minus(norC2.outer(ones_n)).minus(ones_k.outer(norX2));
            return la.findMaxIdx(D);
        }

        /**
        * Transforms the points to vectors of squared distances to centroids.
        * @param {(module:la.Matrix | module:la.SparseMatrix)} A - Matrix whose columns correspond to examples.
        * @returns {module:la.Matrix} Matrix where each column represents the squared distances to the centroid vectors.
        * @example
        * // import modules
        * var analytics = require('qminer').analytics;
        * var la = require('qminer').la;
        * // create a new KMeans object
        * var KMeans = new analytics.KMeans({ iter: 1000, k: 3 });
        * // create a matrix to be fitted
        * var X = new la.Matrix([[1, -2, -1], [1, 1, -3]]);
        * // create the model with the matrix X
        * KMeans.fit(X);
        * // create the matrix of the transform vectors
        * var matrix = new la.Matrix([[-2, 0], [0, -3]]);
        * // get the transform values of matrix
        * // returns the matrix
        * //  10    17
        * //   1    20
        * //  10     1
        * KMeans.transform(matrix);
        */
        this.transform = function (X) {
            var ones_n = la.ones(X.cols).multiply(0.5);
            var ones_k = la.ones(k).multiply(0.5);
            var norX2 = la.square(X.colNorms());
            var D = C.multiplyT(X).minus(norC2.outer(ones_n)).minus(ones_k.outer(norX2));
            D = D.multiply(-2);
            return D;
        }
		/**
        * Saves KMeans internal state into (binary) file
        * @param {string} fname - Name of the file to write into.
        */
        this.save = function(fname){
			if (!C) {
				throw new Error("KMeans.save() - model not created yet");
			}

			var params_vec = new la.Vector();
			params_vec.push(iter);
			params_vec.push(k);
			params_vec.push(verbose ? 1.0 : 0.0);

			var xfs = qm.fs;
			var fout = xfs.openWrite(fname);
			C.save(fout);
			norC2.save(fout);
			(new la.Vector(idxv)).save(fout);
			params_vec.save(fout);
			fout.close();
			fout = null;
		}
		/**
        * Loads KMeans internal state from (binary) file
        * @param {string} fname - Name of the file to read from.
        */
        this.load = function (fname) {
		    var xfs = qm.fs;
		    var fin = xfs.openRead(fname);

		    C = new la.Matrix();
		    C.load(fin);
		    norC2 = new la.Vector();
		    norC2.load(fin);

		    var idxvtmp = new la.Vector();
		    idxvtmp.load(fin);
		    idxv = idxvtmp; // make normal vector (?)

		    var params_vec = new la.Vector();
		    params_vec.load(fin);
		    iter = params_vec[0];
		    k = params_vec[1];
		    verbose = (params_vec[2] != 0);

		    fin = null;
		}
    }

    ///////////////////////////////
    ////// code below not yet ported or verified for scikit
    ///////////////////////////////

    function defarg(arg, defaultval) {
        return arg == undefined ? defaultval : arg;
    }

    function createBatchModel(featureSpace, models) {
        this.featureSpace = featureSpace;
        this.models = models;
        // get targets
        this.target = [];
        for (var cat in this.models) { this.target.push(cat); }
        // serialize to stream
        this.save = function (sout) {
            // save list
            sout.writeLine(this.models);
            // save feature space
            this.featureSpace.save(sout);
            // save models
            for (var cat in this.models) {
                this.models[cat].model.save(sout);
            }
            return sout;
        }

        this.predict = function (record) {
            var vec = this.featureSpace.extractSparseVector(record);
            var result = {};
            for (var cat in this.models) {
                result[cat] = this.models[cat].model.predict(vec);
            }
            return result;
        }

        this.predictLabels = function (record) {
            var result = this.predict(record);
            var labels = [];
            for (var cat in result) {
                if (result[cat] > 0.0) {
                    labels.push(cat);
                }
            }
            return labels;
        }

        this.predictTop = function (record) {
            var result = this.predict(record);
            var top = null;
            for (var cat in result) {
                if (top) {
                    if (top.weight > result[cat]) {
                        top.category = cat;
                        top.weight = result[cat];
                    }
                } else {
                    top = { category: cat, weight: result[cat] }
                }
            }
            return top.category;
        }
        return this;
    }

    //!- `batchModel = analytics.newBatchModel(rs, features, target)` -- learns a new batch model
    //!     using record set `rs` as training data and `features`; `target` is
    //!     a field descriptor JSON object for the records which we are trying to predict
	//!     (obtained by calling store.field("Rating");
    //!     if target field string or string vector, the result is a SVM classification model,
    //!     and if target field is a float, the result is a SVM regression model; resulting
    //!     model has the following functions:
    //!   - `strArr = batchModel.target` -- array of categories for which we have models
    //!   - `scoreArr = batchModel.predict(rec)` -- creates feature vector from record `rec`, sends it
    //!     through the model and returns the result as a dictionary where labels are keys and scores (numbers) are values.
    //!   - `labelArr = batchModel.predictLabels(rec)` -- creates feature vector from record `rec`,
    //!     sends it through the model and returns the labels with positive weights as `labelArr`.
    //!   - `labelStr = batchModel.predictTop(rec)` -- creates feature vector from record `rec`,
    //!     sends it through the model and returns the top ranked label `labelStr`.
    //!   - `batchModel.save(fout)` -- saves the model to `fout` output stream
    exports.newBatchModel = function (records, features, target, limitCategories) {
        console.log("newBatchModel", "Start");
        // prepare feature space
        console.log("newBatchModel", "  creating feature space");
        var featureSpace = new qm.FeatureSpace(records.store.base, features);
        // initialize features
        featureSpace.updateRecords(records);
        console.log("newBatchModel", "  number of dimensions = " + featureSpace.dim);
        // prepare spare vectors
        console.log("newBatchModel", "  preparing feature vectors");
        var sparseVecs = featureSpace.extractSparseMatrix(records);
        // prepare target vectors
        var targets = {};
        // figure out if new category name, or update count
        function initCats(categories, catName) {
            if (categories[catName]) {
                categories[catName].count++;
            } else {
                // check if we should ignore this category
                if (limitCategories && !qm_util.isInArray(limitCategories, catName)) { return; }
                // check if we should ignore this category
                categories[catName] = {
                    name: catName,
                    type: "classification",
                    count: 1,
                    target: new la.Vector({ mxVals: records.length })
                };
            }
        }
        // initialize targets
        console.log("newBatchModel", "  preparing target vectors");
        if (target.type === "string_v") {
            // get all possible values for the field
            for (var i = 0; i < records.length; i++) {
                var cats = records[i][target.name];
                for (var j = 0; j < cats.length; j++) {
                    initCats(targets, cats[j]);
                }
            }
            // initialized with +1 or -1 for each category
            for (var i = 0; i < records.length; i++) {
                var cats = la.copyVecToArray(records[i][target.name]);
                for (var cat in targets) {
                    targets[cat].target.push(qm_util.isInArray(cats, cat) ? 1.0 : -1.0);
                }
            }
        } else if (target.type === "string") {
            // get all possible values for the field
            for (var i = 0; i < records.length; i++) {
                var recCat = records[i][target.name];
                initCats(targets, recCat);
            }
            // initialized with +1 or -1 for each category
            for (var i = 0; i < records.length; i++) {
                var recCat = records[i][target.name];
                for (var cat in targets) {
                    targets[cat].target.push((recCat === cat) ? 1.0 : -1.0);
                }
            }
        } else if (target.type === "float") {
            // initialized with +1 or -1 for each category
            targets[target.name] = {
                name: target.name,
                type: "regression",
                count: records.length,
                target: new la.Vector({ mxVals: records.length })

            };
            for (var i = 0; i < records.length; i++) {
                targets[target.name].target.push(records[i][target.name]);
            }
        }
        // training model for each category
        console.log("newBatchModel", "  training SVM");
        var models = {};
        for (var cat in targets) {
            if (targets[cat].count >= 50) {
                models[cat] = {
                    name: targets[cat].name,
                    type: targets[cat].type,
                };
                if (targets[cat].type === "classification") {
                    console.log("newBatchModel", "    ... " + cat + " (classification)");
                    models[cat].model = new exports.SVC({ c: 1, j: 10, batchSize: 10000, maxIterations: 100000, maxTime: 1800, minDiff: 0.001 });
                    models[cat].model.fit(sparseVecs, targets[cat].target);
                } else if (targets[cat].type === "regression") {
                    console.log("newBatchModel", "    ... " + cat + " (regression)");
                    models[cat].model = new exports.SVR({ c: 1, eps: 1e-2, batchSize: 10000, maxIterations: 100000, maxTime: 1800, minDiff: 0.001 });
                    models[cat].model.fit(sparseVecs, targets[cat].target);
                }
            }
        }
        // done
        console.log("newBatchModel", "Done");
        // we finished the constructor
        return new createBatchModel(featureSpace, models);
    };

    //!- `batchModel = analytics.loadBatchModel(base, fin)` -- loads batch model frm input stream `fin`
    exports.loadBatchModel = function (base, sin) {
        var models = JSON.parse(sin.readLine());
        var featureSpace = new qm.FeatureSpace(base, sin);
        for (var cat in models) {
            models[cat].model = new exports.SVC(sin);
        }
        // we finished the constructor
        return new createBatchModel(featureSpace, models);
    };

	//!- `result = analytics.crossValidation(rs, features, target, folds)` -- creates a batch
    //!     model for records from record set `rs` using `features; `target` is the
    //!     target field and is assumed discrete; the result is a results object
    //!     with the following API:
    //!     - `result.target` -- an object with categories as keys and the following
    //!       counts as members of these keys: `count`, `TP`, `TN`, `FP`, `FN`,
    //!       `all()`, `precision()`, `recall()`, `accuracy()`.
    //!     - `result.confusion` -- confusion matrix between categories
    //!     - `result.report()` -- prints basic report on to the console
    //!     - `result.reportCSV(fout)` -- prints CSV output to the `fout` output stream
    exports.crossValidation = function (records, features, target, folds, limitCategories) {
        // create empty folds
        var fold = [];
        for (var i = 0; i < folds; i++) {
            fold.push(new la.IntVector());
        }
        // split records into folds
        records.shuffle(1);
        var fold_i = 0;
        for (var i = 0; i < records.length; i++) {
            fold[fold_i].push(records[i].$id);
            fold_i++; if (fold_i >= folds) { fold_i = 0; }
        }
        // do cross validation
        var cfyRes = null;
        for (var fold_i = 0; fold_i < folds; fold_i++) {
            // prepare train and test record sets
            var train = new la.IntVector();
            var test = new la.IntVector();
            for (var i = 0; i < folds; i++) {
                if (i == fold_i) {
                    test.pushV(fold[i]);
                } else {
                    train.pushV(fold[i]);
                }
            }
            var trainRecs = records.store.newRecSet(train);
            var testRecs = records.store.newRecSet(test);
            console.log("Fold " + fold_i + ": " + trainRecs.length + " training and " + testRecs.length + " testing");
            // create model for the fold
            var model = exports.newBatchModel(trainRecs, features, target, limitCategories);
            // prepare test counts for each target
            if (!cfyRes) { cfyRes = new exports.ClassificationScore (model.target); }
            // evaluate predictions
            for (var i = 0; i < testRecs.length; i++) {
                var correct = testRecs[i][target.name];
                var predicted = model.predictLabels(testRecs[i]);
                cfyRes.count(correct, predicted);
            }
            // report
            cfyRes.report();
        }
        return cfyRes;
    };

    //!- `alModel = analytics.newActiveLearner(query, qRecSet, fRecSet, ftrSpace, settings)` -- initializes the
    //!    active learning. The algorihm is run by calling `model.startLoop()`. The algorithm has two stages: query mode, where the algorithm suggests potential
    //!    positive and negative examples based on the query text, and SVM mode, where the algorithm keeps
    //!   selecting examples that are closest to the SVM margin (every time an example is labeled, the SVM
    //!   is retrained.
    //!   The inputs are: query (text), record set `qRecSet`, record set `fRecSet`,  the feature space `ftrSpace` and a
    //!   `settings`JSON object. The settings object specifies:`textField` (string) which is the name
    //!    of the field in records that is used to create feature vectors, `nPos` (integer) and `nNeg` (integer) set the number of positive and negative
    //!    examples that have to be identified in the query mode before the program enters SVM mode.
    //!   We can set two additional parameters `querySampleSize` and `randomSampleSize` which specify the sizes of subsamples of qRecSet and fRecSet, where the rest of the data is ignored in the active learning.
    //!   Final parameters are all SVM parameters (c, j, batchSize, maxIterations, maxTime, minDiff, verbose).
    exports.newActiveLearner = function (query, qRecSet, fRecSet, ftrSpace, stts) {
        return new exports.ActiveLearner(query, qRecSet, fRecSet, ftrSpace, stts);
    }

    exports.ActiveLearner = function (query, qRecSet, fRecSet, ftrSpace, stts) {
        var settings = defarg(stts, {});
        settings.nPos = defarg(stts.nPos, 2);
        settings.nNeg = defarg(stts.nNeg, 2);
        settings.textField = defarg(stts.textField, "Text");
        settings.querySampleSize = defarg(stts.querySampleSize, -1);
        settings.randomSampleSize = defarg(stts.randomSampleSize, -1);
        settings.c = defarg(stts.c, 1.0);
        settings.j = defarg(stts.j, 1.0);
        settings.batchSize = defarg(stts.batchSize, 100);
        settings.maxIterations = defarg(stts.maxIterations, 100000);
        settings.maxTime = defarg(stts.maxTime, 1); // 1 second for computation by default
        settings.minDiff = defarg(stts.minDiff, 1e-6);
        settings.verbose = defarg(stts.verbose, false);

        // compute features or provide them
        settings.extractFeatures = defarg(stts.extractFeatures, true);

        if (!settings.extractFeatures) {
            if (stts.uMat == null) { throw 'settings uMat not provided, extractFeatures = false'; }
            if (stts.uRecSet == null) { throw 'settings uRecSet not provided, extractFeatures = false'; }
            if (stts.querySpVec == null) { throw 'settings querySpVec not provided, extractFeatures = false'; }
        }

        // QUERY MODE
        var queryMode = true;
        // bow similarity between query and training set

        var querySpVec;
        var uRecSet;
        var uMat;

        if (settings.extractFeatures) {
            var temp = {}; temp[settings.textField] = query;
            var queryRec = qRecSet.store.newRecord(temp); // record
            querySpVec = ftrSpace.extractSparseVector(queryRec);
            // use sampling?
            var sq = qRecSet;
            if (settings.querySampleSize >= 0 && qRecSet != undefined) {
                sq = qRecSet.sample(settings.querySampleSize);
            }
            var sf = fRecSet;
            if (settings.randomSampleSize >= 0 && fRecSet != undefined) {
                sf = fRecSet.sample(settings.randomSampleSize);
            }
            // take a union or just qset or just fset if some are undefined
            uRecSet = (sq != undefined) ? ((sf != undefined) ? sq.setunion(sf) : sq) : sf;
            if (uRecSet == undefined) { throw 'undefined record set for active learning!';}
            uMat = ftrSpace.extractSparseMatrix(uRecSet);

        } else {
            querySpVec = stts.querySpVec;
            uRecSet = stts.uRecSet;
            uMat = stts.uMat;
        }


        querySpVec.normalize();
        uMat.normalizeCols();

        var X = new la.SparseMatrix();
        var y = new la.Vector();
        var simV = uMat.multiplyT(querySpVec); //similarities (q, recSet)
        var sortedSimV = simV.sortPerm(); //ascending sort
        var simVs = sortedSimV.vec; //sorted similarities (q, recSet)
        var simVp = sortedSimV.perm; //permutation of sorted similarities (q, recSet)
        //// counters for questions in query mode
        var nPosQ = 0; //for traversing simVp from the end
        var nNegQ = 0; //for traversing simVp from the start


        // SVM MODE
        var svm;
        var posIdxV = new la.IntVector(); //indices in recordSet
        var negIdxV = new la.IntVector(); //indices in recordSet

        var posRecIdV = new la.IntVector(); //record IDs
        var negRecIdV = new la.IntVector(); //record IDs

        var classVec = new la.Vector({ "vals": uRecSet.length }); //svm scores for record set
        var resultVec = new la.Vector({ "vals": uRecSet.length }); // non-absolute svm scores for record set


        //!   - `rs = alModel.getRecSet()` -- returns the record set that is being used (result of sampling)
        this.getRecSet = function () { return uRecSet };

        //!   - `idx = alModel.selectedQuestionIdx()` -- returns the index of the last selected question in alModel.getRecSet()
        this.selectedQuestionIdx = -1;

        //!   - `bool = alModel.getQueryMode()` -- returns true if in query mode, false otherwise (SVM mode)
        this.getQueryMode = function () { return queryMode; };

        //!   - `numArr = alModel.getPos(thresh)` -- given a `threshold` (number) return the indexes of records classified above it as a javascript array of numbers. Must be in SVM mode.
        this.getPos = function (threshold) {
            if (this.queryMode) { return null; } // must be in SVM mode to return results
            if (!threshold) { threshold = 0; }
            var posIdxArray = [];
            for (var recN = 0; recN < uRecSet.length; recN++) {
                if (resultVec[recN] >= threshold) {
                    posIdxArray.push(recN);
                }
            }
            return posIdxArray;
        };

        this.debug = function () { debugger; }

        this.getTop = function (limit) {
            if (this.queryMode) { return null; } // must be in SVM mode to return results
            if (!limit) { limit = 20; }
            var idxArray = [];
            var marginArray = [];
            var sorted = resultVec.sortPerm(false);
            for (var recN = 0; recN < uRecSet.length && recN < limit; recN++) {
                idxArray.push(sorted.perm[recN]);
                var val = sorted.vec[recN];
                val = val == Number.POSITIVE_INFINITY ? Number.MAX_VALUE : val;
                val = val == Number.NEGATIVE_INFINITY ? -Number.MAX_VALUE : val;
                marginArray.push(val);
            }
            return { posIdx: idxArray, margins: marginArray };
        };

        //!   - `objJSON = alModel.getSettings()` -- returns the settings object
        this.getSettings = function () { return settings; }

        // returns record set index of the unlabeled record that is closest to the margin
        //!   - `recSetIdx = alModel.selectQuestion()` -- returns `recSetIdx` - the index of the record in `recSet`, whose class is unknonw and requires user input
        this.selectQuestion = function () {
            if (posRecIdV.length >= settings.nPos && negRecIdV.length >= settings.nNeg) { queryMode = false; }
            if (queryMode) {
                if (posRecIdV.length < settings.nPos && nPosQ + 1 < uRecSet.length) {
                    nPosQ = nPosQ + 1;
                    console.log("query mode, try to get pos");
                    this.selectedQuestionIdx = simVp[simVp.length - 1 - (nPosQ - 1)];
                    return this.selectedQuestionIdx;
                }
                if (negRecIdV.length < settings.nNeg && nNegQ + 1 < uRecSet.length) {
                    nNegQ = nNegQ + 1;
                    // TODO if nNegQ == rRecSet.length, find a new sample
                    console.log("query mode, try to get neg");
                    this.selectedQuestionIdx = simVp[nNegQ - 1];
                    return this.selectedQuestionIdx;
                }
            }
            else {
                ////call svm, get record closest to the margin
                svm = new exports.SVC(settings);
                svm.fit(X, y);//column examples, y float vector of +1/-1, default svm paramvals

                // mark positives
                for (var i = 0; i < posIdxV.length; i++) {
                    classVec[posIdxV[i]] = Number.POSITIVE_INFINITY;
                    resultVec[posIdxV[i]] = Number.POSITIVE_INFINITY;
                }
                // mark negatives
                for (var i = 0; i < negIdxV.length; i++) {
                    classVec[negIdxV[i]] = Number.POSITIVE_INFINITY;
                    resultVec[negIdxV[i]] = Number.NEGATIVE_INFINITY;
                }
                var posCount = posIdxV.length;
                var negCount = negIdxV.length;
                // classify unlabeled
                for (var recN = 0; recN < uRecSet.length; recN++) {
                    if (classVec[recN] !== Number.POSITIVE_INFINITY) {
                        var svmMargin = svm.predict(uMat.getCol(recN));
                        if (svmMargin > 0) {
                            posCount++;
                        } else {
                            negCount++;
                        }
                        classVec[recN] = Math.abs(svmMargin);
                        resultVec[recN] = svmMargin;
                    }
                }
                var sorted = classVec.sortPerm();
                console.log("svm mode, margin: " + sorted.vec[0] + ", npos: " + posCount + ", nneg: " + negCount);
                this.selectedQuestionIdx = sorted.perm[0];
                return this.selectedQuestionIdx;
            }

        };
        // asks the user for class label given a record set index
        //!   - `alModel.getAnswer(ALAnswer, recSetIdx)` -- given user input `ALAnswer` (string) and `recSetIdx` (integer, result of model.selectQuestion) the training set is updated.
        //!      The user input should be either "y" (indicating that recSet[recSetIdx] is a positive example), "n" (negative example).
        this.getAnswer = function (ALanswer, recSetIdx) {
            //todo options: ?newQuery
            if (ALanswer === "y") {
                posIdxV.push(recSetIdx);
                posRecIdV.push(uRecSet[recSetIdx].$id);
                //X.push(ftrSpace.extractSparseVector(uRecSet[recSetIdx]));
                X.push(uMat.getCol(recSetIdx));
                y.push(1.0);
            } else {
                negIdxV.push(recSetIdx);
                negRecIdV.push(uRecSet[recSetIdx].$id);
                //X.push(ftrSpace.extractSparseVector(uRecSet[recSetIdx]));
                X.push(uMat.getCol(recSetIdx));
                y.push(-1.0);
            }
            // +k query // rank unlabeled according to query, ask for k most similar
            // -k query // rank unlabeled according to query, ask for k least similar
        };
        //!   - `alModel.startLoop()` -- starts the active learning loop in console
        this.startLoop = function () {
            while (true) {
                var recSetIdx = this.selectQuestion();
                var ALanswer = sget(uRecSet[recSetIdx].Text + ": y/(n)/s? Command s stops the process").trim();
                if (ALanswer == "s") { break; }
                if (posIdxV.length + negIdxV.length == uRecSet.length) { break; }
                this.getAnswer(ALanswer, recSetIdx);
            }
        };
        //!   - `alModel.saveSvmModel(fout)` -- saves the binary SVM model to an output stream `fout`. The algorithm must be in SVM mode.
        this.saveSvmModel = function (outputStream) {
            // must be in SVM mode
            if (queryMode) {
                console.log("AL.save: Must be in svm mode");
                return;
            }
            svm.save(outputStream);
        };

        this.getWeights = function () {
            return svm.weights;
        }
        //this.saveLabeled
        //this.loadLabeled
    };


	//////////// RIDGE REGRESSION
	// solve a regularized least squares problem
	//!- `ridgeRegressionModel = new analytics.RidgeRegression(kappa, dim, buffer)` -- solves a regularized ridge
	//!  regression problem: min|X w - y|^2 + kappa |w|^2. The inputs to the algorithm are: `kappa`, the regularization parameter,
	//!  `dim` the dimension of the model and (optional) parameter `buffer` (integer) which specifies
	//!  the length of the window of tracked examples (useful in online mode). The model exposes the following functions:
	exports.RidgeRegression = function (kappa, dim, buffer) {
	    var X = [];
	    var y = [];
	    buffer = typeof buffer !== 'undefined' ? buffer : -1;
	    var w = new la.Vector({ "vals": dim });
	    //!   - `ridgeRegressionModel.add(vec, num)` -- adds a vector `vec` and target `num` (number) to the training set
	    this.add = function (x, target) {
	        X.push(x);
	        y.push(target);
	        if (buffer > 0) {
	            if (X.length > buffer) {
	                this.forget(X.length - buffer);
	            }
	        }
	    };
	    //!   - `ridgeRegressionModel.addupdate(vec, num)` -- adds a vector `vec` and target `num` (number) to the training set and retrains the model
	    this.addupdate = function (x, target) {
	        this.add(x, target);
	        this.update();
	    }
	    //!   - `ridgeRegressionModel.forget(n)` -- deletes first `n` (integer) examples from the training set
	    this.forget = function (ndeleted) {
	        ndeleted = typeof ndeleted !== 'undefined' ? ndeleted : 1;
	        ndeleted = Math.min(X.length, ndeleted);
	        X.splice(0, ndeleted);
	        y.splice(0, ndeleted);
	    };
	    //!   - `ridgeRegressionModel.update()` -- recomputes the model
	    this.update = function () {
	        var A = this.getMatrix();
	        var b = new la.Vector(y);
	        w = this.compute(A, b);
	    };
	    //!   - `vec = ridgeRegressionModel.getModel()` -- returns the parameter vector `vec` (dense vector)
	    this.getModel = function () {
	        return w;
	    };
	    this.getMatrix = function () {
	        if (X.length > 0) {
	            var A = new la.Matrix({ "cols": X[0].length, "rows": X.length });
	            for (var i = 0; i < X.length; i++) {
	                A.setRow(i, X[i]);
	            }
	            return A;
	        }
	    };
	    //!   - `vec2 = ridgeRegressionModel.compute(mat, vec)` -- computes the model parameters `vec2`, given
	    //!    a row training example matrix `mat` and target vector `vec` (dense vector). The vector `vec2` solves min_vec2 |mat' vec2 - vec|^2 + kappa |vec2|^2.
	    //!   - `vec2 = ridgeRegressionModel.compute(spMat, vec)` -- computes the model parameters `vec2`, given
	    //!    a row training example sparse matrix `spMat` and target vector `vec` (dense vector). The vector `vec2` solves min_vec2 |spMat' vec2 - vec|^2 + kappa |vec2|^2.
	    this.compute = function (A, b) {
	        var I = la.eye(A.cols);
	        var coefs = (A.transpose().multiply(A).plus(I.multiply(kappa))).solve(A.transpose().multiply(b));
	        return coefs;
	    };
	    //!   - `num = model.predict(vec)` -- predicts the target `num` (number), given feature vector `vec` based on the internal model parameters.
	    this.predict = function (x) {
	        return w.inner(x);
	    };
	};


    /**
     * StreamStory.
     * @class
     * @param {opts} HierarchMarkovParam - parameters. TODO typedef and describe
     */
    exports.HierarchMarkov = function (opts) {
    	// constructor
    	if (opts == null) throw 'Missing parameters!';
    	if (opts.base == null) throw 'Missing parameter base!';

    	// create model and feature space
    	var mc;
    	var obsFtrSpace;
    	var controlFtrSpace;

    	if (opts.hmcConfig != null && opts.obsFields != null &&
    			opts.contrFields != null && opts.base != null) {

    		mc = opts.sequenceEndV != null ? new exports.HMC(opts.hmcConfig, opts.sequenceEndV) : new exports.HMC(opts.hmcConfig);

    		obsFtrSpace = new qm.FeatureSpace(opts.base, opts.obsFields);
    		controlFtrSpace = new qm.FeatureSpace(opts.base, opts.contrFields);
    	}
    	else if (opts.hmcFile != null) {
    		var fin = new fs.FIn(opts.hmcFile);
    		mc = new exports.HMC(fin);
    		obsFtrSpace = new qm.FeatureSpace(opts.base, fin);
    		controlFtrSpace = new qm.FeatureSpace(opts.base, fin);
    	}
    	else {
    		throw 'Parameters missing: ' + JSON.stringify(opts);
    	}

    	function getFtrNames(ftrSpace) {
    		var names = [];

    		var dims = ftrSpace.dims;
    		for (var i = 0; i < dims.length; i++) {
				names.push(ftrSpace.getFeature(i));
			}

    		return names;
    	}

    	function getObsFtrCount() {
			return obsFtrSpace.dims.length;
		}

    	function getObsFtrNames() {
    		return getFtrNames(obsFtrSpace);
    	}

    	function getControlFtrNames() {
    		return getFtrNames(controlFtrSpace);
    	}

    	function getFtrDescriptions(stateId) {
    		var observations = [];
    		var controls = [];

			var coords = mc.fullCoords(stateId);
			var obsFtrNames = getObsFtrNames();
			var invObsCoords = obsFtrSpace.invertFeatureVector(coords);
			for (var i = 0; i < invObsCoords.length; i++) {
				observations.push({name: obsFtrNames[i], value: invObsCoords.at(i)});
			}

			var controlCoords = mc.fullCoords(stateId, false);
			var contrFtrNames = getControlFtrNames();
			var invControlCoords = controlFtrSpace.invertFeatureVector(controlCoords);
			for (var i = 0; i < invControlCoords.length; i++) {
				controls.push({name: contrFtrNames[i], value: invControlCoords.at(i)});
			}

			return {
				observations: observations,
				controls: controls
			};
    	}

    	function getFtrCoord(stateId, ftrIdx) {
    		if (ftrIdx < obsFtrSpace.dims.length) {
    			return obsFtrSpace.invertFeatureVector(mc.fullCoords(stateId))[ftrIdx];
    		} else {
    			return controlFtrSpace.invertFeatureVector(mc.fullCoords(stateId, false))[ftrIdx - obsFtrSpace.dims.length];
    		}
    	}

    	// public methods
    	var that = {
    		/**
    		 * Creates a new model out of the record set.
    		 */
    		fit: function (opts) {
    			var recSet = opts.recSet;
    			var batchEndV = opts.batchEndV;
    			var timeField = opts.timeField;

    			log.info('Updating feature space ...');
    			obsFtrSpace.updateRecords(recSet);
    			controlFtrSpace.updateRecords(recSet);

    			var obsColMat = obsFtrSpace.extractMatrix(recSet);
    			var contrColMat = controlFtrSpace.extractMatrix(recSet);
    			var timeV = recSet.getVector(timeField);

    			log.info('Creating model ...');
    			mc.fit({
    				observations: obsColMat,
    				controls: contrColMat,
    				times: timeV,
    				batchV: batchEndV
    			});
    			log.info('Done!');

    			return that;
    		},

    		/**
    		 * Adds a new record. Doesn't update the models statistics.
    		 */
    		update: function (rec) {
    			if (rec == null) return;

    			var obsFtrVec = obsFtrSpace.extractVector(rec);
    			var contFtrVec = controlFtrSpace.extractVector(rec);
    			var timestamp = rec.time.getTime();

    			mc.update(obsFtrVec, contFtrVec, timestamp);
    		},

    		/**
    		 * Saves the feature space and model into the specified files.
    		 */
    		save: function (mcFName) {
    			try {
    				console.log('Saving Markov chain ...');

    				var fout = new fs.FOut(mcFName);

	    			mc.save(fout);
	    			obsFtrSpace.save(fout);
	    			controlFtrSpace.save(fout);

	    			fout.flush();
	    			fout.close();

	    			console.log('Done!');
    			} catch (e) {
    				console.log('Failed to save the model!!' + e.message);
    			}
    		},

    		/**
    		 * Returns the state used in the visualization.
    		 */
    		getVizState: function () {
    			log.debug('Fetching visualization ...');
    			return mc.toJSON();
    		},

    		/**
    		 * Returns the hierarchical Markov chain model.
    		 */
    		getModel: function () {
    			return mc;
    		},

    		/**
    		 * Returns the feature space.
    		 */
    		getFtrSpace: function () {
    			return { observations: obsFtrSpace, controls: controlFtrSpace };
    		},

    		/**
    		 * Returns the current state at the specified height. If the height is not specified it
    		 * returns the current states through the hierarchy.
    		 */
    		currState: function (height) {
    			return mc.currState(height);
    		},

    		/**
    		 * Returns the most likely future states.
    		 */
    		futureStates: function (level, state, time) {
    			return mc.futureStates(level, state, time);
    		},

    		/**
    		 * Returns the most likely future states.
    		 */
    		pastStates: function (level, state, time) {
    			return mc.pastStates(level, state, time);
    		},

    		getFtrNames: function () {
    			return {
    				observation: getObsFtrNames(),
    				control: getControlFtrNames()
    			}
    		},

    		/**
    		 * Returns state details as a Javascript object.
    		 */
    		stateDetails: function (stateId, height) {
    			var futureStates = mc.futureStates(height, stateId);
    			var pastStates = mc.pastStates(height, stateId);
    			var isTarget = mc.isTarget(stateId, height);
    			var stateNm = mc.getStateName(stateId);
    			var wgts = mc.getStateWgtV(stateId);

    			var features = getFtrDescriptions(stateId);

    			return {
    				id: stateId,
    				name: stateNm.length > 0 ? stateNm : null,
    				isTarget: isTarget,
    				features: features,
    				futureStates: futureStates,
    				pastStates: pastStates,
    				featureWeights: wgts
    			};
    		},

    		/**
    		 * Returns a histogram for the desired feature in the desired state.
    		 */
    		histogram: function (stateId, ftrIdx) {
    			var hist = mc.histogram(stateId, ftrIdx);

    			var nObsFtrs = getObsFtrCount();

    			if (ftrIdx < nObsFtrs) {
	    			for (var i = 0; i < hist.binStartV.length; i++) {
	    				hist.binStartV[i] = obsFtrSpace.invertFeature(ftrIdx, hist.binStartV[i]);
	    			}
    			} else {
    				for (var i = 0; i < hist.binStartV.length; i++) {
	    				hist.binStartV[i] = controlFtrSpace.invertFeature(ftrIdx - nObsFtrs, hist.binStartV[i]);
	    			}
    			}

    			return hist;
    		},

    		/**
    		 * Callback when the current state changes.
    		 */
    		onStateChanged: function (callback) {
    			mc.onStateChanged(callback);
    		},

    		/**
    		 * Callback when an anomaly is detected.
    		 */
    		onAnomaly: function (callback) {
    			mc.onAnomaly(callback);
    		},

    		onOutlier: function (callback) {
    			mc.onOutlier(function (ftrV) {
    				var invFtrV = obsFtrSpace.invertFeatureVector(ftrV);

    				var features = [];
    				for (var i = 0; i < invFtrV.length; i++) {
    					features.push({name: obsFtrSpace.getFeature(i), value: invFtrV.at(i)});
    				}

    				callback(features);
    			});
    		},

    		onPrediction: function (callback) {
    			mc.onPrediction(callback);
    		},

    		/**
    		 * Returns the distribution of features accross the states on the
    		 * specified height.
    		 */
    		getFtrDist: function (height, ftrIdx) {
    			var stateIds = mc.stateIds(height);

    			var result = [];
    			for (var i = 0; i < stateIds.length; i++) {
    				var stateId = stateIds[i];
    				var coord = getFtrCoord(stateId, ftrIdx);
    				result.push({ state: stateId, value: coord });
    			}

    			return result;
    		},

    		setControl: function (ftrIdx, factor) {
    			var controlFtrIdx = ftrIdx - obsFtrSpace.dims.length;
    			mc.setControlFactor(controlFtrIdx, factor);
    		}
    	};

    	return that;
    };
=======
/**
* @typedef {Object} nnetParams
* @property {module:la.IntVector} [layout] - The integer vector with the corresponding values of the number of neutrons. Default is the integer vector [1, 2 ,1].
* @property {number} [learnRate = 0.1] - The learning rate.
* @property {number} [momentum = 0.5] - The momentum of optimization.
* @property {string} [tFuncHidden = 'tanHyper'] - The function.
* @property {string} [tFuncOut = 'tanHyper'] - The function.
*/
/**
* Neural Network Model
* @classdesc Holds online/offline neural network model.
* @class
* @param {module:analytics~nnetParams|module:fs.FIn} [params] - The parameters for the construction of the model.
*/
 exports.NNet = function (params) { return Object.create(require('qminer').analytics.NNet.prototype); }
/**
	* Get the parameters of the model.
	* @returns {module:analytics~nnetParams} The constructor parameters.
	* @example
	* // import analytics module
	* var analytics = require('qminer').analytics;
	* // create a Neural Networks model
	* var nnet = new analytics.NNet();
	* // get the parameters
	* var params = nnet.getParams();
	*/
 exports.NNet.prototype.getParams = function () { return { layout: Object.create(require('qminer').la.IntVector.prototype), learnRate: 0.0, momentum: 0.0, tFuncHidden: "", TFuncOut: "" }; }
/**
	* Sets the parameters of the model.
	* @params {module:analytics~nnetParams} params - The given parameters.
	* @returns {module:analytics.NNet} Self.
	* @example
	* // import analytics module
	* var analytics = require('qminer').analytics;
	* // create a Neural Networks model
	* var nnet = new analytics.NNet();
	* // set the parameters
	* nnet.setParams({ learnRate: 1, momentum: 10, layout: [1, 4, 3] });
	*/
 exports.NNet.prototype.setParams = function (params) { return Object.create(require('qminer').analytics.NNet.prototype); }
/**
	* Fits the model.
	* @param {(module:la.Vector|module:la.Matrix)} input1 - The input vector or matrix.
	* @param {(module:la.Vector|module:la.Matrix)} input2 - The input vector or matrix.
	* <br> If input1 and input2 are both {@link module:la.Vector}, then the fitting is in online mode.
	* <br> If input1 and input2 are both {@link module:la.Matrix}, then the fitting is in batch mode.
	* @returns {module:analytics.NNet} Self.
	* @example
	* // import modules
	* var analytics = require('qminer').analytics;
	* var la = require('qminer').la;
	* // create a Neural Networks model
	* var nnet = new analytics.NNet({ layout: [2, 3, 4] });
	* // create the matrices for the fitting of the model
	* var matIn = new la.Matrix([[1, 0], [0, 1]]);
	* var matOut = new la.Matrix([[1, 1], [1, 2], [-1, 8], [-3, -3]]);
	* // fit the model
	* nnet.fit(matIn, matOut);
	*/
 exports.NNet.prototype.fit = function (input1, input2) { return Object.create(require('qminer').analytics.NNet.prototype); }
/**
	* Sends the vector through the model and get the prediction.
	* @param {module:la.Vector} vec - The sent vector.
	* @returns {number} The prediction of the vector vec.
	* @example
	* // import modules
	* var analytics = require('qminer').analytics;
	* var la = require('qminer').la;
	* // create a Neural Networks model
	* var nnet = new analytics.NNet({ layout: [2, 3, 4] });
	* // create the matrices for the fitting of the model
	* var matIn = new la.Matrix([[1, 0], [0, 1]]);
	* var matOut = new la.Matrix([[1, 1], [1, 2], [-1, 8], [-3, -3]]);
	* // fit the model
	* nnet.fit(matIn, matOut);
	* // create the vector for the prediction
	* var test = new la.Vector([1, 1]);
	* // predict the value
	* var prediction = nnet.predict(test);
	*/
 exports.NNet.prototype.predict = function (vec) { return 0.0; }
/**
	* Saves the model.
	* @param {module:fs.FOut} fout - The output stream.
	* @returns {module:fs.FOut} The output stream fout.
	* @example
	* // import modules
	* var analytics = require('qminer').analytics;
	* var la = require('qminer').la;
	* var fs = require('qminer').fs;
	* // create a Neural Networks model
	* var nnet = new analytics.NNet({ layout: [2, 3, 4] });
	* // create the matrices for the fitting of the model
	* var matIn = new la.Matrix([[1, 0], [0, 1]]);
	* var matOut = new la.Matrix([[1, 1], [1, 2], [-1, 8], [-3, -3]]);
	* // fit the model
	* nnet.fit(matIn, matOut);
	* // create an output stream object and save the model
	* var fout = fs.openWrite('nnet_example.bin');
	* nnet.save(fout);
	* fout.close();
	* // load the Neural Network model from the binary
	* var fin = fs.openRead('nnet_example.bin');
	* var nnet2 = new analytics.NNet(fin);
	*/
 exports.NNet.prototype.save = function (fout) { return Object.create(require('qminer').fs.FOut.prototype); } 

    exports.preprocessing = new function() {
        this.binarize = function (y, labelId) {
            var target = new la.Vector();
            for (var i = 0; i < y.length; i++) {
                target.push(y[i] === labelId ? 1 : -1);
            }
            return target;
        };

        this.applyModel = function (model, X) {
            var target = new la.Vector();
            for (var i = 0; i < X.cols; i++) {
                target.push(model.decisionFunction(X[i]));
            }
            return target;
        }
    };

    /**
    * SVM model.
    * @typedef {Object} svmModel
    * @property  {module:la.Vector} [svmModel.weigths] - SVM normal vector.
    */
    /**
	* Get the model.
	* @returns {module:analytics~svmModel} The current SVM model.
    * @example
    * // import analytics module
    * var analytics = require('qminer').analytics;
    * // create a SVC model
    * var SVC = new analytics.SVC();
    * // get the properties of the model
    * var model = SVC.getModel(); // returns { weight: new require('qminer').la.Vector(); }
	*/
    exports.SVC.prototype.getModel = function() { return { weights: this.weights }; }
    /**
	* Get the model.
	* @returns {module:analytics~svmModel} Get current SVM model
    * @example
    * // import analytics module
    * var analytics = require('qminer').analytics;
    * // create a SVR model
    * var SVR = new analytics.SVR();
    * // get the properties of the model
    * var model = SVR.getModel(); // returns { weights: new require('qminer').la.Vector(); }
	*/
    exports.SVR.prototype.getModel = function() { return { weights: this.weights }; }

    // Ridge Regression
    /**
    * @typedef {Object} ridgeRegModel
    * @property {module:la.Vector} [ridgeRegModel.weights] - The Ridge Regression model vector.
    */

    /**
    * Gets the model.
    * @returns {module:analytics~ridgeRegModel} Get current model.
    * @example
    * // import analytics module
    * var analytics = require('qminer').analytics;
    * // create the Ridge Regression model
    * var regmod = new analytics.RidgeReg();
    * // get the model
    * var model = regmod.getModel(); // returns { weights: new require('qminer').la.Vector(); }
    */
    exports.RidgeReg.prototype.getModel = function () { return { weights: this.weights }; }

    // Recursive Linear Regression
    /**
    * @typedef {Object} recLinRegModel
    * @property {module:la.Vector} [recLinRegModel.weights] - Recursive Linear Regression model vector.
    */
    /**
    * Gets Recursive Linear Regression model
    * @returns {module:analytics~recLnRegModel} The current model.
    * @example
    * // import analytics module
    * var analytics = require('qminer').analytics;
    * // create the Recursive Linear Regression model
    * var linreg = new analytics.RecLinReg({ dim: 10 });
    * // get the model
    * var model = linreg.getModel(); // returns { weights: new require('qminer').la.Vector(); }
    */
    exports.RecLinReg.prototype.getModel = function () { return { weights: this.weights } }

    // var model = new OneVsAll({
    //     model : analytics.SVC,
    //     modelParam: { c: 10, j: 10, maxTime: 123 },
    //     cats : 123
    // });
    //
    // var X = featureSpace.extractSparseMatrix(recordSet);
    // var y = store.getCol("label");
    // model.fit(X, y);
    //
    // model.predict(featureSpace.extractSparseVector(record));

    /**
    * @typedef {Object} oneVsAllParam
    * The parameter given to the OneVsAll object. A Json object containing the parameter keys with values.
    * @param {function} [model] - Constructor for binary model to be
    * used internaly. Constructor should expect only one parameter.
    * @param {Object} [modelParam] - Parameter for oneVsAllParam.model constructor.
    * @param {number} [categories] - Number of categories.
    * @param {boolean} [verbose = false] - If false, the console output is supressed.
    */

    /**
    * @classdesc One vs. all model for multiclass prediction. Builds binary model
    * for each category and predicts the one with the highest score. Binary model is
    * provided as part of the constructor.
    * @class
    * @param {module:analytics~oneVsAllParam} [oneVsAllParam] - Constructor parameters.
    * @example
    * // import analytics module
    * var analytics = require('qminer').analytics;
    * // create a new OneVsAll object with the model analytics.SVC
    * var onevsall = new analytics.OneVsAll({ model: analytics.SVC, modelParam: { c: 10, maxTime: 12000 }, cats: 2 });
    */
    exports.OneVsAll = function (oneVsAllParam) {
        // remember parameters
        var model = oneVsAllParam.model;
        var modelParam = oneVsAllParam.modelParam;
        var cats = oneVsAllParam.cats;
        var verbose = oneVsAllParam.verbose == undefined ? false : oneVsAllParam.verbose;
        // trained models
        var models = [ ];

        /**
        * Gets the parameters.
        * @returns {Object} Json object containing the parameters.
        * @example
        * // import analytics module
        * var analytics = require('qminer').analytics;
        * // create a new OneVsAll object with the model analytics.SVC
        * var onevsall = new analytics.OneVsAll({ model: analytics.SVC, modelParam: { c: 10, maxTime: 12000 }, cats: 2 });
        * // get the parameters
        * // returns the JSon object
        * // { model: analytics.SVC, modelParam: { c: 10, maxTime: 12000 }, cats: 2, models: [] }
        * var params = onevsall.getParams();
        */
        this.getParams = function () {
            return { model: model, modelParam: modelParam, cats: cats, models: models }
        };

        /**
        * Sets the parameters.
        * @returns {module:analytics.OneVsAll} Self. The parameters are changed.
        * @example
        * // import analytics module
        * var analytics = require('qminer').analytics;
        * // create a new OneVsAll object with the model analytics.SVC
        * var onevsall = new analytics.OneVsAll({ model: analytics.SVC, modelParam: { c: 10, maxTime: 12000 }, cats: 2 });
        * // set the parameters
        * var params = onevsall.setParams({ model: analytics.SVR, modelParam: { c: 12, maxTime: 10000}, cats: 3, verbose: true });
        */
        this.setParams = function (oneVsAllParam) {
            model = oneVsAllParam.model == undefined ? model : oneVsAllParam.model;
            modelParam = oneVsAllParam.modelParam == undefined ? modelParam : oneVsAllParam.modelParam;
            cats = oneVsAllParam.cats == undefined ? cats : oneVsAllParam.cats;
            verbose = oneVsAllParam.verbose == undefined ? verbose : oneVsAllParam.verbose;
        }

        /**
         * Apply all models to the given vector and returns a vector of scores, one for each category.
         * Semantic of scores depand on the provided binary model.
         * @param {module:la.Vector | module:la.SparseVector | module:la.Matrix | module:la.SparseMatrix} X -
         * Input feature vector or matrix with feature vectors as columns.
         * @returns {module:la.Vector | module:la.Matrix} The score and label of the input:
         * <br>1. {@link module:la.Vector} of scores, if X is of type {@link module:la.Vector} or {@link module:la.SparseVector}.
         * <br>2. {@link module:la.Matrix} with columns corresponding to instances, and rows corresponding to labels, if X is of type {@link module:la.Matrix} or {@link module:la.SparseMatrix}.
         * @example
         * // import modules
         * var analytics = require('qminer').analytics;
         * var la = require('qminer').la;
         * // create a new OneVsAll object with the model analytics.SVC
         * var onevsall = new analytics.OneVsAll({ model: analytics.SVC, modelParam: { c: 10, maxTime: 12000 }, cats: 2 });
         * // create the data (matrix and vector) used to fit the model
         * var matrix = new la.Matrix([[1, 2, 1, 1], [2, 1, -3, -4]]);
         * var vector = new la.Vector([0, 0, 1, 1]);
         * // fit the model
         * onevsall.fit(matrix, vector);
         * // create the vector for the decisionFunction
         * var test = new la.Vector([1, 2]);
         * // give the vector to the decision function
         * var prediction = onevsall.predict(test); // returns the vector of scores 
         */
        this.decisionFunction = function(X) {
            // check what is our input
            if (X instanceof la.Vector || X instanceof la.SparseVector) {
                // evaluate all models
                var scores = new la.Vector();
                for (var cat = 0; cat < cats; cat++) {
                    scores.push(models[cat].decisionFunction(X));
                }
                return scores;
            } else if (X instanceof la.Matrix || X instanceof la.SparseMatrix) {
                // create matrix where cols are instances and rows are scores for categories
                var scores = new la.Matrix({rows: cats, cols: X.cols});
                for (var i = 0; i < X.cols; i++) {
                    var x_i = X.getCol(i);
                    for (var cat = 0; cat < cats; cat++) {
                        scores.put(cat, i, models[cat].decisionFunction(x_i));
                    }
                }
                return scores;
            } else {
                throw "analytics.OneVsAll.decisionFunction: Input data of unsupported type!";
            }
        }

        /**
         * Apply all models to the given vector and returns category with the highest score.
         * @param {module:la.Vector | module:la.SparseVector | module:la.Matrix | module:la.SparseMatrix} X -
         * Input feature vector or matrix with feature vectors as columns.
         * @returns {number | module:la.IntVector} Returns:
         * <br>1. number of the category with the higher score, if X is {@link module:la.Vector} or {@link module:la.SparseVector}.
         * <br>2. {@link module:la.IntVector} of categories with the higher score for each column of X, if X is {@link module:la.Matrix} or {@link module:la.SparseMatrix}.
         * @example
         * // import modules
         * var analytics = require('qminer').analytics;
         * var la = require('qminer').la;
         * // create a new OneVsAll object with the model analytics.SVC
         * var onevsall = new analytics.OneVsAll({ model: analytics.SVC, modelParam: { c: 10, maxTime: 12000 }, cats: 2 });
         * // create the data (matrix and vector) used to fit the model
         * var matrix = new la.Matrix([[1, 2, 1, 1], [2, 1, -3, -4]]);
         * var vector = new la.Vector([0, 0, 1, 1]);
         * // fit the model
         * onevsall.fit(matrix, vector);
         * // create the vector for the prediction
         * var test = new la.Vector([1, 2]);
         * // get the prediction of the vector
         * var prediction = onevsall.predict(test); // returns 0
         */
        this.predict = function(X) {
            // evaluate all models
            var scores = this.decisionFunction(X);
            // select maximal one
            if (scores instanceof la.Vector) {
                return scores.getMaxIdx();
            } else if (scores instanceof la.Matrix) {
                var predictions = new la.IntVector();
                for (var i = 0; i < scores.cols; i++) {
                    predictions.push(scores.getCol(i).getMaxIdx());
                }
                return predictions;
            } else {
                throw "analytics.OneVsAll.predict: decisionFunction returns unsupported type!";
            }
        }

        // X = feature matrix
        // y = target label from 0..cats
        /**
         * Apply all models to the given vector and returns category with the highest score.
         * @param {module:la.Matrix | module:la.SparseMatrix} X - training instance feature vectors.
         * @param {module:la.Vector} y - target category for each training instance. Categories must
         * be integer numbers between 0 and oneVsAllParam.categories - 1.
         * @returns {module:analytics.OneVsAll} Self. The models are now fitted.
         * @example
         * // import modules
         * var analytics = require('qminer').analytics;
         * var la = require('qminer').la;
         * // create a new OneVsAll object with the model analytics.SVC
         * var onevsall = new analytics.OneVsAll({ model: analytics.SVC, modelParam: { c: 10, maxTime: 12000 }, cats: 2 });
         * // create the data (matrix and vector) used to fit the model
         * var matrix = new la.Matrix([[1, 2, 1, 1], [2, 1, -3, -4]]);
         * var vector = new la.Vector([0, 0, 1, 1]);
         * // fit the model
         * onevsall.fit(matrix, vector);
         */        
        this.fit = function(X, y) {
            models = [ ];
            // make model for each category
            for (var cat = 0; cat < cats; cat++) {
                if (verbose) {
                    console.log("Fitting label", (cat + 1), "/", cats);
                };
                // prepare targert vector for current category
                var target = exports.preprocessing.binarize(y, cat);
                // get the model
                var catModel = new model(modelParam);
                models.push(catModel.fit(X, target));
            }
            if (verbose) {
                console.log("Done!");
            };
            return this;
        }
    };

    exports.ThresholdModel = function(params) {
        // what do we optimize
        this.target = params.target;
        if (this.target === "recall" || this.target === "precision") {
            this.level = params.level;
        }
        // threshold model
        this.model = null;

        // apply all models to the given vector and return distance to the class boundary
        // x = dense vector with prediction score for each class
        // result = traslated predictions based on thresholds
        this.decisionFunction = function(x) {
            if (x instanceof Number) {
                // just transate based on the model's threshold
                return x - this.model;
            } else if (x instanceof la.Vector) {
                // each element is a new instance
                var scores = new la.Vector();
                for (var i = 0; i < x.length; i++) {
                    scores.push(x[i] - this.model);
                }
                return scores;
            } else {
                throw "analytics.ThresholdModel.decisionFunction: Input data of unsupported type!";
            }
        }

        // return the most likely category
        // x = dense vector with prediction score for each class
        // result = array of positive label ids
        this.predict = function(x) {
            // evaluate all models
            var scores = this.decisionFunction(x)
            // check what we get
            if (scores instanceof la.Vector) {
                return res = new la.Vector();
                for (var i = 0; i < scores.length; i++) {
                    res.push(scores[i] > 0 ? 1 : -1);
                }
                return res;
            } else {
                return scores > 0 ? 1 : -1;
            }
        }

        // X = vector of predictions for each instance (output of decision_funcition)
        // y = target labels (1 or -1)
        this.fit = function(X, y) {
            if (this.target === "f1") {
                // find threshold that maximizes F1 measure
                this.model = exports.metrics.bestF1Threshold(y, X);
            } else if (this.target === "recall") {
                // find threshold that results in desired recall
                this.model = exports.metrics.desiredRecallThreshold(y, X, this.level);
            } else if (this.target === "precision") {
                // find threshold that results in desired precision
                this.model = exports.metrics.desiredPrecisionThreshold(y, X, this.level);
            } else {
                throw "Unknown threshold model target: " + this.target;
            }
        }
    }

    exports.metrics = new function() {
        // For evaluating provided categories (precision, recall, F1).
        this.ClassificationScore  = function (yTrue, yPred) {
            this.scores = {
                count: 0, predictionCount: 0,
                TP: 0, TN: 0, FP: 0, FN: 0,
                all: function () { return this.TP + this.FP + this.TN + this.FN; },
                precision: function () { return (this.FP == 0) ? 1 : this.TP / (this.TP + this.FP); },
                recall: function () { return this.TP / (this.TP + this.FN); },
                f1: function () { return 2 * this.precision() * this.recall() / (this.precision() + this.recall()); },
                accuracy: function () { return (this.TP + this.TN) / this.all(); }
            };

            // adds prediction to the current statistics. `correct` corresponds to the correct
            // label(s), `predicted` correspond to predicted lable(s). Labels can be either integers
            // or integer array (when there are zero or more then one lables).
            this.push = function (correct, predicted) {
                var catCorrect = (correct > 0);
                var catPredicted = (predicted > 0);
                // update counts for correct categories
                if (catCorrect) { this.scores.count++; }
                // update counts for how many times category was predicted
                if (catPredicted) { this.scores.predictionCount++; }
                // update true/false positive/negative count
                if (catCorrect && catPredicted) {
                    // both predicted and correct say true
                    this.scores.TP++;
                } else if (catCorrect) {
                    // this was only correct but not predicted
                    this.scores.FN++;
                } else if (catPredicted) {
                    // this was only predicted but not correct
                    this.scores.FP++;
                } else {
                    // both predicted and correct say false
                    this.scores.TN++;
                }
            };

            // initialize if we are passed the data
            if (arguments.length >= 2) {
                for (var i = 0; i < yTrue.length; i++) {
                    this.push(yTrue[i], yPred[i]);
                }
            }
        };

        this.accuracyScore = function (yTrue, yPred) {
            return new this.ClassificationScore (yTrue, yPred).scores.accuracy();
        };

        this.precisionScore = function (yTrue, yPred) {
            return new this.ClassificationScore (yTrue, yPred).scores.precision();
        };

        this.recallScore = function (yTrue, yPred) {
            return new this.ClassificationScore (yTrue, yPred).scores.recall();
        };

        this.f1Score = function (yTrue, yPred) {
            return new this.ClassificationScore (yTrue, yPred).scores.accuracy();
        };

        // used for computing ROC curve and other related measures such as AUC;
        this.PredictionCurve = function (yTrue, yPred) {
            // count of all examples
            this.length = 0;
            // count of all the positive and negative examples
    		this.allPositives = 0;
    		this.allNegatives = 0;
    		// store of predictions and ground truths
    		this.grounds = new la.Vector();
    		this.predictions = new la.Vector();

            // add new measurement with ground score (1 or -1) and predicted value
            this.push = function (ground, predict) {
                // remember the scores
                this.grounds.push(ground)
                this.predictions.push(predict);
                // update counts
                this.length++;
                if (ground > 0) {
                    this.allPositives++;
                } else {
                    this.allNegatives++;
                }
            };

            // initialize if we are given data
            if (arguments.length >= 2) {
                for (var i = 0; i < yTrue.length; i++) {
                    this.push(yTrue[i], yPred[i]);
                }
            }

            // get ROC parametrization sampled on `sample' points
    		this.roc = function (sample) {
    			// default sample size is 10
    			sample = sample || 10;
    			// sort according to predictions
    			var perm = this.predictions.sortPerm(false);
    			// maintaining the results as we go along
    			var TP = 0, FP = 0, ROC = [[0, 0]];
    			// for figuring out when to dump a new ROC sample
    			var next = Math.floor(perm.perm.length / sample);
    			// go over the sorted results
    			for (var i = 0; i < perm.perm.length; i++) {
    				// get the ground
    				var ground = this.grounds[perm.perm[i]];
    				// update TP/FP counts according to the ground
    				if (ground > 0) { TP++ } else { FP++; }
    				// see if time to do next save
    				next = next - 1;
    				if (next <= 0) {
    					// add new datapoint to the curve
    					ROC.push([FP/this.allNegatives, TP/this.allPositives]);
    					// setup next timer
    					next = Math.floor(perm.perm.length / sample);
    				}
    			}
    			// add the last point
    			ROC.push([1,1]);
    			// return ROC
    			return ROC;
    		}

            // get AUC of the current curve
    		this.auc = function (sample) {
    			// default sample size is 10
    			sample = sample || 10;
    	        // get the curve
    	        var curve = this.curve(sample);
    	        // compute the area
    	        var result = 0;
    	        for (var i = 1; i < curve.length; i++) {
    	            // get edge points
    	            var left = curve[i-1];
    	            var right = curve[i];
    	            // first the rectangle bellow
    	            result = result + (right[0] - left[0]) * left[1];
    	            // an then the triangle above
    	            result = result + (right[0] - left[0]) * (right[1] - left[1]) / 2;
    	        }
    	        return result;
    	    }

            this.evalPrecisionRecall = function (callback) {
                // sort according to predictions
                var perm = this.predictions.sortPerm(false);
                // maintaining the results as we go along
                var TP = 0, FP = 0, TN = this.allNegatives, FN = this.allPositives;
                // go over the sorted results
                for (var i = 0; i < perm.perm.length; i++) {
                    // get the ground
                    var ground = this.grounds[perm.perm[i]];
                    // update TP/FP counts according to the ground
                    if (ground > 0) { TP++; FN--; } else { FP++; TN--; }
                    // do the update
                    if ((TP + FP) > 0 && (TP + FN) > 0 && TP > 0) {
                        // compute current precision and recall
                        var precision = TP / (TP + FP);
                        var recall = TP / (TP + FN);
                        // see if we need to update current bep
                        callback.update(ground, perm.vec[i], precision, recall);
                    }
                }
                return callback.finish();
            }

            // get precision recall curve sampled on `sample' points
            this.precisionRecallCurve = function (sample) {
                return this.evalPrecisionRecall(new function (sample, length) {
                    // default sample size is 10
                    this.sample = sample || 10;
                    // curve
                    this.curve = [[0, 1]];
                    // for figuring out when to dump a new ROC sample
                    this.next = Math.floor(length / (this.sample));
                    this.counter = this.next;
                    console.log(length, this.sample, this.next);
                    // keep last value
                    this.precision = 0; this.recall = 0;
                    // handlers
                    this.update = function (yTrue, yPred, precision, recall) {
                        this.counter = this.counter - 1;
                        if (this.counter <= 0) {
                            // add to the curve
                            this.curve.push([recall, precision]);
                            // setup next timer
                            this.counter = this.next;
                        }
                        // always remember last value
                        this.precision = precision; this.recall = recall;
                    }
                    this.finish = function () {
                        // add the last point
                        this.curve.push([this.recall, this.precision]);
                        return this.curve;
                    }
                }(sample, this.length));
            };

            // get break-even point, the value where precision and recall intersect
            this.breakEvenPoint = function () {
                return this.evalPrecisionRecall(new function () {
                    this.minDiff = 1.0; this.bep = -1.0;
                    this.update = function (yTrue, yPred, precision, recall) {
                        var diff = Math.abs(precision - recall);
                        if (diff < minDiff) { minDiff = diff; bep = (precision + recall) / 2; }
                    }
                    this.finish = function () { return this.bep; }
                }());
            }

            // gets threshold for prediction score, which results in the highest F1
            this.bestF1 = function () {
                return this.evalPrecisionRecall(new function () {
                    this.maxF1 = 0.0; this.threshold = 0.0;
                    this.update = function (yTrue, yPred, precision, recall) {
                        var f1 = 2 * precision * recall / (precision + recall);
                        if (f1 > this.maxF1) {
                            this.maxF1 = f1;
                            this.threshold = yPred;
                        }
                    }
                    this.finish = function () { return this.threshold; }
                }());
            }

            // gets threshold for prediction score, nearest to specified recall
            this.desiredRecall = function (desiredRecall) {
                return this.evalPrecisionRecall(new function () {
                    this.recallDiff = 1.0; this.threshold = 0.0;
                    this.update = function (yTrue, yPred, precision, recall) {
                        var diff = Math.abs(desiredRecall - recall);
                        if (diff < this.recallDiff) {
                            this.recallDiff = diff;
                            this.threshold = yPred;
                        }
                    }
                    this.finish = function () { return this.threshold; }
                }());
            }

            // gets threshold for prediction score, nearest to specified recall
            this.desiredPrecision = function (desiredPrecision) {
                return this.evalPrecisionRecall(new function () {
                    this.precisionDiff = 1.0; this.threshold = 0.0;
                    this.update = function (yTrue, yPred, precision, recall) {
                        var diff = Math.abs(desiredPrecision - precision);
                        if (diff < this.precisionDiff) {
                            this.precisionDiff = diff;
                            this.threshold = yPred;
                        }
                    }
                    this.finish = function () { return this.threshold; }
                }());
            }
        };

        this.rocCurve = function (yTrue, yPred, sample) {
            return new this.PredictionCurve(yTrue, yPred).roc(sample);
        };

        this.rocAucScore = function (yTrue, yPred, sample) {
            return new this.PredictionCurve(yTrue, yPred).roc(sample);
        };

        this.precisionRecallCurve = function (yTrue, yPred, sample) {
            return new this.PredictionCurve(yTrue, yPred).precisionRecallCurve(sample);
        };

        this.breakEventPointScore = function (yTrue, yPred) {
            return new this.PredictionCurve(yTrue, yPred).breakEvenPoint();
        };

        this.bestF1Threshold = function (yTrue, yPred) {
            return new this.PredictionCurve(yTrue, yPred).bestF1();
        };

        this.desiredRecallThreshold = function (yTrue, yPred, desiredRecall) {
            return new this.PredictionCurve(yTrue, yPred).desiredRecall(desiredRecall);
        };

        this.desiredPrecisionThreshold = function (yTrue, yPred, desiredPrecision) {
            return new this.PredictionCurve(yTrue, yPred).desiredPrecision(desiredPrecision);
        };
    };


    /**
    * @classdesc Principal components analysis
    * @class
    */
    exports.PCA = function (param) {
        param = param == undefined ? {} : param;

        // Fit params
        var iter = param.iter == undefined ? 100 : param.iter;
        var k = param.k; // can be undefined

        /**
        * Returns the model
        * @returns {Object} The model object whose keys are: P (eigenvectors), lambda (eigenvalues) and mu (mean)
        */
        this.getModel = function () {
            return { P: this.P, mu: this.mu, lambda: this.lambda };
        }

        /**
        * Sets parameters
        * @param {p} Object whose keys are: k (number of eigenvectors) and iter (maximum iterations)
        */
        this.setParams = function (p) {
            param = p;

            iter = param.iter == undefined ? iter : param.iter;
            k = param.k == undefined ? k : param.iter; 
        }

        /**
        * Gets parameters
        * @returns Object whose keys are: k (number of eigenvectors) and iter (maximum iterations)
        */
        this.getParams = function () {
            return param;
        }

        /**
        * Finds the eigenvectors of the variance matrix.
        * @param {module:la.Matrix} A - Matrix whose columns correspond to examples.
        */
        this.fit = function (A) {
            var rows = A.rows;
            var cols = A.cols;

            k = k == undefined ? rows : k;
            //iter = iter == undefined ? -1 : iter;

            var mu = stat.mean(A, 2);
            // cov(A) = 1/(n-1) A A' - mu mu'

            // center data (same as matlab)
            var cA = A.minus(mu.outer(la.ones(cols)));
            var C = cA.multiply(cA.transpose()).multiply(1 / (cols - 1));
            // alternative computation:
            //var C = (A.multiply(A.transpose()).multiply(1 / (cols - 1))).minus(mu.outer(mu));
            var res = la.svd(C, k, { iter: iter });

            this.P = res.U;
            this.lambda = res.s;
            this.mu = mu;
        }

        /**
        * Projects the example(s) and expresses them as coefficients in the eigenvector basis this.P.
        * Recovering the data in the original space: (this.P).multiply(p), where p's rows are the coefficients
        * in the eigenvector basis.
        * @param {(module:la.Vector | module:la.Matrix)} x - Test vector or matrix with column examples
        * @returns {(module:la.Vector | module:la.Matrix)} Returns projected vector or matrix
        */
        this.transform = function (x) {
            if (x.constructor.name == 'Matrix') {
                // P * (x - mu*ones(1, size(x,2))
                return this.P.multiplyT(x.minus(this.mu.outer(la.ones(x.cols))));

            } else if (x.constructor.name == 'Vector') {
                // P * (x - mu)
                return this.P.multiplyT(x.minus(this.mu));
            }
        }

        /**
        * Reconstructs the vector in the original space, reverses centering
        * @param {(module:la.Vector | module:la.Matrix)} x - Test vector or matrix with column examples, in the PCA space
        * @returns {(module:la.Vector | module:la.Matrix)} Returns the reconstruction
        */
        this.inverseTransform = function (x) {
            if (x.constructor.name == 'Matrix') {
                // P x + mu*ones(1, size(x,2)
                return (this.P.multiply(x)).plus(this.mu.outer(la.ones(x.cols)));
            } else if (x.constructor.name == 'Vector') {
                // P x + mu
                return (this.P.multiply(x)).plus(this.mu);
            }
        }
    }

    /**
    * @classdesc KMeans clustering
    * @class
    * @property {number} iter - The maximum number of iterations.
    * @property {number} k - The number of centroids.
    * @property {boolean} verbose - If false, the console output is supressed.
    * @example
    * // import analytics and la modules
    * var analytics = require('qminer').analytics;
    * var la = require('qminer').la;
    * // create a KMeans object
    * var KMeans = new analytics.KMeans();
    * // create the matrix to be fitted
    * var X = new la.Matrix([[1, -2, -1], [1, 1, -3]]);
    * // create the model 
    * KMeans.fit(X);
    */
    exports.KMeans = function (param) {

        // Model
        var C = undefined;
        var idxv = undefined;
        var norC2 = undefined;
        var iter = undefined;
        var k = undefined;
        var verbose = undefined;
        var fitIdx = undefined;

        if (param != undefined && param.constructor.name == 'FIn') {
            C = new la.Matrix();
            C.load(param);
            norC2 = new la.Vector();
            norC2.load(param);

            var idxvtmp = new la.Vector();
            idxvtmp.load(param);
            idxv = idxvtmp; // make normal vector (?)

            var params_vec = new la.Vector();
            params_vec.load(param);
            iter = params_vec[0];
            k = params_vec[1];
            verbose = (params_vec[2] != 0);
            param = { iter: iter, k: k, verbose: verbose };

        } else if (param == undefined || typeof param == 'object') {
            param = param == undefined ? {} : param;
            // Fit params
            var iter = param.iter == undefined ? 100 : param.iter;
            var k = param.k == undefined ? 2 : param.k;
            var verbose = param.verbose == undefined ? false : param.verbose;
            var fitIdx = param.fitIdx == undefined ? undefined : param.fitIdx;
            param = { iter: iter, k: k, verbose: verbose };
        } else {
            throw "KMeans.constructor: parameter must be a JSON object or a fs.FIn!";
        }

        /**
        * Permutes centroid with given mapping.
        @param {object} mapping - object that contains the mapping. E.g. mapping[4]=2 means "map cluster 4 into cluster 2"
        */
        this.permuteCentroids = function (mapping) {
            var cl_count = C.cols;
            var perm_matrix = la.zeros(cl_count, cl_count);
            for (var i = 0; i < cl_count; i++) {
                perm_matrix.put(i, mapping[i], 1);
            }
            var C_new = C.multiply(perm_matrix);
            var idxv_new = new la.Vector(idxv);
            for (var i = 0; i < idxv_new.length; i++) {
                idxv_new[i] = mapping[idxv[i]]
            }
            C = C_new;
            norC2 = la.square(C.colNorms());
            idxv = idxv_new;
        }
        /**
        * Returns the model
        * @returns {Object} The model object whose keys are: C (centroids) and idxv (cluster ids of the training data).
        * @example
        * // import modules
        * var analytics = require('qminer').analytics;
        * var la = require('qminer').la;
        * // create the KMeans object
        * var KMeans = new analytics.KMeans({ iter: 1000 });
        * // create a matrix to be fitted
        * var X = new la.Matrix([[1, -2, -1], [1, 1, -3]]);
        * // create the model
        * KMeans.fit(X);
        * // get the model
        * var model = KMeans.getModel();
        */
        this.getModel = function () {
            return { C: C, idxv: idxv };
        }

        /**
        * Sets the parameters.
        * @param {Object} p - Object whose keys are: k (number of centroids), iter (maximum iterations) and verbose (if false, console output is supressed).
        * @returns {module:analytics.KMeans} Self.
        * @example
        * // import analytics module
        * var analytics = require('qminer').analytics;
        * // create a new KMeans object
        * var KMeans = new analytics.KMeans();
        * // change the parameters of the KMeans object
        * KMeans.setParams({ iter: 1000, k: 5 });
        */
        this.setParams = function (p) {
            param = p;

            iter = param.iter == undefined ? iter : param.iter;
            k = param.k == undefined ? k : param.k;
            verbose = param.verbose == undefined ? verbose : param.verbose;
            fitIdx = param.fitIdx == undefined ? fitIdx : param.fitIdx;
        }

        /**
        * Returns the parameters.
        * @returns Object whose keys are: k (number of centroids), iter (maximum iterations) and verbose (if false, console output is supressed).
        * @example
        * // import analytics module
        * var analytics = require('qminer').analytics;
        * // create a new KMeans object
        * var KMeans = new analytics.KMeans({ iter: 1000, k: 5 });
        * // get the parameters
        * var json = KMeans.getParams();
        */
        this.getParams = function () {
            return param;
        }

        /**
        * Computes the centroids.
        * @param {(module:la.Matrix | module:la.SparseMatrix)} A - Matrix whose columns correspond to examples.
        * @returns {module:analytics.KMeans} Self. It stores the info about the new model.
        * @example
        * // import analytics module
        * var analytics = require('qminer').analytics;
        * // create a new KMeans object
        * var KMeans = new analytics.KMeans({ iter: 1000, k: 3 });
        * // create a matrix to be fitted
        * var X = new la.Matrix([[1, -2, -1], [1, 1, -3]]);
        * // create the model with the matrix X
        * KMeans.fit(X);
        */
        this.fit = function (X) {
            // select random k columns of X, returns a dense C++ matrix
            var selectCols = function (X, k) {
                var idx;
                if (fitIdx == undefined) {
                    idx = la.randi(X.cols, k);
                } else {
                    assert(fitIdx.length == k, "Error: fitIdx is not of length k!");
                    assert(Math.max.apply(Math, fitIdx) < X.cols, "Error: fitIdx contains index greater than number of columns in matrix. Index out of range!");
                    idx = fitIdx;
                }
                var idxMat = new la.SparseMatrix({ cols: 0, rows: X.cols });
                for (var i = 0; i < idx.length; i++) {
                    var spVec = new la.SparseVector([[idx[i], 1.0]], X.cols);
                    idxMat.push(spVec);
                }
                var C = X.multiply(idxMat);
                var result = {};
                result.C = C;
                result.idx = idx;
                return result;
            };

            // modified k-means algorithm that avoids empty centroids
            // A Modified k-means Algorithm to Avoid Empty Clusters, Malay K. Pakhira
            // http://www.academypublisher.com/ijrte/vol01/no01/ijrte0101220226.pdf
            var getCentroids = function (X, idx, oldC) {
                // select random k columns of X, returns a dense matrix
                // 1. construct a sparse matrix (coordinate representation) that encodes the closest centroids
                var idxvec = new la.IntVector(idx);
                var rangeV = la.rangeVec(0, X.cols - 1);
                var ones_cols = la.ones(X.cols);
                var idxMat = new la.SparseMatrix(idxvec, rangeV, ones_cols, X.cols);
                idxMat = idxMat.transpose();
                var ones_n = la.ones(X.cols);
                // 2. compute the number of points that belong to each centroid, invert
                var colSum = idxMat.multiplyT(ones_n);
                for (var i = 0; i < colSum.length; i++) {
                    var val = 1.0 / (1.0 + colSum.at(i)); // modification
                    colSum.put(i, val);
                }
                // 3. compute the centroids
                //var w = new qm_util.clsStopwatch();
                //w.tic();
                var sD = colSum.spDiag();
                var C = oldC;
                if (idxMat.cols == oldC.cols)
                    C = ((X.multiply(idxMat)).plus(oldC)).multiply(sD); // modification
                return C;
            };


            // X: column examples
            // k: number of centroids
            // iter: number of iterations
            assert(k <= X.cols, "k <= X.cols");
            var w = new qm_util.clsStopwatch();
            var norX2 = la.square(X.colNorms());
            var initialCentroids = selectCols(X, k);
            C = initialCentroids.C;
            var idxvOld = initialCentroids.idx;
            //printArray(idxvOld); // DEBUG
            var ones_n = la.ones(X.cols).multiply(0.5);
            var ones_k = la.ones(k).multiply(0.5);
            w.tic();
            for (var i = 0; i < iter; i++) {
                //console.say("iter: " + i);
                norC2 = la.square(C.colNorms());
                //D =  full(C'* X) - norC2' * (0.5* ones(1, n)) - (0.5 * ones(k,1) )* norX2';
                var D = C.multiplyT(X).minus(norC2.outer(ones_n)).minus(ones_k.outer(norX2));
                idxv = la.findMaxIdx(D);

                if (verbose) {
                    var energy = 0.0;
                    for (var j = 0; j < X.cols; j++) {
                        if (D.at(idxv[j], j) < 0) {
                            energy += Math.sqrt(-2 * D.at(idxv[j], j));
                        }
                    }
                    console.log("energy: " + 1.0 / X.cols * energy);
                }
                if (qm_util.arraysIdentical(idxv, idxvOld)) {
                    if (verbose) {
                        console.log("converged at iter: " + i); //DEBUG
                    }
                    break;
                }
                idxvOld = idxv.slice();
                C = getCentroids(X, idxv, C); //drag
            }
            if (verbose) {
                w.toc("end");
            }
            norC2 = la.square(C.colNorms());
        };

        /**
        * Returns an vector of cluster id assignments.
        * @param {(module:la.Matrix | module:la.SparseMatrix)} A - Matrix whose columns correspond to examples.
        * @returns {module:la.IntVector} Vector of cluster assignments.
        * @example
        * // import analytics module
        * var analytics = require('qminer').analytics;
        * // create a new KMeans object
        * var KMeans = new analytics.KMeans({ iter: 1000, k: 3 });
        * // create a matrix to be fitted
        * var X = new la.Matrix([[1, -2, -1], [1, 1, -3]]);
        * // create the model with the matrix X
        * KMeans.fit(X);
        * // create the matrix of the prediction vectors
        * var pred = new la.Matrix([[2, -1, 1], [1, 0, -3]]);
        * // predict the values
        * var prediction = KMeans.predict(pred);
        */
        this.predict = function (X) {
            var ones_n = la.ones(X.cols).multiply(0.5);
            var ones_k = la.ones(k).multiply(0.5);
            var norX2 = la.square(X.colNorms());
            var D = C.multiplyT(X).minus(norC2.outer(ones_n)).minus(ones_k.outer(norX2));
            return la.findMaxIdx(D);
        }

        /**
        * Transforms the points to vectors of squared distances to centroids.
        * @param {(module:la.Matrix | module:la.SparseMatrix)} A - Matrix whose columns correspond to examples.
        * @returns {module:la.Matrix} Matrix where each column represents the squared distances to the centroid vectors.
        * @example
        * // import modules
        * var analytics = require('qminer').analytics;
        * var la = require('qminer').la;
        * // create a new KMeans object
        * var KMeans = new analytics.KMeans({ iter: 1000, k: 3 });
        * // create a matrix to be fitted
        * var X = new la.Matrix([[1, -2, -1], [1, 1, -3]]);
        * // create the model with the matrix X
        * KMeans.fit(X);
        * // create the matrix of the transform vectors
        * var matrix = new la.Matrix([[-2, 0], [0, -3]]);
        * // get the transform values of matrix
        * // returns the matrix
        * //  10    17
        * //   1    20
        * //  10     1
        * KMeans.transform(matrix);
        */
        this.transform = function (X) {
            var ones_n = la.ones(X.cols).multiply(0.5);
            var ones_k = la.ones(k).multiply(0.5);
            var norX2 = la.square(X.colNorms());
            var D = C.multiplyT(X).minus(norC2.outer(ones_n)).minus(ones_k.outer(norX2));
            D = D.multiply(-2);
            return D;
        }
		/**
        * Saves KMeans internal state into (binary) file.
        * @param {module:fs.FOut} arg - The output stream.
        * @returns {module:fs.FOut} The output stream fout.
        */
        this.save = function(arg){
			if (!C) {
				throw new Error("KMeans.save() - model not created yet");
			}

			var params_vec = new la.Vector();
			params_vec.push(iter);
			params_vec.push(k);
			params_vec.push(verbose ? 1.0 : 0.0);

            if (typeof (arg) == 'string') {
			    var xfs = qm.fs;
			    var fout = xfs.openWrite(arg);
			    C.save(fout);
			    norC2.save(fout);
			    (new la.Vector(idxv)).save(fout);
			    params_vec.save(fout);
			    fout.close();
			    fout = null;
            } else if (arg.constructor.name == 'FOut') {
                C.save(arg);
                norC2.save(arg);
                (new la.Vector(idxv)).save(arg);
                params_vec.save(arg);
                return arg;
            } else {
                throw "KMeans.save: input must be fs.Fout";
            }
			
		}

        this.load = function (fname) {
		    var xfs = qm.fs;
		    var fin = xfs.openRead(fname);

		    C = new la.Matrix();
		    C.load(fin);
		    norC2 = new la.Vector();
		    norC2.load(fin);

		    var idxvtmp = new la.Vector();
		    idxvtmp.load(fin);
		    idxv = idxvtmp; // make normal vector (?)

		    var params_vec = new la.Vector();
		    params_vec.load(fin);
		    iter = params_vec[0];
		    k = params_vec[1];
		    verbose = (params_vec[2] != 0);

		    fin = null;
		}
    }

    ///////////////////////////////
    ////// code below not yet ported or verified for scikit
    ///////////////////////////////

    function defarg(arg, defaultval) {
        return arg == undefined ? defaultval : arg;
    }

    function createBatchModel(featureSpace, models) {
        this.featureSpace = featureSpace;
        this.models = models;
        // get targets
        this.target = [];
        for (var cat in this.models) { this.target.push(cat); }
        // serialize to stream
        this.save = function (sout) {
            // save list
            sout.writeLine(this.models);
            // save feature space
            this.featureSpace.save(sout);
            // save models
            for (var cat in this.models) {
                this.models[cat].model.save(sout);
            }
            return sout;
        }

        this.predict = function (record) {
            var vec = this.featureSpace.extractSparseVector(record);
            var result = {};
            for (var cat in this.models) {
                result[cat] = this.models[cat].model.predict(vec);
            }
            return result;
        }

        this.predictLabels = function (record) {
            var result = this.predict(record);
            var labels = [];
            for (var cat in result) {
                if (result[cat] > 0.0) {
                    labels.push(cat);
                }
            }
            return labels;
        }

        this.predictTop = function (record) {
            var result = this.predict(record);
            var top = null;
            for (var cat in result) {
                if (top) {
                    if (top.weight > result[cat]) {
                        top.category = cat;
                        top.weight = result[cat];
                    }
                } else {
                    top = { category: cat, weight: result[cat] }
                }
            }
            return top.category;
        }
        return this;
    }

    //!- `batchModel = analytics.newBatchModel(rs, features, target)` -- learns a new batch model
    //!     using record set `rs` as training data and `features`; `target` is
    //!     a field descriptor JSON object for the records which we are trying to predict
	//!     (obtained by calling store.field("Rating");
    //!     if target field string or string vector, the result is a SVM classification model,
    //!     and if target field is a float, the result is a SVM regression model; resulting
    //!     model has the following functions:
    //!   - `strArr = batchModel.target` -- array of categories for which we have models
    //!   - `scoreArr = batchModel.predict(rec)` -- creates feature vector from record `rec`, sends it
    //!     through the model and returns the result as a dictionary where labels are keys and scores (numbers) are values.
    //!   - `labelArr = batchModel.predictLabels(rec)` -- creates feature vector from record `rec`,
    //!     sends it through the model and returns the labels with positive weights as `labelArr`.
    //!   - `labelStr = batchModel.predictTop(rec)` -- creates feature vector from record `rec`,
    //!     sends it through the model and returns the top ranked label `labelStr`.
    //!   - `batchModel.save(fout)` -- saves the model to `fout` output stream
    exports.newBatchModel = function (records, features, target, limitCategories) {
        console.log("newBatchModel", "Start");
        // prepare feature space
        console.log("newBatchModel", "  creating feature space");
        var featureSpace = new qm.FeatureSpace(records.store.base, features);
        // initialize features
        featureSpace.updateRecords(records);
        console.log("newBatchModel", "  number of dimensions = " + featureSpace.dim);
        // prepare spare vectors
        console.log("newBatchModel", "  preparing feature vectors");
        var sparseVecs = featureSpace.extractSparseMatrix(records);
        // prepare target vectors
        var targets = {};
        // figure out if new category name, or update count
        function initCats(categories, catName) {
            if (categories[catName]) {
                categories[catName].count++;
            } else {
                // check if we should ignore this category
                if (limitCategories && !qm_util.isInArray(limitCategories, catName)) { return; }
                // check if we should ignore this category
                categories[catName] = {
                    name: catName,
                    type: "classification",
                    count: 1,
                    target: new la.Vector({ mxVals: records.length })
                };
            }
        }
        // initialize targets
        console.log("newBatchModel", "  preparing target vectors");
        if (target.type === "string_v") {
            // get all possible values for the field
            for (var i = 0; i < records.length; i++) {
                var cats = records[i][target.name];
                for (var j = 0; j < cats.length; j++) {
                    initCats(targets, cats[j]);
                }
            }
            // initialized with +1 or -1 for each category
            for (var i = 0; i < records.length; i++) {
                var cats = la.copyVecToArray(records[i][target.name]);
                for (var cat in targets) {
                    targets[cat].target.push(qm_util.isInArray(cats, cat) ? 1.0 : -1.0);
                }
            }
        } else if (target.type === "string") {
            // get all possible values for the field
            for (var i = 0; i < records.length; i++) {
                var recCat = records[i][target.name];
                initCats(targets, recCat);
            }
            // initialized with +1 or -1 for each category
            for (var i = 0; i < records.length; i++) {
                var recCat = records[i][target.name];
                for (var cat in targets) {
                    targets[cat].target.push((recCat === cat) ? 1.0 : -1.0);
                }
            }
        } else if (target.type === "float") {
            // initialized with +1 or -1 for each category
            targets[target.name] = {
                name: target.name,
                type: "regression",
                count: records.length,
                target: new la.Vector({ mxVals: records.length })

            };
            for (var i = 0; i < records.length; i++) {
                targets[target.name].target.push(records[i][target.name]);
            }
        }
        // training model for each category
        console.log("newBatchModel", "  training SVM");
        var models = {};
        for (var cat in targets) {
            if (targets[cat].count >= 50) {
                models[cat] = {
                    name: targets[cat].name,
                    type: targets[cat].type,
                };
                if (targets[cat].type === "classification") {
                    console.log("newBatchModel", "    ... " + cat + " (classification)");
                    models[cat].model = new exports.SVC({ c: 1, j: 10, batchSize: 10000, maxIterations: 100000, maxTime: 1800, minDiff: 0.001 });
                    models[cat].model.fit(sparseVecs, targets[cat].target);
                } else if (targets[cat].type === "regression") {
                    console.log("newBatchModel", "    ... " + cat + " (regression)");
                    models[cat].model = new exports.SVR({ c: 1, eps: 1e-2, batchSize: 10000, maxIterations: 100000, maxTime: 1800, minDiff: 0.001 });
                    models[cat].model.fit(sparseVecs, targets[cat].target);
                }
            }
        }
        // done
        console.log("newBatchModel", "Done");
        // we finished the constructor
        return new createBatchModel(featureSpace, models);
    };

    //!- `batchModel = analytics.loadBatchModel(base, fin)` -- loads batch model frm input stream `fin`
    exports.loadBatchModel = function (base, sin) {
        var models = JSON.parse(sin.readLine());
        var featureSpace = new qm.FeatureSpace(base, sin);
        for (var cat in models) {
            models[cat].model = new exports.SVC(sin);
        }
        // we finished the constructor
        return new createBatchModel(featureSpace, models);
    };

	//!- `result = analytics.crossValidation(rs, features, target, folds)` -- creates a batch
    //!     model for records from record set `rs` using `features; `target` is the
    //!     target field and is assumed discrete; the result is a results object
    //!     with the following API:
    //!     - `result.target` -- an object with categories as keys and the following
    //!       counts as members of these keys: `count`, `TP`, `TN`, `FP`, `FN`,
    //!       `all()`, `precision()`, `recall()`, `accuracy()`.
    //!     - `result.confusion` -- confusion matrix between categories
    //!     - `result.report()` -- prints basic report on to the console
    //!     - `result.reportCSV(fout)` -- prints CSV output to the `fout` output stream
    exports.crossValidation = function (records, features, target, folds, limitCategories) {
        // create empty folds
        var fold = [];
        for (var i = 0; i < folds; i++) {
            fold.push(new la.IntVector());
        }
        // split records into folds
        records.shuffle(1);
        var fold_i = 0;
        for (var i = 0; i < records.length; i++) {
            fold[fold_i].push(records[i].$id);
            fold_i++; if (fold_i >= folds) { fold_i = 0; }
        }
        // do cross validation
        var cfyRes = null;
        for (var fold_i = 0; fold_i < folds; fold_i++) {
            // prepare train and test record sets
            var train = new la.IntVector();
            var test = new la.IntVector();
            for (var i = 0; i < folds; i++) {
                if (i == fold_i) {
                    test.pushV(fold[i]);
                } else {
                    train.pushV(fold[i]);
                }
            }
            var trainRecs = records.store.newRecSet(train);
            var testRecs = records.store.newRecSet(test);
            console.log("Fold " + fold_i + ": " + trainRecs.length + " training and " + testRecs.length + " testing");
            // create model for the fold
            var model = exports.newBatchModel(trainRecs, features, target, limitCategories);
            // prepare test counts for each target
            if (!cfyRes) { cfyRes = new exports.ClassificationScore (model.target); }
            // evaluate predictions
            for (var i = 0; i < testRecs.length; i++) {
                var correct = testRecs[i][target.name];
                var predicted = model.predictLabels(testRecs[i]);
                cfyRes.count(correct, predicted);
            }
            // report
            cfyRes.report();
        }
        return cfyRes;
    };

    //!- `alModel = analytics.newActiveLearner(query, qRecSet, fRecSet, ftrSpace, settings)` -- initializes the
    //!    active learning. The algorihm is run by calling `model.startLoop()`. The algorithm has two stages: query mode, where the algorithm suggests potential
    //!    positive and negative examples based on the query text, and SVM mode, where the algorithm keeps
    //!   selecting examples that are closest to the SVM margin (every time an example is labeled, the SVM
    //!   is retrained.
    //!   The inputs are: query (text), record set `qRecSet`, record set `fRecSet`,  the feature space `ftrSpace` and a
    //!   `settings`JSON object. The settings object specifies:`textField` (string) which is the name
    //!    of the field in records that is used to create feature vectors, `nPos` (integer) and `nNeg` (integer) set the number of positive and negative
    //!    examples that have to be identified in the query mode before the program enters SVM mode.
    //!   We can set two additional parameters `querySampleSize` and `randomSampleSize` which specify the sizes of subsamples of qRecSet and fRecSet, where the rest of the data is ignored in the active learning.
    //!   Final parameters are all SVM parameters (c, j, batchSize, maxIterations, maxTime, minDiff, verbose).
    exports.newActiveLearner = function (query, qRecSet, fRecSet, ftrSpace, stts) {
        return new exports.ActiveLearner(query, qRecSet, fRecSet, ftrSpace, stts);
    }

    exports.ActiveLearner = function (query, qRecSet, fRecSet, ftrSpace, stts) {
        var settings = defarg(stts, {});
        settings.nPos = defarg(stts.nPos, 2);
        settings.nNeg = defarg(stts.nNeg, 2);
        settings.textField = defarg(stts.textField, "Text");
        settings.querySampleSize = defarg(stts.querySampleSize, -1);
        settings.randomSampleSize = defarg(stts.randomSampleSize, -1);
        settings.c = defarg(stts.c, 1.0);
        settings.j = defarg(stts.j, 1.0);
        settings.batchSize = defarg(stts.batchSize, 100);
        settings.maxIterations = defarg(stts.maxIterations, 100000);
        settings.maxTime = defarg(stts.maxTime, 1); // 1 second for computation by default
        settings.minDiff = defarg(stts.minDiff, 1e-6);
        settings.verbose = defarg(stts.verbose, false);

        // compute features or provide them
        settings.extractFeatures = defarg(stts.extractFeatures, true);

        if (!settings.extractFeatures) {
            if (stts.uMat == null) { throw 'settings uMat not provided, extractFeatures = false'; }
            if (stts.uRecSet == null) { throw 'settings uRecSet not provided, extractFeatures = false'; }
            if (stts.querySpVec == null) { throw 'settings querySpVec not provided, extractFeatures = false'; }
        }

        // QUERY MODE
        var queryMode = true;
        // bow similarity between query and training set

        var querySpVec;
        var uRecSet;
        var uMat;

        if (settings.extractFeatures) {
            var temp = {}; temp[settings.textField] = query;
            var queryRec = qRecSet.store.newRecord(temp); // record
            querySpVec = ftrSpace.extractSparseVector(queryRec);
            // use sampling?
            var sq = qRecSet;
            if (settings.querySampleSize >= 0 && qRecSet != undefined) {
                sq = qRecSet.sample(settings.querySampleSize);
            }
            var sf = fRecSet;
            if (settings.randomSampleSize >= 0 && fRecSet != undefined) {
                sf = fRecSet.sample(settings.randomSampleSize);
            }
            // take a union or just qset or just fset if some are undefined
            uRecSet = (sq != undefined) ? ((sf != undefined) ? sq.setunion(sf) : sq) : sf;
            if (uRecSet == undefined) { throw 'undefined record set for active learning!';}
            uMat = ftrSpace.extractSparseMatrix(uRecSet);

        } else {
            querySpVec = stts.querySpVec;
            uRecSet = stts.uRecSet;
            uMat = stts.uMat;
        }


        querySpVec.normalize();
        uMat.normalizeCols();

        var X = new la.SparseMatrix();
        var y = new la.Vector();
        var simV = uMat.multiplyT(querySpVec); //similarities (q, recSet)
        var sortedSimV = simV.sortPerm(); //ascending sort
        var simVs = sortedSimV.vec; //sorted similarities (q, recSet)
        var simVp = sortedSimV.perm; //permutation of sorted similarities (q, recSet)
        //// counters for questions in query mode
        var nPosQ = 0; //for traversing simVp from the end
        var nNegQ = 0; //for traversing simVp from the start


        // SVM MODE
        var svm;
        var posIdxV = new la.IntVector(); //indices in recordSet
        var negIdxV = new la.IntVector(); //indices in recordSet

        var posRecIdV = new la.IntVector(); //record IDs
        var negRecIdV = new la.IntVector(); //record IDs

        var classVec = new la.Vector({ "vals": uRecSet.length }); //svm scores for record set
        var resultVec = new la.Vector({ "vals": uRecSet.length }); // non-absolute svm scores for record set


        //!   - `rs = alModel.getRecSet()` -- returns the record set that is being used (result of sampling)
        this.getRecSet = function () { return uRecSet };

        //!   - `idx = alModel.selectedQuestionIdx()` -- returns the index of the last selected question in alModel.getRecSet()
        this.selectedQuestionIdx = -1;

        //!   - `bool = alModel.getQueryMode()` -- returns true if in query mode, false otherwise (SVM mode)
        this.getQueryMode = function () { return queryMode; };

        //!   - `numArr = alModel.getPos(thresh)` -- given a `threshold` (number) return the indexes of records classified above it as a javascript array of numbers. Must be in SVM mode.
        this.getPos = function (threshold) {
            if (this.queryMode) { return null; } // must be in SVM mode to return results
            if (!threshold) { threshold = 0; }
            var posIdxArray = [];
            for (var recN = 0; recN < uRecSet.length; recN++) {
                if (resultVec[recN] >= threshold) {
                    posIdxArray.push(recN);
                }
            }
            return posIdxArray;
        };

        this.debug = function () { debugger; }

        this.getTop = function (limit) {
            if (this.queryMode) { return null; } // must be in SVM mode to return results
            if (!limit) { limit = 20; }
            var idxArray = [];
            var marginArray = [];
            var sorted = resultVec.sortPerm(false);
            for (var recN = 0; recN < uRecSet.length && recN < limit; recN++) {
                idxArray.push(sorted.perm[recN]);
                var val = sorted.vec[recN];
                val = val == Number.POSITIVE_INFINITY ? Number.MAX_VALUE : val;
                val = val == Number.NEGATIVE_INFINITY ? -Number.MAX_VALUE : val;
                marginArray.push(val);
            }
            return { posIdx: idxArray, margins: marginArray };
        };

        //!   - `objJSON = alModel.getSettings()` -- returns the settings object
        this.getSettings = function () { return settings; }

        // returns record set index of the unlabeled record that is closest to the margin
        //!   - `recSetIdx = alModel.selectQuestion()` -- returns `recSetIdx` - the index of the record in `recSet`, whose class is unknonw and requires user input
        this.selectQuestion = function () {
            if (posRecIdV.length >= settings.nPos && negRecIdV.length >= settings.nNeg) { queryMode = false; }
            if (queryMode) {
                if (posRecIdV.length < settings.nPos && nPosQ + 1 < uRecSet.length) {
                    nPosQ = nPosQ + 1;
                    console.log("query mode, try to get pos");
                    this.selectedQuestionIdx = simVp[simVp.length - 1 - (nPosQ - 1)];
                    return this.selectedQuestionIdx;
                }
                if (negRecIdV.length < settings.nNeg && nNegQ + 1 < uRecSet.length) {
                    nNegQ = nNegQ + 1;
                    // TODO if nNegQ == rRecSet.length, find a new sample
                    console.log("query mode, try to get neg");
                    this.selectedQuestionIdx = simVp[nNegQ - 1];
                    return this.selectedQuestionIdx;
                }
            }
            else {
                ////call svm, get record closest to the margin
                svm = new exports.SVC(settings);
                svm.fit(X, y);//column examples, y float vector of +1/-1, default svm paramvals

                // mark positives
                for (var i = 0; i < posIdxV.length; i++) {
                    classVec[posIdxV[i]] = Number.POSITIVE_INFINITY;
                    resultVec[posIdxV[i]] = Number.POSITIVE_INFINITY;
                }
                // mark negatives
                for (var i = 0; i < negIdxV.length; i++) {
                    classVec[negIdxV[i]] = Number.POSITIVE_INFINITY;
                    resultVec[negIdxV[i]] = Number.NEGATIVE_INFINITY;
                }
                var posCount = posIdxV.length;
                var negCount = negIdxV.length;
                // classify unlabeled
                for (var recN = 0; recN < uRecSet.length; recN++) {
                    if (classVec[recN] !== Number.POSITIVE_INFINITY) {
                        var svmMargin = svm.predict(uMat.getCol(recN));
                        if (svmMargin > 0) {
                            posCount++;
                        } else {
                            negCount++;
                        }
                        classVec[recN] = Math.abs(svmMargin);
                        resultVec[recN] = svmMargin;
                    }
                }
                var sorted = classVec.sortPerm();
                console.log("svm mode, margin: " + sorted.vec[0] + ", npos: " + posCount + ", nneg: " + negCount);
                this.selectedQuestionIdx = sorted.perm[0];
                return this.selectedQuestionIdx;
            }

        };
        // asks the user for class label given a record set index
        //!   - `alModel.getAnswer(ALAnswer, recSetIdx)` -- given user input `ALAnswer` (string) and `recSetIdx` (integer, result of model.selectQuestion) the training set is updated.
        //!      The user input should be either "y" (indicating that recSet[recSetIdx] is a positive example), "n" (negative example).
        this.getAnswer = function (ALanswer, recSetIdx) {
            //todo options: ?newQuery
            if (ALanswer === "y") {
                posIdxV.push(recSetIdx);
                posRecIdV.push(uRecSet[recSetIdx].$id);
                //X.push(ftrSpace.extractSparseVector(uRecSet[recSetIdx]));
                X.push(uMat.getCol(recSetIdx));
                y.push(1.0);
            } else {
                negIdxV.push(recSetIdx);
                negRecIdV.push(uRecSet[recSetIdx].$id);
                //X.push(ftrSpace.extractSparseVector(uRecSet[recSetIdx]));
                X.push(uMat.getCol(recSetIdx));
                y.push(-1.0);
            }
            // +k query // rank unlabeled according to query, ask for k most similar
            // -k query // rank unlabeled according to query, ask for k least similar
        };
        //!   - `alModel.startLoop()` -- starts the active learning loop in console
        this.startLoop = function () {
            while (true) {
                var recSetIdx = this.selectQuestion();
                var ALanswer = sget(uRecSet[recSetIdx].Text + ": y/(n)/s? Command s stops the process").trim();
                if (ALanswer == "s") { break; }
                if (posIdxV.length + negIdxV.length == uRecSet.length) { break; }
                this.getAnswer(ALanswer, recSetIdx);
            }
        };
        //!   - `alModel.saveSvmModel(fout)` -- saves the binary SVM model to an output stream `fout`. The algorithm must be in SVM mode.
        this.saveSvmModel = function (outputStream) {
            // must be in SVM mode
            if (queryMode) {
                console.log("AL.save: Must be in svm mode");
                return;
            }
            svm.save(outputStream);
        };

        this.getWeights = function () {
            return svm.weights;
        }
        //this.saveLabeled
        //this.loadLabeled
    };


	//////////// RIDGE REGRESSION
	// solve a regularized least squares problem
	//!- `ridgeRegressionModel = new analytics.RidgeRegression(kappa, dim, buffer)` -- solves a regularized ridge
	//!  regression problem: min|X w - y|^2 + kappa |w|^2. The inputs to the algorithm are: `kappa`, the regularization parameter,
	//!  `dim` the dimension of the model and (optional) parameter `buffer` (integer) which specifies
	//!  the length of the window of tracked examples (useful in online mode). The model exposes the following functions:
	exports.RidgeRegression = function (kappa, dim, buffer) {
	    var X = [];
	    var y = [];
	    buffer = typeof buffer !== 'undefined' ? buffer : -1;
	    var w = new la.Vector({ "vals": dim });
	    //!   - `ridgeRegressionModel.add(vec, num)` -- adds a vector `vec` and target `num` (number) to the training set
	    this.add = function (x, target) {
	        X.push(x);
	        y.push(target);
	        if (buffer > 0) {
	            if (X.length > buffer) {
	                this.forget(X.length - buffer);
	            }
	        }
	    };
	    //!   - `ridgeRegressionModel.addupdate(vec, num)` -- adds a vector `vec` and target `num` (number) to the training set and retrains the model
	    this.addupdate = function (x, target) {
	        this.add(x, target);
	        this.update();
	    }
	    //!   - `ridgeRegressionModel.forget(n)` -- deletes first `n` (integer) examples from the training set
	    this.forget = function (ndeleted) {
	        ndeleted = typeof ndeleted !== 'undefined' ? ndeleted : 1;
	        ndeleted = Math.min(X.length, ndeleted);
	        X.splice(0, ndeleted);
	        y.splice(0, ndeleted);
	    };
	    //!   - `ridgeRegressionModel.update()` -- recomputes the model
	    this.update = function () {
	        var A = this.getMatrix();
	        var b = new la.Vector(y);
	        w = this.compute(A, b);
	    };
	    //!   - `vec = ridgeRegressionModel.getModel()` -- returns the parameter vector `vec` (dense vector)
	    this.getModel = function () {
	        return w;
	    };
	    this.getMatrix = function () {
	        if (X.length > 0) {
	            var A = new la.Matrix({ "cols": X[0].length, "rows": X.length });
	            for (var i = 0; i < X.length; i++) {
	                A.setRow(i, X[i]);
	            }
	            return A;
	        }
	    };
	    //!   - `vec2 = ridgeRegressionModel.compute(mat, vec)` -- computes the model parameters `vec2`, given
	    //!    a row training example matrix `mat` and target vector `vec` (dense vector). The vector `vec2` solves min_vec2 |mat' vec2 - vec|^2 + kappa |vec2|^2.
	    //!   - `vec2 = ridgeRegressionModel.compute(spMat, vec)` -- computes the model parameters `vec2`, given
	    //!    a row training example sparse matrix `spMat` and target vector `vec` (dense vector). The vector `vec2` solves min_vec2 |spMat' vec2 - vec|^2 + kappa |vec2|^2.
	    this.compute = function (A, b) {
	        var I = la.eye(A.cols);
	        var coefs = (A.transpose().multiply(A).plus(I.multiply(kappa))).solve(A.transpose().multiply(b));
	        return coefs;
	    };
	    //!   - `num = model.predict(vec)` -- predicts the target `num` (number), given feature vector `vec` based on the internal model parameters.
	    this.predict = function (x) {
	        return w.inner(x);
	    };
	};


    /**
     * StreamStory.
     * @class
     * @param {opts} HierarchMarkovParam - parameters. TODO typedef and describe
     */
    exports.HierarchMarkov = function (opts) {
    	// constructor
    	if (opts == null) throw 'Missing parameters!';
    	if (opts.base == null) throw 'Missing parameter base!';

    	// create model and feature space
    	var mc;
    	var obsFtrSpace;
    	var controlFtrSpace;

    	if (opts.hmcConfig != null && opts.obsFields != null &&
    			opts.contrFields != null && opts.base != null) {

    		mc = opts.sequenceEndV != null ? new exports.HMC(opts.hmcConfig, opts.sequenceEndV) : new exports.HMC(opts.hmcConfig);

    		obsFtrSpace = new qm.FeatureSpace(opts.base, opts.obsFields);
    		controlFtrSpace = new qm.FeatureSpace(opts.base, opts.contrFields);
    	}
    	else if (opts.hmcFile != null) {
    		var fin = new fs.FIn(opts.hmcFile);
    		mc = new exports.HMC(fin);
    		obsFtrSpace = new qm.FeatureSpace(opts.base, fin);
    		controlFtrSpace = new qm.FeatureSpace(opts.base, fin);
    	}
    	else {
    		throw 'Parameters missing: ' + JSON.stringify(opts);
    	}

    	function getFtrNames(ftrSpace) {
    		var names = [];

    		var dims = ftrSpace.dims;
    		for (var i = 0; i < dims.length; i++) {
				names.push(ftrSpace.getFeature(i));
			}

    		return names;
    	}

    	function getObsFtrCount() {
			return obsFtrSpace.dims.length;
		}

    	function getObsFtrNames() {
    		return getFtrNames(obsFtrSpace);
    	}

    	function getControlFtrNames() {
    		return getFtrNames(controlFtrSpace);
    	}

    	function getFtrDescriptions(stateId) {
    		var observations = [];
    		var controls = [];

			var coords = mc.fullCoords(stateId);
			var obsFtrNames = getObsFtrNames();
			var invObsCoords = obsFtrSpace.invertFeatureVector(coords);
			for (var i = 0; i < invObsCoords.length; i++) {
				observations.push({name: obsFtrNames[i], value: invObsCoords.at(i)});
			}

			var controlCoords = mc.fullCoords(stateId, false);
			var contrFtrNames = getControlFtrNames();
			var invControlCoords = controlFtrSpace.invertFeatureVector(controlCoords);
			for (var i = 0; i < invControlCoords.length; i++) {
				controls.push({name: contrFtrNames[i], value: invControlCoords.at(i)});
			}

			return {
				observations: observations,
				controls: controls
			};
    	}

    	function getFtrCoord(stateId, ftrIdx) {
    		if (ftrIdx < obsFtrSpace.dims.length) {
    			return obsFtrSpace.invertFeatureVector(mc.fullCoords(stateId))[ftrIdx];
    		} else {
    			return controlFtrSpace.invertFeatureVector(mc.fullCoords(stateId, false))[ftrIdx - obsFtrSpace.dims.length];
    		}
    	}

    	// public methods
    	var that = {
    		/**
    		 * Creates a new model out of the record set.
    		 */
    		fit: function (opts) {
    			var recSet = opts.recSet;
    			var batchEndV = opts.batchEndV;
    			var timeField = opts.timeField;

    			log.info('Updating feature space ...');
    			obsFtrSpace.updateRecords(recSet);
    			controlFtrSpace.updateRecords(recSet);

    			var obsColMat = obsFtrSpace.extractMatrix(recSet);
    			var contrColMat = controlFtrSpace.extractMatrix(recSet);
    			var timeV = recSet.getVector(timeField);

    			log.info('Creating model ...');
    			mc.fit({
    				observations: obsColMat,
    				controls: contrColMat,
    				times: timeV,
    				batchV: batchEndV
    			});
    			log.info('Done!');

    			return that;
    		},

    		/**
    		 * Adds a new record. Doesn't update the models statistics.
    		 */
    		update: function (rec) {
    			if (rec == null) return;

    			var obsFtrVec = obsFtrSpace.extractVector(rec);
    			var contFtrVec = controlFtrSpace.extractVector(rec);
    			var timestamp = rec.time.getTime();

    			mc.update(obsFtrVec, contFtrVec, timestamp);
    		},

    		/**
    		 * Saves the feature space and model into the specified files.
    		 */
    		save: function (mcFName) {
    			try {
    				console.log('Saving Markov chain ...');

    				var fout = new fs.FOut(mcFName);

	    			mc.save(fout);
	    			obsFtrSpace.save(fout);
	    			controlFtrSpace.save(fout);

	    			fout.flush();
	    			fout.close();

	    			console.log('Done!');
    			} catch (e) {
    				console.log('Failed to save the model!!' + e.message);
    			}
    		},

    		/**
    		 * Returns the state used in the visualization.
    		 */
    		getVizState: function () {
    			log.debug('Fetching visualization ...');
    			return mc.toJSON();
    		},

    		/**
    		 * Returns the hierarchical Markov chain model.
    		 */
    		getModel: function () {
    			return mc;
    		},

    		/**
    		 * Returns the feature space.
    		 */
    		getFtrSpace: function () {
    			return { observations: obsFtrSpace, controls: controlFtrSpace };
    		},

    		/**
    		 * Returns the current state at the specified height. If the height is not specified it
    		 * returns the current states through the hierarchy.
    		 */
    		currState: function (height) {
    			return mc.currState(height);
    		},

    		/**
    		 * Returns the most likely future states.
    		 */
    		futureStates: function (level, state, time) {
    			return mc.futureStates(level, state, time);
    		},

    		/**
    		 * Returns the most likely future states.
    		 */
    		pastStates: function (level, state, time) {
    			return mc.pastStates(level, state, time);
    		},

    		getFtrNames: function () {
    			return {
    				observation: getObsFtrNames(),
    				control: getControlFtrNames()
    			}
    		},

    		/**
    		 * Returns state details as a Javascript object.
    		 */
    		stateDetails: function (stateId, height) {
    			var futureStates = mc.futureStates(height, stateId);
    			var pastStates = mc.pastStates(height, stateId);
    			var isTarget = mc.isTarget(stateId, height);
    			var stateNm = mc.getStateName(stateId);
    			var wgts = mc.getStateWgtV(stateId);

    			var features = getFtrDescriptions(stateId);

    			return {
    				id: stateId,
    				name: stateNm.length > 0 ? stateNm : null,
    				isTarget: isTarget,
    				features: features,
    				futureStates: futureStates,
    				pastStates: pastStates,
    				featureWeights: wgts
    			};
    		},

    		/**
    		 * Returns a histogram for the desired feature in the desired state.
    		 */
    		histogram: function (stateId, ftrIdx) {
    			var hist = mc.histogram(stateId, ftrIdx);

    			var nObsFtrs = getObsFtrCount();

    			if (ftrIdx < nObsFtrs) {
	    			for (var i = 0; i < hist.binStartV.length; i++) {
	    				hist.binStartV[i] = obsFtrSpace.invertFeature(ftrIdx, hist.binStartV[i]);
	    			}
    			} else {
    				for (var i = 0; i < hist.binStartV.length; i++) {
	    				hist.binStartV[i] = controlFtrSpace.invertFeature(ftrIdx - nObsFtrs, hist.binStartV[i]);
	    			}
    			}

    			return hist;
    		},

    		/**
    		 * Callback when the current state changes.
    		 */
    		onStateChanged: function (callback) {
    			mc.onStateChanged(callback);
    		},

    		/**
    		 * Callback when an anomaly is detected.
    		 */
    		onAnomaly: function (callback) {
    			mc.onAnomaly(callback);
    		},

    		onOutlier: function (callback) {
    			mc.onOutlier(function (ftrV) {
    				var invFtrV = obsFtrSpace.invertFeatureVector(ftrV);

    				var features = [];
    				for (var i = 0; i < invFtrV.length; i++) {
    					features.push({name: obsFtrSpace.getFeature(i), value: invFtrV.at(i)});
    				}

    				callback(features);
    			});
    		},

    		onPrediction: function (callback) {
    			mc.onPrediction(callback);
    		},

    		/**
    		 * Returns the distribution of features accross the states on the
    		 * specified height.
    		 */
    		getFtrDist: function (height, ftrIdx) {
    			var stateIds = mc.stateIds(height);

    			var result = [];
    			for (var i = 0; i < stateIds.length; i++) {
    				var stateId = stateIds[i];
    				var coord = getFtrCoord(stateId, ftrIdx);
    				result.push({ state: stateId, value: coord });
    			}

    			return result;
    		},

    		setControl: function (ftrIdx, factor) {
    			var controlFtrIdx = ftrIdx - obsFtrSpace.dims.length;
    			mc.setControlFactor(controlFtrIdx, factor);
    		}
    	};

    	return that;
    };
>>>>>>> 2490c1ec
    
<|MERGE_RESOLUTION|>--- conflicted
+++ resolved
@@ -1,5569 +1,3428 @@
 //intellisense start
 exports = {}; require.modules.qminer_analytics = exports;
 //intellisense end
-/**
- * Copyright (c) 2015, Jozef Stefan Institute, Quintelligence d.o.o. and contributors
- * All rights reserved.
- * 
- * This source code is licensed under the FreeBSD license found in the
- * LICENSE file in the root directory of this source tree.
- */
-/**
- * Analytics module.
- * @module analytics
- * @example
- * // import module, load dataset, create model, evaluate model
- */
-/**
-* SVC constructor parameters
-* @typedef {Object} svcParam
-* @property  {number} [svcParam.c=1.0] - Cost parameter. Increasing the parameter forces the model to fit the training data more accurately (setting it too large may lead to overfitting) .
-* @property  {number} [svcParam.j=1.0] - Unbalance parameter. Increasing it gives more weight to the positive examples (getting a better fit on the positive training examples gets a higher priority). Setting c=n is like adding n-1 copies of the positive training examples to the data set.
-* @property  {number} [svcParam.batchSize=1000] - Number of examples used in the subgradient estimation. Higher number of samples slows down the algorithm, but makes the local steps more accurate.
-* @property  {number} [svcParam.maxIterations=10000] - Maximum number of iterations.
-* @property  {number} [svcParam.maxTime=1] - Maximum runtime in seconds.
-* @property  {number} [svcParam.minDiff=1e-6] - Stopping criterion tolerance.
-* @property  {boolean} [svcParam.verbose=false] - Toggle verbose output in the console.
-*/
-<<<<<<< HEAD
-/**
-* SVC
-* @classdesc Support Vector Machine Classifier. Implements a soft margin linear support vector classifier using the PEGASOS algorithm, see: {@link http://ttic.uchicago.edu/~nati/Publications/PegasosMPB.pdf Pegasos: Primal Estimated sub-GrAdient SOlver for SVM}.
-* @class
-* @param {module:fs.FIn | module:analytics~svcParam} [arg] - File input stream (loads the model from disk) or constructor parameters svcParam.
-* @example
-* // import modules
-* var la = require('qminer').la;
-* var analytics = require('qminer').analytics;
-* // CLASSIFICATION WITH SVC
-* // set up fake train and test data
-* // four training examples with number of features = 2
-* var featureMatrix = new la.Matrix({ rows: 2, cols: 4, random: true });
-* // classification targets for four examples
-* var targets = new la.Vector([-1, -1, 1, 1]);
-* // set up the classification model
-* var SVC = new analytics.SVC({ verbose: true });
-* // train classifier
-* SVC.fit(featureMatrix, targets);
-* // set up a fake test vector
-* var test = new la.Vector([1.1, -0.5]);
-* // predict the target value
-* var prediction = SVC.predict(test);
-=======
-/**
-* SVC
-* @classdesc Support Vector Machine Classifier. Implements a soft margin linear support vector classifier using the PEGASOS algorithm, see: {@link http://ttic.uchicago.edu/~nati/Publications/PegasosMPB.pdf Pegasos: Primal Estimated sub-GrAdient SOlver for SVM}.
-* @class
-* @param {module:fs.FIn | module:analytics~svcParam} [arg] - File input stream (loads the model from disk) or constructor parameters svcParam.
-* @example
-* // import modules
-* var la = require('qminer').la;
-* var analytics = require('qminer').analytics;
-* // CLASSIFICATION WITH SVC
-* // set up fake train and test data
-* // four training examples with number of features = 2
-* var featureMatrix = new la.Matrix({ rows: 2, cols: 4, random: true });
-* // classification targets for four examples
-* var targets = new la.Vector([-1, -1, 1, 1]);
-* // set up the classification model
-* var SVC = new analytics.SVC({ verbose: false });
-* // train classifier
-* SVC.fit(featureMatrix, targets);
-* // set up a fake test vector
-* var test = new la.Vector([1.1, -0.5]);
-* // predict the target value
-* var prediction = SVC.predict(test);
->>>>>>> 2490c1ec
-*/
- exports.SVC = function(arg) { return Object.create(require('qminer').analytics.SVC.prototype); };
-/**
-	* Returns the SVC parameters.
-	* @returns {module:analytics~svcParam} Parameters of the classifier model.
-	* @example
-	* // import analytics module
-	* var analytics = require('qminer').analytics;
-	* // create a new SVC model with json
-	* var SVC = new analytics.SVC({ c: 5, j: 10, batchSize: 2000, maxIterations: 12000, maxTime: 2, minDiff: 1e-10, verbose: true });
-	* // get the parameters of the SVC model
-	* // returns { algorithm: 'SGD' c: 5, j: 10, batchSize: 2000, maxIterations: 12000, maxTime: 2, minDiff: 1e-10, verbose: true }
-	* var json = SVC.getParams(); 
-	*/
- exports.SVC.prototype.getParams = function() { return { algorithm: '', c: 0, j: 0, batchSize: 0, maxIterations: 0, maxTime: 0, minDiff: 0, verbose: true } };
-/**
-	* Sets the SVC parameters.
-	* @param {module:analytics~svcParam} param - Classifier training parameters.
-	* @returns {module:analytics.SVC} Self.
-	* @example
-	* // import analytics module
-	* var analytics = require('qminer').analytics;
-	* // create a default SVC model
-	* var SVC = new analytics.SVC();
-	* // change the parameters of the SVC with the json { j: 5, maxIterations: 12000, minDIff: 1e-10 }
-	* SVC.setParams({ j: 5, maxIterations: 12000, minDiff: 1e-10 }); // returns self
-	*/
- exports.SVC.prototype.setParams = function(param) { return Object.create(require('qminer').analytics.SVC.prototype); };
-/**	
-	* Gets the vector of coefficients of the linear model.
-	* @returns {module:la.Vector} weights - Vector of coefficients of the linear model.
-	* @example 
-	* // import the analytics and la modules
-	* var analytics = require('qminer').analytics;
-	* var la = require('qminer').la;
-	* // create a new SVC object
-	* var SVC = new analytics.SVC();
-	* // create the matrix containing the input features and the input vector for each matrix.
-	* var matrix = new la.Matrix([[1, 0, -1, 0], [0, 1, 0, -1]]);
-	* var vec = new la.Vector([1, 1, -1, -1]);
-	* // fit the model
-	* SVC.fit(matrix, vec);
-	* // get the weights
-	* var weights = SVC.weights; // returns the coefficients of the normal vector of the hyperplane gained from the model: [1, 1]
-	*/
- exports.SVC.prototype.weights = Object.create(require('qminer').la.Vector.prototype);
-<<<<<<< HEAD
-/**
-	* Saves model to output file stream.
-	* @param {module:fs.FOut} fout - Output stream.
-	* @returns {module:fs.FOut} The Output stream.
-=======
-/**
-	* Saves model to output file stream.
-	* @param {module:fs.FOut} fout - Output stream.
-	* @returns {module:fs.FOut} The Output stream.
-	* @example
-	* // import the analytics and la modules
-	* var analytics = require('qminer').analytics;
-	* var la = require('qminer').la;
-	* var fs = require('qminer').fs;
-	* // create a new SVC object
-	* var SVC = new analytics.SVC();
-	* // create the matrix containing the input features and the input vector for each matrix column.
-	* var matrix = new la.Matrix([[1, 0, -1, 0], [0, 1, 0, -1]]);	
-	* var vec = new la.Vector([1, 0, -1, -2]);
-	* // fit the model
-	* SVC.fit(matrix, vec);
-	* // create output stream
-	* var fout = fs.openWrite('svc_example.bin');
-	* // save SVC object (model and parameters) to output stream and close it
-	* SVC.save(fout);
-	* fout.close();
-	* // create input stream
-	* var fin = fs.openRead('svc_example.bin');
-	* // create a SVC object that loads the model and parameters from input stream
-	* var SVC2 = new analytics.SVC(fin);	
->>>>>>> 2490c1ec
-	*/
- exports.SVC.prototype.save = function(fout) { return Object.create(require('qminer').fs.FOut.prototype); }
-/**
-    * Sends vector through the model and returns the distance to the decision boundery.
-    * @param {module:la.Vector | module:la.SparseVector | module:la.Matrix | module:la.SparseMatrix} X - Input feature vector or matrix with feature vectors as columns.
-    * @returns {number | module:la.Vector} Distance:
-	* <br>1. Real number, if input is {@link module:la.Vector} or {@link module:la.SparseVector}.
-	* <br>2. {@link module:la.Vector}, if input is {@link module:la.Matrix} or {@link module:la.SparseMatrix}.
-	* <br>Sign of the number corresponds to the class and the magnitude corresponds to the distance from the margin (certainty).
-    * @example
-	* // import the analytics and la modules
-	* var analytics = require('qminer').analytics;
-	* var la = require('qminer').la;
-	* // create a new SVC object
-	* var SVC = new analytics.SVC();
-	* // create the matrix containing the input features and the input vector for each matrix
-	* var matrix = new la.Matrix([[1, 0], [0, -1]]);
-	* var vec = new la.Vector([1, -1]);
-	* // fit the model
-	* SVC.fit(matrix, vec);
-	* // create the vector you want to get the distance from the model
-	* var vec2 = new la.Vector([2, 3]);
-	* // use the decisionFunction to get the distance of vec2 from the model
-	* var distance = SVC.decisionFunction(vec2); // returns something close to 5
-	*/
- exports.SVC.prototype.decisionFunction = function(X) { return (X instanceof require('qminer').la.Vector | X instanceof require('qminer').la.SparseVector) ? 0 : Object.create(require('qminer').la.Vector.prototype); }
-/**
-	* Sends vector through the model and returns the prediction as a real number.
-    * @param {module:la.Vector | module:la.SparseVector | module:la.Matrix | module:la.SparseMatrix} X - Input feature vector or matrix with feature vectors as columns.
-    * @returns {number | module:la.Vector} Prediction:
-	* <br>1. Real number, if input is {@link module:la.Vector} or {@link module:la.SparseVector}.
-	* <br>2. {@link module:la.Vector}, if input is {@link module:la.Matrix} or {@link module:la.SparseMatrix}.
-	* <br>1 for positive class and -1 for negative.
-	* @example
-	* // import the analytics and la modules
-	* var analytics = require('qminer').analytics;
-	* var la = require('qminer').la;
-	* // create a new SVC object
-	* var SVC = new analytics.SVC();
-	* // create the matrix containing the input features and the input vector for each matrix
-	* var matrix = new la.Matrix([[1, 0, -1, 0], [0, 1, 0, -1]]);
-	* var vec = new la.Vector([1, 1, -1, -1]);
-	* // fit the model
-	* SVC.fit(matrix, vec);
-	* // create a vector you want to predict 
-	* var vec2 = new la.Vector([3, 5]);
-	* // predict the vector
-	* var prediction = SVC.predict(vec2); // returns 1
-	*/
- exports.SVC.prototype.predict = function(X) { return (X instanceof require('qminer').la.Vector | X instanceof require('qminer').la.SparseVector) ? 0 : Object.create(require('qminer').la.Vector.prototype); }
-/**
-	* Fits a SVM classification model, given column examples in a matrix and vector of targets.
-	* @param {module:la.Matrix | module:la.SparseMatrix} X - Input feature matrix where columns correspond to feature vectors.
-	* @param {module:la.Vector} y - Input vector of targets, one for each column of X.
-	* @returns {module:analytics.SVC} Self.
-	* @example
-	* // import the analytics and la modules
-	* var analytics = require('qminer').analytics;
-	* var la = require('qminer').la;
-	* // create a new SVC object
-	* var SVC = new analytics.SVC();
-	* // create the matrix containing the input features and the input vector for each matrix.
-	* var matrix = new la.Matrix([[1, 0, -1, 0], [0, 1, 0, -1]]);
-	* var vec = new la.Vector([1, 1, -1, -1]);
-	* // fit the model
-	* SVC.fit(matrix, vec); // creates a model, where the hyperplane has the normal semi-equal to [1, 1]
-	*/
- exports.SVC.prototype.fit = function(X, y) { return Object.create(require('qminer').analytics.SVC.prototype); }
-/**
-* SVR constructor parameters
-* @typedef {Object} svrParam
-* @property  {number} [svrParam.c=1.0] - Cost parameter. Increasing the parameter forces the model to fit the training data more accurately (setting it too large may lead to overfitting).
-* @property  {number} [svrParam.eps=1e-1] - Epsilon insensitive loss parameter. Larger values result in fewer support vectors (smaller model complexity).
-* @property  {number} [svrParam.batchSize=1000] - Number of examples used in the subgradient estimation. Higher number of samples slows down the algorithm, but makes the local steps more accurate.
-* @property  {number} [svrParam.maxIterations=10000] - Maximum number of iterations.
-* @property  {number} [svrParam.maxTime=1.0] - Maximum runtime in seconds.
-* @property  {number} [svrParam.minDiff=1e-6] - Stopping criterion tolerance.
-* @property  {boolean} [svrParam.verbose=false] - Toggle verbose output in the console.
-*/
-<<<<<<< HEAD
-/**
-* SVR
-* @classdesc Support Vector Machine Regression. Implements a soft margin linear support vector regression using the PEGASOS algorithm with epsilon insensitive loss, see: {@link http://ttic.uchicago.edu/~nati/Publications/PegasosMPB.pdf Pegasos: Primal Estimated sub-GrAdient SOlver for SVM}.
-* @class
-* @param {module:fs.FIn | module:analytics~svrParam} [arg] - File input stream (loads the model from disk) or constructor parameters svcParam.
-* @example
-* // import module
-* var analytics = require('qminer').analytics;
-* var la = require('qminer').la;
-* // REGRESSION WITH SVR
-* // Set up fake train and test data.
-* // Four training examples with, number of features = 2
-* var featureMatrix = new la.Matrix({ rows: 2, cols: 4, random: true });
-* // Regression targets for four examples
-* var targets = new la.Vector([1.1, -2, 3, 4.2]);
-* // Set up the regression model
-* var SVR = new analytics.SVR({ verbose: true });
-* // Train regression
-* SVR.fit(featureMatrix, targets);
-* // Set up a fake test vector
-* var test = new la.Vector([1.1, -0.8]);
-* // Predict the target value
-* var prediction = SVR.predict(test);
-=======
-/**
-* SVR
-* @classdesc Support Vector Machine Regression. Implements a soft margin linear support vector regression using the PEGASOS algorithm with epsilon insensitive loss, see: {@link http://ttic.uchicago.edu/~nati/Publications/PegasosMPB.pdf Pegasos: Primal Estimated sub-GrAdient SOlver for SVM}.
-* @class
-* @param {module:fs.FIn | module:analytics~svrParam} [arg] - File input stream (loads the model from disk) or constructor parameters svcParam.
-* @example
-* // import module
-* var analytics = require('qminer').analytics;
-* var la = require('qminer').la;
-* // REGRESSION WITH SVR
-* // Set up fake train and test data.
-* // Four training examples with, number of features = 2
-* var featureMatrix = new la.Matrix({ rows: 2, cols: 4, random: true });
-* // Regression targets for four examples
-* var targets = new la.Vector([1.1, -2, 3, 4.2]);
-* // Set up the regression model
-* var SVR = new analytics.SVR({ verbose: false });
-* // Train regression
-* SVR.fit(featureMatrix, targets);
-* // Set up a fake test vector
-* var test = new la.Vector([1.1, -0.8]);
-* // Predict the target value
-* var prediction = SVR.predict(test);
->>>>>>> 2490c1ec
-*/
- exports.SVR = function(arg) { return Object.create(require('qminer').analytics.SVR.prototype); };
-/**
-	* Returns the SVR parameters.
-	* @returns {module:analytics~svrParam} Parameters of the regression model.
-	* @example
-	* // import analytics module
-	* var analytics = require('qminer').analytics;
-	* // create a new SVR object
-	* var SVR = new analytics.SVR({ c: 10, eps: 1e-10, maxTime: 12000, verbose: true });
-	* // get the parameters of SVR
-	* var params = SVR.getParams();
-	*/
- exports.SVR.prototype.getParams = function() { return { c: 0, eps: 0, batchSize: 0, maxIterations: 0, maxTime: 0, minDiff: 0, verbose: true } };
-/**
-	* Sets the SVR parameters.
-	* @param {module:analytics~svrParam} param - Regression training parameters.
-	* @returns {module:analytics.SVR} Self.
-	* @example
-	* // import analytics module
-	* var analytics = require('qminer').analytics;
-	* // create a new SVR object
-	* var SVR = new analytics.SVR();
-	* // set the parameters of the SVR object
-	* SVR.setParams({ c: 10, maxTime: 12000 });
-	*/
- exports.SVR.prototype.setParams = function(param) { return Object.create(require('qminer').analytics.SVR.prototype); };
-/**
-	* The vector of coefficients of the linear model.
-	* @returns {module:la.Vector} weights - Vector of coefficients of the linear model.
-	*/
- exports.SVR.prototype.weights = Object.create(require('qminer').la.Vector.prototype);
-<<<<<<< HEAD
-/**
-	* Saves model to output file stream.
-	* @param {module:fs.FOut} fout - Output stream.
-	* @returns {module:fs.FOut} Output stream.
-=======
-/**
-	* Saves model to output file stream.
-	* @param {module:fs.FOut} fout - Output stream.
-	* @returns {module:fs.FOut} Output stream.
-	* @example
-	* // import the modules
-	* var analytics = require('qminer').analytics;
-	* var la = require('qminer').la;
-	* var fs = require('qminer').fs;
-	* // create a new SVR object
-	* var SVR = new analytics.SVR({ c: 10 });
-	* // create a matrix and vector for the model
-	* var matrix = new la.Matrix([[1, -1], [1, 1]]);
-	* var vector = new la.Vector([1, 1]);
-	* // create the model by fitting the values
-	* SVR.fit(matrix, vector);
-	* // save the model in a binary file
-	* var fout = fs.openWrite('svr_example.bin');
-	* SVR.save(fout);
-	* fout.close();
-	* // construct a SVR model by loading from the binary file
-	* var fin = fs.openRead('svr_example.bin');
-	* var SVR2 = new analytics.SVR()
->>>>>>> 2490c1ec
-	*/
- exports.SVR.prototype.save = function(fout) { return Object.create(require('qminer').fs.FOut.prototype); }
-/**
-     * Sends vector through the model and returns the scalar product as a real number.
-     * @param {module:la.Vector | module:la.SparseVector | module:la.Matrix | module:la.SparseMatrix} X - Input feature vector or matrix with feature vectors as columns.
-     * @returns {number | module:la.Vector} Distance:
-	 * <br>1. Real number if input is {@link module:la.Vector} or {@link module:la.SparseVector}.
-	 * <br>2. {@link module:la.Vector}, if input is {@link module:la.Matrix} or {@link module:la.SparseMatrix}.
-	 * @example
-	 * // import the modules
-	 * var analytics = require('qminer').analytics;
-	 * var la = require('qminer').la;
-	 * // create a new SVR object
-	 * var SVR = new analytics.SVR({ c: 10 });
-	 * // create a matrix and vector for the model
-	 * var matrix = new la.Matrix([[1, -1], [1, 1]]);
-	 * var vector = new la.Vector([1, 1]);
-	 * // create the model by fitting the values
-	 * SVR.fit(matrix, vector);
-	 * // get the distance between the model and the given vector
-	 * var vec2 = new la.Vector([-5, 1]);
-	 * var distance = SVR.decisionFunction(vec2);
-     */
- exports.SVR.prototype.decisionFunction = function(X) { return (X instanceof require('qminer').la.Vector | X instanceof require('qminer').la.SparseVector) ? 0 : Object.create(require('qminer').la.Vector.prototype); }
-/**
-	* Sends vector through the model and returns the prediction as a real number.
-    * @param {module:la.Vector | module:la.SparseVector | module:la.Matrix | module:la.SparseMatrix} X - Input feature vector or matrix with feature vectors as columns.
-    * @returns {number | module:la.Vector} Prediction:
-	* <br>1. Real number, if input is {@link module:la.Vector} or {@link module:la.SparseVector}.
-	* <br>2. {@link module:la.Vector}, if input is {@link module:la.Matrix} or {@link module:la.SparseMatrix}.
-	* @example
-	* // import the modules
-	* var analytics = require('qminer').analytics;
-	* var la = require('qminer').la;
-	* // create a new SVR object
-	* var SVR = new analytics.SVR({ c: 10 });
-	* // create a matrix and vector for the model
-	* var matrix = new la.Matrix([[1, -1], [1, 1]]);
-	* var vector = new la.Vector([1, 1]);
-	* // create the model by fitting the values
-	* SVR.fit(matrix, vector);
-	* // predict the value of the given vector
-	* var vec2 = new la.Vector([-5, 1]);
-	* var prediction = SVR.predict(vec2);
-	*/
- exports.SVR.prototype.predict = function(X) { return (X instanceof require('qminer').la.Vector | X instanceof require('qminer').la.SparseVector) ? 0 : Object.create(require('qminer').la.Vector.prototype); }
-/**
-	* fits an SVM regression model, given column examples in a matrix and vector of targets
-	* @param {module:la.Matrix | module:la.SparseMatrix} X - Input feature matrix where columns correspond to feature vectors.
-	* @param {module:la.Vector} y - Input vector of targets, one for each column of X.
-	* @returns {module:analytics.SVR} Self.
-	* @example
-	* // import the modules
-	* var analytics = require('qminer').analytics;
-	* var la = require('qminer').la;
-	* // create a new SVR object
-	* var SVR = new analytics.SVR({ c: 10 });
-	* // create a matrix and vector for the model
-	* var matrix = new la.Matrix([[1, -1], [1, 1]]);
-	* var vector = new la.Vector([1, 1]);
-	* // create the model by fitting the values
-	* SVR.fit(matrix, vector);
-	*/
- exports.SVR.prototype.fit = function(X, y) { return Object.create(require('qminer').analytics.SVR.prototype); }
-/**
-* @typedef {Object} ridgeRegParam
-* The Ridge Regression constructor parameter.
-* @param {number} [gamma=1.0] - The gamma value.
-*/
-/**
- * Ridge regression. Minimizes: ||A' x - b||^2 + ||gamma x||^2
- *
- * Uses {@link http://en.wikipedia.org/wiki/Tikhonov_regularization Tikhonov regularization}.
- *
- * @class
- * @param {(module:analytics~ridgeRegParam|module:fs.FIn)} [arg] - Loads a model from input stream, or creates a new model by setting gamma=arg from a Json object.
- * Empty constructor sets gamma to zero.
- * @example
- * // import modules
- * la = require('qminer').la;
- * analytics = require('qminer').analytics;
- * // create a new model with gamma = 1.0
- * var regmod = new analytics.RidgeReg(1.0);
- * // generate a random feature matrix
- * var A = la.randn(10,100);
- * // generate a random model
- * var w = la.randn(10);
- * // generate noise
- * var n = la.randn(100).multiply(0.01);
- * // generate responses (model'*data + noise)
- * var b = A.transpose().multiply(w).plus(n);
- * // fit model
- * regmod.fit(A, b);
- * // compare
- * console.log('true model:');
- * w.print();
- * console.log('trained model:');
- * regmod.weights.print();
- * // cosine between the true and the estimated model should be close to 1 if the fit succeeded
- * console.log('cosine(w, regmod.weights): ' + regmod.weights.cosine(w));
- */
- exports.RidgeReg = function(arg) {};
-/**
-	* Gets the parameters.
-	* @returns {Object} The Json object containing the parameters.
-	* @example
-	* // import analytics module
-	* var analytics = require('qminer').analytics;
-	* // create a new Ridge Regression object
-	* var regmod = new analytics.RidgeReg({ gamma: 5 });
-	* // get the parameters
-	* // returns a json object { gamma: 5 }
-	* var param = regmod.getParams();
-	*/
- exports.RidgeReg.prototype.getParams = function () { return { gamma: 0.0 } }
-/**
-	* Set the parameters.
-	* @param {(number|Object)} gamma - The new parameter for the model, given as a number or as a json object.
-	* @returns {module:analytics.RidgeReg} Self. The parameter is set to gamma.
-	* @example
-	* // import analytics module
-	* var analytics = require('qminer').analytics;
-	* // create a new Ridge Regression object
-	* var regmod = new analytics.RidgeReg({ gamma: 5 });
-	* // set the parameters of the object
-	* var param = regmod.setParams({ gamma: 10 });
-	*/
- exports.RidgeReg.prototype.setParams = function (gamma) { return Object.create(require('qminer').analytics.RidgeReg.prototype); }
-/**
-     * Fits a column matrix of feature vectors X onto the response variable y.
-     *
-     * @param {module:la.Matrix} X - Column matrix which stores the feature vectors.
-     * @param {module:la.Vector} y - Response variable.
-     * @returns {module:analytics.RidgeReg} Self. The model is fitted by X and y.
-	 * @example
-	 * // import modules
-	 * var analytics = require('qminer').analytics;
-	 * var la = require('qminer').la;
-	 * // create a new Ridge Regression object
-	 * var regmod = new analytics.RidgeReg();
-	 * // create the test matrix and vector
-	 * var X = new la.Matrix([[1, 2], [1, -1]]);
-	 * var y = new la.Vector([3, 3]);
-	 * // fit the model with X and y
-	 * // the weights of the model are 2, 1
-	 * regmod.fit(X, y);
-     */
- exports.RidgeReg.prototype.fit = function(X, y) { return Object.create(require('qminer').analytics.RidgeReg.prototype); }
-/**
-     * Returns the expected response for the provided feature vector.
-     *
-     * @param {module:la.Vector} x - Feature vector.
-     * @returns {number} Predicted response.
-	 * @example
-	 * // import modules
-	 * var analytics = require('qminer').analytics;
-	 * var la = require('qminer').la;
-	 * // create a new Ridge Regression object
-	 * var regmod = new analytics.RidgeReg();
-	 * // create the test matrix and vector
-	 * var X = new la.Matrix([[1, 2], [1, -1]]);
-	 * var y = new la.Vector([3, 3]);
-	 * // fit the model with X and y
-	 * regmod.fit(X, y);
-	 * // create a new vector for the prediction
-	 * var vec = new la.Vector([3, 4]);
-	 * // create the prediction
-	 * // returns the value 10
-	 * var prediction = regmod.decisionFunction(vec);
-     */
- exports.RidgeReg.prototype.decisionFunction = function(X) { return 0.0; }
-/**
-     * Returns the expected response for the provided feature vector.
-     *
-     * @param {module:la.Vector} x - Feature vector.
-     * @returns {number} Predicted response.
-	 * @example
-	 * // import modules
-	 * var analytics = require('qminer').analytics;
-	 * var la = require('qminer').la;
-	 * // create a new Ridge Regression object
-	 * var regmod = new analytics.RidgeReg();
-	 * // create the test matrix and vector
-	 * var X = new la.Matrix([[1, 2], [1, -1]]);
-	 * var y = new la.Vector([3, 3]);
-	 * // fit the model with X and y
-	 * regmod.fit(X, y);
-	 * // create a new vector for the prediction
-	 * var vec = new la.Vector([3, 4]);
-	 * // create the prediction
-	 * // returns the value 10
-	 * var prediction = regmod.predict(vec);
-     */
- exports.RidgeReg.prototype.predict = function(X) { return 0.0; }
-/**
-     * @property {module:la.Vector} weights - Vector of coefficients for linear regression.
-     */
- exports.RidgeReg.prototype.weights = Object.create(require('qminer').la.Vector.prototype);
-<<<<<<< HEAD
-/**
-     * Saves the model into the output stream.
-     *
-     * @param {module:fs.FOut} fout - Output stream.
-	 * @returns {module:fs.FOut} THe output stream fout.
-=======
-/**
-     * Saves the model into the output stream.
-     *
-     * @param {module:fs.FOut} fout - Output stream.
-	 * @returns {module:fs.FOut} THe output stream fout.
-	 * @example
-	 * // import modules
-	 * var analytics = require('qminer').analytics;
-	 * var la = require('qminer').la;
-	 * var fs = require('qminer').fs;
-	 * // create a new Ridge Regression object
-	 * var regmod = new analytics.RidgeReg();
-	 * // create the test matrix and vector
-	 * var X = new la.Matrix([[1, 2], [1, -1]]);
-	 * var y = new la.Vector([3, 3]);
-	 * // fit the model with X and y
-	 * regmod.fit(X, y);
-	 * // create an output stream object and save the model
-	 * var fout = fs.openWrite('regmod_example.bin');
-	 * regmod.save(fout);
-	 * fout.close();
-	 * // create a new Ridge Regression model by loading the model
-	 * var fin = fs.openRead('regmod_example.bin');
-	 * var regmod2 = new analytics.RidgeReg(fin);
->>>>>>> 2490c1ec
-     */
- exports.RidgeReg.prototype.save = function(fout) { Object.create(require('qminer').fs.FOut.prototype); };
-/**
- * Sigmoid function (y = 1/[1 + exp[-A*x + B]]) fitted on decision function to mimic.
- *
- * @class
- * @param {(null|module:fs.FIn)} [arg] - Loads a model from input stream, or creates a new model.
- * @example
- * // import modules
- * la = require('qminer').la;
- * analytics = require('qminer').analytics;
- * // create a new model
- * var sigmoid = new analytics.Sigmoid();
- * // generate a random predictions
- * var x = new la.Vector([0.5, 2.3, -0.1, 0.5, -7.3, 1.2]);
- * // generate a random labels
- * var y = new la.Vector([1, 1, -1, 1, -1, -1]);
- * // fit model
- * sigmoid.fit(x, y);
- * // get predictions
- * var pred1 = sigmoid.predict(1.2);
- * var pred2 = sigmoid.predict(-1.2);
- */
- exports.Sigmoid = function(arg) {};
-/**
-	* Get the parameters. It doesn't do anything, it's only for consistency for constructing pipeline.
-	* @returns {Object} The Json object containing parameters.
-	* @example
-	* // import analytics module
-	* var analytics = require('qminer').analytics;
-	* // create the Sigmoid model
-	* var s = new analytics.Sigmoid();
-	* // get the parameters
-	* // returns an empty Json object
-	* var param = s.getParams();
-	*/
- exports.Sigmoid.prototype.getParams = function () { return {}; }
-/**
-	* Sets the parameters. It doesn't do anything, it's only for consistency for constructing pipeline.
-	* @param {Object} arg - Json object. 
-	* @returns {module:analytics.Sigmoid} Self.
-	* @example
-	* // import analytics module
-	* var analytics = require('qminer').analytics;
-	* // create the Sigmoid model
-	* var s = new analytics.Sigmoid();
-	* // set the parameters 
-	* // doesn't change the model
-	* s.setParams({});
-	*/
- exports.Sigmoid.prototype.setParams = function (arg) { return Object.create(require('qminer').analytics.Sigmoid.prototype); }
-/**
-	* Gets the model.
-	* @returns {Object} The Json object containing the A and B values of the Sigmoid.
-	* @example
-	* // import analytics module
-	* var analytics = require('qminer').analytics;
-	* // create the Sigmoid model
-	* var s = new analytics.Sigmoid();
-	* // get the model parameters
-	* // returns a Json object { A: 0, B: 0 }
-	* var model = s.getModel();
-	*/
- exports.Sigmoid.prototype.getModel = function () {return { A: 0, B: 0 }; }
-/**
-     * Fits a column matrix of feature vectors X onto the response variable y.
-     *
-     * @param {module:la.Vector} x - Predicted values (e.g., using analytics.SVR)
-     * @param {module:la.Vector} y - Actual binary labels: 1 or -1.
-     * @returns {module:analytics.Sigmoid} Self.
-	 * @example
-	 * // import modules
-	 * var analytics = require('qminer').analytics;
-	 * var la = require('qminer').la;
-	 * // create the Sigmoid model
-	 * var s = new analytics.Sigmoid();
-	 * // create the predicted values and the binary labels
-	 * var X = new la.Vector([-3, -2, -1, 1, 2, 3]);
-	 * var y = new la.Vector([-1, -1, -1, 1, 1, 1]);
-	 * // fit the model
-	 * // changes the internal A and B values of the model 
-	 * // (these values can be obtained with the getModel method)
-	 * s.fit(X, y);
-     */
- exports.Sigmoid.prototype.fit = function(X, y) { return Object.create(require('qminer').analytics.Sigmoid.prototype); }
-/**
-     * Returns the expected response for the provided feature vector.
-     *
-     * @param {(number|module:la.Vector)} x - Prediction score (or vector of them).
-     * @returns {(number|module:la.Vector)} Normalized prediction score (or vector of them).
-	 * @example
-	 * // import modules
-	 * var analytics = require('qminer').analytics;
-	 * var la = require('qminer').la;
-	 * // create the Sigmoid model
-	 * var s = new analytics.Sigmoid();
-	 * // create the predicted values and the binary labels
-	 * var X = new la.Vector([-3, -2, -1, 1, 2, 3]);
-	 * var y = new la.Vector([-1, -1, -1, 1, 1, 1]);
-	 * // fit the model
-	 * s.fit(X, y);
-	 * // predict the probability of the value 0 on this model
-	 * // returns 0.5
-	 * var prediction = s.decisionFunction(0.5);
-     */
- exports.Sigmoid.prototype.decisionFunction = function(x) { return (x instanceof la.Vector) ? Object.create(require('qminer').la.Vector.prototype) : 0.0; }
-/**
-     * Returns the expected response for the provided feature vector.
-     *
-     * @param {(number|module:la.Vector)} x - Prediction score (or vector of them).
-     * @returns {(number|module:la.Vector)} Normalized prediction score (or vector of them).
-	 * @example
-	 * // import modules
-	 * var analytics = require('qminer').analytics;
-	 * var la = require('qminer').la;
-	 * // create the Sigmoid model
-	 * var s = new analytics.Sigmoid();
-	 * // create the predicted values and the binary labels
-	 * var X = new la.Vector([-3, -2, -1, 1, 2, 3]);
-	 * var y = new la.Vector([-1, -1, -1, 1, 1, 1]);
-	 * // fit the model
-	 * s.fit(X, y);
-	 * // predict the probability of the value 0 on this model
-	 * // returns 0.5
-	 * var prediction = s.predict(0.5);
-     */
- exports.Sigmoid.prototype.predict = function(x) { return (x instanceof la.Vector) ? Object.create(require('qminer').la.Vector.prototype) : 0.0; }
-<<<<<<< HEAD
-/**
-     * Saves the model into the output stream.
-     *
-     * @param {module:fs.FOut} fout - Output stream.
-	 * @returns {module:fs.FOut} The output stream fout.
-=======
-/**
-     * Saves the model into the output stream.
-     *
-     * @param {module:fs.FOut} fout - Output stream.
-	 * @returns {module:fs.FOut} The output stream fout.
-	 * @example
-	 * // import modules
-	 * var analytics = require('qminer').analytics;
-	 * var la = require('qminer').la;
-	 * var fs = require('qminer').fs;
-	 * // create the Sigmoid model
-	 * var s = new analytics.Sigmoid();
-	 * // create the predicted values and the binary labels
-	 * var X = new la.Vector([-3, -2, -1, 1, 2, 3]);
-	 * var y = new la.Vector([-1, -1, -1, 1, 1, 1]);
-	 * // fit the model
-	 * s.fit(X, y);
-	 * // create an output stream object and save the model
-	 * var fout = fs.openWrite('sigmoid_example.bin');
-	 * s.save(fout);
-	 * fout.close();
-	 * // create a new Sigmoid model by loading the model
-	 * var fin = fs.openRead('sigmoid_example.bin');
-	 * var s2 = new analytics.Sigmoid(fin);
->>>>>>> 2490c1ec
-     */
- exports.Sigmoid.prototype.save = function(fout) { return Object.create(require('qminer').fs.FOut.prototype); };
-/**
-* @typedef {Object} detectorParam
-* A Json object used for the creation of the {@link module:analytics.NearestNeighborAD}.
-* @param {number} [rate=0.05] - The expected fracton of emmited anomalies (0.05 -> 5% of cases will be classified as anomalies).
-* @param {number} [windowSize=100] - Number of most recent instances kept in the model.
-*/
-<<<<<<< HEAD
-/**
- * Nearest Neighbour Anomaly Detection 
- * @classdesc Anomaly detector that checks if the test point is too far from the nearest known point.
- * @class
- * @param {module:analytics~detectorParam} [detectorParam] - Constructor parameters.
- * @example
- * // import modules
- * var analytics = require('qminer').analytics;
- * var la = require('qminer').la;
- * // create a new NearestNeighborAD object
- * var neighbor = new analytics.NearestNeighborAD({ rate: 0.1 });
- * // create a sparse matrix 
- * var matrix = new la.SparseMatrix([[[0, 1], [1, 2]], [[0, -2], [1, 3]], [[0, 0], [1, 1]]]);
- * // fit the model with the matrix
- * neighbor.fit(matrix);
- * // create a new sparse vector
- * var vector = new la.SparseVector([[0, 4], [1, 0]]);
- * // predict if the vector is an anomaly or not
- * var prediction = neighbor.predict(vector);
-=======
-/**
- * Nearest Neighbour Anomaly Detection 
- * @classdesc Anomaly detector that checks if the test point is too far from the nearest known point.
- * @class
- * @param {(module:analytics~detectorParam|module:fs.FIn)} [detectorParam] - Constructor parameters.
- * @example
- * // import modules
- * var analytics = require('qminer').analytics;
- * var la = require('qminer').la;
- * // create a new NearestNeighborAD object
- * var neighbor = new analytics.NearestNeighborAD({ rate: 0.1 });
- * // create a sparse matrix 
- * var matrix = new la.SparseMatrix([[[0, 1], [1, 2]], [[0, -2], [1, 3]], [[0, 0], [1, 1]]]);
- * // fit the model with the matrix
- * neighbor.fit(matrix);
- * // create a new sparse vector
- * var vector = new la.SparseVector([[0, 4], [1, 0]]);
- * // predict if the vector is an anomaly or not
- * var prediction = neighbor.predict(vector);
->>>>>>> 2490c1ec
- */
- exports.NearestNeighborAD = function(arg) { return Object.create(require('qminer').analytics.NearestNeighborAD.prototype); };
-/**
-	* Sets parameters.
-	* @param {module:analytics~detectorParam} newParams - The Json object containing the new rate value.
-	* @returns {module:analytics.NearestNeighborAD} Self. The parameters are updated with newParams.
-	* @example
-	* // import analytics module
-	* var analytics = require('qminer').analytics;
-	* // create a new NearestNeighborAD object
-	* var neighbor = new analytics.NearestNeighborAD();
-	* // set it's parameters to rate: 0.1
-	* neighbor.setParams({ rate: 0.1 });
-	*/
- exports.NearestNeighborAD.prototype.setParams = function (newParams) { return Object.create(require('qminer').analytics.NearestNeighborAD.prototype); }
-/**
-	* Returns parameters.
-	* @returns {module:analytics~detectorParam} The Json object containing the rate value.
-	* @example
-	* // import analytics module
-	* var analytics = require('qminer').analytics;
-	* // create a new NearestNeighborAD object
-	* var neighbor = new analytics.NearestNeighborAD();
-	* // get the parameters of the object
-	* // returns a json object { rate: 0.05 }
-	* var params = neighbor.getParams();
-	*/
- exports.NearestNeighborAD.prototype.getParams = function () { return { rate: 0.0, windowSize: 0.0 }; }
-<<<<<<< HEAD
-/**
-     * Save model to provided output stream.
-     * @param {module:fs.FOut} fout - The output stream.
-     * @returns {module:fs.FOut} Provided output stream fout.
-=======
-/**
-     * Save model to provided output stream.
-     * @param {module:fs.FOut} fout - The output stream.
-     * @returns {module:fs.FOut} Provided output stream fout.
-	 * @example
-	 * // import modules
-	 * var analytics = require('qminer').analytics;
-	 * var la = require('qminer').la;
-	 * var fs = require('qminer').fs;
-	 * // create a new NearestNeighborAD object
-	 * var neighbor = new analytics.NearestNeighborAD();
-	 * // create a new sparse matrix
-	 * var matrix = new la.SparseMatrix([[[0, 1], [1, 2]], [[0, -2], [1, 3]], [[0, 0], [1, 1]]]);
-	 * // fit the model with the matrix
-	 * neighbor.fit(matrix);
-	 * // create an output stream object and save the model
-	 * var fout = fs.openWrite('neighbor_example.bin');
-	 * neighbor.save(fout);
-	 * fout.close();
-	 * // create a new Nearest Neighbor Anomaly model by loading the model
-	 * var fin = fs.openRead('neighbor_example.bin');
-	 * var neighbor2 = new analytics.NearestNeighborAD(fin);
->>>>>>> 2490c1ec
-     */
- exports.NearestNeighborAD.prototype.save = function(fout) { return Object.create(require('qminer').fs.FOut.prototype); }
-/**
-	* Returns the model.
-	* @returns {Object} Json object whose keys are:
-	* <br> 1. rate - The expected fraction of emmited anomalies.
-	* <br> 2. thresh - Maximal squared distance to the nearest neighbor that is not anomalous.
-	* @example
-	* // import analytics module
-	* var analytics = require('qminer').analytics;
-	* // create a new NearestNeighborAD object
-	* var neighbor = new analytics.NearestNeighborAD({ rate: 0.1 });
-	* // get the model of the object
-	* // returns a json object { rate: 0.1, window: 0 }
-	* var model = neighbor.getModel();
-	*/
- exports.NearestNeighborAD.prototype.getModel = function () { return { threshold: 0.0 }; }
-/**
-	* Adds a new point (or points) to the known points and recomputes the threshold.
-	* @param {(module:la.SparseVector | module:la.SparseMatrix)} X - Test example (vector input) or column examples (matrix input).
-	* @returns {module:analytics.NearestNeighborAD} Self. The model is updated.
-	* @example
-	* // import modules
-	* var analytics = require('qminer').analytics;
-	* var la = require('qminer').la;
-	* // create a new NearestNeighborAD object
-	* var neighbor = new analytics.NearestNeighborAD();
-	* // create a new sparse matrix
-	* var matrix = new la.SparseMatrix([[[0, 1], [1, 2]], [[0, -2], [1, 3]], [[0, 0], [1, 1]]]);
-	* // fit the model with the matrix
-	* neighbor.fit(matrix);
-	* // create a new sparse vector
-	* var vector = new la.SparseVector([[0, 2], [1, 5]]);
-	* // update the model with the vector
-	* neighbor.partialFit(vector);
-	*/
- exports.NearestNeighborAD.prototype.partialFit = function(X) { return Object.create(require('qminer').NearestNeighborAD.prototype); }
-/**
-	* Analyzes the nearest neighbor distances and computes the detector threshold based on the rate parameter.
-	* @param {module:la.SparseMatrix} A - Matrix whose columns correspond to known examples. Gets saved as it is part of
-	* the model.
-	* @returns {module:analytics.NearestNeighborAD} Self. The model is set by the matrix A.
-	* @example
-	* // import modules
-	* var analytics = require('qminer').analytics;
-	* var la = require('qminer').la;
-	* // create a new NearestNeighborAD object
-	* var neighbor = new analytics.NearestNeighborAD();
-	* // create a new sparse matrix
-	* var matrix = new la.SparseMatrix([[[0, 1], [1, 2]], [[0, -2], [1, 3]], [[0, 0], [1, 1]]]);
-	* // fit the model with the matrix
-	* neighbor.fit(matrix);
-	*/
- exports.NearestNeighborAD.prototype.fit = function(A) { return Object.create(require('qminer').NearestNeighborAD.prototype); }
-/**
-     * Compares the point to the known points and returns distance to the nearest one.
-     * @param {module:la.Vector} x - Test vector.
-     * @returns {number} Distance to the nearest point.
-	 * @example
-	 * // import modules
-	 * var analytics = require('qminer').analytics;
-	 * var la = require('qminer').la;
-	 * // create a new NearestNeighborAD object
-	 * var neighbor = new analytics.NearestNeighborAD();
-	 * // create a new sparse matrix
-	 * var matrix = new la.SparseMatrix([[[0, 1], [1, 2]], [[0, -2], [1, 3]], [[0, 0], [1, 1]]]);
-	 * // fit the model with the matrix
-	 * neighbor.fit(matrix);
-	 * // create a new sparse vector
-	 * var vector = new la.SparseVector([[0, 4], [1, 0]]);
-	 * // get the distance of the vector from the model
-	 * var prediction = neighbor.decisionFunction(vector); // returns 1
-	 */
- exports.NearestNeighborAD.prototype.decisionFunction = function(x) { return 0.0; }
-/**
-	* Compares the point to the known points and returns 1 if it's too far away (based on the precomputed threshold).
-	* @param {module:la.SparseVector} x - Test vector.
-	* @returns {number} Returns 1.0 if the vector x is an anomaly and 0.0 otherwise.
-	* @example
-	* // import modules
-	* var analytics = require('qminer').analytics;
-	* var la = require('qminer').la;
-	* // create a new NearestNeighborAD object
-	* var neighbor = new analytics.NearestNeighborAD();
-	* // create a new sparse matrix
-	* var matrix = new la.SparseMatrix([[[0, 1], [1, 2]], [[0, -2], [1, 3]], [[0, 0], [1, 1]]]);
-	* // fit the model with the matrix
-	* neighbor.fit(matrix);
-	* // create a new sparse vector
-	* var vector = new la.SparseVector([[0, 4], [1, 0]]);
-	* // check if the vector is an anomaly
-	* var prediction = neighbor.predict(vector); // returns 1
-	*/
- exports.NearestNeighborAD.prototype.predict = function(x) { return 0.0; }
-/**
-* @typedef {Object} recLinearRegParam
-* The constructor parameter for {@link module:analytics.RecLinReg}.
-* @param {number} dim - The dimension of the model.
-* @param {number} [regFact=1.0] - The regularization factor.
-* @param {number} [forgetFact=1.0] - The forgetting factor.
-*/
-<<<<<<< HEAD
-/**
-* Recursive Linear Regression
-* @classdesc Holds the Recursive Linear Regression model.
-* @class
-* @param {module:analytics~recLinearRegParam} param - The constructor parameter json object.
-* @example
-* // import analytics module
-* var analytics = require('qminer').analytics;
-* // create the recursive linear regression model holder
-* var linreg = new analytics.RecLinReg({ dim: 10, regFact: 1.0, forgetFact: 1.0 });
-=======
-/**
-* Recursive Linear Regression
-* @classdesc Holds the Recursive Linear Regression model.
-* @class
-* @param {(module:analytics~recLinearRegParam|module:fs.FIn)} param - The constructor parameter json object.
-* @example
-* // import analytics module
-* var analytics = require('qminer').analytics;
-* // create the recursive linear regression model holder
-* var linreg = new analytics.RecLinReg({ dim: 10, regFact: 1.0, forgetFact: 1.0 });
->>>>>>> 2490c1ec
-*/
- exports.RecLinReg = function(param) { return Object.create(require('qminer').analytics.RecLinReg.prototype); }
-/**
-	* Creates a partial fit of the input.
-	* @param {module:la.Vector} vec - The input vector.
-	* @param {number} num - The target number for the vector.
-	* @returns {module:analytics.RecLinReg} Self. The internal model is updated.
-	* @example
-	* // import modules
-	* var analytics = require('qminer').analytics;
-	* var la = require('qminer').la;
-	* // create the Recursive Linear Regression model
-	* var linreg = new analytics.RecLinReg({ dim: 3.0 });
-	* // create a new dense vector
-	* var vec = new la.Vector([1, 2, 3]);
-	* // fit the model with the vector
-	* linreg.partialFit(vec, 6);
-	*/
- exports.RecLinReg.prototype.partialFit = function (vec, num) { return Object.create(require('qminer').analytics.RecLinReg.prototype); }
-/**
-	* Creates a fit of the input.
-	* @param {module:la.Matrix} mat - The input matrix.
-	* @param {module:la.Vector} vec - The target numbers, where the i-th number in vector is the target number for the i-th column of the matrix.
-	* @returns {module:analytics.RecLinReg} Self. The internal model is updated.
-	* @example
-	* // import modules
-	* var analytics = require('qminer').analytics;
-	* var la = require('qminer').la;
-	* // create the Recursive Linear Regression model
-	* var linreg = new analytics.RecLinReg({ dim: 2.0 });
-	* // create a new dense matrix and target vector
-	* var mat = new la.Matrix([[1, 2, 3], [3, 4, 5]]);
-	* var vec = new la.Vector([3, 5, -1]);
-	* // fit the model with the matrix
-	* linreg.fit(mat, vec);
-	*/
- exports.RecLinReg.prototype.fit = function (mat, vec) { return Object.create(require('qminer').analytics.RecLinReg.prototype); }
-/**
-	* Puts the vector through the model and returns the prediction as a real number.
-	* @param {module:la.Vector} vec - The vector needed to be predicted.
-	* @returns {number} The prediction.
-	* @example
-	* // import modules
-	* var analytics = require('qminer').analytics;
-	* var la = require('qminer').la;
-	* // create the Recursive Linear Regression model
-	* var linreg = new analytics.RecLinReg({ dim: 2.0, recFact: 1e-10 });
-	* // create a new dense matrix and target vector
-	* var mat = new la.Matrix([[1, 2], [1, -1]]);
-	* var vec = new la.Vector([3, 3]);
-	* // fit the model with the matrix
-	* linreg.fit(mat, vec);
-	* // create the vector to be predicted
-	* var pred = new la.Vector([1, 1]);
-	* // predict the value of the vector
-	* var prediction = linreg.predict(pred); // returns something close to 3.0
-	*/
- exports.RecLinReg.prototype.predict = function (vec) { return 0.0 }  
-/**
-	* Sets the parameters of the model.
-	* @param {module:analytics~recLinearRegParam} param - The new parameters of the model.
-	* @returns {module:analytics.RecLinReg} Self. The parameters are updated. Any previous model is set to default.
-	* @example
-	* // import analytics module
-	* var analytics = require('qminer').analytics;
-	* // create a new Recursive Linear Regression model
-	* var linreg = new analytics.RecLinReg({ dim: 10 });
-	* // set the parameters of the model
-	* linreg.setParams({ dim: 3, recFact: 1e2, forgetFact: 0.5 });
-	*/
- exports.RecLinReg.prototype.setParams = function (param) { return Object.create(require('qminer').analytics.RecLinReg.prototype); }
-/**
-	* Returns the parameters.
-	* @returns {module:analytics~recLinearRegParam} The parameters of the model.
-	* @example
-	* // import analytics module
-	* var analytics = require('qminer').analytics;
-	* // create a new Recursive Linear Regression model
-	* var linreg = new analytics.RecLinReg({ dim: 10 });
-	* // get the parameters of the model
-	* var params = linreg.getParams(); // returns { dim: 10, recFact: 1.0, forgetFact: 1.0 }
-	*/
- exports.RecLinReg.prototype.getParams = function () { return { dim: 0, regFact: 1.0, forgetFact: 1.0 }}
-/**
-	* Gives the weights of the model.
-	*/
- exports.RecLinReg.prototype.weights = Object.create(require('qminer').la.Vector);
-/**
-	* Gets the dimensionality of the model.
-	*/
- exports.RecLinReg.prototype.dim = 0;
-<<<<<<< HEAD
-/**
-	* Save model to provided output stream.
-	* @param {module:fs.FOut} fout - The output stream.
-	* @returns {module:fs.FOut} Provided output stream fout.
-	*/
- exports.RecLinReg.prototype.save = function(fout) { return Object.create(require('qminer').fs.FOut.prototype); }
-/**
- * Logistic regression model. Uses Newtons method to compute the weights.
- *
- * @constructor
- * @property {Object|FIn} [opts] - The options used for initialization or the input stream from which the model is loaded. If this parameter is an input stream than no other parameters are required.
- * @property {Number} [opts.lambda = 1] - the regularization parameter
- * @property {Boolean} [opts.intercept = false] - indicates wether to automatically include the intercept
- */
-/**
-	 * Fits a column matrix of feature vectors X onto the response variable y.
-	 *
-	 * @param {Matrix} X - the column matrix which stores the feature vectors.
-	 * @param {Vector} y - the response variable.
-	 * @param {Number} [eps] - the epsilon used for convergence
-	 * @returns {LogReg} - returns itself
-	 */
-/**
-	 * Returns the expected response for the provided feature vector.
-	 *
-	 * @param {Vector} x - the feature vector
-	 * @returns {Number} - the expected response
-	 */
-/**
-	 * The models weights.
-	 *
-	 * @type {Vector}
-	 */
-/**
-	 * Saves the model into the output stream.
-	 *
-	 * @param {FOut} sout - the output stream
-	 */
-/**
- * Proportional Hazards model with a constant hazard function.
- *
- * Uses Newtons method to compute the weights.
- *
- * @constructor
- * @property {Object|FIn} [opts] - The options used for initialization or the input stream from which the model is loaded. If this parameter is an input stream than no other parameters are required.
- * @property {Number} [opts.lambda = 0] - the regularization parameter
- */
-/**
-	 * Fits a column matrix of feature vectors X onto the response variable y.
-	 *
-	 * @param {Matrix} X - the column matrix which stores the feature vectors.
-	 * @param {Vector} y - the response variable.
-	 * @param {Number} [eps] - the epsilon used for convergence
-	 * @returns {ExpReg} - returns itself
-	 */
-/**
-	 * Returns the expected response for the provided feature vector.
-	 *
-	 * @param {Vector} x - the feature vector
-	 * @returns {Number} - the expected response
-	 */
-/**
-	 * The models weights.
-	 *
-	 * @type {Vector}
-	 */
-/**
-	 * Saves the model into the output stream.
-	 *
-	 * @param {FOut} sout - the output stream
-	 */
-/**
-	 * Fits the model onto the data. The data instances must be stored as column vectors in X, while their times
-	 * have to be stored in timeV. An optional parameter indicates wether the data provided is in
-	 * batches and indicates wether the instance at index i ends a batch.
-	 *
-	 * @param {Matrix} X - the column matrix containing the data instances
-	 * @param {Vector} timeV - a vector containing the sampling times of the instances
-	 * @param {BoolVector} [endsBatchV] - a vector of boolean indicating wether the current instance ends a batch
-	 * @returns {HMC} - returns itself
-=======
-/**
-	* Save model to provided output stream.
-	* @param {module:fs.FOut} fout - The output stream.
-	* @returns {module:fs.FOut} Provided output stream fout.
-	* @example
-	* // import modules
-	* var analytics = require('qminer').analytics;
-	* var la = require('qminer').la;
-	* var fs = require('qminer').fs;
-	* // create the Recursive Linear Regression model
-	* var linreg = new analytics.RecLinReg({ dim: 2.0, recFact: 1e-10 });
-	* // create a new dense matrix and target vector
-	* var mat = new la.Matrix([[1, 2], [1, -1]]);
-	* var vec = new la.Vector([3, 3]);
-	* // fit the model with the matrix
-	* linreg.fit(mat, vec);
-	* // create an output stream object and save the model
-	* var fout = fs.openWrite('linreg_example.bin');
-	* linreg.save(fout);
-	* fout.close();
-	* // create a new Nearest Neighbor Anomaly model by loading the model
-	* var fin = fs.openRead('linreg_example.bin');
-	* var linreg2 = new analytics.RecLinReg(fin);
-	*/
- exports.RecLinReg.prototype.save = function(fout) { return Object.create(require('qminer').fs.FOut.prototype); }
-/**
-* @typedef {Object} logisticRegParam
-* The Json constructor parameters for {@link module:analytics.LogReg}.
-* @property {number} [lambda=1] - The regularization parameter.
-* @property {boolean} [intercept=false] - Indicates wether to automatically include the intercept.
-*/
-/**
- * Logistic regression model. Uses Newtons method to compute the weights.
- * <b>Before use: include BLAS library.</b>
- * @constructor
- * @param {(module:analytics~logisticRegParam|module:fs.FIn)} [opts] - The options used for initialization or the input stream from which the model is loaded. If this parameter is an input stream than no other parameters are required.
- * @example
- * // import analytics module
- * var analytics = require('qminer').analytics;
- * // create the Logistic Regression model
- * var logreg = new analytics.LogReg({ lambda: 2 });
- */
- exports.LogReg = function (opts) { return Object.create(require('qminer').analytics.LogReg.prototype); }
-/**
-	* Gets the parameters.
-	* @returns {module:analytics~logisticRegParam} The parameters of the model.
-	* @example
-	* // import analytics module
-	* var analytics = require('qminer').analytics;
-	* // create the Logistic Regression model
-	* var logreg = new analytics.LogReg({ lambda: 10 });
-	* // get the parameters of the model
-	* var param = logreg.getParams(); // returns { lambda: 10, intercept: false }
-	*/
- exports.LogReg.prototype.getParams = function () { return { lambda: 1.0, intercept: false } };
-/**
-	* Set the parameters.
-	* @param {module:analytics~logisticRegParam} param - The new parameters.
-	* @returns {module:analytics.LogReg} Self. The parameters are updated.
-	* @example
-	* // import analytics module
-	* var analytics = require('qminer').analytics;
-	* // create a logistic regression model
-	* var logreg = new analytics.LogReg({ lambda: 10 });
-	* // set the parameters of the model
-	* logreg.setParams({ lambda: 1 });
-	*/
- exports.LogReg.prototype.setParams = function () { return Object.create(require('qminer').analytics.LogReg.prototype); }
-/**
-	 * Fits a column matrix of feature vectors X onto the response variable y.
-	 * @param {module:la.Matrix} X - the column matrix which stores the feature vectors.
-	 * @param {module:la.Vector} y - the response variable.
-	 * @param {number} [eps] - the epsilon used for convergence.
-	 * @returns {module:analytics.LogReg} Self.
-	 * @example
-	 * // import modules
-	 * var analytics = require('qminer').analytics;
-	 * var la = require('qminer').la;
-	 * // create the logistic regression model
-	 * var logreg = new analytics.LogReg();
-	 * // create the input matrix and vector for fitting the model
-	 * var mat = new la.Matrix([[1, 0, -1, 0], [0, 1, 0, -1]]);
-	 * var vec = new la.Vector([1, 0, -1, -2]);
-	 * // if openblas is used, fit the model
-	 * if (require('qminer').flags.blas) {
-	 *     logreg.fit(mat, vec);
-	 * }
-	 */
- exports.LogReg.prototype.fit = function (X, y, eps) { return Object.create(require('qminer').analytics.LogReg.prototype); }
-/**
-	 * Returns the expected response for the provided feature vector.
-	 * @param {module:la.Vector} x - the feature vector.
-	 * @returns {number} the expected response.
-	 * @example
-	 * // import modules
-	 * var analytics = require('qminer').analytics;
-	 * var la = require('qminer').la;
-	 * // create the logistic regression model
-	 * var logreg = new analytics.LogReg();
-	 * // create the input matrix and vector for fitting the model
-	 * var mat = new la.Matrix([[1, 0, -1, 0], [0, 1, 0, -1]]);
-	 * var vec = new la.Vector([1, 0, -1, -2]);
-	 * // if openblas is used
-	 * if (require('qminer').flags.blas) {
-	 *     // fit the model
-	 *     logreg.fit(mat, vec);
-	 *     // create the vector for the prediction
-	 *     var test = new la.Vector([1, 1]);
-	 *     // get the prediction
-	 *     var prediction = logreg.predict(test);
-	 * };
-	 */
- exports.LogReg.prototype.predict = function (x) { return 0.0; } 
-/**
-	 * Gives the weights of the model.
-	 */
- exports.LogReg.prototype.weights = Object.create(require('qminer').la.vector.prototype);
-/**
-	 * Saves the model into the output stream.
-	 * @param {module:fs.FOut} fout - the output stream.
-	 * @returns {module:fs.FOut} The output stream fout.
-	 * @example
-	 * // import modules
-	 * var analytics = require('qminer').analytics;
-	 * var la = require('qminer').la;
-	 * var fs = require('qminer').fs;
-	 * // create the logistic regression model
-	 * var logreg = new analytics.LogReg();
-	 * // create the input matrix and vector for fitting the model
-	 * var mat = new la.Matrix([[1, 0, -1, 0], [0, 1, 0, -1]]);
-	 * var vec = new la.Vector([1, 0, -1, -2]);
-	 * // if openblas is used, fit the model
-	 * if (require('qminer').flags.blas) {
-	 *     logreg.fit(mat, vec);
-	 * };
-	 * // create an output stream object and save the model
-	 * var fout = fs.openWrite('logreg_example.bin');
-	 * logreg.save(fout);
-	 * fout.close();
-	 * // create input stream
-	 * var fin = fs.openRead('logreg_example.bin');
-	 * // create a Logistic Regression object that loads the model and parameters from input stream
-	 * var logreg2 = new analytics.LogReg(fin);
-	 */
- exports.LogReg.prototype.save = function (fout) { return Object.create(require('qminer').fs.FOut.prototype); }
-/**
-* @typedef {Object} hazardModelParam
-* The constructor parameters for the Proportional Hazards Model.
-* @property {number} [lambda = 0] - The regularization parameter.
-*/
-/**
- * Proportional Hazards Model with a constant hazard function.
- * Uses Newtons method to compute the weights.
- * <b>Before use: include BLAS library.</b>
- *
- * @constructor
- * @property {module:analytics~hazardModelParam|module:fs.FIn} [opts] - The options used for initialization or the input stream from which the model is loaded. If this parameter is an input stream than no other parameters are required.
- * @example
- * // import analytics module
- * var analytics = require('qminer').analytics;
- * // create a Proportional Hazard model
- * var hazard = new analytics.PropHazards();
- */
- exports.PropHazards = function (opts) { return Object.create(require('qminer').analytics.PropHazards.prototype); }
-/**
-	* Gets the parameters of the model.
-	* @returns {module:analytics~hazardModelParam} The parameters of the model.
-	* @example
-	* // import analytics module
-	* var analytics = require('qminer').analytics;
-	* // create a Proportional Hazard model
-	* var hazard = new analytics.PropHazards({ lambda: 5 });
-	* // get the parameters of the model
-	* var param = hazard.getParams();
-	*/
- exports.PropHazards.prototype.getParams = function () { return { lambda: 0.0 }; }
-/**
-	* Sets the parameters of the model.
-	* @param {module:analytics~hazardModelParam} params - The parameters given to the model.
-	* @returns {module:analytics.PropHazards} Self.
-	* @example 
-	* // import analytics module
-	* var analytics = require('qminer').analytics;
-	* // create a Proportional Hazard model
-	* var hazard = new analytics.PropHazards({ lambda: 5 });
-	* // set the parameters of the model
-	* hazard.setParams({ lambda: 10 });
-	*/
- exports.PropHazards.prototype.setParams = function (params) { return Object.create(require('qminer').analytics.PropHazards.prototype); }
-/**
-	 * Fits a column matrix of feature vectors X onto the response variable y.
-	 *
-	 * @param {module:la.Matrix} X - The column matrix which stores the feature vectors.
-	 * @param {module:la.Vector} y - The response variable.
-	 * @param {number} [eps] - The epsilon used for convergence.
-	 * @returns {module:analytics.PropHazards} Self.
-	 * @example
-	 * // import modules
-	 * var analytics = require('qminer').analytics;
-	 * var la = require('qminer').la;
-	 * // create the Proportional Hazards model
-	 * var hazards = new analytics.PropHazards();
-	 * // create the input matrix and vector for fitting the model
-	 * var mat = new la.Matrix([[1, 0, -1, 0], [0, 1, 0, -1]]);
-	 * var vec = new la.Vector([1, 0, -1, -2]);
-	 * // if openblas used, fit the model
-	 * if (require('qminer').flags.blas) {
-	 *     hazards.fit(mat, vec);
-	 * };
-	 */
- exports.PropHazards.prototype.fit = function(X, y, eps) { return Object.create(require('qminer').analytics.PropHazards.prototype); }
-/**
-	 * Returns the expected response for the provided feature vector.
-	 *
-	 * @param {module:la.Vector} x - The feature vector.
-	 * @returns {number} The expected response.
-	 * @example
-	 * // import modules
-	 * var analytics = require('qminer').analytics;
-	 * var la = require('qminer').la;
-	 * // create the Proportional Hazards model
-	 * var hazards = new analytics.PropHazards();
-	 * // create the input matrix and vector for fitting the model
-	 * var mat = new la.Matrix([[1, 0, -1, 0], [0, 1, 0, -1]]);
-	 * var vec = new la.Vector([1, 0, -1, -2]);
-	 * // if openblas used
-	 * if (require('qminer').flags.blas) {
-	 *     // fit the model
-	 *     hazards.fit(mat, vec);
-	 *     // create a vector for the prediction
-	 *     var test = new la.Vector([1, 0, -1, -2]);
-	 *     // predict the value
-	 *     var prediction = hazards.predict(test);
-	 * };
-	 */
- exports.PropHazards.prototype.predict = function(x) { return 0.0; }
-/**
-	 * The models weights.
-	 */
- exports.PropHazards.prototype.weights = Object.create(require('qminer').la.Vector.prototype);
-/**
-	 * Saves the model into the output stream.
-	 * @param {module:fs.FOut} sout - The output stream.
-	 * @returns {module:fs.FOut} The output stream sout.
-	 * @example
-	 * // import modules
-	 * var analytics = require('qminer').analytics;
-	 * var la = require('qminer').la;
-	 * var fs = require('qminer').fs;
-	 * // create the Proportional Hazards model
-	 * var hazards = new analytics.PropHazards();
-	 * // create the input matrix and vector for fitting the model
-	 * var mat = new la.Matrix([[1, 0, -1, 0], [0, 1, 0, -1]]);
-	 * var vec = new la.Vector([1, 0, -1, -2]);
-	 * // if openblas used, fit the model
-	 * if (require('qminer').flags.blas) {
-	 *     hazards.fit(mat, vec);
-	 * };
-	 * // create an output stream and save the model
-	 * var fout = fs.openWrite('hazards_example.bin');
-	 * hazards.save(fout);
-	 * fout.close();
-	 * // create input stream
-	 * var fin = fs.openRead('hazards_example.bin');
-	 * // create a Proportional Hazards object that loads the model and parameters from input stream
-	 * var hazards2 = new analytics.PropHazards(fin);	
-	 */
- exports.PropHazards.prototype.save = function(sout) { return Object.create(require('qminer').fs.FOut.prototype); }
-/**
-	 * Fits the model onto the data. The data instances must be stored as column vectors in X, while their times
-	 * have to be stored in timeV. An optional parameter indicates wether the data provided is in
-	 * batches and indicates wether the instance at index i ends a batch.
-	 *
-	 * @param {Matrix} X - the column matrix containing the data instances
-	 * @param {Vector} timeV - a vector containing the sampling times of the instances
-	 * @param {BoolVector} [endsBatchV] - a vector of boolean indicating wether the current instance ends a batch
-	 * @returns {HMC} - returns itself
->>>>>>> 2490c1ec
-	 */
-/**
-	 * Returns the probability distribution over the future states given that the current state is the one in
-	 * the parameter.
-	 *
-	 * @param {Number} level - the level on which we want the future states
-	 * @param {Number} startState - the ID of the current state (the state we are starting from)
-	 * @param {Number} [time] - optional parameter, if not specified the distribution of the next state will be returned
-	 * @returns {Array} - the probability distribution
-	 */
-/**
-	 * Returns the probability distribution over the past states given that the current state is the one in
-	 * the parameter.
-	 *
-	 * @param {Number} level - the level on which we want the past states
-	 * @param {Number} startState - the ID of the current state (the state we are starting from)
-	 * @param {Number} [time] - optional parameter, if not specified the distribution of the previous state will be returned
-	 * @returns {Array} - the probability distribution
-	 */
-/**
-	 * Returns the probability distribution of past and future states over time.
-	 *
-	 * @param {Number} level - the level on which we want the distributions
-	 * @param {Number} state - the state we are starting from
-	 * @param {Number} dt - the time step (lower dt => more distributions will be returned)
-	 * @returns {Array} - array of probability distributions over time
-	 */
-/**
-	 * Returns information about previous states.
-	 *
-	 * @param {Number} level - the level on which we want the past states
-	 * @retuns {Array} - information about the past states
-	 */
-/**
-	 * Returns an object representation of this model.
-	 *
-	 * @returns {Object}
-	 */
-/**
-	 * Returns the underlying transition model at the lowest level. (for CTMC the matrix of intensities)
-	 *
-	 * @returns {Array} - the transition model
-	 */
-/**
-	 * Returns the current state throughout the hierarchy. If the level is specified it
-	 * will return the current state only on that level.
-	 *
-	 * @param {Number} [level] - optional level parameter
-	 * @returns {Array|Number} - if the level is specified it returns info about the current state on that level, otherwise it return info about the current state on each level on the hierarchy
-	 */
-/**
-	 * Returns the centroid of the specified state containing only the observation parameters.
-	 *
-	 * @param {Number} stateId - the ID of the state
-	 * @param {Boolean} [observations=true] - indicates wether to output observation or control coordinates
-	 * @returns {Array} - the coordinates of the state
-	 */
-/**
-	 * Returns a histogram of the specified feature in the specified state.
-	 *
-	 * @param {Number} stateId - the ID of the state
-	 * @param {Number} ftrId - the ID of the feature
-	 * @returns {Array} - the histogram
-	 */
-/**
-	 * Returns an array of IDs of all the states on the specified height.
-	 *
-	 * @param {Number} height - the height
-	 * @returns {Array} - the array of IDs
-	 */
-/**
-	 * Returns the weights of features in this state.
-	 *
-	 * @param {Number} stateId - The Id of the state.
-	 * @returns {Array} - An array of weights.
-	 */
-/**
-	 * Sets a callback function which is fired when the model changes states. An array of current states
-	 * throughout the hierarchy is passed to the callback.
-	 *
-	 * @param {function} callback - the funciton which is called
-	 */
-/**
-	 * Sets a callback function which is fired when the model detects an anomaly. A string description is
-	 * passed to the callback.
-	 *
-	 * @param {function} callback - the funciton which is called
-	 */
-/**
-	 * Sets a callback function which is fired when the model detects an outlier. A string description is
-	 * passed to the callback.
-	 *
-	 * @param {function} callback - the funciton which is called
-	 */
-/**
-	 * Sets a callback function which is fired when a prediction is made. 4 paramters are passed
-	 * to the callback:
-	 * - Id of the target state
-	 * - probability of occurring
-	 * - vector of probabilities
-	 * - vector of times corresponding to those probabilities
-	 *
-	 * @param {function} callback - the funciton which is called
-	 */
-/**
-	 * Rebuilds its hierarchy.
-	 */
-/**
-	 * Rebuilds the histograms using the instances stored in the columns of X.
-	 *
-	 * @param {Matrix} obsMat - the column matrix containing observation data instances
-	 * @param {Matrix} controlMat - the column matrix containing control data instances
-	 */
-/**
-	 * Returns the name of a state.
-	 *
-	 * @param {Number} stateId - ID of the state
-	 * @returns {String} - the name of the state
-	 */
-/**
-	 * Sets the name of the state.
-	 *
-	 * @param {Number} stateId - ID of the state
-	 * @param {String} name - name of the state
-	 */
-/**
-	 * Returns true if the state is a target on the specified height.
-	 *
-	 * @param {Number} stateId - Id of the state
-	 * @param {Number} height - the height
-	 * @returns {Boolean}
-	 */
-/**
-	 * Sets whether the specified state is a target state or not.
-	 *
-	 * @param {Number} stateId - ID of the state
-	 * @param {Number} height - the height on which the state is a target
-	 * @param {Boolean} isTarget - set target on/off
-	 */
-/**
-	 * Sets the factor of the specified control:
-	 *
-	 * @param {Number} ftrIdx - the index of the control feature
-	 * @param {Number} factor
-	 */
-/**
-	 * Saves the model to the output stream.
-	 *
-	 * @param {FOut} fout - the output stream
-	 */
-<<<<<<< HEAD
-
-    exports.preprocessing = new function() {
-        this.binarize = function (y, labelId) {
-            var target = new la.Vector();
-            for (var i = 0; i < y.length; i++) {
-                target.push(y[i] === labelId ? 1 : -1);
-            }
-            return target;
-        };
-
-        this.applyModel = function (model, X) {
-            var target = new la.Vector();
-            for (var i = 0; i < X.cols; i++) {
-                target.push(model.decisionFunction(X[i]));
-            }
-            return target;
-        }
-    };
-
-    /**
-    * SVM model.
-    * @typedef {Object} svmModel
-    * @property  {module:la.Vector} [svmModel.weigths] - SVM normal vector.
-    */
-    /**
-	* Get the model.
-	* @returns {module:analytics~svmModel} The current SVM model.
-    * @example
-    * // import analytics module
-    * var analytics = require('qminer').analytics;
-    * // create a SVC model
-    * var SVC = new analytics.SVC();
-    * // get the properties of the model
-    * var model = SVC.getModel(); // returns { weight: new require('qminer').la.Vector(); }
-	*/
-    exports.SVC.prototype.getModel = function() { return { weights: this.weights }; }
-    /**
-	* Get the model.
-	* @returns {module:analytics~svmModel} Get current SVM model
-    * @example
-    * // import analytics module
-    * var analytics = require('qminer').analytics;
-    * // create a SVR model
-    * var SVR = new analytics.SVR();
-    * // get the properties of the model
-    * var model = SVR.getModel(); // returns { weights: new require('qminer').la.Vector(); }
-	*/
-    exports.SVR.prototype.getModel = function() { return { weights: this.weights }; }
-
-    // Ridge Regression
-    /**
-    * @typedef {Object} ridgeRegModel
-    * @property {module:la.Vector} [ridgeRegModel.weights] - The Ridge Regression model vector.
-    */
-
-    /**
-    * Gets the model.
-    * @returns {module:analytics~ridgeRegModel} Get current model.
-    * @example
-    * // import analytics module
-    * var analytics = require('qminer').analytics;
-    * // create the Ridge Regression model
-    * var regmod = new analytics.RidgeReg();
-    * // get the model
-    * var model = regmod.getModel(); // returns { weights: new require('qminer').la.Vector(); }
-    */
-    exports.RidgeReg.prototype.getModel = function () { return { weights: this.weights }; }
-
-    // Recursive Linear Regression
-    /**
-    * @typedef {Object} recLinRegModel
-    * @property {module:la.Vector} [recLinRegModel.weights] - Recursive Linear Regression model vector.
-    */
-    /**
-    * Gets Recursive Linear Regression model
-    * @returns {module:analytics~recLnRegModel} The current model.
-    * @example
-    * // import analytics module
-    * var analytics = require('qminer').analytics;
-    * // create the Recursive Linear Regression model
-    * var linreg = new analytics.RecLinReg({ dim: 10 });
-    * // get the model
-    * var model = linreg.getModel(); // returns { weights: new require('qminer').la.Vector(); }
-    */
-    exports.RecLinReg.prototype.getModel = function () { return { weights: this.weights } }
-
-    // var model = new OneVsAll({
-    //     model : analytics.SVC,
-    //     modelParam: { c: 10, j: 10, maxTime: 123 },
-    //     cats : 123
-    // });
-    //
-    // var X = featureSpace.extractSparseMatrix(recordSet);
-    // var y = store.getCol("label");
-    // model.fit(X, y);
-    //
-    // model.predict(featureSpace.extractSparseVector(record));
-
-    /**
-    * @typedef {Object} oneVsAllParam
-    * The parameter given to the OneVsAll object. A Json object containing the parameter keys with values.
-    * @param {function} [model] - Constructor for binary model to be
-    * used internaly. Constructor should expect only one parameter.
-    * @param {Object} [modelParam] - Parameter for oneVsAllParam.model constructor.
-    * @param {number} [categories] - Number of categories.
-    * @param {boolean} [verbose = false] - If false, the console output is supressed.
-    */
-
-    /**
-    * @classdesc One vs. all model for multiclass prediction. Builds binary model
-    * for each category and predicts the one with the highest score. Binary model is
-    * provided as part of the constructor.
-    * @class
-    * @param {module:analytics~oneVsAllParam} [oneVsAllParam] - Constructor parameters.
-    * @example
-    * // import analytics module
-    * var analytics = require('qminer').analytics;
-    * // create a new OneVsAll object with the model analytics.SVC
-    * var onevsall = new analytics.OneVsAll({ model: analytics.SVC, modelParam: { c: 10, maxTime: 12000 }, cats: 2 });
-    */
-    exports.OneVsAll = function (oneVsAllParam) {
-        // remember parameters
-        var model = oneVsAllParam.model;
-        var modelParam = oneVsAllParam.modelParam;
-        var cats = oneVsAllParam.cats;
-        var verbose = oneVsAllParam.verbose == undefined ? false : oneVsAllParam.verbose;
-        // trained models
-        var models = [ ];
-
-        /**
-        * Gets the parameters.
-        * @returns {Object} Json object containing the parameters.
-        * @example
-        * // import analytics module
-        * var analytics = require('qminer').analytics;
-        * // create a new OneVsAll object with the model analytics.SVC
-        * var onevsall = new analytics.OneVsAll({ model: analytics.SVC, modelParam: { c: 10, maxTime: 12000 }, cats: 2 });
-        * // get the parameters
-        * // returns the JSon object
-        * // { model: analytics.SVC, modelParam: { c: 10, maxTime: 12000 }, cats: 2, models: [] }
-        * var params = onevsall.getParams();
-        */
-        this.getParams = function () {
-            return { model: model, modelParam: modelParam, cats: cats, models: models }
-        };
-
-        /**
-        * Sets the parameters.
-        * @returns {module:analytics.OneVsAll} Self. The parameters are changed.
-        * @example
-        * // import analytics module
-        * var analytics = require('qminer').analytics;
-        * // create a new OneVsAll object with the model analytics.SVC
-        * var onevsall = new analytics.OneVsAll({ model: analytics.SVC, modelParam: { c: 10, maxTime: 12000 }, cats: 2 });
-        * // set the parameters
-        * var params = onevsall.setParams({ model: analytics.SVR, modelParam: { c: 12, maxTime: 10000}, cats: 3, verbose: true });
-        */
-        this.setParams = function (oneVsAllParam) {
-            model = oneVsAllParam.model == undefined ? model : oneVsAllParam.model;
-            modelParam = oneVsAllParam.modelParam == undefined ? modelParam : oneVsAllParam.modelParam;
-            cats = oneVsAllParam.cats == undefined ? cats : oneVsAllParam.cats;
-            verbose = oneVsAllParam.verbose == undefined ? verbose : oneVsAllParam.verbose;
-        }
-
-        /**
-         * Apply all models to the given vector and returns a vector of scores, one for each category.
-         * Semantic of scores depand on the provided binary model.
-         * @param {module:la.Vector | module:la.SparseVector | module:la.Matrix | module:la.SparseMatrix} X -
-         * Input feature vector or matrix with feature vectors as columns.
-         * @returns {module:la.Vector | module:la.Matrix} The score and label of the input:
-         * <br>1. {@link module:la.Vector} of scores, if X is of type {@link module:la.Vector} or {@link module:la.SparseVector}.
-         * <br>2. {@link module:la.Matrix} with columns corresponding to instances, and rows corresponding to labels, if X is of type {@link module:la.Matrix} or {@link module:la.SparseMatrix}.
-         * @example
-         * // import modules
-         * var analytics = require('qminer').analytics;
-         * var la = require('qminer').la;
-         * // create a new OneVsAll object with the model analytics.SVC
-         * var onevsall = new analytics.OneVsAll({ model: analytics.SVC, modelParam: { c: 10, maxTime: 12000 }, cats: 2 });
-         * // create the data (matrix and vector) used to fit the model
-         * var matrix = new la.Matrix([[1, 2, 1, 1], [2, 1, -3, -4]]);
-         * var vector = new la.Vector([0, 0, 1, 1]);
-         * // fit the model
-         * onevsall.fit(matrix, vector);
-         * // create the vector for the decisionFunction
-         * var test = new la.Vector([1, 2]);
-         * // give the vector to the decision function
-         * var prediction = onevsall.predict(test); // returns the vector of scores
-         */
-        this.decisionFunction = function(X) {
-            // check what is our input
-            if (X instanceof la.Vector || X instanceof la.SparseVector) {
-                // evaluate all models
-                var scores = new la.Vector();
-                for (var cat = 0; cat < cats; cat++) {
-                    scores.push(models[cat].decisionFunction(X));
-                }
-                return scores;
-            } else if (X instanceof la.Matrix || X instanceof la.SparseMatrix) {
-                // create matrix where cols are instances and rows are scores for categories
-                var scores = new la.Matrix({rows: cats, cols: X.cols});
-                for (var i = 0; i < X.cols; i++) {
-                    var x_i = X.getCol(i);
-                    for (var cat = 0; cat < cats; cat++) {
-                        scores.put(cat, i, models[cat].decisionFunction(x_i));
-                    }
-                }
-                return scores;
-            } else {
-                throw "analytics.OneVsAll.decisionFunction: Input data of unsupported type!";
-            }
-        }
-
-        /**
-         * Apply all models to the given vector and returns category with the highest score.
-         * @param {module:la.Vector | module:la.SparseVector | module:la.Matrix | module:la.SparseMatrix} X -
-         * Input feature vector or matrix with feature vectors as columns.
-         * @returns {number | module:la.IntVector} Returns:
-         * <br>1. number of the category with the higher score, if X is {@link module:la.Vector} or {@link module:la.SparseVector}.
-         * <br>2. {@link module:la.IntVector} of categories with the higher score for each column of X, if X is {@link module:la.Matrix} or {@link module:la.SparseMatrix}.
-         * @example
-         * // import modules
-         * var analytics = require('qminer').analytics;
-         * var la = require('qminer').la;
-         * // create a new OneVsAll object with the model analytics.SVC
-         * var onevsall = new analytics.OneVsAll({ model: analytics.SVC, modelParam: { c: 10, maxTime: 12000 }, cats: 2 });
-         * // create the data (matrix and vector) used to fit the model
-         * var matrix = new la.Matrix([[1, 2, 1, 1], [2, 1, -3, -4]]);
-         * var vector = new la.Vector([0, 0, 1, 1]);
-         * // fit the model
-         * onevsall.fit(matrix, vector);
-         * // create the vector for the prediction
-         * var test = new la.Vector([1, 2]);
-         * // get the prediction of the vector
-         * var prediction = onevsall.predict(test); // returns 0
-         */
-        this.predict = function(X) {
-            // evaluate all models
-            var scores = this.decisionFunction(X);
-            // select maximal one
-            if (scores instanceof la.Vector) {
-                return scores.getMaxIdx();
-            } else if (scores instanceof la.Matrix) {
-                var predictions = new la.IntVector();
-                for (var i = 0; i < scores.cols; i++) {
-                    predictions.push(scores.getCol(i).getMaxIdx());
-                }
-                return predictions;
-            } else {
-                throw "analytics.OneVsAll.predict: decisionFunction returns unsupported type!";
-            }
-        }
-
-        // X = feature matrix
-        // y = target label from 0..cats
-        /**
-         * Apply all models to the given vector and returns category with the highest score.
-         * @param {module:la.Matrix | module:la.SparseMatrix} X - training instance feature vectors.
-         * @param {module:la.Vector} y - target category for each training instance. Categories must
-         * be integer numbers between 0 and oneVsAllParam.categories - 1.
-         * @returns {module:analytics.OneVsAll} Self. The models are now fitted.
-         * @example
-         * // import modules
-         * var analytics = require('qminer').analytics;
-         * var la = require('qminer').la;
-         * // create a new OneVsAll object with the model analytics.SVC
-         * var onevsall = new analytics.OneVsAll({ model: analytics.SVC, modelParam: { c: 10, maxTime: 12000 }, cats: 2 });
-         * // create the data (matrix and vector) used to fit the model
-         * var matrix = new la.Matrix([[1, 2, 1, 1], [2, 1, -3, -4]]);
-         * var vector = new la.Vector([0, 0, 1, 1]);
-         * // fit the model
-         * onevsall.fit(matrix, vector);
-         */
-        this.fit = function(X, y) {
-            models = [ ];
-            // make model for each category
-            for (var cat = 0; cat < cats; cat++) {
-                if (verbose) {
-                    console.log("Fitting label", (cat + 1), "/", cats);
-                };
-                // prepare targert vector for current category
-                var target = exports.preprocessing.binarize(y, cat);
-                // get the model
-                var catModel = new model(modelParam);
-                models.push(catModel.fit(X, target));
-            }
-            if (verbose) {
-                console.log("Done!");
-            };
-            return this;
-        }
-    };
-
-    exports.ThresholdModel = function(params) {
-        // what do we optimize
-        this.target = params.target;
-        if (this.target === "recall" || this.target === "precision") {
-            this.level = params.level;
-        }
-        // threshold model
-        this.model = null;
-
-        // apply all models to the given vector and return distance to the class boundary
-        // x = dense vector with prediction score for each class
-        // result = traslated predictions based on thresholds
-        this.decisionFunction = function(x) {
-            if (x instanceof Number) {
-                // just transate based on the model's threshold
-                return x - this.model;
-            } else if (x instanceof la.Vector) {
-                // each element is a new instance
-                var scores = new la.Vector();
-                for (var i = 0; i < x.length; i++) {
-                    scores.push(x[i] - this.model);
-                }
-                return scores;
-            } else {
-                throw "analytics.ThresholdModel.decisionFunction: Input data of unsupported type!";
-            }
-        }
-
-        // return the most likely category
-        // x = dense vector with prediction score for each class
-        // result = array of positive label ids
-        this.predict = function(x) {
-            // evaluate all models
-            var scores = this.decisionFunction(x)
-            // check what we get
-            if (scores instanceof la.Vector) {
-                return res = new la.Vector();
-                for (var i = 0; i < scores.length; i++) {
-                    res.push(scores[i] > 0 ? 1 : -1);
-                }
-                return res;
-            } else {
-                return scores > 0 ? 1 : -1;
-            }
-        }
-
-        // X = vector of predictions for each instance (output of decision_funcition)
-        // y = target labels (1 or -1)
-        this.fit = function(X, y) {
-            if (this.target === "f1") {
-                // find threshold that maximizes F1 measure
-                this.model = exports.metrics.bestF1Threshold(y, X);
-            } else if (this.target === "recall") {
-                // find threshold that results in desired recall
-                this.model = exports.metrics.desiredRecallThreshold(y, X, this.level);
-            } else if (this.target === "precision") {
-                // find threshold that results in desired precision
-                this.model = exports.metrics.desiredPrecisionThreshold(y, X, this.level);
-            } else {
-                throw "Unknown threshold model target: " + this.target;
-            }
-        }
-    }
-
-    exports.metrics = new function() {
-        // For evaluating provided categories (precision, recall, F1).
-        this.ClassificationScore  = function (yTrue, yPred) {
-            this.scores = {
-                count: 0, predictionCount: 0,
-                TP: 0, TN: 0, FP: 0, FN: 0,
-                all: function () { return this.TP + this.FP + this.TN + this.FN; },
-                precision: function () { return (this.FP == 0) ? 1 : this.TP / (this.TP + this.FP); },
-                recall: function () { return this.TP / (this.TP + this.FN); },
-                f1: function () { return 2 * this.precision() * this.recall() / (this.precision() + this.recall()); },
-                accuracy: function () { return (this.TP + this.TN) / this.all(); }
-            };
-
-            // adds prediction to the current statistics. `correct` corresponds to the correct
-            // label(s), `predicted` correspond to predicted lable(s). Labels can be either integers
-            // or integer array (when there are zero or more then one lables).
-            this.push = function (correct, predicted) {
-                var catCorrect = (correct > 0);
-                var catPredicted = (predicted > 0);
-                // update counts for correct categories
-                if (catCorrect) { this.scores.count++; }
-                // update counts for how many times category was predicted
-                if (catPredicted) { this.scores.predictionCount++; }
-                // update true/false positive/negative count
-                if (catCorrect && catPredicted) {
-                    // both predicted and correct say true
-                    this.scores.TP++;
-                } else if (catCorrect) {
-                    // this was only correct but not predicted
-                    this.scores.FN++;
-                } else if (catPredicted) {
-                    // this was only predicted but not correct
-                    this.scores.FP++;
-                } else {
-                    // both predicted and correct say false
-                    this.scores.TN++;
-                }
-            };
-
-            // initialize if we are passed the data
-            if (arguments.length >= 2) {
-                for (var i = 0; i < yTrue.length; i++) {
-                    this.push(yTrue[i], yPred[i]);
-                }
-            }
-        };
-
-        this.accuracyScore = function (yTrue, yPred) {
-            return new this.ClassificationScore (yTrue, yPred).scores.accuracy();
-        };
-
-        this.precisionScore = function (yTrue, yPred) {
-            return new this.ClassificationScore (yTrue, yPred).scores.precision();
-        };
-
-        this.recallScore = function (yTrue, yPred) {
-            return new this.ClassificationScore (yTrue, yPred).scores.recall();
-        };
-
-        this.f1Score = function (yTrue, yPred) {
-            return new this.ClassificationScore (yTrue, yPred).scores.accuracy();
-        };
-
-        // used for computing ROC curve and other related measures such as AUC;
-        this.PredictionCurve = function (yTrue, yPred) {
-            // count of all examples
-            this.length = 0;
-            // count of all the positive and negative examples
-    		this.allPositives = 0;
-    		this.allNegatives = 0;
-    		// store of predictions and ground truths
-    		this.grounds = new la.Vector();
-    		this.predictions = new la.Vector();
-
-            // add new measurement with ground score (1 or -1) and predicted value
-            this.push = function (ground, predict) {
-                // remember the scores
-                this.grounds.push(ground)
-                this.predictions.push(predict);
-                // update counts
-                this.length++;
-                if (ground > 0) {
-                    this.allPositives++;
-                } else {
-                    this.allNegatives++;
-                }
-            };
-
-            // initialize if we are given data
-            if (arguments.length >= 2) {
-                for (var i = 0; i < yTrue.length; i++) {
-                    this.push(yTrue[i], yPred[i]);
-                }
-            }
-
-            // get ROC parametrization sampled on `sample' points
-    		this.roc = function (sample) {
-    			// default sample size is 10
-    			sample = sample || 10;
-    			// sort according to predictions
-    			var perm = this.predictions.sortPerm(false);
-    			// maintaining the results as we go along
-    			var TP = 0, FP = 0, ROC = [[0, 0]];
-    			// for figuring out when to dump a new ROC sample
-    			var next = Math.floor(perm.perm.length / sample);
-    			// go over the sorted results
-    			for (var i = 0; i < perm.perm.length; i++) {
-    				// get the ground
-    				var ground = this.grounds[perm.perm[i]];
-    				// update TP/FP counts according to the ground
-    				if (ground > 0) { TP++ } else { FP++; }
-    				// see if time to do next save
-    				next = next - 1;
-    				if (next <= 0) {
-    					// add new datapoint to the curve
-    					ROC.push([FP/this.allNegatives, TP/this.allPositives]);
-    					// setup next timer
-    					next = Math.floor(perm.perm.length / sample);
-    				}
-    			}
-    			// add the last point
-    			ROC.push([1,1]);
-    			// return ROC
-    			return ROC;
-    		}
-
-            // get AUC of the current curve
-    		this.auc = function (sample) {
-    			// default sample size is 10
-    			sample = sample || 10;
-    	        // get the curve
-    	        var curve = this.curve(sample);
-    	        // compute the area
-    	        var result = 0;
-    	        for (var i = 1; i < curve.length; i++) {
-    	            // get edge points
-    	            var left = curve[i-1];
-    	            var right = curve[i];
-    	            // first the rectangle bellow
-    	            result = result + (right[0] - left[0]) * left[1];
-    	            // an then the triangle above
-    	            result = result + (right[0] - left[0]) * (right[1] - left[1]) / 2;
-    	        }
-    	        return result;
-    	    }
-
-            this.evalPrecisionRecall = function (callback) {
-                // sort according to predictions
-                var perm = this.predictions.sortPerm(false);
-                // maintaining the results as we go along
-                var TP = 0, FP = 0, TN = this.allNegatives, FN = this.allPositives;
-                // go over the sorted results
-                for (var i = 0; i < perm.perm.length; i++) {
-                    // get the ground
-                    var ground = this.grounds[perm.perm[i]];
-                    // update TP/FP counts according to the ground
-                    if (ground > 0) { TP++; FN--; } else { FP++; TN--; }
-                    // do the update
-                    if ((TP + FP) > 0 && (TP + FN) > 0 && TP > 0) {
-                        // compute current precision and recall
-                        var precision = TP / (TP + FP);
-                        var recall = TP / (TP + FN);
-                        // see if we need to update current bep
-                        callback.update(ground, perm.vec[i], precision, recall);
-                    }
-                }
-                return callback.finish();
-            }
-
-            // get precision recall curve sampled on `sample' points
-            this.precisionRecallCurve = function (sample) {
-                return this.evalPrecisionRecall(new function (sample, length) {
-                    // default sample size is 10
-                    this.sample = sample || 10;
-                    // curve
-                    this.curve = [[0, 1]];
-                    // for figuring out when to dump a new ROC sample
-                    this.next = Math.floor(length / (this.sample));
-                    this.counter = this.next;
-                    console.log(length, this.sample, this.next);
-                    // keep last value
-                    this.precision = 0; this.recall = 0;
-                    // handlers
-                    this.update = function (yTrue, yPred, precision, recall) {
-                        this.counter = this.counter - 1;
-                        if (this.counter <= 0) {
-                            // add to the curve
-                            this.curve.push([recall, precision]);
-                            // setup next timer
-                            this.counter = this.next;
-                        }
-                        // always remember last value
-                        this.precision = precision; this.recall = recall;
-                    }
-                    this.finish = function () {
-                        // add the last point
-                        this.curve.push([this.recall, this.precision]);
-                        return this.curve;
-                    }
-                }(sample, this.length));
-            };
-
-            // get break-even point, the value where precision and recall intersect
-            this.breakEvenPoint = function () {
-                return this.evalPrecisionRecall(new function () {
-                    this.minDiff = 1.0; this.bep = -1.0;
-                    this.update = function (yTrue, yPred, precision, recall) {
-                        var diff = Math.abs(precision - recall);
-                        if (diff < minDiff) { minDiff = diff; bep = (precision + recall) / 2; }
-                    }
-                    this.finish = function () { return this.bep; }
-                }());
-            }
-
-            // gets threshold for prediction score, which results in the highest F1
-            this.bestF1 = function () {
-                return this.evalPrecisionRecall(new function () {
-                    this.maxF1 = 0.0; this.threshold = 0.0;
-                    this.update = function (yTrue, yPred, precision, recall) {
-                        var f1 = 2 * precision * recall / (precision + recall);
-                        if (f1 > this.maxF1) {
-                            this.maxF1 = f1;
-                            this.threshold = yPred;
-                        }
-                    }
-                    this.finish = function () { return this.threshold; }
-                }());
-            }
-
-            // gets threshold for prediction score, nearest to specified recall
-            this.desiredRecall = function (desiredRecall) {
-                return this.evalPrecisionRecall(new function () {
-                    this.recallDiff = 1.0; this.threshold = 0.0;
-                    this.update = function (yTrue, yPred, precision, recall) {
-                        var diff = Math.abs(desiredRecall - recall);
-                        if (diff < this.recallDiff) {
-                            this.recallDiff = diff;
-                            this.threshold = yPred;
-                        }
-                    }
-                    this.finish = function () { return this.threshold; }
-                }());
-            }
-
-            // gets threshold for prediction score, nearest to specified recall
-            this.desiredPrecision = function (desiredPrecision) {
-                return this.evalPrecisionRecall(new function () {
-                    this.precisionDiff = 1.0; this.threshold = 0.0;
-                    this.update = function (yTrue, yPred, precision, recall) {
-                        var diff = Math.abs(desiredPrecision - precision);
-                        if (diff < this.precisionDiff) {
-                            this.precisionDiff = diff;
-                            this.threshold = yPred;
-                        }
-                    }
-                    this.finish = function () { return this.threshold; }
-                }());
-            }
-        };
-
-        this.rocCurve = function (yTrue, yPred, sample) {
-            return new this.PredictionCurve(yTrue, yPred).roc(sample);
-        };
-
-        this.rocAucScore = function (yTrue, yPred, sample) {
-            return new this.PredictionCurve(yTrue, yPred).roc(sample);
-        };
-
-        this.precisionRecallCurve = function (yTrue, yPred, sample) {
-            return new this.PredictionCurve(yTrue, yPred).precisionRecallCurve(sample);
-        };
-
-        this.breakEventPointScore = function (yTrue, yPred) {
-            return new this.PredictionCurve(yTrue, yPred).breakEvenPoint();
-        };
-
-        this.bestF1Threshold = function (yTrue, yPred) {
-            return new this.PredictionCurve(yTrue, yPred).bestF1();
-        };
-
-        this.desiredRecallThreshold = function (yTrue, yPred, desiredRecall) {
-            return new this.PredictionCurve(yTrue, yPred).desiredRecall(desiredRecall);
-        };
-
-        this.desiredPrecisionThreshold = function (yTrue, yPred, desiredPrecision) {
-            return new this.PredictionCurve(yTrue, yPred).desiredPrecision(desiredPrecision);
-        };
-    };
-
-
-    /**
-    * @classdesc Principal components analysis
-    * @class
-    */
-    exports.PCA = function (param) {
-        param = param == undefined ? {} : param;
-
-        // Fit params
-        var iter = param.iter == undefined ? 100 : param.iter;
-        var k = param.k; // can be undefined
-
-        /**
-        * Returns the model
-        * @returns {Object} The model object whose keys are: P (eigenvectors), lambda (eigenvalues) and mu (mean)
-        */
-        this.getModel = function () {
-            return { P: this.P, mu: this.mu, lambda: this.lambda };
-        }
-
-        /**
-        * Sets parameters
-        * @param {p} Object whose keys are: k (number of eigenvectors) and iter (maximum iterations)
-        */
-        this.setParams = function (p) {
-            param = p;
-
-            iter = param.iter == undefined ? iter : param.iter;
-            k = param.k == undefined ? k : param.iter;
-        }
-
-        /**
-        * Gets parameters
-        * @returns Object whose keys are: k (number of eigenvectors) and iter (maximum iterations)
-        */
-        this.getParams = function () {
-            return param;
-        }
-
-        /**
-        * Finds the eigenvectors of the variance matrix.
-        * @param {module:la.Matrix} A - Matrix whose columns correspond to examples.
-        */
-        this.fit = function (A) {
-            var rows = A.rows;
-            var cols = A.cols;
-
-            k = k == undefined ? rows : k;
-            //iter = iter == undefined ? -1 : iter;
-
-            var mu = stat.mean(A, 2);
-            // cov(A) = 1/(n-1) A A' - mu mu'
-
-            // center data (same as matlab)
-            var cA = A.minus(mu.outer(la.ones(cols)));
-            var C = cA.multiply(cA.transpose()).multiply(1 / (cols - 1));
-            // alternative computation:
-            //var C = (A.multiply(A.transpose()).multiply(1 / (cols - 1))).minus(mu.outer(mu));
-            var res = la.svd(C, k, { iter: iter });
-
-            this.P = res.U;
-            this.lambda = res.s;
-            this.mu = mu;
-        }
-
-        /**
-        * Projects the example(s) and expresses them as coefficients in the eigenvector basis this.P.
-        * Recovering the data in the original space: (this.P).multiply(p), where p's rows are the coefficients
-        * in the eigenvector basis.
-        * @param {(module:la.Vector | module:la.Matrix)} x - Test vector or matrix with column examples
-        * @returns {(module:la.Vector | module:la.Matrix)} Returns projected vector or matrix
-        */
-        this.transform = function (x) {
-            if (x.constructor.name == 'Matrix') {
-                // P * (x - mu*ones(1, size(x,2))
-                return this.P.multiplyT(x.minus(this.mu.outer(la.ones(x.cols))));
-
-            } else if (x.constructor.name == 'Vector') {
-                // P * (x - mu)
-                return this.P.multiplyT(x.minus(this.mu));
-            }
-        }
-
-        /**
-        * Reconstructs the vector in the original space, reverses centering
-        * @param {(module:la.Vector | module:la.Matrix)} x - Test vector or matrix with column examples, in the PCA space
-        * @returns {(module:la.Vector | module:la.Matrix)} Returns the reconstruction
-        */
-        this.inverseTransform = function (x) {
-            if (x.constructor.name == 'Matrix') {
-                // P x + mu*ones(1, size(x,2)
-                return (this.P.multiply(x)).plus(this.mu.outer(la.ones(x.cols)));
-            } else if (x.constructor.name == 'Vector') {
-                // P x + mu
-                return (this.P.multiply(x)).plus(this.mu);
-            }
-        }
-    }
-
-    /**
-    * @classdesc KMeans clustering
-    * @class
-    * @property {number} iter - The maximum number of iterations.
-    * @property {number} k - The number of centroids.
-    * @property {boolean} verbose - If false, the console output is supressed.
-    * @example
-    * // import analytics and la modules
-    * var analytics = require('qminer').analytics;
-    * var la = require('qminer').la;
-    * // create a KMeans object
-    * var KMeans = new analytics.KMeans();
-    * // create the matrix to be fitted
-    * var X = new la.Matrix([[1, -2, -1], [1, 1, -3]]);
-    * // create the model
-    * KMeans.fit(X);
-    */
-    exports.KMeans = function (param) {
-        param = param == undefined ? {} : param;
-
-        // Fit params
-        var iter = param.iter == undefined ? 100 : param.iter;
-        var k = param.k == undefined ? 2 : param.k;
-        var verbose = param.verbose == undefined ? false : param.verbose;
-        var fitIdx = param.fitIdx == undefined ? undefined : param.fitIdx;
-
-        // Model
-        var C = undefined;
-        var idxv = undefined;
-        var norC2 = undefined;
-
-        /**
-        * Permutes centroid with given mapping.
-        @param {object} mapping - object that contains the mappping. E.g. mapping[4]=2 means "map cluster 4 into cluster 2"
-        */
-        this.permuteCentroids = function (mapping) {
-            var cl_count = C.cols;
-            var perm_matrix = la.zeros(cl_count, cl_count);
-            for (var i = 0; i < cl_count; i++) {
-                perm_matrix.put(i, mapping[i], 1);
-            }
-            var C_new = C.multiply(perm_matrix);
-            var idxv_new = new la.Vector(idxv);
-            for (var i = 0; i < idxv_new.length; i++) {
-                idxv_new[i] = mapping[idxv[i]]
-            }
-            C = C_new;
-            norC2 = la.square(C.colNorms());
-            idxv = idxv_new;
-        }
-        /**
-        * Returns the model
-        * @returns {Object} The model object whose keys are: C (centroids), norC2 (centroid norms squared) and idxv (cluster ids of the training data)
-        * Returns the model.
-        * @returns {Object} The model object whose keys are: C (centroids) and idxv (cluster ids of the training data).
-        * @example
-        * // import modules
-        * var analytics = require('qminer').analytics;
-        * var la = require('qminer').la;
-        * // create the KMeans object
-        * var KMeans = new analytics.KMeans({ iter: 1000 });
-        * // create a matrix to be fitted
-        * var X = new la.Matrix([[1, -2, -1], [1, 1, -3]]);
-        * // create the model
-        * KMeans.fit(X);
-        * // get the model
-        * var model = KMeans.getModel();
-        */
-        this.getModel = function () {
-            return { C: C, idxv: idxv };
-        }
-
-        /**
-        * Sets the parameters.
-        * @param {Object} p - Object whose keys are: k (number of centroids), iter (maximum iterations) and verbose (if false, console output is supressed).
-        * @returns {module:analytics.KMeans} Self.
-        * @example
-        * // import analytics module
-        * var analytics = require('qminer').analytics;
-        * // create a new KMeans object
-        * var KMeans = new analytics.KMeans();
-        * // change the parameters of the KMeans object
-        * KMeans.setParams({ iter: 1000, k: 5 });
-        */
-        this.setParams = function (p) {
-            param = p;
-
-            iter = param.iter == undefined ? iter : param.iter;
-            k = param.k == undefined ? k : param.k;
-            verbose = param.verbose == undefined ? verbose : param.verbose;
-            fitIdx = param.fitIdx == undefined ? fitIdx : param.fitIdx;
-        }
-
-        /**
-        * Returns the parameters.
-        * @returns Object whose keys are: k (number of centroids), iter (maximum iterations) and verbose (if false, console output is supressed).
-        * @example
-        * // import analytics module
-        * var analytics = require('qminer').analytics;
-        * // create a new KMeans object
-        * var KMeans = new analytics.KMeans({ iter: 1000, k: 5 });
-        * // get the parameters
-        * var json = KMeans.getParams();
-        */
-        this.getParams = function () {
-            return param;
-        }
-
-        /**
-        * Computes the centroids
-        * @param {(module:la.Matrix | module:la.SparseMatrix)} A - Matrix whose columns correspond to examples.
-        * @returns {module:analytics.KMeans} Self. It stores the info about the new model.
-        * @example
-        * // import analytics module
-        * var analytics = require('qminer').analytics;
-        * // create a new KMeans object
-        * var KMeans = new analytics.KMeans({ iter: 1000, k: 3 });
-        * // create a matrix to be fitted
-        * var X = new la.Matrix([[1, -2, -1], [1, 1, -3]]);
-        * // create the model with the matrix X
-        * KMeans.fit(X);
-        */
-        this.fit = function (X) {
-            // select random k columns of X, returns a dense C++ matrix
-            var selectCols = function (X, k) {
-                var idx;
-                if (fitIdx == undefined) {
-                    idx = la.randi(X.cols, k);
-                } else {
-                    assert(fitIdx.length == k, "Error: fitIdx is not of length k!");
-                    assert(Math.max.apply(Math, fitIdx) < X.cols, "Error: fitIdx contains index greater than number of columns in matrix. Index out of range!");
-                    idx = fitIdx;
-                }
-                var idxMat = new la.SparseMatrix({ cols: 0, rows: X.cols });
-                for (var i = 0; i < idx.length; i++) {
-                    var spVec = new la.SparseVector([[idx[i], 1.0]], X.cols);
-                    idxMat.push(spVec);
-                }
-                var C = X.multiply(idxMat);
-                var result = {};
-                result.C = C;
-                result.idx = idx;
-                return result;
-            };
-
-            // modified k-means algorithm that avoids empty centroids
-            // A Modified k-means Algorithm to Avoid Empty Clusters, Malay K. Pakhira
-            // http://www.academypublisher.com/ijrte/vol01/no01/ijrte0101220226.pdf
-            var getCentroids = function (X, idx, oldC) {
-                // select random k columns of X, returns a dense matrix
-                // 1. construct a sparse matrix (coordinate representation) that encodes the closest centroids
-                var idxvec = new la.IntVector(idx);
-                var rangeV = la.rangeVec(0, X.cols - 1);
-                var ones_cols = la.ones(X.cols);
-                var idxMat = new la.SparseMatrix(idxvec, rangeV, ones_cols, X.cols);
-                idxMat = idxMat.transpose();
-                var ones_n = la.ones(X.cols);
-                // 2. compute the number of points that belong to each centroid, invert
-                var colSum = idxMat.multiplyT(ones_n);
-                for (var i = 0; i < colSum.length; i++) {
-                    var val = 1.0 / (1.0 + colSum.at(i)); // modification
-                    colSum.put(i, val);
-                }
-                // 3. compute the centroids
-                //var w = new qm_util.clsStopwatch();
-                //w.tic();
-                var sD = colSum.spDiag();
-                var C = oldC;
-                if (idxMat.cols == oldC.cols)
-                    C = ((X.multiply(idxMat)).plus(oldC)).multiply(sD); // modification
-                return C;
-            };
-
-
-            // X: column examples
-            // k: number of centroids
-            // iter: number of iterations
-            assert(k <= X.cols, "k <= X.cols");
-            var w = new qm_util.clsStopwatch();
-            var norX2 = la.square(X.colNorms());
-            var initialCentroids = selectCols(X, k);
-            C = initialCentroids.C;
-            var idxvOld = initialCentroids.idx;
-            //printArray(idxvOld); // DEBUG
-            var ones_n = la.ones(X.cols).multiply(0.5);
-            var ones_k = la.ones(k).multiply(0.5);
-            w.tic();
-            for (var i = 0; i < iter; i++) {
-                //console.say("iter: " + i);
-                norC2 = la.square(C.colNorms());
-                //D =  full(C'* X) - norC2' * (0.5* ones(1, n)) - (0.5 * ones(k,1) )* norX2';
-                var D = C.multiplyT(X).minus(norC2.outer(ones_n)).minus(ones_k.outer(norX2));
-                idxv = la.findMaxIdx(D);
-
-                if (verbose) {
-                    var energy = 0.0;
-                    for (var j = 0; j < X.cols; j++) {
-                        if (D.at(idxv[j], j) < 0) {
-                            energy += Math.sqrt(-2 * D.at(idxv[j], j));
-                        }
-                    }
-                    console.log("energy: " + 1.0 / X.cols * energy);
-                }
-                if (qm_util.arraysIdentical(idxv, idxvOld)) {
-                    if (verbose) {
-                        console.log("converged at iter: " + i); //DEBUG
-                    }
-                    break;
-                }
-                idxvOld = idxv.slice();
-                C = getCentroids(X, idxv, C); //drag
-            }
-            if (verbose) {
-                w.toc("end");
-            }
-            norC2 = la.square(C.colNorms());
-        };
-
-        /**
-        * Returns an vector of cluster id assignments
-        * @param {(module:la.Matrix | module:la.SparseMatrix)} A - Matrix whose columns correspond to examples.
-        * @returns {module:la.IntVector} Vector of cluster assignments.
-        * @example
-        * // import analytics module
-        * var analytics = require('qminer').analytics;
-        * // create a new KMeans object
-        * var KMeans = new analytics.KMeans({ iter: 1000, k: 3 });
-        * // create a matrix to be fitted
-        * var X = new la.Matrix([[1, -2, -1], [1, 1, -3]]);
-        * // create the model with the matrix X
-        * KMeans.fit(X);
-        * // create the matrix of the prediction vectors
-        * var pred = new la.Matrix([[2, -1, 1], [1, 0, -3]]);
-        * // predict the values
-        * var prediction = KMeans.predict(pred);
-        */
-        this.predict = function (X) {
-            var ones_n = la.ones(X.cols).multiply(0.5);
-            var ones_k = la.ones(k).multiply(0.5);
-            var norX2 = la.square(X.colNorms());
-            var D = C.multiplyT(X).minus(norC2.outer(ones_n)).minus(ones_k.outer(norX2));
-            return la.findMaxIdx(D);
-        }
-
-        /**
-        * Transforms the points to vectors of squared distances to centroids.
-        * @param {(module:la.Matrix | module:la.SparseMatrix)} A - Matrix whose columns correspond to examples.
-        * @returns {module:la.Matrix} Matrix where each column represents the squared distances to the centroid vectors.
-        * @example
-        * // import modules
-        * var analytics = require('qminer').analytics;
-        * var la = require('qminer').la;
-        * // create a new KMeans object
-        * var KMeans = new analytics.KMeans({ iter: 1000, k: 3 });
-        * // create a matrix to be fitted
-        * var X = new la.Matrix([[1, -2, -1], [1, 1, -3]]);
-        * // create the model with the matrix X
-        * KMeans.fit(X);
-        * // create the matrix of the transform vectors
-        * var matrix = new la.Matrix([[-2, 0], [0, -3]]);
-        * // get the transform values of matrix
-        * // returns the matrix
-        * //  10    17
-        * //   1    20
-        * //  10     1
-        * KMeans.transform(matrix);
-        */
-        this.transform = function (X) {
-            var ones_n = la.ones(X.cols).multiply(0.5);
-            var ones_k = la.ones(k).multiply(0.5);
-            var norX2 = la.square(X.colNorms());
-            var D = C.multiplyT(X).minus(norC2.outer(ones_n)).minus(ones_k.outer(norX2));
-            D = D.multiply(-2);
-            return D;
-        }
-		/**
-        * Saves KMeans internal state into (binary) file
-        * @param {string} fname - Name of the file to write into.
-        */
-        this.save = function(fname){
-			if (!C) {
-				throw new Error("KMeans.save() - model not created yet");
-			}
-
-			var params_vec = new la.Vector();
-			params_vec.push(iter);
-			params_vec.push(k);
-			params_vec.push(verbose ? 1.0 : 0.0);
-
-			var xfs = qm.fs;
-			var fout = xfs.openWrite(fname);
-			C.save(fout);
-			norC2.save(fout);
-			(new la.Vector(idxv)).save(fout);
-			params_vec.save(fout);
-			fout.close();
-			fout = null;
-		}
-		/**
-        * Loads KMeans internal state from (binary) file
-        * @param {string} fname - Name of the file to read from.
-        */
-        this.load = function (fname) {
-		    var xfs = qm.fs;
-		    var fin = xfs.openRead(fname);
-
-		    C = new la.Matrix();
-		    C.load(fin);
-		    norC2 = new la.Vector();
-		    norC2.load(fin);
-
-		    var idxvtmp = new la.Vector();
-		    idxvtmp.load(fin);
-		    idxv = idxvtmp; // make normal vector (?)
-
-		    var params_vec = new la.Vector();
-		    params_vec.load(fin);
-		    iter = params_vec[0];
-		    k = params_vec[1];
-		    verbose = (params_vec[2] != 0);
-
-		    fin = null;
-		}
-    }
-
-    ///////////////////////////////
-    ////// code below not yet ported or verified for scikit
-    ///////////////////////////////
-
-    function defarg(arg, defaultval) {
-        return arg == undefined ? defaultval : arg;
-    }
-
-    function createBatchModel(featureSpace, models) {
-        this.featureSpace = featureSpace;
-        this.models = models;
-        // get targets
-        this.target = [];
-        for (var cat in this.models) { this.target.push(cat); }
-        // serialize to stream
-        this.save = function (sout) {
-            // save list
-            sout.writeLine(this.models);
-            // save feature space
-            this.featureSpace.save(sout);
-            // save models
-            for (var cat in this.models) {
-                this.models[cat].model.save(sout);
-            }
-            return sout;
-        }
-
-        this.predict = function (record) {
-            var vec = this.featureSpace.extractSparseVector(record);
-            var result = {};
-            for (var cat in this.models) {
-                result[cat] = this.models[cat].model.predict(vec);
-            }
-            return result;
-        }
-
-        this.predictLabels = function (record) {
-            var result = this.predict(record);
-            var labels = [];
-            for (var cat in result) {
-                if (result[cat] > 0.0) {
-                    labels.push(cat);
-                }
-            }
-            return labels;
-        }
-
-        this.predictTop = function (record) {
-            var result = this.predict(record);
-            var top = null;
-            for (var cat in result) {
-                if (top) {
-                    if (top.weight > result[cat]) {
-                        top.category = cat;
-                        top.weight = result[cat];
-                    }
-                } else {
-                    top = { category: cat, weight: result[cat] }
-                }
-            }
-            return top.category;
-        }
-        return this;
-    }
-
-    //!- `batchModel = analytics.newBatchModel(rs, features, target)` -- learns a new batch model
-    //!     using record set `rs` as training data and `features`; `target` is
-    //!     a field descriptor JSON object for the records which we are trying to predict
-	//!     (obtained by calling store.field("Rating");
-    //!     if target field string or string vector, the result is a SVM classification model,
-    //!     and if target field is a float, the result is a SVM regression model; resulting
-    //!     model has the following functions:
-    //!   - `strArr = batchModel.target` -- array of categories for which we have models
-    //!   - `scoreArr = batchModel.predict(rec)` -- creates feature vector from record `rec`, sends it
-    //!     through the model and returns the result as a dictionary where labels are keys and scores (numbers) are values.
-    //!   - `labelArr = batchModel.predictLabels(rec)` -- creates feature vector from record `rec`,
-    //!     sends it through the model and returns the labels with positive weights as `labelArr`.
-    //!   - `labelStr = batchModel.predictTop(rec)` -- creates feature vector from record `rec`,
-    //!     sends it through the model and returns the top ranked label `labelStr`.
-    //!   - `batchModel.save(fout)` -- saves the model to `fout` output stream
-    exports.newBatchModel = function (records, features, target, limitCategories) {
-        console.log("newBatchModel", "Start");
-        // prepare feature space
-        console.log("newBatchModel", "  creating feature space");
-        var featureSpace = new qm.FeatureSpace(records.store.base, features);
-        // initialize features
-        featureSpace.updateRecords(records);
-        console.log("newBatchModel", "  number of dimensions = " + featureSpace.dim);
-        // prepare spare vectors
-        console.log("newBatchModel", "  preparing feature vectors");
-        var sparseVecs = featureSpace.extractSparseMatrix(records);
-        // prepare target vectors
-        var targets = {};
-        // figure out if new category name, or update count
-        function initCats(categories, catName) {
-            if (categories[catName]) {
-                categories[catName].count++;
-            } else {
-                // check if we should ignore this category
-                if (limitCategories && !qm_util.isInArray(limitCategories, catName)) { return; }
-                // check if we should ignore this category
-                categories[catName] = {
-                    name: catName,
-                    type: "classification",
-                    count: 1,
-                    target: new la.Vector({ mxVals: records.length })
-                };
-            }
-        }
-        // initialize targets
-        console.log("newBatchModel", "  preparing target vectors");
-        if (target.type === "string_v") {
-            // get all possible values for the field
-            for (var i = 0; i < records.length; i++) {
-                var cats = records[i][target.name];
-                for (var j = 0; j < cats.length; j++) {
-                    initCats(targets, cats[j]);
-                }
-            }
-            // initialized with +1 or -1 for each category
-            for (var i = 0; i < records.length; i++) {
-                var cats = la.copyVecToArray(records[i][target.name]);
-                for (var cat in targets) {
-                    targets[cat].target.push(qm_util.isInArray(cats, cat) ? 1.0 : -1.0);
-                }
-            }
-        } else if (target.type === "string") {
-            // get all possible values for the field
-            for (var i = 0; i < records.length; i++) {
-                var recCat = records[i][target.name];
-                initCats(targets, recCat);
-            }
-            // initialized with +1 or -1 for each category
-            for (var i = 0; i < records.length; i++) {
-                var recCat = records[i][target.name];
-                for (var cat in targets) {
-                    targets[cat].target.push((recCat === cat) ? 1.0 : -1.0);
-                }
-            }
-        } else if (target.type === "float") {
-            // initialized with +1 or -1 for each category
-            targets[target.name] = {
-                name: target.name,
-                type: "regression",
-                count: records.length,
-                target: new la.Vector({ mxVals: records.length })
-
-            };
-            for (var i = 0; i < records.length; i++) {
-                targets[target.name].target.push(records[i][target.name]);
-            }
-        }
-        // training model for each category
-        console.log("newBatchModel", "  training SVM");
-        var models = {};
-        for (var cat in targets) {
-            if (targets[cat].count >= 50) {
-                models[cat] = {
-                    name: targets[cat].name,
-                    type: targets[cat].type,
-                };
-                if (targets[cat].type === "classification") {
-                    console.log("newBatchModel", "    ... " + cat + " (classification)");
-                    models[cat].model = new exports.SVC({ c: 1, j: 10, batchSize: 10000, maxIterations: 100000, maxTime: 1800, minDiff: 0.001 });
-                    models[cat].model.fit(sparseVecs, targets[cat].target);
-                } else if (targets[cat].type === "regression") {
-                    console.log("newBatchModel", "    ... " + cat + " (regression)");
-                    models[cat].model = new exports.SVR({ c: 1, eps: 1e-2, batchSize: 10000, maxIterations: 100000, maxTime: 1800, minDiff: 0.001 });
-                    models[cat].model.fit(sparseVecs, targets[cat].target);
-                }
-            }
-        }
-        // done
-        console.log("newBatchModel", "Done");
-        // we finished the constructor
-        return new createBatchModel(featureSpace, models);
-    };
-
-    //!- `batchModel = analytics.loadBatchModel(base, fin)` -- loads batch model frm input stream `fin`
-    exports.loadBatchModel = function (base, sin) {
-        var models = JSON.parse(sin.readLine());
-        var featureSpace = new qm.FeatureSpace(base, sin);
-        for (var cat in models) {
-            models[cat].model = new exports.SVC(sin);
-        }
-        // we finished the constructor
-        return new createBatchModel(featureSpace, models);
-    };
-
-	//!- `result = analytics.crossValidation(rs, features, target, folds)` -- creates a batch
-    //!     model for records from record set `rs` using `features; `target` is the
-    //!     target field and is assumed discrete; the result is a results object
-    //!     with the following API:
-    //!     - `result.target` -- an object with categories as keys and the following
-    //!       counts as members of these keys: `count`, `TP`, `TN`, `FP`, `FN`,
-    //!       `all()`, `precision()`, `recall()`, `accuracy()`.
-    //!     - `result.confusion` -- confusion matrix between categories
-    //!     - `result.report()` -- prints basic report on to the console
-    //!     - `result.reportCSV(fout)` -- prints CSV output to the `fout` output stream
-    exports.crossValidation = function (records, features, target, folds, limitCategories) {
-        // create empty folds
-        var fold = [];
-        for (var i = 0; i < folds; i++) {
-            fold.push(new la.IntVector());
-        }
-        // split records into folds
-        records.shuffle(1);
-        var fold_i = 0;
-        for (var i = 0; i < records.length; i++) {
-            fold[fold_i].push(records[i].$id);
-            fold_i++; if (fold_i >= folds) { fold_i = 0; }
-        }
-        // do cross validation
-        var cfyRes = null;
-        for (var fold_i = 0; fold_i < folds; fold_i++) {
-            // prepare train and test record sets
-            var train = new la.IntVector();
-            var test = new la.IntVector();
-            for (var i = 0; i < folds; i++) {
-                if (i == fold_i) {
-                    test.pushV(fold[i]);
-                } else {
-                    train.pushV(fold[i]);
-                }
-            }
-            var trainRecs = records.store.newRecSet(train);
-            var testRecs = records.store.newRecSet(test);
-            console.log("Fold " + fold_i + ": " + trainRecs.length + " training and " + testRecs.length + " testing");
-            // create model for the fold
-            var model = exports.newBatchModel(trainRecs, features, target, limitCategories);
-            // prepare test counts for each target
-            if (!cfyRes) { cfyRes = new exports.ClassificationScore (model.target); }
-            // evaluate predictions
-            for (var i = 0; i < testRecs.length; i++) {
-                var correct = testRecs[i][target.name];
-                var predicted = model.predictLabels(testRecs[i]);
-                cfyRes.count(correct, predicted);
-            }
-            // report
-            cfyRes.report();
-        }
-        return cfyRes;
-    };
-
-    //!- `alModel = analytics.newActiveLearner(query, qRecSet, fRecSet, ftrSpace, settings)` -- initializes the
-    //!    active learning. The algorihm is run by calling `model.startLoop()`. The algorithm has two stages: query mode, where the algorithm suggests potential
-    //!    positive and negative examples based on the query text, and SVM mode, where the algorithm keeps
-    //!   selecting examples that are closest to the SVM margin (every time an example is labeled, the SVM
-    //!   is retrained.
-    //!   The inputs are: query (text), record set `qRecSet`, record set `fRecSet`,  the feature space `ftrSpace` and a
-    //!   `settings`JSON object. The settings object specifies:`textField` (string) which is the name
-    //!    of the field in records that is used to create feature vectors, `nPos` (integer) and `nNeg` (integer) set the number of positive and negative
-    //!    examples that have to be identified in the query mode before the program enters SVM mode.
-    //!   We can set two additional parameters `querySampleSize` and `randomSampleSize` which specify the sizes of subsamples of qRecSet and fRecSet, where the rest of the data is ignored in the active learning.
-    //!   Final parameters are all SVM parameters (c, j, batchSize, maxIterations, maxTime, minDiff, verbose).
-    exports.newActiveLearner = function (query, qRecSet, fRecSet, ftrSpace, stts) {
-        return new exports.ActiveLearner(query, qRecSet, fRecSet, ftrSpace, stts);
-    }
-
-    exports.ActiveLearner = function (query, qRecSet, fRecSet, ftrSpace, stts) {
-        var settings = defarg(stts, {});
-        settings.nPos = defarg(stts.nPos, 2);
-        settings.nNeg = defarg(stts.nNeg, 2);
-        settings.textField = defarg(stts.textField, "Text");
-        settings.querySampleSize = defarg(stts.querySampleSize, -1);
-        settings.randomSampleSize = defarg(stts.randomSampleSize, -1);
-        settings.c = defarg(stts.c, 1.0);
-        settings.j = defarg(stts.j, 1.0);
-        settings.batchSize = defarg(stts.batchSize, 100);
-        settings.maxIterations = defarg(stts.maxIterations, 100000);
-        settings.maxTime = defarg(stts.maxTime, 1); // 1 second for computation by default
-        settings.minDiff = defarg(stts.minDiff, 1e-6);
-        settings.verbose = defarg(stts.verbose, false);
-
-        // compute features or provide them
-        settings.extractFeatures = defarg(stts.extractFeatures, true);
-
-        if (!settings.extractFeatures) {
-            if (stts.uMat == null) { throw 'settings uMat not provided, extractFeatures = false'; }
-            if (stts.uRecSet == null) { throw 'settings uRecSet not provided, extractFeatures = false'; }
-            if (stts.querySpVec == null) { throw 'settings querySpVec not provided, extractFeatures = false'; }
-        }
-
-        // QUERY MODE
-        var queryMode = true;
-        // bow similarity between query and training set
-
-        var querySpVec;
-        var uRecSet;
-        var uMat;
-
-        if (settings.extractFeatures) {
-            var temp = {}; temp[settings.textField] = query;
-            var queryRec = qRecSet.store.newRecord(temp); // record
-            querySpVec = ftrSpace.extractSparseVector(queryRec);
-            // use sampling?
-            var sq = qRecSet;
-            if (settings.querySampleSize >= 0 && qRecSet != undefined) {
-                sq = qRecSet.sample(settings.querySampleSize);
-            }
-            var sf = fRecSet;
-            if (settings.randomSampleSize >= 0 && fRecSet != undefined) {
-                sf = fRecSet.sample(settings.randomSampleSize);
-            }
-            // take a union or just qset or just fset if some are undefined
-            uRecSet = (sq != undefined) ? ((sf != undefined) ? sq.setunion(sf) : sq) : sf;
-            if (uRecSet == undefined) { throw 'undefined record set for active learning!';}
-            uMat = ftrSpace.extractSparseMatrix(uRecSet);
-
-        } else {
-            querySpVec = stts.querySpVec;
-            uRecSet = stts.uRecSet;
-            uMat = stts.uMat;
-        }
-
-
-        querySpVec.normalize();
-        uMat.normalizeCols();
-
-        var X = new la.SparseMatrix();
-        var y = new la.Vector();
-        var simV = uMat.multiplyT(querySpVec); //similarities (q, recSet)
-        var sortedSimV = simV.sortPerm(); //ascending sort
-        var simVs = sortedSimV.vec; //sorted similarities (q, recSet)
-        var simVp = sortedSimV.perm; //permutation of sorted similarities (q, recSet)
-        //// counters for questions in query mode
-        var nPosQ = 0; //for traversing simVp from the end
-        var nNegQ = 0; //for traversing simVp from the start
-
-
-        // SVM MODE
-        var svm;
-        var posIdxV = new la.IntVector(); //indices in recordSet
-        var negIdxV = new la.IntVector(); //indices in recordSet
-
-        var posRecIdV = new la.IntVector(); //record IDs
-        var negRecIdV = new la.IntVector(); //record IDs
-
-        var classVec = new la.Vector({ "vals": uRecSet.length }); //svm scores for record set
-        var resultVec = new la.Vector({ "vals": uRecSet.length }); // non-absolute svm scores for record set
-
-
-        //!   - `rs = alModel.getRecSet()` -- returns the record set that is being used (result of sampling)
-        this.getRecSet = function () { return uRecSet };
-
-        //!   - `idx = alModel.selectedQuestionIdx()` -- returns the index of the last selected question in alModel.getRecSet()
-        this.selectedQuestionIdx = -1;
-
-        //!   - `bool = alModel.getQueryMode()` -- returns true if in query mode, false otherwise (SVM mode)
-        this.getQueryMode = function () { return queryMode; };
-
-        //!   - `numArr = alModel.getPos(thresh)` -- given a `threshold` (number) return the indexes of records classified above it as a javascript array of numbers. Must be in SVM mode.
-        this.getPos = function (threshold) {
-            if (this.queryMode) { return null; } // must be in SVM mode to return results
-            if (!threshold) { threshold = 0; }
-            var posIdxArray = [];
-            for (var recN = 0; recN < uRecSet.length; recN++) {
-                if (resultVec[recN] >= threshold) {
-                    posIdxArray.push(recN);
-                }
-            }
-            return posIdxArray;
-        };
-
-        this.debug = function () { debugger; }
-
-        this.getTop = function (limit) {
-            if (this.queryMode) { return null; } // must be in SVM mode to return results
-            if (!limit) { limit = 20; }
-            var idxArray = [];
-            var marginArray = [];
-            var sorted = resultVec.sortPerm(false);
-            for (var recN = 0; recN < uRecSet.length && recN < limit; recN++) {
-                idxArray.push(sorted.perm[recN]);
-                var val = sorted.vec[recN];
-                val = val == Number.POSITIVE_INFINITY ? Number.MAX_VALUE : val;
-                val = val == Number.NEGATIVE_INFINITY ? -Number.MAX_VALUE : val;
-                marginArray.push(val);
-            }
-            return { posIdx: idxArray, margins: marginArray };
-        };
-
-        //!   - `objJSON = alModel.getSettings()` -- returns the settings object
-        this.getSettings = function () { return settings; }
-
-        // returns record set index of the unlabeled record that is closest to the margin
-        //!   - `recSetIdx = alModel.selectQuestion()` -- returns `recSetIdx` - the index of the record in `recSet`, whose class is unknonw and requires user input
-        this.selectQuestion = function () {
-            if (posRecIdV.length >= settings.nPos && negRecIdV.length >= settings.nNeg) { queryMode = false; }
-            if (queryMode) {
-                if (posRecIdV.length < settings.nPos && nPosQ + 1 < uRecSet.length) {
-                    nPosQ = nPosQ + 1;
-                    console.log("query mode, try to get pos");
-                    this.selectedQuestionIdx = simVp[simVp.length - 1 - (nPosQ - 1)];
-                    return this.selectedQuestionIdx;
-                }
-                if (negRecIdV.length < settings.nNeg && nNegQ + 1 < uRecSet.length) {
-                    nNegQ = nNegQ + 1;
-                    // TODO if nNegQ == rRecSet.length, find a new sample
-                    console.log("query mode, try to get neg");
-                    this.selectedQuestionIdx = simVp[nNegQ - 1];
-                    return this.selectedQuestionIdx;
-                }
-            }
-            else {
-                ////call svm, get record closest to the margin
-                svm = new exports.SVC(settings);
-                svm.fit(X, y);//column examples, y float vector of +1/-1, default svm paramvals
-
-                // mark positives
-                for (var i = 0; i < posIdxV.length; i++) {
-                    classVec[posIdxV[i]] = Number.POSITIVE_INFINITY;
-                    resultVec[posIdxV[i]] = Number.POSITIVE_INFINITY;
-                }
-                // mark negatives
-                for (var i = 0; i < negIdxV.length; i++) {
-                    classVec[negIdxV[i]] = Number.POSITIVE_INFINITY;
-                    resultVec[negIdxV[i]] = Number.NEGATIVE_INFINITY;
-                }
-                var posCount = posIdxV.length;
-                var negCount = negIdxV.length;
-                // classify unlabeled
-                for (var recN = 0; recN < uRecSet.length; recN++) {
-                    if (classVec[recN] !== Number.POSITIVE_INFINITY) {
-                        var svmMargin = svm.predict(uMat.getCol(recN));
-                        if (svmMargin > 0) {
-                            posCount++;
-                        } else {
-                            negCount++;
-                        }
-                        classVec[recN] = Math.abs(svmMargin);
-                        resultVec[recN] = svmMargin;
-                    }
-                }
-                var sorted = classVec.sortPerm();
-                console.log("svm mode, margin: " + sorted.vec[0] + ", npos: " + posCount + ", nneg: " + negCount);
-                this.selectedQuestionIdx = sorted.perm[0];
-                return this.selectedQuestionIdx;
-            }
-
-        };
-        // asks the user for class label given a record set index
-        //!   - `alModel.getAnswer(ALAnswer, recSetIdx)` -- given user input `ALAnswer` (string) and `recSetIdx` (integer, result of model.selectQuestion) the training set is updated.
-        //!      The user input should be either "y" (indicating that recSet[recSetIdx] is a positive example), "n" (negative example).
-        this.getAnswer = function (ALanswer, recSetIdx) {
-            //todo options: ?newQuery
-            if (ALanswer === "y") {
-                posIdxV.push(recSetIdx);
-                posRecIdV.push(uRecSet[recSetIdx].$id);
-                //X.push(ftrSpace.extractSparseVector(uRecSet[recSetIdx]));
-                X.push(uMat.getCol(recSetIdx));
-                y.push(1.0);
-            } else {
-                negIdxV.push(recSetIdx);
-                negRecIdV.push(uRecSet[recSetIdx].$id);
-                //X.push(ftrSpace.extractSparseVector(uRecSet[recSetIdx]));
-                X.push(uMat.getCol(recSetIdx));
-                y.push(-1.0);
-            }
-            // +k query // rank unlabeled according to query, ask for k most similar
-            // -k query // rank unlabeled according to query, ask for k least similar
-        };
-        //!   - `alModel.startLoop()` -- starts the active learning loop in console
-        this.startLoop = function () {
-            while (true) {
-                var recSetIdx = this.selectQuestion();
-                var ALanswer = sget(uRecSet[recSetIdx].Text + ": y/(n)/s? Command s stops the process").trim();
-                if (ALanswer == "s") { break; }
-                if (posIdxV.length + negIdxV.length == uRecSet.length) { break; }
-                this.getAnswer(ALanswer, recSetIdx);
-            }
-        };
-        //!   - `alModel.saveSvmModel(fout)` -- saves the binary SVM model to an output stream `fout`. The algorithm must be in SVM mode.
-        this.saveSvmModel = function (outputStream) {
-            // must be in SVM mode
-            if (queryMode) {
-                console.log("AL.save: Must be in svm mode");
-                return;
-            }
-            svm.save(outputStream);
-        };
-
-        this.getWeights = function () {
-            return svm.weights;
-        }
-        //this.saveLabeled
-        //this.loadLabeled
-    };
-
-
-	//////////// RIDGE REGRESSION
-	// solve a regularized least squares problem
-	//!- `ridgeRegressionModel = new analytics.RidgeRegression(kappa, dim, buffer)` -- solves a regularized ridge
-	//!  regression problem: min|X w - y|^2 + kappa |w|^2. The inputs to the algorithm are: `kappa`, the regularization parameter,
-	//!  `dim` the dimension of the model and (optional) parameter `buffer` (integer) which specifies
-	//!  the length of the window of tracked examples (useful in online mode). The model exposes the following functions:
-	exports.RidgeRegression = function (kappa, dim, buffer) {
-	    var X = [];
-	    var y = [];
-	    buffer = typeof buffer !== 'undefined' ? buffer : -1;
-	    var w = new la.Vector({ "vals": dim });
-	    //!   - `ridgeRegressionModel.add(vec, num)` -- adds a vector `vec` and target `num` (number) to the training set
-	    this.add = function (x, target) {
-	        X.push(x);
-	        y.push(target);
-	        if (buffer > 0) {
-	            if (X.length > buffer) {
-	                this.forget(X.length - buffer);
-	            }
-	        }
-	    };
-	    //!   - `ridgeRegressionModel.addupdate(vec, num)` -- adds a vector `vec` and target `num` (number) to the training set and retrains the model
-	    this.addupdate = function (x, target) {
-	        this.add(x, target);
-	        this.update();
-	    }
-	    //!   - `ridgeRegressionModel.forget(n)` -- deletes first `n` (integer) examples from the training set
-	    this.forget = function (ndeleted) {
-	        ndeleted = typeof ndeleted !== 'undefined' ? ndeleted : 1;
-	        ndeleted = Math.min(X.length, ndeleted);
-	        X.splice(0, ndeleted);
-	        y.splice(0, ndeleted);
-	    };
-	    //!   - `ridgeRegressionModel.update()` -- recomputes the model
-	    this.update = function () {
-	        var A = this.getMatrix();
-	        var b = new la.Vector(y);
-	        w = this.compute(A, b);
-	    };
-	    //!   - `vec = ridgeRegressionModel.getModel()` -- returns the parameter vector `vec` (dense vector)
-	    this.getModel = function () {
-	        return w;
-	    };
-	    this.getMatrix = function () {
-	        if (X.length > 0) {
-	            var A = new la.Matrix({ "cols": X[0].length, "rows": X.length });
-	            for (var i = 0; i < X.length; i++) {
-	                A.setRow(i, X[i]);
-	            }
-	            return A;
-	        }
-	    };
-	    //!   - `vec2 = ridgeRegressionModel.compute(mat, vec)` -- computes the model parameters `vec2`, given
-	    //!    a row training example matrix `mat` and target vector `vec` (dense vector). The vector `vec2` solves min_vec2 |mat' vec2 - vec|^2 + kappa |vec2|^2.
-	    //!   - `vec2 = ridgeRegressionModel.compute(spMat, vec)` -- computes the model parameters `vec2`, given
-	    //!    a row training example sparse matrix `spMat` and target vector `vec` (dense vector). The vector `vec2` solves min_vec2 |spMat' vec2 - vec|^2 + kappa |vec2|^2.
-	    this.compute = function (A, b) {
-	        var I = la.eye(A.cols);
-	        var coefs = (A.transpose().multiply(A).plus(I.multiply(kappa))).solve(A.transpose().multiply(b));
-	        return coefs;
-	    };
-	    //!   - `num = model.predict(vec)` -- predicts the target `num` (number), given feature vector `vec` based on the internal model parameters.
-	    this.predict = function (x) {
-	        return w.inner(x);
-	    };
-	};
-
-
-    /**
-     * StreamStory.
-     * @class
-     * @param {opts} HierarchMarkovParam - parameters. TODO typedef and describe
-     */
-    exports.HierarchMarkov = function (opts) {
-    	// constructor
-    	if (opts == null) throw 'Missing parameters!';
-    	if (opts.base == null) throw 'Missing parameter base!';
-
-    	// create model and feature space
-    	var mc;
-    	var obsFtrSpace;
-    	var controlFtrSpace;
-
-    	if (opts.hmcConfig != null && opts.obsFields != null &&
-    			opts.contrFields != null && opts.base != null) {
-
-    		mc = opts.sequenceEndV != null ? new exports.HMC(opts.hmcConfig, opts.sequenceEndV) : new exports.HMC(opts.hmcConfig);
-
-    		obsFtrSpace = new qm.FeatureSpace(opts.base, opts.obsFields);
-    		controlFtrSpace = new qm.FeatureSpace(opts.base, opts.contrFields);
-    	}
-    	else if (opts.hmcFile != null) {
-    		var fin = new fs.FIn(opts.hmcFile);
-    		mc = new exports.HMC(fin);
-    		obsFtrSpace = new qm.FeatureSpace(opts.base, fin);
-    		controlFtrSpace = new qm.FeatureSpace(opts.base, fin);
-    	}
-    	else {
-    		throw 'Parameters missing: ' + JSON.stringify(opts);
-    	}
-
-    	function getFtrNames(ftrSpace) {
-    		var names = [];
-
-    		var dims = ftrSpace.dims;
-    		for (var i = 0; i < dims.length; i++) {
-				names.push(ftrSpace.getFeature(i));
-			}
-
-    		return names;
-    	}
-
-    	function getObsFtrCount() {
-			return obsFtrSpace.dims.length;
-		}
-
-    	function getObsFtrNames() {
-    		return getFtrNames(obsFtrSpace);
-    	}
-
-    	function getControlFtrNames() {
-    		return getFtrNames(controlFtrSpace);
-    	}
-
-    	function getFtrDescriptions(stateId) {
-    		var observations = [];
-    		var controls = [];
-
-			var coords = mc.fullCoords(stateId);
-			var obsFtrNames = getObsFtrNames();
-			var invObsCoords = obsFtrSpace.invertFeatureVector(coords);
-			for (var i = 0; i < invObsCoords.length; i++) {
-				observations.push({name: obsFtrNames[i], value: invObsCoords.at(i)});
-			}
-
-			var controlCoords = mc.fullCoords(stateId, false);
-			var contrFtrNames = getControlFtrNames();
-			var invControlCoords = controlFtrSpace.invertFeatureVector(controlCoords);
-			for (var i = 0; i < invControlCoords.length; i++) {
-				controls.push({name: contrFtrNames[i], value: invControlCoords.at(i)});
-			}
-
-			return {
-				observations: observations,
-				controls: controls
-			};
-    	}
-
-    	function getFtrCoord(stateId, ftrIdx) {
-    		if (ftrIdx < obsFtrSpace.dims.length) {
-    			return obsFtrSpace.invertFeatureVector(mc.fullCoords(stateId))[ftrIdx];
-    		} else {
-    			return controlFtrSpace.invertFeatureVector(mc.fullCoords(stateId, false))[ftrIdx - obsFtrSpace.dims.length];
-    		}
-    	}
-
-    	// public methods
-    	var that = {
-    		/**
-    		 * Creates a new model out of the record set.
-    		 */
-    		fit: function (opts) {
-    			var recSet = opts.recSet;
-    			var batchEndV = opts.batchEndV;
-    			var timeField = opts.timeField;
-
-    			log.info('Updating feature space ...');
-    			obsFtrSpace.updateRecords(recSet);
-    			controlFtrSpace.updateRecords(recSet);
-
-    			var obsColMat = obsFtrSpace.extractMatrix(recSet);
-    			var contrColMat = controlFtrSpace.extractMatrix(recSet);
-    			var timeV = recSet.getVector(timeField);
-
-    			log.info('Creating model ...');
-    			mc.fit({
-    				observations: obsColMat,
-    				controls: contrColMat,
-    				times: timeV,
-    				batchV: batchEndV
-    			});
-    			log.info('Done!');
-
-    			return that;
-    		},
-
-    		/**
-    		 * Adds a new record. Doesn't update the models statistics.
-    		 */
-    		update: function (rec) {
-    			if (rec == null) return;
-
-    			var obsFtrVec = obsFtrSpace.extractVector(rec);
-    			var contFtrVec = controlFtrSpace.extractVector(rec);
-    			var timestamp = rec.time.getTime();
-
-    			mc.update(obsFtrVec, contFtrVec, timestamp);
-    		},
-
-    		/**
-    		 * Saves the feature space and model into the specified files.
-    		 */
-    		save: function (mcFName) {
-    			try {
-    				console.log('Saving Markov chain ...');
-
-    				var fout = new fs.FOut(mcFName);
-
-	    			mc.save(fout);
-	    			obsFtrSpace.save(fout);
-	    			controlFtrSpace.save(fout);
-
-	    			fout.flush();
-	    			fout.close();
-
-	    			console.log('Done!');
-    			} catch (e) {
-    				console.log('Failed to save the model!!' + e.message);
-    			}
-    		},
-
-    		/**
-    		 * Returns the state used in the visualization.
-    		 */
-    		getVizState: function () {
-    			log.debug('Fetching visualization ...');
-    			return mc.toJSON();
-    		},
-
-    		/**
-    		 * Returns the hierarchical Markov chain model.
-    		 */
-    		getModel: function () {
-    			return mc;
-    		},
-
-    		/**
-    		 * Returns the feature space.
-    		 */
-    		getFtrSpace: function () {
-    			return { observations: obsFtrSpace, controls: controlFtrSpace };
-    		},
-
-    		/**
-    		 * Returns the current state at the specified height. If the height is not specified it
-    		 * returns the current states through the hierarchy.
-    		 */
-    		currState: function (height) {
-    			return mc.currState(height);
-    		},
-
-    		/**
-    		 * Returns the most likely future states.
-    		 */
-    		futureStates: function (level, state, time) {
-    			return mc.futureStates(level, state, time);
-    		},
-
-    		/**
-    		 * Returns the most likely future states.
-    		 */
-    		pastStates: function (level, state, time) {
-    			return mc.pastStates(level, state, time);
-    		},
-
-    		getFtrNames: function () {
-    			return {
-    				observation: getObsFtrNames(),
-    				control: getControlFtrNames()
-    			}
-    		},
-
-    		/**
-    		 * Returns state details as a Javascript object.
-    		 */
-    		stateDetails: function (stateId, height) {
-    			var futureStates = mc.futureStates(height, stateId);
-    			var pastStates = mc.pastStates(height, stateId);
-    			var isTarget = mc.isTarget(stateId, height);
-    			var stateNm = mc.getStateName(stateId);
-    			var wgts = mc.getStateWgtV(stateId);
-
-    			var features = getFtrDescriptions(stateId);
-
-    			return {
-    				id: stateId,
-    				name: stateNm.length > 0 ? stateNm : null,
-    				isTarget: isTarget,
-    				features: features,
-    				futureStates: futureStates,
-    				pastStates: pastStates,
-    				featureWeights: wgts
-    			};
-    		},
-
-    		/**
-    		 * Returns a histogram for the desired feature in the desired state.
-    		 */
-    		histogram: function (stateId, ftrIdx) {
-    			var hist = mc.histogram(stateId, ftrIdx);
-
-    			var nObsFtrs = getObsFtrCount();
-
-    			if (ftrIdx < nObsFtrs) {
-	    			for (var i = 0; i < hist.binStartV.length; i++) {
-	    				hist.binStartV[i] = obsFtrSpace.invertFeature(ftrIdx, hist.binStartV[i]);
-	    			}
-    			} else {
-    				for (var i = 0; i < hist.binStartV.length; i++) {
-	    				hist.binStartV[i] = controlFtrSpace.invertFeature(ftrIdx - nObsFtrs, hist.binStartV[i]);
-	    			}
-    			}
-
-    			return hist;
-    		},
-
-    		/**
-    		 * Callback when the current state changes.
-    		 */
-    		onStateChanged: function (callback) {
-    			mc.onStateChanged(callback);
-    		},
-
-    		/**
-    		 * Callback when an anomaly is detected.
-    		 */
-    		onAnomaly: function (callback) {
-    			mc.onAnomaly(callback);
-    		},
-
-    		onOutlier: function (callback) {
-    			mc.onOutlier(function (ftrV) {
-    				var invFtrV = obsFtrSpace.invertFeatureVector(ftrV);
-
-    				var features = [];
-    				for (var i = 0; i < invFtrV.length; i++) {
-    					features.push({name: obsFtrSpace.getFeature(i), value: invFtrV.at(i)});
-    				}
-
-    				callback(features);
-    			});
-    		},
-
-    		onPrediction: function (callback) {
-    			mc.onPrediction(callback);
-    		},
-
-    		/**
-    		 * Returns the distribution of features accross the states on the
-    		 * specified height.
-    		 */
-    		getFtrDist: function (height, ftrIdx) {
-    			var stateIds = mc.stateIds(height);
-
-    			var result = [];
-    			for (var i = 0; i < stateIds.length; i++) {
-    				var stateId = stateIds[i];
-    				var coord = getFtrCoord(stateId, ftrIdx);
-    				result.push({ state: stateId, value: coord });
-    			}
-
-    			return result;
-    		},
-
-    		setControl: function (ftrIdx, factor) {
-    			var controlFtrIdx = ftrIdx - obsFtrSpace.dims.length;
-    			mc.setControlFactor(controlFtrIdx, factor);
-    		}
-    	};
-
-    	return that;
-    };
-=======
-/**
-* @typedef {Object} nnetParams
-* @property {module:la.IntVector} [layout] - The integer vector with the corresponding values of the number of neutrons. Default is the integer vector [1, 2 ,1].
-* @property {number} [learnRate = 0.1] - The learning rate.
-* @property {number} [momentum = 0.5] - The momentum of optimization.
-* @property {string} [tFuncHidden = 'tanHyper'] - The function.
-* @property {string} [tFuncOut = 'tanHyper'] - The function.
-*/
-/**
-* Neural Network Model
-* @classdesc Holds online/offline neural network model.
-* @class
-* @param {module:analytics~nnetParams|module:fs.FIn} [params] - The parameters for the construction of the model.
-*/
- exports.NNet = function (params) { return Object.create(require('qminer').analytics.NNet.prototype); }
-/**
-	* Get the parameters of the model.
-	* @returns {module:analytics~nnetParams} The constructor parameters.
-	* @example
-	* // import analytics module
-	* var analytics = require('qminer').analytics;
-	* // create a Neural Networks model
-	* var nnet = new analytics.NNet();
-	* // get the parameters
-	* var params = nnet.getParams();
-	*/
- exports.NNet.prototype.getParams = function () { return { layout: Object.create(require('qminer').la.IntVector.prototype), learnRate: 0.0, momentum: 0.0, tFuncHidden: "", TFuncOut: "" }; }
-/**
-	* Sets the parameters of the model.
-	* @params {module:analytics~nnetParams} params - The given parameters.
-	* @returns {module:analytics.NNet} Self.
-	* @example
-	* // import analytics module
-	* var analytics = require('qminer').analytics;
-	* // create a Neural Networks model
-	* var nnet = new analytics.NNet();
-	* // set the parameters
-	* nnet.setParams({ learnRate: 1, momentum: 10, layout: [1, 4, 3] });
-	*/
- exports.NNet.prototype.setParams = function (params) { return Object.create(require('qminer').analytics.NNet.prototype); }
-/**
-	* Fits the model.
-	* @param {(module:la.Vector|module:la.Matrix)} input1 - The input vector or matrix.
-	* @param {(module:la.Vector|module:la.Matrix)} input2 - The input vector or matrix.
-	* <br> If input1 and input2 are both {@link module:la.Vector}, then the fitting is in online mode.
-	* <br> If input1 and input2 are both {@link module:la.Matrix}, then the fitting is in batch mode.
-	* @returns {module:analytics.NNet} Self.
-	* @example
-	* // import modules
-	* var analytics = require('qminer').analytics;
-	* var la = require('qminer').la;
-	* // create a Neural Networks model
-	* var nnet = new analytics.NNet({ layout: [2, 3, 4] });
-	* // create the matrices for the fitting of the model
-	* var matIn = new la.Matrix([[1, 0], [0, 1]]);
-	* var matOut = new la.Matrix([[1, 1], [1, 2], [-1, 8], [-3, -3]]);
-	* // fit the model
-	* nnet.fit(matIn, matOut);
-	*/
- exports.NNet.prototype.fit = function (input1, input2) { return Object.create(require('qminer').analytics.NNet.prototype); }
-/**
-	* Sends the vector through the model and get the prediction.
-	* @param {module:la.Vector} vec - The sent vector.
-	* @returns {number} The prediction of the vector vec.
-	* @example
-	* // import modules
-	* var analytics = require('qminer').analytics;
-	* var la = require('qminer').la;
-	* // create a Neural Networks model
-	* var nnet = new analytics.NNet({ layout: [2, 3, 4] });
-	* // create the matrices for the fitting of the model
-	* var matIn = new la.Matrix([[1, 0], [0, 1]]);
-	* var matOut = new la.Matrix([[1, 1], [1, 2], [-1, 8], [-3, -3]]);
-	* // fit the model
-	* nnet.fit(matIn, matOut);
-	* // create the vector for the prediction
-	* var test = new la.Vector([1, 1]);
-	* // predict the value
-	* var prediction = nnet.predict(test);
-	*/
- exports.NNet.prototype.predict = function (vec) { return 0.0; }
-/**
-	* Saves the model.
-	* @param {module:fs.FOut} fout - The output stream.
-	* @returns {module:fs.FOut} The output stream fout.
-	* @example
-	* // import modules
-	* var analytics = require('qminer').analytics;
-	* var la = require('qminer').la;
-	* var fs = require('qminer').fs;
-	* // create a Neural Networks model
-	* var nnet = new analytics.NNet({ layout: [2, 3, 4] });
-	* // create the matrices for the fitting of the model
-	* var matIn = new la.Matrix([[1, 0], [0, 1]]);
-	* var matOut = new la.Matrix([[1, 1], [1, 2], [-1, 8], [-3, -3]]);
-	* // fit the model
-	* nnet.fit(matIn, matOut);
-	* // create an output stream object and save the model
-	* var fout = fs.openWrite('nnet_example.bin');
-	* nnet.save(fout);
-	* fout.close();
-	* // load the Neural Network model from the binary
-	* var fin = fs.openRead('nnet_example.bin');
-	* var nnet2 = new analytics.NNet(fin);
-	*/
- exports.NNet.prototype.save = function (fout) { return Object.create(require('qminer').fs.FOut.prototype); } 
-
-    exports.preprocessing = new function() {
-        this.binarize = function (y, labelId) {
-            var target = new la.Vector();
-            for (var i = 0; i < y.length; i++) {
-                target.push(y[i] === labelId ? 1 : -1);
-            }
-            return target;
-        };
-
-        this.applyModel = function (model, X) {
-            var target = new la.Vector();
-            for (var i = 0; i < X.cols; i++) {
-                target.push(model.decisionFunction(X[i]));
-            }
-            return target;
-        }
-    };
-
-    /**
-    * SVM model.
-    * @typedef {Object} svmModel
-    * @property  {module:la.Vector} [svmModel.weigths] - SVM normal vector.
-    */
-    /**
-	* Get the model.
-	* @returns {module:analytics~svmModel} The current SVM model.
-    * @example
-    * // import analytics module
-    * var analytics = require('qminer').analytics;
-    * // create a SVC model
-    * var SVC = new analytics.SVC();
-    * // get the properties of the model
-    * var model = SVC.getModel(); // returns { weight: new require('qminer').la.Vector(); }
-	*/
-    exports.SVC.prototype.getModel = function() { return { weights: this.weights }; }
-    /**
-	* Get the model.
-	* @returns {module:analytics~svmModel} Get current SVM model
-    * @example
-    * // import analytics module
-    * var analytics = require('qminer').analytics;
-    * // create a SVR model
-    * var SVR = new analytics.SVR();
-    * // get the properties of the model
-    * var model = SVR.getModel(); // returns { weights: new require('qminer').la.Vector(); }
-	*/
-    exports.SVR.prototype.getModel = function() { return { weights: this.weights }; }
-
-    // Ridge Regression
-    /**
-    * @typedef {Object} ridgeRegModel
-    * @property {module:la.Vector} [ridgeRegModel.weights] - The Ridge Regression model vector.
-    */
-
-    /**
-    * Gets the model.
-    * @returns {module:analytics~ridgeRegModel} Get current model.
-    * @example
-    * // import analytics module
-    * var analytics = require('qminer').analytics;
-    * // create the Ridge Regression model
-    * var regmod = new analytics.RidgeReg();
-    * // get the model
-    * var model = regmod.getModel(); // returns { weights: new require('qminer').la.Vector(); }
-    */
-    exports.RidgeReg.prototype.getModel = function () { return { weights: this.weights }; }
-
-    // Recursive Linear Regression
-    /**
-    * @typedef {Object} recLinRegModel
-    * @property {module:la.Vector} [recLinRegModel.weights] - Recursive Linear Regression model vector.
-    */
-    /**
-    * Gets Recursive Linear Regression model
-    * @returns {module:analytics~recLnRegModel} The current model.
-    * @example
-    * // import analytics module
-    * var analytics = require('qminer').analytics;
-    * // create the Recursive Linear Regression model
-    * var linreg = new analytics.RecLinReg({ dim: 10 });
-    * // get the model
-    * var model = linreg.getModel(); // returns { weights: new require('qminer').la.Vector(); }
-    */
-    exports.RecLinReg.prototype.getModel = function () { return { weights: this.weights } }
-
-    // var model = new OneVsAll({
-    //     model : analytics.SVC,
-    //     modelParam: { c: 10, j: 10, maxTime: 123 },
-    //     cats : 123
-    // });
-    //
-    // var X = featureSpace.extractSparseMatrix(recordSet);
-    // var y = store.getCol("label");
-    // model.fit(X, y);
-    //
-    // model.predict(featureSpace.extractSparseVector(record));
-
-    /**
-    * @typedef {Object} oneVsAllParam
-    * The parameter given to the OneVsAll object. A Json object containing the parameter keys with values.
-    * @param {function} [model] - Constructor for binary model to be
-    * used internaly. Constructor should expect only one parameter.
-    * @param {Object} [modelParam] - Parameter for oneVsAllParam.model constructor.
-    * @param {number} [categories] - Number of categories.
-    * @param {boolean} [verbose = false] - If false, the console output is supressed.
-    */
-
-    /**
-    * @classdesc One vs. all model for multiclass prediction. Builds binary model
-    * for each category and predicts the one with the highest score. Binary model is
-    * provided as part of the constructor.
-    * @class
-    * @param {module:analytics~oneVsAllParam} [oneVsAllParam] - Constructor parameters.
-    * @example
-    * // import analytics module
-    * var analytics = require('qminer').analytics;
-    * // create a new OneVsAll object with the model analytics.SVC
-    * var onevsall = new analytics.OneVsAll({ model: analytics.SVC, modelParam: { c: 10, maxTime: 12000 }, cats: 2 });
-    */
-    exports.OneVsAll = function (oneVsAllParam) {
-        // remember parameters
-        var model = oneVsAllParam.model;
-        var modelParam = oneVsAllParam.modelParam;
-        var cats = oneVsAllParam.cats;
-        var verbose = oneVsAllParam.verbose == undefined ? false : oneVsAllParam.verbose;
-        // trained models
-        var models = [ ];
-
-        /**
-        * Gets the parameters.
-        * @returns {Object} Json object containing the parameters.
-        * @example
-        * // import analytics module
-        * var analytics = require('qminer').analytics;
-        * // create a new OneVsAll object with the model analytics.SVC
-        * var onevsall = new analytics.OneVsAll({ model: analytics.SVC, modelParam: { c: 10, maxTime: 12000 }, cats: 2 });
-        * // get the parameters
-        * // returns the JSon object
-        * // { model: analytics.SVC, modelParam: { c: 10, maxTime: 12000 }, cats: 2, models: [] }
-        * var params = onevsall.getParams();
-        */
-        this.getParams = function () {
-            return { model: model, modelParam: modelParam, cats: cats, models: models }
-        };
-
-        /**
-        * Sets the parameters.
-        * @returns {module:analytics.OneVsAll} Self. The parameters are changed.
-        * @example
-        * // import analytics module
-        * var analytics = require('qminer').analytics;
-        * // create a new OneVsAll object with the model analytics.SVC
-        * var onevsall = new analytics.OneVsAll({ model: analytics.SVC, modelParam: { c: 10, maxTime: 12000 }, cats: 2 });
-        * // set the parameters
-        * var params = onevsall.setParams({ model: analytics.SVR, modelParam: { c: 12, maxTime: 10000}, cats: 3, verbose: true });
-        */
-        this.setParams = function (oneVsAllParam) {
-            model = oneVsAllParam.model == undefined ? model : oneVsAllParam.model;
-            modelParam = oneVsAllParam.modelParam == undefined ? modelParam : oneVsAllParam.modelParam;
-            cats = oneVsAllParam.cats == undefined ? cats : oneVsAllParam.cats;
-            verbose = oneVsAllParam.verbose == undefined ? verbose : oneVsAllParam.verbose;
-        }
-
-        /**
-         * Apply all models to the given vector and returns a vector of scores, one for each category.
-         * Semantic of scores depand on the provided binary model.
-         * @param {module:la.Vector | module:la.SparseVector | module:la.Matrix | module:la.SparseMatrix} X -
-         * Input feature vector or matrix with feature vectors as columns.
-         * @returns {module:la.Vector | module:la.Matrix} The score and label of the input:
-         * <br>1. {@link module:la.Vector} of scores, if X is of type {@link module:la.Vector} or {@link module:la.SparseVector}.
-         * <br>2. {@link module:la.Matrix} with columns corresponding to instances, and rows corresponding to labels, if X is of type {@link module:la.Matrix} or {@link module:la.SparseMatrix}.
-         * @example
-         * // import modules
-         * var analytics = require('qminer').analytics;
-         * var la = require('qminer').la;
-         * // create a new OneVsAll object with the model analytics.SVC
-         * var onevsall = new analytics.OneVsAll({ model: analytics.SVC, modelParam: { c: 10, maxTime: 12000 }, cats: 2 });
-         * // create the data (matrix and vector) used to fit the model
-         * var matrix = new la.Matrix([[1, 2, 1, 1], [2, 1, -3, -4]]);
-         * var vector = new la.Vector([0, 0, 1, 1]);
-         * // fit the model
-         * onevsall.fit(matrix, vector);
-         * // create the vector for the decisionFunction
-         * var test = new la.Vector([1, 2]);
-         * // give the vector to the decision function
-         * var prediction = onevsall.predict(test); // returns the vector of scores 
-         */
-        this.decisionFunction = function(X) {
-            // check what is our input
-            if (X instanceof la.Vector || X instanceof la.SparseVector) {
-                // evaluate all models
-                var scores = new la.Vector();
-                for (var cat = 0; cat < cats; cat++) {
-                    scores.push(models[cat].decisionFunction(X));
-                }
-                return scores;
-            } else if (X instanceof la.Matrix || X instanceof la.SparseMatrix) {
-                // create matrix where cols are instances and rows are scores for categories
-                var scores = new la.Matrix({rows: cats, cols: X.cols});
-                for (var i = 0; i < X.cols; i++) {
-                    var x_i = X.getCol(i);
-                    for (var cat = 0; cat < cats; cat++) {
-                        scores.put(cat, i, models[cat].decisionFunction(x_i));
-                    }
-                }
-                return scores;
-            } else {
-                throw "analytics.OneVsAll.decisionFunction: Input data of unsupported type!";
-            }
-        }
-
-        /**
-         * Apply all models to the given vector and returns category with the highest score.
-         * @param {module:la.Vector | module:la.SparseVector | module:la.Matrix | module:la.SparseMatrix} X -
-         * Input feature vector or matrix with feature vectors as columns.
-         * @returns {number | module:la.IntVector} Returns:
-         * <br>1. number of the category with the higher score, if X is {@link module:la.Vector} or {@link module:la.SparseVector}.
-         * <br>2. {@link module:la.IntVector} of categories with the higher score for each column of X, if X is {@link module:la.Matrix} or {@link module:la.SparseMatrix}.
-         * @example
-         * // import modules
-         * var analytics = require('qminer').analytics;
-         * var la = require('qminer').la;
-         * // create a new OneVsAll object with the model analytics.SVC
-         * var onevsall = new analytics.OneVsAll({ model: analytics.SVC, modelParam: { c: 10, maxTime: 12000 }, cats: 2 });
-         * // create the data (matrix and vector) used to fit the model
-         * var matrix = new la.Matrix([[1, 2, 1, 1], [2, 1, -3, -4]]);
-         * var vector = new la.Vector([0, 0, 1, 1]);
-         * // fit the model
-         * onevsall.fit(matrix, vector);
-         * // create the vector for the prediction
-         * var test = new la.Vector([1, 2]);
-         * // get the prediction of the vector
-         * var prediction = onevsall.predict(test); // returns 0
-         */
-        this.predict = function(X) {
-            // evaluate all models
-            var scores = this.decisionFunction(X);
-            // select maximal one
-            if (scores instanceof la.Vector) {
-                return scores.getMaxIdx();
-            } else if (scores instanceof la.Matrix) {
-                var predictions = new la.IntVector();
-                for (var i = 0; i < scores.cols; i++) {
-                    predictions.push(scores.getCol(i).getMaxIdx());
-                }
-                return predictions;
-            } else {
-                throw "analytics.OneVsAll.predict: decisionFunction returns unsupported type!";
-            }
-        }
-
-        // X = feature matrix
-        // y = target label from 0..cats
-        /**
-         * Apply all models to the given vector and returns category with the highest score.
-         * @param {module:la.Matrix | module:la.SparseMatrix} X - training instance feature vectors.
-         * @param {module:la.Vector} y - target category for each training instance. Categories must
-         * be integer numbers between 0 and oneVsAllParam.categories - 1.
-         * @returns {module:analytics.OneVsAll} Self. The models are now fitted.
-         * @example
-         * // import modules
-         * var analytics = require('qminer').analytics;
-         * var la = require('qminer').la;
-         * // create a new OneVsAll object with the model analytics.SVC
-         * var onevsall = new analytics.OneVsAll({ model: analytics.SVC, modelParam: { c: 10, maxTime: 12000 }, cats: 2 });
-         * // create the data (matrix and vector) used to fit the model
-         * var matrix = new la.Matrix([[1, 2, 1, 1], [2, 1, -3, -4]]);
-         * var vector = new la.Vector([0, 0, 1, 1]);
-         * // fit the model
-         * onevsall.fit(matrix, vector);
-         */        
-        this.fit = function(X, y) {
-            models = [ ];
-            // make model for each category
-            for (var cat = 0; cat < cats; cat++) {
-                if (verbose) {
-                    console.log("Fitting label", (cat + 1), "/", cats);
-                };
-                // prepare targert vector for current category
-                var target = exports.preprocessing.binarize(y, cat);
-                // get the model
-                var catModel = new model(modelParam);
-                models.push(catModel.fit(X, target));
-            }
-            if (verbose) {
-                console.log("Done!");
-            };
-            return this;
-        }
-    };
-
-    exports.ThresholdModel = function(params) {
-        // what do we optimize
-        this.target = params.target;
-        if (this.target === "recall" || this.target === "precision") {
-            this.level = params.level;
-        }
-        // threshold model
-        this.model = null;
-
-        // apply all models to the given vector and return distance to the class boundary
-        // x = dense vector with prediction score for each class
-        // result = traslated predictions based on thresholds
-        this.decisionFunction = function(x) {
-            if (x instanceof Number) {
-                // just transate based on the model's threshold
-                return x - this.model;
-            } else if (x instanceof la.Vector) {
-                // each element is a new instance
-                var scores = new la.Vector();
-                for (var i = 0; i < x.length; i++) {
-                    scores.push(x[i] - this.model);
-                }
-                return scores;
-            } else {
-                throw "analytics.ThresholdModel.decisionFunction: Input data of unsupported type!";
-            }
-        }
-
-        // return the most likely category
-        // x = dense vector with prediction score for each class
-        // result = array of positive label ids
-        this.predict = function(x) {
-            // evaluate all models
-            var scores = this.decisionFunction(x)
-            // check what we get
-            if (scores instanceof la.Vector) {
-                return res = new la.Vector();
-                for (var i = 0; i < scores.length; i++) {
-                    res.push(scores[i] > 0 ? 1 : -1);
-                }
-                return res;
-            } else {
-                return scores > 0 ? 1 : -1;
-            }
-        }
-
-        // X = vector of predictions for each instance (output of decision_funcition)
-        // y = target labels (1 or -1)
-        this.fit = function(X, y) {
-            if (this.target === "f1") {
-                // find threshold that maximizes F1 measure
-                this.model = exports.metrics.bestF1Threshold(y, X);
-            } else if (this.target === "recall") {
-                // find threshold that results in desired recall
-                this.model = exports.metrics.desiredRecallThreshold(y, X, this.level);
-            } else if (this.target === "precision") {
-                // find threshold that results in desired precision
-                this.model = exports.metrics.desiredPrecisionThreshold(y, X, this.level);
-            } else {
-                throw "Unknown threshold model target: " + this.target;
-            }
-        }
-    }
-
-    exports.metrics = new function() {
-        // For evaluating provided categories (precision, recall, F1).
-        this.ClassificationScore  = function (yTrue, yPred) {
-            this.scores = {
-                count: 0, predictionCount: 0,
-                TP: 0, TN: 0, FP: 0, FN: 0,
-                all: function () { return this.TP + this.FP + this.TN + this.FN; },
-                precision: function () { return (this.FP == 0) ? 1 : this.TP / (this.TP + this.FP); },
-                recall: function () { return this.TP / (this.TP + this.FN); },
-                f1: function () { return 2 * this.precision() * this.recall() / (this.precision() + this.recall()); },
-                accuracy: function () { return (this.TP + this.TN) / this.all(); }
-            };
-
-            // adds prediction to the current statistics. `correct` corresponds to the correct
-            // label(s), `predicted` correspond to predicted lable(s). Labels can be either integers
-            // or integer array (when there are zero or more then one lables).
-            this.push = function (correct, predicted) {
-                var catCorrect = (correct > 0);
-                var catPredicted = (predicted > 0);
-                // update counts for correct categories
-                if (catCorrect) { this.scores.count++; }
-                // update counts for how many times category was predicted
-                if (catPredicted) { this.scores.predictionCount++; }
-                // update true/false positive/negative count
-                if (catCorrect && catPredicted) {
-                    // both predicted and correct say true
-                    this.scores.TP++;
-                } else if (catCorrect) {
-                    // this was only correct but not predicted
-                    this.scores.FN++;
-                } else if (catPredicted) {
-                    // this was only predicted but not correct
-                    this.scores.FP++;
-                } else {
-                    // both predicted and correct say false
-                    this.scores.TN++;
-                }
-            };
-
-            // initialize if we are passed the data
-            if (arguments.length >= 2) {
-                for (var i = 0; i < yTrue.length; i++) {
-                    this.push(yTrue[i], yPred[i]);
-                }
-            }
-        };
-
-        this.accuracyScore = function (yTrue, yPred) {
-            return new this.ClassificationScore (yTrue, yPred).scores.accuracy();
-        };
-
-        this.precisionScore = function (yTrue, yPred) {
-            return new this.ClassificationScore (yTrue, yPred).scores.precision();
-        };
-
-        this.recallScore = function (yTrue, yPred) {
-            return new this.ClassificationScore (yTrue, yPred).scores.recall();
-        };
-
-        this.f1Score = function (yTrue, yPred) {
-            return new this.ClassificationScore (yTrue, yPred).scores.accuracy();
-        };
-
-        // used for computing ROC curve and other related measures such as AUC;
-        this.PredictionCurve = function (yTrue, yPred) {
-            // count of all examples
-            this.length = 0;
-            // count of all the positive and negative examples
-    		this.allPositives = 0;
-    		this.allNegatives = 0;
-    		// store of predictions and ground truths
-    		this.grounds = new la.Vector();
-    		this.predictions = new la.Vector();
-
-            // add new measurement with ground score (1 or -1) and predicted value
-            this.push = function (ground, predict) {
-                // remember the scores
-                this.grounds.push(ground)
-                this.predictions.push(predict);
-                // update counts
-                this.length++;
-                if (ground > 0) {
-                    this.allPositives++;
-                } else {
-                    this.allNegatives++;
-                }
-            };
-
-            // initialize if we are given data
-            if (arguments.length >= 2) {
-                for (var i = 0; i < yTrue.length; i++) {
-                    this.push(yTrue[i], yPred[i]);
-                }
-            }
-
-            // get ROC parametrization sampled on `sample' points
-    		this.roc = function (sample) {
-    			// default sample size is 10
-    			sample = sample || 10;
-    			// sort according to predictions
-    			var perm = this.predictions.sortPerm(false);
-    			// maintaining the results as we go along
-    			var TP = 0, FP = 0, ROC = [[0, 0]];
-    			// for figuring out when to dump a new ROC sample
-    			var next = Math.floor(perm.perm.length / sample);
-    			// go over the sorted results
-    			for (var i = 0; i < perm.perm.length; i++) {
-    				// get the ground
-    				var ground = this.grounds[perm.perm[i]];
-    				// update TP/FP counts according to the ground
-    				if (ground > 0) { TP++ } else { FP++; }
-    				// see if time to do next save
-    				next = next - 1;
-    				if (next <= 0) {
-    					// add new datapoint to the curve
-    					ROC.push([FP/this.allNegatives, TP/this.allPositives]);
-    					// setup next timer
-    					next = Math.floor(perm.perm.length / sample);
-    				}
-    			}
-    			// add the last point
-    			ROC.push([1,1]);
-    			// return ROC
-    			return ROC;
-    		}
-
-            // get AUC of the current curve
-    		this.auc = function (sample) {
-    			// default sample size is 10
-    			sample = sample || 10;
-    	        // get the curve
-    	        var curve = this.curve(sample);
-    	        // compute the area
-    	        var result = 0;
-    	        for (var i = 1; i < curve.length; i++) {
-    	            // get edge points
-    	            var left = curve[i-1];
-    	            var right = curve[i];
-    	            // first the rectangle bellow
-    	            result = result + (right[0] - left[0]) * left[1];
-    	            // an then the triangle above
-    	            result = result + (right[0] - left[0]) * (right[1] - left[1]) / 2;
-    	        }
-    	        return result;
-    	    }
-
-            this.evalPrecisionRecall = function (callback) {
-                // sort according to predictions
-                var perm = this.predictions.sortPerm(false);
-                // maintaining the results as we go along
-                var TP = 0, FP = 0, TN = this.allNegatives, FN = this.allPositives;
-                // go over the sorted results
-                for (var i = 0; i < perm.perm.length; i++) {
-                    // get the ground
-                    var ground = this.grounds[perm.perm[i]];
-                    // update TP/FP counts according to the ground
-                    if (ground > 0) { TP++; FN--; } else { FP++; TN--; }
-                    // do the update
-                    if ((TP + FP) > 0 && (TP + FN) > 0 && TP > 0) {
-                        // compute current precision and recall
-                        var precision = TP / (TP + FP);
-                        var recall = TP / (TP + FN);
-                        // see if we need to update current bep
-                        callback.update(ground, perm.vec[i], precision, recall);
-                    }
-                }
-                return callback.finish();
-            }
-
-            // get precision recall curve sampled on `sample' points
-            this.precisionRecallCurve = function (sample) {
-                return this.evalPrecisionRecall(new function (sample, length) {
-                    // default sample size is 10
-                    this.sample = sample || 10;
-                    // curve
-                    this.curve = [[0, 1]];
-                    // for figuring out when to dump a new ROC sample
-                    this.next = Math.floor(length / (this.sample));
-                    this.counter = this.next;
-                    console.log(length, this.sample, this.next);
-                    // keep last value
-                    this.precision = 0; this.recall = 0;
-                    // handlers
-                    this.update = function (yTrue, yPred, precision, recall) {
-                        this.counter = this.counter - 1;
-                        if (this.counter <= 0) {
-                            // add to the curve
-                            this.curve.push([recall, precision]);
-                            // setup next timer
-                            this.counter = this.next;
-                        }
-                        // always remember last value
-                        this.precision = precision; this.recall = recall;
-                    }
-                    this.finish = function () {
-                        // add the last point
-                        this.curve.push([this.recall, this.precision]);
-                        return this.curve;
-                    }
-                }(sample, this.length));
-            };
-
-            // get break-even point, the value where precision and recall intersect
-            this.breakEvenPoint = function () {
-                return this.evalPrecisionRecall(new function () {
-                    this.minDiff = 1.0; this.bep = -1.0;
-                    this.update = function (yTrue, yPred, precision, recall) {
-                        var diff = Math.abs(precision - recall);
-                        if (diff < minDiff) { minDiff = diff; bep = (precision + recall) / 2; }
-                    }
-                    this.finish = function () { return this.bep; }
-                }());
-            }
-
-            // gets threshold for prediction score, which results in the highest F1
-            this.bestF1 = function () {
-                return this.evalPrecisionRecall(new function () {
-                    this.maxF1 = 0.0; this.threshold = 0.0;
-                    this.update = function (yTrue, yPred, precision, recall) {
-                        var f1 = 2 * precision * recall / (precision + recall);
-                        if (f1 > this.maxF1) {
-                            this.maxF1 = f1;
-                            this.threshold = yPred;
-                        }
-                    }
-                    this.finish = function () { return this.threshold; }
-                }());
-            }
-
-            // gets threshold for prediction score, nearest to specified recall
-            this.desiredRecall = function (desiredRecall) {
-                return this.evalPrecisionRecall(new function () {
-                    this.recallDiff = 1.0; this.threshold = 0.0;
-                    this.update = function (yTrue, yPred, precision, recall) {
-                        var diff = Math.abs(desiredRecall - recall);
-                        if (diff < this.recallDiff) {
-                            this.recallDiff = diff;
-                            this.threshold = yPred;
-                        }
-                    }
-                    this.finish = function () { return this.threshold; }
-                }());
-            }
-
-            // gets threshold for prediction score, nearest to specified recall
-            this.desiredPrecision = function (desiredPrecision) {
-                return this.evalPrecisionRecall(new function () {
-                    this.precisionDiff = 1.0; this.threshold = 0.0;
-                    this.update = function (yTrue, yPred, precision, recall) {
-                        var diff = Math.abs(desiredPrecision - precision);
-                        if (diff < this.precisionDiff) {
-                            this.precisionDiff = diff;
-                            this.threshold = yPred;
-                        }
-                    }
-                    this.finish = function () { return this.threshold; }
-                }());
-            }
-        };
-
-        this.rocCurve = function (yTrue, yPred, sample) {
-            return new this.PredictionCurve(yTrue, yPred).roc(sample);
-        };
-
-        this.rocAucScore = function (yTrue, yPred, sample) {
-            return new this.PredictionCurve(yTrue, yPred).roc(sample);
-        };
-
-        this.precisionRecallCurve = function (yTrue, yPred, sample) {
-            return new this.PredictionCurve(yTrue, yPred).precisionRecallCurve(sample);
-        };
-
-        this.breakEventPointScore = function (yTrue, yPred) {
-            return new this.PredictionCurve(yTrue, yPred).breakEvenPoint();
-        };
-
-        this.bestF1Threshold = function (yTrue, yPred) {
-            return new this.PredictionCurve(yTrue, yPred).bestF1();
-        };
-
-        this.desiredRecallThreshold = function (yTrue, yPred, desiredRecall) {
-            return new this.PredictionCurve(yTrue, yPred).desiredRecall(desiredRecall);
-        };
-
-        this.desiredPrecisionThreshold = function (yTrue, yPred, desiredPrecision) {
-            return new this.PredictionCurve(yTrue, yPred).desiredPrecision(desiredPrecision);
-        };
-    };
-
-
-    /**
-    * @classdesc Principal components analysis
-    * @class
-    */
-    exports.PCA = function (param) {
-        param = param == undefined ? {} : param;
-
-        // Fit params
-        var iter = param.iter == undefined ? 100 : param.iter;
-        var k = param.k; // can be undefined
-
-        /**
-        * Returns the model
-        * @returns {Object} The model object whose keys are: P (eigenvectors), lambda (eigenvalues) and mu (mean)
-        */
-        this.getModel = function () {
-            return { P: this.P, mu: this.mu, lambda: this.lambda };
-        }
-
-        /**
-        * Sets parameters
-        * @param {p} Object whose keys are: k (number of eigenvectors) and iter (maximum iterations)
-        */
-        this.setParams = function (p) {
-            param = p;
-
-            iter = param.iter == undefined ? iter : param.iter;
-            k = param.k == undefined ? k : param.iter; 
-        }
-
-        /**
-        * Gets parameters
-        * @returns Object whose keys are: k (number of eigenvectors) and iter (maximum iterations)
-        */
-        this.getParams = function () {
-            return param;
-        }
-
-        /**
-        * Finds the eigenvectors of the variance matrix.
-        * @param {module:la.Matrix} A - Matrix whose columns correspond to examples.
-        */
-        this.fit = function (A) {
-            var rows = A.rows;
-            var cols = A.cols;
-
-            k = k == undefined ? rows : k;
-            //iter = iter == undefined ? -1 : iter;
-
-            var mu = stat.mean(A, 2);
-            // cov(A) = 1/(n-1) A A' - mu mu'
-
-            // center data (same as matlab)
-            var cA = A.minus(mu.outer(la.ones(cols)));
-            var C = cA.multiply(cA.transpose()).multiply(1 / (cols - 1));
-            // alternative computation:
-            //var C = (A.multiply(A.transpose()).multiply(1 / (cols - 1))).minus(mu.outer(mu));
-            var res = la.svd(C, k, { iter: iter });
-
-            this.P = res.U;
-            this.lambda = res.s;
-            this.mu = mu;
-        }
-
-        /**
-        * Projects the example(s) and expresses them as coefficients in the eigenvector basis this.P.
-        * Recovering the data in the original space: (this.P).multiply(p), where p's rows are the coefficients
-        * in the eigenvector basis.
-        * @param {(module:la.Vector | module:la.Matrix)} x - Test vector or matrix with column examples
-        * @returns {(module:la.Vector | module:la.Matrix)} Returns projected vector or matrix
-        */
-        this.transform = function (x) {
-            if (x.constructor.name == 'Matrix') {
-                // P * (x - mu*ones(1, size(x,2))
-                return this.P.multiplyT(x.minus(this.mu.outer(la.ones(x.cols))));
-
-            } else if (x.constructor.name == 'Vector') {
-                // P * (x - mu)
-                return this.P.multiplyT(x.minus(this.mu));
-            }
-        }
-
-        /**
-        * Reconstructs the vector in the original space, reverses centering
-        * @param {(module:la.Vector | module:la.Matrix)} x - Test vector or matrix with column examples, in the PCA space
-        * @returns {(module:la.Vector | module:la.Matrix)} Returns the reconstruction
-        */
-        this.inverseTransform = function (x) {
-            if (x.constructor.name == 'Matrix') {
-                // P x + mu*ones(1, size(x,2)
-                return (this.P.multiply(x)).plus(this.mu.outer(la.ones(x.cols)));
-            } else if (x.constructor.name == 'Vector') {
-                // P x + mu
-                return (this.P.multiply(x)).plus(this.mu);
-            }
-        }
-    }
-
-    /**
-    * @classdesc KMeans clustering
-    * @class
-    * @property {number} iter - The maximum number of iterations.
-    * @property {number} k - The number of centroids.
-    * @property {boolean} verbose - If false, the console output is supressed.
-    * @example
-    * // import analytics and la modules
-    * var analytics = require('qminer').analytics;
-    * var la = require('qminer').la;
-    * // create a KMeans object
-    * var KMeans = new analytics.KMeans();
-    * // create the matrix to be fitted
-    * var X = new la.Matrix([[1, -2, -1], [1, 1, -3]]);
-    * // create the model 
-    * KMeans.fit(X);
-    */
-    exports.KMeans = function (param) {
-
-        // Model
-        var C = undefined;
-        var idxv = undefined;
-        var norC2 = undefined;
-        var iter = undefined;
-        var k = undefined;
-        var verbose = undefined;
-        var fitIdx = undefined;
-
-        if (param != undefined && param.constructor.name == 'FIn') {
-            C = new la.Matrix();
-            C.load(param);
-            norC2 = new la.Vector();
-            norC2.load(param);
-
-            var idxvtmp = new la.Vector();
-            idxvtmp.load(param);
-            idxv = idxvtmp; // make normal vector (?)
-
-            var params_vec = new la.Vector();
-            params_vec.load(param);
-            iter = params_vec[0];
-            k = params_vec[1];
-            verbose = (params_vec[2] != 0);
-            param = { iter: iter, k: k, verbose: verbose };
-
-        } else if (param == undefined || typeof param == 'object') {
-            param = param == undefined ? {} : param;
-            // Fit params
-            var iter = param.iter == undefined ? 100 : param.iter;
-            var k = param.k == undefined ? 2 : param.k;
-            var verbose = param.verbose == undefined ? false : param.verbose;
-            var fitIdx = param.fitIdx == undefined ? undefined : param.fitIdx;
-            param = { iter: iter, k: k, verbose: verbose };
-        } else {
-            throw "KMeans.constructor: parameter must be a JSON object or a fs.FIn!";
-        }
-
-        /**
-        * Permutes centroid with given mapping.
-        @param {object} mapping - object that contains the mapping. E.g. mapping[4]=2 means "map cluster 4 into cluster 2"
-        */
-        this.permuteCentroids = function (mapping) {
-            var cl_count = C.cols;
-            var perm_matrix = la.zeros(cl_count, cl_count);
-            for (var i = 0; i < cl_count; i++) {
-                perm_matrix.put(i, mapping[i], 1);
-            }
-            var C_new = C.multiply(perm_matrix);
-            var idxv_new = new la.Vector(idxv);
-            for (var i = 0; i < idxv_new.length; i++) {
-                idxv_new[i] = mapping[idxv[i]]
-            }
-            C = C_new;
-            norC2 = la.square(C.colNorms());
-            idxv = idxv_new;
-        }
-        /**
-        * Returns the model
-        * @returns {Object} The model object whose keys are: C (centroids) and idxv (cluster ids of the training data).
-        * @example
-        * // import modules
-        * var analytics = require('qminer').analytics;
-        * var la = require('qminer').la;
-        * // create the KMeans object
-        * var KMeans = new analytics.KMeans({ iter: 1000 });
-        * // create a matrix to be fitted
-        * var X = new la.Matrix([[1, -2, -1], [1, 1, -3]]);
-        * // create the model
-        * KMeans.fit(X);
-        * // get the model
-        * var model = KMeans.getModel();
-        */
-        this.getModel = function () {
-            return { C: C, idxv: idxv };
-        }
-
-        /**
-        * Sets the parameters.
-        * @param {Object} p - Object whose keys are: k (number of centroids), iter (maximum iterations) and verbose (if false, console output is supressed).
-        * @returns {module:analytics.KMeans} Self.
-        * @example
-        * // import analytics module
-        * var analytics = require('qminer').analytics;
-        * // create a new KMeans object
-        * var KMeans = new analytics.KMeans();
-        * // change the parameters of the KMeans object
-        * KMeans.setParams({ iter: 1000, k: 5 });
-        */
-        this.setParams = function (p) {
-            param = p;
-
-            iter = param.iter == undefined ? iter : param.iter;
-            k = param.k == undefined ? k : param.k;
-            verbose = param.verbose == undefined ? verbose : param.verbose;
-            fitIdx = param.fitIdx == undefined ? fitIdx : param.fitIdx;
-        }
-
-        /**
-        * Returns the parameters.
-        * @returns Object whose keys are: k (number of centroids), iter (maximum iterations) and verbose (if false, console output is supressed).
-        * @example
-        * // import analytics module
-        * var analytics = require('qminer').analytics;
-        * // create a new KMeans object
-        * var KMeans = new analytics.KMeans({ iter: 1000, k: 5 });
-        * // get the parameters
-        * var json = KMeans.getParams();
-        */
-        this.getParams = function () {
-            return param;
-        }
-
-        /**
-        * Computes the centroids.
-        * @param {(module:la.Matrix | module:la.SparseMatrix)} A - Matrix whose columns correspond to examples.
-        * @returns {module:analytics.KMeans} Self. It stores the info about the new model.
-        * @example
-        * // import analytics module
-        * var analytics = require('qminer').analytics;
-        * // create a new KMeans object
-        * var KMeans = new analytics.KMeans({ iter: 1000, k: 3 });
-        * // create a matrix to be fitted
-        * var X = new la.Matrix([[1, -2, -1], [1, 1, -3]]);
-        * // create the model with the matrix X
-        * KMeans.fit(X);
-        */
-        this.fit = function (X) {
-            // select random k columns of X, returns a dense C++ matrix
-            var selectCols = function (X, k) {
-                var idx;
-                if (fitIdx == undefined) {
-                    idx = la.randi(X.cols, k);
-                } else {
-                    assert(fitIdx.length == k, "Error: fitIdx is not of length k!");
-                    assert(Math.max.apply(Math, fitIdx) < X.cols, "Error: fitIdx contains index greater than number of columns in matrix. Index out of range!");
-                    idx = fitIdx;
-                }
-                var idxMat = new la.SparseMatrix({ cols: 0, rows: X.cols });
-                for (var i = 0; i < idx.length; i++) {
-                    var spVec = new la.SparseVector([[idx[i], 1.0]], X.cols);
-                    idxMat.push(spVec);
-                }
-                var C = X.multiply(idxMat);
-                var result = {};
-                result.C = C;
-                result.idx = idx;
-                return result;
-            };
-
-            // modified k-means algorithm that avoids empty centroids
-            // A Modified k-means Algorithm to Avoid Empty Clusters, Malay K. Pakhira
-            // http://www.academypublisher.com/ijrte/vol01/no01/ijrte0101220226.pdf
-            var getCentroids = function (X, idx, oldC) {
-                // select random k columns of X, returns a dense matrix
-                // 1. construct a sparse matrix (coordinate representation) that encodes the closest centroids
-                var idxvec = new la.IntVector(idx);
-                var rangeV = la.rangeVec(0, X.cols - 1);
-                var ones_cols = la.ones(X.cols);
-                var idxMat = new la.SparseMatrix(idxvec, rangeV, ones_cols, X.cols);
-                idxMat = idxMat.transpose();
-                var ones_n = la.ones(X.cols);
-                // 2. compute the number of points that belong to each centroid, invert
-                var colSum = idxMat.multiplyT(ones_n);
-                for (var i = 0; i < colSum.length; i++) {
-                    var val = 1.0 / (1.0 + colSum.at(i)); // modification
-                    colSum.put(i, val);
-                }
-                // 3. compute the centroids
-                //var w = new qm_util.clsStopwatch();
-                //w.tic();
-                var sD = colSum.spDiag();
-                var C = oldC;
-                if (idxMat.cols == oldC.cols)
-                    C = ((X.multiply(idxMat)).plus(oldC)).multiply(sD); // modification
-                return C;
-            };
-
-
-            // X: column examples
-            // k: number of centroids
-            // iter: number of iterations
-            assert(k <= X.cols, "k <= X.cols");
-            var w = new qm_util.clsStopwatch();
-            var norX2 = la.square(X.colNorms());
-            var initialCentroids = selectCols(X, k);
-            C = initialCentroids.C;
-            var idxvOld = initialCentroids.idx;
-            //printArray(idxvOld); // DEBUG
-            var ones_n = la.ones(X.cols).multiply(0.5);
-            var ones_k = la.ones(k).multiply(0.5);
-            w.tic();
-            for (var i = 0; i < iter; i++) {
-                //console.say("iter: " + i);
-                norC2 = la.square(C.colNorms());
-                //D =  full(C'* X) - norC2' * (0.5* ones(1, n)) - (0.5 * ones(k,1) )* norX2';
-                var D = C.multiplyT(X).minus(norC2.outer(ones_n)).minus(ones_k.outer(norX2));
-                idxv = la.findMaxIdx(D);
-
-                if (verbose) {
-                    var energy = 0.0;
-                    for (var j = 0; j < X.cols; j++) {
-                        if (D.at(idxv[j], j) < 0) {
-                            energy += Math.sqrt(-2 * D.at(idxv[j], j));
-                        }
-                    }
-                    console.log("energy: " + 1.0 / X.cols * energy);
-                }
-                if (qm_util.arraysIdentical(idxv, idxvOld)) {
-                    if (verbose) {
-                        console.log("converged at iter: " + i); //DEBUG
-                    }
-                    break;
-                }
-                idxvOld = idxv.slice();
-                C = getCentroids(X, idxv, C); //drag
-            }
-            if (verbose) {
-                w.toc("end");
-            }
-            norC2 = la.square(C.colNorms());
-        };
-
-        /**
-        * Returns an vector of cluster id assignments.
-        * @param {(module:la.Matrix | module:la.SparseMatrix)} A - Matrix whose columns correspond to examples.
-        * @returns {module:la.IntVector} Vector of cluster assignments.
-        * @example
-        * // import analytics module
-        * var analytics = require('qminer').analytics;
-        * // create a new KMeans object
-        * var KMeans = new analytics.KMeans({ iter: 1000, k: 3 });
-        * // create a matrix to be fitted
-        * var X = new la.Matrix([[1, -2, -1], [1, 1, -3]]);
-        * // create the model with the matrix X
-        * KMeans.fit(X);
-        * // create the matrix of the prediction vectors
-        * var pred = new la.Matrix([[2, -1, 1], [1, 0, -3]]);
-        * // predict the values
-        * var prediction = KMeans.predict(pred);
-        */
-        this.predict = function (X) {
-            var ones_n = la.ones(X.cols).multiply(0.5);
-            var ones_k = la.ones(k).multiply(0.5);
-            var norX2 = la.square(X.colNorms());
-            var D = C.multiplyT(X).minus(norC2.outer(ones_n)).minus(ones_k.outer(norX2));
-            return la.findMaxIdx(D);
-        }
-
-        /**
-        * Transforms the points to vectors of squared distances to centroids.
-        * @param {(module:la.Matrix | module:la.SparseMatrix)} A - Matrix whose columns correspond to examples.
-        * @returns {module:la.Matrix} Matrix where each column represents the squared distances to the centroid vectors.
-        * @example
-        * // import modules
-        * var analytics = require('qminer').analytics;
-        * var la = require('qminer').la;
-        * // create a new KMeans object
-        * var KMeans = new analytics.KMeans({ iter: 1000, k: 3 });
-        * // create a matrix to be fitted
-        * var X = new la.Matrix([[1, -2, -1], [1, 1, -3]]);
-        * // create the model with the matrix X
-        * KMeans.fit(X);
-        * // create the matrix of the transform vectors
-        * var matrix = new la.Matrix([[-2, 0], [0, -3]]);
-        * // get the transform values of matrix
-        * // returns the matrix
-        * //  10    17
-        * //   1    20
-        * //  10     1
-        * KMeans.transform(matrix);
-        */
-        this.transform = function (X) {
-            var ones_n = la.ones(X.cols).multiply(0.5);
-            var ones_k = la.ones(k).multiply(0.5);
-            var norX2 = la.square(X.colNorms());
-            var D = C.multiplyT(X).minus(norC2.outer(ones_n)).minus(ones_k.outer(norX2));
-            D = D.multiply(-2);
-            return D;
-        }
-		/**
-        * Saves KMeans internal state into (binary) file.
-        * @param {module:fs.FOut} arg - The output stream.
-        * @returns {module:fs.FOut} The output stream fout.
-        */
-        this.save = function(arg){
-			if (!C) {
-				throw new Error("KMeans.save() - model not created yet");
-			}
-
-			var params_vec = new la.Vector();
-			params_vec.push(iter);
-			params_vec.push(k);
-			params_vec.push(verbose ? 1.0 : 0.0);
-
-            if (typeof (arg) == 'string') {
-			    var xfs = qm.fs;
-			    var fout = xfs.openWrite(arg);
-			    C.save(fout);
-			    norC2.save(fout);
-			    (new la.Vector(idxv)).save(fout);
-			    params_vec.save(fout);
-			    fout.close();
-			    fout = null;
-            } else if (arg.constructor.name == 'FOut') {
-                C.save(arg);
-                norC2.save(arg);
-                (new la.Vector(idxv)).save(arg);
-                params_vec.save(arg);
-                return arg;
-            } else {
-                throw "KMeans.save: input must be fs.Fout";
-            }
-			
-		}
-
-        this.load = function (fname) {
-		    var xfs = qm.fs;
-		    var fin = xfs.openRead(fname);
-
-		    C = new la.Matrix();
-		    C.load(fin);
-		    norC2 = new la.Vector();
-		    norC2.load(fin);
-
-		    var idxvtmp = new la.Vector();
-		    idxvtmp.load(fin);
-		    idxv = idxvtmp; // make normal vector (?)
-
-		    var params_vec = new la.Vector();
-		    params_vec.load(fin);
-		    iter = params_vec[0];
-		    k = params_vec[1];
-		    verbose = (params_vec[2] != 0);
-
-		    fin = null;
-		}
-    }
-
-    ///////////////////////////////
-    ////// code below not yet ported or verified for scikit
-    ///////////////////////////////
-
-    function defarg(arg, defaultval) {
-        return arg == undefined ? defaultval : arg;
-    }
-
-    function createBatchModel(featureSpace, models) {
-        this.featureSpace = featureSpace;
-        this.models = models;
-        // get targets
-        this.target = [];
-        for (var cat in this.models) { this.target.push(cat); }
-        // serialize to stream
-        this.save = function (sout) {
-            // save list
-            sout.writeLine(this.models);
-            // save feature space
-            this.featureSpace.save(sout);
-            // save models
-            for (var cat in this.models) {
-                this.models[cat].model.save(sout);
-            }
-            return sout;
-        }
-
-        this.predict = function (record) {
-            var vec = this.featureSpace.extractSparseVector(record);
-            var result = {};
-            for (var cat in this.models) {
-                result[cat] = this.models[cat].model.predict(vec);
-            }
-            return result;
-        }
-
-        this.predictLabels = function (record) {
-            var result = this.predict(record);
-            var labels = [];
-            for (var cat in result) {
-                if (result[cat] > 0.0) {
-                    labels.push(cat);
-                }
-            }
-            return labels;
-        }
-
-        this.predictTop = function (record) {
-            var result = this.predict(record);
-            var top = null;
-            for (var cat in result) {
-                if (top) {
-                    if (top.weight > result[cat]) {
-                        top.category = cat;
-                        top.weight = result[cat];
-                    }
-                } else {
-                    top = { category: cat, weight: result[cat] }
-                }
-            }
-            return top.category;
-        }
-        return this;
-    }
-
-    //!- `batchModel = analytics.newBatchModel(rs, features, target)` -- learns a new batch model
-    //!     using record set `rs` as training data and `features`; `target` is
-    //!     a field descriptor JSON object for the records which we are trying to predict
-	//!     (obtained by calling store.field("Rating");
-    //!     if target field string or string vector, the result is a SVM classification model,
-    //!     and if target field is a float, the result is a SVM regression model; resulting
-    //!     model has the following functions:
-    //!   - `strArr = batchModel.target` -- array of categories for which we have models
-    //!   - `scoreArr = batchModel.predict(rec)` -- creates feature vector from record `rec`, sends it
-    //!     through the model and returns the result as a dictionary where labels are keys and scores (numbers) are values.
-    //!   - `labelArr = batchModel.predictLabels(rec)` -- creates feature vector from record `rec`,
-    //!     sends it through the model and returns the labels with positive weights as `labelArr`.
-    //!   - `labelStr = batchModel.predictTop(rec)` -- creates feature vector from record `rec`,
-    //!     sends it through the model and returns the top ranked label `labelStr`.
-    //!   - `batchModel.save(fout)` -- saves the model to `fout` output stream
-    exports.newBatchModel = function (records, features, target, limitCategories) {
-        console.log("newBatchModel", "Start");
-        // prepare feature space
-        console.log("newBatchModel", "  creating feature space");
-        var featureSpace = new qm.FeatureSpace(records.store.base, features);
-        // initialize features
-        featureSpace.updateRecords(records);
-        console.log("newBatchModel", "  number of dimensions = " + featureSpace.dim);
-        // prepare spare vectors
-        console.log("newBatchModel", "  preparing feature vectors");
-        var sparseVecs = featureSpace.extractSparseMatrix(records);
-        // prepare target vectors
-        var targets = {};
-        // figure out if new category name, or update count
-        function initCats(categories, catName) {
-            if (categories[catName]) {
-                categories[catName].count++;
-            } else {
-                // check if we should ignore this category
-                if (limitCategories && !qm_util.isInArray(limitCategories, catName)) { return; }
-                // check if we should ignore this category
-                categories[catName] = {
-                    name: catName,
-                    type: "classification",
-                    count: 1,
-                    target: new la.Vector({ mxVals: records.length })
-                };
-            }
-        }
-        // initialize targets
-        console.log("newBatchModel", "  preparing target vectors");
-        if (target.type === "string_v") {
-            // get all possible values for the field
-            for (var i = 0; i < records.length; i++) {
-                var cats = records[i][target.name];
-                for (var j = 0; j < cats.length; j++) {
-                    initCats(targets, cats[j]);
-                }
-            }
-            // initialized with +1 or -1 for each category
-            for (var i = 0; i < records.length; i++) {
-                var cats = la.copyVecToArray(records[i][target.name]);
-                for (var cat in targets) {
-                    targets[cat].target.push(qm_util.isInArray(cats, cat) ? 1.0 : -1.0);
-                }
-            }
-        } else if (target.type === "string") {
-            // get all possible values for the field
-            for (var i = 0; i < records.length; i++) {
-                var recCat = records[i][target.name];
-                initCats(targets, recCat);
-            }
-            // initialized with +1 or -1 for each category
-            for (var i = 0; i < records.length; i++) {
-                var recCat = records[i][target.name];
-                for (var cat in targets) {
-                    targets[cat].target.push((recCat === cat) ? 1.0 : -1.0);
-                }
-            }
-        } else if (target.type === "float") {
-            // initialized with +1 or -1 for each category
-            targets[target.name] = {
-                name: target.name,
-                type: "regression",
-                count: records.length,
-                target: new la.Vector({ mxVals: records.length })
-
-            };
-            for (var i = 0; i < records.length; i++) {
-                targets[target.name].target.push(records[i][target.name]);
-            }
-        }
-        // training model for each category
-        console.log("newBatchModel", "  training SVM");
-        var models = {};
-        for (var cat in targets) {
-            if (targets[cat].count >= 50) {
-                models[cat] = {
-                    name: targets[cat].name,
-                    type: targets[cat].type,
-                };
-                if (targets[cat].type === "classification") {
-                    console.log("newBatchModel", "    ... " + cat + " (classification)");
-                    models[cat].model = new exports.SVC({ c: 1, j: 10, batchSize: 10000, maxIterations: 100000, maxTime: 1800, minDiff: 0.001 });
-                    models[cat].model.fit(sparseVecs, targets[cat].target);
-                } else if (targets[cat].type === "regression") {
-                    console.log("newBatchModel", "    ... " + cat + " (regression)");
-                    models[cat].model = new exports.SVR({ c: 1, eps: 1e-2, batchSize: 10000, maxIterations: 100000, maxTime: 1800, minDiff: 0.001 });
-                    models[cat].model.fit(sparseVecs, targets[cat].target);
-                }
-            }
-        }
-        // done
-        console.log("newBatchModel", "Done");
-        // we finished the constructor
-        return new createBatchModel(featureSpace, models);
-    };
-
-    //!- `batchModel = analytics.loadBatchModel(base, fin)` -- loads batch model frm input stream `fin`
-    exports.loadBatchModel = function (base, sin) {
-        var models = JSON.parse(sin.readLine());
-        var featureSpace = new qm.FeatureSpace(base, sin);
-        for (var cat in models) {
-            models[cat].model = new exports.SVC(sin);
-        }
-        // we finished the constructor
-        return new createBatchModel(featureSpace, models);
-    };
-
-	//!- `result = analytics.crossValidation(rs, features, target, folds)` -- creates a batch
-    //!     model for records from record set `rs` using `features; `target` is the
-    //!     target field and is assumed discrete; the result is a results object
-    //!     with the following API:
-    //!     - `result.target` -- an object with categories as keys and the following
-    //!       counts as members of these keys: `count`, `TP`, `TN`, `FP`, `FN`,
-    //!       `all()`, `precision()`, `recall()`, `accuracy()`.
-    //!     - `result.confusion` -- confusion matrix between categories
-    //!     - `result.report()` -- prints basic report on to the console
-    //!     - `result.reportCSV(fout)` -- prints CSV output to the `fout` output stream
-    exports.crossValidation = function (records, features, target, folds, limitCategories) {
-        // create empty folds
-        var fold = [];
-        for (var i = 0; i < folds; i++) {
-            fold.push(new la.IntVector());
-        }
-        // split records into folds
-        records.shuffle(1);
-        var fold_i = 0;
-        for (var i = 0; i < records.length; i++) {
-            fold[fold_i].push(records[i].$id);
-            fold_i++; if (fold_i >= folds) { fold_i = 0; }
-        }
-        // do cross validation
-        var cfyRes = null;
-        for (var fold_i = 0; fold_i < folds; fold_i++) {
-            // prepare train and test record sets
-            var train = new la.IntVector();
-            var test = new la.IntVector();
-            for (var i = 0; i < folds; i++) {
-                if (i == fold_i) {
-                    test.pushV(fold[i]);
-                } else {
-                    train.pushV(fold[i]);
-                }
-            }
-            var trainRecs = records.store.newRecSet(train);
-            var testRecs = records.store.newRecSet(test);
-            console.log("Fold " + fold_i + ": " + trainRecs.length + " training and " + testRecs.length + " testing");
-            // create model for the fold
-            var model = exports.newBatchModel(trainRecs, features, target, limitCategories);
-            // prepare test counts for each target
-            if (!cfyRes) { cfyRes = new exports.ClassificationScore (model.target); }
-            // evaluate predictions
-            for (var i = 0; i < testRecs.length; i++) {
-                var correct = testRecs[i][target.name];
-                var predicted = model.predictLabels(testRecs[i]);
-                cfyRes.count(correct, predicted);
-            }
-            // report
-            cfyRes.report();
-        }
-        return cfyRes;
-    };
-
-    //!- `alModel = analytics.newActiveLearner(query, qRecSet, fRecSet, ftrSpace, settings)` -- initializes the
-    //!    active learning. The algorihm is run by calling `model.startLoop()`. The algorithm has two stages: query mode, where the algorithm suggests potential
-    //!    positive and negative examples based on the query text, and SVM mode, where the algorithm keeps
-    //!   selecting examples that are closest to the SVM margin (every time an example is labeled, the SVM
-    //!   is retrained.
-    //!   The inputs are: query (text), record set `qRecSet`, record set `fRecSet`,  the feature space `ftrSpace` and a
-    //!   `settings`JSON object. The settings object specifies:`textField` (string) which is the name
-    //!    of the field in records that is used to create feature vectors, `nPos` (integer) and `nNeg` (integer) set the number of positive and negative
-    //!    examples that have to be identified in the query mode before the program enters SVM mode.
-    //!   We can set two additional parameters `querySampleSize` and `randomSampleSize` which specify the sizes of subsamples of qRecSet and fRecSet, where the rest of the data is ignored in the active learning.
-    //!   Final parameters are all SVM parameters (c, j, batchSize, maxIterations, maxTime, minDiff, verbose).
-    exports.newActiveLearner = function (query, qRecSet, fRecSet, ftrSpace, stts) {
-        return new exports.ActiveLearner(query, qRecSet, fRecSet, ftrSpace, stts);
-    }
-
-    exports.ActiveLearner = function (query, qRecSet, fRecSet, ftrSpace, stts) {
-        var settings = defarg(stts, {});
-        settings.nPos = defarg(stts.nPos, 2);
-        settings.nNeg = defarg(stts.nNeg, 2);
-        settings.textField = defarg(stts.textField, "Text");
-        settings.querySampleSize = defarg(stts.querySampleSize, -1);
-        settings.randomSampleSize = defarg(stts.randomSampleSize, -1);
-        settings.c = defarg(stts.c, 1.0);
-        settings.j = defarg(stts.j, 1.0);
-        settings.batchSize = defarg(stts.batchSize, 100);
-        settings.maxIterations = defarg(stts.maxIterations, 100000);
-        settings.maxTime = defarg(stts.maxTime, 1); // 1 second for computation by default
-        settings.minDiff = defarg(stts.minDiff, 1e-6);
-        settings.verbose = defarg(stts.verbose, false);
-
-        // compute features or provide them
-        settings.extractFeatures = defarg(stts.extractFeatures, true);
-
-        if (!settings.extractFeatures) {
-            if (stts.uMat == null) { throw 'settings uMat not provided, extractFeatures = false'; }
-            if (stts.uRecSet == null) { throw 'settings uRecSet not provided, extractFeatures = false'; }
-            if (stts.querySpVec == null) { throw 'settings querySpVec not provided, extractFeatures = false'; }
-        }
-
-        // QUERY MODE
-        var queryMode = true;
-        // bow similarity between query and training set
-
-        var querySpVec;
-        var uRecSet;
-        var uMat;
-
-        if (settings.extractFeatures) {
-            var temp = {}; temp[settings.textField] = query;
-            var queryRec = qRecSet.store.newRecord(temp); // record
-            querySpVec = ftrSpace.extractSparseVector(queryRec);
-            // use sampling?
-            var sq = qRecSet;
-            if (settings.querySampleSize >= 0 && qRecSet != undefined) {
-                sq = qRecSet.sample(settings.querySampleSize);
-            }
-            var sf = fRecSet;
-            if (settings.randomSampleSize >= 0 && fRecSet != undefined) {
-                sf = fRecSet.sample(settings.randomSampleSize);
-            }
-            // take a union or just qset or just fset if some are undefined
-            uRecSet = (sq != undefined) ? ((sf != undefined) ? sq.setunion(sf) : sq) : sf;
-            if (uRecSet == undefined) { throw 'undefined record set for active learning!';}
-            uMat = ftrSpace.extractSparseMatrix(uRecSet);
-
-        } else {
-            querySpVec = stts.querySpVec;
-            uRecSet = stts.uRecSet;
-            uMat = stts.uMat;
-        }
-
-
-        querySpVec.normalize();
-        uMat.normalizeCols();
-
-        var X = new la.SparseMatrix();
-        var y = new la.Vector();
-        var simV = uMat.multiplyT(querySpVec); //similarities (q, recSet)
-        var sortedSimV = simV.sortPerm(); //ascending sort
-        var simVs = sortedSimV.vec; //sorted similarities (q, recSet)
-        var simVp = sortedSimV.perm; //permutation of sorted similarities (q, recSet)
-        //// counters for questions in query mode
-        var nPosQ = 0; //for traversing simVp from the end
-        var nNegQ = 0; //for traversing simVp from the start
-
-
-        // SVM MODE
-        var svm;
-        var posIdxV = new la.IntVector(); //indices in recordSet
-        var negIdxV = new la.IntVector(); //indices in recordSet
-
-        var posRecIdV = new la.IntVector(); //record IDs
-        var negRecIdV = new la.IntVector(); //record IDs
-
-        var classVec = new la.Vector({ "vals": uRecSet.length }); //svm scores for record set
-        var resultVec = new la.Vector({ "vals": uRecSet.length }); // non-absolute svm scores for record set
-
-
-        //!   - `rs = alModel.getRecSet()` -- returns the record set that is being used (result of sampling)
-        this.getRecSet = function () { return uRecSet };
-
-        //!   - `idx = alModel.selectedQuestionIdx()` -- returns the index of the last selected question in alModel.getRecSet()
-        this.selectedQuestionIdx = -1;
-
-        //!   - `bool = alModel.getQueryMode()` -- returns true if in query mode, false otherwise (SVM mode)
-        this.getQueryMode = function () { return queryMode; };
-
-        //!   - `numArr = alModel.getPos(thresh)` -- given a `threshold` (number) return the indexes of records classified above it as a javascript array of numbers. Must be in SVM mode.
-        this.getPos = function (threshold) {
-            if (this.queryMode) { return null; } // must be in SVM mode to return results
-            if (!threshold) { threshold = 0; }
-            var posIdxArray = [];
-            for (var recN = 0; recN < uRecSet.length; recN++) {
-                if (resultVec[recN] >= threshold) {
-                    posIdxArray.push(recN);
-                }
-            }
-            return posIdxArray;
-        };
-
-        this.debug = function () { debugger; }
-
-        this.getTop = function (limit) {
-            if (this.queryMode) { return null; } // must be in SVM mode to return results
-            if (!limit) { limit = 20; }
-            var idxArray = [];
-            var marginArray = [];
-            var sorted = resultVec.sortPerm(false);
-            for (var recN = 0; recN < uRecSet.length && recN < limit; recN++) {
-                idxArray.push(sorted.perm[recN]);
-                var val = sorted.vec[recN];
-                val = val == Number.POSITIVE_INFINITY ? Number.MAX_VALUE : val;
-                val = val == Number.NEGATIVE_INFINITY ? -Number.MAX_VALUE : val;
-                marginArray.push(val);
-            }
-            return { posIdx: idxArray, margins: marginArray };
-        };
-
-        //!   - `objJSON = alModel.getSettings()` -- returns the settings object
-        this.getSettings = function () { return settings; }
-
-        // returns record set index of the unlabeled record that is closest to the margin
-        //!   - `recSetIdx = alModel.selectQuestion()` -- returns `recSetIdx` - the index of the record in `recSet`, whose class is unknonw and requires user input
-        this.selectQuestion = function () {
-            if (posRecIdV.length >= settings.nPos && negRecIdV.length >= settings.nNeg) { queryMode = false; }
-            if (queryMode) {
-                if (posRecIdV.length < settings.nPos && nPosQ + 1 < uRecSet.length) {
-                    nPosQ = nPosQ + 1;
-                    console.log("query mode, try to get pos");
-                    this.selectedQuestionIdx = simVp[simVp.length - 1 - (nPosQ - 1)];
-                    return this.selectedQuestionIdx;
-                }
-                if (negRecIdV.length < settings.nNeg && nNegQ + 1 < uRecSet.length) {
-                    nNegQ = nNegQ + 1;
-                    // TODO if nNegQ == rRecSet.length, find a new sample
-                    console.log("query mode, try to get neg");
-                    this.selectedQuestionIdx = simVp[nNegQ - 1];
-                    return this.selectedQuestionIdx;
-                }
-            }
-            else {
-                ////call svm, get record closest to the margin
-                svm = new exports.SVC(settings);
-                svm.fit(X, y);//column examples, y float vector of +1/-1, default svm paramvals
-
-                // mark positives
-                for (var i = 0; i < posIdxV.length; i++) {
-                    classVec[posIdxV[i]] = Number.POSITIVE_INFINITY;
-                    resultVec[posIdxV[i]] = Number.POSITIVE_INFINITY;
-                }
-                // mark negatives
-                for (var i = 0; i < negIdxV.length; i++) {
-                    classVec[negIdxV[i]] = Number.POSITIVE_INFINITY;
-                    resultVec[negIdxV[i]] = Number.NEGATIVE_INFINITY;
-                }
-                var posCount = posIdxV.length;
-                var negCount = negIdxV.length;
-                // classify unlabeled
-                for (var recN = 0; recN < uRecSet.length; recN++) {
-                    if (classVec[recN] !== Number.POSITIVE_INFINITY) {
-                        var svmMargin = svm.predict(uMat.getCol(recN));
-                        if (svmMargin > 0) {
-                            posCount++;
-                        } else {
-                            negCount++;
-                        }
-                        classVec[recN] = Math.abs(svmMargin);
-                        resultVec[recN] = svmMargin;
-                    }
-                }
-                var sorted = classVec.sortPerm();
-                console.log("svm mode, margin: " + sorted.vec[0] + ", npos: " + posCount + ", nneg: " + negCount);
-                this.selectedQuestionIdx = sorted.perm[0];
-                return this.selectedQuestionIdx;
-            }
-
-        };
-        // asks the user for class label given a record set index
-        //!   - `alModel.getAnswer(ALAnswer, recSetIdx)` -- given user input `ALAnswer` (string) and `recSetIdx` (integer, result of model.selectQuestion) the training set is updated.
-        //!      The user input should be either "y" (indicating that recSet[recSetIdx] is a positive example), "n" (negative example).
-        this.getAnswer = function (ALanswer, recSetIdx) {
-            //todo options: ?newQuery
-            if (ALanswer === "y") {
-                posIdxV.push(recSetIdx);
-                posRecIdV.push(uRecSet[recSetIdx].$id);
-                //X.push(ftrSpace.extractSparseVector(uRecSet[recSetIdx]));
-                X.push(uMat.getCol(recSetIdx));
-                y.push(1.0);
-            } else {
-                negIdxV.push(recSetIdx);
-                negRecIdV.push(uRecSet[recSetIdx].$id);
-                //X.push(ftrSpace.extractSparseVector(uRecSet[recSetIdx]));
-                X.push(uMat.getCol(recSetIdx));
-                y.push(-1.0);
-            }
-            // +k query // rank unlabeled according to query, ask for k most similar
-            // -k query // rank unlabeled according to query, ask for k least similar
-        };
-        //!   - `alModel.startLoop()` -- starts the active learning loop in console
-        this.startLoop = function () {
-            while (true) {
-                var recSetIdx = this.selectQuestion();
-                var ALanswer = sget(uRecSet[recSetIdx].Text + ": y/(n)/s? Command s stops the process").trim();
-                if (ALanswer == "s") { break; }
-                if (posIdxV.length + negIdxV.length == uRecSet.length) { break; }
-                this.getAnswer(ALanswer, recSetIdx);
-            }
-        };
-        //!   - `alModel.saveSvmModel(fout)` -- saves the binary SVM model to an output stream `fout`. The algorithm must be in SVM mode.
-        this.saveSvmModel = function (outputStream) {
-            // must be in SVM mode
-            if (queryMode) {
-                console.log("AL.save: Must be in svm mode");
-                return;
-            }
-            svm.save(outputStream);
-        };
-
-        this.getWeights = function () {
-            return svm.weights;
-        }
-        //this.saveLabeled
-        //this.loadLabeled
-    };
-
-
-	//////////// RIDGE REGRESSION
-	// solve a regularized least squares problem
-	//!- `ridgeRegressionModel = new analytics.RidgeRegression(kappa, dim, buffer)` -- solves a regularized ridge
-	//!  regression problem: min|X w - y|^2 + kappa |w|^2. The inputs to the algorithm are: `kappa`, the regularization parameter,
-	//!  `dim` the dimension of the model and (optional) parameter `buffer` (integer) which specifies
-	//!  the length of the window of tracked examples (useful in online mode). The model exposes the following functions:
-	exports.RidgeRegression = function (kappa, dim, buffer) {
-	    var X = [];
-	    var y = [];
-	    buffer = typeof buffer !== 'undefined' ? buffer : -1;
-	    var w = new la.Vector({ "vals": dim });
-	    //!   - `ridgeRegressionModel.add(vec, num)` -- adds a vector `vec` and target `num` (number) to the training set
-	    this.add = function (x, target) {
-	        X.push(x);
-	        y.push(target);
-	        if (buffer > 0) {
-	            if (X.length > buffer) {
-	                this.forget(X.length - buffer);
-	            }
-	        }
-	    };
-	    //!   - `ridgeRegressionModel.addupdate(vec, num)` -- adds a vector `vec` and target `num` (number) to the training set and retrains the model
-	    this.addupdate = function (x, target) {
-	        this.add(x, target);
-	        this.update();
-	    }
-	    //!   - `ridgeRegressionModel.forget(n)` -- deletes first `n` (integer) examples from the training set
-	    this.forget = function (ndeleted) {
-	        ndeleted = typeof ndeleted !== 'undefined' ? ndeleted : 1;
-	        ndeleted = Math.min(X.length, ndeleted);
-	        X.splice(0, ndeleted);
-	        y.splice(0, ndeleted);
-	    };
-	    //!   - `ridgeRegressionModel.update()` -- recomputes the model
-	    this.update = function () {
-	        var A = this.getMatrix();
-	        var b = new la.Vector(y);
-	        w = this.compute(A, b);
-	    };
-	    //!   - `vec = ridgeRegressionModel.getModel()` -- returns the parameter vector `vec` (dense vector)
-	    this.getModel = function () {
-	        return w;
-	    };
-	    this.getMatrix = function () {
-	        if (X.length > 0) {
-	            var A = new la.Matrix({ "cols": X[0].length, "rows": X.length });
-	            for (var i = 0; i < X.length; i++) {
-	                A.setRow(i, X[i]);
-	            }
-	            return A;
-	        }
-	    };
-	    //!   - `vec2 = ridgeRegressionModel.compute(mat, vec)` -- computes the model parameters `vec2`, given
-	    //!    a row training example matrix `mat` and target vector `vec` (dense vector). The vector `vec2` solves min_vec2 |mat' vec2 - vec|^2 + kappa |vec2|^2.
-	    //!   - `vec2 = ridgeRegressionModel.compute(spMat, vec)` -- computes the model parameters `vec2`, given
-	    //!    a row training example sparse matrix `spMat` and target vector `vec` (dense vector). The vector `vec2` solves min_vec2 |spMat' vec2 - vec|^2 + kappa |vec2|^2.
-	    this.compute = function (A, b) {
-	        var I = la.eye(A.cols);
-	        var coefs = (A.transpose().multiply(A).plus(I.multiply(kappa))).solve(A.transpose().multiply(b));
-	        return coefs;
-	    };
-	    //!   - `num = model.predict(vec)` -- predicts the target `num` (number), given feature vector `vec` based on the internal model parameters.
-	    this.predict = function (x) {
-	        return w.inner(x);
-	    };
-	};
-
-
-    /**
-     * StreamStory.
-     * @class
-     * @param {opts} HierarchMarkovParam - parameters. TODO typedef and describe
-     */
-    exports.HierarchMarkov = function (opts) {
-    	// constructor
-    	if (opts == null) throw 'Missing parameters!';
-    	if (opts.base == null) throw 'Missing parameter base!';
-
-    	// create model and feature space
-    	var mc;
-    	var obsFtrSpace;
-    	var controlFtrSpace;
-
-    	if (opts.hmcConfig != null && opts.obsFields != null &&
-    			opts.contrFields != null && opts.base != null) {
-
-    		mc = opts.sequenceEndV != null ? new exports.HMC(opts.hmcConfig, opts.sequenceEndV) : new exports.HMC(opts.hmcConfig);
-
-    		obsFtrSpace = new qm.FeatureSpace(opts.base, opts.obsFields);
-    		controlFtrSpace = new qm.FeatureSpace(opts.base, opts.contrFields);
-    	}
-    	else if (opts.hmcFile != null) {
-    		var fin = new fs.FIn(opts.hmcFile);
-    		mc = new exports.HMC(fin);
-    		obsFtrSpace = new qm.FeatureSpace(opts.base, fin);
-    		controlFtrSpace = new qm.FeatureSpace(opts.base, fin);
-    	}
-    	else {
-    		throw 'Parameters missing: ' + JSON.stringify(opts);
-    	}
-
-    	function getFtrNames(ftrSpace) {
-    		var names = [];
-
-    		var dims = ftrSpace.dims;
-    		for (var i = 0; i < dims.length; i++) {
-				names.push(ftrSpace.getFeature(i));
-			}
-
-    		return names;
-    	}
-
-    	function getObsFtrCount() {
-			return obsFtrSpace.dims.length;
-		}
-
-    	function getObsFtrNames() {
-    		return getFtrNames(obsFtrSpace);
-    	}
-
-    	function getControlFtrNames() {
-    		return getFtrNames(controlFtrSpace);
-    	}
-
-    	function getFtrDescriptions(stateId) {
-    		var observations = [];
-    		var controls = [];
-
-			var coords = mc.fullCoords(stateId);
-			var obsFtrNames = getObsFtrNames();
-			var invObsCoords = obsFtrSpace.invertFeatureVector(coords);
-			for (var i = 0; i < invObsCoords.length; i++) {
-				observations.push({name: obsFtrNames[i], value: invObsCoords.at(i)});
-			}
-
-			var controlCoords = mc.fullCoords(stateId, false);
-			var contrFtrNames = getControlFtrNames();
-			var invControlCoords = controlFtrSpace.invertFeatureVector(controlCoords);
-			for (var i = 0; i < invControlCoords.length; i++) {
-				controls.push({name: contrFtrNames[i], value: invControlCoords.at(i)});
-			}
-
-			return {
-				observations: observations,
-				controls: controls
-			};
-    	}
-
-    	function getFtrCoord(stateId, ftrIdx) {
-    		if (ftrIdx < obsFtrSpace.dims.length) {
-    			return obsFtrSpace.invertFeatureVector(mc.fullCoords(stateId))[ftrIdx];
-    		} else {
-    			return controlFtrSpace.invertFeatureVector(mc.fullCoords(stateId, false))[ftrIdx - obsFtrSpace.dims.length];
-    		}
-    	}
-
-    	// public methods
-    	var that = {
-    		/**
-    		 * Creates a new model out of the record set.
-    		 */
-    		fit: function (opts) {
-    			var recSet = opts.recSet;
-    			var batchEndV = opts.batchEndV;
-    			var timeField = opts.timeField;
-
-    			log.info('Updating feature space ...');
-    			obsFtrSpace.updateRecords(recSet);
-    			controlFtrSpace.updateRecords(recSet);
-
-    			var obsColMat = obsFtrSpace.extractMatrix(recSet);
-    			var contrColMat = controlFtrSpace.extractMatrix(recSet);
-    			var timeV = recSet.getVector(timeField);
-
-    			log.info('Creating model ...');
-    			mc.fit({
-    				observations: obsColMat,
-    				controls: contrColMat,
-    				times: timeV,
-    				batchV: batchEndV
-    			});
-    			log.info('Done!');
-
-    			return that;
-    		},
-
-    		/**
-    		 * Adds a new record. Doesn't update the models statistics.
-    		 */
-    		update: function (rec) {
-    			if (rec == null) return;
-
-    			var obsFtrVec = obsFtrSpace.extractVector(rec);
-    			var contFtrVec = controlFtrSpace.extractVector(rec);
-    			var timestamp = rec.time.getTime();
-
-    			mc.update(obsFtrVec, contFtrVec, timestamp);
-    		},
-
-    		/**
-    		 * Saves the feature space and model into the specified files.
-    		 */
-    		save: function (mcFName) {
-    			try {
-    				console.log('Saving Markov chain ...');
-
-    				var fout = new fs.FOut(mcFName);
-
-	    			mc.save(fout);
-	    			obsFtrSpace.save(fout);
-	    			controlFtrSpace.save(fout);
-
-	    			fout.flush();
-	    			fout.close();
-
-	    			console.log('Done!');
-    			} catch (e) {
-    				console.log('Failed to save the model!!' + e.message);
-    			}
-    		},
-
-    		/**
-    		 * Returns the state used in the visualization.
-    		 */
-    		getVizState: function () {
-    			log.debug('Fetching visualization ...');
-    			return mc.toJSON();
-    		},
-
-    		/**
-    		 * Returns the hierarchical Markov chain model.
-    		 */
-    		getModel: function () {
-    			return mc;
-    		},
-
-    		/**
-    		 * Returns the feature space.
-    		 */
-    		getFtrSpace: function () {
-    			return { observations: obsFtrSpace, controls: controlFtrSpace };
-    		},
-
-    		/**
-    		 * Returns the current state at the specified height. If the height is not specified it
-    		 * returns the current states through the hierarchy.
-    		 */
-    		currState: function (height) {
-    			return mc.currState(height);
-    		},
-
-    		/**
-    		 * Returns the most likely future states.
-    		 */
-    		futureStates: function (level, state, time) {
-    			return mc.futureStates(level, state, time);
-    		},
-
-    		/**
-    		 * Returns the most likely future states.
-    		 */
-    		pastStates: function (level, state, time) {
-    			return mc.pastStates(level, state, time);
-    		},
-
-    		getFtrNames: function () {
-    			return {
-    				observation: getObsFtrNames(),
-    				control: getControlFtrNames()
-    			}
-    		},
-
-    		/**
-    		 * Returns state details as a Javascript object.
-    		 */
-    		stateDetails: function (stateId, height) {
-    			var futureStates = mc.futureStates(height, stateId);
-    			var pastStates = mc.pastStates(height, stateId);
-    			var isTarget = mc.isTarget(stateId, height);
-    			var stateNm = mc.getStateName(stateId);
-    			var wgts = mc.getStateWgtV(stateId);
-
-    			var features = getFtrDescriptions(stateId);
-
-    			return {
-    				id: stateId,
-    				name: stateNm.length > 0 ? stateNm : null,
-    				isTarget: isTarget,
-    				features: features,
-    				futureStates: futureStates,
-    				pastStates: pastStates,
-    				featureWeights: wgts
-    			};
-    		},
-
-    		/**
-    		 * Returns a histogram for the desired feature in the desired state.
-    		 */
-    		histogram: function (stateId, ftrIdx) {
-    			var hist = mc.histogram(stateId, ftrIdx);
-
-    			var nObsFtrs = getObsFtrCount();
-
-    			if (ftrIdx < nObsFtrs) {
-	    			for (var i = 0; i < hist.binStartV.length; i++) {
-	    				hist.binStartV[i] = obsFtrSpace.invertFeature(ftrIdx, hist.binStartV[i]);
-	    			}
-    			} else {
-    				for (var i = 0; i < hist.binStartV.length; i++) {
-	    				hist.binStartV[i] = controlFtrSpace.invertFeature(ftrIdx - nObsFtrs, hist.binStartV[i]);
-	    			}
-    			}
-
-    			return hist;
-    		},
-
-    		/**
-    		 * Callback when the current state changes.
-    		 */
-    		onStateChanged: function (callback) {
-    			mc.onStateChanged(callback);
-    		},
-
-    		/**
-    		 * Callback when an anomaly is detected.
-    		 */
-    		onAnomaly: function (callback) {
-    			mc.onAnomaly(callback);
-    		},
-
-    		onOutlier: function (callback) {
-    			mc.onOutlier(function (ftrV) {
-    				var invFtrV = obsFtrSpace.invertFeatureVector(ftrV);
-
-    				var features = [];
-    				for (var i = 0; i < invFtrV.length; i++) {
-    					features.push({name: obsFtrSpace.getFeature(i), value: invFtrV.at(i)});
-    				}
-
-    				callback(features);
-    			});
-    		},
-
-    		onPrediction: function (callback) {
-    			mc.onPrediction(callback);
-    		},
-
-    		/**
-    		 * Returns the distribution of features accross the states on the
-    		 * specified height.
-    		 */
-    		getFtrDist: function (height, ftrIdx) {
-    			var stateIds = mc.stateIds(height);
-
-    			var result = [];
-    			for (var i = 0; i < stateIds.length; i++) {
-    				var stateId = stateIds[i];
-    				var coord = getFtrCoord(stateId, ftrIdx);
-    				result.push({ state: stateId, value: coord });
-    			}
-
-    			return result;
-    		},
-
-    		setControl: function (ftrIdx, factor) {
-    			var controlFtrIdx = ftrIdx - obsFtrSpace.dims.length;
-    			mc.setControlFactor(controlFtrIdx, factor);
-    		}
-    	};
-
-    	return that;
-    };
->>>>>>> 2490c1ec
-    
+/**
+ * Copyright (c) 2015, Jozef Stefan Institute, Quintelligence d.o.o. and contributors
+ * All rights reserved.
+ * 
+ * This source code is licensed under the FreeBSD license found in the
+ * LICENSE file in the root directory of this source tree.
+ */
+/**
+ * Analytics module.
+ * @module analytics
+ * @example
+ * // import module, load dataset, create model, evaluate model
+ */
+/**
+* SVC constructor parameters
+* @typedef {Object} svcParam
+* @property  {number} [svcParam.c=1.0] - Cost parameter. Increasing the parameter forces the model to fit the training data more accurately (setting it too large may lead to overfitting) .
+* @property  {number} [svcParam.j=1.0] - Unbalance parameter. Increasing it gives more weight to the positive examples (getting a better fit on the positive training examples gets a higher priority). Setting c=n is like adding n-1 copies of the positive training examples to the data set.
+* @property  {number} [svcParam.batchSize=1000] - Number of examples used in the subgradient estimation. Higher number of samples slows down the algorithm, but makes the local steps more accurate.
+* @property  {number} [svcParam.maxIterations=10000] - Maximum number of iterations.
+* @property  {number} [svcParam.maxTime=1] - Maximum runtime in seconds.
+* @property  {number} [svcParam.minDiff=1e-6] - Stopping criterion tolerance.
+* @property  {boolean} [svcParam.verbose=false] - Toggle verbose output in the console.
+*/
+/**
+* SVC
+* @classdesc Support Vector Machine Classifier. Implements a soft margin linear support vector classifier using the PEGASOS algorithm, see: {@link http://ttic.uchicago.edu/~nati/Publications/PegasosMPB.pdf Pegasos: Primal Estimated sub-GrAdient SOlver for SVM}.
+* @class
+* @param {module:fs.FIn | module:analytics~svcParam} [arg] - File input stream (loads the model from disk) or constructor parameters svcParam.
+* @example
+* // import modules
+* var la = require('qminer').la;
+* var analytics = require('qminer').analytics;
+* // CLASSIFICATION WITH SVC
+* // set up fake train and test data
+* // four training examples with number of features = 2
+* var featureMatrix = new la.Matrix({ rows: 2, cols: 4, random: true });
+* // classification targets for four examples
+* var targets = new la.Vector([-1, -1, 1, 1]);
+* // set up the classification model
+* var SVC = new analytics.SVC({ verbose: false });
+* // train classifier
+* SVC.fit(featureMatrix, targets);
+* // set up a fake test vector
+* var test = new la.Vector([1.1, -0.5]);
+* // predict the target value
+* var prediction = SVC.predict(test);
+*/
+ exports.SVC = function(arg) { return Object.create(require('qminer').analytics.SVC.prototype); };
+/**
+	* Returns the SVC parameters.
+	* @returns {module:analytics~svcParam} Parameters of the classifier model.
+	* @example
+	* // import analytics module
+	* var analytics = require('qminer').analytics;
+	* // create a new SVC model with json
+	* var SVC = new analytics.SVC({ c: 5, j: 10, batchSize: 2000, maxIterations: 12000, maxTime: 2, minDiff: 1e-10, verbose: true });
+	* // get the parameters of the SVC model
+	* // returns { algorithm: 'SGD' c: 5, j: 10, batchSize: 2000, maxIterations: 12000, maxTime: 2, minDiff: 1e-10, verbose: true }
+	* var json = SVC.getParams(); 
+	*/
+ exports.SVC.prototype.getParams = function() { return { algorithm: '', c: 0, j: 0, batchSize: 0, maxIterations: 0, maxTime: 0, minDiff: 0, verbose: true } };
+/**
+	* Sets the SVC parameters.
+	* @param {module:analytics~svcParam} param - Classifier training parameters.
+	* @returns {module:analytics.SVC} Self.
+	* @example
+	* // import analytics module
+	* var analytics = require('qminer').analytics;
+	* // create a default SVC model
+	* var SVC = new analytics.SVC();
+	* // change the parameters of the SVC with the json { j: 5, maxIterations: 12000, minDIff: 1e-10 }
+	* SVC.setParams({ j: 5, maxIterations: 12000, minDiff: 1e-10 }); // returns self
+	*/
+ exports.SVC.prototype.setParams = function(param) { return Object.create(require('qminer').analytics.SVC.prototype); };
+/**	
+	* Gets the vector of coefficients of the linear model.
+	* @returns {module:la.Vector} weights - Vector of coefficients of the linear model.
+	* @example 
+	* // import the analytics and la modules
+	* var analytics = require('qminer').analytics;
+	* var la = require('qminer').la;
+	* // create a new SVC object
+	* var SVC = new analytics.SVC();
+	* // create the matrix containing the input features and the input vector for each matrix.
+	* var matrix = new la.Matrix([[1, 0, -1, 0], [0, 1, 0, -1]]);
+	* var vec = new la.Vector([1, 1, -1, -1]);
+	* // fit the model
+	* SVC.fit(matrix, vec);
+	* // get the weights
+	* var weights = SVC.weights; // returns the coefficients of the normal vector of the hyperplane gained from the model: [1, 1]
+	*/
+ exports.SVC.prototype.weights = Object.create(require('qminer').la.Vector.prototype);
+/**
+	* Saves model to output file stream.
+	* @param {module:fs.FOut} fout - Output stream.
+	* @returns {module:fs.FOut} The Output stream.
+	* @example
+	* // import the analytics and la modules
+	* var analytics = require('qminer').analytics;
+	* var la = require('qminer').la;
+	* var fs = require('qminer').fs;
+	* // create a new SVC object
+	* var SVC = new analytics.SVC();
+	* // create the matrix containing the input features and the input vector for each matrix column.
+	* var matrix = new la.Matrix([[1, 0, -1, 0], [0, 1, 0, -1]]);	
+	* var vec = new la.Vector([1, 0, -1, -2]);
+	* // fit the model
+	* SVC.fit(matrix, vec);
+	* // create output stream
+	* var fout = fs.openWrite('svc_example.bin');
+	* // save SVC object (model and parameters) to output stream and close it
+	* SVC.save(fout);
+	* fout.close();
+	* // create input stream
+	* var fin = fs.openRead('svc_example.bin');
+	* // create a SVC object that loads the model and parameters from input stream
+	* var SVC2 = new analytics.SVC(fin);	
+	*/
+ exports.SVC.prototype.save = function(fout) { return Object.create(require('qminer').fs.FOut.prototype); }
+/**
+    * Sends vector through the model and returns the distance to the decision boundery.
+    * @param {module:la.Vector | module:la.SparseVector | module:la.Matrix | module:la.SparseMatrix} X - Input feature vector or matrix with feature vectors as columns.
+    * @returns {number | module:la.Vector} Distance:
+	* <br>1. Real number, if input is {@link module:la.Vector} or {@link module:la.SparseVector}.
+	* <br>2. {@link module:la.Vector}, if input is {@link module:la.Matrix} or {@link module:la.SparseMatrix}.
+	* <br>Sign of the number corresponds to the class and the magnitude corresponds to the distance from the margin (certainty).
+    * @example
+	* // import the analytics and la modules
+	* var analytics = require('qminer').analytics;
+	* var la = require('qminer').la;
+	* // create a new SVC object
+	* var SVC = new analytics.SVC();
+	* // create the matrix containing the input features and the input vector for each matrix
+	* var matrix = new la.Matrix([[1, 0], [0, -1]]);
+	* var vec = new la.Vector([1, -1]);
+	* // fit the model
+	* SVC.fit(matrix, vec);
+	* // create the vector you want to get the distance from the model
+	* var vec2 = new la.Vector([2, 3]);
+	* // use the decisionFunction to get the distance of vec2 from the model
+	* var distance = SVC.decisionFunction(vec2); // returns something close to 5
+	*/
+ exports.SVC.prototype.decisionFunction = function(X) { return (X instanceof require('qminer').la.Vector | X instanceof require('qminer').la.SparseVector) ? 0 : Object.create(require('qminer').la.Vector.prototype); }
+/**
+	* Sends vector through the model and returns the prediction as a real number.
+    * @param {module:la.Vector | module:la.SparseVector | module:la.Matrix | module:la.SparseMatrix} X - Input feature vector or matrix with feature vectors as columns.
+    * @returns {number | module:la.Vector} Prediction:
+	* <br>1. Real number, if input is {@link module:la.Vector} or {@link module:la.SparseVector}.
+	* <br>2. {@link module:la.Vector}, if input is {@link module:la.Matrix} or {@link module:la.SparseMatrix}.
+	* <br>1 for positive class and -1 for negative.
+	* @example
+	* // import the analytics and la modules
+	* var analytics = require('qminer').analytics;
+	* var la = require('qminer').la;
+	* // create a new SVC object
+	* var SVC = new analytics.SVC();
+	* // create the matrix containing the input features and the input vector for each matrix
+	* var matrix = new la.Matrix([[1, 0, -1, 0], [0, 1, 0, -1]]);
+	* var vec = new la.Vector([1, 1, -1, -1]);
+	* // fit the model
+	* SVC.fit(matrix, vec);
+	* // create a vector you want to predict 
+	* var vec2 = new la.Vector([3, 5]);
+	* // predict the vector
+	* var prediction = SVC.predict(vec2); // returns 1
+	*/
+ exports.SVC.prototype.predict = function(X) { return (X instanceof require('qminer').la.Vector | X instanceof require('qminer').la.SparseVector) ? 0 : Object.create(require('qminer').la.Vector.prototype); }
+/**
+	* Fits a SVM classification model, given column examples in a matrix and vector of targets.
+	* @param {module:la.Matrix | module:la.SparseMatrix} X - Input feature matrix where columns correspond to feature vectors.
+	* @param {module:la.Vector} y - Input vector of targets, one for each column of X.
+	* @returns {module:analytics.SVC} Self.
+	* @example
+	* // import the analytics and la modules
+	* var analytics = require('qminer').analytics;
+	* var la = require('qminer').la;
+	* // create a new SVC object
+	* var SVC = new analytics.SVC();
+	* // create the matrix containing the input features and the input vector for each matrix.
+	* var matrix = new la.Matrix([[1, 0, -1, 0], [0, 1, 0, -1]]);
+	* var vec = new la.Vector([1, 1, -1, -1]);
+	* // fit the model
+	* SVC.fit(matrix, vec); // creates a model, where the hyperplane has the normal semi-equal to [1, 1]
+	*/
+ exports.SVC.prototype.fit = function(X, y) { return Object.create(require('qminer').analytics.SVC.prototype); }
+/**
+* SVR constructor parameters
+* @typedef {Object} svrParam
+* @property  {number} [svrParam.c=1.0] - Cost parameter. Increasing the parameter forces the model to fit the training data more accurately (setting it too large may lead to overfitting).
+* @property  {number} [svrParam.eps=1e-1] - Epsilon insensitive loss parameter. Larger values result in fewer support vectors (smaller model complexity).
+* @property  {number} [svrParam.batchSize=1000] - Number of examples used in the subgradient estimation. Higher number of samples slows down the algorithm, but makes the local steps more accurate.
+* @property  {number} [svrParam.maxIterations=10000] - Maximum number of iterations.
+* @property  {number} [svrParam.maxTime=1.0] - Maximum runtime in seconds.
+* @property  {number} [svrParam.minDiff=1e-6] - Stopping criterion tolerance.
+* @property  {boolean} [svrParam.verbose=false] - Toggle verbose output in the console.
+*/
+/**
+* SVR
+* @classdesc Support Vector Machine Regression. Implements a soft margin linear support vector regression using the PEGASOS algorithm with epsilon insensitive loss, see: {@link http://ttic.uchicago.edu/~nati/Publications/PegasosMPB.pdf Pegasos: Primal Estimated sub-GrAdient SOlver for SVM}.
+* @class
+* @param {module:fs.FIn | module:analytics~svrParam} [arg] - File input stream (loads the model from disk) or constructor parameters svcParam.
+* @example
+* // import module
+* var analytics = require('qminer').analytics;
+* var la = require('qminer').la;
+* // REGRESSION WITH SVR
+* // Set up fake train and test data.
+* // Four training examples with, number of features = 2
+* var featureMatrix = new la.Matrix({ rows: 2, cols: 4, random: true });
+* // Regression targets for four examples
+* var targets = new la.Vector([1.1, -2, 3, 4.2]);
+* // Set up the regression model
+* var SVR = new analytics.SVR({ verbose: false });
+* // Train regression
+* SVR.fit(featureMatrix, targets);
+* // Set up a fake test vector
+* var test = new la.Vector([1.1, -0.8]);
+* // Predict the target value
+* var prediction = SVR.predict(test);
+*/
+ exports.SVR = function(arg) { return Object.create(require('qminer').analytics.SVR.prototype); };
+/**
+	* Returns the SVR parameters.
+	* @returns {module:analytics~svrParam} Parameters of the regression model.
+	* @example
+	* // import analytics module
+	* var analytics = require('qminer').analytics;
+	* // create a new SVR object
+	* var SVR = new analytics.SVR({ c: 10, eps: 1e-10, maxTime: 12000, verbose: true });
+	* // get the parameters of SVR
+	* var params = SVR.getParams();
+	*/
+ exports.SVR.prototype.getParams = function() { return { c: 0, eps: 0, batchSize: 0, maxIterations: 0, maxTime: 0, minDiff: 0, verbose: true } };
+/**
+	* Sets the SVR parameters.
+	* @param {module:analytics~svrParam} param - Regression training parameters.
+	* @returns {module:analytics.SVR} Self.
+	* @example
+	* // import analytics module
+	* var analytics = require('qminer').analytics;
+	* // create a new SVR object
+	* var SVR = new analytics.SVR();
+	* // set the parameters of the SVR object
+	* SVR.setParams({ c: 10, maxTime: 12000 });
+	*/
+ exports.SVR.prototype.setParams = function(param) { return Object.create(require('qminer').analytics.SVR.prototype); };
+/**
+	* The vector of coefficients of the linear model.
+	* @returns {module:la.Vector} weights - Vector of coefficients of the linear model.
+	*/
+ exports.SVR.prototype.weights = Object.create(require('qminer').la.Vector.prototype);
+/**
+	* Saves model to output file stream.
+	* @param {module:fs.FOut} fout - Output stream.
+	* @returns {module:fs.FOut} Output stream.
+	* @example
+	* // import the modules
+	* var analytics = require('qminer').analytics;
+	* var la = require('qminer').la;
+	* var fs = require('qminer').fs;
+	* // create a new SVR object
+	* var SVR = new analytics.SVR({ c: 10 });
+	* // create a matrix and vector for the model
+	* var matrix = new la.Matrix([[1, -1], [1, 1]]);
+	* var vector = new la.Vector([1, 1]);
+	* // create the model by fitting the values
+	* SVR.fit(matrix, vector);
+	* // save the model in a binary file
+	* var fout = fs.openWrite('svr_example.bin');
+	* SVR.save(fout);
+	* fout.close();
+	* // construct a SVR model by loading from the binary file
+	* var fin = fs.openRead('svr_example.bin');
+	* var SVR2 = new analytics.SVR()
+	*/
+ exports.SVR.prototype.save = function(fout) { return Object.create(require('qminer').fs.FOut.prototype); }
+/**
+     * Sends vector through the model and returns the scalar product as a real number.
+     * @param {module:la.Vector | module:la.SparseVector | module:la.Matrix | module:la.SparseMatrix} X - Input feature vector or matrix with feature vectors as columns.
+     * @returns {number | module:la.Vector} Distance:
+	 * <br>1. Real number if input is {@link module:la.Vector} or {@link module:la.SparseVector}.
+	 * <br>2. {@link module:la.Vector}, if input is {@link module:la.Matrix} or {@link module:la.SparseMatrix}.
+	 * @example
+	 * // import the modules
+	 * var analytics = require('qminer').analytics;
+	 * var la = require('qminer').la;
+	 * // create a new SVR object
+	 * var SVR = new analytics.SVR({ c: 10 });
+	 * // create a matrix and vector for the model
+	 * var matrix = new la.Matrix([[1, -1], [1, 1]]);
+	 * var vector = new la.Vector([1, 1]);
+	 * // create the model by fitting the values
+	 * SVR.fit(matrix, vector);
+	 * // get the distance between the model and the given vector
+	 * var vec2 = new la.Vector([-5, 1]);
+	 * var distance = SVR.decisionFunction(vec2);
+     */
+ exports.SVR.prototype.decisionFunction = function(X) { return (X instanceof require('qminer').la.Vector | X instanceof require('qminer').la.SparseVector) ? 0 : Object.create(require('qminer').la.Vector.prototype); }
+/**
+	* Sends vector through the model and returns the prediction as a real number.
+    * @param {module:la.Vector | module:la.SparseVector | module:la.Matrix | module:la.SparseMatrix} X - Input feature vector or matrix with feature vectors as columns.
+    * @returns {number | module:la.Vector} Prediction:
+	* <br>1. Real number, if input is {@link module:la.Vector} or {@link module:la.SparseVector}.
+	* <br>2. {@link module:la.Vector}, if input is {@link module:la.Matrix} or {@link module:la.SparseMatrix}.
+	* @example
+	* // import the modules
+	* var analytics = require('qminer').analytics;
+	* var la = require('qminer').la;
+	* // create a new SVR object
+	* var SVR = new analytics.SVR({ c: 10 });
+	* // create a matrix and vector for the model
+	* var matrix = new la.Matrix([[1, -1], [1, 1]]);
+	* var vector = new la.Vector([1, 1]);
+	* // create the model by fitting the values
+	* SVR.fit(matrix, vector);
+	* // predict the value of the given vector
+	* var vec2 = new la.Vector([-5, 1]);
+	* var prediction = SVR.predict(vec2);
+	*/
+ exports.SVR.prototype.predict = function(X) { return (X instanceof require('qminer').la.Vector | X instanceof require('qminer').la.SparseVector) ? 0 : Object.create(require('qminer').la.Vector.prototype); }
+/**
+	* fits an SVM regression model, given column examples in a matrix and vector of targets
+	* @param {module:la.Matrix | module:la.SparseMatrix} X - Input feature matrix where columns correspond to feature vectors.
+	* @param {module:la.Vector} y - Input vector of targets, one for each column of X.
+	* @returns {module:analytics.SVR} Self.
+	* @example
+	* // import the modules
+	* var analytics = require('qminer').analytics;
+	* var la = require('qminer').la;
+	* // create a new SVR object
+	* var SVR = new analytics.SVR({ c: 10 });
+	* // create a matrix and vector for the model
+	* var matrix = new la.Matrix([[1, -1], [1, 1]]);
+	* var vector = new la.Vector([1, 1]);
+	* // create the model by fitting the values
+	* SVR.fit(matrix, vector);
+	*/
+ exports.SVR.prototype.fit = function(X, y) { return Object.create(require('qminer').analytics.SVR.prototype); }
+/**
+* @typedef {Object} ridgeRegParam
+* The Ridge Regression constructor parameter.
+* @param {number} [gamma=1.0] - The gamma value.
+*/
+/**
+ * Ridge regression. Minimizes: ||A' x - b||^2 + ||gamma x||^2
+ *
+ * Uses {@link http://en.wikipedia.org/wiki/Tikhonov_regularization Tikhonov regularization}.
+ *
+ * @class
+ * @param {(module:analytics~ridgeRegParam|module:fs.FIn)} [arg] - Loads a model from input stream, or creates a new model by setting gamma=arg from a Json object.
+ * Empty constructor sets gamma to zero.
+ * @example
+ * // import modules
+ * la = require('qminer').la;
+ * analytics = require('qminer').analytics;
+ * // create a new model with gamma = 1.0
+ * var regmod = new analytics.RidgeReg(1.0);
+ * // generate a random feature matrix
+ * var A = la.randn(10,100);
+ * // generate a random model
+ * var w = la.randn(10);
+ * // generate noise
+ * var n = la.randn(100).multiply(0.01);
+ * // generate responses (model'*data + noise)
+ * var b = A.transpose().multiply(w).plus(n);
+ * // fit model
+ * regmod.fit(A, b);
+ * // compare
+ * console.log('true model:');
+ * w.print();
+ * console.log('trained model:');
+ * regmod.weights.print();
+ * // cosine between the true and the estimated model should be close to 1 if the fit succeeded
+ * console.log('cosine(w, regmod.weights): ' + regmod.weights.cosine(w));
+ */
+ exports.RidgeReg = function(arg) {};
+/**
+	* Gets the parameters.
+	* @returns {Object} The Json object containing the parameters.
+	* @example
+	* // import analytics module
+	* var analytics = require('qminer').analytics;
+	* // create a new Ridge Regression object
+	* var regmod = new analytics.RidgeReg({ gamma: 5 });
+	* // get the parameters
+	* // returns a json object { gamma: 5 }
+	* var param = regmod.getParams();
+	*/
+ exports.RidgeReg.prototype.getParams = function () { return { gamma: 0.0 } }
+/**
+	* Set the parameters.
+	* @param {(number|Object)} gamma - The new parameter for the model, given as a number or as a json object.
+	* @returns {module:analytics.RidgeReg} Self. The parameter is set to gamma.
+	* @example
+	* // import analytics module
+	* var analytics = require('qminer').analytics;
+	* // create a new Ridge Regression object
+	* var regmod = new analytics.RidgeReg({ gamma: 5 });
+	* // set the parameters of the object
+	* var param = regmod.setParams({ gamma: 10 });
+	*/
+ exports.RidgeReg.prototype.setParams = function (gamma) { return Object.create(require('qminer').analytics.RidgeReg.prototype); }
+/**
+     * Fits a column matrix of feature vectors X onto the response variable y.
+     *
+     * @param {module:la.Matrix} X - Column matrix which stores the feature vectors.
+     * @param {module:la.Vector} y - Response variable.
+     * @returns {module:analytics.RidgeReg} Self. The model is fitted by X and y.
+	 * @example
+	 * // import modules
+	 * var analytics = require('qminer').analytics;
+	 * var la = require('qminer').la;
+	 * // create a new Ridge Regression object
+	 * var regmod = new analytics.RidgeReg();
+	 * // create the test matrix and vector
+	 * var X = new la.Matrix([[1, 2], [1, -1]]);
+	 * var y = new la.Vector([3, 3]);
+	 * // fit the model with X and y
+	 * // the weights of the model are 2, 1
+	 * regmod.fit(X, y);
+     */
+ exports.RidgeReg.prototype.fit = function(X, y) { return Object.create(require('qminer').analytics.RidgeReg.prototype); }
+/**
+     * Returns the expected response for the provided feature vector.
+     *
+     * @param {module:la.Vector} x - Feature vector.
+     * @returns {number} Predicted response.
+	 * @example
+	 * // import modules
+	 * var analytics = require('qminer').analytics;
+	 * var la = require('qminer').la;
+	 * // create a new Ridge Regression object
+	 * var regmod = new analytics.RidgeReg();
+	 * // create the test matrix and vector
+	 * var X = new la.Matrix([[1, 2], [1, -1]]);
+	 * var y = new la.Vector([3, 3]);
+	 * // fit the model with X and y
+	 * regmod.fit(X, y);
+	 * // create a new vector for the prediction
+	 * var vec = new la.Vector([3, 4]);
+	 * // create the prediction
+	 * // returns the value 10
+	 * var prediction = regmod.decisionFunction(vec);
+     */
+ exports.RidgeReg.prototype.decisionFunction = function(X) { return 0.0; }
+/**
+     * Returns the expected response for the provided feature vector.
+     *
+     * @param {module:la.Vector} x - Feature vector.
+     * @returns {number} Predicted response.
+	 * @example
+	 * // import modules
+	 * var analytics = require('qminer').analytics;
+	 * var la = require('qminer').la;
+	 * // create a new Ridge Regression object
+	 * var regmod = new analytics.RidgeReg();
+	 * // create the test matrix and vector
+	 * var X = new la.Matrix([[1, 2], [1, -1]]);
+	 * var y = new la.Vector([3, 3]);
+	 * // fit the model with X and y
+	 * regmod.fit(X, y);
+	 * // create a new vector for the prediction
+	 * var vec = new la.Vector([3, 4]);
+	 * // create the prediction
+	 * // returns the value 10
+	 * var prediction = regmod.predict(vec);
+     */
+ exports.RidgeReg.prototype.predict = function(X) { return 0.0; }
+/**
+     * @property {module:la.Vector} weights - Vector of coefficients for linear regression.
+     */
+ exports.RidgeReg.prototype.weights = Object.create(require('qminer').la.Vector.prototype);
+/**
+     * Saves the model into the output stream.
+     *
+     * @param {module:fs.FOut} fout - Output stream.
+	 * @returns {module:fs.FOut} THe output stream fout.
+	 * @example
+	 * // import modules
+	 * var analytics = require('qminer').analytics;
+	 * var la = require('qminer').la;
+	 * var fs = require('qminer').fs;
+	 * // create a new Ridge Regression object
+	 * var regmod = new analytics.RidgeReg();
+	 * // create the test matrix and vector
+	 * var X = new la.Matrix([[1, 2], [1, -1]]);
+	 * var y = new la.Vector([3, 3]);
+	 * // fit the model with X and y
+	 * regmod.fit(X, y);
+	 * // create an output stream object and save the model
+	 * var fout = fs.openWrite('regmod_example.bin');
+	 * regmod.save(fout);
+	 * fout.close();
+	 * // create a new Ridge Regression model by loading the model
+	 * var fin = fs.openRead('regmod_example.bin');
+	 * var regmod2 = new analytics.RidgeReg(fin);
+     */
+ exports.RidgeReg.prototype.save = function(fout) { Object.create(require('qminer').fs.FOut.prototype); };
+/**
+ * Sigmoid function (y = 1/[1 + exp[-A*x + B]]) fitted on decision function to mimic.
+ *
+ * @class
+ * @param {(null|module:fs.FIn)} [arg] - Loads a model from input stream, or creates a new model.
+ * @example
+ * // import modules
+ * la = require('qminer').la;
+ * analytics = require('qminer').analytics;
+ * // create a new model
+ * var sigmoid = new analytics.Sigmoid();
+ * // generate a random predictions
+ * var x = new la.Vector([0.5, 2.3, -0.1, 0.5, -7.3, 1.2]);
+ * // generate a random labels
+ * var y = new la.Vector([1, 1, -1, 1, -1, -1]);
+ * // fit model
+ * sigmoid.fit(x, y);
+ * // get predictions
+ * var pred1 = sigmoid.predict(1.2);
+ * var pred2 = sigmoid.predict(-1.2);
+ */
+ exports.Sigmoid = function(arg) {};
+/**
+	* Get the parameters. It doesn't do anything, it's only for consistency for constructing pipeline.
+	* @returns {Object} The Json object containing parameters.
+	* @example
+	* // import analytics module
+	* var analytics = require('qminer').analytics;
+	* // create the Sigmoid model
+	* var s = new analytics.Sigmoid();
+	* // get the parameters
+	* // returns an empty Json object
+	* var param = s.getParams();
+	*/
+ exports.Sigmoid.prototype.getParams = function () { return {}; }
+/**
+	* Sets the parameters. It doesn't do anything, it's only for consistency for constructing pipeline.
+	* @param {Object} arg - Json object. 
+	* @returns {module:analytics.Sigmoid} Self.
+	* @example
+	* // import analytics module
+	* var analytics = require('qminer').analytics;
+	* // create the Sigmoid model
+	* var s = new analytics.Sigmoid();
+	* // set the parameters 
+	* // doesn't change the model
+	* s.setParams({});
+	*/
+ exports.Sigmoid.prototype.setParams = function (arg) { return Object.create(require('qminer').analytics.Sigmoid.prototype); }
+/**
+	* Gets the model.
+	* @returns {Object} The Json object containing the A and B values of the Sigmoid.
+	* @example
+	* // import analytics module
+	* var analytics = require('qminer').analytics;
+	* // create the Sigmoid model
+	* var s = new analytics.Sigmoid();
+	* // get the model parameters
+	* // returns a Json object { A: 0, B: 0 }
+	* var model = s.getModel();
+	*/
+ exports.Sigmoid.prototype.getModel = function () {return { A: 0, B: 0 }; }
+/**
+     * Fits a column matrix of feature vectors X onto the response variable y.
+     *
+     * @param {module:la.Vector} x - Predicted values (e.g., using analytics.SVR)
+     * @param {module:la.Vector} y - Actual binary labels: 1 or -1.
+     * @returns {module:analytics.Sigmoid} Self.
+	 * @example
+	 * // import modules
+	 * var analytics = require('qminer').analytics;
+	 * var la = require('qminer').la;
+	 * // create the Sigmoid model
+	 * var s = new analytics.Sigmoid();
+	 * // create the predicted values and the binary labels
+	 * var X = new la.Vector([-3, -2, -1, 1, 2, 3]);
+	 * var y = new la.Vector([-1, -1, -1, 1, 1, 1]);
+	 * // fit the model
+	 * // changes the internal A and B values of the model 
+	 * // (these values can be obtained with the getModel method)
+	 * s.fit(X, y);
+     */
+ exports.Sigmoid.prototype.fit = function(X, y) { return Object.create(require('qminer').analytics.Sigmoid.prototype); }
+/**
+     * Returns the expected response for the provided feature vector.
+     *
+     * @param {(number|module:la.Vector)} x - Prediction score (or vector of them).
+     * @returns {(number|module:la.Vector)} Normalized prediction score (or vector of them).
+	 * @example
+	 * // import modules
+	 * var analytics = require('qminer').analytics;
+	 * var la = require('qminer').la;
+	 * // create the Sigmoid model
+	 * var s = new analytics.Sigmoid();
+	 * // create the predicted values and the binary labels
+	 * var X = new la.Vector([-3, -2, -1, 1, 2, 3]);
+	 * var y = new la.Vector([-1, -1, -1, 1, 1, 1]);
+	 * // fit the model
+	 * s.fit(X, y);
+	 * // predict the probability of the value 0 on this model
+	 * // returns 0.5
+	 * var prediction = s.decisionFunction(0.5);
+     */
+ exports.Sigmoid.prototype.decisionFunction = function(x) { return (x instanceof la.Vector) ? Object.create(require('qminer').la.Vector.prototype) : 0.0; }
+/**
+     * Returns the expected response for the provided feature vector.
+     *
+     * @param {(number|module:la.Vector)} x - Prediction score (or vector of them).
+     * @returns {(number|module:la.Vector)} Normalized prediction score (or vector of them).
+	 * @example
+	 * // import modules
+	 * var analytics = require('qminer').analytics;
+	 * var la = require('qminer').la;
+	 * // create the Sigmoid model
+	 * var s = new analytics.Sigmoid();
+	 * // create the predicted values and the binary labels
+	 * var X = new la.Vector([-3, -2, -1, 1, 2, 3]);
+	 * var y = new la.Vector([-1, -1, -1, 1, 1, 1]);
+	 * // fit the model
+	 * s.fit(X, y);
+	 * // predict the probability of the value 0 on this model
+	 * // returns 0.5
+	 * var prediction = s.predict(0.5);
+     */
+ exports.Sigmoid.prototype.predict = function(x) { return (x instanceof la.Vector) ? Object.create(require('qminer').la.Vector.prototype) : 0.0; }
+/**
+     * Saves the model into the output stream.
+     *
+     * @param {module:fs.FOut} fout - Output stream.
+	 * @returns {module:fs.FOut} The output stream fout.
+	 * @example
+	 * // import modules
+	 * var analytics = require('qminer').analytics;
+	 * var la = require('qminer').la;
+	 * var fs = require('qminer').fs;
+	 * // create the Sigmoid model
+	 * var s = new analytics.Sigmoid();
+	 * // create the predicted values and the binary labels
+	 * var X = new la.Vector([-3, -2, -1, 1, 2, 3]);
+	 * var y = new la.Vector([-1, -1, -1, 1, 1, 1]);
+	 * // fit the model
+	 * s.fit(X, y);
+	 * // create an output stream object and save the model
+	 * var fout = fs.openWrite('sigmoid_example.bin');
+	 * s.save(fout);
+	 * fout.close();
+	 * // create a new Sigmoid model by loading the model
+	 * var fin = fs.openRead('sigmoid_example.bin');
+	 * var s2 = new analytics.Sigmoid(fin);
+     */
+ exports.Sigmoid.prototype.save = function(fout) { return Object.create(require('qminer').fs.FOut.prototype); };
+/**
+* @typedef {Object} detectorParam
+* A Json object used for the creation of the {@link module:analytics.NearestNeighborAD}.
+* @param {number} [rate=0.05] - The expected fracton of emmited anomalies (0.05 -> 5% of cases will be classified as anomalies).
+* @param {number} [windowSize=100] - Number of most recent instances kept in the model.
+*/
+/**
+ * Nearest Neighbour Anomaly Detection 
+ * @classdesc Anomaly detector that checks if the test point is too far from the nearest known point.
+ * @class
+ * @param {(module:analytics~detectorParam|module:fs.FIn)} [detectorParam] - Constructor parameters.
+ * @example
+ * // import modules
+ * var analytics = require('qminer').analytics;
+ * var la = require('qminer').la;
+ * // create a new NearestNeighborAD object
+ * var neighbor = new analytics.NearestNeighborAD({ rate: 0.1 });
+ * // create a sparse matrix 
+ * var matrix = new la.SparseMatrix([[[0, 1], [1, 2]], [[0, -2], [1, 3]], [[0, 0], [1, 1]]]);
+ * // fit the model with the matrix
+ * neighbor.fit(matrix);
+ * // create a new sparse vector
+ * var vector = new la.SparseVector([[0, 4], [1, 0]]);
+ * // predict if the vector is an anomaly or not
+ * var prediction = neighbor.predict(vector);
+ */
+ exports.NearestNeighborAD = function(arg) { return Object.create(require('qminer').analytics.NearestNeighborAD.prototype); };
+/**
+	* Sets parameters.
+	* @param {module:analytics~detectorParam} newParams - The Json object containing the new rate value.
+	* @returns {module:analytics.NearestNeighborAD} Self. The parameters are updated with newParams.
+	* @example
+	* // import analytics module
+	* var analytics = require('qminer').analytics;
+	* // create a new NearestNeighborAD object
+	* var neighbor = new analytics.NearestNeighborAD();
+	* // set it's parameters to rate: 0.1
+	* neighbor.setParams({ rate: 0.1 });
+	*/
+ exports.NearestNeighborAD.prototype.setParams = function (newParams) { return Object.create(require('qminer').analytics.NearestNeighborAD.prototype); }
+/**
+	* Returns parameters.
+	* @returns {module:analytics~detectorParam} The Json object containing the rate value.
+	* @example
+	* // import analytics module
+	* var analytics = require('qminer').analytics;
+	* // create a new NearestNeighborAD object
+	* var neighbor = new analytics.NearestNeighborAD();
+	* // get the parameters of the object
+	* // returns a json object { rate: 0.05 }
+	* var params = neighbor.getParams();
+	*/
+ exports.NearestNeighborAD.prototype.getParams = function () { return { rate: 0.0, windowSize: 0.0 }; }
+/**
+     * Save model to provided output stream.
+     * @param {module:fs.FOut} fout - The output stream.
+     * @returns {module:fs.FOut} Provided output stream fout.
+	 * @example
+	 * // import modules
+	 * var analytics = require('qminer').analytics;
+	 * var la = require('qminer').la;
+	 * var fs = require('qminer').fs;
+	 * // create a new NearestNeighborAD object
+	 * var neighbor = new analytics.NearestNeighborAD();
+	 * // create a new sparse matrix
+	 * var matrix = new la.SparseMatrix([[[0, 1], [1, 2]], [[0, -2], [1, 3]], [[0, 0], [1, 1]]]);
+	 * // fit the model with the matrix
+	 * neighbor.fit(matrix);
+	 * // create an output stream object and save the model
+	 * var fout = fs.openWrite('neighbor_example.bin');
+	 * neighbor.save(fout);
+	 * fout.close();
+	 * // create a new Nearest Neighbor Anomaly model by loading the model
+	 * var fin = fs.openRead('neighbor_example.bin');
+	 * var neighbor2 = new analytics.NearestNeighborAD(fin);
+     */
+ exports.NearestNeighborAD.prototype.save = function(fout) { return Object.create(require('qminer').fs.FOut.prototype); }
+/**
+	* Returns the model.
+	* @returns {Object} Json object whose keys are:
+	* <br> 1. rate - The expected fraction of emmited anomalies.
+	* <br> 2. thresh - Maximal squared distance to the nearest neighbor that is not anomalous.
+	* @example
+	* // import analytics module
+	* var analytics = require('qminer').analytics;
+	* // create a new NearestNeighborAD object
+	* var neighbor = new analytics.NearestNeighborAD({ rate: 0.1 });
+	* // get the model of the object
+	* // returns a json object { rate: 0.1, window: 0 }
+	* var model = neighbor.getModel();
+	*/
+ exports.NearestNeighborAD.prototype.getModel = function () { return { threshold: 0.0 }; }
+/**
+	* Adds a new point (or points) to the known points and recomputes the threshold.
+	* @param {(module:la.SparseVector | module:la.SparseMatrix)} X - Test example (vector input) or column examples (matrix input).
+	* @returns {module:analytics.NearestNeighborAD} Self. The model is updated.
+	* @example
+	* // import modules
+	* var analytics = require('qminer').analytics;
+	* var la = require('qminer').la;
+	* // create a new NearestNeighborAD object
+	* var neighbor = new analytics.NearestNeighborAD();
+	* // create a new sparse matrix
+	* var matrix = new la.SparseMatrix([[[0, 1], [1, 2]], [[0, -2], [1, 3]], [[0, 0], [1, 1]]]);
+	* // fit the model with the matrix
+	* neighbor.fit(matrix);
+	* // create a new sparse vector
+	* var vector = new la.SparseVector([[0, 2], [1, 5]]);
+	* // update the model with the vector
+	* neighbor.partialFit(vector);
+	*/
+ exports.NearestNeighborAD.prototype.partialFit = function(X) { return Object.create(require('qminer').NearestNeighborAD.prototype); }
+/**
+	* Analyzes the nearest neighbor distances and computes the detector threshold based on the rate parameter.
+	* @param {module:la.SparseMatrix} A - Matrix whose columns correspond to known examples. Gets saved as it is part of
+	* the model.
+	* @returns {module:analytics.NearestNeighborAD} Self. The model is set by the matrix A.
+	* @example
+	* // import modules
+	* var analytics = require('qminer').analytics;
+	* var la = require('qminer').la;
+	* // create a new NearestNeighborAD object
+	* var neighbor = new analytics.NearestNeighborAD();
+	* // create a new sparse matrix
+	* var matrix = new la.SparseMatrix([[[0, 1], [1, 2]], [[0, -2], [1, 3]], [[0, 0], [1, 1]]]);
+	* // fit the model with the matrix
+	* neighbor.fit(matrix);
+	*/
+ exports.NearestNeighborAD.prototype.fit = function(A) { return Object.create(require('qminer').NearestNeighborAD.prototype); }
+/**
+     * Compares the point to the known points and returns distance to the nearest one.
+     * @param {module:la.Vector} x - Test vector.
+     * @returns {number} Distance to the nearest point.
+	 * @example
+	 * // import modules
+	 * var analytics = require('qminer').analytics;
+	 * var la = require('qminer').la;
+	 * // create a new NearestNeighborAD object
+	 * var neighbor = new analytics.NearestNeighborAD();
+	 * // create a new sparse matrix
+	 * var matrix = new la.SparseMatrix([[[0, 1], [1, 2]], [[0, -2], [1, 3]], [[0, 0], [1, 1]]]);
+	 * // fit the model with the matrix
+	 * neighbor.fit(matrix);
+	 * // create a new sparse vector
+	 * var vector = new la.SparseVector([[0, 4], [1, 0]]);
+	 * // get the distance of the vector from the model
+	 * var prediction = neighbor.decisionFunction(vector); // returns 1
+	 */
+ exports.NearestNeighborAD.prototype.decisionFunction = function(x) { return 0.0; }
+/**
+	* Compares the point to the known points and returns 1 if it's too far away (based on the precomputed threshold).
+	* @param {module:la.SparseVector} x - Test vector.
+	* @returns {number} Returns 1.0 if the vector x is an anomaly and 0.0 otherwise.
+	* @example
+	* // import modules
+	* var analytics = require('qminer').analytics;
+	* var la = require('qminer').la;
+	* // create a new NearestNeighborAD object
+	* var neighbor = new analytics.NearestNeighborAD();
+	* // create a new sparse matrix
+	* var matrix = new la.SparseMatrix([[[0, 1], [1, 2]], [[0, -2], [1, 3]], [[0, 0], [1, 1]]]);
+	* // fit the model with the matrix
+	* neighbor.fit(matrix);
+	* // create a new sparse vector
+	* var vector = new la.SparseVector([[0, 4], [1, 0]]);
+	* // check if the vector is an anomaly
+	* var prediction = neighbor.predict(vector); // returns 1
+	*/
+ exports.NearestNeighborAD.prototype.predict = function(x) { return 0.0; }
+/**
+* @typedef {Object} recLinearRegParam
+* The constructor parameter for {@link module:analytics.RecLinReg}.
+* @param {number} dim - The dimension of the model.
+* @param {number} [regFact=1.0] - The regularization factor.
+* @param {number} [forgetFact=1.0] - The forgetting factor.
+*/
+/**
+* Recursive Linear Regression
+* @classdesc Holds the Recursive Linear Regression model.
+* @class
+* @param {(module:analytics~recLinearRegParam|module:fs.FIn)} param - The constructor parameter json object.
+* @example
+* // import analytics module
+* var analytics = require('qminer').analytics;
+* // create the recursive linear regression model holder
+* var linreg = new analytics.RecLinReg({ dim: 10, regFact: 1.0, forgetFact: 1.0 });
+*/
+ exports.RecLinReg = function(param) { return Object.create(require('qminer').analytics.RecLinReg.prototype); }
+/**
+	* Creates a partial fit of the input.
+	* @param {module:la.Vector} vec - The input vector.
+	* @param {number} num - The target number for the vector.
+	* @returns {module:analytics.RecLinReg} Self. The internal model is updated.
+	* @example
+	* // import modules
+	* var analytics = require('qminer').analytics;
+	* var la = require('qminer').la;
+	* // create the Recursive Linear Regression model
+	* var linreg = new analytics.RecLinReg({ dim: 3.0 });
+	* // create a new dense vector
+	* var vec = new la.Vector([1, 2, 3]);
+	* // fit the model with the vector
+	* linreg.partialFit(vec, 6);
+	*/
+ exports.RecLinReg.prototype.partialFit = function (vec, num) { return Object.create(require('qminer').analytics.RecLinReg.prototype); }
+/**
+	* Creates a fit of the input.
+	* @param {module:la.Matrix} mat - The input matrix.
+	* @param {module:la.Vector} vec - The target numbers, where the i-th number in vector is the target number for the i-th column of the matrix.
+	* @returns {module:analytics.RecLinReg} Self. The internal model is updated.
+	* @example
+	* // import modules
+	* var analytics = require('qminer').analytics;
+	* var la = require('qminer').la;
+	* // create the Recursive Linear Regression model
+	* var linreg = new analytics.RecLinReg({ dim: 2.0 });
+	* // create a new dense matrix and target vector
+	* var mat = new la.Matrix([[1, 2, 3], [3, 4, 5]]);
+	* var vec = new la.Vector([3, 5, -1]);
+	* // fit the model with the matrix
+	* linreg.fit(mat, vec);
+	*/
+ exports.RecLinReg.prototype.fit = function (mat, vec) { return Object.create(require('qminer').analytics.RecLinReg.prototype); }
+/**
+	* Puts the vector through the model and returns the prediction as a real number.
+	* @param {module:la.Vector} vec - The vector needed to be predicted.
+	* @returns {number} The prediction.
+	* @example
+	* // import modules
+	* var analytics = require('qminer').analytics;
+	* var la = require('qminer').la;
+	* // create the Recursive Linear Regression model
+	* var linreg = new analytics.RecLinReg({ dim: 2.0, recFact: 1e-10 });
+	* // create a new dense matrix and target vector
+	* var mat = new la.Matrix([[1, 2], [1, -1]]);
+	* var vec = new la.Vector([3, 3]);
+	* // fit the model with the matrix
+	* linreg.fit(mat, vec);
+	* // create the vector to be predicted
+	* var pred = new la.Vector([1, 1]);
+	* // predict the value of the vector
+	* var prediction = linreg.predict(pred); // returns something close to 3.0
+	*/
+ exports.RecLinReg.prototype.predict = function (vec) { return 0.0 }  
+/**
+	* Sets the parameters of the model.
+	* @param {module:analytics~recLinearRegParam} param - The new parameters of the model.
+	* @returns {module:analytics.RecLinReg} Self. The parameters are updated. Any previous model is set to default.
+	* @example
+	* // import analytics module
+	* var analytics = require('qminer').analytics;
+	* // create a new Recursive Linear Regression model
+	* var linreg = new analytics.RecLinReg({ dim: 10 });
+	* // set the parameters of the model
+	* linreg.setParams({ dim: 3, recFact: 1e2, forgetFact: 0.5 });
+	*/
+ exports.RecLinReg.prototype.setParams = function (param) { return Object.create(require('qminer').analytics.RecLinReg.prototype); }
+/**
+	* Returns the parameters.
+	* @returns {module:analytics~recLinearRegParam} The parameters of the model.
+	* @example
+	* // import analytics module
+	* var analytics = require('qminer').analytics;
+	* // create a new Recursive Linear Regression model
+	* var linreg = new analytics.RecLinReg({ dim: 10 });
+	* // get the parameters of the model
+	* var params = linreg.getParams(); // returns { dim: 10, recFact: 1.0, forgetFact: 1.0 }
+	*/
+ exports.RecLinReg.prototype.getParams = function () { return { dim: 0, regFact: 1.0, forgetFact: 1.0 }}
+/**
+	* Gives the weights of the model.
+	*/
+ exports.RecLinReg.prototype.weights = Object.create(require('qminer').la.Vector);
+/**
+	* Gets the dimensionality of the model.
+	*/
+ exports.RecLinReg.prototype.dim = 0;
+/**
+	* Save model to provided output stream.
+	* @param {module:fs.FOut} fout - The output stream.
+	* @returns {module:fs.FOut} Provided output stream fout.
+	* @example
+	* // import modules
+	* var analytics = require('qminer').analytics;
+	* var la = require('qminer').la;
+	* var fs = require('qminer').fs;
+	* // create the Recursive Linear Regression model
+	* var linreg = new analytics.RecLinReg({ dim: 2.0, recFact: 1e-10 });
+	* // create a new dense matrix and target vector
+	* var mat = new la.Matrix([[1, 2], [1, -1]]);
+	* var vec = new la.Vector([3, 3]);
+	* // fit the model with the matrix
+	* linreg.fit(mat, vec);
+	* // create an output stream object and save the model
+	* var fout = fs.openWrite('linreg_example.bin');
+	* linreg.save(fout);
+	* fout.close();
+	* // create a new Nearest Neighbor Anomaly model by loading the model
+	* var fin = fs.openRead('linreg_example.bin');
+	* var linreg2 = new analytics.RecLinReg(fin);
+	*/
+ exports.RecLinReg.prototype.save = function(fout) { return Object.create(require('qminer').fs.FOut.prototype); }
+/**
+* @typedef {Object} logisticRegParam
+* The Json constructor parameters for {@link module:analytics.LogReg}.
+* @property {number} [lambda=1] - The regularization parameter.
+* @property {boolean} [intercept=false] - Indicates wether to automatically include the intercept.
+*/
+/**
+ * Logistic regression model. Uses Newtons method to compute the weights.
+ * <b>Before use: include BLAS library.</b>
+ * @constructor
+ * @param {(module:analytics~logisticRegParam|module:fs.FIn)} [opts] - The options used for initialization or the input stream from which the model is loaded. If this parameter is an input stream than no other parameters are required.
+ * @example
+ * // import analytics module
+ * var analytics = require('qminer').analytics;
+ * // create the Logistic Regression model
+ * var logreg = new analytics.LogReg({ lambda: 2 });
+ */
+ exports.LogReg = function (opts) { return Object.create(require('qminer').analytics.LogReg.prototype); }
+/**
+	* Gets the parameters.
+	* @returns {module:analytics~logisticRegParam} The parameters of the model.
+	* @example
+	* // import analytics module
+	* var analytics = require('qminer').analytics;
+	* // create the Logistic Regression model
+	* var logreg = new analytics.LogReg({ lambda: 10 });
+	* // get the parameters of the model
+	* var param = logreg.getParams(); // returns { lambda: 10, intercept: false }
+	*/
+ exports.LogReg.prototype.getParams = function () { return { lambda: 1.0, intercept: false } };
+/**
+	* Set the parameters.
+	* @param {module:analytics~logisticRegParam} param - The new parameters.
+	* @returns {module:analytics.LogReg} Self. The parameters are updated.
+	* @example
+	* // import analytics module
+	* var analytics = require('qminer').analytics;
+	* // create a logistic regression model
+	* var logreg = new analytics.LogReg({ lambda: 10 });
+	* // set the parameters of the model
+	* logreg.setParams({ lambda: 1 });
+	*/
+ exports.LogReg.prototype.setParams = function () { return Object.create(require('qminer').analytics.LogReg.prototype); }
+/**
+	 * Fits a column matrix of feature vectors X onto the response variable y.
+	 * @param {module:la.Matrix} X - the column matrix which stores the feature vectors.
+	 * @param {module:la.Vector} y - the response variable.
+	 * @param {number} [eps] - the epsilon used for convergence.
+	 * @returns {module:analytics.LogReg} Self.
+	 * @example
+	 * // import modules
+	 * var analytics = require('qminer').analytics;
+	 * var la = require('qminer').la;
+	 * // create the logistic regression model
+	 * var logreg = new analytics.LogReg();
+	 * // create the input matrix and vector for fitting the model
+	 * var mat = new la.Matrix([[1, 0, -1, 0], [0, 1, 0, -1]]);
+	 * var vec = new la.Vector([1, 0, -1, -2]);
+	 * // if openblas is used, fit the model
+	 * if (require('qminer').flags.blas) {
+	 *     logreg.fit(mat, vec);
+	 * }
+	 */
+ exports.LogReg.prototype.fit = function (X, y, eps) { return Object.create(require('qminer').analytics.LogReg.prototype); }
+/**
+	 * Returns the expected response for the provided feature vector.
+	 * @param {module:la.Vector} x - the feature vector.
+	 * @returns {number} the expected response.
+	 * @example
+	 * // import modules
+	 * var analytics = require('qminer').analytics;
+	 * var la = require('qminer').la;
+	 * // create the logistic regression model
+	 * var logreg = new analytics.LogReg();
+	 * // create the input matrix and vector for fitting the model
+	 * var mat = new la.Matrix([[1, 0, -1, 0], [0, 1, 0, -1]]);
+	 * var vec = new la.Vector([1, 0, -1, -2]);
+	 * // if openblas is used
+	 * if (require('qminer').flags.blas) {
+	 *     // fit the model
+	 *     logreg.fit(mat, vec);
+	 *     // create the vector for the prediction
+	 *     var test = new la.Vector([1, 1]);
+	 *     // get the prediction
+	 *     var prediction = logreg.predict(test);
+	 * };
+	 */
+ exports.LogReg.prototype.predict = function (x) { return 0.0; } 
+/**
+	 * Gives the weights of the model.
+	 */
+ exports.LogReg.prototype.weights = Object.create(require('qminer').la.vector.prototype);
+/**
+	 * Saves the model into the output stream.
+	 * @param {module:fs.FOut} fout - the output stream.
+	 * @returns {module:fs.FOut} The output stream fout.
+	 * @example
+	 * // import modules
+	 * var analytics = require('qminer').analytics;
+	 * var la = require('qminer').la;
+	 * var fs = require('qminer').fs;
+	 * // create the logistic regression model
+	 * var logreg = new analytics.LogReg();
+	 * // create the input matrix and vector for fitting the model
+	 * var mat = new la.Matrix([[1, 0, -1, 0], [0, 1, 0, -1]]);
+	 * var vec = new la.Vector([1, 0, -1, -2]);
+	 * // if openblas is used, fit the model
+	 * if (require('qminer').flags.blas) {
+	 *     logreg.fit(mat, vec);
+	 * };
+	 * // create an output stream object and save the model
+	 * var fout = fs.openWrite('logreg_example.bin');
+	 * logreg.save(fout);
+	 * fout.close();
+	 * // create input stream
+	 * var fin = fs.openRead('logreg_example.bin');
+	 * // create a Logistic Regression object that loads the model and parameters from input stream
+	 * var logreg2 = new analytics.LogReg(fin);
+	 */
+ exports.LogReg.prototype.save = function (fout) { return Object.create(require('qminer').fs.FOut.prototype); }
+/**
+* @typedef {Object} hazardModelParam
+* The constructor parameters for the Proportional Hazards Model.
+* @property {number} [lambda = 0] - The regularization parameter.
+*/
+/**
+ * Proportional Hazards Model with a constant hazard function.
+ * Uses Newtons method to compute the weights.
+ * <b>Before use: include BLAS library.</b>
+ *
+ * @constructor
+ * @property {module:analytics~hazardModelParam|module:fs.FIn} [opts] - The options used for initialization or the input stream from which the model is loaded. If this parameter is an input stream than no other parameters are required.
+ * @example
+ * // import analytics module
+ * var analytics = require('qminer').analytics;
+ * // create a Proportional Hazard model
+ * var hazard = new analytics.PropHazards();
+ */
+ exports.PropHazards = function (opts) { return Object.create(require('qminer').analytics.PropHazards.prototype); }
+/**
+	* Gets the parameters of the model.
+	* @returns {module:analytics~hazardModelParam} The parameters of the model.
+	* @example
+	* // import analytics module
+	* var analytics = require('qminer').analytics;
+	* // create a Proportional Hazard model
+	* var hazard = new analytics.PropHazards({ lambda: 5 });
+	* // get the parameters of the model
+	* var param = hazard.getParams();
+	*/
+ exports.PropHazards.prototype.getParams = function () { return { lambda: 0.0 }; }
+/**
+	* Sets the parameters of the model.
+	* @param {module:analytics~hazardModelParam} params - The parameters given to the model.
+	* @returns {module:analytics.PropHazards} Self.
+	* @example 
+	* // import analytics module
+	* var analytics = require('qminer').analytics;
+	* // create a Proportional Hazard model
+	* var hazard = new analytics.PropHazards({ lambda: 5 });
+	* // set the parameters of the model
+	* hazard.setParams({ lambda: 10 });
+	*/
+ exports.PropHazards.prototype.setParams = function (params) { return Object.create(require('qminer').analytics.PropHazards.prototype); }
+/**
+	 * Fits a column matrix of feature vectors X onto the response variable y.
+	 *
+	 * @param {module:la.Matrix} X - The column matrix which stores the feature vectors.
+	 * @param {module:la.Vector} y - The response variable.
+	 * @param {number} [eps] - The epsilon used for convergence.
+	 * @returns {module:analytics.PropHazards} Self.
+	 * @example
+	 * // import modules
+	 * var analytics = require('qminer').analytics;
+	 * var la = require('qminer').la;
+	 * // create the Proportional Hazards model
+	 * var hazards = new analytics.PropHazards();
+	 * // create the input matrix and vector for fitting the model
+	 * var mat = new la.Matrix([[1, 0, -1, 0], [0, 1, 0, -1]]);
+	 * var vec = new la.Vector([1, 0, -1, -2]);
+	 * // if openblas used, fit the model
+	 * if (require('qminer').flags.blas) {
+	 *     hazards.fit(mat, vec);
+	 * };
+	 */
+ exports.PropHazards.prototype.fit = function(X, y, eps) { return Object.create(require('qminer').analytics.PropHazards.prototype); }
+/**
+	 * Returns the expected response for the provided feature vector.
+	 *
+	 * @param {module:la.Vector} x - The feature vector.
+	 * @returns {number} The expected response.
+	 * @example
+	 * // import modules
+	 * var analytics = require('qminer').analytics;
+	 * var la = require('qminer').la;
+	 * // create the Proportional Hazards model
+	 * var hazards = new analytics.PropHazards();
+	 * // create the input matrix and vector for fitting the model
+	 * var mat = new la.Matrix([[1, 0, -1, 0], [0, 1, 0, -1]]);
+	 * var vec = new la.Vector([1, 0, -1, -2]);
+	 * // if openblas used
+	 * if (require('qminer').flags.blas) {
+	 *     // fit the model
+	 *     hazards.fit(mat, vec);
+	 *     // create a vector for the prediction
+	 *     var test = new la.Vector([1, 0, -1, -2]);
+	 *     // predict the value
+	 *     var prediction = hazards.predict(test);
+	 * };
+	 */
+ exports.PropHazards.prototype.predict = function(x) { return 0.0; }
+/**
+	 * The models weights.
+	 */
+ exports.PropHazards.prototype.weights = Object.create(require('qminer').la.Vector.prototype);
+/**
+	 * Saves the model into the output stream.
+	 * @param {module:fs.FOut} sout - The output stream.
+	 * @returns {module:fs.FOut} The output stream sout.
+	 * @example
+	 * // import modules
+	 * var analytics = require('qminer').analytics;
+	 * var la = require('qminer').la;
+	 * var fs = require('qminer').fs;
+	 * // create the Proportional Hazards model
+	 * var hazards = new analytics.PropHazards();
+	 * // create the input matrix and vector for fitting the model
+	 * var mat = new la.Matrix([[1, 0, -1, 0], [0, 1, 0, -1]]);
+	 * var vec = new la.Vector([1, 0, -1, -2]);
+	 * // if openblas used, fit the model
+	 * if (require('qminer').flags.blas) {
+	 *     hazards.fit(mat, vec);
+	 * };
+	 * // create an output stream and save the model
+	 * var fout = fs.openWrite('hazards_example.bin');
+	 * hazards.save(fout);
+	 * fout.close();
+	 * // create input stream
+	 * var fin = fs.openRead('hazards_example.bin');
+	 * // create a Proportional Hazards object that loads the model and parameters from input stream
+	 * var hazards2 = new analytics.PropHazards(fin);	
+	 */
+ exports.PropHazards.prototype.save = function(sout) { return Object.create(require('qminer').fs.FOut.prototype); }
+/**
+	 * Fits the model onto the data. The data instances must be stored as column vectors in X, while their times
+	 * have to be stored in timeV. An optional parameter indicates wether the data provided is in
+	 * batches and indicates wether the instance at index i ends a batch.
+	 *
+	 * @param {Matrix} X - the column matrix containing the data instances
+	 * @param {Vector} timeV - a vector containing the sampling times of the instances
+	 * @param {BoolVector} [endsBatchV] - a vector of boolean indicating wether the current instance ends a batch
+	 * @returns {HMC} - returns itself
+	 */
+/**
+	 * Returns the probability distribution over the future states given that the current state is the one in
+	 * the parameter.
+	 *
+	 * @param {Number} level - the level on which we want the future states
+	 * @param {Number} startState - the ID of the current state (the state we are starting from)
+	 * @param {Number} [time] - optional parameter, if not specified the distribution of the next state will be returned
+	 * @returns {Array} - the probability distribution
+	 */
+/**
+	 * Returns the probability distribution over the past states given that the current state is the one in
+	 * the parameter.
+	 *
+	 * @param {Number} level - the level on which we want the past states
+	 * @param {Number} startState - the ID of the current state (the state we are starting from)
+	 * @param {Number} [time] - optional parameter, if not specified the distribution of the previous state will be returned
+	 * @returns {Array} - the probability distribution
+	 */
+/**
+	 * Returns the probability distribution of past and future states over time.
+	 *
+	 * @param {Number} level - the level on which we want the distributions
+	 * @param {Number} state - the state we are starting from
+	 * @param {Number} dt - the time step (lower dt => more distributions will be returned)
+	 * @returns {Array} - array of probability distributions over time
+	 */
+/**
+	 * Returns information about previous states.
+	 *
+	 * @param {Number} level - the level on which we want the past states
+	 * @retuns {Array} - information about the past states
+	 */
+/**
+	 * Returns an object representation of this model.
+	 *
+	 * @returns {Object}
+	 */
+/**
+	 * Returns the underlying transition model at the lowest level. (for CTMC the matrix of intensities)
+	 *
+	 * @returns {Array} - the transition model
+	 */
+/**
+	 * Returns the current state throughout the hierarchy. If the level is specified it
+	 * will return the current state only on that level.
+	 *
+	 * @param {Number} [level] - optional level parameter
+	 * @returns {Array|Number} - if the level is specified it returns info about the current state on that level, otherwise it return info about the current state on each level on the hierarchy
+	 */
+/**
+	 * Returns the centroid of the specified state containing only the observation parameters.
+	 *
+	 * @param {Number} stateId - the ID of the state
+	 * @param {Boolean} [observations=true] - indicates wether to output observation or control coordinates
+	 * @returns {Array} - the coordinates of the state
+	 */
+/**
+	 * Returns a histogram of the specified feature in the specified state.
+	 *
+	 * @param {Number} stateId - the ID of the state
+	 * @param {Number} ftrId - the ID of the feature
+	 * @returns {Array} - the histogram
+	 */
+/**
+	 * Returns an array of IDs of all the states on the specified height.
+	 *
+	 * @param {Number} height - the height
+	 * @returns {Array} - the array of IDs
+	 */
+/**
+	 * Returns the weights of features in this state.
+	 *
+	 * @param {Number} stateId - The Id of the state.
+	 * @returns {Array} - An array of weights.
+	 */
+/**
+	 * Sets a callback function which is fired when the model changes states. An array of current states
+	 * throughout the hierarchy is passed to the callback.
+	 *
+	 * @param {function} callback - the funciton which is called
+	 */
+/**
+	 * Sets a callback function which is fired when the model detects an anomaly. A string description is
+	 * passed to the callback.
+	 *
+	 * @param {function} callback - the funciton which is called
+	 */
+/**
+	 * Sets a callback function which is fired when the model detects an outlier. A string description is
+	 * passed to the callback.
+	 *
+	 * @param {function} callback - the funciton which is called
+	 */
+/**
+	 * Sets a callback function which is fired when a prediction is made. 4 paramters are passed
+	 * to the callback:
+	 * - Id of the target state
+	 * - probability of occurring
+	 * - vector of probabilities
+	 * - vector of times corresponding to those probabilities
+	 *
+	 * @param {function} callback - the funciton which is called
+	 */
+/**
+	 * Rebuilds its hierarchy.
+	 */
+/**
+	 * Rebuilds the histograms using the instances stored in the columns of X.
+	 *
+	 * @param {Matrix} obsMat - the column matrix containing observation data instances
+	 * @param {Matrix} controlMat - the column matrix containing control data instances
+	 */
+/**
+	 * Returns the name of a state.
+	 *
+	 * @param {Number} stateId - ID of the state
+	 * @returns {String} - the name of the state
+	 */
+/**
+	 * Sets the name of the state.
+	 *
+	 * @param {Number} stateId - ID of the state
+	 * @param {String} name - name of the state
+	 */
+/**
+	 * Returns true if the state is a target on the specified height.
+	 *
+	 * @param {Number} stateId - Id of the state
+	 * @param {Number} height - the height
+	 * @returns {Boolean}
+	 */
+/**
+	 * Sets whether the specified state is a target state or not.
+	 *
+	 * @param {Number} stateId - ID of the state
+	 * @param {Number} height - the height on which the state is a target
+	 * @param {Boolean} isTarget - set target on/off
+	 */
+/**
+	 * Sets the factor of the specified control:
+	 *
+	 * @param {Number} ftrIdx - the index of the control feature
+	 * @param {Number} factor
+	 */
+/**
+	 * Saves the model to the output stream.
+	 *
+	 * @param {FOut} fout - the output stream
+	 */
+/**
+* @typedef {Object} nnetParams
+* @property {module:la.IntVector} [layout] - The integer vector with the corresponding values of the number of neutrons. Default is the integer vector [1, 2 ,1].
+* @property {number} [learnRate = 0.1] - The learning rate.
+* @property {number} [momentum = 0.5] - The momentum of optimization.
+* @property {string} [tFuncHidden = 'tanHyper'] - The function.
+* @property {string} [tFuncOut = 'tanHyper'] - The function.
+*/
+/**
+* Neural Network Model
+* @classdesc Holds online/offline neural network model.
+* @class
+* @param {module:analytics~nnetParams|module:fs.FIn} [params] - The parameters for the construction of the model.
+*/
+ exports.NNet = function (params) { return Object.create(require('qminer').analytics.NNet.prototype); }
+/**
+	* Get the parameters of the model.
+	* @returns {module:analytics~nnetParams} The constructor parameters.
+	* @example
+	* // import analytics module
+	* var analytics = require('qminer').analytics;
+	* // create a Neural Networks model
+	* var nnet = new analytics.NNet();
+	* // get the parameters
+	* var params = nnet.getParams();
+	*/
+ exports.NNet.prototype.getParams = function () { return { layout: Object.create(require('qminer').la.IntVector.prototype), learnRate: 0.0, momentum: 0.0, tFuncHidden: "", TFuncOut: "" }; }
+/**
+	* Sets the parameters of the model.
+	* @params {module:analytics~nnetParams} params - The given parameters.
+	* @returns {module:analytics.NNet} Self.
+	* @example
+	* // import analytics module
+	* var analytics = require('qminer').analytics;
+	* // create a Neural Networks model
+	* var nnet = new analytics.NNet();
+	* // set the parameters
+	* nnet.setParams({ learnRate: 1, momentum: 10, layout: [1, 4, 3] });
+	*/
+ exports.NNet.prototype.setParams = function (params) { return Object.create(require('qminer').analytics.NNet.prototype); }
+/**
+	* Fits the model.
+	* @param {(module:la.Vector|module:la.Matrix)} input1 - The input vector or matrix.
+	* @param {(module:la.Vector|module:la.Matrix)} input2 - The input vector or matrix.
+	* <br> If input1 and input2 are both {@link module:la.Vector}, then the fitting is in online mode.
+	* <br> If input1 and input2 are both {@link module:la.Matrix}, then the fitting is in batch mode.
+	* @returns {module:analytics.NNet} Self.
+	* @example
+	* // import modules
+	* var analytics = require('qminer').analytics;
+	* var la = require('qminer').la;
+	* // create a Neural Networks model
+	* var nnet = new analytics.NNet({ layout: [2, 3, 4] });
+	* // create the matrices for the fitting of the model
+	* var matIn = new la.Matrix([[1, 0], [0, 1]]);
+	* var matOut = new la.Matrix([[1, 1], [1, 2], [-1, 8], [-3, -3]]);
+	* // fit the model
+	* nnet.fit(matIn, matOut);
+	*/
+ exports.NNet.prototype.fit = function (input1, input2) { return Object.create(require('qminer').analytics.NNet.prototype); }
+/**
+	* Sends the vector through the model and get the prediction.
+	* @param {module:la.Vector} vec - The sent vector.
+	* @returns {number} The prediction of the vector vec.
+	* @example
+	* // import modules
+	* var analytics = require('qminer').analytics;
+	* var la = require('qminer').la;
+	* // create a Neural Networks model
+	* var nnet = new analytics.NNet({ layout: [2, 3, 4] });
+	* // create the matrices for the fitting of the model
+	* var matIn = new la.Matrix([[1, 0], [0, 1]]);
+	* var matOut = new la.Matrix([[1, 1], [1, 2], [-1, 8], [-3, -3]]);
+	* // fit the model
+	* nnet.fit(matIn, matOut);
+	* // create the vector for the prediction
+	* var test = new la.Vector([1, 1]);
+	* // predict the value
+	* var prediction = nnet.predict(test);
+	*/
+ exports.NNet.prototype.predict = function (vec) { return 0.0; }
+/**
+	* Saves the model.
+	* @param {module:fs.FOut} fout - The output stream.
+	* @returns {module:fs.FOut} The output stream fout.
+	* @example
+	* // import modules
+	* var analytics = require('qminer').analytics;
+	* var la = require('qminer').la;
+	* var fs = require('qminer').fs;
+	* // create a Neural Networks model
+	* var nnet = new analytics.NNet({ layout: [2, 3, 4] });
+	* // create the matrices for the fitting of the model
+	* var matIn = new la.Matrix([[1, 0], [0, 1]]);
+	* var matOut = new la.Matrix([[1, 1], [1, 2], [-1, 8], [-3, -3]]);
+	* // fit the model
+	* nnet.fit(matIn, matOut);
+	* // create an output stream object and save the model
+	* var fout = fs.openWrite('nnet_example.bin');
+	* nnet.save(fout);
+	* fout.close();
+	* // load the Neural Network model from the binary
+	* var fin = fs.openRead('nnet_example.bin');
+	* var nnet2 = new analytics.NNet(fin);
+	*/
+ exports.NNet.prototype.save = function (fout) { return Object.create(require('qminer').fs.FOut.prototype); } 
+
+    exports.preprocessing = new function() {
+        this.binarize = function (y, labelId) {
+            var target = new la.Vector();
+            for (var i = 0; i < y.length; i++) {
+                target.push(y[i] === labelId ? 1 : -1);
+            }
+            return target;
+        };
+
+        this.applyModel = function (model, X) {
+            var target = new la.Vector();
+            for (var i = 0; i < X.cols; i++) {
+                target.push(model.decisionFunction(X[i]));
+            }
+            return target;
+        }
+    };
+
+    /**
+    * SVM model.
+    * @typedef {Object} svmModel
+    * @property  {module:la.Vector} [svmModel.weigths] - SVM normal vector.
+    */
+    /**
+	* Get the model.
+	* @returns {module:analytics~svmModel} The current SVM model.
+    * @example
+    * // import analytics module
+    * var analytics = require('qminer').analytics;
+    * // create a SVC model
+    * var SVC = new analytics.SVC();
+    * // get the properties of the model
+    * var model = SVC.getModel(); // returns { weight: new require('qminer').la.Vector(); }
+	*/
+    exports.SVC.prototype.getModel = function() { return { weights: this.weights }; }
+    /**
+	* Get the model.
+	* @returns {module:analytics~svmModel} Get current SVM model
+    * @example
+    * // import analytics module
+    * var analytics = require('qminer').analytics;
+    * // create a SVR model
+    * var SVR = new analytics.SVR();
+    * // get the properties of the model
+    * var model = SVR.getModel(); // returns { weights: new require('qminer').la.Vector(); }
+	*/
+    exports.SVR.prototype.getModel = function() { return { weights: this.weights }; }
+
+    // Ridge Regression
+    /**
+    * @typedef {Object} ridgeRegModel
+    * @property {module:la.Vector} [ridgeRegModel.weights] - The Ridge Regression model vector.
+    */
+
+    /**
+    * Gets the model.
+    * @returns {module:analytics~ridgeRegModel} Get current model.
+    * @example
+    * // import analytics module
+    * var analytics = require('qminer').analytics;
+    * // create the Ridge Regression model
+    * var regmod = new analytics.RidgeReg();
+    * // get the model
+    * var model = regmod.getModel(); // returns { weights: new require('qminer').la.Vector(); }
+    */
+    exports.RidgeReg.prototype.getModel = function () { return { weights: this.weights }; }
+
+    // Recursive Linear Regression
+    /**
+    * @typedef {Object} recLinRegModel
+    * @property {module:la.Vector} [recLinRegModel.weights] - Recursive Linear Regression model vector.
+    */
+    /**
+    * Gets Recursive Linear Regression model
+    * @returns {module:analytics~recLnRegModel} The current model.
+    * @example
+    * // import analytics module
+    * var analytics = require('qminer').analytics;
+    * // create the Recursive Linear Regression model
+    * var linreg = new analytics.RecLinReg({ dim: 10 });
+    * // get the model
+    * var model = linreg.getModel(); // returns { weights: new require('qminer').la.Vector(); }
+    */
+    exports.RecLinReg.prototype.getModel = function () { return { weights: this.weights } }
+
+    // var model = new OneVsAll({
+    //     model : analytics.SVC,
+    //     modelParam: { c: 10, j: 10, maxTime: 123 },
+    //     cats : 123
+    // });
+    //
+    // var X = featureSpace.extractSparseMatrix(recordSet);
+    // var y = store.getCol("label");
+    // model.fit(X, y);
+    //
+    // model.predict(featureSpace.extractSparseVector(record));
+
+    /**
+    * @typedef {Object} oneVsAllParam
+    * The parameter given to the OneVsAll object. A Json object containing the parameter keys with values.
+    * @param {function} [model] - Constructor for binary model to be
+    * used internaly. Constructor should expect only one parameter.
+    * @param {Object} [modelParam] - Parameter for oneVsAllParam.model constructor.
+    * @param {number} [categories] - Number of categories.
+    * @param {boolean} [verbose = false] - If false, the console output is supressed.
+    */
+
+    /**
+    * @classdesc One vs. all model for multiclass prediction. Builds binary model
+    * for each category and predicts the one with the highest score. Binary model is
+    * provided as part of the constructor.
+    * @class
+    * @param {module:analytics~oneVsAllParam} [oneVsAllParam] - Constructor parameters.
+    * @example
+    * // import analytics module
+    * var analytics = require('qminer').analytics;
+    * // create a new OneVsAll object with the model analytics.SVC
+    * var onevsall = new analytics.OneVsAll({ model: analytics.SVC, modelParam: { c: 10, maxTime: 12000 }, cats: 2 });
+    */
+    exports.OneVsAll = function (oneVsAllParam) {
+        // remember parameters
+        var model = oneVsAllParam.model;
+        var modelParam = oneVsAllParam.modelParam;
+        var cats = oneVsAllParam.cats;
+        var verbose = oneVsAllParam.verbose == undefined ? false : oneVsAllParam.verbose;
+        // trained models
+        var models = [ ];
+
+        /**
+        * Gets the parameters.
+        * @returns {Object} Json object containing the parameters.
+        * @example
+        * // import analytics module
+        * var analytics = require('qminer').analytics;
+        * // create a new OneVsAll object with the model analytics.SVC
+        * var onevsall = new analytics.OneVsAll({ model: analytics.SVC, modelParam: { c: 10, maxTime: 12000 }, cats: 2 });
+        * // get the parameters
+        * // returns the JSon object
+        * // { model: analytics.SVC, modelParam: { c: 10, maxTime: 12000 }, cats: 2, models: [] }
+        * var params = onevsall.getParams();
+        */
+        this.getParams = function () {
+            return { model: model, modelParam: modelParam, cats: cats, models: models }
+        };
+
+        /**
+        * Sets the parameters.
+        * @returns {module:analytics.OneVsAll} Self. The parameters are changed.
+        * @example
+        * // import analytics module
+        * var analytics = require('qminer').analytics;
+        * // create a new OneVsAll object with the model analytics.SVC
+        * var onevsall = new analytics.OneVsAll({ model: analytics.SVC, modelParam: { c: 10, maxTime: 12000 }, cats: 2 });
+        * // set the parameters
+        * var params = onevsall.setParams({ model: analytics.SVR, modelParam: { c: 12, maxTime: 10000}, cats: 3, verbose: true });
+        */
+        this.setParams = function (oneVsAllParam) {
+            model = oneVsAllParam.model == undefined ? model : oneVsAllParam.model;
+            modelParam = oneVsAllParam.modelParam == undefined ? modelParam : oneVsAllParam.modelParam;
+            cats = oneVsAllParam.cats == undefined ? cats : oneVsAllParam.cats;
+            verbose = oneVsAllParam.verbose == undefined ? verbose : oneVsAllParam.verbose;
+        }
+
+        /**
+         * Apply all models to the given vector and returns a vector of scores, one for each category.
+         * Semantic of scores depand on the provided binary model.
+         * @param {module:la.Vector | module:la.SparseVector | module:la.Matrix | module:la.SparseMatrix} X -
+         * Input feature vector or matrix with feature vectors as columns.
+         * @returns {module:la.Vector | module:la.Matrix} The score and label of the input:
+         * <br>1. {@link module:la.Vector} of scores, if X is of type {@link module:la.Vector} or {@link module:la.SparseVector}.
+         * <br>2. {@link module:la.Matrix} with columns corresponding to instances, and rows corresponding to labels, if X is of type {@link module:la.Matrix} or {@link module:la.SparseMatrix}.
+         * @example
+         * // import modules
+         * var analytics = require('qminer').analytics;
+         * var la = require('qminer').la;
+         * // create a new OneVsAll object with the model analytics.SVC
+         * var onevsall = new analytics.OneVsAll({ model: analytics.SVC, modelParam: { c: 10, maxTime: 12000 }, cats: 2 });
+         * // create the data (matrix and vector) used to fit the model
+         * var matrix = new la.Matrix([[1, 2, 1, 1], [2, 1, -3, -4]]);
+         * var vector = new la.Vector([0, 0, 1, 1]);
+         * // fit the model
+         * onevsall.fit(matrix, vector);
+         * // create the vector for the decisionFunction
+         * var test = new la.Vector([1, 2]);
+         * // give the vector to the decision function
+         * var prediction = onevsall.predict(test); // returns the vector of scores 
+         */
+        this.decisionFunction = function(X) {
+            // check what is our input
+            if (X instanceof la.Vector || X instanceof la.SparseVector) {
+                // evaluate all models
+                var scores = new la.Vector();
+                for (var cat = 0; cat < cats; cat++) {
+                    scores.push(models[cat].decisionFunction(X));
+                }
+                return scores;
+            } else if (X instanceof la.Matrix || X instanceof la.SparseMatrix) {
+                // create matrix where cols are instances and rows are scores for categories
+                var scores = new la.Matrix({rows: cats, cols: X.cols});
+                for (var i = 0; i < X.cols; i++) {
+                    var x_i = X.getCol(i);
+                    for (var cat = 0; cat < cats; cat++) {
+                        scores.put(cat, i, models[cat].decisionFunction(x_i));
+                    }
+                }
+                return scores;
+            } else {
+                throw "analytics.OneVsAll.decisionFunction: Input data of unsupported type!";
+            }
+        }
+
+        /**
+         * Apply all models to the given vector and returns category with the highest score.
+         * @param {module:la.Vector | module:la.SparseVector | module:la.Matrix | module:la.SparseMatrix} X -
+         * Input feature vector or matrix with feature vectors as columns.
+         * @returns {number | module:la.IntVector} Returns:
+         * <br>1. number of the category with the higher score, if X is {@link module:la.Vector} or {@link module:la.SparseVector}.
+         * <br>2. {@link module:la.IntVector} of categories with the higher score for each column of X, if X is {@link module:la.Matrix} or {@link module:la.SparseMatrix}.
+         * @example
+         * // import modules
+         * var analytics = require('qminer').analytics;
+         * var la = require('qminer').la;
+         * // create a new OneVsAll object with the model analytics.SVC
+         * var onevsall = new analytics.OneVsAll({ model: analytics.SVC, modelParam: { c: 10, maxTime: 12000 }, cats: 2 });
+         * // create the data (matrix and vector) used to fit the model
+         * var matrix = new la.Matrix([[1, 2, 1, 1], [2, 1, -3, -4]]);
+         * var vector = new la.Vector([0, 0, 1, 1]);
+         * // fit the model
+         * onevsall.fit(matrix, vector);
+         * // create the vector for the prediction
+         * var test = new la.Vector([1, 2]);
+         * // get the prediction of the vector
+         * var prediction = onevsall.predict(test); // returns 0
+         */
+        this.predict = function(X) {
+            // evaluate all models
+            var scores = this.decisionFunction(X);
+            // select maximal one
+            if (scores instanceof la.Vector) {
+                return scores.getMaxIdx();
+            } else if (scores instanceof la.Matrix) {
+                var predictions = new la.IntVector();
+                for (var i = 0; i < scores.cols; i++) {
+                    predictions.push(scores.getCol(i).getMaxIdx());
+                }
+                return predictions;
+            } else {
+                throw "analytics.OneVsAll.predict: decisionFunction returns unsupported type!";
+            }
+        }
+
+        // X = feature matrix
+        // y = target label from 0..cats
+        /**
+         * Apply all models to the given vector and returns category with the highest score.
+         * @param {module:la.Matrix | module:la.SparseMatrix} X - training instance feature vectors.
+         * @param {module:la.Vector} y - target category for each training instance. Categories must
+         * be integer numbers between 0 and oneVsAllParam.categories - 1.
+         * @returns {module:analytics.OneVsAll} Self. The models are now fitted.
+         * @example
+         * // import modules
+         * var analytics = require('qminer').analytics;
+         * var la = require('qminer').la;
+         * // create a new OneVsAll object with the model analytics.SVC
+         * var onevsall = new analytics.OneVsAll({ model: analytics.SVC, modelParam: { c: 10, maxTime: 12000 }, cats: 2 });
+         * // create the data (matrix and vector) used to fit the model
+         * var matrix = new la.Matrix([[1, 2, 1, 1], [2, 1, -3, -4]]);
+         * var vector = new la.Vector([0, 0, 1, 1]);
+         * // fit the model
+         * onevsall.fit(matrix, vector);
+         */        
+        this.fit = function(X, y) {
+            models = [ ];
+            // make model for each category
+            for (var cat = 0; cat < cats; cat++) {
+                if (verbose) {
+                    console.log("Fitting label", (cat + 1), "/", cats);
+                };
+                // prepare targert vector for current category
+                var target = exports.preprocessing.binarize(y, cat);
+                // get the model
+                var catModel = new model(modelParam);
+                models.push(catModel.fit(X, target));
+            }
+            if (verbose) {
+                console.log("Done!");
+            };
+            return this;
+        }
+    };
+
+    exports.ThresholdModel = function(params) {
+        // what do we optimize
+        this.target = params.target;
+        if (this.target === "recall" || this.target === "precision") {
+            this.level = params.level;
+        }
+        // threshold model
+        this.model = null;
+
+        // apply all models to the given vector and return distance to the class boundary
+        // x = dense vector with prediction score for each class
+        // result = traslated predictions based on thresholds
+        this.decisionFunction = function(x) {
+            if (x instanceof Number) {
+                // just transate based on the model's threshold
+                return x - this.model;
+            } else if (x instanceof la.Vector) {
+                // each element is a new instance
+                var scores = new la.Vector();
+                for (var i = 0; i < x.length; i++) {
+                    scores.push(x[i] - this.model);
+                }
+                return scores;
+            } else {
+                throw "analytics.ThresholdModel.decisionFunction: Input data of unsupported type!";
+            }
+        }
+
+        // return the most likely category
+        // x = dense vector with prediction score for each class
+        // result = array of positive label ids
+        this.predict = function(x) {
+            // evaluate all models
+            var scores = this.decisionFunction(x)
+            // check what we get
+            if (scores instanceof la.Vector) {
+                return res = new la.Vector();
+                for (var i = 0; i < scores.length; i++) {
+                    res.push(scores[i] > 0 ? 1 : -1);
+                }
+                return res;
+            } else {
+                return scores > 0 ? 1 : -1;
+            }
+        }
+
+        // X = vector of predictions for each instance (output of decision_funcition)
+        // y = target labels (1 or -1)
+        this.fit = function(X, y) {
+            if (this.target === "f1") {
+                // find threshold that maximizes F1 measure
+                this.model = exports.metrics.bestF1Threshold(y, X);
+            } else if (this.target === "recall") {
+                // find threshold that results in desired recall
+                this.model = exports.metrics.desiredRecallThreshold(y, X, this.level);
+            } else if (this.target === "precision") {
+                // find threshold that results in desired precision
+                this.model = exports.metrics.desiredPrecisionThreshold(y, X, this.level);
+            } else {
+                throw "Unknown threshold model target: " + this.target;
+            }
+        }
+    }
+
+    exports.metrics = new function() {
+        // For evaluating provided categories (precision, recall, F1).
+        this.ClassificationScore  = function (yTrue, yPred) {
+            this.scores = {
+                count: 0, predictionCount: 0,
+                TP: 0, TN: 0, FP: 0, FN: 0,
+                all: function () { return this.TP + this.FP + this.TN + this.FN; },
+                precision: function () { return (this.FP == 0) ? 1 : this.TP / (this.TP + this.FP); },
+                recall: function () { return this.TP / (this.TP + this.FN); },
+                f1: function () { return 2 * this.precision() * this.recall() / (this.precision() + this.recall()); },
+                accuracy: function () { return (this.TP + this.TN) / this.all(); }
+            };
+
+            // adds prediction to the current statistics. `correct` corresponds to the correct
+            // label(s), `predicted` correspond to predicted lable(s). Labels can be either integers
+            // or integer array (when there are zero or more then one lables).
+            this.push = function (correct, predicted) {
+                var catCorrect = (correct > 0);
+                var catPredicted = (predicted > 0);
+                // update counts for correct categories
+                if (catCorrect) { this.scores.count++; }
+                // update counts for how many times category was predicted
+                if (catPredicted) { this.scores.predictionCount++; }
+                // update true/false positive/negative count
+                if (catCorrect && catPredicted) {
+                    // both predicted and correct say true
+                    this.scores.TP++;
+                } else if (catCorrect) {
+                    // this was only correct but not predicted
+                    this.scores.FN++;
+                } else if (catPredicted) {
+                    // this was only predicted but not correct
+                    this.scores.FP++;
+                } else {
+                    // both predicted and correct say false
+                    this.scores.TN++;
+                }
+            };
+
+            // initialize if we are passed the data
+            if (arguments.length >= 2) {
+                for (var i = 0; i < yTrue.length; i++) {
+                    this.push(yTrue[i], yPred[i]);
+                }
+            }
+        };
+
+        this.accuracyScore = function (yTrue, yPred) {
+            return new this.ClassificationScore (yTrue, yPred).scores.accuracy();
+        };
+
+        this.precisionScore = function (yTrue, yPred) {
+            return new this.ClassificationScore (yTrue, yPred).scores.precision();
+        };
+
+        this.recallScore = function (yTrue, yPred) {
+            return new this.ClassificationScore (yTrue, yPred).scores.recall();
+        };
+
+        this.f1Score = function (yTrue, yPred) {
+            return new this.ClassificationScore (yTrue, yPred).scores.accuracy();
+        };
+
+        // used for computing ROC curve and other related measures such as AUC;
+        this.PredictionCurve = function (yTrue, yPred) {
+            // count of all examples
+            this.length = 0;
+            // count of all the positive and negative examples
+    		this.allPositives = 0;
+    		this.allNegatives = 0;
+    		// store of predictions and ground truths
+    		this.grounds = new la.Vector();
+    		this.predictions = new la.Vector();
+
+            // add new measurement with ground score (1 or -1) and predicted value
+            this.push = function (ground, predict) {
+                // remember the scores
+                this.grounds.push(ground)
+                this.predictions.push(predict);
+                // update counts
+                this.length++;
+                if (ground > 0) {
+                    this.allPositives++;
+                } else {
+                    this.allNegatives++;
+                }
+            };
+
+            // initialize if we are given data
+            if (arguments.length >= 2) {
+                for (var i = 0; i < yTrue.length; i++) {
+                    this.push(yTrue[i], yPred[i]);
+                }
+            }
+
+            // get ROC parametrization sampled on `sample' points
+    		this.roc = function (sample) {
+    			// default sample size is 10
+    			sample = sample || 10;
+    			// sort according to predictions
+    			var perm = this.predictions.sortPerm(false);
+    			// maintaining the results as we go along
+    			var TP = 0, FP = 0, ROC = [[0, 0]];
+    			// for figuring out when to dump a new ROC sample
+    			var next = Math.floor(perm.perm.length / sample);
+    			// go over the sorted results
+    			for (var i = 0; i < perm.perm.length; i++) {
+    				// get the ground
+    				var ground = this.grounds[perm.perm[i]];
+    				// update TP/FP counts according to the ground
+    				if (ground > 0) { TP++ } else { FP++; }
+    				// see if time to do next save
+    				next = next - 1;
+    				if (next <= 0) {
+    					// add new datapoint to the curve
+    					ROC.push([FP/this.allNegatives, TP/this.allPositives]);
+    					// setup next timer
+    					next = Math.floor(perm.perm.length / sample);
+    				}
+    			}
+    			// add the last point
+    			ROC.push([1,1]);
+    			// return ROC
+    			return ROC;
+    		}
+
+            // get AUC of the current curve
+    		this.auc = function (sample) {
+    			// default sample size is 10
+    			sample = sample || 10;
+    	        // get the curve
+    	        var curve = this.curve(sample);
+    	        // compute the area
+    	        var result = 0;
+    	        for (var i = 1; i < curve.length; i++) {
+    	            // get edge points
+    	            var left = curve[i-1];
+    	            var right = curve[i];
+    	            // first the rectangle bellow
+    	            result = result + (right[0] - left[0]) * left[1];
+    	            // an then the triangle above
+    	            result = result + (right[0] - left[0]) * (right[1] - left[1]) / 2;
+    	        }
+    	        return result;
+    	    }
+
+            this.evalPrecisionRecall = function (callback) {
+                // sort according to predictions
+                var perm = this.predictions.sortPerm(false);
+                // maintaining the results as we go along
+                var TP = 0, FP = 0, TN = this.allNegatives, FN = this.allPositives;
+                // go over the sorted results
+                for (var i = 0; i < perm.perm.length; i++) {
+                    // get the ground
+                    var ground = this.grounds[perm.perm[i]];
+                    // update TP/FP counts according to the ground
+                    if (ground > 0) { TP++; FN--; } else { FP++; TN--; }
+                    // do the update
+                    if ((TP + FP) > 0 && (TP + FN) > 0 && TP > 0) {
+                        // compute current precision and recall
+                        var precision = TP / (TP + FP);
+                        var recall = TP / (TP + FN);
+                        // see if we need to update current bep
+                        callback.update(ground, perm.vec[i], precision, recall);
+                    }
+                }
+                return callback.finish();
+            }
+
+            // get precision recall curve sampled on `sample' points
+            this.precisionRecallCurve = function (sample) {
+                return this.evalPrecisionRecall(new function (sample, length) {
+                    // default sample size is 10
+                    this.sample = sample || 10;
+                    // curve
+                    this.curve = [[0, 1]];
+                    // for figuring out when to dump a new ROC sample
+                    this.next = Math.floor(length / (this.sample));
+                    this.counter = this.next;
+                    console.log(length, this.sample, this.next);
+                    // keep last value
+                    this.precision = 0; this.recall = 0;
+                    // handlers
+                    this.update = function (yTrue, yPred, precision, recall) {
+                        this.counter = this.counter - 1;
+                        if (this.counter <= 0) {
+                            // add to the curve
+                            this.curve.push([recall, precision]);
+                            // setup next timer
+                            this.counter = this.next;
+                        }
+                        // always remember last value
+                        this.precision = precision; this.recall = recall;
+                    }
+                    this.finish = function () {
+                        // add the last point
+                        this.curve.push([this.recall, this.precision]);
+                        return this.curve;
+                    }
+                }(sample, this.length));
+            };
+
+            // get break-even point, the value where precision and recall intersect
+            this.breakEvenPoint = function () {
+                return this.evalPrecisionRecall(new function () {
+                    this.minDiff = 1.0; this.bep = -1.0;
+                    this.update = function (yTrue, yPred, precision, recall) {
+                        var diff = Math.abs(precision - recall);
+                        if (diff < minDiff) { minDiff = diff; bep = (precision + recall) / 2; }
+                    }
+                    this.finish = function () { return this.bep; }
+                }());
+            }
+
+            // gets threshold for prediction score, which results in the highest F1
+            this.bestF1 = function () {
+                return this.evalPrecisionRecall(new function () {
+                    this.maxF1 = 0.0; this.threshold = 0.0;
+                    this.update = function (yTrue, yPred, precision, recall) {
+                        var f1 = 2 * precision * recall / (precision + recall);
+                        if (f1 > this.maxF1) {
+                            this.maxF1 = f1;
+                            this.threshold = yPred;
+                        }
+                    }
+                    this.finish = function () { return this.threshold; }
+                }());
+            }
+
+            // gets threshold for prediction score, nearest to specified recall
+            this.desiredRecall = function (desiredRecall) {
+                return this.evalPrecisionRecall(new function () {
+                    this.recallDiff = 1.0; this.threshold = 0.0;
+                    this.update = function (yTrue, yPred, precision, recall) {
+                        var diff = Math.abs(desiredRecall - recall);
+                        if (diff < this.recallDiff) {
+                            this.recallDiff = diff;
+                            this.threshold = yPred;
+                        }
+                    }
+                    this.finish = function () { return this.threshold; }
+                }());
+            }
+
+            // gets threshold for prediction score, nearest to specified recall
+            this.desiredPrecision = function (desiredPrecision) {
+                return this.evalPrecisionRecall(new function () {
+                    this.precisionDiff = 1.0; this.threshold = 0.0;
+                    this.update = function (yTrue, yPred, precision, recall) {
+                        var diff = Math.abs(desiredPrecision - precision);
+                        if (diff < this.precisionDiff) {
+                            this.precisionDiff = diff;
+                            this.threshold = yPred;
+                        }
+                    }
+                    this.finish = function () { return this.threshold; }
+                }());
+            }
+        };
+
+        this.rocCurve = function (yTrue, yPred, sample) {
+            return new this.PredictionCurve(yTrue, yPred).roc(sample);
+        };
+
+        this.rocAucScore = function (yTrue, yPred, sample) {
+            return new this.PredictionCurve(yTrue, yPred).roc(sample);
+        };
+
+        this.precisionRecallCurve = function (yTrue, yPred, sample) {
+            return new this.PredictionCurve(yTrue, yPred).precisionRecallCurve(sample);
+        };
+
+        this.breakEventPointScore = function (yTrue, yPred) {
+            return new this.PredictionCurve(yTrue, yPred).breakEvenPoint();
+        };
+
+        this.bestF1Threshold = function (yTrue, yPred) {
+            return new this.PredictionCurve(yTrue, yPred).bestF1();
+        };
+
+        this.desiredRecallThreshold = function (yTrue, yPred, desiredRecall) {
+            return new this.PredictionCurve(yTrue, yPred).desiredRecall(desiredRecall);
+        };
+
+        this.desiredPrecisionThreshold = function (yTrue, yPred, desiredPrecision) {
+            return new this.PredictionCurve(yTrue, yPred).desiredPrecision(desiredPrecision);
+        };
+    };
+
+
+    /**
+    * @classdesc Principal components analysis
+    * @class
+    */
+    exports.PCA = function (param) {
+        param = param == undefined ? {} : param;
+
+        // Fit params
+        var iter = param.iter == undefined ? 100 : param.iter;
+        var k = param.k; // can be undefined
+
+        /**
+        * Returns the model
+        * @returns {Object} The model object whose keys are: P (eigenvectors), lambda (eigenvalues) and mu (mean)
+        */
+        this.getModel = function () {
+            return { P: this.P, mu: this.mu, lambda: this.lambda };
+        }
+
+        /**
+        * Sets parameters
+        * @param {p} Object whose keys are: k (number of eigenvectors) and iter (maximum iterations)
+        */
+        this.setParams = function (p) {
+            param = p;
+
+            iter = param.iter == undefined ? iter : param.iter;
+            k = param.k == undefined ? k : param.iter; 
+        }
+
+        /**
+        * Gets parameters
+        * @returns Object whose keys are: k (number of eigenvectors) and iter (maximum iterations)
+        */
+        this.getParams = function () {
+            return param;
+        }
+
+        /**
+        * Finds the eigenvectors of the variance matrix.
+        * @param {module:la.Matrix} A - Matrix whose columns correspond to examples.
+        */
+        this.fit = function (A) {
+            var rows = A.rows;
+            var cols = A.cols;
+
+            k = k == undefined ? rows : k;
+            //iter = iter == undefined ? -1 : iter;
+
+            var mu = stat.mean(A, 2);
+            // cov(A) = 1/(n-1) A A' - mu mu'
+
+            // center data (same as matlab)
+            var cA = A.minus(mu.outer(la.ones(cols)));
+            var C = cA.multiply(cA.transpose()).multiply(1 / (cols - 1));
+            // alternative computation:
+            //var C = (A.multiply(A.transpose()).multiply(1 / (cols - 1))).minus(mu.outer(mu));
+            var res = la.svd(C, k, { iter: iter });
+
+            this.P = res.U;
+            this.lambda = res.s;
+            this.mu = mu;
+        }
+
+        /**
+        * Projects the example(s) and expresses them as coefficients in the eigenvector basis this.P.
+        * Recovering the data in the original space: (this.P).multiply(p), where p's rows are the coefficients
+        * in the eigenvector basis.
+        * @param {(module:la.Vector | module:la.Matrix)} x - Test vector or matrix with column examples
+        * @returns {(module:la.Vector | module:la.Matrix)} Returns projected vector or matrix
+        */
+        this.transform = function (x) {
+            if (x.constructor.name == 'Matrix') {
+                // P * (x - mu*ones(1, size(x,2))
+                return this.P.multiplyT(x.minus(this.mu.outer(la.ones(x.cols))));
+
+            } else if (x.constructor.name == 'Vector') {
+                // P * (x - mu)
+                return this.P.multiplyT(x.minus(this.mu));
+            }
+        }
+
+        /**
+        * Reconstructs the vector in the original space, reverses centering
+        * @param {(module:la.Vector | module:la.Matrix)} x - Test vector or matrix with column examples, in the PCA space
+        * @returns {(module:la.Vector | module:la.Matrix)} Returns the reconstruction
+        */
+        this.inverseTransform = function (x) {
+            if (x.constructor.name == 'Matrix') {
+                // P x + mu*ones(1, size(x,2)
+                return (this.P.multiply(x)).plus(this.mu.outer(la.ones(x.cols)));
+            } else if (x.constructor.name == 'Vector') {
+                // P x + mu
+                return (this.P.multiply(x)).plus(this.mu);
+            }
+        }
+    }
+
+    /**
+    * @classdesc KMeans clustering
+    * @class
+    * @property {number} iter - The maximum number of iterations.
+    * @property {number} k - The number of centroids.
+    * @property {boolean} verbose - If false, the console output is supressed.
+    * @example
+    * // import analytics and la modules
+    * var analytics = require('qminer').analytics;
+    * var la = require('qminer').la;
+    * // create a KMeans object
+    * var KMeans = new analytics.KMeans();
+    * // create the matrix to be fitted
+    * var X = new la.Matrix([[1, -2, -1], [1, 1, -3]]);
+    * // create the model 
+    * KMeans.fit(X);
+    */
+    exports.KMeans = function (param) {
+
+        // Model
+        var C = undefined;
+        var idxv = undefined;
+        var norC2 = undefined;
+        var iter = undefined;
+        var k = undefined;
+        var verbose = undefined;
+        var fitIdx = undefined;
+
+        if (param != undefined && param.constructor.name == 'FIn') {
+            C = new la.Matrix();
+            C.load(param);
+            norC2 = new la.Vector();
+            norC2.load(param);
+
+            var idxvtmp = new la.Vector();
+            idxvtmp.load(param);
+            idxv = idxvtmp; // make normal vector (?)
+
+            var params_vec = new la.Vector();
+            params_vec.load(param);
+            iter = params_vec[0];
+            k = params_vec[1];
+            verbose = (params_vec[2] != 0);
+            param = { iter: iter, k: k, verbose: verbose };
+
+        } else if (param == undefined || typeof param == 'object') {
+            param = param == undefined ? {} : param;
+            // Fit params
+            var iter = param.iter == undefined ? 100 : param.iter;
+            var k = param.k == undefined ? 2 : param.k;
+            var verbose = param.verbose == undefined ? false : param.verbose;
+            var fitIdx = param.fitIdx == undefined ? undefined : param.fitIdx;
+            param = { iter: iter, k: k, verbose: verbose };
+        } else {
+            throw "KMeans.constructor: parameter must be a JSON object or a fs.FIn!";
+        }
+
+        /**
+        * Permutes centroid with given mapping.
+        @param {object} mapping - object that contains the mapping. E.g. mapping[4]=2 means "map cluster 4 into cluster 2"
+        */
+        this.permuteCentroids = function (mapping) {
+            var cl_count = C.cols;
+            var perm_matrix = la.zeros(cl_count, cl_count);
+            for (var i = 0; i < cl_count; i++) {
+                perm_matrix.put(i, mapping[i], 1);
+            }
+            var C_new = C.multiply(perm_matrix);
+            var idxv_new = new la.Vector(idxv);
+            for (var i = 0; i < idxv_new.length; i++) {
+                idxv_new[i] = mapping[idxv[i]]
+            }
+            C = C_new;
+            norC2 = la.square(C.colNorms());
+            idxv = idxv_new;
+        }
+        /**
+        * Returns the model
+        * @returns {Object} The model object whose keys are: C (centroids) and idxv (cluster ids of the training data).
+        * @example
+        * // import modules
+        * var analytics = require('qminer').analytics;
+        * var la = require('qminer').la;
+        * // create the KMeans object
+        * var KMeans = new analytics.KMeans({ iter: 1000 });
+        * // create a matrix to be fitted
+        * var X = new la.Matrix([[1, -2, -1], [1, 1, -3]]);
+        * // create the model
+        * KMeans.fit(X);
+        * // get the model
+        * var model = KMeans.getModel();
+        */
+        this.getModel = function () {
+            return { C: C, idxv: idxv };
+        }
+
+        /**
+        * Sets the parameters.
+        * @param {Object} p - Object whose keys are: k (number of centroids), iter (maximum iterations) and verbose (if false, console output is supressed).
+        * @returns {module:analytics.KMeans} Self.
+        * @example
+        * // import analytics module
+        * var analytics = require('qminer').analytics;
+        * // create a new KMeans object
+        * var KMeans = new analytics.KMeans();
+        * // change the parameters of the KMeans object
+        * KMeans.setParams({ iter: 1000, k: 5 });
+        */
+        this.setParams = function (p) {
+            param = p;
+
+            iter = param.iter == undefined ? iter : param.iter;
+            k = param.k == undefined ? k : param.k;
+            verbose = param.verbose == undefined ? verbose : param.verbose;
+            fitIdx = param.fitIdx == undefined ? fitIdx : param.fitIdx;
+        }
+
+        /**
+        * Returns the parameters.
+        * @returns Object whose keys are: k (number of centroids), iter (maximum iterations) and verbose (if false, console output is supressed).
+        * @example
+        * // import analytics module
+        * var analytics = require('qminer').analytics;
+        * // create a new KMeans object
+        * var KMeans = new analytics.KMeans({ iter: 1000, k: 5 });
+        * // get the parameters
+        * var json = KMeans.getParams();
+        */
+        this.getParams = function () {
+            return param;
+        }
+
+        /**
+        * Computes the centroids.
+        * @param {(module:la.Matrix | module:la.SparseMatrix)} A - Matrix whose columns correspond to examples.
+        * @returns {module:analytics.KMeans} Self. It stores the info about the new model.
+        * @example
+        * // import analytics module
+        * var analytics = require('qminer').analytics;
+        * // create a new KMeans object
+        * var KMeans = new analytics.KMeans({ iter: 1000, k: 3 });
+        * // create a matrix to be fitted
+        * var X = new la.Matrix([[1, -2, -1], [1, 1, -3]]);
+        * // create the model with the matrix X
+        * KMeans.fit(X);
+        */
+        this.fit = function (X) {
+            // select random k columns of X, returns a dense C++ matrix
+            var selectCols = function (X, k) {
+                var idx;
+                if (fitIdx == undefined) {
+                    idx = la.randi(X.cols, k);
+                } else {
+                    assert(fitIdx.length == k, "Error: fitIdx is not of length k!");
+                    assert(Math.max.apply(Math, fitIdx) < X.cols, "Error: fitIdx contains index greater than number of columns in matrix. Index out of range!");
+                    idx = fitIdx;
+                }
+                var idxMat = new la.SparseMatrix({ cols: 0, rows: X.cols });
+                for (var i = 0; i < idx.length; i++) {
+                    var spVec = new la.SparseVector([[idx[i], 1.0]], X.cols);
+                    idxMat.push(spVec);
+                }
+                var C = X.multiply(idxMat);
+                var result = {};
+                result.C = C;
+                result.idx = idx;
+                return result;
+            };
+
+            // modified k-means algorithm that avoids empty centroids
+            // A Modified k-means Algorithm to Avoid Empty Clusters, Malay K. Pakhira
+            // http://www.academypublisher.com/ijrte/vol01/no01/ijrte0101220226.pdf
+            var getCentroids = function (X, idx, oldC) {
+                // select random k columns of X, returns a dense matrix
+                // 1. construct a sparse matrix (coordinate representation) that encodes the closest centroids
+                var idxvec = new la.IntVector(idx);
+                var rangeV = la.rangeVec(0, X.cols - 1);
+                var ones_cols = la.ones(X.cols);
+                var idxMat = new la.SparseMatrix(idxvec, rangeV, ones_cols, X.cols);
+                idxMat = idxMat.transpose();
+                var ones_n = la.ones(X.cols);
+                // 2. compute the number of points that belong to each centroid, invert
+                var colSum = idxMat.multiplyT(ones_n);
+                for (var i = 0; i < colSum.length; i++) {
+                    var val = 1.0 / (1.0 + colSum.at(i)); // modification
+                    colSum.put(i, val);
+                }
+                // 3. compute the centroids
+                //var w = new qm_util.clsStopwatch();
+                //w.tic();
+                var sD = colSum.spDiag();
+                var C = oldC;
+                if (idxMat.cols == oldC.cols)
+                    C = ((X.multiply(idxMat)).plus(oldC)).multiply(sD); // modification
+                return C;
+            };
+
+
+            // X: column examples
+            // k: number of centroids
+            // iter: number of iterations
+            assert(k <= X.cols, "k <= X.cols");
+            var w = new qm_util.clsStopwatch();
+            var norX2 = la.square(X.colNorms());
+            var initialCentroids = selectCols(X, k);
+            C = initialCentroids.C;
+            var idxvOld = initialCentroids.idx;
+            //printArray(idxvOld); // DEBUG
+            var ones_n = la.ones(X.cols).multiply(0.5);
+            var ones_k = la.ones(k).multiply(0.5);
+            w.tic();
+            for (var i = 0; i < iter; i++) {
+                //console.say("iter: " + i);
+                norC2 = la.square(C.colNorms());
+                //D =  full(C'* X) - norC2' * (0.5* ones(1, n)) - (0.5 * ones(k,1) )* norX2';
+                var D = C.multiplyT(X).minus(norC2.outer(ones_n)).minus(ones_k.outer(norX2));
+                idxv = la.findMaxIdx(D);
+
+                if (verbose) {
+                    var energy = 0.0;
+                    for (var j = 0; j < X.cols; j++) {
+                        if (D.at(idxv[j], j) < 0) {
+                            energy += Math.sqrt(-2 * D.at(idxv[j], j));
+                        }
+                    }
+                    console.log("energy: " + 1.0 / X.cols * energy);
+                }
+                if (qm_util.arraysIdentical(idxv, idxvOld)) {
+                    if (verbose) {
+                        console.log("converged at iter: " + i); //DEBUG
+                    }
+                    break;
+                }
+                idxvOld = idxv.slice();
+                C = getCentroids(X, idxv, C); //drag
+            }
+            if (verbose) {
+                w.toc("end");
+            }
+            norC2 = la.square(C.colNorms());
+        };
+
+        /**
+        * Returns an vector of cluster id assignments.
+        * @param {(module:la.Matrix | module:la.SparseMatrix)} A - Matrix whose columns correspond to examples.
+        * @returns {module:la.IntVector} Vector of cluster assignments.
+        * @example
+        * // import analytics module
+        * var analytics = require('qminer').analytics;
+        * // create a new KMeans object
+        * var KMeans = new analytics.KMeans({ iter: 1000, k: 3 });
+        * // create a matrix to be fitted
+        * var X = new la.Matrix([[1, -2, -1], [1, 1, -3]]);
+        * // create the model with the matrix X
+        * KMeans.fit(X);
+        * // create the matrix of the prediction vectors
+        * var pred = new la.Matrix([[2, -1, 1], [1, 0, -3]]);
+        * // predict the values
+        * var prediction = KMeans.predict(pred);
+        */
+        this.predict = function (X) {
+            var ones_n = la.ones(X.cols).multiply(0.5);
+            var ones_k = la.ones(k).multiply(0.5);
+            var norX2 = la.square(X.colNorms());
+            var D = C.multiplyT(X).minus(norC2.outer(ones_n)).minus(ones_k.outer(norX2));
+            return la.findMaxIdx(D);
+        }
+
+        /**
+        * Transforms the points to vectors of squared distances to centroids.
+        * @param {(module:la.Matrix | module:la.SparseMatrix)} A - Matrix whose columns correspond to examples.
+        * @returns {module:la.Matrix} Matrix where each column represents the squared distances to the centroid vectors.
+        * @example
+        * // import modules
+        * var analytics = require('qminer').analytics;
+        * var la = require('qminer').la;
+        * // create a new KMeans object
+        * var KMeans = new analytics.KMeans({ iter: 1000, k: 3 });
+        * // create a matrix to be fitted
+        * var X = new la.Matrix([[1, -2, -1], [1, 1, -3]]);
+        * // create the model with the matrix X
+        * KMeans.fit(X);
+        * // create the matrix of the transform vectors
+        * var matrix = new la.Matrix([[-2, 0], [0, -3]]);
+        * // get the transform values of matrix
+        * // returns the matrix
+        * //  10    17
+        * //   1    20
+        * //  10     1
+        * KMeans.transform(matrix);
+        */
+        this.transform = function (X) {
+            var ones_n = la.ones(X.cols).multiply(0.5);
+            var ones_k = la.ones(k).multiply(0.5);
+            var norX2 = la.square(X.colNorms());
+            var D = C.multiplyT(X).minus(norC2.outer(ones_n)).minus(ones_k.outer(norX2));
+            D = D.multiply(-2);
+            return D;
+        }
+		/**
+        * Saves KMeans internal state into (binary) file.
+        * @param {module:fs.FOut} arg - The output stream.
+        * @returns {module:fs.FOut} The output stream fout.
+        */
+        this.save = function(arg){
+			if (!C) {
+				throw new Error("KMeans.save() - model not created yet");
+			}
+
+			var params_vec = new la.Vector();
+			params_vec.push(iter);
+			params_vec.push(k);
+			params_vec.push(verbose ? 1.0 : 0.0);
+
+            if (typeof (arg) == 'string') {
+			    var xfs = qm.fs;
+			    var fout = xfs.openWrite(arg);
+			    C.save(fout);
+			    norC2.save(fout);
+			    (new la.Vector(idxv)).save(fout);
+			    params_vec.save(fout);
+			    fout.close();
+			    fout = null;
+            } else if (arg.constructor.name == 'FOut') {
+                C.save(arg);
+                norC2.save(arg);
+                (new la.Vector(idxv)).save(arg);
+                params_vec.save(arg);
+                return arg;
+            } else {
+                throw "KMeans.save: input must be fs.Fout";
+            }
+			
+		}
+
+        this.load = function (fname) {
+		    var xfs = qm.fs;
+		    var fin = xfs.openRead(fname);
+
+		    C = new la.Matrix();
+		    C.load(fin);
+		    norC2 = new la.Vector();
+		    norC2.load(fin);
+
+		    var idxvtmp = new la.Vector();
+		    idxvtmp.load(fin);
+		    idxv = idxvtmp; // make normal vector (?)
+
+		    var params_vec = new la.Vector();
+		    params_vec.load(fin);
+		    iter = params_vec[0];
+		    k = params_vec[1];
+		    verbose = (params_vec[2] != 0);
+
+		    fin = null;
+		}
+    }
+
+    ///////////////////////////////
+    ////// code below not yet ported or verified for scikit
+    ///////////////////////////////
+
+    function defarg(arg, defaultval) {
+        return arg == undefined ? defaultval : arg;
+    }
+
+    function createBatchModel(featureSpace, models) {
+        this.featureSpace = featureSpace;
+        this.models = models;
+        // get targets
+        this.target = [];
+        for (var cat in this.models) { this.target.push(cat); }
+        // serialize to stream
+        this.save = function (sout) {
+            // save list
+            sout.writeLine(this.models);
+            // save feature space
+            this.featureSpace.save(sout);
+            // save models
+            for (var cat in this.models) {
+                this.models[cat].model.save(sout);
+            }
+            return sout;
+        }
+
+        this.predict = function (record) {
+            var vec = this.featureSpace.extractSparseVector(record);
+            var result = {};
+            for (var cat in this.models) {
+                result[cat] = this.models[cat].model.predict(vec);
+            }
+            return result;
+        }
+
+        this.predictLabels = function (record) {
+            var result = this.predict(record);
+            var labels = [];
+            for (var cat in result) {
+                if (result[cat] > 0.0) {
+                    labels.push(cat);
+                }
+            }
+            return labels;
+        }
+
+        this.predictTop = function (record) {
+            var result = this.predict(record);
+            var top = null;
+            for (var cat in result) {
+                if (top) {
+                    if (top.weight > result[cat]) {
+                        top.category = cat;
+                        top.weight = result[cat];
+                    }
+                } else {
+                    top = { category: cat, weight: result[cat] }
+                }
+            }
+            return top.category;
+        }
+        return this;
+    }
+
+    //!- `batchModel = analytics.newBatchModel(rs, features, target)` -- learns a new batch model
+    //!     using record set `rs` as training data and `features`; `target` is
+    //!     a field descriptor JSON object for the records which we are trying to predict
+	//!     (obtained by calling store.field("Rating");
+    //!     if target field string or string vector, the result is a SVM classification model,
+    //!     and if target field is a float, the result is a SVM regression model; resulting
+    //!     model has the following functions:
+    //!   - `strArr = batchModel.target` -- array of categories for which we have models
+    //!   - `scoreArr = batchModel.predict(rec)` -- creates feature vector from record `rec`, sends it
+    //!     through the model and returns the result as a dictionary where labels are keys and scores (numbers) are values.
+    //!   - `labelArr = batchModel.predictLabels(rec)` -- creates feature vector from record `rec`,
+    //!     sends it through the model and returns the labels with positive weights as `labelArr`.
+    //!   - `labelStr = batchModel.predictTop(rec)` -- creates feature vector from record `rec`,
+    //!     sends it through the model and returns the top ranked label `labelStr`.
+    //!   - `batchModel.save(fout)` -- saves the model to `fout` output stream
+    exports.newBatchModel = function (records, features, target, limitCategories) {
+        console.log("newBatchModel", "Start");
+        // prepare feature space
+        console.log("newBatchModel", "  creating feature space");
+        var featureSpace = new qm.FeatureSpace(records.store.base, features);
+        // initialize features
+        featureSpace.updateRecords(records);
+        console.log("newBatchModel", "  number of dimensions = " + featureSpace.dim);
+        // prepare spare vectors
+        console.log("newBatchModel", "  preparing feature vectors");
+        var sparseVecs = featureSpace.extractSparseMatrix(records);
+        // prepare target vectors
+        var targets = {};
+        // figure out if new category name, or update count
+        function initCats(categories, catName) {
+            if (categories[catName]) {
+                categories[catName].count++;
+            } else {
+                // check if we should ignore this category
+                if (limitCategories && !qm_util.isInArray(limitCategories, catName)) { return; }
+                // check if we should ignore this category
+                categories[catName] = {
+                    name: catName,
+                    type: "classification",
+                    count: 1,
+                    target: new la.Vector({ mxVals: records.length })
+                };
+            }
+        }
+        // initialize targets
+        console.log("newBatchModel", "  preparing target vectors");
+        if (target.type === "string_v") {
+            // get all possible values for the field
+            for (var i = 0; i < records.length; i++) {
+                var cats = records[i][target.name];
+                for (var j = 0; j < cats.length; j++) {
+                    initCats(targets, cats[j]);
+                }
+            }
+            // initialized with +1 or -1 for each category
+            for (var i = 0; i < records.length; i++) {
+                var cats = la.copyVecToArray(records[i][target.name]);
+                for (var cat in targets) {
+                    targets[cat].target.push(qm_util.isInArray(cats, cat) ? 1.0 : -1.0);
+                }
+            }
+        } else if (target.type === "string") {
+            // get all possible values for the field
+            for (var i = 0; i < records.length; i++) {
+                var recCat = records[i][target.name];
+                initCats(targets, recCat);
+            }
+            // initialized with +1 or -1 for each category
+            for (var i = 0; i < records.length; i++) {
+                var recCat = records[i][target.name];
+                for (var cat in targets) {
+                    targets[cat].target.push((recCat === cat) ? 1.0 : -1.0);
+                }
+            }
+        } else if (target.type === "float") {
+            // initialized with +1 or -1 for each category
+            targets[target.name] = {
+                name: target.name,
+                type: "regression",
+                count: records.length,
+                target: new la.Vector({ mxVals: records.length })
+
+            };
+            for (var i = 0; i < records.length; i++) {
+                targets[target.name].target.push(records[i][target.name]);
+            }
+        }
+        // training model for each category
+        console.log("newBatchModel", "  training SVM");
+        var models = {};
+        for (var cat in targets) {
+            if (targets[cat].count >= 50) {
+                models[cat] = {
+                    name: targets[cat].name,
+                    type: targets[cat].type,
+                };
+                if (targets[cat].type === "classification") {
+                    console.log("newBatchModel", "    ... " + cat + " (classification)");
+                    models[cat].model = new exports.SVC({ c: 1, j: 10, batchSize: 10000, maxIterations: 100000, maxTime: 1800, minDiff: 0.001 });
+                    models[cat].model.fit(sparseVecs, targets[cat].target);
+                } else if (targets[cat].type === "regression") {
+                    console.log("newBatchModel", "    ... " + cat + " (regression)");
+                    models[cat].model = new exports.SVR({ c: 1, eps: 1e-2, batchSize: 10000, maxIterations: 100000, maxTime: 1800, minDiff: 0.001 });
+                    models[cat].model.fit(sparseVecs, targets[cat].target);
+                }
+            }
+        }
+        // done
+        console.log("newBatchModel", "Done");
+        // we finished the constructor
+        return new createBatchModel(featureSpace, models);
+    };
+
+    //!- `batchModel = analytics.loadBatchModel(base, fin)` -- loads batch model frm input stream `fin`
+    exports.loadBatchModel = function (base, sin) {
+        var models = JSON.parse(sin.readLine());
+        var featureSpace = new qm.FeatureSpace(base, sin);
+        for (var cat in models) {
+            models[cat].model = new exports.SVC(sin);
+        }
+        // we finished the constructor
+        return new createBatchModel(featureSpace, models);
+    };
+
+	//!- `result = analytics.crossValidation(rs, features, target, folds)` -- creates a batch
+    //!     model for records from record set `rs` using `features; `target` is the
+    //!     target field and is assumed discrete; the result is a results object
+    //!     with the following API:
+    //!     - `result.target` -- an object with categories as keys and the following
+    //!       counts as members of these keys: `count`, `TP`, `TN`, `FP`, `FN`,
+    //!       `all()`, `precision()`, `recall()`, `accuracy()`.
+    //!     - `result.confusion` -- confusion matrix between categories
+    //!     - `result.report()` -- prints basic report on to the console
+    //!     - `result.reportCSV(fout)` -- prints CSV output to the `fout` output stream
+    exports.crossValidation = function (records, features, target, folds, limitCategories) {
+        // create empty folds
+        var fold = [];
+        for (var i = 0; i < folds; i++) {
+            fold.push(new la.IntVector());
+        }
+        // split records into folds
+        records.shuffle(1);
+        var fold_i = 0;
+        for (var i = 0; i < records.length; i++) {
+            fold[fold_i].push(records[i].$id);
+            fold_i++; if (fold_i >= folds) { fold_i = 0; }
+        }
+        // do cross validation
+        var cfyRes = null;
+        for (var fold_i = 0; fold_i < folds; fold_i++) {
+            // prepare train and test record sets
+            var train = new la.IntVector();
+            var test = new la.IntVector();
+            for (var i = 0; i < folds; i++) {
+                if (i == fold_i) {
+                    test.pushV(fold[i]);
+                } else {
+                    train.pushV(fold[i]);
+                }
+            }
+            var trainRecs = records.store.newRecSet(train);
+            var testRecs = records.store.newRecSet(test);
+            console.log("Fold " + fold_i + ": " + trainRecs.length + " training and " + testRecs.length + " testing");
+            // create model for the fold
+            var model = exports.newBatchModel(trainRecs, features, target, limitCategories);
+            // prepare test counts for each target
+            if (!cfyRes) { cfyRes = new exports.ClassificationScore (model.target); }
+            // evaluate predictions
+            for (var i = 0; i < testRecs.length; i++) {
+                var correct = testRecs[i][target.name];
+                var predicted = model.predictLabels(testRecs[i]);
+                cfyRes.count(correct, predicted);
+            }
+            // report
+            cfyRes.report();
+        }
+        return cfyRes;
+    };
+
+    //!- `alModel = analytics.newActiveLearner(query, qRecSet, fRecSet, ftrSpace, settings)` -- initializes the
+    //!    active learning. The algorihm is run by calling `model.startLoop()`. The algorithm has two stages: query mode, where the algorithm suggests potential
+    //!    positive and negative examples based on the query text, and SVM mode, where the algorithm keeps
+    //!   selecting examples that are closest to the SVM margin (every time an example is labeled, the SVM
+    //!   is retrained.
+    //!   The inputs are: query (text), record set `qRecSet`, record set `fRecSet`,  the feature space `ftrSpace` and a
+    //!   `settings`JSON object. The settings object specifies:`textField` (string) which is the name
+    //!    of the field in records that is used to create feature vectors, `nPos` (integer) and `nNeg` (integer) set the number of positive and negative
+    //!    examples that have to be identified in the query mode before the program enters SVM mode.
+    //!   We can set two additional parameters `querySampleSize` and `randomSampleSize` which specify the sizes of subsamples of qRecSet and fRecSet, where the rest of the data is ignored in the active learning.
+    //!   Final parameters are all SVM parameters (c, j, batchSize, maxIterations, maxTime, minDiff, verbose).
+    exports.newActiveLearner = function (query, qRecSet, fRecSet, ftrSpace, stts) {
+        return new exports.ActiveLearner(query, qRecSet, fRecSet, ftrSpace, stts);
+    }
+
+    exports.ActiveLearner = function (query, qRecSet, fRecSet, ftrSpace, stts) {
+        var settings = defarg(stts, {});
+        settings.nPos = defarg(stts.nPos, 2);
+        settings.nNeg = defarg(stts.nNeg, 2);
+        settings.textField = defarg(stts.textField, "Text");
+        settings.querySampleSize = defarg(stts.querySampleSize, -1);
+        settings.randomSampleSize = defarg(stts.randomSampleSize, -1);
+        settings.c = defarg(stts.c, 1.0);
+        settings.j = defarg(stts.j, 1.0);
+        settings.batchSize = defarg(stts.batchSize, 100);
+        settings.maxIterations = defarg(stts.maxIterations, 100000);
+        settings.maxTime = defarg(stts.maxTime, 1); // 1 second for computation by default
+        settings.minDiff = defarg(stts.minDiff, 1e-6);
+        settings.verbose = defarg(stts.verbose, false);
+
+        // compute features or provide them
+        settings.extractFeatures = defarg(stts.extractFeatures, true);
+
+        if (!settings.extractFeatures) {
+            if (stts.uMat == null) { throw 'settings uMat not provided, extractFeatures = false'; }
+            if (stts.uRecSet == null) { throw 'settings uRecSet not provided, extractFeatures = false'; }
+            if (stts.querySpVec == null) { throw 'settings querySpVec not provided, extractFeatures = false'; }
+        }
+
+        // QUERY MODE
+        var queryMode = true;
+        // bow similarity between query and training set
+
+        var querySpVec;
+        var uRecSet;
+        var uMat;
+
+        if (settings.extractFeatures) {
+            var temp = {}; temp[settings.textField] = query;
+            var queryRec = qRecSet.store.newRecord(temp); // record
+            querySpVec = ftrSpace.extractSparseVector(queryRec);
+            // use sampling?
+            var sq = qRecSet;
+            if (settings.querySampleSize >= 0 && qRecSet != undefined) {
+                sq = qRecSet.sample(settings.querySampleSize);
+            }
+            var sf = fRecSet;
+            if (settings.randomSampleSize >= 0 && fRecSet != undefined) {
+                sf = fRecSet.sample(settings.randomSampleSize);
+            }
+            // take a union or just qset or just fset if some are undefined
+            uRecSet = (sq != undefined) ? ((sf != undefined) ? sq.setunion(sf) : sq) : sf;
+            if (uRecSet == undefined) { throw 'undefined record set for active learning!';}
+            uMat = ftrSpace.extractSparseMatrix(uRecSet);
+
+        } else {
+            querySpVec = stts.querySpVec;
+            uRecSet = stts.uRecSet;
+            uMat = stts.uMat;
+        }
+
+
+        querySpVec.normalize();
+        uMat.normalizeCols();
+
+        var X = new la.SparseMatrix();
+        var y = new la.Vector();
+        var simV = uMat.multiplyT(querySpVec); //similarities (q, recSet)
+        var sortedSimV = simV.sortPerm(); //ascending sort
+        var simVs = sortedSimV.vec; //sorted similarities (q, recSet)
+        var simVp = sortedSimV.perm; //permutation of sorted similarities (q, recSet)
+        //// counters for questions in query mode
+        var nPosQ = 0; //for traversing simVp from the end
+        var nNegQ = 0; //for traversing simVp from the start
+
+
+        // SVM MODE
+        var svm;
+        var posIdxV = new la.IntVector(); //indices in recordSet
+        var negIdxV = new la.IntVector(); //indices in recordSet
+
+        var posRecIdV = new la.IntVector(); //record IDs
+        var negRecIdV = new la.IntVector(); //record IDs
+
+        var classVec = new la.Vector({ "vals": uRecSet.length }); //svm scores for record set
+        var resultVec = new la.Vector({ "vals": uRecSet.length }); // non-absolute svm scores for record set
+
+
+        //!   - `rs = alModel.getRecSet()` -- returns the record set that is being used (result of sampling)
+        this.getRecSet = function () { return uRecSet };
+
+        //!   - `idx = alModel.selectedQuestionIdx()` -- returns the index of the last selected question in alModel.getRecSet()
+        this.selectedQuestionIdx = -1;
+
+        //!   - `bool = alModel.getQueryMode()` -- returns true if in query mode, false otherwise (SVM mode)
+        this.getQueryMode = function () { return queryMode; };
+
+        //!   - `numArr = alModel.getPos(thresh)` -- given a `threshold` (number) return the indexes of records classified above it as a javascript array of numbers. Must be in SVM mode.
+        this.getPos = function (threshold) {
+            if (this.queryMode) { return null; } // must be in SVM mode to return results
+            if (!threshold) { threshold = 0; }
+            var posIdxArray = [];
+            for (var recN = 0; recN < uRecSet.length; recN++) {
+                if (resultVec[recN] >= threshold) {
+                    posIdxArray.push(recN);
+                }
+            }
+            return posIdxArray;
+        };
+
+        this.debug = function () { debugger; }
+
+        this.getTop = function (limit) {
+            if (this.queryMode) { return null; } // must be in SVM mode to return results
+            if (!limit) { limit = 20; }
+            var idxArray = [];
+            var marginArray = [];
+            var sorted = resultVec.sortPerm(false);
+            for (var recN = 0; recN < uRecSet.length && recN < limit; recN++) {
+                idxArray.push(sorted.perm[recN]);
+                var val = sorted.vec[recN];
+                val = val == Number.POSITIVE_INFINITY ? Number.MAX_VALUE : val;
+                val = val == Number.NEGATIVE_INFINITY ? -Number.MAX_VALUE : val;
+                marginArray.push(val);
+            }
+            return { posIdx: idxArray, margins: marginArray };
+        };
+
+        //!   - `objJSON = alModel.getSettings()` -- returns the settings object
+        this.getSettings = function () { return settings; }
+
+        // returns record set index of the unlabeled record that is closest to the margin
+        //!   - `recSetIdx = alModel.selectQuestion()` -- returns `recSetIdx` - the index of the record in `recSet`, whose class is unknonw and requires user input
+        this.selectQuestion = function () {
+            if (posRecIdV.length >= settings.nPos && negRecIdV.length >= settings.nNeg) { queryMode = false; }
+            if (queryMode) {
+                if (posRecIdV.length < settings.nPos && nPosQ + 1 < uRecSet.length) {
+                    nPosQ = nPosQ + 1;
+                    console.log("query mode, try to get pos");
+                    this.selectedQuestionIdx = simVp[simVp.length - 1 - (nPosQ - 1)];
+                    return this.selectedQuestionIdx;
+                }
+                if (negRecIdV.length < settings.nNeg && nNegQ + 1 < uRecSet.length) {
+                    nNegQ = nNegQ + 1;
+                    // TODO if nNegQ == rRecSet.length, find a new sample
+                    console.log("query mode, try to get neg");
+                    this.selectedQuestionIdx = simVp[nNegQ - 1];
+                    return this.selectedQuestionIdx;
+                }
+            }
+            else {
+                ////call svm, get record closest to the margin
+                svm = new exports.SVC(settings);
+                svm.fit(X, y);//column examples, y float vector of +1/-1, default svm paramvals
+
+                // mark positives
+                for (var i = 0; i < posIdxV.length; i++) {
+                    classVec[posIdxV[i]] = Number.POSITIVE_INFINITY;
+                    resultVec[posIdxV[i]] = Number.POSITIVE_INFINITY;
+                }
+                // mark negatives
+                for (var i = 0; i < negIdxV.length; i++) {
+                    classVec[negIdxV[i]] = Number.POSITIVE_INFINITY;
+                    resultVec[negIdxV[i]] = Number.NEGATIVE_INFINITY;
+                }
+                var posCount = posIdxV.length;
+                var negCount = negIdxV.length;
+                // classify unlabeled
+                for (var recN = 0; recN < uRecSet.length; recN++) {
+                    if (classVec[recN] !== Number.POSITIVE_INFINITY) {
+                        var svmMargin = svm.predict(uMat.getCol(recN));
+                        if (svmMargin > 0) {
+                            posCount++;
+                        } else {
+                            negCount++;
+                        }
+                        classVec[recN] = Math.abs(svmMargin);
+                        resultVec[recN] = svmMargin;
+                    }
+                }
+                var sorted = classVec.sortPerm();
+                console.log("svm mode, margin: " + sorted.vec[0] + ", npos: " + posCount + ", nneg: " + negCount);
+                this.selectedQuestionIdx = sorted.perm[0];
+                return this.selectedQuestionIdx;
+            }
+
+        };
+        // asks the user for class label given a record set index
+        //!   - `alModel.getAnswer(ALAnswer, recSetIdx)` -- given user input `ALAnswer` (string) and `recSetIdx` (integer, result of model.selectQuestion) the training set is updated.
+        //!      The user input should be either "y" (indicating that recSet[recSetIdx] is a positive example), "n" (negative example).
+        this.getAnswer = function (ALanswer, recSetIdx) {
+            //todo options: ?newQuery
+            if (ALanswer === "y") {
+                posIdxV.push(recSetIdx);
+                posRecIdV.push(uRecSet[recSetIdx].$id);
+                //X.push(ftrSpace.extractSparseVector(uRecSet[recSetIdx]));
+                X.push(uMat.getCol(recSetIdx));
+                y.push(1.0);
+            } else {
+                negIdxV.push(recSetIdx);
+                negRecIdV.push(uRecSet[recSetIdx].$id);
+                //X.push(ftrSpace.extractSparseVector(uRecSet[recSetIdx]));
+                X.push(uMat.getCol(recSetIdx));
+                y.push(-1.0);
+            }
+            // +k query // rank unlabeled according to query, ask for k most similar
+            // -k query // rank unlabeled according to query, ask for k least similar
+        };
+        //!   - `alModel.startLoop()` -- starts the active learning loop in console
+        this.startLoop = function () {
+            while (true) {
+                var recSetIdx = this.selectQuestion();
+                var ALanswer = sget(uRecSet[recSetIdx].Text + ": y/(n)/s? Command s stops the process").trim();
+                if (ALanswer == "s") { break; }
+                if (posIdxV.length + negIdxV.length == uRecSet.length) { break; }
+                this.getAnswer(ALanswer, recSetIdx);
+            }
+        };
+        //!   - `alModel.saveSvmModel(fout)` -- saves the binary SVM model to an output stream `fout`. The algorithm must be in SVM mode.
+        this.saveSvmModel = function (outputStream) {
+            // must be in SVM mode
+            if (queryMode) {
+                console.log("AL.save: Must be in svm mode");
+                return;
+            }
+            svm.save(outputStream);
+        };
+
+        this.getWeights = function () {
+            return svm.weights;
+        }
+        //this.saveLabeled
+        //this.loadLabeled
+    };
+
+
+	//////////// RIDGE REGRESSION
+	// solve a regularized least squares problem
+	//!- `ridgeRegressionModel = new analytics.RidgeRegression(kappa, dim, buffer)` -- solves a regularized ridge
+	//!  regression problem: min|X w - y|^2 + kappa |w|^2. The inputs to the algorithm are: `kappa`, the regularization parameter,
+	//!  `dim` the dimension of the model and (optional) parameter `buffer` (integer) which specifies
+	//!  the length of the window of tracked examples (useful in online mode). The model exposes the following functions:
+	exports.RidgeRegression = function (kappa, dim, buffer) {
+	    var X = [];
+	    var y = [];
+	    buffer = typeof buffer !== 'undefined' ? buffer : -1;
+	    var w = new la.Vector({ "vals": dim });
+	    //!   - `ridgeRegressionModel.add(vec, num)` -- adds a vector `vec` and target `num` (number) to the training set
+	    this.add = function (x, target) {
+	        X.push(x);
+	        y.push(target);
+	        if (buffer > 0) {
+	            if (X.length > buffer) {
+	                this.forget(X.length - buffer);
+	            }
+	        }
+	    };
+	    //!   - `ridgeRegressionModel.addupdate(vec, num)` -- adds a vector `vec` and target `num` (number) to the training set and retrains the model
+	    this.addupdate = function (x, target) {
+	        this.add(x, target);
+	        this.update();
+	    }
+	    //!   - `ridgeRegressionModel.forget(n)` -- deletes first `n` (integer) examples from the training set
+	    this.forget = function (ndeleted) {
+	        ndeleted = typeof ndeleted !== 'undefined' ? ndeleted : 1;
+	        ndeleted = Math.min(X.length, ndeleted);
+	        X.splice(0, ndeleted);
+	        y.splice(0, ndeleted);
+	    };
+	    //!   - `ridgeRegressionModel.update()` -- recomputes the model
+	    this.update = function () {
+	        var A = this.getMatrix();
+	        var b = new la.Vector(y);
+	        w = this.compute(A, b);
+	    };
+	    //!   - `vec = ridgeRegressionModel.getModel()` -- returns the parameter vector `vec` (dense vector)
+	    this.getModel = function () {
+	        return w;
+	    };
+	    this.getMatrix = function () {
+	        if (X.length > 0) {
+	            var A = new la.Matrix({ "cols": X[0].length, "rows": X.length });
+	            for (var i = 0; i < X.length; i++) {
+	                A.setRow(i, X[i]);
+	            }
+	            return A;
+	        }
+	    };
+	    //!   - `vec2 = ridgeRegressionModel.compute(mat, vec)` -- computes the model parameters `vec2`, given
+	    //!    a row training example matrix `mat` and target vector `vec` (dense vector). The vector `vec2` solves min_vec2 |mat' vec2 - vec|^2 + kappa |vec2|^2.
+	    //!   - `vec2 = ridgeRegressionModel.compute(spMat, vec)` -- computes the model parameters `vec2`, given
+	    //!    a row training example sparse matrix `spMat` and target vector `vec` (dense vector). The vector `vec2` solves min_vec2 |spMat' vec2 - vec|^2 + kappa |vec2|^2.
+	    this.compute = function (A, b) {
+	        var I = la.eye(A.cols);
+	        var coefs = (A.transpose().multiply(A).plus(I.multiply(kappa))).solve(A.transpose().multiply(b));
+	        return coefs;
+	    };
+	    //!   - `num = model.predict(vec)` -- predicts the target `num` (number), given feature vector `vec` based on the internal model parameters.
+	    this.predict = function (x) {
+	        return w.inner(x);
+	    };
+	};
+
+
+    /**
+     * StreamStory.
+     * @class
+     * @param {opts} HierarchMarkovParam - parameters. TODO typedef and describe
+     */
+    exports.HierarchMarkov = function (opts) {
+    	// constructor
+    	if (opts == null) throw 'Missing parameters!';
+    	if (opts.base == null) throw 'Missing parameter base!';
+
+    	// create model and feature space
+    	var mc;
+    	var obsFtrSpace;
+    	var controlFtrSpace;
+
+    	if (opts.hmcConfig != null && opts.obsFields != null &&
+    			opts.contrFields != null && opts.base != null) {
+
+    		mc = opts.sequenceEndV != null ? new exports.HMC(opts.hmcConfig, opts.sequenceEndV) : new exports.HMC(opts.hmcConfig);
+
+    		obsFtrSpace = new qm.FeatureSpace(opts.base, opts.obsFields);
+    		controlFtrSpace = new qm.FeatureSpace(opts.base, opts.contrFields);
+    	}
+    	else if (opts.hmcFile != null) {
+    		var fin = new fs.FIn(opts.hmcFile);
+    		mc = new exports.HMC(fin);
+    		obsFtrSpace = new qm.FeatureSpace(opts.base, fin);
+    		controlFtrSpace = new qm.FeatureSpace(opts.base, fin);
+    	}
+    	else {
+    		throw 'Parameters missing: ' + JSON.stringify(opts);
+    	}
+
+    	function getFtrNames(ftrSpace) {
+    		var names = [];
+
+    		var dims = ftrSpace.dims;
+    		for (var i = 0; i < dims.length; i++) {
+				names.push(ftrSpace.getFeature(i));
+			}
+
+    		return names;
+    	}
+
+    	function getObsFtrCount() {
+			return obsFtrSpace.dims.length;
+		}
+
+    	function getObsFtrNames() {
+    		return getFtrNames(obsFtrSpace);
+    	}
+
+    	function getControlFtrNames() {
+    		return getFtrNames(controlFtrSpace);
+    	}
+
+    	function getFtrDescriptions(stateId) {
+    		var observations = [];
+    		var controls = [];
+
+			var coords = mc.fullCoords(stateId);
+			var obsFtrNames = getObsFtrNames();
+			var invObsCoords = obsFtrSpace.invertFeatureVector(coords);
+			for (var i = 0; i < invObsCoords.length; i++) {
+				observations.push({name: obsFtrNames[i], value: invObsCoords.at(i)});
+			}
+
+			var controlCoords = mc.fullCoords(stateId, false);
+			var contrFtrNames = getControlFtrNames();
+			var invControlCoords = controlFtrSpace.invertFeatureVector(controlCoords);
+			for (var i = 0; i < invControlCoords.length; i++) {
+				controls.push({name: contrFtrNames[i], value: invControlCoords.at(i)});
+			}
+
+			return {
+				observations: observations,
+				controls: controls
+			};
+    	}
+
+    	function getFtrCoord(stateId, ftrIdx) {
+    		if (ftrIdx < obsFtrSpace.dims.length) {
+    			return obsFtrSpace.invertFeatureVector(mc.fullCoords(stateId))[ftrIdx];
+    		} else {
+    			return controlFtrSpace.invertFeatureVector(mc.fullCoords(stateId, false))[ftrIdx - obsFtrSpace.dims.length];
+    		}
+    	}
+
+    	// public methods
+    	var that = {
+    		/**
+    		 * Creates a new model out of the record set.
+    		 */
+    		fit: function (opts) {
+    			var recSet = opts.recSet;
+    			var batchEndV = opts.batchEndV;
+    			var timeField = opts.timeField;
+
+    			log.info('Updating feature space ...');
+    			obsFtrSpace.updateRecords(recSet);
+    			controlFtrSpace.updateRecords(recSet);
+
+    			var obsColMat = obsFtrSpace.extractMatrix(recSet);
+    			var contrColMat = controlFtrSpace.extractMatrix(recSet);
+    			var timeV = recSet.getVector(timeField);
+
+    			log.info('Creating model ...');
+    			mc.fit({
+    				observations: obsColMat,
+    				controls: contrColMat,
+    				times: timeV,
+    				batchV: batchEndV
+    			});
+    			log.info('Done!');
+
+    			return that;
+    		},
+
+    		/**
+    		 * Adds a new record. Doesn't update the models statistics.
+    		 */
+    		update: function (rec) {
+    			if (rec == null) return;
+
+    			var obsFtrVec = obsFtrSpace.extractVector(rec);
+    			var contFtrVec = controlFtrSpace.extractVector(rec);
+    			var timestamp = rec.time.getTime();
+
+    			mc.update(obsFtrVec, contFtrVec, timestamp);
+    		},
+
+    		/**
+    		 * Saves the feature space and model into the specified files.
+    		 */
+    		save: function (mcFName) {
+    			try {
+    				console.log('Saving Markov chain ...');
+
+    				var fout = new fs.FOut(mcFName);
+
+	    			mc.save(fout);
+	    			obsFtrSpace.save(fout);
+	    			controlFtrSpace.save(fout);
+
+	    			fout.flush();
+	    			fout.close();
+
+	    			console.log('Done!');
+    			} catch (e) {
+    				console.log('Failed to save the model!!' + e.message);
+    			}
+    		},
+
+    		/**
+    		 * Returns the state used in the visualization.
+    		 */
+    		getVizState: function () {
+    			log.debug('Fetching visualization ...');
+    			return mc.toJSON();
+    		},
+
+    		/**
+    		 * Returns the hierarchical Markov chain model.
+    		 */
+    		getModel: function () {
+    			return mc;
+    		},
+
+    		/**
+    		 * Returns the feature space.
+    		 */
+    		getFtrSpace: function () {
+    			return { observations: obsFtrSpace, controls: controlFtrSpace };
+    		},
+
+    		/**
+    		 * Returns the current state at the specified height. If the height is not specified it
+    		 * returns the current states through the hierarchy.
+    		 */
+    		currState: function (height) {
+    			return mc.currState(height);
+    		},
+
+    		/**
+    		 * Returns the most likely future states.
+    		 */
+    		futureStates: function (level, state, time) {
+    			return mc.futureStates(level, state, time);
+    		},
+
+    		/**
+    		 * Returns the most likely future states.
+    		 */
+    		pastStates: function (level, state, time) {
+    			return mc.pastStates(level, state, time);
+    		},
+
+    		getFtrNames: function () {
+    			return {
+    				observation: getObsFtrNames(),
+    				control: getControlFtrNames()
+    			}
+    		},
+
+    		/**
+    		 * Returns state details as a Javascript object.
+    		 */
+    		stateDetails: function (stateId, height) {
+    			var futureStates = mc.futureStates(height, stateId);
+    			var pastStates = mc.pastStates(height, stateId);
+    			var isTarget = mc.isTarget(stateId, height);
+    			var stateNm = mc.getStateName(stateId);
+    			var wgts = mc.getStateWgtV(stateId);
+
+    			var features = getFtrDescriptions(stateId);
+
+    			return {
+    				id: stateId,
+    				name: stateNm.length > 0 ? stateNm : null,
+    				isTarget: isTarget,
+    				features: features,
+    				futureStates: futureStates,
+    				pastStates: pastStates,
+    				featureWeights: wgts
+    			};
+    		},
+
+    		/**
+    		 * Returns a histogram for the desired feature in the desired state.
+    		 */
+    		histogram: function (stateId, ftrIdx) {
+    			var hist = mc.histogram(stateId, ftrIdx);
+
+    			var nObsFtrs = getObsFtrCount();
+
+    			if (ftrIdx < nObsFtrs) {
+	    			for (var i = 0; i < hist.binStartV.length; i++) {
+	    				hist.binStartV[i] = obsFtrSpace.invertFeature(ftrIdx, hist.binStartV[i]);
+	    			}
+    			} else {
+    				for (var i = 0; i < hist.binStartV.length; i++) {
+	    				hist.binStartV[i] = controlFtrSpace.invertFeature(ftrIdx - nObsFtrs, hist.binStartV[i]);
+	    			}
+    			}
+
+    			return hist;
+    		},
+
+    		/**
+    		 * Callback when the current state changes.
+    		 */
+    		onStateChanged: function (callback) {
+    			mc.onStateChanged(callback);
+    		},
+
+    		/**
+    		 * Callback when an anomaly is detected.
+    		 */
+    		onAnomaly: function (callback) {
+    			mc.onAnomaly(callback);
+    		},
+
+    		onOutlier: function (callback) {
+    			mc.onOutlier(function (ftrV) {
+    				var invFtrV = obsFtrSpace.invertFeatureVector(ftrV);
+
+    				var features = [];
+    				for (var i = 0; i < invFtrV.length; i++) {
+    					features.push({name: obsFtrSpace.getFeature(i), value: invFtrV.at(i)});
+    				}
+
+    				callback(features);
+    			});
+    		},
+
+    		onPrediction: function (callback) {
+    			mc.onPrediction(callback);
+    		},
+
+    		/**
+    		 * Returns the distribution of features accross the states on the
+    		 * specified height.
+    		 */
+    		getFtrDist: function (height, ftrIdx) {
+    			var stateIds = mc.stateIds(height);
+
+    			var result = [];
+    			for (var i = 0; i < stateIds.length; i++) {
+    				var stateId = stateIds[i];
+    				var coord = getFtrCoord(stateId, ftrIdx);
+    				result.push({ state: stateId, value: coord });
+    			}
+
+    			return result;
+    		},
+
+    		setControl: function (ftrIdx, factor) {
+    			var controlFtrIdx = ftrIdx - obsFtrSpace.dims.length;
+    			mc.setControlFactor(controlFtrIdx, factor);
+    		}
+    	};
+
+    	return that;
+    };
+    