--- conflicted
+++ resolved
@@ -1013,24 +1013,6 @@
     * @param {function} [detectorParam.matrix=module:la.Matrix] - Matrix implementation used to store the modelo (e.g., `la.Matrix` or `la.SparseMatrix`).
     */
     exports.NearestNeighborAD = function (detectorParam) {
-<<<<<<< HEAD
-        detectorParam = detectorParam == undefined ? {} : detectorParam;
-        // model parameter
-        this.rate = (detectorParam.rate == undefined) ? 0.05 : detectorParam.rate;
-        assert(this.rate > 0 && this.rate <= 1.0, "NearestNeighborAD: rate parameter not in range (0,1]");
-        // window size
-        this.windowSize = (detectorParam.windowSize == undefined) ? 100 : detectorParam.windowSize;
-        assert(this.windowSize >= 1, "NearestNeighborAD: window parameter not positive");
-        // matrix constructor
-        this.matrix = (detectorParam.matrix == undefined) ? la.Matrix : detectorParam.matrix;
-        // dimensionality
-        this.dim = (detectorParam.dim == undefined) ? -1 : detectorParam.dim;
-        // model
-        this.thresh = 0;
-        this.dist = new la.Vector();
-        this.distId = new la.IntVector();
-        this.X = new this.matrix({ cols: this.windowSize, rows: this.dim });
-=======
         // set default parameters
         this.rate = 0.05;
         this.windowSize = 100;
@@ -1040,15 +1022,12 @@
         this.dist = new la.Vector();
         this.distId = new la.IntVector();
         this.X = new this.matrix();
->>>>>>> b1225732
         this.init = 0;
         this.next = 0;
         // initial distance, should be biger then dataset diameter
         this.maxDist = 1e10;
         // for private consumption
         var that = this;
-<<<<<<< HEAD
-=======
 
         // parse parameters, if any are given
         if (detectorParam == x instanceof fs.FIn) {
@@ -1069,7 +1048,6 @@
             // update default parameter values if provided
             this.setParams(detectorParam);
         }
->>>>>>> b1225732
 
         /**
         * Save model to provided output stream
@@ -1201,80 +1179,6 @@
             }
             // reasses detected elements
             console.log("To check", toCheck.length);
-            for (var i = 0; i < toCheck.length; i++) {
-                var yId = toCheck[i];
-                // find new nearest neighbor for yId, ignoring xId
-                updateDistances(yId, xId);
-            }
-        }
-
-        // return vector of distances between x and each column of X
-        var vectorDistances = function (x) {
-            return la.pdist2(that.X, x.toMat()).getCol(0);
-        }
-
-        // update distance vector for vector X[xId], ignoring vector X[ignoreId]
-        var updateDistances = function (xId, ignoreId) {
-            // in case we are not given vector to ignore, use self
-            ignoreId = (ignoreId == undefined) ? xId : ignoreId;
-            // compared to rest
-            var x = that.X.getCol(xId);
-            var y = vectorDistances(x);
-            // update distances and compute its nearest neighbor
-            var minDist = that.maxDist, minDistId = xId;
-            for (var i = 0; i < that.init; i++) {
-                // skip self and ignore
-                if (i == xId) { continue; }
-                if (i == ignoreId) { continue; }
-                // x is the new nearest neighbor for column i
-                if (y[i] < that.dist[i]) { that.dist[i] = y[i]; that.distId[i] = xId; }
-                // found new nearest neighbor for x
-                if (y[i] < minDist) { minDist = y[i]; minDistId = i; }
-            }
-            // update its own nearest neighbor
-            that.dist[xId] = minDist;
-            that.distId[xId] = minDistId;
-        }
-
-        // compute new threshold on the current distance vector
-        var updateThreshold = function () {
-            // sort distances
-            var sorted = new la.Vector(that.dist); sorted.sort();
-            // get the id corresonding to rate-th element
-            var idx = Math.floor((1 - that.rate) * sorted.length);
-            // set the threshold
-            that.thresh = sorted[idx];
-        }
-
-        // Add new vector to the instance matrix and update distances
-        var addVector = function (x, xId) {
-            if (that.dist.length == xId) {
-                // we are still adding vectors
-                that.dist.push(that.maxDist);
-                that.distId.push(xId);
-                that.X.setCol(xId, x);
-                that.init++;
-            } else {
-                // just replace existing vector
-                that.dist[xId] = that.maxDist;
-                that.distId[xId] = xId;
-                that.X.setCol(xId, x);
-            }
-            // update distances
-            updateDistances(xId);
-        }
-
-        // Remove vector from the instance matrix and update distances
-        var delVector = function (xId) {
-            // construct list of vectors that we need to reasses
-            var toCheck = new la.IntVector();
-            for (var i = 0; i < that.distId.length; i++) {
-                // skip self
-                if (i == xId) { continue; }
-                // check if xId is current nearest neighbor
-                if (that.distId[i] == xId) { toCheck.push(i); }
-            }
-            // reasses detected elements
             for (var i = 0; i < toCheck.length; i++) {
                 var yId = toCheck[i];
                 // find new nearest neighbor for yId, ignoring xId
@@ -2463,4 +2367,4 @@
 
     	return that;
     };
-    
+    