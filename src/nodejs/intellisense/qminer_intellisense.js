//intellisense start
// this file mimicks the qminer module index.js file
exports = {}; require.modules.qminer = exports;
exports.la = require('qminer_la');
exports.fs = require('qminer_fs');
exports.analytics = require('qminer_analytics');
exports.ht= require('qminer_ht');
exports.statistics= require('qminer_stat');
exports.datasets= require('qminer_datasets');
//intellisense end
/**
 * Copyright (c) 2015, Jozef Stefan Institute, Quintelligence d.o.o. and contributors
 * All rights reserved.
 * 
 * This source code is licensed under the FreeBSD license found in the
 * LICENSE file in the root directory of this source tree.
 */
/**
* Qminer module.
* @module qm
* @example 
* // import module
* var qm = require('qminer');
*/
/**
	* Set verbosity of QMiner internals.
	* @param {number} [level=0] - verbosity level: 0 = no output, 1 = log output, 2 = log and debug output.
	*/
 exports.verbosity = function (level) { }
/**
	* @property {boolean} debug - True if QMiner was compiled in debug mode, else false.
	*/
 exports.debug = false;
/**
* Base access modes.
* @readonly
* @enum {string}
*/
 var baseModes = {
    /** sets up the db folder */
    create: 'create',
    /** cleans the db folder and calls create */
    createClean: 'createClean',
    /** opens with write permissions */
    open: 'open',
    /** opens in read-only mode */
    openReadOnly: 'openReadOnly'
 }
/**
* Base constructor parameter object
* @typedef {Object} BaseConstructorParam
* @property  {module:qm~baseModes} [BaseConstructorParam.mode='openReadOnly'] - Base access mode: 
* <br> create (sets up the db folder), 
* <br> createClean (cleans db folder and then sets it up), 
* <br> open (opens the db with read/write permissions), 
* <br> openReadOnly (opens the db in read only mode).
* @property  {number} [BaseConstructorParam.indexCache=1024] - The ammount of memory reserved for indexing (in MB).
* @property  {number} [BaseConstructorParam.storeCache=1024] - The ammount of memory reserved for store cache (in MB).
* @property  {string} [BaseConstructorParam.schemaPath=''] - The path to schema definition file.
* @property  {Array<module:qm~SchemaDefinition>} [BaseConstructorParam.schema=[]] - Schema definition object array.
* @property  {string} [BaseConstructorParam.dbPath='./db/'] - The path to db directory.
*/
/**
* Store schema definition object
* @typedef {Object} SchemaDefinition
* @property {string} name - The name of the store. Store name can be composed by from English letters, numbers, _ or $ characters. It can only begin with a character.
* @property {Array<module:qm~SchemaFieldDefinition>} fields - The array of field descriptors. 
* @property {Array<module:qm~SchemaJoinDefinition>} [joins=[]] - The array of join descriptors, used for linking records from different stores.
* @property {Array<module:qm~SchemaKeyDefinition>} [keys=[]] - The array of key descriptors. Keys define how records are indexed, which is needed for search using the query language.
* @property {module:qm~SchemaTimeWindowDefinition} [timeWindow] - Time window description. Stores can have a window, which is used by garbage collector to delete records once they fall out of the time window. Window can be defined by number of records or by time.
* @example
* var qm = require('qminer');
* // create a simple movies store, where each record contains only the movie title.
* var base = new qm.Base({
*     mode: 'createClean',
*     schema: [{
*       type: "Movies",
*       type: [{ name: "title", type: "string" }]
*     }]
* });
*/
/**
* Field types.
* @readonly
* @enum {string}
*/
 var fieldTypes = {
    /** signed 32-bit integer */
    int: 'int', 
    /** vector of signed 32-bit integers */
    int_v: 'int_v', 
 /** string */
 string : 'string',
 /** vector of strings */
 string_v : 'string_v',
 /** boolean */
 bool : 'bool',
 /** double precision floating point number */
 float : 'float',
 /** a pair of floats, useful for storing geo coordinates */
 float_pair : 'float_pair',
 /** vector of floats */
 float_v : 'float_v',
 /** date and time format, stored in a form of milliseconds since 1600 */
 datetime : 'datetime',
 /** sparse vector(same format as used by QMiner JavaScript linear algebra library) */
 num_sp_v : 'num_sp_v',
 }
/**
* Store schema field definition object
* @typedef {Object} SchemaFieldDefinition
* @property {string} name - The name of the field.
* @property {module:qm~fieldTypes} type - The type of the field.
* @property {boolean} [primary=false] - Field which can be used to identify record. There can be only one primary field in a store. There can be at most one record for each value of the primary field. Currently following fields can be marked as primary: int, uin64, string, float, datetime. Primary fields of type string are also used for record names.
* @property {boolean} [null=false] - When set to true, null is a possible value for a field (allow missing values).
* @property {string} [store='memory'] - Defines where to store the field, options are: <b>'cache'</b> or <b>'memory'</b>. The default option is <b>'memory'</b>, which stores the values in RAM. Option <b>'cache'</b> stores the values on disk, with a layer of FIFO cache in RAM, storing the most recently used values.
* @property {Object} [default] - Default value for field when not given for a new record.
* @property {boolean} [codebook=false] - Useful when many records have only few different values of this field. If set to true, then a separate table of all values is kept, and records only point to this table (replacing variable string field in record serialisation with fixed-length integer). Useful to decrease memory footprint, and faster to update. (STRING FIELD TYPE SPECIFIC).
* @property {boolean} [shortstring=false] - Useful for string shorter then 127 characters (STRING FIELD TYPE SPECIFIC).
* @example
*  var qm = require('qminer');
*  var base = new qm.Base({
*      mode: 'createClean',
*      schema: [
*        { name: 'NewsArticles',
*          fields: [
*            { name: "ID", primary: true, type: "string", shortstring: true },
*            { name: "Source", type: "string", codebook: true },
*            { name: "DateTime", type: "datetime" },
*            { name: "Title", type: "string", store: "cache" },
*            { name: "Tokens", type: "string_v", store: "cache", null: true },
*            { name: "Vector", type: "num_sp_v", store: "cache", null: true }]
*        }
*     ]
*  });
* // add a record:
* // - we set the date using the ISO string representation
* // - we set the string vector Tokens with an array of strings
* // - we set the numeric sparse vector Vector with an array of two element arrays
* //   (index, value), see the sparse vector constructor {@link module:la.SparseVector}
* base.store('NewsArticles').push({
*   ID: 't12344', 
*   Source: 's1234', 
*   DateTime: '2015-01-01T00:05:00', 
*   Title: 'the title', 
*   Tokens: ['token1', 'token2'], 
*   Vector: [[0,1], [1,1]]})
*/
/**
* Store schema join definition object
* @typedef {Object} SchemaJoinDefinition
* @property {string} name - The name of the join.
* @property {string} type - The supported types are: <b>'field'</b> and <b>'index'</b>. 
* <br> A join with type=<b>'field'</b> can point to zero or one record and is implemented as an additional hidden field of type uint64, which can hold the ID of the record it links to. Accessing the record's join returns a record.
* <br> A join with type=<b>'index'</b> can point to any number of records and is implemented using the inverted index, where for each record a list (vector) of linked records is kept. Accessing the record's join returns a record set.
* @property {string} store - The store name from which the linked records are.
* @example
* var qm = require('qminer');
* // Create two stores: People which stores only names of persons and Movies, which stores only titles.
* // Each person can direct zero or more movies, so we use an index join named 'directed' and
* // each movie has a single director, so we use a field join 'director'. The joins are 
* // inverses of each other. The inverse join simplifies the linking, since only one join needs
* // to be specified, and the other direction can be linked automatically (in the example 
* // below we specify only the 'director' link and the 'directed' join is updated automatically).
* //
* var base = new qm.Base({
*     mode: 'createClean',
*     schema: [
*       { name: 'People', 
*         fields: [{ name: 'name', type: 'string', primary: true }], 
*         joins: [{ name: 'directed', 'type': 'index', 'store': 'Movies', 'inverse': 'director' }] },
*       { name: 'Movies', 
*         fields: [{ name: 'title', type: 'string', primary: true }], 
*         joins: [{ name: 'director', 'type': 'field', 'store': 'People', 'inverse': 'directed' }] }
*     ]
* });
* // Adds a movie, automatically adds 'Jim Jarmusch' to People, sets the 'director' join (field join)
* // and automatically updates the index join 'directed', since it's an inverse join of 'director'
* base.store('Movies').push({ title: 'Broken Flowers', director: { name: 'Jim Jarmusch' } });
* // Adds a movie, sets the 'director' join, updates the index join of 'Jim Jarmusch'
* base.store('Movies').push({ title: 'Coffee and Cigarettes', director: { name: 'Jim Jarmusch' } });
* // Adds movie, automatically adds 'Lars von Trier' to People, sets the 'director' join
* // and 'directed' inverse join (automatically)
* base.store('Movies').push({ title: 'Dogville', director: { name: 'Lars von Trier' } });
*
* var movie = base.store('Movies')[0]; // get the first movie (Broken Flowers)
* // Each movie has a property corresponding to the join name: 'director'. 
* // Accessing the property returns a {@link module:qm.Record} from the store People.
* var person = movie.director; // get the director
* console.log(person.name); // prints 'Jim Jarmusch'
* // Each person has a property corresponding to the join name: 'directed'. 
* // Accessing the property returns a {@link module:qm.RecSet} from the store People.
* var movies = person.directed; // get all the movies the person directed.
* movies.each(function (movie) { console.log(movie.title); }); 
* // prints: 
* //   'Broken Flowers'
* //   'Coffee and Cigarettes'
*/
/**
* Store schema key definition object
* @typedef {Object} SchemaKeyDefinition
* @property {string} field - The name of the field that will be indexed.
* @property {string} type - The supported types are: <b>'value'</b>, <b>'text'</b> and <b>'location'</b>.
* <br> A key with type=<b>'value'</b> indexes records using an inverted index using full value of the field (no processing).
*  The key type supports 'string', 'string_v' and 'datetime' fields types.
* <br> A key with type=<b>'text'</b> indexes string fields by using a tokenizer and text processing. Supported by string fields.
* <br> A key with type=<b>'location'</b> indexes records as points on a sphere and enables nearest-neighbour queries. Supported by float_pair type fields.
* @property {string} [name] - Allows using a different name for the key in search queries. This allows for multiple keys to be put against the same field. Default value is the name of the field.
* @property {string} [vocabulary] - defines the name of the vocabulary used to store the tokens or values. This can be used indicate to several keys to use the same vocabulary, to save on memory. Supported by 'value' and 'text' keys.
* @property {string} [tokenize] - defines the tokenizer that is used for tokenizing the values stored in indexed fields. Tokenizer uses same parameters as in bag-of-words feature extractor. Default is english stopword list and no stemmer. Supported by 'text' keys.
* @example
* var qm = require('qminer');
* // Create a store People which stores only names of persons.
* var base = new qm.Base({
*     mode: 'createClean',
*     schema: [
*         { name: 'People',
*           fields: [{ name: 'name', type: 'string', primary: true }],
*           keys: [
*             { field: 'name', type: 'value'}, 
*             { field: 'name', name: 'nameText', type: 'text'}
*          ]
*        }
*     ]
* });
*
* base.store('People').push({name : 'John Smith'});
* base.store('People').push({name : 'Mary Smith'});
* // search based on indexed values
* base.search({$from : 'People', name: 'John Smith'}); // Return the record set containing 'John Smith'
* // search based on indexed values
* base.search({$from : 'People', name: 'Smith'}); // Returns the empty record set.
* // search based on text indexing
* base.search({$from : 'People', nameText: 'Smith'}); // Returns both records.
*/
/**
* Stores can have a window, which is used by garbage collector to delete records once they
* fall out of the time window. Window can be defined by number of records or by time.
* Window defined by parameter window, its value being the number of records to be kept.
* @typedef {Object} SchemaTimeWindowDefinition
* @property {number} duration - the size of the time window (in number of units).
* @property {string} unit - defines in which units the window size is specified. Possible values are <b>second</b>, <b>minute</b>, <b>hour</b>, <b>day</b>, <b>week</b> or <b>month</b>.
* @property {string} [field] - name of the datetime filed, which defines the time of the record. In case it is not given, the insert time is used in its place.
* @example
* var qm = require('qminer');
* // Create a store
* var base = new qm.Base([{
* // ...
*   timeWindow : { 
*     duration : 12,
*     unit : "hour",
*     field : "DateTime"
*   }
* }]);
*/
/**
* Feature extractor types.
* @typedef {Object} FeatureExtractors
* @property {module:qm~FeatureExtractor_Constant} constant - The constant type.
* @property {module:qm~FeatureExtractor_Random} random - The random type.
* @property {module:qm~FeatureExtractor_Numeric} numeric - The numeric type.
* @property {module:qm~FeatureExtractor_Categorical} categorical - The categorical type.
* @property {module:qm~FeatureExtractor_Multinomial} multinomial - The multinomial type.
* @property {module:qm~FeatureExtractor_Text} text - The text type.
* @property {module:qm~FeatureExtractor_Join} join - The join type.
* @property {module:qm~FeatureExtractor_Pair} pair - The pair type.
* @property {module:qm~FeatureExtractor_Jsfunc} jsfunc - The jsfunc type.
* @property {module:qm~FeatureExtractor_DateWindow} dateWindow - The dateWindow type.
*
*/
/**
* Feature type: constant
* @typedef {Object} FeatureExtractor_Constant
* @property {string} type - The type of the extractor. It must be equal <b>'constant'</b>.
* @property {number} [const = 1.0] - A constant number. 
* @property {module:qm~FeatureSource} source - The source of the extractor.
* @example
* var qm = require('qminer');
* // create a simple base, where each record contains only a persons name
* var base = new qm.Base({
*   mode: 'createClean',
*   schema: [{
*      type: "Person",
*      type: [{ type: "Name", type: "string" }]
*   }]
* });
* // create a feature space containing the constant extractor, where the constant is equal 5
* var ftr = qm.FeatureSpace(base, { type: "constant", source: "Person", const: 5 });
*/
/**
* Feature type: random
* @typedef {Object} FeatureExtractor_Random
* @property {string} type - The type of the extractor. It must be equal <b>'random'</b>.
* @property {number} [seed = 0] - A random seed number.
* @property {module:qm~FeatureSource} source - The source of the extractor.
* @example
* var qm = require('qminer');
* // create a simple base, where each record contains only a persons name
* var base = new qm.Base({
*   mode: 'createClean',
*   schema: [{
*      type: "Person",
*      type: [{ type: "Name", type: "string" }]
*   }]
* });
* // create a feature space containing the random extractor
* var ftr = qm.FeatureSpace(base, { type: "random", source: "Person" });
*/
/**
* Feature type: numeric
* @typedef {Object} FeatureExtractor_Numeric 
* @property {string} type - The type of the extractor. It must be equal <b>'numeric'</b>.
* @property {boolean} [normalize = 'false'] - Normalize values between 0.0 and 1.0.
* @property {number} [min] - The minimal value used to form the normalization.
* @property {number} [max] - The maximal value used to form the normalization.
* @property {string} field - The name of the field from which to take the value.
* @property {module:qm~FeatureSource} source - The source of the extractor.
* @example
* var qm = require('qminer');
* // create a simple base, where each record contains the student name and it's grade
* var base = new qm.Base({
*    mode: 'createClean',
*    schema: [{
*       type: "Class",
*       type: [
*          { type: "Name", type: "string" },
*          { type: "Grade", type: "number" }
*       ]
*    }]
* });
* // create a feature space containing the numeric extractor, where the values are 
* // normalized, the values are taken from the field "Grade"
* var ftr = qm.FeatureSpace(base, { type: "numeric", source: "Class", normalize: true, field: "Grade" });
*/
/**
 * Feature type: numeric
 * @typedef {Object} FeatureExtractorSparseVector
 * @property {string} type - The type of the extractor. It must be equal 'num_sp_v'.
 * @property {number} [dimension = 0] - Dimensionality of sparse vectors.
 * @property {boolean} [normalize = false] - Normalize vectors to L2 norm of 1.0.
 * @property {string} field - The name of the field from which to take the value.
 * @property {module:qm~FeatureSource} source - The source of the extractor.
 * @example
 * var qm = require('qminer');
 * // create a simple base, where each record contains the student name and it's grade
 * var base = new qm.Base({
 *    mode: 'createClean',
 *    schema: [{
 *       "name": "Class",
 *       "fields": [
 *          { "name": "Name", "type": "string" },
 *          { "name": "Features", "type": "num_sp_v" }
 *       ]
 *    }]
 * });
 * // create a feature space containing the numeric extractor, where the values are
 * // normalized, the values are taken from the field "Grade"
 * var ftr = qm.FeatureSpace(base, { type: "num_sp_v", source: "Class", normalize: false, field: "Features" });
 */
/**
* Feature type: categorical
* @typedef {Object} FeatureExtractor_Categorical
* @property {string} type - The type of the extractor. It must be equal <b>'categorical'</b>.
* @property {Array.<Object>} [values] - A fixed set of values, which form a fixed feature set. No dimensionality changes if new values are seen in the upgrades.
* @property {number} [hashDimension] - A hashing code to set the fixed dimensionality. All values are hashed and divided modulo hasDimension to get the corresponding dimension.
* @property {string} field - The name of the field form which to take the values.
* @property {module:qm~FeatureSource} source - The source of the extractor.
* @example
* var qm = require('qminer');
* // create a simple base, where each record contains the student name and it's study group
* // here we know the student is part of only one study group
* var base = new qm.Base({
*    mode: 'createClean',
*    schema: [{
*       type: "Class",
*       type: [
*          { type: "Name", type: "string" },
*          { type: "StudyGroup", type: "string" }
*       ]
*    }]
* });
* // create a feature space containing the categorical extractor, where the it's values
* // are taken from the field "StudyGroup": "A", "B", "C" and "D"
* var ftr = qm.FeatureSpace(base, { type: "categorical", source: "Class", field: "StudyGroup", values: ["A", "B", "C", "D"] });
*/
/**
* Feature type: multinomial
* @typedef {Object} FeatureExtractor_Multinomial
* @property {string} type - The type of the extractor. It must be equal <b>'multinomial'</b>.
* @property {boolean} [normalize = 'false'] - Normalize the resulting vector of the extractor to have L2 norm 1.0.
* @property {Array.<Object>} [values] - A fixed set of values, which form a fixed feature set, no dimensionality changes if new values are seen in the updates.
* @property {number} [hashDimension] - A hashing code to set the fixed dimensionality. All values are hashed and divided modulo hashDimension to get the corresponding dimension.
* @property {Object} [datetime = false] - Same as 'values', only with predefined values which are extracted from date and time (month, day of month, day of week, time of day, hour).
* <br> This fixes the dimensionality of feature extractor at the start, making it not dimension as new dates are seen. Cannot be used the same time as values.
* @property {string} field - The name of the field from which to take the value.
* @property {module:qm~FeatureSource} source - The source of the extractor.
* @example
* var qm = require('qminer');
* // create a simple base, where each record contains the student name and an array of study groups
* // here we know a student can be part of multiple study groups
* var base = new qm.Base({
*    mode: 'createClean',
*    schema: [{
*       type: "Class",
*       type: [
*          { type: "Name", type: "string" },
*          { type: "StudyGroups", type: "string_v" }
*       ]
*    }]
* });
* // create a feature space containing the multinomial extractor, where the values are normalized,
* // and taken from the field "StudyGroup": "A", "B", "C", "D", "E", "F"
* var ftr = qm.FeatureSpace(base, { 
*              type: "multinomial", source: "CLass", field: "StudyGroups", normalize: true, values: ["A", "B", "C", "D", "E", "F"]
*           });
*/
/**
* Feature type: text
* @typedef {Object} FeatureExtractor_Text
* @property {string} type - The type of the extractor. It must be equal <b>'text'</b>.
* @property {boolean} [normalize = 'true'] - Normalize the resulting vector of the extractor to have L2 norm 1.0.
* @property {module:qm~FeatureWeight} [weight = 'tfidf'] - Type of weighting used for scoring terms.
* @property {number} [hashDimension] - A hashing code to set the fixed dimensionality. All values are hashed and divided modulo hashDimension to get the corresponding dimension.
* @property {string} field - The name of the field from which to take the value.
* @property {module:qm~FeatureTokenizer} tokenizer - The settings for extraction of text.
* @property {module:qm~FeatureMode} mode - How are multi-record cases combined into single vector.
* @property {module:qm~FeatureStream} stream - Details on forgetting old IDFs when running on stream.
* @property {module:qm~FeatureSource} source - The source of the extractor.
* @example
* var qm = require('qminer');
* // create a simple base, where each record contains the title of the article and it's content
* var base = new qm.Base({
*    mode: 'createClean',
*    schema: [{
*       type: "Articles",
*       type: [
*          { type: "Title", type: "string" },
*          { type: "Text", type: "string" }
*       ]
*    }]
* });
* // create a feature spave containing the text (bag of words) extractor, where the values are normalized,
* // weighted with 'tfidf' and the tokenizer is of 'simple' type, it uses english stopwords.
* var ftr = qm.FeatureSpace(base, { 
*              type: "text", source: "Articles", field: "Text", normalize: true, weight: "tfidf",
*              tokenizer: { type: "simple", stopwords: "en"}
*           });
*/
/**
* Feature type: join
* @typedef {Object} FeatureExtractor_Join
* @property {string} type - The type of the extractor. It must be equal <b>'join'</b>.
* @property {number} [bucketSize = 1] - The size of the bucket in which we group consecutive records.
* @property {module:qm~FeatureSource} source - The source of the extractor.
*/
/**
* Feature type: pair
* @typedef {Object} FeatureExtractor_Pair
* @property {string} type - The type of the extractor. It must be equal <b>'pair'</b>.
* @property {module:qm~FeatureExtractors} first - The first feature extractor.
* @property {module:qm~FeatureExtractors} second - The second feature extractor.
* @property {module:qm~FeatureSource} source - The source of the extractor.
*/
/** 
* Feature type: dateWindow
* @typedef {Object} FeatureExtractor_DateWindow
* @property {string} type - The type of the extractor. It must be equal <b>'dateWindow'</b>.
* @property {string} [unit = 'day'] - How granular is the time window. The options are: 'day', 'week', 'month', 'year', '12hours', '6hours', '4hours', '2hours',
* 'hour', '30minutes', '15minutes', '10minutes', 'minute', 'second'.
* @property {number} [window = 1] - The size of the window.
* @property {boolean} [normalize = 'false'] - Normalize the resulting vector of the extractor to have L2 norm 1.0. //TODO
* @property {number} start - //TODO
* @property {number} end - //TODO
* @property {module:qm~FeatureSource} source - The source of the extractor.
*/
/**
* Feature type: jsfunc
* @typedef {Object} FeatureExtractor_Jsfunc
* @property {string} type - The type of the extractor. It must be equal <b>'jsfunc'</b>.
* @property {string} name - The feature's name.
* @property {function} fun - The javascript function callback. It should take a record as input and return a number or a dense vector.
* @property {number} [dim = 1] - The dimension of the feature extractor.
* @property {module:qm~FeatureSource} source - The source of the extractor.
* @example
* var qm = require('qminer');
* // create a simple base, where each record contains the name of the student and his study groups
* // each student is part of multiple study groups
* var base = new qm.Base({
*    mode: 'createClean',
*    schema: [{
*       type: "Class",
*       type: [
*          { type: "Name", type: "string" },
*          { type: "StudyGroups", type: "string_v" }
*       ]
*    }]
* });
* // create a feature space containing the jsfunc extractor, where the function counts the number 
* // of study groups each student is part of. The functions name is "NumberOFGroups", it's dimension
* // is 1 (returns only one value, not an array)
* var ftr = qm.FeatureSpace(base, {
*              type: "jsfunc", source: "Class", name: "NumberOfGroups", dim: 1,
*              fun: function (rec) { returns rec.StudyGroups.length; }
*           });
*/
/**
* From where are the input records taken.
* @typedef {Object} FeatureSource
* @property {string} store - The store name.
*/
/**
* Type of weighting used for scoring terms.
* @readonly
* @enum {string}
*/
 var FeatureWeight = {
 /** Sets 1 if term occurs, 0 otherwise. */
 none: 'none',
 /** Sets the term frequency in the document. */
 tf: 'tf',
 /** Sets the inverse document frequency in the document. */
 idf: 'idf',
 /** Sets the product of the tf and idf score. */
 tfidf: 'tfidf'
 }
/**
* The settings for extraction of text.
* @typedef {Object} FeatureTokenizer
* @property {module:qm~FeatureTokenizerType} [type = 'simple'] - The type of the encoding text.
* @property {module:qm~FeatureTokenizerStopwords} [stopwords = 'en'] - The stopwords used for extraction.
* @property {module:qm~FeatureTokenizerStemmer} [stemmer = 'none'] - The stemmer used for extraction.
* @property {boolean} [uppercase = 'true'] - Changing all words to uppercase.
*/
/**
* The type of the encoding text.
* @readonly
* @enum {string}
*/
 var FeatureTokenizerType = {
	/** The simple encoding. */
	simple: 'simple',
	/** The html encoding. */
 html: 'html',
 /** The unicode encoding. */
 unicode: 'unicode'
 }
/**
* THe stopwords used for extraction.
* @readonly
* @enum {Object}
*/
 var FeatureTokenizerStopwords = {
 /** The pre-defined stopword list (none). */
 none: 'none',
 /** The pre-defined stopword list (english). */
 en: 'en',
 /** The pre-defined stopword list (slovene). */
 si: 'si',
 /** The pre-defined stopword list (spanish). */
 es: 'es',
 /** The pre-defined stopword list (german). */
 de: 'de',
 /** An array of stopwords. The array must be given as a parameter instead of 'array'! */
 array: 'array'
 }
/**
* The steemer used for extraction.
* @readonly
* @enum {Object}
*/
 var FeatureTokenizerStemmer = {
 /** For using the porter stemmer. */
 boolean: 'true',
 /** For using the porter stemmer. */
 porter: 'porter',
 /** For using no stemmer. */
 none: 'none',
 }
/**
* How are multi-record cases combined into a single vector. //TODO not implemented for join record cases (works only if the start store and the 
* feature store are the same)
* @readonly
* @enum {string}
*/
 var FeatureMode = {
		/** Multi-record cases are merged into one document. */
		concatenate: 'concatenate', 
		/** Treat each case as a separate document. */
		centroid: 'centroid', 
		/** //TODO (Use the tokenizer option) */
		tokenized : 'tokenized'
 }
/**
* Details on forgetting old IDFs when running on stream.
* @readonly
* @enum {string}
*/
 var FeatureStream = {
 /** (optional) Field name which is providing timestamp, if missing system time is used. */
 field: 'field',
 /** Forgetting factor, by which the old IDFs are multiplied after each iteration. */
 factor: 'factor',
 /** The time between iterations when the factor is applied, standard JSon time format is used to specify the interval duration. */
 interval: 'interval'
 }
/**
* Base
* @classdesc Represents the database and holds stores. The base object can be opened in multiple
* modes: 'create' - create a new database, 'createClean' - force create, and 'openReadOnly' - open in read-onlly mode
* @class
* @param {module:qm~BaseConstructorParam} paramObj - The base constructor parameter object.
* @property {String} paramObj.mode - the mode in which base is opened
* @property [String] paramObj.dbPath - path to the location of the database
* @property [Object] paramObj.schema - the database schema
* @example
* // import qm module
* var qm = require('qminer');
* // using a constructor, in open mode:
* var base = new qm.Base({mode: 'open'});
*/
 exports.Base = function (paramObj) {};
/**
	* Closes the database.
	* @returns {null}
	*/
 exports.Base.prototype.close = function () {}
/**
	 * Returns the store with the specified name.
	 *
	 * @param {string} name - Name of the store.
	 * @returns {module:qm.Store} The store.
	 * @example
	 * // import qm module
	 * var qm = require('qminer');
	 * // create a base with two stores
	 * var base = new qm.Base({
	 *    mode: "createClean",
	 *    schema: [
	 *    {
	 *        name: "KwikEMart",
	 *        fields: [
	 *            { name: "Worker", type: "string" },
	 *            { name: "Groceries", type: "string_v" }
	 *        ]
	 *    },
	 *    {
	 *        name: "NuclearPowerplant",
	 *        fields: [
	 *            { name: "Owner", type: "string" },
	 *            { name: "NumberOfAccidents", type: "int" },
	 *            { name: "Workers", type: "string_v" }
	 *        ]
	 *    }]
	 * })
	 * // get the "KwikEMart" store 
	 * var store = base.store("KwikEMart");	// returns the store with the name "KwikEMart"
	 */
 exports.Base.prototype.store = function (name) { return Object.create(require('qminer').Store.prototype); }
/**
	 * Returns a list of store descriptors.
	 *
	 * @returns {Object[]}
	 */
 exports.Base.prototype.getStoreList = function () { return [{storeId:'', storeName:'', storeRecords:'', fields: [], keys: [], joins: []}]; }
/**
	* Creates a new store.
	* @param {Array<module:qm~SchemaDefinition>} storeDef - The definition of the store(s).
	* @param {number} [storeSizeInMB = 1024] - The reserved size of the store(s).
	* @returns {(module:qm.Store | module:qm.Store[])} - Returns a store or an array of stores (if the schema definition was an array).
	* @example
	* // import qm module
	* var qm = require('qminer');
	* // create a new base with one store
	* var base = new qm.Base({
	*    mode: "createClean",
	*    schema: [
	*    {
	*        name: "Superheroes",
	*        fields: [
	*            { name: "Name", type: "string" },
	*            { name: "Superpowers", type: "string_v" },
	*            { name": "YearsActive", type: "int" }
	*        ]
	*    }]
	* })
	* // create a new store called "Supervillains" in the base
	* base.createStore({
	*    name: "Supervillians"
	*    fields: [
	*        { name: "Name", type: "string" },
	*        { name: "Superpowers", type: "string_v" },
	*        { name: "YearsActive", type: "int" }
	*    ]
	* })
	* // create two new stores called "Cities" and "Leagues"
	* base.createStore([
	*    {
	*        name: "Cities",
	*        fields: [
	*            { name: "Name", type: "string", primary: true },
	*            { name: "Population", type: "int" }
	*        ]
	*    },
	*    {
	*        name: "Leagues",
	*        fields: [
	*            { name: "Name", type: "string" },
	*            { name: "Members", type: "string_v" }
	*        ]
	*    }
	* ])
	*/
 exports.Base.prototype.createStore = function (storeDef, storeSizeInMB) { return storeDef instanceof Array ? [Object.create(require('qminer').Store.prototype)] : Object.create(require('qminer').Store.prototype) ;}
/**
	* Creates a new store.
	* @param {module:qm~QueryObject} query - query language JSON object	
	* @returns {module:qm.RecordSet} - Returns the record set that matches the search criterion
	*/
 exports.Base.prototype.search = function (query) { return Object.create(require('qminer').RecordSet.prototype); }
/**
	* Calls qminer garbage collector to remove records outside time windows.
	*/
 exports.Base.prototype.garbageCollect = function () { }
/**
	* Calls qminer partial flush - base saves dirty data given some time-window.
	* @param {number} window - Length of available time-window in msec. Default 500.
	*/
 exports.Base.prototype.partialFlush = function () { }
/**
	* Retrieves performance statistics for qminer.
	*/
 exports.Base.prototype.getStats = function () { }
/**
* Store (factory pattern result) 
* @namespace
* @example
* // import qm module
* var qm = require('qminer');
* // factory based construction using base.createStore
* var base = qm.create('qm.conf', "", true);
* base.createStore([{
*    name: "People",
*    fields: [
*        { name: "Name", type: "string", primary: true },
*        { name: "Gender", type: "string", shortstring: true },
*        { name: "Age", type: "int" }
*    ],
*    joins: [
*        { name: "ActedIn", type: "index", store: "Movies", inverse: "Actor" },
*        { name: "Directed", type: "index", store: "Movies", inverse: "Director" }
*    ],
*    keys: [
*        { field: "Name", type: "text" },
*        { field: "Gender", type: "value" }
*    ]
* },
* {
*    name: "Movies",
*    fields: [
*        { name: "Title", type: "string", primary: true },
*        { name: "Plot", type: "string", store: "cache" },
*        { name: "Year", type: "int" },
*        { name: "Rating", type: "float" },
*        { name: "Genres", type: "string_v", codebook: true }
*    ],
*    joins: [
*        { name: "Actor", type: "index", store: "People", inverse: "ActedIn" },
*        { name: "Director", type: "index", store: "People", inverse: "Directed" }
*    ],
*    keys: [
*        { field: "Title", type: "value" },
*        { field: "Plot", type: "text", vocabulary: "voc_01" },
*        { field: "Genres", type: "value" }
*    ]
* }]);
* // using the base constructor
* var base = new qm.Base({
*    mode: "createClean",
*    schema: [{
*        name: "Class",
*        fields: [
*            { name: "Name", type: "string" },
*            { name: "StudyGroup", type: "string" }
*        ]
*    }]
* });
*/
 exports.Store = function (base, storeDef) {};
/**
	* Returns a record from the store.
	* @param {string} recName - Record name.
	* @returns {(module:qm.Record | null)} Returns the record. If the record doesn't exist, it returns null.
	* @example
	* // import qm module
	* var qm = require('qminer');
	* // create a base containing the store Class. Let the Name field be the primary field. 
	* var base = new qm.Base({
	*    mode: "createClean",
	*    schema: [{
	*        name: "Class",
	*        fields: [
	*            { name: "Name", type: "string", primary: true },
	*            { name: "StudyGroup", type: "string" }
	*        ]
	*    }]
	* });
	* // add some records to the store
	* base.store("Class").push({ Name: "Dean", StudyGroup: "A" });
	* base.store("Class").push({ Name: "Chang", StudyGroup: "D" });
	* base.store("Class").push({ Name: "Magnitude", StudyGroup: "C" });
	* base.store("Class").push({ Name: "Leonard", StudyGroup: "B" });
	* // get the record with the name "Magnitude"
	* var record = base.store("Class").rec("Magnitude");
	*/
 exports.Store.prototype.recordByName = function (recName) { return Object.create(require('qminer').Record.prototype); };
/**
	* Executes a function on each record in store.
	* @param {function} callback - Function to be executed. It takes two parameters:
	* <br>rec - The current record.
	* <br>[idx] - The index of the current record.
	* @returns {module:qm.Store} Self.
	* @example
	* // import qm module
	* var qm = require('qminer');
	* // create a base containing the store Class
	* var base = new qm.Base({
	*    mode: "createClean",
	*    schema: [{
	*        name: "Class",
	*        fields: [
	*            { name: "Name", type: "string" },
	*            { name: "StudyGroup", type: "string" }
	*        ]
	*    }]
	* });
	* // add some records to the store
	* base.store("Class").push({ Name: "Abed", StudyGroup: "A" });
	* base.store("Class").push({ Name: "Annie", StudyGroup: "B" });
	* base.store("Class").push({ Name: "Britta", StudyGroup: "C" });
	* base.store("Class").push({ Name: "Jeff", StudyGroup: "A" });
	* // change the StudyGroup of all records of store Class to A
	* base.store("Class").each(function (rec) { rec.StudyGroup = "A"; });	// all records in Class are now in study group A
	*/
 exports.Store.prototype.each = function (callback) {}
/**
	* Creates an array of function outputs created from the store records.
	* @param {function} callback - Function that generates the array. It takes two parameters:
	* <br>rec - The current record.
	* <br>[idx] - The index of the current record.
	* @returns {Array<Object>} The array created by the callback function. //TODO
	* @example
	* // import qm module
	* var qm = require('qminer');
	* // create a base containing the store Class
	* var base = new qm.Base({
	*    mode: "createClean",
	*    schema: [{
	*        name: "Class",
	*        fields: [
	*            { name: "Name", type: "string" },
	*            { name: "StudyGroup", type: "string" }
	*        ]
	*    }]
	* });
	* // add some records to the store
	* base.store("Class").push({ Name: "Shirley", StudyGroup: "A" });
	* base.store("Class").push({ Name: "Troy", StudyGroup: "B" });
	* base.store("Class").push({ Name: "Chang", StudyGroup: "C" });
	* base.store("Class").push({ Name: "Pierce", StudyGroup: "A" });
	* // make an array of record names
	* var arr = base.store("Class").map(function (rec) { return rec.Name; }); // returns an array ["Shirley", "Troy", "Chang", "Pierce"]
	*/
 exports.Store.prototype.map = function (callback) {}
/**
	* Adds a record to the store.
	* @param {Object} rec - The added record. The record must be a JSON object corresponding to the store schema.
	* @returns {number} The ID of the added record.
	* @example
	* // import qm module
	* var qm = require('qminer');
	* // create a new base containing two stores
	* var base = new qm.Base({
	*    mode: "createClean",
	*    schema: [
	*    {
	*        name: "Superheroes",
	*        fields: [
	*            { name: "Name", type: "string" },
	*            { name: "Superpowers", type: "string_v" }
	*        ]
	*    },
	*    {
	*        name: "Supervillians",
	*        fields: [
	*            { name: "Name", type: "string" },
	*            { name: "Superpowers", type: "string_v" }
	*        ]
	*    }]
	* });
	* // add a new superhero to the Superheroes store
	* base.store("Superheroes").push({ Name: "Superman", Superpowers: ["flight", "heat vision", "bulletproof"] }); // returns 0
	* // add a new supervillian to the Supervillians store
	* base.store("Supervillians").push({ Name: "Lex Luthor", Superpowers: ["expert engineer", "genius-level intellect", "money"] }); // returns 0
	*/
 exports.Store.prototype.push = function (rec) { return 0; }
/**
	* Creates a new record of given store. The record is not added to the store.
	* @param {Object} json - A JSON value of the record.
	* @returns {module:qm.Record} The record created by the JSON value and the store.
	* @example
	* // import qm module
	* var qm = require('qminer');
	* // create a new base containing one store
	* var base = new qm.Base({
	*    mode: "createClean",
	*    schema: [{
	*        name: "Planets",
	*        fields: [
	*            { name: "Name", type: "string" },
	*            { name: "Diameter", type: "int" },
	*            { name: "NearestStars", type: "string_v" }
	*        ]
	*    }]
	* });
	* // add a new planet in the store
	* base.store("Planets").push({ Name: "Earth", Diameter: 299196522, NearestStars: ["Sun"] });
	* // create a record of a planet (not added to the Planets store)
	* var planet = base.store("Planets").newRecord({ Name: "Tatooine", Diameter: 10465, NearestStars: ["Tatoo 1", "Tatoo 2"] });
	*/
 exports.Store.prototype.newRecord = function (json) { return Object.create(require('qminer').Record.prototype)};
/**
	* Creates a new record set out of the records in store.
	* @param {module:la.IntVector} idVec - The integer vector containing the ids of selected records.
	* @returns {module:qm.RecordSet} The record set that contains the records gained with idVec.
	* @example
	* // import qm module
	* var qm = require('qminer');
	* // create a new base containing one store
	* var base = new qm.Base({
	*    mode: "createClean",
	*    schema: [{
	*        name: "Superheroes",
	*        fields: [
	*            { name: "Name", type: "string" },
	*            { name: "Superpowers", type: "string_v" }
	*        ]
	*    }]
	* });
	* // add some new records to the store
	* base.store("Superheroes").push({ Name: "Superman", Superpowers: ["Superhuman strength, speed, hearing", "Flight", "Heat vision"] });
	* base.store("Superheroes").push({ Name: "Batman", Superpowers: ["Genius-level intellect", "Peak physical and mental conditioning", "Master detective"] });
	* base.store("Superheroes").push({ Name: "Thor", Superpowers: ["Superhuman strength, endurance and longevity", "Abilities via Mjolnir"] });
	* base.store("Superheroes").push({ Name: "Wonder Woman", Superpowers: ["Superhuman strength, agility and endurance", "Flight", "Highly skilled hand-to-hand combatant"] });
	* // create a new record set containing only the DC Comic superheroes (those with the record ids 0, 1 and 3)
	* var intVec = new qm.la.IntVector([0, 1, 3]);
	* var DCHeroes = base.store("Superheroes").newRecordSet(intVec);
	*/
 exports.Store.prototype.newRecordSet = function (idVec) { return Object.create(require('qminer').RecordSet.prototype); };
/**
	* Creates a record set containing random records from store.
	* @param {number} sampleSize - The size of the record set.
	* @returns {module:qm.RecordSet} Returns a record set containing random records.
	* @example
	* // import qm module
	* var qm = require('qminer');
	* // create a base containing one store
	* var base = new qm.Base({
	*    mode: "createClean",
	*    schema: [{
	*        name: "TVSeries",
	*        fields: [
	*            { name: "Title", type: "string", primary: true },
	*            { name: "NumberOfEpisodes", type: "int" }
	*        ]
	*    }]
	* });
	* // add some records in the store
	* base.store("TVSeries").push({ Title: "Archer", NumberOfEpisodes: 75 });
	* base.store("TVSeries").push({ Title: "The Simpsons", NumberOfEpisodes: 574 });
	* base.store("TVSeries").push({ Title: "New Girl", NumberOfEpisodes: 94 });
	* base.store("TVSeries").push({ Title: "Rick and Morty", NumberOfEpisodes: 11 });
	* base.store("TVSeries").push({ Title: "Game of Thrones", NumberOfEpisodes: 47 });
	* // create a sample record set containing 3 records
	* var randomRecordSet = base.store("TVSeries").sample(3); // contains 3 random records from the TVSeries store
	*/
 exports.Store.prototype.sample = function (sampleSize) { return Object.create(require('qminer').RecordSet.prototype); };
/**
	* Gets the details of the selected field.
	* @param {string} fieldName - The name of the field.
	* @returns {Object} The JSON object containing the details of the field. 
	* @example
	* // import qm module
	* var qm = require("qminer");
	* // create a new base containing one store
	* var base = new qm.Base({
	*    mode: "createClean",
	*    schema: [{
	*        name: "People",
	*        fields: [
	*            { name: "Name", type: "string", primary: true },
	*            { name: "Gender", type: "string" },
	*            { name: "Age", type: "int" }
	*        ]
	*    }]
	* });
	* // get the details of the field "Name" of store "People"
	* // it returns a JSON object:
	* // { id: 0, name: "Name", type: "string", primary: true }
	* var details = base.store("People").field("Name");
	*/
 exports.Store.prototype.field = function (fieldName) { return [{ id: 0, name:'', type:'', primary:'' }]; }; 
/**
	* Checks if the field is of numeric type.
	* @param {string} fieldName - The checked field.
	* @returns {boolean} True, if the field is of numeric type. Otherwise, false.
	* @example
	* // import qm module
	* var qm = require('qminer');
	* // create a base containing one store
	* var base = new qm.Base({
	*    mode: "createClean",
	*    schema: [{
	*        name: "TVSeries",
	*        fields: [
	*            { name: "Title", type: "string", primary: true },
	*            { name: "NumberOfEpisodes", type: "int" }
	*        ]
	*    }]
	* });
	* // check if the field "Title" is of numeric type
	* var isTitleNumeric = base.store("TVSeries").isNumeric("Title"); // returns false
	* // check if the field "NumberOfEpisodes" is of numeric type
	* var isNumberOfEpisodesNumeric = base.store("TVSeries").isNumeric("NumberOfEpisodes"); // returns true
	*/
 exports.Store.prototype.isNumeric = function (fieldName) { return true; };
/**
	* Checks if the field is of string type.
	* @param {string} fieldName - The checked field.
	* @returns {boolean} True, if the field is of string type. Otherwise, false.
	* @example
	* // import qm module
	* var qm = require("qminer");
	* // create a new base containing one store
	* var base = new qm.Base({
	*    mode: "createClean",
	*    schema: [{
	*        name: "People",
	*        fields: [
	*            { name: "Name", type: "string", primary: true },
	*            { name: "Gender", type: "string" },
	*            { name: "Age", type: "int" }
	*        ]
	*    }]
	* });
	* // check if the field "Name" is of string type
	* var isNameString = base.store("People").isString("Name"); // returns true
	* // check if the field "Age" is of string type
	* var isAgeString = base.store("People").isString("Age"); // returns false
	*/
 exports.Store.prototype.isString = function (fieldName) { return true; }; 
/**
	* Checks if the field is of type Date.
	* @param {string} fieldName - The checked field.
	* @returns {boolean} True, if the field is of type Date. Otherwise, false.
	* @example
	* // import qm module
	* var qm = require('qminer');
	* // create a new base containing one store
	* var base = new qm.Base({
	*    mode: "createClean",
	*    schema: [{
	*        name: "BasketballPlayers",
	*        fields: [
	*            { name: "Name", type: "string" },
	*            { name: "SeasonScore", type: "int_v" },
	*            { name: "DateOfBirth", type: "datetime" }
	*        ]
	*    }]
	* });
	* // check if the SeasonScore field is of type Date
	* var isSeasonScoreDate = base.store("BasketballPlayers").isDate("SeasonScore"); // returns false
	* // check if the FirstPlayed field is of type Date
	* var isFirstPlayedDate = base.store("BasketballPlayers").isDate("DateOfBirth"); // returns true
	*/
 exports.Store.prototype.isDate = function (fieldName) { return true; }
/**
	* Returns the details of the selected key as a JSON object.
	* @param {string} keyName - The selected key as a JSON object.
	* @returns {Object} The JSON object containing the details of the key.
	* @example
	* // import qm module
	* var qm = require('qminer');
	* // create a new base containing one store
	* var base = new qm.Base({
	*    mode: "createClean",
	*    schema: [{
	*        name: "Countries",
	*        fields: [
	*            { name: "Name", type: "string", primary: true },
	*            { name: "Population", type: "int" },
	*            { name: "Continent", type: "string" }
	*        ],
	*        keys: [
	*            { field: "Name", type: "text" },
	*            { field: "Continent", type: "value" }
	*        ]
	*    }]
	* });
	* // get the details of the key of the field "Continent"
	* // returns a JSON object containing the details of the key:
	* // { fq: { length: 0 }, vocabulary: { length: 0 }, name: 'Continent', store: { name: 'Countries', ... }}
	* var details = base.store("Countries").key("Continent");
	*/
 exports.Store.prototype.key = function (keyName) { return [{ fq: {}, vocabulary: {}, name:'', store: {} }]; };
/**
	* //TODO
	* @param {string} saName - The name of the stream aggregate.
	* @ignore
	*/
 exports.Store.prototype.getStreamAggr = function (saName) {}
/**
	* //TODO
	* @ignore
	*/
 exports.Store.prototype.getStreamAggrNames = function () {}
/**
	* Returns the store as a JSON.
	* @returns {Object} The store as a JSON.
	* @example
	* // import qm module
	* var qm = require('qminer');
	* // create a new base containing one store
	* var base = new qm.Base({
	*    mode: "createClean",
	*    schema: [{
	*        name: "FootballPlayers",
	*        fields: [
	*            { name: "Name", type: "string" },
	*            { name: "FootballClubs", type: "string_v" },
	*            { name: "GoalsPerSeason", type: "int_v" },
	*        ]
	*    }]
	* });
	* // get the store as a JSON object
	* // the returned JSON object is:
	* // { storeId: 0, storeName: 'FootballPlayers', storeRecords: 0, fields: [...], keys: [], joins: [] }
	* var json = base.store("FootballPlayers").toJSON();
	*/
 exports.Store.prototype.toJSON = function () { return { storeId:0, storeName:'', storeRecords:'', fields:[], keys:[], joins:[] }; };
/**
	* Deletes the records in the store.
	* @param {number} [num] - The number of deleted records. If the number is given, the first num records will be deleted.
	* @returns {number} The number of remaining records in the store.
	* @example
	* // import qm module
	* var qm = require('qminer');
	* // create a base containing one store
	* var base = new qm.Base({
	*    mode: "createClean",
	*    schema: [{
	*        name: "TVSeries",
	*        fields: [
	*            { name: "Title", type: "string", primary: true },
	*            { name: "NumberOfEpisodes", type: "int" }
	*        ]
	*    }]
	* });
	* // add some records in the store
	* base.store("TVSeries").push({ Title: "Archer", NumberOfEpisodes: 75 });
	* base.store("TVSeries").push({ Title: "The Simpsons", NumberOfEpisodes: 574 });
	* base.store("TVSeries").push({ Title: "New Girl", NumberOfEpisodes: 94 });
	* base.store("TVSeries").push({ Title: "Rick and Morty", NumberOfEpisodes: 11 });
	* base.store("TVSeries").push({ Title: "Game of Thrones", NumberOfEpisodes: 47 });
	* // deletes the first 2 records (Archer and The Simpsons) in TVSeries
	* base.store("TVSeries").clear(2); // returns 3
	* // delete all remaining records in TVStore
	* base.store("TVSeries").clear();  // returns 0
	*/
 exports.Store.prototype.clear = function (num) { return 0; };
/**
	* Gives a vector containing the field value of each record.
	* @param {string} fieldName - The field name. Field must be of one-dimensional type, e.g. int, float, string...
	* @returns {module:la.Vector} The vector containing the field values of each record.
	* @example
	* // import qm module
	* var qm = require('qminer');
	* // create a base containing one store
	* var base = new qm.Base({
	*    mode: "createClean",
	*    schema: [{
	*        name: "Companies",
	*        fields: [
	*            { name: "Name", type: "string", primary: true },
	*            { name: "Location", type: "string" }
	*        ]
	*    }]
	* });
	* // add some records to the store
	* base.store("Companies").push({ Name: "DC Comics", Location: "Burbank, California" });
	* base.store("Companies").push({ Name: "DC Shoes", Location: "Huntington Beach, California" });
	* base.store("Companies").push({ Name: "21st Century Fox", Location: "New York City, New York" });
	* // get the vector of company names
	* var companyNames = base.store("Companies").getVector("Name");	// returns a vector ["DC Comics", "DC Shoes", "21st Century Fox"]
	*/
 exports.Store.prototype.getVector = function (fieldName) { return Object.create(require('qminer').la.Vector.prototype); };
/**
	* Gives a matrix containing the field values of each record.
	* @param {string} fieldName - The field name. Field mustn't be of type string.
	* @returns {(module:la.Matrix | module:la.SparseMatrix)} The matrix containing the field values. 
	* @example
	* // import qm module
	* var qm = require('qminer');
	* // create a new base containing one store
	* var base = new qm.Base({
	*    mode: "createClean",
	*    schema: [{
	*        name: "ArcheryChampionship",
	*        fields: [
	*            { name: "Name", type: "string" },
	*            { name: "ScorePerRound", type: "float_v" }
	*        ]
	*    }]
	* });
	* // set new records in the store
	* base.store("ArcheryChampionship").push({ Name: "Robin Hood", ScorePerRound: [50, 48, 48] });
	* base.store("ArcheryChampionship").push({ Name: "Oliver Queen", ScorePerRound: [44, 46, 44] });
	* base.store("ArcheryChampionship").push({ Name: "Legolas", ScorePerRound: [50, 50, 48] });
	* // get the matrix containing the "score per round" values
	* // The values of the i-th column are the values of the i-th record.
	* // The function will give the matrix:
	* // 50  44  50
	* // 48  46  50
	* // 48  44  48
	* var matrix = base.store("ArcheryChampionship").getMatrix("ScorePerRound");
	*/
 exports.Store.prototype.getMatrix = function (fieldName) { return Object.create(require('qminer').la.Matrix.prototype); };
/**
	* Gives the field value of a specific record.
	* @param {number} recId - The record id.
	* @param {string} fieldName - The field's name.
	* @returns {Object} The fieldName value of the record with recId.
	* @example
	* //import qm module
	* var qm = require('qminer');
	* // create a new base containing one store
	* var base = new qm.Base({
	*    mode: "createClean",
	*    schema: [{
	*        name: "Festivals",
	*        fields: [
	*            { name: "Name", type: "string" },
	*            { name: "Type", type: "string" },
	*            { name: "Location", type: "string" }
	*        ]
	*    }]
	* });
	* // add some records in the store
	* base.store("Festivals").push({ Name: "Metaldays", Type: "music", Location: "Tolmin, Slovenia" });
	* base.store("Festivals").push({ Name: "Festival de Cannes", Type: "movie", Location: "Cannes, France" });
	* base.store("Festivals").push({ Name: "The Festival of Chocolate", Type: "food", Location: "Hillsborough, USA" });
	* // get the field value of the second record for field "Type"
	* var fieldValue = base.store("Festivals").cell(1, "Type"); // returns "movie"
	*/
 exports.Store.prototype.cell = function (recId, fieldName) {};
/**
	* Gives the name of the store.
	*/
 exports.Store.prototype.name = undefined;
/**
	* Checks if the store is empty.
	*/
 exports.Store.prototype.empty = undefined;
/**
	* Gives the number of records.
	*/
 exports.Store.prototype.length = 0;
/**
	* Creates a record set containing all the records from the store.
	*/
 exports.Store.prototype.allRecords = undefined;
/**
	* Gives an array of all field descriptor JSON objects.
	*/
 exports.Store.prototype.fields = undefinied;
/**
	* Gives an array of all join descriptor JSON objects.
	*/
 exports.Store.prototype.joins = undefined;
/**
	* Gives an array of all key descriptor JSON objects.
	*/
 exports.Store.prototype.keys = undefined;
/**
	* Returns the first record of the store.
	*/
 exports.Store.prototype.first = undefined;
/**
	* Returns the last record of the store.
	*/
 exports.Store.prototype.last = undefined;
/**
	* Returns an iterator for iterating over the store from start to end.
	*/
 exports.Store.prototype.forwardIter = undefined;
/**
	* Returns an iterator for iterating over the store form end to start.
	*/
 exports.Store.prototype.backwardIter = undefined;
/**
	* Gets the record with the given ID. //TODO
	* @param {number} recId - The id of the record.
	* @returns {module:qm.Record} The record with the ID equal to recId.
	* @ignore
	*/
 exports.Store.prototype.store = function (recId) {};
/**
	* Returns the base, in which the store is contained.
	*/
 exports.Store.prototype.base = undefined;
/**
* Record (factory pattern).
* @namespace
*/
 exports.Record = function () {}; 
/**
	* Clones the record.
	* @returns {module:qm.Record} The clone of the record.
	* @example
	* // import qm module
	* var qm = require('qminer');
	* // create a new base containing one store
	* var base = new qm.Base({
	*    mode: "createClean",
	*    schema: [{
	*        name: "StarWarsMovies",
	*        fields: [
	*            { name: "Title", type: "string" },
	*            { name: "ReleseDate", type: "datetime" },
	*            { name: "Length", type: "int" }
	*        ]
	*    }]
	* });
	* // create some records in the new store
	* base.store("StarWarsMovies").push({ Title: "Attack of the Clones", ReleseDate: "2002-05-16T00:00:00", Length: 142 });
	* base.store("StarWarsMovies").push({ Title: "The Empire Strikes Back", ReleseDate: "1980-06-20T00:00:00", Length: 124 });
	* base.store("StarWarsMovies").push({ Title: "Return of the Jedi", ReleseDate: "1983-05-25T00:00:00", Length: 134 });
	* // create a clone of the "Attack of the Clones" record
	* var clone = base.store("StarWarsMovies")[0].$clone();
	*/
 exports.Record.prototype.$clone = function () { return Object.create(require('qminer').Record.prototype); };
/**
     * Provide json version of record, useful when calling JSON.stringify
     *
     * @param {Boolean} - ???
     * @param {Boolean} - ???
     * @param {Boolean} [sysFields=true] - if set to true system fields, like $id, will be included
     */
/**
	* Adds a join record `joinRecord` to join `jonName` (string) with join frequency `joinFrequency`
	* @param {string} joinName - join name
	* @param {(module:qm.Record | number)} joinRecord - joined record or its ID
	* @param {number} [joinFrequency=1] - frequency attached to the join
	* @returns {module:qm.Record} Record.
    * @example
    * //TODO
	*/
 exports.Record.prototype.$addJoin = function (joinName, joinRecord, joinFrequency) { return Object.create(require('qminer').Record.prototype); }
/**
	* Deletes join record `joinRecord` from join `joinName` (string) with join frequency `joinFrequency`.
	* @param {string} joinName - join name
	* @param {(module:qm.Record | number)} joinRecord - joined record or its ID
	* @param {number} [joinFrequency=1] - frequency attached to the join
	* @returns {module:qm.Record} Record.
    * @example
    * //TODO
	*/
 exports.Record.prototype.$delJoin = function (joinName, joinRecord, joinFrequency) { return Object.create(require('qminer').Record.prototype); }
/**
	* Creates a JSON version of the record.
	*
    * @param {Boolean} - ???
    * @param {Boolean} - ???
    * @param {Boolean} [sysFields=true] - if set to true system fields, like $id, will be included
	* @returns {Object} The JSON version of the record.
	*
	* @example
	* // import qm module
	* var qm = require('qminer');
	* // create a new base containing one store
	* var base = new qm.Base({
	*    mode: "createClean",
	*    schema: [{
	*        name: "Musicians",
	*        fields: [
	*            { name: "Name", type: "string", primary: true },
	*            { name: "DateOfBirth", type: "datetime" },
	*            { name: "GreatestHits", type: "string_v" }
	*        ]
	*    }]
	* });
	* // create some records
	* base.store("Musicians").push({ Name: "Jimmy Page", DateOfBirth:  "1944-01-09T00:00:00", GreatestHits: ["Stairway to Heaven", "Whole Lotta Love"] });
	* base.store("Musicians").push({ Name: "Beyonce", DateOfBirth: "1981-09-04T00:00:00", GreatestHits: ["Single Ladies (Put a Ring on It)"] });
	* // get a JSON version of the "Beyonce" record 
	* // The JSON object for this example si:
	* // { '$id': 1, Name: 'Beyonce', ActiveSince: '1981-09-04T00:00:00', GreatestHits: ['Single Ladies (Put a Ring on It)'] }
	* var json = base.store("Musicians").rec("Beyonce").toJSON();
	*/
 exports.Record.prototype.toJSON = function () {};
/**
	* Returns the id of the record.
	*/
 exports.Record.prototype.$id = 0;
/**
	* Returns the name of the record.
	*/
 exports.Record.prototype.$name = '';
/**
	* Returns the frequency of the record.
	* @ignore
	*/
 exports.Record.prototype.$fq = 0;
/**
	* Returns the store the record belongs to.
	*/
 exports.Record.prototype.store = undefined;
/**
* Record Set (factory pattern)
* @namespace
* @example
* // import qm module
* var qm = require('qminer');
* // factory based construction using store.allRecords
* var rs = store.allRecords;
*/
 exports.RecordSet = function () {}
/**
	* Creates a new instance of the record set.
	* @returns {module:qm.RecordSet} A copy of the record set.
	* @example
	* // import qm module
	* var qm = require('qminer');
	* // create a new base containing one store
	* var base = new qm.Base({
	*    mode: "createClean",
	*    schema: [{
	*        name: "Philosophers",
	*        fields: [
	*            { name: "Name", type: "string" },
	*            { name: "Era", type: "string" }
	*        ]
	*    }]
	* });
	* // put some records in the store
	* base.store("Philosophers").push({ Name: "Plato", Era: "Ancient philosophy" });
	* base.store("Philosophers").push({ Name: "Immanuel Kant", Era: "18th-century philosophy" });
	* base.store("Philosophers").push({ Name: "Emmanuel Levinas", Era: "20th-century philosophy" });
	* base.store("Philosophers").push({ Name: "Rene Descartes", Era: "17th-century philosophy" });
	* base.store("Philosophers").push({ Name: "Confucius", Era: "Ancient philosophy" });
	* // create a record set out of the records in store
	* var recordSet = base.store("Philosophers").recs;
	* // clone the record set of the "Philosophers" store
	* var philosophers = recordSet.clone();
	*/
 exports.RecordSet.prototype.clone = function () { return Object.create(require(qminer).RecordSet.prototype); };
/**
	* Creates a new record set out of the join attribute of records.
	* @param {string} joinName - The name of the join attribute.
	* @param {number} [sampleSize] - The number of records to be used for construction of the record set.
	* @returns {module:qm.RecordSet} The record set containing the join records.
	* @example
	* // import qm module
	* var qm = require('qminer');
	* // create a new base containing two stores, with join attributes
	* var base = new qm.Base({
	*    mode: "createClean",
	*    schema: [
	*    {
	*        name: "Musicians",
	*        fields: [
	*            { name: "Name", type: "string" },
	*            { name: "Instruments", type: "string_v" }
	*        ],
	*        joins: [
	*            { name: "PlaysIn", type: "index", store: "Bands", inverse: "Members" }
	*        ]
	*    },
	*    {
	*        name: "Bands",
	*        fields: [
	*            { name: "Name", type: "string" },
	*            { name: "Genre", type: "string" }
	*        ],
	*        joins: [
	*            { name: "Members", type: "index", store: "Musicians", inverse: "PlaysIn" }
	*        ]
	*    }]
	* });
	* // add some new records to both stores
	* base.store("Musicians").push({ Name: "Robert Plant", Instruments: ["Vocals"], PlaysIn: [{Name: "Led Zeppelin", "Genre": "Rock" }] });
	* base.store("Musicians").push({ Name: "Jimmy Page", Instruments: ["Guitar"], PlaysIn: [{Name: "Led Zeppelin", "Genre": "Rock" }] });
	* base.store("Bands").push({ Name: "The White Stripes", Genre: "Rock" });
	* // create a record set containing the musicians, that are members of some bend
	* // returns a record set containing the records of "Robert Plant" and "Jimmy Page"
	* var ledZeppelin = base.store("Bands").recs.join("Members");
	* // create a record set containing the first musician, that is a member of some band
	* // returns a record set containing only one record, which is "Robert Plant" or "Jimmy Page"
	* var ledMember = base.store("Bands").recs.join("Members", 1);
	*/
 exports.RecordSet.prototype.join = function (joinName, sampleSize) { return Object.create(require('qminer').RecordSet.prototype); };
/**
	* Aggr // TODO
	* @param {Object} [aggrQueryJSON] 
	* @returns {Object} Aggregate
	* @ignore
	*/
 exports.RecordSet.prototype.aggr = function (aggrQueryJSON) {};
/**
	* Truncates the first records.
	* @param {number} limit_num - How many records to truncate.
	* @param {number} [offset_num] - Where to start to truncate.
	* @returns {module:qm.RecordSet} Self.
	* @example
	* // import qm module
	* var qm = require('qminer');
	* // create a new base containing one store
	* var base = new qm.Base({
	*    mode: "createClean",
	*    schema: [{
	*        name: "Philosophers",
	*        fields: [
	*            { name: "Name", type: "string" },
	*            { name: "Era", type: "string" }
	*        ]
	*    }]
	* });
	* // put some records in the store
	* base.store("Philosophers").push({ Name: "Plato", Era: "Ancient philosophy" });
	* base.store("Philosophers").push({ Name: "Immanuel Kant", Era: "18th-century philosophy" });
	* base.store("Philosophers").push({ Name: "Emmanuel Levinas", Era: "20th-century philosophy" });
	* base.store("Philosophers").push({ Name: "Rene Descartes", Era: "17th-century philosophy" });
	* base.store("Philosophers").push({ Name: "Confucius", Era: "Ancient philosophy" });
	* // create two identical record sets of the "Philosophers" store
	* var recordSet1 = base.store("Philosophers").recs;
	* var recordSet2 = base.store("Philosophers").recs;
	* // truncate the first 3 records in recordSet1
	* recordSet1.trunc(3); // return self, containing only the first 3 records ("Plato", "Immanuel Kant", "Emmanuel Levinas")
	* // truncate the first 2 records in recordSet2, starting with "Emmanuel Levinas"
	* recordSet2.trunc(2, 2); // returns self, containing only the 2 records ("Emmanuel Levinas", "Rene Descartes")
	*/
 exports.RecordSet.prototype.trunc = function (limit_num, offset_num) { return Object.create(require('qminer').RecordSet.prototype); };
/**
	* Creates a random sample of records of the record set.
	* @param {number} num - The number of records in the sample.
	* @returns {module:qm.RecordSet} A record set containing the sample records.
	* @example
	* // import qm module
	* var qm = require('qminer');
	* // create a new base with one store
	* var base = new qm.Base({
	*    mode: "createClean",
	*    schema: [{
	*        name: "Movies",
	*        fields: [
	*            { name: "Title", type: "string" },
	*            { name: "Length", type: "int" },
	*            { name: "Director", type: "string" }
	*        ]
	*    }]
	* });
	* // put some records in the store
	* base.store("Movies").push({ Title: "The Nightmare Before Christmas", Length: 76, Director: "Henry Selick" });
	* base.store("Movies").push({ Title: "Jurassic Part", Length: 127, Director: "Steven Spielberg" });
	* base.store("Movies").push({ Title: "The Avengers", Length: 143, Director: "Joss Whedon" });
	* base.store("Movies").push({ Title: "The Clockwork Orange", Length: 136, Director: "Stanley Kubrick" });
	* base.store("Movies").push({ Title: "Full Metal Jacket", Length: 116, Director: "Stanely Kubrick" });
	* // create a sample record set of containing 3 records from the "Movies" store
	* var sample = base.store("Movies").recs.sample(3);
	*/
 exports.RecordSet.prototype.sample = function (num) { return Object.create(require('qminer').RecordSet.prototype); };
/**
	* Shuffles the order of records in the record set.
	* @param {number} [seed] - Integer.
	* @returns {module:qm.RecordSet} Self. The records in the record set are in a different order.
	* @example
	* // import qm module
	* var qm = require('qminer');
	* // create a new base containing one store
	* var base = new qm.Base({
	*    mode: "createClean",
	*    schema: [{
	*        name: "WeatherForcast",
	*        fields: [
	*            { name: "Weather", type: "string" },
	*            { name: "Date", type: "datetime" },
	*            { name: "TemperatureDegrees", type: "int" }
	*        ]
	*    }]
	* });
	* // put some records in the "WeatherForecast" store
	* base.store("WeatherForcast").push({ Weather: "Partly Cloudy", Date: "2015-05-27T11:00:00", TemperatureDegrees: 19 });
	* base.store("WeatherForcast").push({ Weather: "Partly Cloudy", Date: "2015-05-28T11:00:00", TemperatureDegrees: 22 });
	* base.store("WeatherForcast").push({ Weather: "Mostly Cloudy", Date: "2015-05-29T11:00:00", TemperatureDegrees: 25 });
	* base.store("WeatherForcast").push({ Weather: "Mostly Cloudy", Date: "2015-05-30T11:00:00", TemperatureDegrees: 25 });
	* base.store("WeatherForcast").push({ Weather: "Scattered Showers", Date: "2015-05-31T11:00:00", TemperatureDegrees: 24 });
	* base.store("WeatherForcast").push({ Weather: "Mostly Cloudy", Date: "2015-06-01T11:00:00", TemperatureDegrees: 27 });
	* // get the record set containing the records from the "WeatherForcast" store
	* var recordSet = base.store("WeatherForcast").recs;
	* // shuffle the records in the newly created record set. Use the number 100 as the seed for the shuffle
	* recordSet.shuffle(100); // returns self, the records in the record set are shuffled
	*/
 exports.RecordSet.prototype.shuffle = function (seed) { return Object.create(require('qminer').RecordSet.prototype); };
/**
	* It reverses the record order.
	* @returns {module:qm.RecordSet} Self. Records are in reversed order.
	* @example
	* // import qm module
	* var qm = require('qminer');
	* // create a new base containing one store
	* var base = new qm.Base({
	*    mode: "createClean",
	*    schema: [{
	*        name: "WeatherForcast",
	*        fields: [
	*            { name: "Weather", type: "string" },
	*            { name: "Date", type: "datetime" },
	*            { name: "TemperatureDegrees", type: "int" },
	*        ]
	*    }]
	* });
	* // put some records in the "WeatherForecast" store
	* base.store("WeatherForcast").push({ Weather: "Partly Cloudy", Date: "2015-05-27T11:00:00", TemperatureDegrees: 19 });
	* base.store("WeatherForcast").push({ Weather: "Partly Cloudy", Date: "2015-05-28T11:00:00", TemperatureDegrees: 22 });
	* base.store("WeatherForcast").push({ Weather: "Mostly Cloudy", Date: "2015-05-29T11:00:00", TemperatureDegrees: 25 });
	* base.store("WeatherForcast").push({ Weather: "Mostly Cloudy", Date: "2015-05-30T11:00:00", TemperatureDegrees: 25 });
	* base.store("WeatherForcast").push({ Weather: "Scattered Showers", Date: "2015-05-31T11:00:00", TemperatureDegrees: 24 });
	* base.store("WeatherForcast").push({ Weather: "Mostly Cloudy", Date: "2015-06-01T11:00:00", TemperatureDegrees: 27 });
	* // get the record set containing the records from the "WeatherForcast" store
	* var recordSet = base.store("WeatherForcast").recs;
	* // reverse the record order in the record set
	* recordSet.reverse(); // returns self, the records in the record set are in the reverse order
	*/
 exports.RecordSet.prototype.reverse = function () { return Object.create(require('qminer').RecordSet.prototype); };
/**
	* Sorts the records according to record id.
	* @param {number} [asc=-1] - If asc > 0, it sorts in ascending order. Otherwise, it sorts in descending order.  
	* @returns {module:qm.RecordSet} Self. Records are sorted according to record id and asc.
	* @example
	* // import qm module
	* var qm = require('qminer');
	* // create a new base containing one store
	* var base = new qm.Base({
	*    mode: "createClean",
	*    schema: [{
	*        name: "Tea",
	*        fields: [
	*            { name: "Name", type: "string" },
	*            { name: "Type", type: "string"},
	*            { name: "Origin", type: "string", "null": true  }
	*        ]
	*    }]
	* });
	* // put some records in the "Tea" store
	* base.store("Tea").push({ Name: "Tanyang Gongfu", Type: "Black", Origin: "Tanyang" });
	* base.store("Tea").push({ Name: "Rou Gui", Type: "White" });
	* base.store("Tea").push({ Name: "Tieluohan Tea", Type: "Wuyi", Origin: "Northern Fujian" });
	* base.store("Tea").push({ Name: "Red Robe", Type: "Oolong", Origin: "Wuyi Mountains" });
	* // get the records of the "Tea" store as a record set
	* var recordSet = base.store("Tea").recs;
	* // sort the records in the record set by their id in descending order
	* recordSet.sortById(); // returns self, the records are sorted in descending order (default)
	* // sort the records in the record set by their id in ascending order
	* recordSet.sortById(1); // returns self, the records are sorted in ascending order
	*/
 exports.RecordSet.prototype.sortById = function (asc) { return Object.create(require('qminer').RecordSet.prototype); }; 
/**
	* Sorts the records according to their weight.
	* @param {number} [asc=1] - If asc > 0, it sorts in ascending order. Otherwise, it sorts in descending order.
	* @returns {module:qm.RecordSet} Self. Records are sorted according to record weight and asc.
	* @ignore
	*/
 exports.RecordSet.prototype.sortByFq = function (asc) { return Object.create(require('qminer').RecordSet.prototype); }; 
/**
	* Sorts the records according to a specific record field.
	* @param {string} fieldName - The field by which the sort will work.
	* @param {number} [arc=-1] - if asc > 0, it sorts in ascending order. Otherwise, it sorts in descending order.
	* @returns {module:qm.RecordSet} Self. Records are sorted according to fieldName and arc.
	* @example
	* // import qm module
	* var qm = require('qminer');
	* // create a new base containing one store
	* var base = new qm.Base({
	*    mode: "createClean",
	*    schema: [{
	*        name: "TVSeries",
	*        fields: [
	*            { name: "Title", type: "string", primary: true },
	*            { name: "NumberOfEpisodes", type: "int" }
	*        ]
	*    }]
	* });
	* // add some records in the store
	* base.store("TVSeries").push({ Title: "Archer", NumberOfEpisodes: 75 });
	* base.store("TVSeries").push({ Title: "The Simpsons", NumberOfEpisodes: 574 });
	* base.store("TVSeries").push({ Title: "New Girl", NumberOfEpisodes: 94 });
	* base.store("TVSeries").push({ Title: "Rick and Morty", NumberOfEpisodes: 11 });
	* base.store("TVSeries").push({ Title: "Game of Thrones", NumberOfEpisodes: 47 });
	* // get the records of the "TVSeries" store as a record set
	* var recordSet = base.store("TVSeries").recs;
	* // sort the records by their "Title" field in ascending order 
	* recordSet.sortByField("Title", true); // returns self, record are sorted by their "Title"
	*/
 exports.RecordSet.prototype.sortByField = function (fieldName, asc) { return Object.create(require('qminer').RecordSet.prototype); };
/**
	* Sorts the records according to the given callback function.
	* @param {function} callback - The function used to sort the records. It takes two parameters:
	* <br>1. rec - The first record.
	* <br>2. rec2 - The second record.
	* <br>It returns a boolean object.
	* @returns {module:qm.RecordSet} Self. The records are sorted according to the callback function.
	* @example
	* // import qm module
	* var qm = require('qminer');
	* // create a new base containing one store
	* var base = new qm.Base({
	*    mode: "createClean",
	*    schema: [{
	*        name: "TVSeries",
	*        fields: [
	*            { name: "Title", type: "string", primary: true },
	*            { name: "NumberOfEpisodes", type: "int" }
	*        ]
	*    }]
	* });
	* // add some records in the store
	* base.store("TVSeries").push({ Title: "Archer", NumberOfEpisodes: 75 });
	* base.store("TVSeries").push({ Title: "The Simpsons", NumberOfEpisodes: 574 });
	* base.store("TVSeries").push({ Title: "New Girl", NumberOfEpisodes: 94 });
	* base.store("TVSeries").push({ Title: "Rick and Morty", NumberOfEpisodes: 11 });
	* base.store("TVSeries").push({ Title: "Game of Thrones", NumberOfEpisodes: 47 });
	* // get the records of the "TVSeries" store as a record set
	* var recordSet = base.store("TVSeries").recs;
	* // sort the records by their number of episodes
	* recordSet.sort(function (rec, rec2) { return rec.NumberOfEpisodes < rec2.NumberOfEpisodes; }); // returns self, records are sorted by the number of episodes
	*/
 exports.RecordSet.prototype.sort = function (callback) { return Object.create(require('qminer').RecordSet.prototype); };
/**
	* Keeps only records with ids between or equal two values.
	* @param {number} [minId] - The minimum id.
	* @param {number} [maxId] - The maximum id.
	* @returns {module:qm.RecordSet} Self. 
	* <br>1. Contains only the records of the original with ids between minId and maxId, if parameters are given.
	* <br>2. Contains all the records of the original, if no parameter is given.
	* @example
	* // import qm require
	* var qm = require('qminer');
	* // create a new base containing one store
	* var base = new qm.Base({
	*    mode: "createClean",
	*    schema: [{
	*        name: "FrankSinatraGreatestHits",
	*        fields: [
	*            { name: "Title", type: "string" },
	*            { name: "Length", type: "int" }
	*        ]
	*    }]
	* });
	* // put some records in the "FrankSinatraGreatesHits" store
	* base.store("FrankSinatraGreatestHits").push({ Title: "Strangers in the Night", Length: 145 });
	* base.store("FrankSinatraGreatestHits").push({ Title: "Summer Wind", Length: 173 });
	* base.store("FrankSinatraGreatestHits").push({ Title: "It Was a Very Good Year", Length: 265 });
	* base.store("FrankSinatraGreatestHits").push({ Title: "Somewhere in Your Heart", Length: 146 });
	* base.store("FrankSinatraGreatestHits").push({ Title: "Forget Domani", Length: 156 });
	* base.store("FrankSinatraGreatestHits").push({ Title: "Somethin' Stupid", Length: 155 });
	* base.store("FrankSinatraGreatestHits").push({ Title: "This Town", Length: 186 });
	* // get the records of the store as a record set
	* var recordSet = base.store("FrankSinatraGreatestHits").recs;
	* // from the record set keep the records with indeces between or equal 2 and 5
	* recordSet.filterById(2, 5);
	*/
 exports.RecordSet.prototype.filterById = function (minId, maxId) { return Object.create(require('qminer').RecordSet.prototype); };
/**
	* Keeps only the records with weight between two values.
	* @param {number} [minFq] - The minimum value.
	* @param {number} [maxFq] - The maximum value.
	* @returns {module:qm.RecordSet} Self.
	* <br>1. Contains only the records of the original with weights between minFq and maxFq, if parameters are given.
	* <br>2. Contains all the records of the original, if no parameter is given.
	* @ignore
	*/
 exports.RecordSet.prototype.filterByFq = function (minFq, maxFq) { return Object.create(require('qminer').RecordSet.prototype); };
/**
	* Keeps only the records with a specific value of some field.
	* @param {string} fieldName - The field by which the records will be filtered.
	* @param {(string | number)} minVal -
	* <br>1. Is a string, if the field type is a string. The exact string to compare.
	* <br>2. Is a number, if the field type is a number. The minimal value for comparison.
	* <br>3. TODO Time field
	* @param {number} maxVal - Only in combination with minVal for non-string fields. The maximal value for comparison.
	* @returns {module:qm.RecordSet} Self. Containing only the records with the fieldName value between minVal and maxVal. If the fieldName type is string,
	* it contains only the records with fieldName equal to minVal.
	* @example
	* // import qm module
	* var qm = require('qminer');
	* // create a new base containing one store
	* var base = new qm.Base({
	*    mode: "createClean",
	*    schema: [{
	*        name: "WeatherForcast",
	*        fields: [
	*            { name: "Weather", type: "string" },
	*            { name: "Date", type: "datetime" },
	*            { name: "TemperatureDegrees", type: "int" },
	*        ]
	*    }]
	* });
	* // put some records in the "WeatherForecast" store
	* base.store("WeatherForcast").push({ Weather: "Partly Cloudy", Date: "2015-05-27T11:00:00", TemperatureDegrees: 19 });
	* base.store("WeatherForcast").push({ Weather: "Partly Cloudy", Date: "2015-05-28T11:00:00", TemperatureDegrees: 22 });
	* base.store("WeatherForcast").push({ Weather: "Mostly Cloudy", Date: "2015-05-29T11:00:00", TemperatureDegrees: 25 });
	* base.store("WeatherForcast").push({ Weather: "Mostly Cloudy", Date: "2015-05-30T11:00:00", TemperatureDegrees: 25 });
	* base.store("WeatherForcast").push({ Weather: "Scattered Showers", Date: "2015-05-31T11:00:00", TemperatureDegrees: 24 });
	* base.store("WeatherForcast").push({ Weather: "Mostly Cloudy", Date: "2015-06-01T11:00:00", TemperatureDegrees: 27 });
	* // get the record set containing the records from the "WeatherForcast" store
	* var recordSet = base.store("WeatherForcast").recs;
	* // filter only the records, where the weather is Mostly Cloudy
	* recordSet.filterByField("Weather", "Mostly Cloudy"); // returns self, containing only the records, where the weather is "Mostly Cloudy"
	*/
 exports.RecordSet.prototype.filterByField = function (fieldName, minVal, maxVal) { return Object.create(require('qminer').RecordSet.prototype); };
/**
	* Keeps only the records that pass the callback function.
	* @param {function} callback - The filter function. It takes one parameter and return a boolean object.
	* @returns {module:qm.RecordSet} Self. Containing only the record that pass the callback function.
	* @example
	* // import qm module
	* var qm = require('qminer');
	* // create a new base containing one store
	* var base = new qm.Base({
	*    mode: "createClean",
	*    schema: [{
	*        name: "ArcheryChampionship",
	*        fields: [
	*            { name: "Name", type: "string" },
	*            { name: "ScorePerRound", type: "float_v" }
	*        ]
	*    }]
	* });
	* // set new records in the store
	* base.store("ArcheryChampionship").push({ Name: "Robin Hood", ScorePerRound: [50, 48, 48] });
	* base.store("ArcheryChampionship").push({ Name: "Oliver Queen", ScorePerRound: [44, 46, 44] });
	* base.store("ArcheryChampionship").push({ Name: "Legolas", ScorePerRound: [50, 50, 48] });
	* // create a record set out of the records of the store
	* var recordSet = base.store("ArcheryChampionship").recs;
	* // filter the records: which archers have scored 48 points in the third round
	* recordSet.filter(function (rec) { return rec.ScorePerRound[2] == 48; }); // keeps only the records, where the score of the third round is equal 48
	*/
 exports.RecordSet.prototype.filter = function (callback) { return Object.create(require('qminer').RecordSet.prototype); }; 
/**
	* Splits the record set into smaller record sets.
	* @param {function} callback - The splitter function. It takes two parameters (records) and returns a boolean object.
	* @returns {Array.<module:qm.RecordSet>} An array containing the smaller record sets. The records are split according the callback function.
	* @example
	* // import qm module
	* var qm = require("qminer");
	* // create a new base containing one store
	* var base = new qm.Base({
	*    mode: "createClean",
	*    schema: [{
	*        name: "SocialGames",
	*        fields: [
	*            { name: "Title", type: "string" },
	*            { name: "Type", type: "string" },
	*            { name: "MinPlayers", type: "int" },
	*            { name: "MaxPlayers", type: "int" }
	*        ]
	*    }]
	* });
	* // set new records in the store
	* base.store("SocialGames").push({ Title: "DungeonsAndDragons", Type: "Role-Playing", MinPlayers: 5, MaxPlayers: 5 });
	* base.store("SocialGames").push({ Title: "Dobble", Type: "Card", MinPlayers: 2, MaxPlayers: 8 });
	* base.store("SocialGames").push({ Title: "Settlers of Catan", Type: "Board", MinPlayers: 3, MaxPlayers: 4 });
	* base.store("SocialGames").push({ Title: "Munchkin", Type: "Card", MinPlayers: 3, MaxPlayers: 6 });
	* // create a record set out of the records of the store
	* var recordSet = base.store("SocialGames").recs;
	* // sort the records by MinPlayers in ascending order
	* recordSet.sortByField("MinPlayers", true);
	* // split the record set by the minimum number of players
	* // returns an array containing three record sets: the first containing the "DungeonsAndDragons" record,
	* // the second containing the "Settlers of Catan" and "Munchkin" records and the third containing the 
	* // "Dobble" record
	* var arr = recordSet.split(function (rec, rec2) { return rec.MinPlayers < rec2.MinPlayers; });
	*/
 exports.RecordSet.prototype.split = function (callback) {return [Object.create(require('qminer').RecordSet.prototype)]; };
/**
	* Deletes the records, that are also in the other record set.
	* @param {module:qm.RecordSet} rs - The other record set.
	* @returns {module:qm.RecordSet} Self. Contains only the records, that are not in rs.
	* @example
	* // import qm module
	* var qm = require('qminer');
	* // create a new base containing one store
	* var base = new qm.Base({
	*    mode: "createClean",
	*    schema: [{
	*        name: "BookWriters",
	*        fields: [
	*            { name: "Name", type: "string" },
	*            { name: "Genre", type: "string" },
	*            { name: "Books", type: "string_v" }
	*        ]
	*    }]
	* });
	* // set new records in the store
	* base.store("BookWriters").push({ Name: "Terry Pratchett", Genre: "Fantasy", Books: ["The Colour of Magic", "Going Postal", "Mort", "Guards! Guards!"] });
	* base.store("BookWriters").push({ Name: "Douglas Adams", Genre: "Sci-fi", Books: ["The Hitchhiker's Guide to the Galaxy", "So Long, and Thanks for All the Fish"] });
	* base.store("BookWriters").push({ Name: "Fyodor Dostoyevsky", Genre: "Drama", Books: ["Crime and Punishment", "Demons"] });
	* base.store("BookWriters").push({ Name: "J.R.R. Tolkien", Genre: "Fantasy", Books: ["The Hobbit", "The Two Towers", "The Silmarillion" ] });
	* base.store("BookWriters").push({ Name: "George R.R. Martin", Genre: "Fantasy", Books: ["A Game of Thrones", "A Feast of Crows"] });
	* base.store("BookWriters").push({ Name: "J. K. Rowling", Genre: "Fantasy", Books: ["Harry Potter and the Philosopher's Stone"] });
	* base.store("BookWriters").push({ Name: "Ivan Cankar", Genre: "Drama", Books: ["On the Hill", "The King of Betajnova", "The Serfs"] });
	* // create one record set containing all records of store
	* var recordSet = base.store("BookWriters").recs;
	* // create one record set containing the records with genre "Fantasy"
	* var fantasy = base.store("BookWriters").recs.filterByField("Genre", "Fantasy");
	* // delete the records in recordSet, that are also in fantasy
	* recordSet.deleteRecords(fantasy); // returns self, containing only three records: "Douglas Adams", "Fyodor Dostoyevsky" and "Ivan Cankar"
	*/
 exports.RecordSet.prototype.deleteRecords = function (rs) { return Object.create(require('qminer').RecordSet.prototype); }; 
/**
	* Returns the record set as a JSON.
	* @returns {Object} The record set as a JSON.
	* @example
	* // import qm module
	* var qm = require('qminer');
	* // create a new base containing one store
	* var base = new qm.Base({
	*    mode: "createClean",
	*    schema: [{
	*        name: "Musicians",
	*        fields: [
	*            { name: "Name", type: "string", primary: true },
	*            { name: "DateOfBirth", type: "datetime" },
	*            { name: "GreatestHits", type: "string_v" }
	*        ]
	*    }]
	* });
	* // create some records
	* base.store("Musicians").push({ Name: "Jimmy Page", DateOfBirth:  "1944-01-09T00:00:00", GreatestHits: ["Stairway to Heaven", "Whole Lotta Love"] });
	* base.store("Musicians").push({ Name: "Beyonce", DateOfBirth: "1981-09-04T00:00:00", GreatestHits: ["Single Ladies (Put a Ring on It)"] });
	* // create a record set out of the records in the "Musicians" store
	* var recordSet = base.store("Musicians").recs;
	* // create a JSON object out of the record set
	* var json = recordSet.toJSON();
	*/
 exports.RecordSet.prototype.toJSON = function () {};
/**
	* Executes a function on each record in record set.
	* @param {function} callback - Function to be executed. It takes two parameters:
	* <br>rec - The current record.
	* <br>[idx] - The index of the current record.
	* @returns {module:qm.RecordSet} Self.
	* @example
	* // import qm module
	* var qm = require('qminer');
	* // create a new base containing one store
	* var base = new qm.Base({
	*    mode: "createClean",
	*    schema: [{
	*        type: "People",
	*        fields: [
	*            { type: "Name", type: "string" },
	*            { type: "Gender", type: "string" }
	*        ]
	*    }]
	* });
	* // put some records in the store
	* base.store("People").push({ Name: "Eric Sugar", Gender: "Male" });
	* base.store("People").push({ Name: "Jane Tokyo", Gender: "Female" });
	* base.store("People").push({ Name: "Mister Tea", Gender: "Male" });
	* // create a record set out of the records of the store
	* var recordSet = base.store("People").recs;
	* // change the Name of all records into "Anonymous"
	* recordSet.each(function (rec) { rec.Name = "Anonymous"; }); // returns self, all record's Name are "Anonymous"
	*/
 exports.RecordSet.prototype.each = function (callback) { return Object.create(require('qminer').RecordSet.prototype); }
/**
	* Creates an array of function outputs created from the records in record set.
	* @param {function} callback - Function that generates the array. It takes two parameters:
	* <br>rec - The current record.
	* <br>[idx] - The index of the current record.
	* @returns {Array<Object>} The array created by the callback function.
	* @example
	* // import qm module
	* var qm = require('qminer');
	* // create a new base containing one store
	* var base = new qm.Base({
	*    mode: "createClean",
	*    schema: [{
	*        type: "People",
	*        fields: [
	*            { type: "Name", type: "string" },
	*            { type: "Gender", type: "string" }
	*        ]
	*    }]
	* });
	* // put some records in the store
	* base.store("People").push({ Name: "Eric Sugar", Gender: "Male" });
	* base.store("People").push({ Name: "Jane Tokyo", Gender: "Female" });
	* base.store("People").push({ Name: "Mister Tea", Gender: "Male" });
	* // create a record set out of the records of the store
	* var recordSet = base.store("People").recs;
	* // make an array of record Names
	* var arr = recordSet.map(function (rec) { return rec.Name; }); // returns an array: ["Eric Sugar", "Jane Tokyo", "Mister Tea"]
	*/
 exports.RecordSet.prototype.map = function (callback) {}
/**
	* Creates the set intersection of two record sets.
	* @param {module:qm.RecordSet} rs - The other record set.
	* @returns {module:qm.RecordSet} The intersection of the two record sets.
	* @example
	* // import qm module
	* var qm = require('qminer');
	* // create a new base with one store
	* var base = new qm.Base({
	*    mode: "createClean",
	*    schema: [{
	*        type: "Movies",
	*        fields: [
	*            { type: "Title", type: "string" },
	*            { type: "Length", type: "int" },
	*            { type: "Director", type: "string" }
	*        ]
	*    }]
	* });
	* // put some records in the store
	* base.store("Movies").push({ Title: "The Nightmare Before Christmas", Length: 76, Director: "Henry Selick" });
	* base.store("Movies").push({ Title: "Jurassic Part", Length: 127, Director: "Steven Spielberg" });
	* base.store("Movies").push({ Title: "The Avengers", Length: 143, Director: "Joss Whedon" });
	* base.store("Movies").push({ Title: "The Clockwork Orange", Length: 136, Director: "Stanley Kubrick" });
	* base.store("Movies").push({ Title: "Full Metal Jacket", Length: 116, Director: "Stanely Kubrick" });
	* // create a record set out of the records in store, where length of the movie is greater than 110
	* var greaterSet = base.store("Movies").recs.filterByField("Length", 110, 150);
	* // create a record set out of the records in store, where the length of the movie is lesser than 130
	* var lesserSet = base.store("Movies").recs.filterByField("Length", 0, 130);
	* // get the intersection of greaterSet and lesserSet
	* var intersection = greaterSet.setIntersect(lesserSet); // returns a record set, containing the movies with lengths between 110 and 130
	*/
 exports.RecordSet.prototype.setIntersect = function (rs) { return Object.create(require('qminer').RecordSet.prototype); };
/**
	* Creates the set union of two record sets.
	* @param {module:qm.RecordSet} rs - The other record set.
	* @returns {module:qm.RecordSet} The union of the two record sets.
	* @example
	* // import qm module
	* var qm = require('qminer');
	* // create a base containing one store
	* var base = new qm.Base({
	*    mode: "createClean",
	*    schema: [{
	*        type: "TVSeries",
	*        fields: [
	*            { type: "Title", type: "string", "primary": true },
	*            { type: "NumberOfEpisodes", type: "int" }
	*        ]
	*    }]
	* });
	* // add some records in the store
	* base.store("TVSeries").push({ Title: "Archer", NumberOfEpisodes: 75 });
	* base.store("TVSeries").push({ Title: "The Simpsons", NumberOfEpisodes: 574 });
	* base.store("TVSeries").push({ Title: "New Girl", NumberOfEpisodes: 94 });
	* base.store("TVSeries").push({ Title: "Rick and Morty", NumberOfEpisodes: 11 });
	* base.store("TVSeries").push({ Title: "Game of Thrones", NumberOfEpisodes: 47 });
	* // create a record set out of the records in store, where the number of episodes is lesser than 47
	* var lesserSet = base.store("TVSeries").recs.filterByField("NumberOfEpisodes", 0, 47);
	* // create a record set out of the records in store, where the number of episodes is greater than 100
	* var greaterSet = base.store("TVSeries").recs.filterByField("NumberOfEpisodes", 100, 600);
	* // get the union of lesserSet and greaterSet
	* var union = lesserSet.setUnion(greaterSet); // returns a record set, which is the union of the two record sets
	*/
 exports.RecordSet.prototype.setUnion = function (rs) { return Object.create(require('qminer').RecordSet.prototype); };
/**
	* Creates the set difference between two record sets.
	* @param {module:qm.RecordSet} rs - The other record set.
	* @returns {module:qm.RecordSet} The difference between the two record sets.
	* @example
	* // import qm module
	* var qm = require('qminer');
	* // create a new base containing one store
	* var base = new qm.Base({
	*    mode: "createClean",
	*    schema: [{
	*        type: "BookWriters",
	*        fields: [
	*            { type: "Name", type: "string" },
	*            { type: "Genre", type: "string" },
	*            { type: "Books", type: "string_v" }
	*        ]
	*    }]
	* });
	* // set new records in the store
	* base.store("BookWriters").push({ Name: "Terry Pratchett", Genre: "Fantasy", Books: ["The Colour of Magic", "Going Postal", "Mort", "Guards! Guards!"] });
	* base.store("BookWriters").push({ Name: "Douglas Adams", Genre: "Sci-fi", Books: ["The Hitchhiker's Guide to the Galaxy", "So Long, and Thanks for All the Fish"] });
	* base.store("BookWriters").push({ Name: "Fyodor Dostoyevsky", Genre: "Drama", Books: ["Crime and Punishment", "Demons"] });
	* base.store("BookWriters").push({ Name: "J.R.R. Tolkien", Genre: "Fantasy", Books: ["The Hobbit", "The Two Towers", "The Silmarillion" ] });
	* base.store("BookWriters").push({ Name: "George R.R. Martin", Genre: "Fantasy", Books: ["A Game of Thrones", "A Feast of Crows"] });
	* base.store("BookWriters").push({ Name: "J. K. Rowling", Genre: "Fantasy", Books: ["Harry Potter and the Philosopher's Stone"] });
	* base.store("BookWriters").push({ Name: "Ivan Cankar", Genre: "Drama", Books: ["On the Hill", "The King of Betajnova", "The Serfs"] });
	* // create one record set containing all records of store
	* var recordSet = base.store("BookWriters").recs;
	* // create one record set containing the records with genre "Fantasy"
	* var fantasy = base.store("BookWriters").recs.filterByField("Genre", "Fantasy");
	* // create a new record set containing the difference of recordSet and fantasy
	* var difference = recordSet.setDiff(fantasy); // returns a record set, containing the records of Douglas Adams, Fyodor Dostoyevsky and Ivan Cankar
	*/
 exports.RecordSet.prototype.setDiff = function (rs) { return Object.create(require('qminer').RecordSet.prototype); }; 
/**
	* Creates a vector containing the field values of records.
	* @param {string} fieldName - The field from which to take the values. It's type must be one-dimensional, e.g. float, int, string,...
	* @returns {module:la.Vector} The vector containing the field values of records. The type it contains is dependant of the field type.
	* @example
	* // import qm module
	* var qm = require('qminer');
	* // create a base containing one store
	* var base = new qm.Base({
	*    mode: "createClean",
	*    schema: [{
	*        type: "TVSeries",
	*        fields: [
	*            { type: "Title", type: "string", "primary": true },
	*            { type: "NumberOfEpisodes", type: "int" }
	*        ]
	*    }]
	* });
	* // add some records in the store
	* base.store("TVSeries").push({ Title: "Archer", NumberOfEpisodes: 75 });
	* base.store("TVSeries").push({ Title: "The Simpsons", NumberOfEpisodes: 574 });
	* base.store("TVSeries").push({ Title: "New Girl", NumberOfEpisodes: 94 });
	* base.store("TVSeries").push({ Title: "Rick and Morty", NumberOfEpisodes: 11 });
	* base.store("TVSeries").push({ Title: "Game of Thrones", NumberOfEpisodes: 47 });
	* // create a record set of the records of store
	* var recordSet = base.store("TVSeries").recs;
	* // create a vector containing the number of episodes for each series
	* // the vector will look like [75, 574, 94, 11, 47]
	* var vector = recordSet.getVector("NumberOfEpisodes");
	*/
 exports.RecordSet.prototype.getVector = function (fieldName) { return Object.create(require('qminer').la.Vector.prototype); }; 
/**
	* Creates a vector containing the field values of records.
	* @param {string} fieldName - The field from which to take the values. It's type must be numeric, e.g. float, int, float_v, num_sp_v,...
	* @returns {(module:la.Matrix|module:la.SparseMatrix)} The matrix containing the field values of records.
	* @example
	* // import qm module
	* var qm = require('qminer');
	* // create a new base containing one store
	* var base = new qm.Base({
	*    mode: "createClean",
	*    schema: [{
	*        type: "ArcheryChampionship",
	*        fields: [
	*            { type: "Name", type: "string" },
	*            { type: "ScorePerRound", type: "float_v" }
	*        ]
	*    }]
	* });
	* // set new records in the store
	* base.store("ArcheryChampionship").push({ Name: "Robin Hood", ScorePerRound: [50, 48, 48] });
	* base.store("ArcheryChampionship").push({ Name: "Oliver Queen", ScorePerRound: [44, 46, 44] });
	* base.store("ArcheryChampionship").push({ Name: "Legolas", ScorePerRound: [50, 50, 48] });
	* // create a record set of the records in store
	* var recordSet = base.store("ArcheryChampionship").recs;
	* // create a matrix from the "ScorePerRound" field
	* // the i-th column of the matrix is the data of the i-th record in record set
	* // the matrix will look like
	* // 50  44  50
	* // 48  46  50
	* // 48  44  48
	* var matrix = recordSet.getMatrix("ScorePerRound");
	*/
 exports.RecordSet.prototype.getMatrix = function (fieldName) {};
/**
	* Returns the store, where the records in the record set are stored.
	*/
 exports.RecordSet.prototype.store = undefined;
/**
	* Returns the number of records in record set.
	*/
 exports.RecordSet.prototype.length = undefined;
/**
	* Checks if the record set is empty. If the record set is empty, then it returns true. Otherwise, it returns false.
	*/
 exports.RecordSet.prototype.empty = undefined;
/**
	* Checks if the record set is weighted. If the record set is weighted, then it returns true. Otherwise, it returns false.
	*/
 exports.RecordSet.prototype.weighted = undefined;
/**
* Store Iterator (factory pattern)
* @namespace
* @example
* // import qm module
* qm = require('qminer');
* // create a new base with a simple store
* var base = new qm.Base({ mode: "createClean" });
* base.createStore({
*     type: "People",
*     fields: [
*         { type: "Name", type: "string" },
*         { type: "Gendre", type: "string" }
*     ]
* });
* // add new records to the store
* base.store("People").push({ Name: "Geronimo", Gender: "Male" });
* base.store("People").push({ Name: "Pochahontas", Gender: "Female" });
* base.store("People").push({ Name: "John Rolfe", Gender: "Male" });
* base.store("People").push({ Name: "John Smith", Gender: "Male"});
* // factory based construction with forwardIter
* var iter = base.store("People").forwardIter;
*/
 exports.Iterator = function () {};
/**
	* Moves to the next record.
	* @returns {boolean} 
	* <br>1. True, if the iteration successfully moves to the next record.
	* <br>2. False, if there is no record left.
	* @example
	* // import qm module
	* var qm = require('qminer');
	* // create a new base containing one store
	* var base = new qm.Base({
	*    mode: "createClean",
	*    schema: [{
	*        type: "TheWitcherSaga",
	*        fields: [
	*            { type: "Title", type: "string" },
	*            { type: "YearOfRelese", type: "int" },
	*            { type: "EnglishEdition", type: "bool" }
	*        ]
	*    }]
	* });
	* // put some records in the store
	* base.store("TheWitcherSaga").push({ Title: "Blood of Elves", YearOfRelease: 1994, EnglishEdition: true });
	* base.store("TheWitcherSaga").push({ Title: "Time of Contempt", YearOfRelease: 1995, EnglishEdition: true });
	* base.store("TheWitcherSaga").push({ Title: "Baptism of Fire", YearOfRelease: 1996, EnglishEdition: true });
	* base.store("TheWitcherSaga").push({ Title: "The Swallow's Tower", YearOfRelease: 1997, EnglishEdition: false });
	* base.store("TheWitcherSaga").push({ Title: "Lady of the Lake", YearOfRelease: 1999, EnglishEdition: false });
	* base.store("TheWitcherSaga").push({ Title: "Season of Storms", YearOfRelease: 2013, EnglishEdition: false });
	* // create an iterator for the store
	* var iter = base.store("TheWitcherSaga").forwardIter;
	* // go to the first record in the store
	* iter.next(); // returns true
	*/
 exports.Iterator.prototype.next = function () { return true; };
/**
	* Gives the store of the iterator.
	*/
 exports.Iterator.prototype.store = Object.create(require('qminer').Store.prototype);;
/**
	* Gives the current record.
	*/
 exports.Iterator.prototype.record = Object.create(require('qminer').Record.prototype);;
/**
* Feature Space
* @classdesc Represents the feature space. It contains any of the {@link module:qm~FeatureExtractors}.
* @class
* @param {module:qm.Base} base - The base where the features are extracted from.
* @param {(Array.<Object> | module:fs.FIn)} param - Array with definiton of extractors or input stream.
* @example
* // import qm module
* var qm = require('qminer');
* // construct a base with the store
* var base = new qm.Base({
*   mode: "create",
*   schema: {
*     name: "FtrSpace",
*     fields: [
*       { name: "Value", type: "float" },
*       { name: "Category", type: "string" },
*       { name: "Categories", type: "string_v" },
*     ],
*     joins: [],
*     keys: []
*   }
* });
* // populate the store
* Store = base.store("FtrSpace");
* Store.push({ Value: 1.0, Category: "a", Categories: ["a", "q"] });
* Store.push({ Value: 1.1, Category: "b", Categories: ["b", "w"] });
* Store.push({ Value: 1.2, Category: "c", Categories: ["c", "e"] });
* Store.push({ Value: 1.3, Category: "a", Categories: ["a", "q"] });
* // create a feature space 
* var ftr = new qm.FeatureSpace(base, { type: "numeric", source: "FtrSpace", field: "Value" });
*/
 exports.FeatureSpace = function (base, param) {};
/**
	* Returns the dimension of the feature space.
	*/
 exports.FeatureSpace.prototype.dim = 0;
/**
	* Returns an array of the dimensions of each feature extractor in the feature space.
	*/
 exports.FeatureSpace.prototype.dims = [0];
/**
	* Serialize the feature space to an output stream.
	* @param {module:fs.FOut} fout - The output stream.
	* @returns {module:fs.FOut} The output stream.
	*/
 exports.FeatureSpace.prototype.save = function (fout) { return Object.create(require('qminer').fs.FOut.prototype); };
/**
	* Adds a new feature extractor to the feature space.
	* @param {Object} obj - The added feature extractor. It must be given as a JSON object.
	* @returns {module:qm.FeatureSpace} Self.
	* @example
	* // import qm module
	* var qm = require('qminer');
	* // create a new base containing one store
	* var base = new qm.Base({
	*    mode: "createClean",
	*    schema: [{
	*        type: "WeatherForcast",
	*        fields: [
	*            { type: "Weather", type: "string" },
	*            { type: "Date", type: "datetime" },
	*            { type: "TemperatureDegrees", type: "int" }
	*        ]
	*    }]
	* });
	* // put some records in the "WeatherForecast" store
	* base.store("WeatherForcast").push({ Weather: "Partly Cloudy", Date: "2015-05-27T11:00:00", TemperatureDegrees: 19 });
	* base.store("WeatherForcast").push({ Weather: "Partly Cloudy", Date: "2015-05-28T11:00:00", TemperatureDegrees: 22 });
	* base.store("WeatherForcast").push({ Weather: "Mostly Cloudy", Date: "2015-05-29T11:00:00", TemperatureDegrees: 25 });
	* base.store("WeatherForcast").push({ Weather: "Mostly Cloudy", Date: "2015-05-30T11:00:00", TemperatureDegrees: 25 });
	* base.store("WeatherForcast").push({ Weather: "Scattered Showers", Date: "2015-05-31T11:00:00", TemperatureDegrees: 24 });
	* base.store("WeatherForcast").push({ Weather: "Mostly Cloudy", Date: "2015-06-01T11:00:00", TemperatureDegrees: 27 });
	* // create a feature space 
	* var ftr = new qm.FeatureSpace(base, { type: "numeric", source: "WeatherForcast", field: "TemperatureDegrees" });
	* // add a new feature extractor to the feature space
	* // it adds the new feature extractor to the pre-existing feature extractors in the feature space
	* ftr.addFeatureExtractor({ type: "text", source: "WeatherForcast", field: "Weather", normalize: true, weight: "tfidf" });      
	*/
 exports.FeatureSpace.prototype.addFeatureExtractor = function (obj) { return Object.create(require('qminer').FeatureSpace.prototype); };
/**
	* Updates the feature space definitions and extractors by adding one record.
	* <br> For text feature extractors, it can update it's vocabulary by taking into account the new text.
	* <br> For numeric feature extractors, it can update the minimal and maximal values used to form the normalization.
	* <br> For jsfunc feature extractors, it can update a parameter used in it's function.
	* <br> For dateWindow feature extractor, it can update the start and the end of the window period to form the normalization.
	* @param {module:qm.Record} rec - The record, which updates the feature space.
	* @returns {module:qm.FeatureSpace} Self.
	* @example
	* // import qm module
	* var qm = require('qminer');
	* // create a new base
	* var base = new qm.Base({
    *   mode: "create",
    *   schema: {
    *     name: "FtrSpace",
    *     fields: [
    *       { name: "Value", type: "float" },
    *       { name: "Category", type: "string" },
    *       { name: "Categories", type: "string_v" },
    *     ],
    *     joins: [],
    *     keys: []
    *   }
    * });
    * // populate the store
    * Store = base.store("FtrSpace");
    * Store.push({ Value: 1.0, Category: "a", Categories: ["a", "q"] });
    * Store.push({ Value: 1.1, Category: "b", Categories: ["b", "w"] });
    * Store.push({ Value: 1.2, Category: "c", Categories: ["c", "e"] });
    * Store.push({ Value: 1.3, Category: "a", Categories: ["a", "q"] });
	* // create a new feature space
	* var ftr = new qm.FeatureSpace(base, [
	*   { type: "numeric", source: "FtrSpace", normalize: true, field: "Values" },
	*   { type: "categorical", source: "FtrSpace", field: "Category", values: ["a", "b", "c"] },
	*   { type: "multinomial", source: "FtrSpace", field: "Categories", normalize: true, values: ["a", "b", "c", "q", "w", "e"] }
	* ]);
	* // update the feature space with the first three record of the store
	* ftr.updateRecord(Store[0]);
	* ftr.updateRecord(Store[1]);
	* ftr.updateRecord(Store[2]);
	* // get the feature vectors of these records
	* ftr.extractVector(Store[0]); // returns the vector [0, 1, 0, 0, 1 / Math.sqrt(2), 0, 0, 1 / Math.sqrt(2), 0, 0]
	* ftr.extractVector(Store[1]); // returns the vector [1/2, 0, 1, 0, 0, 1 / Math.sqrt(2), 0, 0, 1 / Math.sqrt(2), 0]
	* ftr.extractVector(Store[2]); // returns the vector [1, 0, 0, 1, 0, 0, 1 / Math.sqrt(2), 0, 0, 1 / Math.sqrt(2)]
	*/
 exports.FeatureSpace.prototype.updateRecord = function (rec) { return Object.create(require('qminer').FeatureSpace.prototype); };
/**
	* Updates the feature space definitions and extractors by adding all the records of a record set.
	* <br> For text feature extractors, it can update it's vocabulary by taking into account the new text.
	* <br> For numeric feature extractors, it can update the minimal and maximal values used to form the normalization.
	* <br> For jsfunc feature extractors, it can update a parameter used in it's function.
	* <br> For dateWindow feature extractor, it can update the start and the end of the window period to form the normalization.
	* @param {module:qm.RecordSet} rs - The record set, which updates the feature space.
	* @returns {module:qm.FeatureSpace} Self.
	* @example
	* // import qm module
	* var qm = require('qminer');
	* // create a new base
	* var base = new qm.Base({
    *   mode: "create",
    *   schema: {
    *     name: "FtrSpace",
    *     fields: [
    *       { name: "Value", type: "float" },
    *       { name: "Category", type: "string" },
    *       { name: "Categories", type: "string_v" },
    *     ],
    *     joins: [],
    *     keys: []
    *   }
    * });
    * // populate the store
	* Store = base.store("FtrSpace");
	* Store.push({ Value: 1.0, Category: "a", Categories: ["a", "q"] });
	* Store.push({ Value: 1.1, Category: "b", Categories: ["b", "w"] });
	* Store.push({ Value: 1.2, Category: "c", Categories: ["c", "e"] });
	* Store.push({ Value: 1.3, Category: "a", Categories: ["a", "q"] });
	* // create a new feature space
	* var ftr = new qm.FeatureSpace(base, [
	*	  { type: "numeric", source: "FtrSpace", normalize: true, field: "Values" },
	*     { type: "categorical", source: "FtrSpace", field: "Category", values: ["a", "b", "c"] },
	*     { type: "multinomial", source: "FtrSpace", field: "Categories", normalize: true, values: ["a", "b", "c", "q", "w", "e"] }
	* ]);
	* // update the feature space with the record set 
	* ftr.updateRecords(Store.allRecords);
	* // get the feature vectors of these records
	* ftr.extractVector(Store[0]); // returns the vector [0, 1, 0, 0, 1 / Math.sqrt(2), 0, 0, 1 / Math.sqrt(2), 0, 0]
	* ftr.extractVector(Store[1]); // returns the vector [1/3, 0, 1, 0, 0, 1 / Math.sqrt(2), 0, 0, 1 / Math.sqrt(2), 0]
	* ftr.extractVector(Store[2]); // returns the vector [2/3, 0, 0, 1, 0, 0, 1 / Math.sqrt(2), 0, 0, 1 / Math.sqrt(2)]
	* ftr.extractVector(Store[3]); // returns the vector [1, 1, 0, 0, 1 / Math.sqrt(2), 0, 0, 1 / Math.sqrt(2), 0, 0]
	*/
 exports.FeatureSpace.prototype.updateRecords = function (rs) { return Object.create(require('qminer').FeatureSpace.prototype); };
/**
	* Creates a sparse feature vector from the given record.
	* @param {module:qm.Record} rec - The given record.
	* @returns {module:la.SparseVector} The sparse feature vector gained from rec.
	* @example
	* // import qm module
	* var qm = require('qminer');
	* // create a base containing the store Class. Let the Name field be the primary field. 
	* var base = new qm.Base({
	*    mode: "createClean",
	*    schema: [{
	*        type: "Class",
	*        fields: [
	*            { type: "Name", type: "string", primary: true },
	*            { type: "StudyGroup", type: "string" }
	*        ]
	*    }]
	* });
	* // add some records to the store
	* base.store("Class").push({ Name: "Dean", StudyGroup: "A" });
	* base.store("Class").push({ Name: "Chang", StudyGroup: "D" });
	* base.store("Class").push({ Name: "Magnitude", StudyGroup: "C" });
	* base.store("Class").push({ Name: "Leonard", StudyGroup: "B" });
	* // create a new feature space
	* // the feature space is of dimensions [0, 4]; 4 is the dimension of the categorical feature extractor
	* // and 0 is the dimension of text feature extractor (the text feature extractor doesn't have any words,
	* // need to be updated for use).
	* var ftr = new qm.FeatureSpace(base, [
	*    { type: "text", source: "Class", field: "Name", normalize: false },
	*    { type: "categorical", source: "Class", field: "StudyGroup", values: ["A", "B", "C", "D"] } 
	* ]);
	* // get the sparse extractor vector for the first record in store
	* // the sparse vector will be [(0, 1)] - uses only the categorical feature extractor. There are no
	* // features in the text feature extractor.
	* var vec = ftr.extractSparseVector(base.store("Class")[0]);
	*/
 exports.FeatureSpace.prototype.extractSparseVector = function (rec) { return Object.create(require('qminer').la.SparseVector.prototype); }
/**
	* Creates a feature vector from the given record.
	* @param {module:qm.Record} rec - The given record.
	* @returns {module:la.Vector} The feature vector gained from rec.
	* @example
	* // import qm module
	* var qm = require('qminer');
	* // create a base containing the store Class. Let the Name field be the primary field.
	* var base = new qm.Base({
	*    mode: "createClean",
	*    schema: [{
	*        type: "Class",
	*        fields: [
	*            { type: "Name", type: "string", primary: true },
	*            { type: "StudyGroup", type: "string" }
	*        ]
	*    }]
	* });
	* // add some records to the store
	* base.store("Class").push({ Name: "Jeff", StudyGroup: "A" });
	* base.store("Class").push({ Name: "Britta", StudyGroup: "D" });
	* base.store("Class").push({ Name: "Abed", StudyGroup: "C" });
	* base.store("Class").push({ Name: "Annie", StudyGroup: "B" });
	* // create a new feature space
	* // the feature space is of dimensions [0, 4]; 4 is the dimension of the categorical feature extractor
	* // and 0 is the dimension of text feature extractor (the text feature extractor doesn't have any words,
	* // need to be updated for use).
	* var ftr = new qm.FeatureSpace(base, [
	*    { type: "text", source: "Class", field: "Name", normalize: false },
	*    { type: "categorical", source: "Class", field: "StudyGroup", values: ["A", "B", "C", "D"] }
	* ]);
	* // get the extractor vector for the first record in store
	* // the sparse vector will be [1, 0, 0, 0] - uses only the categorical feature extractor. There are no
	* // features in the text feature extractor.
	* var vec = ftr.extractVector(base.store("Class")[0]);
	*/
 exports.FeatureSpace.prototype.extractVector = function (rec) { return Object.create(require('qminer').la.Vector.prototype); };
/**
	* Performs the inverse operation of ftrVec. Works only for numeric feature extractors.
	* @param {(module:la.Vector | Array.<Object>)} ftr - The feature vector or an array with feature values.
	* @returns {module:la.Vector} The inverse of ftr as vector.
	* @example
	* // import qm module
	* var qm = require('qminer');
	* // create a new base containing one store
	* var base = new qm.Base({
	*    mode: "createClean",
	*    schema: [{
	*        type: "TheWitcherSaga",
	*        fields: [
	*            { type: "Title", type: "string" },
	*            { type: "YearOfRelease", type: "int" },
	*            { type: "EnglishEdition", type: "bool" }
	*        ]
	*    }]
	* });
	* // put some records in the store
	* base.store("TheWitcherSaga").push({ Title: "Blood of Elves", YearOfRelease: 1994, EnglishEdition: true });
	* base.store("TheWitcherSaga").push({ Title: "Time of Contempt", YearOfRelease: 1995, EnglishEdition: true });
	* base.store("TheWitcherSaga").push({ Title: "Baptism of Fire", YearOfRelease: 1996, EnglishEdition: true });
	* base.store("TheWitcherSaga").push({ Title: "The Swallow's Tower", YearOfRelease: 1997, EnglishEdition: false });
	* base.store("TheWitcherSaga").push({ Title: "Lady of the Lake", YearOfRelease: 1999, EnglishEdition: false });
	* base.store("TheWitcherSaga").push({ Title: "Season of Storms", YearOfRelease: 2013, EnglishEdition: false });
	* // create a feature space with the numeric feature extractor and update the feature space with the records in store
	* // for update, look the method updateRecords in feature space
	* var ftr = new qm.FeatureSpace(base, { type: "numeric", source: "TheWitcherSaga", field: "YearOfRelese", normalize: true });
	* ftr.updateRecords(base.store("TheWitcherSaga").recs);
	* // get a feature vector for the second record
	* // because of the numeric feature extractor having normalize: true and of the records update of feature space, the values
	* // are not equal to those of the records, i.e. the value 1995 is now 0.105263 
	* var ftrVec = ftr.extractVector(base.store("TheWitcherSaga")[1]);
	* // get the inverse of the feature vector
	* // the function returns the values to their first value, i.e. 0.105263 returns to 1995
	* var inverse = ftr.invertFeatureVector(ftrVec); // returns a vector [1995]
	*/
 exports.FeatureSpace.prototype.invertFeatureVector = function (ftr) { return Object.create(require('qminer').la.Vector.prototype); };
/**
	* Calculates the inverse of a single feature using a specific feature extractor.
	* @param {number} idx - The index of the specific feature extractor.
	* @param {Object} val - The value to be inverted.
	* @returns {Object} The inverse of val using the feature extractor with index idx.
	* @example
	* // import qm module
	* var qm = require('qminer');
	* // create a new base containing one store
	* var base = new qm.Base({
	*    mode: "createClean",
	*    schema: [{
	*        type: "TheWitcherSaga",
	*        fields: [
	*            { type: "Title", type: "string" },
	*            { type: "YearOfRelease", type: "int" },
	*            { type: "EnglishEdition", type: "bool" }
	*        ]
	*    }]
	* });
	* // put some records in the store
	* base.store("TheWitcherSaga").push({ Title: "Blood of Elves", YearOfRelease: 1994, EnglishEdition: true });
	* base.store("TheWitcherSaga").push({ Title: "Time of Contempt", YearOfRelease: 1995, EnglishEdition: true });
	* base.store("TheWitcherSaga").push({ Title: "Baptism of Fire", YearOfRelease: 1996, EnglishEdition: true });
	* base.store("TheWitcherSaga").push({ Title: "The Swallow's Tower", YearOfRelease: 1997, EnglishEdition: false });
	* base.store("TheWitcherSaga").push({ Title: "Lady of the Lake", YearOfRelease: 1999, EnglishEdition: false });
	* base.store("TheWitcherSaga").push({ Title: "Season of Storms", YearOfRelease: 2013, EnglishEdition: false });
	* // create a feature space with the numeric feature extractor and update the feature space with the records in store
	* // for update, look the method updateRecords in feature space
	* var ftr = new qm.FeatureSpace(base, { type: "numeric", source: "TheWitcherSaga", field: "YearOfRelese", normalize: true });
	* ftr.updateRecords(base.store("TheWitcherSaga").recs);
	* // because of the numeric feature extractor having normalize: true and of the records update of feature space, 
	* // the values are not equal to those of the records 
	* // invert the value 0 using the numeric feature extractor
	* var inverse = ftr.invertFeature(0, 0); // returns the value 1994
	*/
 exports.FeatureSpace.prototype.invertFeature = function (idx, val) {};
/**
	* Extracts the sparse feature vectors from the record set and returns them as columns of the sparse matrix.
	* @param {module:qm.RecordSet} rs - The given record set.
	* @returns {module:la.SparseMatrix} The sparse matrix, where the i-th column is the sparse feature vector of the i-th record in rs.
	* @example
	* // import qm module
	* var qm = require("qminer");
	* // create a base containing the store Class. Let the Name field be the primary field. 
	* var base = new qm.Base({
	*    mode: "createClean",
	*    schema: [{
	*        type: "Class",
	*        fields: [
	*            { type: "Name", type: "string", primary: true },
	*            { type: "StudyGroups", type: "string_v" }
	*        ]
	*    }]
	* });
	* // add some records to the store
	* base.store("Class").push({ Name: "Dean", StudyGroups: ["A", "D"] });
	* base.store("Class").push({ Name: "Chang", StudyGroups: ["B", "D"] });
	* base.store("Class").push({ Name: "Magnitude", StudyGroups: ["B", "C"] });
	* base.store("Class").push({ Name: "Leonard", StudyGroups: ["A", "B"] });
	* // create a feature space containing the multinomial feature extractor
	* var ftr = new qm.FeatureSpace(base, { type: "multinomial", source: "Class", field: "StudyGroups", values: ["A", "B", "C", "D"] });
	* // create a sparse feature matrix out of the records of the store by using the feature space
	* // returns a sparse matrix equal to 
	* // [[(0, 1), (3, 1)], [(1, 1), (3, 1)], [(1, 1), (2, 1)], [(0, 1), (1, 1)]]
	* var sparseMatrix = ftr.extractSparseMatrix(base.store("Class").recs);
	*/
 exports.FeatureSpace.prototype.extractSparseMatrix = function (rs) { return Object.create(require('qminer').la.SparseMatrix.prototype); };
/**
	* Extracts the feature vectors from the recordset and returns them as columns of a dense matrix.
	* @param {module:qm.RecordSet} rs - The given record set.
	* @returns {module:la.Matrix} The dense matrix, where the i-th column is the feature vector of the i-th record in rs.
	* @example
	* // import qm module
	* var qm = require("qminer");
	* // create a base containing the store Class. Let the Name field be the primary field.
	* var base = new qm.Base({
	*    mode: "createClean",
	*    schema: [{
	*        type: "Class",
	*        fields: [
	*            { type: "Name", type: "string", primary: true },
	*            { type: "StudyGroups", type: "string_v" }
	*        ]
	*    }]
	* });
	* // add some records to the store
	* base.store("Class").push({ Name: "Dean", StudyGroups: ["A", "D"] });
	* base.store("Class").push({ Name: "Chang", StudyGroups: ["B", "D"] });
	* base.store("Class").push({ Name: "Magnitude", StudyGroups: ["B", "C"] });
	* base.store("Class").push({ Name: "Leonard", StudyGroups: ["A", "B"] });
	* // create a feature space containing the multinomial feature extractor
	* var ftr = new qm.FeatureSpace(base, { type: "multinomial", source: "Class", field: "StudyGroups", values: ["A", "B", "C", "D"] });
	* // create a feature matrix out of the records of the store by using the feature space
	* // returns a sparse matrix equal to
	* // 1  0  0  1
	* // 0  1  0  1
	* // 0  0  1  0
	* // 1  1  0  0
	* var matrix = ftr.extractMatrix(base.store("Class").recs);
	*/
 exports.FeatureSpace.prototype.extractMatrix = function (rs) { return Object.create(require('qminer').la.Matrix.prototype); };
/**
	* Gives the name of feature extractor at given position.
	* @param {number} idx - The index of the feature extractor in feature space (zero based).
	* @returns {String} The name of the feature extractor at position idx.
	* @example
	* // import qm module
	* var qm = require("qminer");
	* // create a new base containing one store
	* var base = new qm.Base({
	*    mode: "createClean",
	*    schema: [{
	*        type: "People",
	*        fields: [
	*            { type: "Name", type: "string" },
	*            { type: "Gendre", type: "string" },
	*            { type: "Age", type: "int" }
	*        ]
	*    }]
	* });
	* // create a feature space containing a categorical and numeric feature extractor
	* var ftr = new qm.FeatureSpace(base, [
	*    { type: "numeric", source: "People", field: "Age" },
	*    { type: "categorical", source: "People", field: "Gendre", values: ["Male", "Female"] }
	* ]);
	* // get the name of the feature extractor with index 1
	* var extractorName = ftr.getFeatureExtractor(1); // returns "Categorical[Gendre]"
	*/
 exports.FeatureSpace.prototype.getFeatureExtractor = function (idx) { return ''; };
/**
	* Gives the name of the feature at the given position.
	* @param {number} idx - The index of the feature in feature space (zero based).
	* @returns {String} The name of the feature at the position idx.
	* @example
	* // import qm module
	* var qm = require("qminer");
	* // create a base containing the store Class. Let the Name field be the primary field.
	* var base = new qm.Base({
	*    mode: "createClean",
	*    schema: [{
	*        type: "Class",
	*        fields: [
	*            { type: "Name", type: "string", primary: true },
	*            { type: "StudyGroups", type: "string_v" }
	*        ]
	*    }]
	* });
	* // add some records to the store
	* base.store("Class").push({ Name: "Dean", StudyGroups: ["A", "D"] });
	* base.store("Class").push({ Name: "Chang", StudyGroups: ["B", "D"] });
	* base.store("Class").push({ Name: "Magnitude", StudyGroups: ["B", "C"] });
	* base.store("Class").push({ Name: "Leonard", StudyGroups: ["A", "B"] });
	* // create a feature space containing the multinomial feature extractor
	* var ftr = new qm.FeatureSpace(base, [
	* { type: "text", source: "Class", field: "Name" },
	* { type: "multinomial", source: "Class", field: "StudyGroups", values: ["A", "B", "C", "D"] }
	* ]);
	* // get the feature at position 2
	* var feature = ftr.getFeature(2); // returns "C", because the text extractor has no features at the moment
	* // update the feature space with the records of the store; see the method updateRecords
	* ftr.updateRecords(base.store("Class").recs);
	* // get the feature at position 2
	* var feature2 = ftr.getFeature(2); // returns "magnitude"
	*/
 exports.FeatureSpace.prototype.getFeature = function (idx) { return ''; };
/**
	* Filters the vector to keep only the elements from the feature extractor.
	* @param {(module:la.Vector | module:la.SparseVector)} vec - The vector from where the function filters the elements.
	* @param {number} idx - The index of the feature extractor.
	* @param {boolean} [keepOffset = 'true'] - For keeping the original indexing in the new vector.
	* @returns {(module:la.Vector | module:la.SparseVector)} 
	* <br>1. module:la.Vector, if vec is of type module:la.Vector.
	* <br>2. module:la.SparseVector, if vec is of type module:la.SparseVector.
	* @example
	* // import qm module
	* var qm = require('qminer');
	* // create a new base with one store
	* var base = new qm.Base({
	*    mode: "createClean",
	*    schema: [{
	*        type: "Academics",
	*        fields: [
	*            { type: "Name", type: "string" },
	*            { type: "Age", type: "int" },
	*            { type: "Gendre", type: "string" },
	*            { type: "Skills", type: "string_v" }
	*        ]
	*    }]
	* });
	* // create a new feature space
	* var ftr = new qm.FeatureSpace(base, [
    *     { type: "numeric", source: "Academics", field: "Age" },
    *     { type: "categorical", source: "Academics", field: "Gendre", values: ["Male", "Female"] },
	*     { type: "multinomial", source: "Academics", field: "Skills", values: ["Mathematics", "Programming", "Philosophy", "Languages", "Politics", "Cooking"] }
	*     ]);
	* // create a new dense vector
	* var vec = new qm.la.Vector([40, 0, 1, 0, 1, 1, 1, 0, 0]);
	* // filter the elements from the second feature extractor
	* var vec2 = ftr.filter(vec, 1); // returns vector [0, 0, 1, 0, 0, 0, 0, 0, 0]
	* // filter the elements from the second feature extractor, without keeping the offset
	* var vec3 = ftr.filter(vec, 1, false); // returns vector [0, 1]
	* // create a new sparse vector
	* var spVec = new qm.la.SparseVector([[0, 40], [2, 1], [4, 1], [5, 1], [6, 1]]);
	* // filter the elements from the second feature extractor
	* var spVec2 = ftr.filter(spVec, 1); // returns sparse vector [[2, 1]]
	* // filter the elements from the second feature extractor, without keeping the offset
	* var spVec3 = ftr.filter(spVec, 1, false); // returns sparse vector [[1, 1]]
	*/
 exports.FeatureSpace.prototype.filter = function (vec, idx, keepOffset) {};
/**
	* Extracts string features from the record.
	* @param {module:qm.Record} rec
	* @returns {Array.<string>} An array containing the strings gained by the extractor.
	* @ignore
	*/
 exports.FeatureSpace.prototype.extractStrings = function (rec) {return ['']; }; 


    //==================================================================
    // BASE
    //==================================================================

    /**
     * Loads the store from a CSV file. The opts parameter must have the following format:
     *
     * {
     * 		file: 'nameOfFile',		// the name of the input file.
     * 		store: 'nameOfStore',	// name of the store which will be created
     * 		base: base,				// QMiner base object that creates the store
     * 		delimiter: ',',			// optional delimiter
     * 		quote: '"'				// optional character to escape values that contain a delimiter
     * }
     *
     * @param {object} opts - options object, explained in the description
     * @param {function} [callback] - callback function, called on errors and when the procedure finishes
     */
    exports.Base.prototype.loadCSV = function (opts, callback) {
    	console.log('Loading CSV file ...');

    	if (opts.delimiter == null) opts.delimiter = ',';
    	if (opts.quote == null) opts.quote = '"';
    	if (opts.ignoreFields == null) opts.ignoreFields = [];

    	try {
    		var fname = opts.file;
    		var storeName = opts.store;
    		var base = opts.base;

    		var fieldTypes = null;
    		var store = null;
    		var buff = [];

    		var ignoreFields = {};
    		for (var i = 0; i < opts.ignoreFields.length; i++)
    			ignoreFields[opts.ignoreFields] = null;

    		var csvOpts = {
    			headers: true,
    			ignoreEmpty: true,
    			delimiter: opts.delimiter,
    			quote: opts.quote
    		};

    		// need to get the headers and columns types to actually create a store
    		function initFieldTypes(data) {
    			if (fieldTypes == null) fieldTypes = {};

    			for (var key in data) {
//    				if (key in ignoreFields)
//    					continue;

    				var val = data[key];
    				if (fieldTypes[key] == null) {
    					if (val.length == 0)
    						fieldTypes[key] = null;
    					else if (isNaN(val))
    						fieldTypes[key] = 'string';
    					else
    						fieldTypes[key] = 'float';

    				}
    			}
    		}

    		function fieldTypesInitialized() {
    			if (fieldTypes == null) return false;

    			for (var key in fieldTypes) {
//    				if (key in ignoreFields)
//    					continue;

    				if (fieldTypes[key] == null)
    					return false;
    			}

    			return true;
    		}

    		function getUninitializedFlds() {
    			var result = [];

    			for (var key in fieldTypes) {
//    				if (key in ignoreFields)
//    					continue;

    				if (fieldTypes[key] == null)
    					result.push(key);
    			}

    			return result;
    		}

    		function createStore(rec) {
    			try {
	    			var storeDef = {
	    				name: storeName,
	    				fields: []
	    			};

	    			for (var fieldName in rec) {
	    				storeDef.fields.push({
							name: fieldName,
							type: fieldTypes[fieldName],
							"null": true,
	    				});
	    			}

	    			base.createStore(storeDef);
	    			store = base.store(storeName);

	    			// insert all the record in the buffer into the store
	    			buff.forEach(function (data) {
	    				store.push(data);
	    			})
    			} catch (e) {
    				if (callback != null)
    					callback(e);
    			}
    		}

    		var storeCreated = false;
    		var lines = 0;

    		csv.fromPath(fname, csvOpts)
    			.transform(function (data) {
    				var transformed = {};

    				for (var key in data) {
    					if (key in ignoreFields)
    						continue;

    					var val = data[key];
    					var transKey = key.replace(/\s+/g, '_')	// remove invalid characters
    									  .replace(/\.|%|\(|\)|\/|-|\+/g, '');

    					if (fieldTypes != null && fieldTypes[transKey] != null)
    						transformed[transKey] = fieldTypes[transKey] == 'float' ? parseFloat(val) : val;
    					else
    						transformed[transKey] = (isNaN(val) || val.length == 0) ? val : parseFloat(val);
    				}

    				return transformed;
    			})
    		   	.on('data', function (data) {
    		   		if (++lines % 10000 == 0)
    		   			console.log(lines + '');

    		   		if (fieldTypes == null)
    		   			initFieldTypes(data);

    		   		if (store == null && fieldTypesInitialized())
    		   			createStore(data);
    		   		else if (!fieldTypesInitialized())
    		   			initFieldTypes(data);

    		   		if (store != null)
    		   			store.push(data);
    		   		else
    		   			buff.push(data);
    		   	})
    		   	.on('end', function () {
    		   		if (callback != null) {
    		   			if (!fieldTypesInitialized()) {
        		   			var fieldNames = getUninitializedFlds();
        		   			callback(new Error('Finished with uninitialized fields: ' +
								JSON.stringify(fieldNames)) + ', add them to ignore list!');
        		   			return;
        		   		} else {
        		   			callback();
        		   		}
    		   		}
    		   	});
    	} catch (e) {
    		if (callback != null)
    			callback(e);
    	}
    }

    //==================================================================
    // STORE
    //==================================================================

    exports.Store.prototype.addTrigger = function (trigger) {
<<<<<<< HEAD
        // this == store instance: print //console.log(util.inspect(this, { colors: true }));
=======
>>>>>>> b1225732
        // name is automatically generated
        // saveJson isn't needed
        var Callbacks = {
            onAdd: trigger.onAdd,
            saveJson: function (limit) { return {}; }
        };
        if (trigger.onUpdate != undefined) { Callbacks["onUpdate"] = trigger.onUpdate; }
        if (trigger.onDelete != undefined) { Callbacks["onDelete"] = trigger.onDelete; }
        var streamAggr = new exports.StreamAggr(this.base, Callbacks, this.name);
    }

    exports.Store.prototype.addStreamAggr = function (params) {
<<<<<<< HEAD
        // this == store instance: print //console.log(util.inspect(this, { colors: true }));
=======
>>>>>>> b1225732
        return new exports.StreamAggr(this.base, params, this.name);
    }

    exports.Store.prototype.inspect = function (depth) {
        var d = (depth == null) ? 0 : depth;
        return util.inspect(this, { depth: d, 'customInspect': false });
    }

    //==================================================================
    // RECORD SET
    //==================================================================

    /**
     * Saves the record set into a CSV file specified in the opts parameter.
     *
     * @param {object} opts - The options parameter contains 2 fields.
	 *      The first field 'opts.fname' specifies the output file.
	 *      The second field 'opts.headers' specifies if headers should be included in the output file.
     * @param {function} [callback] - The callback fired when the operation finishes.
     */
    exports.RecSet.prototype.saveCSV = function (opts, callback) {
    	// defaults
    	if (opts.headers == null) { opts.headers = true; }

    	try {
    		console.log('Writing ' + this.length + ' lines to CSV file: ' + opts.fname + ' ...');

    		// find out which columns to quote
    		var store = this.store;
    		var fields = store.fields;

    		var quoteColumns = {};
    		for (var i = 0; i < fields.length; i++) {
    			var fldName = fields[i].name;
    			quoteColumns[fldName] = store.isString(fldName) || store.isDate(fldName);
    		}

	    	// write to file
	    	var out = nodefs.createWriteStream(opts.fname);
	    	var csvOut = csv.createWriteStream({
	    		headers: opts.headers,
	    		quoteHeaders: true,
	    		quoteColumns: quoteColumns
	    	});

	    	out.on('error', function (e) {
	    		if (callback != null) {
	    			callback(e);
				}
	    	});

	    	out.on('finish', function () {
	    		if (callback != null) {
	    			callback();
				}
	    	});

	    	csvOut.pipe(out);

	    	this.each(function (rec, idx) {
	    		try {
		    		if (idx % 10000 == 0) {
		    			console.log(idx);
					}
		    		csvOut.write(rec.toJSON());
	    		} catch (e) {
	    			if (callback != null) {
	    				callback(e);
					}
	    		}
	    	});

	    	csvOut.end();
    	} catch (e) {
    		if (callback != null) {
    			callback(e);
			}
    	}
    }

    //==================================================================
<<<<<<< HEAD
    // CIRCULAR BUFFER
=======
    // CIRCULAR RECORD BUFFER
>>>>>>> b1225732
    //==================================================================

    /**
    * @classdesc Circular buffer for storing records. Size of buffer is defined at
    * start and is denoted in number of records. When buffer is full, old records
    * are removed from the buffer and new records are stored in their place. For
    * adding and deleting a callback is called. Records are stored by their IDs.
    * @class
<<<<<<< HEAD
    * @param {Object} [CircularBufferParam] - Constructor parameters
    * @param {module:qm.Store} CircularBufferParam.store - Store for the records in the buffer.
    * @param {number} CircularBufferParam.size - Size of the buffer (number of records).
    * @param {function} [CircularBufferParam.onAdd] - Callback executed when new record is
    * added to the buffer. Callback is give two parameters: record and instance of CircularBuffer.
    * @param {function} [CircularBufferParam.onDelete] - Callback executed when record is removed
    * from the buffer. Callback is give two parameters: record and instance of CircularBuffer.
    * @example
	* // TODO
    */
    exports.CircularBuffer = function (params) {
        // check we have all encessary parameters
        if (params.store == undefined) { throw new Error("CircularBuffer requires store in constructor"); }
        if (!(params.store instanceof qm.Store)) { throw new Error("CircularBuffer requires store in constructor" + params.store); }
        if (params.size == undefined) { throw new Error("CircularBuffer requires size in constructor"); }
        if (!(params.size >= 1)) { throw new Error("CircularBuffer positive size in constructor"); }
=======
    * @param {Object} [CircularRecordBufferParam] - Constructor parameters
    * @param {module:qm.Store} CircularRecordBufferParam.store - Store for the records in the buffer.
    * @param {number} CircularRecordBufferParam.size - Size of the buffer (number of records).
    * @param {function} [CircularRecordBufferParam.onAdd] - Callback executed when new record is
    * added to the buffer. Callback is give two parameters: record and instance of CircularRecordBuffer.
    * @param {function} [CircularRecordBufferParam.onDelete] - Callback executed when record is removed
    * from the buffer. Callback is give two parameters: record and instance of CircularRecordBuffer.
    * @example
	* // TODO
    */
    exports.CircularRecordBuffer = function (params) {
        // check we have all encessary parameters
        if (params.store == undefined) { throw new Error("CircularRecordBuffer requires store in constructor"); }
        if (!(params.store instanceof qm.Store)) { throw new Error("CircularRecordBuffer requires store in constructor" + params.store); }
        if (params.size == undefined) { throw new Error("CircularRecordBuffer requires size in constructor"); }
        if (!(params.size >= 1)) { throw new Error("CircularRecordBuffer positive size in constructor"); }
>>>>>>> b1225732
        // parameters
        this.store = params.store;
        this.size = params.size;
        this.buffer = new qm.la.IntVector();
        this.next = 0;
        // Callbacks
        this.onAdd = (params.onAdd == undefined) ? function () {} : params.onAdd;
        this.onDelete = (params.onDelete == undefined) ? function () {} : params.onDelete;

        /**
<<<<<<< HEAD
=======
        * Load circular buffer from input stream. Assumes store, onAdd and onDelete
        * were already initialized in constructor.
        * @param {module:fs.FIn} fin - input stream
        */
        this.load = function (fin) {
            var finParam = fin.readJson();
            this.size = finParam.size;
            this.next = finParam.next;
            this.buffer.load(fin);
        }

        /**
        * Saves circular buffer to the output stream. Does not save store, onAdd
        * and onDelete callbacks.
        * @param {module:fs.FOut} fout - output stream
        * @returns {module:fs.FOut} output stream
        */
        this.save = function (fout) {
            fout.writeJson({
                size: this.size,
                next: this.next
            });
            this.buffer.save(fout);
            return fout;
        }

        /**
>>>>>>> b1225732
    	* Add new record to the buffer.
        * @param {module:qm.Record} rec - New record.
        * @example
        * // TODO
    	*/
        this.push = function (rec) {
            if (this.buffer.length < this.size) {
                // we did not fill buffer yet, just add new element
                this.buffer.push(rec.$id);
                this.onAdd(rec, this);
            } else {
                // we are full, first delete the oldest record.
                var oldRec = this.store[this.buffer[this.next]];
                this.onDelete(oldRec, this);
                // remember new record
                this.buffer[this.next] = rec.$id;
                this.onAdd(rec, this);
                // move pointer to the oldest record forwards
                this.next++;
                if (this.next == this.size) { this.next = 0; }
            }
        }
    }

    //==================================================================
    // FEATURE SPACE
    //==================================================================

    //#- `qm.FeatureSpace.getSparseVectorFeatures(spVec)` -- Return array of feature
	//#  names based on feature space `fsp` where the elements of a sparse feature
	//#  vector `spVec` are non-zero.
    exports.FeatureSpace.prototype.getSparseVectorFeatures = function (spVec) {
        // get index vector
        var idxVec = spVec.idxVec();
        var cols = [];
        for (var elN = 0; elN < idxVec.length; elN++) {
            cols.push(this.getFeature(idxVec[elN]));
        }
        return cols;
    }

    //==================================================================
    // EXPORTS
    //==================================================================

    // loading data into stores
    exports.load = function () {
        var _obj = {};

        //#- `num = qm.load.jsonFileLimit(store, fileName, limit)` -- load file `fileName`
        //#   line by line, parsing each line as JSON and adding it as record to `store`.
        //#   When `limit != -1` only first first `limit` lines are loaded. Returns `num`:
        //#   the number of lines loaded.
        _obj.jsonFileLimit = function (store, file, limit) {
            var fin = fs.openRead(file);
            var count = 0;
            while (!fin.eof) {
                var line = fin.readLine();
                if (line == "") { continue; }
                try {
                    var rec = JSON.parse(line);
                    store.push(rec);
                    // count, GC and report
                    count++;
                    if (count % 1000 == 0) {
                        store.base.garbageCollect();
                    }
                    if (count % 10000 == 0) {
                        console.log("  " + count + " records");
                    }
                    if (count == limit) {
                        break;
                    }
                } catch (err) {
                    console.log("Error parsing [" + line + "]: " + err)
                }
            }
            console.log("Loaded " + count + " records to " + store.name);
            return count;
        }

        //#- `num = qm.load.jsonFile(store, fileName)` -- load file `fileName` line by line,
        //#   parsing each line as JSON and adding it as record to `store`. Returns `num`:
        //#   the number of lines loaded.
        _obj.jsonFile = function (store, file) {
            return _obj.jsonFileLimit(store, file, -1);
        }

        return _obj;
    }();

    exports.delLock = function () {
        if (nodefs.existsSync('lock')) {
            try {
                nodefs.unlinkSync('lock');
            } catch (e) {
                console.log(e);
            }
        }
    }

    exports.rmDir = function (dirPath) {
        try { var files = nodefs.readdirSync(dirPath); }
        catch (e) { return; }
        if (files.length > 0)
            for (var i = 0; i < files.length; i++) {
                var filePath = dirPath + '/' + files[i];
                if (nodefs.statSync(filePath).isFile())
                    nodefs.unlinkSync(filePath);
                else
                    rmDir(filePath);
            }
        nodefs.rmdirSync(dirPath);
    };

	function forbidConstructor(obj) {
		proto = obj.prototype;
		obj = function () {throw  new Error('constructor is private, ' + obj.prototype.constructor.name +  ' is factory based.');}
		obj.prototype = proto;
		return obj;
	}

	// Forbids constructors that would crash node - these objects are factory constructed
	exports.Store = forbidConstructor(exports.Store);
	exports.RecSet = forbidConstructor(exports.RecSet);

    
<|MERGE_RESOLUTION|>--- conflicted
+++ resolved
@@ -2948,10 +2948,6 @@
     //==================================================================
 
     exports.Store.prototype.addTrigger = function (trigger) {
-<<<<<<< HEAD
-        // this == store instance: print //console.log(util.inspect(this, { colors: true }));
-=======
->>>>>>> b1225732
         // name is automatically generated
         // saveJson isn't needed
         var Callbacks = {
@@ -2964,10 +2960,6 @@
     }
 
     exports.Store.prototype.addStreamAggr = function (params) {
-<<<<<<< HEAD
-        // this == store instance: print //console.log(util.inspect(this, { colors: true }));
-=======
->>>>>>> b1225732
         return new exports.StreamAggr(this.base, params, this.name);
     }
 
@@ -3049,11 +3041,7 @@
     }
 
     //==================================================================
-<<<<<<< HEAD
-    // CIRCULAR BUFFER
-=======
     // CIRCULAR RECORD BUFFER
->>>>>>> b1225732
     //==================================================================
 
     /**
@@ -3062,24 +3050,6 @@
     * are removed from the buffer and new records are stored in their place. For
     * adding and deleting a callback is called. Records are stored by their IDs.
     * @class
-<<<<<<< HEAD
-    * @param {Object} [CircularBufferParam] - Constructor parameters
-    * @param {module:qm.Store} CircularBufferParam.store - Store for the records in the buffer.
-    * @param {number} CircularBufferParam.size - Size of the buffer (number of records).
-    * @param {function} [CircularBufferParam.onAdd] - Callback executed when new record is
-    * added to the buffer. Callback is give two parameters: record and instance of CircularBuffer.
-    * @param {function} [CircularBufferParam.onDelete] - Callback executed when record is removed
-    * from the buffer. Callback is give two parameters: record and instance of CircularBuffer.
-    * @example
-	* // TODO
-    */
-    exports.CircularBuffer = function (params) {
-        // check we have all encessary parameters
-        if (params.store == undefined) { throw new Error("CircularBuffer requires store in constructor"); }
-        if (!(params.store instanceof qm.Store)) { throw new Error("CircularBuffer requires store in constructor" + params.store); }
-        if (params.size == undefined) { throw new Error("CircularBuffer requires size in constructor"); }
-        if (!(params.size >= 1)) { throw new Error("CircularBuffer positive size in constructor"); }
-=======
     * @param {Object} [CircularRecordBufferParam] - Constructor parameters
     * @param {module:qm.Store} CircularRecordBufferParam.store - Store for the records in the buffer.
     * @param {number} CircularRecordBufferParam.size - Size of the buffer (number of records).
@@ -3096,7 +3066,6 @@
         if (!(params.store instanceof qm.Store)) { throw new Error("CircularRecordBuffer requires store in constructor" + params.store); }
         if (params.size == undefined) { throw new Error("CircularRecordBuffer requires size in constructor"); }
         if (!(params.size >= 1)) { throw new Error("CircularRecordBuffer positive size in constructor"); }
->>>>>>> b1225732
         // parameters
         this.store = params.store;
         this.size = params.size;
@@ -3107,8 +3076,6 @@
         this.onDelete = (params.onDelete == undefined) ? function () {} : params.onDelete;
 
         /**
-<<<<<<< HEAD
-=======
         * Load circular buffer from input stream. Assumes store, onAdd and onDelete
         * were already initialized in constructor.
         * @param {module:fs.FIn} fin - input stream
@@ -3136,7 +3103,6 @@
         }
 
         /**
->>>>>>> b1225732
     	* Add new record to the buffer.
         * @param {module:qm.Record} rec - New record.
         * @example
@@ -3263,4 +3229,4 @@
 	exports.Store = forbidConstructor(exports.Store);
 	exports.RecSet = forbidConstructor(exports.RecSet);
 
-    
+    