--- conflicted
+++ resolved
@@ -7,21 +7,21 @@
  * 
  * This source code is licensed under the FreeBSD license found in the
  * LICENSE file in the root directory of this source tree.
- */
+ */
 /**
 * Statistics module.
 * @module statistics
 * @example
 * // TODO
-*/
+*/
 /**
 	* returns mean of vector.
 	* @param {(module:la.Vector | module:la.Matrix)} input - input can be vector or a matrix.
 	* @returns {(number | module:la.Vector)}
 	* <br>1. Number, if input parameters is {@link module:la.Vector}.
     * <br>2. {@link module:la.Vector}, if parameter is {@link module:la.Matrix}.
-	*/
- exports.mean = function (input) { return input instanceof Object.create(require('qminer').la.Vector) ? 0.0 : Object.create(require('qminer').la.Vector); }
+	*/
+ exports.mean = function (input) { return input instanceof Object.create(require('qminer').la.Vector) ? 0.0 : Object.create(require('qminer').la.Vector); }
 /**
 	* returns vector containing the standard deviation of each column from input matrix.
 	* @param {(module:la.Vector | module:la.Matrix)} input - input can be vector or a matrix.
@@ -30,8 +30,8 @@
 	* @returns {(number | module:la.Vector)}
 	* <br>1. Number, if input parameters is {@link module:la.Vector}.
     * <br>2. {@link module:la.Vector}, if parameter is {@link module:la.Matrix}.
-	*/
- exports.std = function (input, flag, dim) { return input instanceof Object.create(require('qminer').la.Vector) ? 0.0 : Object.create(require('qminer').la.Vector); }
+	*/
+ exports.std = function (input, flag, dim) { return input instanceof Object.create(require('qminer').la.Vector) ? 0.0 : Object.create(require('qminer').la.Vector); }
 /**
 	* returns `zscoreResult` containing the standard deviation `zscoreResult.sigma` of each column from matrix `mat`, mean vector `zscoreResult.mu` and z-score matrix `zscoreResult.Z`.
 	* @param {module:la.Matrix} input - Matrix
@@ -41,9 +41,8 @@
 	* <br>zscoreResult.sigma - Standard deviation of input used to compute the z-scores.
 	* <br>zscoreResult.mu - Mean of input used to compute the z-scores.
 	* <br>zscoreResult.Z - A vector of z-scores has mean 0 and variance 1.
-	*/
- exports.zscoreResult = function (mat, flag, dim) { return {sigma:'', mu:'', Z:''}; }
-<<<<<<< HEAD
+	*/
+ exports.zscoreResult = function (mat, flag, dim) { return {sigma:'', mu:'', Z:''}; }
 /**
 	* function studentCdf calculates Student's t cumulative distribution function (PDF integral from -inf to t)
 	* function studentCdf returns 'Alpha' as in the p-value of a Student t-test
@@ -56,18 +55,4 @@
 	* @param {number} Std - The sample standard deviation of the sample you want to calculate the p-value for
 	* @param {number} Df - Degrees of freedom for the sample (if your sample is n big then degrees of freedom in n-1)
 	* @returns {Alpha}
-=======
-/**
-	* function studentCdf calculates Student's t cumulative distribution function (PDF integral from -inf to t)
-	* function studentCdf returns 'Alpha' as in the p-value of a Student t-test
-	* If you already have a t-value than the studentCdf function has 2 inputs: t-value and degrees of freedom
-	* @param {number} TVal - The t-value value of the sample you want to calculate the p-value for
-	* @param {number} Df - Degrees of freedom for the sample (if your sample is big n than degrees of freedom in n-1)
-	* If you don't have the t-value than studentCdf function has 4 inputs: Value, Mean, Standard deviation and degrees of freedom
-	* @param {number} Val - The average value of the sample you want to calculate the p-value for
-	* @param {number} Mean - The mean value of the sample you want to calculate the p-value for
-	* @param {number} Std - The sample standard deviation of the sample you want to calculate the p-value for
-	* @param {number} Df - Degrees of freedom for the sample (if your sample is n big then degrees of freedom in n-1)
-	* @returns {Alpha}
->>>>>>> 9e051940
-	*/
+	*/