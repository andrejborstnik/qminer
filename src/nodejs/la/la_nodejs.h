#ifndef QMINER_LA_NODEJS_H
#define QMINER_LA_NODEJS_H

#include "la_structures_nodejs.h"
#include "la_vector_nodejs.h"

<<<<<<< HEAD
#include <node.h>
#include <node_object_wrap.h>
#include "base.h"
#include "../nodeutil.h"
#include "../fs/fs_nodejs.h"


///////////////////////////////
// NodeJs-Qminer-LinAlg
//! 
//! ## Linear Algebra
//! 
//! A global object `la` is used to construct vectors (sparse, dense) and matrices and 
//! it is available in any script. The object includes
//! several functions from linear algebra.
//! 

/**
* Linear algebra module.
* @module la
* @example
* // import module, create a random matrix and a vector, multiply. find svd of the matrix
*/


class TNodeJsLinAlg : public node::ObjectWrap {
public:
    static void Init(v8::Handle<v8::Object> exports);
    //! 
    //! **Functions and properties:**
    //! 
    ////!- `vec = la.newVec()` -- generate an empty float vector
    ////!- `vec = la.newVec({"vals":num, "mxvals":num2})` -- generate a vector with `num` zeros and reserve additional `num - num2` elements 
    ////!- `vec = la.newVec(arr)` -- copy a javascript number array `arr` 
    ////!- `vec = la.newVec(vec2)` -- clone a float vector `vec2`
    //JsDeclareFunction(newVec);
    ////!- `intVec = la.newIntVec()` -- generate an empty integer vector
    ////!- `intVec = la.newIntVec({"vals":num, "mxvals":num2})` -- generate a vector with `num` zeros and reserve additional `num - num2` elements 
    ////!- `intVec = la.newIntVec(arr)` -- copy a javascript int array `arr` 
    ////!- `intVec = la.newIntVec(vec2)` -- clone an int vector `vec2`
    //JsDeclareFunction(newIntVec);
    ////!- `strVec = la.newStrVec()` -- generate an empty integer vector
    ////!- `strVec = la.newStrVec({"vals":num, "mxvals":num2})` -- generate a vector with `num` zeros and reserve additional `num - num2` elements 
    ////!- `strVec = la.newStrVec(arr)` -- copy a javascript int array `arr` 
    ////!- `strVec = la.newStrVec(strVec2)` -- clone an str vector `strVec2`
    //JsDeclareFunction(newStrVec);
    ////!- `mat = la.newMat()` -- generates a 0x0 matrix
    ////!- `mat = la.newMat({"rows":num, "cols":num2, "random":bool})` -- creates a matrix with `num` rows and `num2` columns and sets it to zero if the optional "random" property is set to `false` (default) and uniform random if "random" is `true`
    ////!- `mat = la.newMat(nestedArr)` -- generates a matrix from a javascript array `nestedArr`, whose elements are arrays of numbers which correspond to matrix rows (row-major dense matrix)
    ////!- `mat = la.newMat(mat2)` -- clones a dense matrix `mat2`
    //JsDeclareFunction(newMat);
    ////!- `spVec = la.newSpVec(len)` -- creates an empty sparse vector `spVec`, where `len` is an optional (-1 by default) integer parameter that sets the dimension
    ////!- `spVec = la.newSpVec(nestedArr, len)` -- creats a sparse vector `spVec` from a javascript array `nestedArr`, whose elements are javascript arrays with two elements (integer row index and double value). `len` is optional and sets the dimension
    //JsDeclareFunction(newSpVec);
    ////!- `spMat = la.newSpMat()` -- creates an empty sparse matrix `spMat`
    ////!- `spMat = la.newSpMat(rowIdxVec, colIdxVec, valVec)` -- creates an sparse matrix based on two int vectors `rowIdxVec` (row indices) and `colIdxVec` (column indices) and float vector of values `valVec`
    ////!- `spMat = la.newSpMat(doubleNestedArr, rows)` -- creates an sparse matrix with `rows` rows (optional parameter), where `doubleNestedArr` is a javascript array of arrays that correspond to sparse matrix columns and each column is a javascript array of arrays corresponding to nonzero elements. Each element is an array of size 2, where the first number is an int (row index) and the second value is a number (value). Example: `spMat = linalg.newSpMat([[[0, 1.1], [1, 2.2], [3, 3.3]], [[2, 1.2]]], { "rows": 4 });`
    ////!- `spMat = la.newSpMat({"rows":num, "cols":num2})` -- creates a sparse matrix with `num` rows and `num2` columns, which should be integers
    //JsDeclareFunction(newSpMat);
    ////!- `svdRes = la.svd(mat, k, {"iter":num, "tol":num2})` -- Computes a truncated svd decomposition mat ~ U S V^T.  `mat` is a dense matrix, integer `k` is the number of singular vectors, optional parameter JSON object contains properies `iter` (integer number of iterations `num`, default 100) and `tol` (the tolerance number `num2`, default 1e-6). The outpus are stored as two dense matrices: `svdRes.U`, `svdRes.V` and a dense float vector `svdRes.s`.
    ////!- `svdRes = la.svd(spMat, k, {"iter":num, "tol":num2})` -- Computes a truncated svd decomposition spMat ~ U S V^T.  `spMat` is a sparse or dense matrix, integer `k` is the number of singular vectors, optional parameter JSON object contains properies `iter` (integer number of iterations `num`, default 100) and `tol` (the tolerance number `num2`, default 1e-6). The outpus are stored as two dense matrices: `svdRes.U`, `svdRes.V` and a dense float vector `svdRes.s`.
    JsDeclareFunction(svd);
    //!- `qrRes = la.qr(mat, tol)` -- Computes a qr decomposition: mat = Q R.  `mat` is a dense matrix, optional parameter `tol` (the tolerance number, default 1e-6). The outpus are stored as two dense matrices: `qrRes.Q`, `qrRes.R`.
    JsDeclareFunction(qr);
    //!- `intVec = la.loadIntVeC(fin)` -- load integer vector from input stream `fin`.
    // (TODO) JsDeclareFunction(loadIntVec);
    //!JSIMPLEMENT:src/qminer/linalg.js
};

///////////////////////////////
// NodeJs-Linalg-FltVV
//! 
//! ### Matrix (dense matrix)
//! 
//! Matrix is a double 2D array implemented in glib/base/ds.h. 
//! Using the global `la` object, dense matrices are generated in several ways:
//! 
//! ```JavaScript
//! var fltv = la.newVec(); //empty matrix
//! // refer to la.newMat function for alternative ways to generate dense matrices
//! ```
//! 


////!- `mat = la.newMat()` -- generates a 0x0 matrix
////!- `mat = la.newMat({"rows":num, "cols":num2, "random":bool})` -- creates a matrix with `num` rows and `num2` columns and sets it to zero if the optional "random" property is set to `false` (default) and uniform random if "random" is `true`
////!- `mat = la.newMat(nestedArr)` -- generates a matrix from a javascript array `nestedArr`, whose elements are arrays of numbers which correspond to matrix rows (row-major dense matrix)
////!- `mat = la.newMat(mat2)` -- clones a dense matrix `mat2`


/**
* Matrix constructor parameter object
* @typedef {Object} matrixArg
* @property  {number} matrixArg.rows - Number of rows.
* @property  {number} matrixArg.cols - Number of columns.
* @property  {boolean} [matrixArg.random=false] - Generate a random matrix with entries sampled from a uniform [0,1] distribution. If set to false, a zero matrix is created.
*/

/**
* Matrix
* @classdesc Represents a dense matrix (2d array)
* @class
* @param {(module:la~matrixArg | Array<Array<number>> | module:la.Matrix)} [arg] - Constructor arguments. There are three ways of constructing.
* <br>1. Parameter object module:la~matrixArg. 
* <br>2. Nested array of matrix elements (row major). Example: [[1,2],[3,4]] has two rows, the first row is [1,2].
* <br>3. A matrix (copy constructor)
* @example
* // TODO
*/
//# exports.Matrix = function(arg) {}	

class TNodeJsFltVV : public node::ObjectWrap {
	friend class TNodeJsUtil;
private:
	static v8::Persistent<v8::Function> Constructor;

public:
	static void Init(v8::Handle<v8::Object> exports);
	const static TStr ClassId;

	static TNodeJsFltVV* NewFromArgs(const v8::FunctionCallbackInfo<v8::Value>& Args);

	static v8::Local<v8::Object> New(const TFltVV& FltVV);
	static v8::Local<v8::Object> New(const TFltV& FltV);
public:
	TNodeJsFltVV() { }
	TNodeJsFltVV(const TFltVV& _Mat) : Mat(_Mat) { }
public:
	JsDeclareFunction(New);

private:
	//! 
	//! **Functions and properties:**
	//! 
	//!- `num = mat.at(rowIdx,colIdx)` -- Gets the element of `mat` (matrix). Input: row index `rowIdx` (integer), column index `colIdx` (integer). Output: `num` (number). Uses zero-based indexing.


	/**
	* Returns an element of matrix
	* @param {number} rowIdx - row index (zero based)
	* @param {number} colIdx - column index (zero based)
	* @returns {number} Matrix element
	*/
	//# exports.Matrix.prototype.at = function(rowIdx, colIdx) {}
	JsDeclareFunction(at);

	//!- `mat = mat.put(rowIdx, colIdx, num)` -- Sets the element of `mat` (matrix). Input: row index `rowIdx` (integer), column index `colIdx` (integer), value `num` (number). Uses zero-based indexing. Returns self.
	/**
	* Sets an element of matrix
	* @param {number} rowIdx - row index (zero based)
	* @param {number} colIdx - column index (zero based)
	* @param {number} num - input value
	* @returns {module:la.Matrix} Self 
	*/
	//# exports.Matrix.prototype.put = function(rowIdx, colIdx, num) {}
	JsDeclareFunction(put);

	//!- `mat2 = mat.multiply(num)` -- Matrix multiplication: `num` is a number, `mat2` is a matrix
	//!- `vec2 = mat.multiply(vec)` -- Matrix multiplication: `vec` is a vector, `vec2` is a vector
	//!- `vec = mat.multiply(spVec)` -- Matrix multiplication: `spVec` is a sparse vector, `vec` is a vector
	//!- `mat3 = mat.multiply(mat2)` -- Matrix multiplication: `mat2` is a matrix, `mat3` is a matrix
	//!- `mat2 = mat.multiply(spMat)` -- Matrix multiplication: `spMat` is a sparse matrix, `mat2` is a matrix
	/**
	* Right-hand side multiplication of matrix with parameter
	* @param {(number | module:la.Vector | module:la.SparseVector | module:la.Matrix | module:la.SparseMatrix)} arg - Multiplication input. Supports scalar, vector and matrix input. 
	* @returns {(module:la.Matrix | module:la.Vector)} Output - If arg is
	* <br>1. number, {@link module:la.Matrix} or {@link module:la.SparseMatrix}: Output is {@link module:la.Matrix}.
	* <br>2. {@link module:la.Vector} or {@link module:la.SparseVector}: Output is {@link module:la.Vector}.
	*/
	//# exports.Matrix.prototype.multiply = function(arg) {}
	JsDeclareFunction(multiply);

	//!- `mat2 = mat.multiplyT(num)` -- Matrix transposed multiplication: `num` is a number, `mat2` is a matrix. The result is numerically equivalent to mat.transpose().multiply(), but more efficient
	//!- `vec2 = mat.multiplyT(vec)` -- Matrix transposed multiplication: `vec` is a vector, `vec2` is a vector. The result is numerically equivalent to mat.transpose().multiply(), but more efficient
	//!- `vec = mat.multiplyT(spVec)` -- Matrix transposed multiplication: `spVec` is a sparse vector, `vec` is a vector. The result is numerically equivalent to mat.transpose().multiply(), but more efficient
	//!- `mat3 = mat.multiplyT(mat2)` -- Matrix transposed multiplication: `mat2` is a matrix, `mat3` is a matrix. The result is numerically equivalent to mat.transpose().multiply(), but more efficient
	//!- `mat2 = mat.multiplyT(spMat)` -- Matrix transposed multiplication: `spMat` is a sparse matrix, `mat2` is a matrix. The result is numerically equivalent to mat.transpose().multiply(), but more efficient

	/**
	* Matrix transpose and right-hand side multiplication of matrix with parameter
	* @param {(number | module:la.Vector | module:la.SparseVector | module:la.Matrix | module:la.SparseMatrix)} arg - Multiplication input. Supports scalar, vector and matrix input. 
	* @returns {(module:la.Matrix | module:la.Vector)} Output - If arg is
	* <br>1. number, {@link module:la.Matrix} or {@link module:la.SparseMatrix}: Output is {@link module:la.Matrix}.
	* <br>2. {@link module:la.Vector} or {@link module:la.SparseVector}: Output is {@link module:la.Vector}.
	*/
	//# exports.Matrix.prototype.multiplyT = function(arg) {}
	JsDeclareFunction(multiplyT);

	//!- `mat3 = mat.plus(mat2)` -- `mat3` is the sum of matrices `mat` and `mat2`
	/**
	* Addition of two matrices
	* @param {module:la.Matrix} mat2 - Second matrix.
	* @returns {module:la.Matrix} mat3 - sum of matrices
	*/
	//# exports.Matrix.prototype.plus = function(mat2) {}
	JsDeclareFunction(plus);

	//!- `mat3 = mat.minus(mat2)` -- `mat3` is the difference of matrices `mat` and `mat2`
	/**
	* Substraction of two matrices
	* @param {module:la.Matrix} mat2 - Second matrix
	* @returns {module:la.Matrix} mat3 - difference of matrices
	*/
	//# exports.Matrix.prototype.minus = function(mat2) {}
	JsDeclareFunction(minus);

	//!- `mat2 = mat.transpose()` -- matrix `mat2` is matrix `mat` transposed
	/**
	* Transposes matrix
	* @returns {module:la.Matrix} mat2 - transposed matrix
	*/
	//# exports.Matrix.prototype.transpose = function() {}
	JsDeclareFunction(transpose);

	//!- `vec2 = mat.solve(vec)` -- vector `vec2` is the solution to the linear system mat * vec2 = vec
	/**
	* Solves the linear system
	* @param {module:la.Vector} vec - the right-hand side of the equation
	* @returns {module:la.Vector} vec2 - solution of the linear system 
	*/
	//# exports.Matrix.prototype.solve = function (vec) {}
	JsDeclareFunction(solve);

	//!- `vec = mat.rowNorms()` -- `vec` is a dense vector, where `vec[i]` is the norm of the `i`-th row of `mat`
	/**
	* Returns a vector of row norms
	* @returns {module:la.Vector} vec - dense vector, where vec[i] is the norm of the i-th row of matrix
	*/
	//# exports.Matrix.prototype.rowNorms = function () {}
	JsDeclareFunction(rowNorms);


	//!- `vec = mat.colNorms()` -- `vec` is a dense vector, where `vec[i]` is the norm of the `i`-th column of `mat`
	/**
	* Returns a vector of column norms
	* @returns {module:la.Vector} vec - dense vector, where vec[i] is the norm of the i-th column of matrix
	*/
	//# exports.Matrix.prototype.colNorms = function () {}
	JsDeclareFunction(colNorms);

	//!- `mat = mat.normalizeCols()` -- normalizes each column of matrix `mat` (inplace operation). Returns self.
	/**
	* Normalizes each column of matrix
	* @returns {module:la.Matrix} Self
	*/
	//# exports.Matrix.prototype.normalizeCols = function () {}
	JsDeclareFunction(normalizeCols);

	//!- `str = mat.printStr()` -- print matrix `mat` to a string `str`
	JsDeclareFunction(toString);

	//!- `spMat = mat.sparse()` -- get sparse column matrix representation `spMat` of dense matrix `mat`
	/**
	* Transforms the matrix from dense to sparse format
	* @returns {module:la.SparseMatrix} spMat - sparse column matrix representation of dense matrix
	*/
	//# exports.Matrix.prototype.sparse = function () {}
	JsDeclareFunction(sparse);

	//!- `num = mat.frob()` -- number `num` is the Frobenious norm of matrix `mat`
	/**
	* Returns the frobenious norm of matrix
	* @returns {number} num - Frobenious norm of matrix.
	*/
	//# exports.Matrix.prototype.frob = function () {}
	JsDeclareFunction(frob);

	//!- `num = mat.rows` -- integer `num` corresponds to the number of rows of `mat`
	/**
	* Returns the number of rows of matrix
	* @returns {number} rows 
	*/
	//# exports.Matrix.prototype.rows = undefined
	JsDeclareProperty(rows);

	//!- `num = mat.cols` -- integer `num` corresponds to the number of columns of `mat`
	/**
	* Returns the number of columns of matrix
	* @returns {number} cols
	*/
	//# exports.Matrix.prototype.cols = undefined
	JsDeclareProperty(cols);

	//!- `colIdx = mat.rowMaxIdx(rowIdx)`: get the index `colIdx` of the maximum element in row `rowIdx` of dense matrix `mat`
	/**
	* Index of maximum element in given row
	* @param {number} rowIdx - row index (zero based)
	* @returns {number} colId - column index (zero based)
	*/
	//# exports.Matrix.prototype.rowMaxIdx = function (rowIdx) {}
	JsDeclareFunction(rowMaxIdx);

	//!- `rowIdx = mat.colMaxIdx(colIdx)`: get the index `rowIdx` of the maximum element in column `colIdx` of dense matrix `mat`
	/**
	* Index of maximum element in given column
	* @param {number} colIdx - column index (zero based)
	* @returns {number} rowIdx - row index (zero based)
	*/
	//# exports.Matrix.prototype.colMaxIdx = function (colIdx) {}
	JsDeclareFunction(colMaxIdx);

	//!- `vec = mat.getCol(colIdx)` -- `vec` corresponds to the `colIdx`-th column of dense matrix `mat`. `colIdx` must be an integer.
	/**
	* Returns the corresponding column of matrix as vector
	* @param {number} colIdx - column index (zero based)
	* @returns {module:la.Vector} vec - the colIdx-th column of matrix
	*/
	//# exports.Matrix.prototype.getCol = function (colIdx) {}
	JsDeclareFunction(getCol);

	//!- `mat = mat.setCol(colIdx, vec)` -- Sets the column of a dense matrix `mat`. `colIdx` must be an integer, `vec` must be a dense vector. Returns self.
	/**
	* Sets the column of matrix
	* @param {number} colIdx - column index (zero based)
	* @param {module:la.Vector} vec - the new column of matrix
	* @returns {module:la.Matrix} Self
	*/
	//# exports.Matrix.prototype.setCol = function (colIdx, vec) {}
	JsDeclareFunction(setCol);

	//!- `vec = mat.getRow(rowIdx)` -- `vec` corresponds to the `rowIdx`-th row of dense matrix `mat`. `rowIdx` must be an integer.
	/**
	* Returns the corresponding row of matrix as vector
	* @param {number} rowIdx - row index (zero based)
	* @returns {module:la.Vector} vec - the rowIdx-th row of matrix
	*/
	//# exports.Matrix.prototype.getRow = function (rowIdx) {}
	JsDeclareFunction(getRow);

	//!- `mat.setRow(rowIdx, vec)` -- Sets the row of a dense matrix `mat`. `rowIdx` must be an integer, `vec` must be a dense vector.
	/**
	* Sets the row of matrix
	* @param {number} rowIdx - row index (zero based)
	* @param {module:la.Vector} vec - the new row of matrix
	* @returns {module:la.Matrix} Self
	*/
	//# exports.Matrix.prototype.setRow = function (rowIdx, vec) {}
	JsDeclareFunction(setRow);

	//!- `vec = mat.diag()` -- Returns the diagonal of matrix `mat` as `vec` (dense vector).
	/**
	* Returns the diagonal elements of matrix
	* @returns {module:la.Vector} vec - vector containing the diagonal elements
	*/
	//# exports.Matrix.prototype.diag = function () {}
	JsDeclareFunction(diag);

	//!- `fout = mat.save(fout)` -- print `mat` (full matrix) to output stream `fout`. Returns `fout`.
	/**
	* saves the matrix as output stream
	* @param {module:fs.FOut} fout - Output stream.
	* @returns {module:fs.FOut} fout
	*/
	//# exports.Matrix.prototype.save = function (fout) {}
	JsDeclareFunction(save);

	//!- `mat = mat.load(fin)` -- replace `mat` (full matrix) by loading from input steam `fin`. `mat` has to be initialized first, for example using `mat = la.newMat()`. Returns self.
	/**
	* loads the matrix from input stream
	* @param {module:fs.FIn} fin - Input stream.
	* @returns {module:la.Matrix} Self.
	*/
	//# exports.Matrix.prototype.load = function (FIn) {}
	JsDeclareFunction(load);

	//!- `fout = mat.saveascii(fout)` -- save `mat` (full matrix) to output stream `fout`. Returns `fout`.
	JsDeclareFunction(saveascii);
	//!- `mat = mat.loadascii(fin)` -- replace `mat` (full matrix) by loading from input steam `fin`. `mat` has to be initialized first, for example using `mat = la.newMat()`. Returns self.
	JsDeclareFunction(loadascii);
public:
	TFltVV Mat;
};


///////////////////////////////
// NodeJs-Linalg-Sparse-Vector
//! 
//! ### SpVector (sparse vector)
//! 
//! Sparse vector is an array of (int,double) pairs that represent column indices and values (TIntFltKdV is implemented in glib/base/ds.h.)
//! Using the global `la` object, sparse vectors can be generated in the following ways:
//! 
//! ```JavaScript
//! var spVec = la.newSpVec(); //empty vector
//! // refer to la.newSpVec for alternative ways to generate sparse vectors
//! ```
//! 

/**
* Sparse Vector
* @classdesc Represents a sparse vector
* @class
* @param {(Array<Array<number>> | module:la.SparseVector)} [arg] - Constructor arguments. There are two ways of constructing.
* <br>1. Nested array of vector elements. Example: [[0,2],[2,3]] has two nonzero values, first value is 2 at position 0, second value is 3 at position 2.
* <br>2. A sparse vector (copy constructor)
* @example
* // TODO
*/
//# exports.SparseVector = function(arg) {}	


class TNodeJsSpVec : public node::ObjectWrap {
public:
	const static TStr ClassId;

	TNodeJsSpVec() : Dim(-1) { }
	TNodeJsSpVec(const TIntFltKdV& IntFltKdV, const int& Dim = -1)
		: Vec(IntFltKdV), Dim(Dim)
	{ }
public:
	static void Init(v8::Handle<v8::Object> exports);
	static v8::Local<v8::Object> New(const TIntFltKdV& IntFltKdV, const int& Dim = -1);
public:
	//! 
	//! **Functions and properties:**
	//! 
	//!- `spVec = la.newSpVec(dim)` -- creates an empty sparse vector `spVec`, where `dim` is an optional (-1 by default) integer parameter that sets the dimension
	//!- `spVec = la.newSpVec(nestedArr, dim)` -- creats a sparse vector `spVec` from a javascript array `nestedArr`, whose elements are javascript arrays with two elements (integer row index and double value). `dim` is optional and sets the dimension
	JsDeclareFunction(New);

	//!- `num = spVec.at(idx)` -- Gets the element of a sparse vector `spVec`. Input: index `idx` (integer). Output: value `num` (number). Uses 0-based indexing
	/**
	* Returns an element of sparse vector
	* @param {number} idx - index (zero based)
	* @returns {number} Sparse vector element
	*/
	//# exports.SparseVector.prototype.at = function (idx) {}
	JsDeclareFunction(at);

	//!- `spVec = spVec.put(idx, num)` -- Set the element of a sparse vector `spVec`. Inputs: index `idx` (integer), value `num` (number). Uses 0-based indexing. Returns self.
	/**
	* Puts a new element in sparse vector
	* @param {number} idx - index (zero based)
	* @param {number} num - input value
	* @returns {module:la.SparseVector} Self
	*/
	//# exports.SparseVector.prototype.put = function (idx, num) {}
	JsDeclareFunction(put);

	//!- `num = spVec.sum()` -- `num` is the sum of elements of `spVec`
	/**
	* Returns the sum of all values in sparse vector
	* @returns {number} num - The sum of all values in sparse vector.
	*/
	//# exports.SparseVector.prototype.sum = function () {}
	JsDeclareFunction(sum);

	//!- `num = spVec.inner(vec)` -- `num` is the inner product between `spVec` and dense vector `vec`.
	//!- `num = spVec.inner(spVec)` -- `num` is the inner product between `spVec` and sparse vector `spVec`.
	/**
	* Returns the inner product of argument and sparse vector
	* @param {(module:la.Vector | module:la.SparseVector)} arg - Inner product input. Supports dense vector and sparse vector.
	* @returns {number} num - The inner product.
	*/
	//# exports.SparseVector.prototype.inner = function (arg) {}
	JsDeclareFunction(inner);

	//!- `spVec2 = spVec.multiply(a)` -- `spVec2` is sparse vector, a product between `num` (number) and vector `spVec`
	/**
	* Multiplies sparse vector with number
	* @param {number} num - Number for multiplication.
	* @returns {module:la.SparseVector} spVec - Product of num and sparse vector.
	*/
	//# exports.SparseVector.prototype.multiply = function (num) {}
	JsDeclareFunction(multiply);

	//!- `spVec = spVec.normalize()` -- normalizes the vector spVec (inplace operation). Returns self.
	/**
	* Normalizes the sparse vector
	* @returns {module:la.SparseVector} Self - normalized
	*/
	//# exports.SparseVector.prototype.normalize = function () {}
	JsDeclareFunction(normalize);

	//!- `num = spVec.nnz` -- gets the number of nonzero elements `num` of vector `spVec`
	/**
	* Returns the number of nonzero values
	* @returns {number} num - number of nonzero values
	*/
	//# exports.SparseVector.prototype.nnz = undefined
	JsDeclareProperty(nnz);

	//!- `num = spVec.dim` -- gets the dimension `num` (-1 means that it is unknown)
	/**
	* Returns the dimension of sparse vector
	* @returns {number} num - dimension of sparse vector
	*/
	//# exports.SparseVector.prototype.dim = undefined
	JsDeclareProperty(dim);

	// #- `num = spVec.norm()` -- returns `num` - the norm of `spVec`
	/**
	* Returns the norm of sparse vector
	* @returns {number} num - norm of sparse vector
	*/
	//# exports.SparseVector.prototype.norm = function () {}
	JsDeclareFunction(norm);

	//!- `vec = spVec.full()` --  returns `vec` - a dense vector representation of sparse vector `spVec`.
	/**
	* Returns the dense vector representation of sparse vector
	* @returns {module:la.Vector} vec - dense vector representation
	*/
	//# exports.SparseVector.prototype.full = function () {}
	JsDeclareFunction(full);

	//!- `valVec = spVec.valVec()` --  returns `valVec` - a dense (double) vector of values of nonzero elements of `spVec`.
	/**
	* Returns a dense vector of values of nonzero elements of sparse vector
	* @reutrns {module:la.Vector} vec - dense vector of values
	*/
	//# exports.SparseVector.prototype.valVec = function () {}
	JsDeclareFunction(valVec);

	//!- `idxVec = spVec.idxVec()` --  returns `idxVec` - a dense (int) vector of indices (0-based) of nonzero elements of `spVec`.
	/**
	* Returns a dense vector of indices (zero based) of nonzero elements of sparse vector
	* @returns {module:la.Vector} vec - dense vector of indeces
	*/
	//# exports.SparseVector.prototype.idxVec = function () {}
	JsDeclareFunction(idxVec);

	//!- `spVec = spVec.print()` -- returns the vector as string. 
	/**
	* Returns the sparse vector as string
	* @returns {string} str - sparse vector as string
	*/
	//# exports.SparseVector.prototype.print = function () {}
	JsDeclareFunction(toString);
public:
	TIntFltKdV Vec;
	TInt Dim;
private:
	static v8::Persistent<v8::Function> constructor;
};

///////////////////////////////
// NodeJs-Linalg-Sparse-Col-Matrix
//! 
//! ### SpMatrix (sparse column matrix)
//! 
//! SpMatrix is a sparse matrix represented as a dense vector of sparse vectors which correspond to matrix columns (TVec<TIntFltKdV>, implemented in glib/base/ds.h.)
//! Using the global `la` object, sparse matrices are generated in several ways:
//! 
//! ```JavaScript
//! var spMat = la.newSpMat(); //empty matrix
//! // refer to la.newSpMat function for alternative ways to generate sparse matrices
//! ```
//! 
class TNodeJsSpMat : public node::ObjectWrap {
public:
	const static TStr ClassId;

	TNodeJsSpMat() : Rows(-1) { }
	TNodeJsSpMat(const TVec<TIntFltKdV>& _Mat, const int& _Rows = -1)
		: Mat(_Mat), Rows(_Rows) { }
public:
	static void Init(v8::Handle<v8::Object> exports);
	static v8::Local<v8::Object> New(const TVec<TIntFltKdV>& Mat, const int& Rows = -1);
public:
	//! 
	//! **Functions and properties:**
	//! 

	//!- `spMat = new la.newSpMat()` -- creates an empty sparse matrix `spMat`
	//!- `spMat = new la.newSpMat(rowIdxVec, colIdxVec, valVec [, rows, cols])` -- creates an sparse matrix based on two int vectors `rowIdxVec` (row indices) and `colIdxVec` (column indices) and float vector of values `valVec` and optionally sets the row and column dimension
	//!- `spMat = new la.newSpMat(doubleNestedArr, rows)` -- creates an sparse matrix with `rows` rows (optional parameter), where `doubleNestedArr` is a javascript array of arrays that correspond to sparse matrix columns and each column is a javascript array of arrays corresponding to nonzero elements. Each element is an array of size 2, where the first number is an int (row index) and the second value is a number (value). Example: `spMat = linalg.newSpMat([[[0, 1.1], [1, 2.2], [3, 3.3]], [[2, 1.2]]], { "rows": 4 });`
	//!- `spMat = new la.newSpMat({"rows":num, "cols":num2})` -- creates a sparse matrix with `num` rows and `num2` columns, which should be integers
	JsDeclareFunction(New);
	//!- `num = spMat.at(rowIdx,colIdx)` -- Gets the element of `spMat` (sparse matrix). Input: row index `rowIdx` (integer), column index `colIdx` (integer). Output: `num` (number). Uses zero-based indexing.
	JsDeclareFunction(at);
	//!- `spMat = spMat.put(rowIdx, colIdx, num)` -- Sets the element of `spMat` (sparse matrix). Input: row index `rowIdx` (integer), column index `colIdx` (integer), value `num` (number). Uses zero-based indexing. Returns self.
	JsDeclareFunction(put);
	//!- `spVec = spMat[colIdx]; spMat[colIdx] = spVec` -- setting and getting sparse vectors `spVec` from sparse column matrix, given column index `colIdx` (integer)
	JsDeclareSetIndexedProperty(indexGet, indexSet);

	JsDeclareFunction(indexGet);
	//!- `spVec = spMat.getCol(colIdx)` -- `spVec` corresponds to the `colIdx`-th column of a sparse matrix `spMat`. `colIdx` must be an integer.
	JsDeclareFunction(indexSet);
	//!- `spMat = spMat.setCol(colIdx, spVec)` -- Sets the column of a sparse matrix `spMat`. `colIdx` must be an integer, `spVec` must be a sparse vector. Returns self.

	//!- `spMat = spMat.push(spVec)` -- attaches a column `spVec` (sparse vector) to `spMat` (sparse matrix). Returns self.
	JsDeclareFunction(push);
	//!- `spMat2 = spMat.multiply(num)` -- Sparse matrix multiplication: `num` is a number, `spMat` is a sparse matrix
	//!- `vec2 = spMat.multiply(vec)` -- Sparse matrix multiplication: `vec` is a vector, `vec2` is a dense vector
	//!- `vec = spMat.multiply(spVec)` -- Sparse matrix multiplication: `spVec` is a sparse vector, `vec` is a dense vector
	//!- `mat2 = spMat.multiply(mat)` -- Sprase matrix multiplication: `mat` is a matrix, `mat2` is a matrix
	//!- `mat = spMat.multiply(spMat2)` -- Sparse matrix multiplication: `spMat2` is a sparse matrix, `mat` is a matrix
	JsDeclareFunction(multiply);
	//!- `spMat2 = spMat.multiplyT(num)` -- Sparse matrix multiplication: `num` is a number, `spMat` is a sparse matrix. The result is numerically equivalent to spMat.transpose().multiply() but computationaly more efficient
	//!- `vec2 = spMat.multiplyT(vec)` -- Sparse matrix multiplication: `vec` is a vector, `vec2` is a dense vector. The result is numerically equivalent to spMat.transpose().multiply() but computationaly more efficient
	//!- `vec = spMat.multiplyT(spVec)` -- Sparse matrix multiplication: `spVec` is a sparse vector, `vec` is a dense vector. The result is numerically equivalent to spMat.transpose().multiply() but computationaly more efficient
	//!- `mat2 = spMat.multiplyT(mat)` -- Sprase matrix multiplication: `mat` is a matrix, `mat2` is a matrix. The result is numerically equivalent to spMat.transpose().multiply() but computationaly more efficient
	//!- `mat = spMat.multiplyT(spMat2)` -- Sparse matrix multiplication: `spMat2` is a sparse matrix, `mat` is a matrix. The result is numerically equivalent to spMat.transpose().multiply() but computationaly more efficient.
	JsDeclareFunction(multiplyT);
	//!- `spMat3 = spMat.plus(spMat2)` -- `spMat3` is the sum of matrices `spMat` and `spMat2` (all matrices are sparse column matrices)
	JsDeclareFunction(plus);
	//!- `spMat3 = spMat.minus(spMat2)` -- `spMat3` is the difference of matrices `spMat` and `spMat2` (all matrices are sparse column matrices)
	JsDeclareFunction(minus);
	//!- `spMat2 = spMat.transpose()` -- `spMat2` (sparse matrix) is `spMat` (sparse matrix) transposed 
	JsDeclareFunction(transpose);
	//!- `vec = spMat.colNorms()` -- `vec` is a dense vector, where `vec[i]` is the norm of the `i`-th column of `spMat`
	JsDeclareFunction(colNorms);
	//!- `spMat = spMat.normalizeCols()` -- normalizes each column of a sparse matrix `spMat` (inplace operation). Returns self.
	JsDeclareFunction(normalizeCols);
	//!- `mat = spMat.full()` -- get dense matrix representation `mat` of `spMat (sparse column matrix)`
	JsDeclareFunction(full);
	//!- `num = spMat.frob()` -- number `num` is the Frobenious norm of `spMat` (sparse matrix)
	JsDeclareFunction(frob);
	//!- `num = spMat.rows` -- integer `num` corresponds to the number of rows of `spMat` (sparse matrix)
	JsDeclareProperty(rows);
	//!- `num = spMat.cols` -- integer `num` corresponds to the number of columns of `spMat` (sparse matrix)
	JsDeclareProperty(cols);
	//!- `spMat = spMat.print()` -- print `spMat` (sparse matrix) to console. Returns self.
	JsDeclareFunction(print);
	//!- `spMat = spMat.save(fout)` -- print `spMat` (sparse matrix) to output stream `fout`. Returns self.
	JsDeclareFunction(save);
	//!- `spMat = spMat.load(fin)` -- replace `spMat` (sparse matrix) by loading from input steam `fin`. `spMat` has to be initialized first, for example using `spMat = la.newSpMat()`. Returns self.
	JsDeclareFunction(load);
	//!- `spMat2 = spMat.sign()` -- create a new sparse matrix `spMat2` whose elements are sign function applied to elements of `spMat`.
	// (TODO) JsDeclareFunction(sign);
	//!JSIMPLEMENT:src/qminer/spMat.js
public:
	TVec<TIntFltKdV> Mat;
	TInt Rows;
private:
	static v8::Persistent<v8::Function> constructor;
};

// Vector helper classes

class TAuxFltV {
public:    
    static const TStr ClassId; //ClassId is set to "TFltV"
    static v8::Handle<v8::Value> GetObjVal(const double& Val) {
        v8::Isolate* Isolate = v8::Isolate::GetCurrent();
        v8::EscapableHandleScope HandleScope(Isolate);
        return HandleScope.Escape(v8::Number::New(Isolate, Val));
    }
    //static double GetArgVal(const v8::FunctionCallbackInfo<v8::Value>& Args, const int& ArgN) {
    //    return TJsObjUtil<TJsVec<TFlt, TAuxFltV> >::GetArgFlt(Args, ArgN);
    //}
    static double CastVal(const v8::Local<v8::Value>& Value) {
        return Value->ToNumber()->Value();
    }
    static TFlt Parse(const TStr& Str) {
        return Str.GetFlt();
    }
};

class TAuxIntV {
public:    
    static const TStr ClassId; //ClassId is set to "TIntV"
    static v8::Handle<v8::Value> GetObjVal(const int& Val) {
        v8::Isolate* Isolate = v8::Isolate::GetCurrent();
        v8::EscapableHandleScope HandleScope(Isolate);
        return HandleScope.Escape(v8::Integer::New(Isolate, Val));
    }
    //static int GetArgVal(const v8::FunctionCallbackInfo<v8::Value>& Args, const int& ArgN) {
    //    return TJsObjUtil<TJsVec<TInt, TAuxIntV> >::GetArgInt32(Args, ArgN);
    // }
    static int CastVal(const v8::Local<v8::Value>& Value) {
        return Value->ToInt32()->Value();
    }
    static TInt Parse(const TStr& Str) {
        return Str.GetInt();
    }
};

class TAuxStrV {
public:
    static const TStr ClassId; //ClassId is set to "TStrV"
    static v8::Handle<v8::Value> GetObjVal(const TStr& Val) {
        v8::Isolate* Isolate = v8::Isolate::GetCurrent();
        v8::EscapableHandleScope HandleScope(Isolate);
        return HandleScope.Escape(v8::String::NewFromUtf8(Isolate, Val.CStr()));
    }
    static TStr CastVal(const v8::Local<v8::Value>& Value) {
        v8::String::Utf8Value Utf8(Value);
        return TStr(*Utf8);
    }
    static TStr Parse(const TStr& Str) {
        return Str;
    }
};

class TAuxBoolV {
public:
    static const TStr ClassId; //ClassId is set to "TBoolV"
    static v8::Handle<v8::Value> GetObjVal(const TBool& Val) {
        v8::Isolate* Isolate = v8::Isolate::GetCurrent();
        v8::EscapableHandleScope HandleScope(Isolate);
        return v8::Boolean::New(Isolate, Val);
    }
    static bool CastVal(const v8::Local<v8::Value>& Value) {
    	return Value->BooleanValue();
    }
    static TBool Parse(const TStr& Str) {
		return TBool::GetValFromStr(Str);
	}
};

///////////////////////////////
// NodeJs-Linalg-Vector
//! 
//! ### Vector
//! 
//! Vector is an array of objects implemented in glib/base/ds.h. 
//! Some functions are implemented for float vectors only. Using the global `la` object, flaot and int vectors can be generated in the following ways:
//! 
//! ```JavaScript
//! var vec = la.newVec(); //empty vector
//! var intVec = la.newIntVec(); //empty vector
//! // refer to la.newVec, la.newIntVec functions for alternative ways to generate vectors
//! ```
//! 
template <class TVal = TFlt, class TAux = TAuxFltV>
class TNodeJsVec : public node::ObjectWrap {
    friend class TNodeJsFltVV;
public: // So we can register the class 
	const static TStr GetClassId() { return TAux::ClassId; }

    static void Init(v8::Handle<v8::Object> exports);
    // Does the job of the new operator in Javascript 
    //static v8::Handle<v8::Value> NewInstance(const v8::FunctionCallbackInfo<v8::Value>& Args);
    static v8::Local<v8::Object> New(const TFltV& FltV);
    static v8::Local<v8::Object> New(const TIntV& IntV);
    static v8::Local<v8::Object> New(const TStrV& StrV);
    static v8::Local<v8::Object> New(const TBoolV& BoolV);
    //static v8::Local<v8::Object> New(v8::Local<v8::Array> Arr);
public:
    TNodeJsVec() : Vec() { }
    TNodeJsVec(const TVec<TVal>& ValV) : Vec(ValV) { }
public:
     JsDeclareFunction(New);
private:
    //! 
    //! **Functions and properties:**
    //! 
    //!- `num = vec.at(idx)` -- gets the value `num` of vector `vec` at index `idx`  (0-based indexing)
    //!- `num = intVec.at(idx)` -- gets the value `num` of integer vector `intVec` at index `idx`  (0-based indexing)
    JsDeclareFunction(at);
    //!- `vec2 = vec.subVec(intVec)` -- gets the subvector based on an index vector `intVec` (indices can repeat, 0-based indexing)
    //!- `intVec2 = intVec.subVec(intVec)` -- gets the subvector based on an index vector `intVec` (indices can repeat, 0-based indexing)
    JsDeclareFunction(subVec);
    //!- `num = vec[idx]; vec[idx] = num` -- get value `num` at index `idx`, set value at index `idx` to `num` of vector `vec`(0-based indexing)
    JsDeclareSetIndexedProperty(indexGet, indexSet);

    /**
     * Sets the element at position i.
     *
     * vec = vec.put(i, val)
     *
     * @param {Number} i - the position of the element
     * @returns {Vector} vec - a reference to itself
     */
    JsDeclareFunction(put);

    /**
     * Adds an element to the end of the vector.
     *
     * len = vector.push(val)
     *
     * @param {Object} val - the element added to the vector
     * @returns {Number} len - the length of the vector
     */
    JsDeclareFunction(push);

    /**
     * The splice() method changes the content of an array by removing existing elements and/or adding new elements.
     *
     * array.splice(start, deleteCount[, item1[, item2[, ...]]])
     *
     * @param {Number} start - Index at which to start changing the array. If greater than the length of the array, actual starting index will be set to the length of the array. If negative, will begin that many elements from the end.
     * @param {Number} deleteCount - An integer indicating the number of old array elements to remove. If deleteCount is 0, no elements are removed. In this case, you should specify at least one new element. If deleteCount is greater than the number of elements left in the array starting at start, then all of the elements through the end of the array will be deleted.
     * @param {Object} [itemN] - The element to add to the array. If you don't specify any elements, splice() will only remove elements from the array.
     * @returns {Vector} - a reference to itself
     */
    JsDeclareFunction(splice);

    /**
	 * Adds an element to the beginning of the vector.
	 *
	 * len = vector.unshift(val)
	 *
	 * @param {Object} val - the element added to the vector
	 * @returns {Number} len - the length of the vector
	 */
    JsDeclareFunction(unshift);
    //!- `len = vec.pushV(vec2)` -- append vector `vec2` to vector `vec`.
    //!- `len = intVec.pushV(intVec2)` -- append integer vector `intVec2` to integer vector `intVec`.
    JsDeclareFunction(pushV);

    /**
     * Sums the elements in the vector.
     *
     * @returns {Object} - the sum
     */
    JsDeclareFunction(sum);
    //!- `idx = vec.getMaxIdx()` -- returns the integer index `idx` of the maximal element in vector `vec`
    //!- `idx = intVec.getMaxIdx()` -- returns the integer index `idx` of the maximal element in integer vector `vec`
    JsDeclareSpecializedFunction(getMaxIdx);
    //!- `vec2 = vec.sort(asc)` -- `vec2` is a sorted copy of `vec`. `asc=true` sorts in ascending order (equivalent `sort()`), `asc`=false sorts in descending order
    //!- `intVec2 = intVec.sort(asc)` -- integer vector `intVec2` is a sorted copy of integer vector `intVec`. `asc=true` sorts in ascending order (equivalent `sort()`), `asc`=false sorts in descending order
    JsDeclareFunction(sort);
    //!- `sortRes = vec.sortPerm(asc)` -- returns a sorted copy of the vector in `sortRes.vec` and the permutation `sortRes.perm`. `asc=true` sorts in ascending order (equivalent `sortPerm()`), `asc`=false sorts in descending order.
    JsDeclareSpecializedFunction(sortPerm);

    /**
     * Randomly reorders the elements of the vector.
     *
     * @returns {Vector} - returns a reference to itself
     */
    JsDeclareFunction(shuffle);
    //!- `vec = vec.trunc(num)` -- truncates the vector `vec` to lenght 'num' (inplace operation). Returns self.
    //!- `intVec = intVec.trunc(num)` -- truncates the vector `intVec` to lenght 'num' (inplace operation). Returns self.
    JsDeclareFunction(trunc);
    //!- `mat = vec.outer(vec2)` -- the dense matrix `mat` is a rank-1 matrix obtained by multiplying `vec * vec2^T`. Implemented for dense float vectors only. 
    JsDeclareSpecializedFunction(outer);
    //!- `num = vec.inner(vec2)` -- `num` is the standard dot product between vectors `vec` and `vec2`. Implemented for dense float vectors only.
    JsDeclareSpecializedFunction(inner);
    //!- `vec3 = vec.plus(vec2)` --`vec3` is the sum of vectors `vec` and `vec2`. Implemented for dense float vectors only.
    JsDeclareSpecializedFunction(plus);
    //!- `vec3 = vec.minus(vec2)` --`vec3` is the difference of vectors `vec` and `vec2`. Implemented for dense float vectors only.
    JsDeclareSpecializedFunction(minus);
    //!- `vec2 = vec.multiply(num)` --`vec2` is a vector obtained by multiplying vector `vec` with a scalar (number) `num`. Implemented for dense float vectors only.
    JsDeclareSpecializedFunction(multiply);
    //!- `vec = vec.normalize()` -- normalizes the vector `vec` (inplace operation). Implemented for dense float vectors only. Returns self.
    JsDeclareSpecializedFunction(normalize);
    //!- `len = vec.length` -- integer `len` is the length of vector `vec`
    //!- `len = intVec.length` -- integer `len` is the length of integer vector `vec`
    JsDeclareProperty(length);
    //!- `vec = vec.toString()` -- returns string representation of the vector. Returns self.
    //!- `intVec = intVec.toString()` -- returns string representation of the integer vector. 
    JsDeclareFunction(toString);
    //!- `mat = vec.diag()` -- `mat` is a diagonal dense matrix whose diagonal equals `vec`. Implemented for dense float vectors only.
    JsDeclareSpecializedFunction(diag);
    //!- `spMat = vec.spDiag()` -- `spMat` is a diagonal sparse matrix whose diagonal equals `vec`. Implemented for dense float vectors only.
    JsDeclareSpecializedFunction(spDiag);
    //!- `num = vec.norm()` -- `num` is the Euclidean norm of `vec`. Implemented for dense float vectors only.
    JsDeclareSpecializedFunction(norm);
    //!- `spVec = vec.sparse()` -- `spVec` is a sparse vector representation of dense vector `vec`. Implemented for dense float vectors only.
    JsDeclareSpecializedFunction(sparse);
    //!- `mat = vec.toMat()` -- `mat` is a matrix with a single column that is equal to dense vector `vec`.
    JsDeclareSpecializedFunction(toMat);
    //!- `fout = vec.save(fout)` -- saves to output stream `fout`
    //!- `fout = intVec.save(fout)` -- saves to output stream `fout`
    JsDeclareFunction(save);
    //!- `vec = vec.load(fin)` -- loads from input stream `fin`
    //!- `intVec = intVec.load(fin)` -- loads from input stream `fin`
    JsDeclareFunction(load);
    //!- `fout = vec.saveascii(fout)` -- saves to output stream `fout`
    //!- `fout = intVec.saveascii(fout)` -- saves to output stream `fout`
    JsDeclareFunction(saveascii);
    //!- `vec = vec.loadascii(fin)` -- loads from input stream `fin`
    //!- `intVec = intVec.loadascii(fin)` -- loads from input stream `fin`
    JsDeclareFunction(loadascii);
public:
    TVec<TVal> Vec;
private:
    static v8::Persistent<v8::Function> constructor;
};


///////////////////////////////
// NodeJs-GLib-TVec Implementations
template <typename TVal, typename TAux>
v8::Persistent<v8::Function> TNodeJsVec<TVal, TAux>::constructor;

typedef TNodeJsVec<TFlt, TAuxFltV> TNodeJsFltV;
typedef TNodeJsVec<TInt, TAuxIntV> TNodeJsIntV;
typedef TNodeJsVec<TStr, TAuxStrV> TNodeJsStrV;
typedef TNodeJsVec<TBool, TAuxBoolV> TNodeJsBoolV;


// template <typename TVal, typename TAux>
template <>
inline v8::Local<v8::Object> TNodeJsVec<TFlt, TAuxFltV>::New(const TFltV& FltV) {
    v8::Isolate* Isolate = v8::Isolate::GetCurrent();
    v8::EscapableHandleScope HandleScope(Isolate);
	EAssertR(!constructor.IsEmpty(), "TNodeJsVec<TFlt, TAuxFltV>::New: constructor is empty. Did you call TNodeJsVec<TFlt, TAuxFltV>::Init(exports); in this module's init function?");
    v8::Local<v8::Function> cons = v8::Local<v8::Function>::New(Isolate, constructor);
    v8::Local<v8::Object> Instance = cons->NewInstance();

    v8::Handle<v8::String> Key = v8::String::NewFromUtf8(Isolate, "class");
    v8::Handle<v8::String> Value = v8::String::NewFromUtf8(Isolate, "TFltV");
    Instance->SetHiddenValue(Key, Value);

    TNodeJsVec<TFlt, TAuxFltV>* JsVec = new TNodeJsVec<TFlt, TAuxFltV>(FltV);
    JsVec->Wrap(Instance);
    return HandleScope.Escape(Instance);
}

// template <typename TVal, typename TAux>
template <>
inline v8::Local<v8::Object> TNodeJsVec<TFlt, TAuxFltV>::New(const TIntV& IntV) {
    v8::Isolate* Isolate = v8::Isolate::GetCurrent();
    v8::EscapableHandleScope HandleScope(Isolate);
	EAssertR(!constructor.IsEmpty(), "TNodeJsVec<TFlt, TAuxFltV>::New: constructor is empty. Did you call TNodeJsVec<TFlt, TAuxFltV>::Init(exports); in this module's init function?");
    v8::Local<v8::Function> cons = v8::Local<v8::Function>::New(Isolate, constructor);
    v8::Local<v8::Object> Instance = cons->NewInstance();

    v8::Handle<v8::String> Key = v8::String::NewFromUtf8(Isolate, "class");
    v8::Handle<v8::String> Value = v8::String::NewFromUtf8(Isolate, "TFltV");
    Instance->SetHiddenValue(Key, Value);

    int Len = IntV.Len();
    TFltV Vec(Len);
    for (int ElN = 0; ElN < Len; ElN++) {
        Vec[ElN] = IntV[ElN];
    }

    TNodeJsVec<TFlt, TAuxFltV>* JsVec = new TNodeJsVec<TFlt, TAuxFltV>(Vec);
    JsVec->Wrap(Instance);
    return HandleScope.Escape(Instance);
}

template <>
inline v8::Local<v8::Object> TNodeJsVec<TInt, TAuxIntV>::New(const TFltV& FltV) {
    v8::Isolate* Isolate = v8::Isolate::GetCurrent();
    v8::EscapableHandleScope HandleScope(Isolate);
	EAssertR(!constructor.IsEmpty(), "TNodeJsVec<TInt, TAuxIntV>::New: constructor is empty. Did you call TNodeJsVec<TInt, TAuxIntV>::Init(exports); in this module's init function?");
    v8::Local<v8::Function> cons = v8::Local<v8::Function>::New(Isolate, constructor);
    v8::Local<v8::Object> Instance = cons->NewInstance();

    v8::Handle<v8::String> Key = v8::String::NewFromUtf8(Isolate, "class");
    v8::Handle<v8::String> Value = v8::String::NewFromUtf8(Isolate, "TIntV");
    Instance->SetHiddenValue(Key, Value);

    int Len = FltV.Len();
    TIntV Vec(Len);
    for (int ElN = 0; ElN < Len; ElN++) {
        Vec[ElN] = (int)FltV[ElN];
    }

    TNodeJsVec<TInt, TAuxIntV>* JsVec = new TNodeJsVec<TInt, TAuxIntV>(Vec);
    JsVec->Wrap(Instance);
    return HandleScope.Escape(Instance);
}

// template <typename TVal, typename TAux>
template <>
inline v8::Local<v8::Object> TNodeJsVec<TInt, TAuxIntV>::New(const TIntV& IntV) {
    v8::Isolate* Isolate = v8::Isolate::GetCurrent();
    v8::EscapableHandleScope HandleScope(Isolate);
	EAssertR(!constructor.IsEmpty(), "TNodeJsVec<TInt, TAuxIntV>::New: constructor is empty. Did you call TNodeJsVec<TInt, TAuxIntV>::Init(exports); in this module's init function?");
    v8::Local<v8::Function> cons = v8::Local<v8::Function>::New(Isolate, constructor);

    v8::Local<v8::Object> Instance = cons->NewInstance();

    v8::Handle<v8::String> Key = v8::String::NewFromUtf8(Isolate, "class");
    v8::Handle<v8::String> Value = v8::String::NewFromUtf8(Isolate, "TIntV");
    Instance->SetHiddenValue(Key, Value);

    TNodeJsVec<TInt, TAuxIntV>* JsVec = new TNodeJsVec<TInt, TAuxIntV>(IntV);
    JsVec->Wrap(Instance);
    return HandleScope.Escape(Instance);
}


// template <typename TVal, typename TAux>
template <>
inline v8::Local<v8::Object> TNodeJsVec<TStr, TAuxStrV>::New(const TStrV& StrV) {
    v8::Isolate* Isolate = v8::Isolate::GetCurrent();
    v8::EscapableHandleScope HandleScope(Isolate);
	EAssertR(!constructor.IsEmpty(), "TNodeJsVec<TStr, TAuxStrV>::New: constructor is empty. Did you call TNodeJsVec<TStr, TAuxStrV>::Init(exports); in this module's init function?");
    v8::Local<v8::Function> cons = v8::Local<v8::Function>::New(Isolate, constructor);

    v8::Local<v8::Object> Instance = cons->NewInstance();

    v8::Handle<v8::String> Key = v8::String::NewFromUtf8(Isolate, "class");
    v8::Handle<v8::String> Value = v8::String::NewFromUtf8(Isolate, "TStrV");
    Instance->SetHiddenValue(Key, Value);

    TNodeJsVec<TStr, TAuxStrV>* JsVec = new TNodeJsVec<TStr, TAuxStrV>(StrV);
    JsVec->Wrap(Instance);
    return HandleScope.Escape(Instance);
}

// template <typename TVal, typename TAux>
template <>
inline v8::Local<v8::Object> TNodeJsVec<TFlt, TAuxFltV>::New(const TStrV& StrV) {
    throw TExcept::New("Not implemented");
}

template <>
inline v8::Local<v8::Object> TNodeJsVec<TInt, TAuxIntV>::New(const TStrV& StrV) {
    throw TExcept::New("Not implemented");
}

template <>
inline v8::Local<v8::Object> TNodeJsVec<TStr, TAuxStrV>::New(const TFltV& FltV) {
    throw TExcept::New("Not implemented");
}

template <>
inline v8::Local<v8::Object> TNodeJsVec<TStr, TAuxStrV>::New(const TIntV& IntV) {
    throw TExcept::New("Not implemented");
}

// TODO implement the following three
template <>
inline v8::Local<v8::Object> TNodeJsVec<TBool, TAuxBoolV>::New(const TBoolV& BoolV) {
    throw TExcept::New("Not implemented. TODO");
}

template <>
inline v8::Local<v8::Object> TNodeJsVec<TFlt, TAuxFltV>::New(const TBoolV& BoolV) {
	throw TExcept::New("Not implemented. TODO");
}

template <>
inline v8::Local<v8::Object> TNodeJsVec<TInt, TAuxIntV>::New(const TBoolV& BoolV) {
	throw TExcept::New("Not implemented. TODO");
}

template <>
inline v8::Local<v8::Object> TNodeJsVec<TStr, TAuxStrV>::New(const TBoolV& BoolV) {
	throw TExcept::New("Not implemented.");
}

template <>
inline v8::Local<v8::Object> TNodeJsVec<TBool, TAuxBoolV>::New(const TStrV& StrV) {
	throw TExcept::New("Not implemented");
}

template <>
inline v8::Local<v8::Object> TNodeJsVec<TBool, TAuxBoolV>::New(const TFltV& FltV) {
	throw TExcept::New("Not implemented");
}

template <>
inline v8::Local<v8::Object> TNodeJsVec<TBool, TAuxBoolV>::New(const TIntV& IntV) {
	throw TExcept::New("Not implemented");
}



template <typename TVal, typename TAux>
void TNodeJsVec<TVal, TAux>::Init(v8::Handle<v8::Object> exports) {
	v8::Isolate* Isolate = v8::Isolate::GetCurrent();

	TStr Name = "Vector";
	if (TAux::ClassId == TNodeJsIntV::GetClassId()) Name = "IntVector";
	if (TAux::ClassId == TNodeJsStrV::GetClassId()) Name = "StrVector";
	if (TAux::ClassId == TNodeJsBoolV::GetClassId()) Name = "BoolVector";

	v8::Local<v8::FunctionTemplate> tpl = v8::FunctionTemplate::New(Isolate, _New);
	tpl->SetClassName(v8::String::NewFromUtf8(Isolate, Name.CStr()));
	// ObjectWrap uses the first internal field to store the wrapped pointer.
	tpl->InstanceTemplate()->SetInternalFieldCount(1);

	// Add all prototype methods, getters and setters here.
	NODE_SET_PROTOTYPE_METHOD(tpl, "at", _at);
	NODE_SET_PROTOTYPE_METHOD(tpl, "subVec", _subVec);
	NODE_SET_PROTOTYPE_METHOD(tpl, "put", _put);
	NODE_SET_PROTOTYPE_METHOD(tpl, "push", _push);
	NODE_SET_PROTOTYPE_METHOD(tpl, "splice", _splice);
	NODE_SET_PROTOTYPE_METHOD(tpl, "unshift", _unshift);
	NODE_SET_PROTOTYPE_METHOD(tpl, "pushV", _pushV);
	NODE_SET_PROTOTYPE_METHOD(tpl, "sortPerm", _sortPerm);
	NODE_SET_PROTOTYPE_METHOD(tpl, "sum", _sum);
	NODE_SET_PROTOTYPE_METHOD(tpl, "getMaxIdx", _getMaxIdx);
	NODE_SET_PROTOTYPE_METHOD(tpl, "sort", _sort);
	NODE_SET_PROTOTYPE_METHOD(tpl, "shuffle", _shuffle);
	NODE_SET_PROTOTYPE_METHOD(tpl, "trunc", _trunc);
	NODE_SET_PROTOTYPE_METHOD(tpl, "outer", _outer);
	NODE_SET_PROTOTYPE_METHOD(tpl, "inner", _inner);
	NODE_SET_PROTOTYPE_METHOD(tpl, "plus", _plus);
	NODE_SET_PROTOTYPE_METHOD(tpl, "minus", _minus);
	NODE_SET_PROTOTYPE_METHOD(tpl, "multiply", _multiply);
	NODE_SET_PROTOTYPE_METHOD(tpl, "normalize", _normalize);
	NODE_SET_PROTOTYPE_METHOD(tpl, "toString", _toString);
	NODE_SET_PROTOTYPE_METHOD(tpl, "diag", _diag);
	NODE_SET_PROTOTYPE_METHOD(tpl, "spDiag", _spDiag);
	NODE_SET_PROTOTYPE_METHOD(tpl, "norm", _norm);
	NODE_SET_PROTOTYPE_METHOD(tpl, "sparse", _sparse);
	NODE_SET_PROTOTYPE_METHOD(tpl, "toMat", _toMat);
	NODE_SET_PROTOTYPE_METHOD(tpl, "save", _save);
	NODE_SET_PROTOTYPE_METHOD(tpl, "load", _load);
	NODE_SET_PROTOTYPE_METHOD(tpl, "saveascii", _saveascii);
	NODE_SET_PROTOTYPE_METHOD(tpl, "loadascii", _loadascii);

	// Properties 
	tpl->InstanceTemplate()->SetIndexedPropertyHandler(_indexGet, _indexSet);
	tpl->InstanceTemplate()->SetAccessor(v8::String::NewFromUtf8(Isolate, "length"), _length);

	// This has to be last, otherwise the properties won't show up on the
	// object in JavaScript.
	constructor.Reset(Isolate, tpl->GetFunction());
#ifndef MODULE_INCLUDE_LA
	exports->Set(v8::String::NewFromUtf8(Isolate, Name.CStr()),
		tpl->GetFunction());
#endif
}

// Returns i = arg max_i v[i] for a vector v 
template <>
inline void TNodeJsVec<TFlt, TAuxFltV>::getMaxIdx(const v8::FunctionCallbackInfo<v8::Value>& Args) {
	v8::Isolate* Isolate = v8::Isolate::GetCurrent();
	v8::HandleScope HandleScope(Isolate);
	TNodeJsVec<TFlt, TAuxFltV>* JsVec = ObjectWrap::Unwrap<TNodeJsVec<TFlt, TAuxFltV> >(Args.Holder());

	double MxVal = JsVec->Vec[0];
	int MxIdx = 0;
	for (int ElN = 0; ElN < JsVec->Vec.Len(); ++ElN) {
		const double CrrVal = JsVec->Vec[ElN];
		if (CrrVal > MxVal) { MxIdx = ElN; MxVal = CrrVal; }
	}
	Args.GetReturnValue().Set(v8::Integer::New(Isolate, MxIdx));
}

template <>
inline void TNodeJsVec<TInt, TAuxIntV>::getMaxIdx(const v8::FunctionCallbackInfo<v8::Value>& Args) {
	v8::Isolate* Isolate = v8::Isolate::GetCurrent();
	v8::HandleScope HandleScope(Isolate);
	TNodeJsVec<TInt, TAuxIntV>* JsVec = ObjectWrap::Unwrap<TNodeJsVec<TInt, TAuxIntV> >(Args.Holder());

	double MxVal = JsVec->Vec[0];
	int MxIdx = 0;
	for (int ElN = 0; ElN < JsVec->Vec.Len(); ++ElN) {
		const double CrrVal = JsVec->Vec[ElN];
		if (CrrVal > MxVal) { MxIdx = ElN; MxVal = CrrVal; }
	}
	Args.GetReturnValue().Set(v8::Integer::New(Isolate, MxIdx));
}

template <>
inline void TNodeJsVec<TFlt, TAuxFltV>::sortPerm(const v8::FunctionCallbackInfo<v8::Value>& Args) {
	v8::Isolate* Isolate = v8::Isolate::GetCurrent();
	v8::HandleScope HandleScope(Isolate);

	const bool Asc = TNodeJsUtil::GetArgBool(Args, 0, true);

	TNodeJsVec<TFlt, TAuxFltV>* JsVec = ObjectWrap::Unwrap<TNodeJsVec<TFlt, TAuxFltV> >(Args.Holder());

	TFltV SortedV;
	TIntV PermV;
	TVec<TFlt>::SortGetPerm(JsVec->Vec, SortedV, PermV, Asc);
	v8::Local<v8::Object> Obj = v8::Object::New(Isolate);
	Obj->Set(v8::String::NewFromUtf8(Isolate, "vec"), New(SortedV));
	Obj->Set(v8::String::NewFromUtf8(Isolate, "perm"), TNodeJsVec<TInt, TAuxIntV>::New(PermV));
	Args.GetReturnValue().Set(Obj);
}

template <>
inline void TNodeJsVec<TFlt, TAuxFltV>::outer(const v8::FunctionCallbackInfo<v8::Value>& Args) {
	v8::Isolate* Isolate = v8::Isolate::GetCurrent();
	v8::HandleScope HandleScope(Isolate);

	TNodeJsVec<TFlt, TAuxFltV>* JsVec =
		ObjectWrap::Unwrap<TNodeJsVec<TFlt, TAuxFltV>>(Args.Holder());

	EAssertR(Args.Length() == 1 && Args[0]->IsObject(),
		"Expected a vector on the input");

	TFltVV ResMat;
	TNodeJsVec<TFlt, TAuxFltV>* JsArgVec =
		ObjectWrap::Unwrap<TNodeJsVec<TFlt, TAuxFltV>>(Args[0]->ToObject());
	ResMat.Gen(JsVec->Vec.Len(), JsArgVec->Vec.Len());

	TLinAlg::OuterProduct(JsVec->Vec, JsArgVec->Vec, ResMat);

	Args.GetReturnValue().Set(TNodeJsFltVV::New(ResMat));
}

template <>
inline void TNodeJsVec<TFlt, TAuxFltV>::inner(const v8::FunctionCallbackInfo<v8::Value>& Args) {
	v8::Isolate* Isolate = v8::Isolate::GetCurrent();
	v8::HandleScope HandleScope(Isolate);

	TNodeJsVec<TFlt, TAuxFltV>* JsVec =
		ObjectWrap::Unwrap<TNodeJsVec<TFlt, TAuxFltV>>(Args.Holder());
	double Result = 0.0;
	if (Args[0]->IsObject()) {
		TNodeJsVec<TFlt, TAuxFltV>* OthVec =
			ObjectWrap::Unwrap<TNodeJsVec<TFlt, TAuxFltV> >(Args[0]->ToObject());
		Result = TLinAlg::DotProduct(OthVec->Vec, JsVec->Vec);
	}

	Args.GetReturnValue().Set(v8::Number::New(Isolate, Result));
}

template <>
inline void TNodeJsVec<TFlt, TAuxFltV>::plus(const v8::FunctionCallbackInfo<v8::Value>& Args) {
	v8::Isolate* Isolate = v8::Isolate::GetCurrent();
	v8::HandleScope HandleScope(Isolate);

	EAssertR(Args.Length() == 1 && Args[0]->IsObject(),
		"Expected an TNodeJsVec object (a vector)");

	TNodeJsVec<TFlt, TAuxFltV>* JsVec =
		ObjectWrap::Unwrap<TNodeJsVec<TFlt, TAuxFltV> >(Args.Holder());
	TNodeJsVec<TFlt, TAuxFltV>* OthVec =
		ObjectWrap::Unwrap<TNodeJsVec<TFlt, TAuxFltV> >(Args[0]->ToObject());
	TFltV Result(JsVec->Vec.Len());
	TLinAlg::LinComb(1.0, JsVec->Vec, 1.0, OthVec->Vec, Result);

	Args.GetReturnValue().Set(New(Result));
}

template<>
inline void TNodeJsVec<TFlt, TAuxFltV>::minus(const v8::FunctionCallbackInfo<v8::Value>& Args) {
	v8::Isolate* Isolate = v8::Isolate::GetCurrent();
	v8::HandleScope HandleScope(Isolate);

	EAssertR(Args.Length() == 1 && Args[0]->IsObject(),
		"Expected an TNodeJsVec object (a vector)");

	TNodeJsVec<TFlt, TAuxFltV>* JsVec =
		ObjectWrap::Unwrap<TNodeJsVec<TFlt, TAuxFltV> >(Args.Holder());
	TNodeJsVec<TFlt, TAuxFltV>* OthVec =
		ObjectWrap::Unwrap<TNodeJsVec<TFlt, TAuxFltV> >(Args[0]->ToObject());
	TFltV Result; Result.Gen(JsVec->Vec.Len());
	TLinAlg::LinComb(1.0, JsVec->Vec, -1.0, OthVec->Vec, Result);

	Args.GetReturnValue().Set(New(Result));
}

template<>
inline void TNodeJsVec<TFlt, TAuxFltV>::multiply(const v8::FunctionCallbackInfo<v8::Value>& Args) {
	v8::Isolate* Isolate = v8::Isolate::GetCurrent();
	v8::HandleScope HandleScope(Isolate);

	EAssertR(Args.Length() == 1 && Args[0]->IsNumber(),
		"Expected number");

	TNodeJsVec<TFlt, TAuxFltV>* JsVec =
		ObjectWrap::Unwrap<TNodeJsVec<TFlt, TAuxFltV> >(Args.Holder());
	const double Scalar = Args[0]->NumberValue();

	TFltV Result;
	Result.Gen(JsVec->Vec.Len());
	TLinAlg::MultiplyScalar(Scalar, JsVec->Vec, Result);

	Args.GetReturnValue().Set(New(Result));
}

template<>
inline void TNodeJsVec<TFlt, TAuxFltV>::normalize(const v8::FunctionCallbackInfo<v8::Value>& Args) {
	v8::Isolate* Isolate = v8::Isolate::GetCurrent();
	v8::HandleScope HandleScope(Isolate);

	TNodeJsVec<TFlt, TAuxFltV>* JsVec =
		ObjectWrap::Unwrap<TNodeJsVec<TFlt, TAuxFltV> >(Args.Holder());

	EAssertR(JsVec->Vec.Len() > 0, "Can't normalize vector of length 0.");
	if (JsVec->Vec.Len() > 0) {
		TLinAlg::Normalize(JsVec->Vec);
	}

	Args.GetReturnValue().Set(v8::Boolean::New(Isolate, true));
}

template<>
inline void TNodeJsVec<TFlt, TAuxFltV>::diag(const v8::FunctionCallbackInfo<v8::Value>& Args) {
	v8::Isolate* Isolate = v8::Isolate::GetCurrent();
	v8::HandleScope HandleScope(Isolate);

	TNodeJsVec<TFlt, TAuxFltV>* JsVec =
		ObjectWrap::Unwrap<TNodeJsVec<TFlt, TAuxFltV> >(Args.Holder());

	TFltVV Result;
	// computation
	TLAMisc::Diag(JsVec->Vec, Result);

	Args.GetReturnValue().Set(TNodeJsFltVV::New(Result));
}

template<>
inline void TNodeJsVec<TFlt, TAuxFltV>::spDiag(const v8::FunctionCallbackInfo<v8::Value>& Args) {
	v8::Isolate* Isolate = v8::Isolate::GetCurrent();
	v8::HandleScope HandleScope(Isolate);

	TNodeJsVec<TFlt, TAuxFltV>* JsVec =
		ObjectWrap::Unwrap<TNodeJsVec<TFlt, TAuxFltV> >(Args.Holder());

	TVec<TIntFltKdV> Result;
	// computation
	TLAMisc::Diag(JsVec->Vec, Result);

	Args.GetReturnValue().Set(TNodeJsSpMat::New(Result, JsVec->Vec.Len()));
}

template<>
inline void TNodeJsVec<TFlt, TAuxFltV>::norm(const v8::FunctionCallbackInfo<v8::Value>& Args) {
	v8::Isolate* Isolate = v8::Isolate::GetCurrent();
	v8::HandleScope HandleScope(Isolate);

	TNodeJsVec<TFlt, TAuxFltV>* JsVec =
		ObjectWrap::Unwrap<TNodeJsVec<TFlt, TAuxFltV> >(Args.This());
	const double Result = TLinAlg::Norm(JsVec->Vec);
	Args.GetReturnValue().Set(v8::Number::New(Isolate, Result));
}

template<>
inline void TNodeJsVec<TFlt, TAuxFltV>::sparse(const v8::FunctionCallbackInfo<v8::Value>& Args) {
	v8::Isolate* Isolate = v8::Isolate::GetCurrent();
	v8::HandleScope HandleScope(Isolate);

	TNodeJsVec<TFlt, TAuxFltV>* JsVec =
		ObjectWrap::Unwrap<TNodeJsVec<TFlt, TAuxFltV> >(Args.This());

	TIntFltKdV Res;
	TLAMisc::ToSpVec(JsVec->Vec, Res);

	Args.GetReturnValue().Set(TNodeJsSpVec::New(Res, JsVec->Vec.Len()));
}

template<>
inline void TNodeJsVec<TFlt, TAuxFltV>::toMat(const v8::FunctionCallbackInfo<v8::Value>& Args) {
	v8::Isolate* Isolate = v8::Isolate::GetCurrent();
	v8::HandleScope HandleScope(Isolate);

	TNodeJsVec<TFlt, TAuxFltV>* JsVec =
		ObjectWrap::Unwrap<TNodeJsVec<TFlt, TAuxFltV> >(Args.This());

	TFltVV Res(JsVec->Vec, JsVec->Vec.Len(), 1);

	Args.GetReturnValue().Set(TNodeJsFltVV::New(Res));
}

//////

template <typename TVal, typename TAux>
void TNodeJsVec<TVal, TAux>::New(const v8::FunctionCallbackInfo<v8::Value>& Args) {
    v8::Isolate* Isolate = v8::Isolate::GetCurrent();
    v8::HandleScope HandleScope(Isolate);
	EAssertR(!constructor.IsEmpty(), "TNodeJsVec<TVal, TAux>::New: constructor is empty. Did you call TNodeJsVec<TVal, TAux>::Init(exports); in this module's init function? Vector ClassId: " + TAux::ClassId);
    if (Args.IsConstructCall()) {
        //printf("vector construct call, class = %s, nargs: %d\n", TAux::ClassId.CStr(), Args.Length());
        TNodeJsVec<TVal, TAux>* JsVec = new TNodeJsVec<TVal, TAux>();

        v8::Handle<v8::String> Key = v8::String::NewFromUtf8(Isolate, "class");
        v8::Handle<v8::String> Value = v8::String::NewFromUtf8(Isolate, TAux::ClassId.CStr());
        v8::Local<v8::Object> Instance = Args.This();

        // If we got Javascript array on the input: vector.new([1,2,3]) 
        if (Args[0]->IsArray()) {
            //printf("vector construct call, class = %s, input array\n", TAux::ClassId.CStr());
            v8::Handle<v8::Array> Arr = v8::Handle<v8::Array>::Cast(Args[0]);
            const int Len = Arr->Length();
            for (int ElN = 0; ElN < Len; ++ElN) { JsVec->Vec.Add(TAux::CastVal(Arr->Get(ElN))); }
        }
        else if (Args[0]->IsObject()) {
            if (TNodeJsUtil::IsArgClass(Args, 0, TNodeJsFltV::GetClassId())) {
                //printf("vector construct call, class = %s, input TFltV\n", TAux::ClassId.CStr());
                TNodeJsVec<TFlt, TAuxFltV>* JsVecArg = ObjectWrap::Unwrap<TNodeJsVec<TFlt, TAuxFltV> >(Args[0]->ToObject());
                Args.GetReturnValue().Set(New(JsVecArg->Vec));
                return;
            }
            else if (TNodeJsUtil::IsArgClass(Args, 0, TNodeJsIntV::GetClassId())) {
                //printf("vector construct call, class = %s, input TIntV\n", TAux::ClassId.CStr());
                TNodeJsVec<TInt, TAuxIntV>* JsVecArg = ObjectWrap::Unwrap<TNodeJsVec<TInt, TAuxIntV> >(Args[0]->ToObject());
                Args.GetReturnValue().Set(New(JsVecArg->Vec));
                return;
            }
            else if (TNodeJsUtil::IsArgClass(Args, 0, TNodeJsStrV::GetClassId())) {
                //printf("vector construct call, class = %s, input TStrV\n", TAux::ClassId.CStr());
                TNodeJsVec<TStr, TAuxStrV>* JsVecArg = ObjectWrap::Unwrap<TNodeJsVec<TStr, TAuxStrV> >(Args[0]->ToObject());
                Args.GetReturnValue().Set(New(JsVecArg->Vec));
                return;
            }
            else if (TNodeJsUtil::IsArgClass(Args, 0, TNodeJsBoolV::GetClassId())) {
            	TNodeJsBoolV* JsBoolV = ObjectWrap::Unwrap<TNodeJsBoolV>(Args[0]->ToObject());
            	Args.GetReturnValue().Set(New(JsBoolV->Vec));
            	return;
            }
            else {
                //printf("construct call, else branch, class = %s\n", TAux::ClassId.CStr());
                // We have object with parameters, parse them out
                const int MxVals = TNodeJsUtil::GetArgInt32(Args, 0, "mxVals", -1);
                const int Vals = TNodeJsUtil::GetArgInt32(Args, 0, "vals", 0);
				EAssertR(Vals >= 0, "vals should be nonnegative");
                if (MxVals >= 0) {
                    JsVec->Vec.Gen(MxVals, Vals);
                }
                else { JsVec->Vec.Gen(Vals); }
            }
        } // else return an empty vector 
        
        Instance->SetHiddenValue(Key, Value);
        JsVec->Wrap(Instance);
        Args.GetReturnValue().Set(Instance);
    }
    else {
        //printf("vector NOT construct call, class = %s\n", TAux::ClassId.CStr());
        const int Argc = 1;
        v8::Local<v8::Value> Argv[Argc] = { Args[0] };
        v8::Local<v8::Function> cons = v8::Local<v8::Function>::New(Isolate, constructor);
        v8::Local<v8::Object> Instance = cons->NewInstance(Argc, Argv);

        v8::Handle<v8::String> Key = v8::String::NewFromUtf8(Isolate, "class");
        v8::Handle<v8::String> Value = v8::String::NewFromUtf8(Isolate, TAux::ClassId.CStr());
        Instance->Set(Key, Value);

        Args.GetReturnValue().Set(Instance);
    }
}

// Returns an element at index idx=Args[0]; assert 0 <= idx < v.length() 
template <typename TVal, typename TAux>
void TNodeJsVec<TVal, TAux>::at(const v8::FunctionCallbackInfo<v8::Value>& Args) {
    v8::Isolate* Isolate = v8::Isolate::GetCurrent();
    v8::HandleScope HandleScope(Isolate);

    TNodeJsVec<TVal, TAux>* JsVec = ObjectWrap::Unwrap<TNodeJsVec<TVal, TAux> >(Args.Holder());

    EAssertR(Args.Length() >= 1 && Args[0]->IsInt32(), "Expected integer.");
    const int Idx = Args[0]->IntegerValue();

    EAssertR(Idx >= 0 && Idx < JsVec->Vec.Len(), "Index out of bounds.");
    Args.GetReturnValue().Set(TAux::GetObjVal(JsVec->Vec[Idx]));
}

template <typename TVal, typename TAux>
void TNodeJsVec<TVal, TAux>::subVec(const v8::FunctionCallbackInfo<v8::Value>& Args) {
    v8::Isolate* Isolate = v8::Isolate::GetCurrent();
    v8::HandleScope HandleScope(Isolate);
    TNodeJsVec<TVal, TAux>* JsVec = ObjectWrap::Unwrap<TNodeJsVec>(Args.This());
    if (Args.Length() > 0) {
        if (Args[0]->IsArray()) {
            v8::Handle<v8::Array> Array = v8::Handle<v8::Array>::Cast(Args[0]);
            const int Len = Array->Length();
            TVec<TVal> ResultVec(Len);
            for (int ElN = 0; ElN < Len; ++ElN) {
                EAssertR(Array->Get(ElN)->IsInt32(),
                    "Expected array to contain integers only.");
                const int Idx = Array->Get(ElN)->Int32Value();
                EAssertR(Idx >= 0 && Idx < JsVec->Vec.Len(),
                    "One of the indices from the index vector is out of bounds");
                ResultVec[ElN] = JsVec->Vec[Idx];
            }
            Args.GetReturnValue().Set(TNodeJsVec<TVal, TAux>::New(ResultVec));
            return;
        }
        else if (Args[0]->IsObject() && TNodeJsUtil::IsArgClass(Args, 0, "TIntV")) {
            TNodeJsVec<TInt, TAuxIntV>* IdxV = ObjectWrap::Unwrap<TNodeJsVec<TInt, TAuxIntV> >(Args[0]->ToObject());
            const int Len = IdxV->Vec.Len();
            TVec<TVal> ResultVec(Len);
            for (int ElN = 0; ElN < Len; ElN++) {
                EAssertR(IdxV->Vec[ElN] >= 0 && IdxV->Vec[ElN] < JsVec->Vec.Len(),
                    "One of the indices from the index vector is out of bounds");
                ResultVec[ElN] = JsVec->Vec[IdxV->Vec[ElN]];
            }
            Args.GetReturnValue().Set(TNodeJsVec<TVal, TAux>::New(ResultVec));
            return;
        }
        else {
            Args.GetReturnValue().Set(v8::Undefined(Isolate));
            throw TExcept::New("Expected array or vector of indices.");
        }
    }
    else {
        Args.GetReturnValue().Set(v8::Undefined(Isolate));
        throw TExcept::New("No arguments.");
    }
}

template<typename TVal, typename TAux>
void TNodeJsVec<TVal, TAux>::indexGet(uint32_t Index, const v8::PropertyCallbackInfo<v8::Value>& Info) {
    v8::Isolate* Isolate = v8::Isolate::GetCurrent();
    v8::HandleScope HandleScope(Isolate);

    TNodeJsVec<TVal, TAux>* JsVec = ObjectWrap::Unwrap<TNodeJsVec<TVal, TAux> >(Info.Holder());
    EAssertR(Index < static_cast<uint32_t>(JsVec->Vec.Len()), "Index out of bounds.");
    Info.GetReturnValue().Set(TAux::GetObjVal(JsVec->Vec[Index]));
}

template<typename TVal, typename TAux>
void TNodeJsVec<TVal, TAux>::indexSet(uint32_t Index, v8::Local<v8::Value> Value, const v8::PropertyCallbackInfo<v8::Value>& Info) {
    v8::Isolate* Isolate = v8::Isolate::GetCurrent();
    v8::HandleScope HandleScope(Isolate);

    TNodeJsVec<TVal, TAux>* JsVec = ObjectWrap::Unwrap<TNodeJsVec<TVal, TAux> >(Info.Holder());
    EAssertR(Index < static_cast<uint32_t>(JsVec->Vec.Len()), "Index out of bounds.");
    JsVec->Vec[Index] = TAux::CastVal(Value);
    Info.GetReturnValue().Set(v8::Undefined(Isolate));
}

// Returns the sum of the vectors elements (only make sense for numeric values) 
template <typename TVal, typename TAux>
void TNodeJsVec<TVal, TAux>::sum(const v8::FunctionCallbackInfo<v8::Value>& Args) {
    v8::Isolate* Isolate = v8::Isolate::GetCurrent();
    v8::HandleScope HandleScope(Isolate);
    TNodeJsVec<TVal, TAux>* JsVec = ObjectWrap::Unwrap<TNodeJsVec<TVal, TAux> >(Args.Holder());
    TVal Sum;
    for (int ElN = 0; ElN < JsVec->Vec.Len(); ++ElN) {
        Sum += JsVec->Vec[ElN];
    }
    Args.GetReturnValue().Set(TAux::GetObjVal(Sum));
}

// put(idx, num) sets v[idx] := num 
template <typename TVal, typename TAux>
void TNodeJsVec<TVal, TAux>::put(const v8::FunctionCallbackInfo<v8::Value>& Args) {
    v8::Isolate* Isolate = v8::Isolate::GetCurrent();
    v8::HandleScope HandleScope(Isolate);

    EAssertR(Args.Length() >= 2, "Expected two arguments.");
    EAssertR(Args[0]->IsInt32(),
        "First argument should be an integer.");
    EAssertR(Args[1]->IsNumber(),
        "Second argument should be a number.");

    TNodeJsVec<TVal, TAux>* JsVec =
        ObjectWrap::Unwrap<TNodeJsVec<TVal, TAux> >(Args.Holder());

    const int Idx = Args[0]->IntegerValue();

    EAssertR(Idx >= 0 && Idx < JsVec->Vec.Len(), "Index out of bounds");

    JsVec->Vec[Idx] = TAux::CastVal(Args[1]);

    Args.GetReturnValue().Set(v8::Boolean::New(Isolate, true));
}

// Appends an element to the vector 
template <typename TVal, typename TAux>
void TNodeJsVec<TVal, TAux>::push(const v8::FunctionCallbackInfo<v8::Value>& Args) {
    v8::Isolate* Isolate = v8::Isolate::GetCurrent();
    v8::HandleScope HandleScope(Isolate);

    TNodeJsVec<TVal, TAux>* JsVec =
        ObjectWrap::Unwrap<TNodeJsVec<TVal, TAux> >(Args.Holder());

    if (Args.Length() < 1) {
        Isolate->ThrowException(v8::Exception::TypeError(
            v8::String::NewFromUtf8(Isolate, "Expected 1 argument, 0 given.")));
    }
    else if (!Args[0]->IsNumber() && !Args[0]->IsString() && !Args[0]->IsBoolean()) {
		// TODO: int vector should not silently pass and truncate non-integer values!
        Isolate->ThrowException(v8::Exception::TypeError(
            v8::String::NewFromUtf8(Isolate, "Expected number, string or boolean")));
    }
    else {
        JsVec->Vec.Add(TAux::CastVal(Args[0]));
        Args.GetReturnValue().Set(v8::Boolean::New(Isolate, true));
    }
}

// Appends an element to the vector
template <typename TVal, typename TAux>
void TNodeJsVec<TVal, TAux>::splice(const v8::FunctionCallbackInfo<v8::Value>& Args) {
    v8::Isolate* Isolate = v8::Isolate::GetCurrent();
    v8::HandleScope HandleScope(Isolate);

    EAssertR(Args.Length() >= 2, "vec.splice expects at least 2 arguments!");

    TNodeJsVec<TVal, TAux>* JsVec = ObjectWrap::Unwrap<TNodeJsVec<TVal, TAux> >(Args.Holder());
	TVec<TVal>& Vec = JsVec->Vec;

	// from the Javascript documentation:
	// If greater than the length of the array, actual starting index will be set to the length of the array.
	// If negative, will begin that many elements from the end
    int StartIdx = TMath::Mn(TNodeJsUtil::GetArgInt32(Args, 0), Vec.Len());
	if (StartIdx < 0) StartIdx += Vec.Len();

    const int DelCount = TMath::Mn(TNodeJsUtil::GetArgInt32(Args, 1), Vec.Len() - StartIdx);	// mimic javascript default behavior
    const int InsCount = Args.Length() - 2;

    EAssert(StartIdx + DelCount <= Vec.Len());

    const int NOverride = TMath::Mn(DelCount, InsCount);
    const int NDel = TMath::Mx(DelCount - InsCount, 0);
    const int NIns = TMath::Mx(InsCount - DelCount, 0);

    // override
    for (int i = 0; i < NOverride; i++) {
    	Vec[StartIdx + i] = TAux::CastVal(Args[2 + i]);
    }

    // insert
    for (int i = 0; i < NIns; i++) {
    	const int Idx = StartIdx + NOverride + i;
    	if (Idx == Vec.Len()) {
    		Vec.Add(TAux::CastVal(Args[2 + NOverride + i]));
    	} else {
    		Vec.Ins(StartIdx + NOverride + i, TAux::CastVal(Args[2 + NOverride + i]));
    	}
    }

    // delete
    if (NDel > 0) {
    	Vec.Del(StartIdx + NOverride, StartIdx + NOverride + NDel - 1);
    }

    Args.GetReturnValue().Set(Args.Holder());
}

template <typename TVal, typename TAux>
void TNodeJsVec<TVal, TAux>::unshift(const v8::FunctionCallbackInfo<v8::Value>& Args) {
    v8::Isolate* Isolate = v8::Isolate::GetCurrent();
    v8::HandleScope HandleScope(Isolate);
    TNodeJsVec<TVal, TAux>* JsVec =
        ObjectWrap::Unwrap<TNodeJsVec<TVal, TAux> >(Args.Holder());

    // assume number
    TVal Val = TAux::CastVal(Args[0]);
    JsVec->Vec.Ins(0, Val);
    Args.GetReturnValue().Set(v8::Number::New(Isolate, JsVec->Vec.Len()));
}

template <typename TVal, typename TAux>
void TNodeJsVec<TVal, TAux>::pushV(const v8::FunctionCallbackInfo<v8::Value>& Args) {
    v8::Isolate* Isolate = v8::Isolate::GetCurrent();
    v8::HandleScope HandleScope(Isolate);

    EAssertR(Args.Length() == 1 && Args[0]->IsObject(),
        "Expected a vector on the input");

    TNodeJsVec<TVal, TAux>* JsVec = ObjectWrap::Unwrap<TNodeJsVec<TVal, TAux> >(Args.Holder());
    TNodeJsVec<TVal, TAux>* OthVec = ObjectWrap::Unwrap<TNodeJsVec<TVal, TAux> >(Args[0]->ToObject());

    JsVec->Vec.AddV(OthVec->Vec);

    Args.GetReturnValue().Set(v8::Boolean::New(Isolate, true));
}

template <typename TVal, typename TAux>
void TNodeJsVec<TVal, TAux>::sort(const v8::FunctionCallbackInfo<v8::Value>& Args) {
    v8::Isolate* Isolate = v8::Isolate::GetCurrent();
    v8::HandleScope HandleScope(Isolate);

    TNodeJsVec<TVal, TAux>* JsVec =
        ObjectWrap::Unwrap<TNodeJsVec<TVal, TAux> >(Args.Holder());

    const bool Asc = TNodeJsUtil::GetArgBool(Args, 0, true);

    TVec<TVal> Result = JsVec->Vec;
    Result.Sort(Asc);
    Args.GetReturnValue().Set(TNodeJsVec<TVal, TAux>::New(Result));    
}

template <typename TVal, typename TAux>
void TNodeJsVec<TVal, TAux>::shuffle(const v8::FunctionCallbackInfo<v8::Value>& Args) {
    v8::Isolate* Isolate = v8::Isolate::GetCurrent();
    v8::HandleScope HandleScope(Isolate);

    TNodeJsVec<TVal, TAux>* JsVec =
        ObjectWrap::Unwrap<TNodeJsVec<TVal, TAux> >(Args.Holder());
    static TRnd Rnd;
    JsVec->Vec.Shuffle(Rnd);

    Args.GetReturnValue().Set(v8::Boolean::New(Isolate, true));
}

template <typename TVal, typename TAux>
void TNodeJsVec<TVal, TAux>::trunc(const v8::FunctionCallbackInfo<v8::Value>& Args) {
    v8::Isolate* Isolate = v8::Isolate::GetCurrent();
    v8::HandleScope HandleScope(Isolate);

    EAssertR(Args.Length() >= 1 && Args[0]->IsInt32() &&
        Args[0]->IntegerValue() >= 0, "Expected a nonnegative integer");

    TNodeJsVec<TVal, TAux>* JsVec =
        ObjectWrap::Unwrap<TNodeJsVec<TVal, TAux> >(Args.Holder());
    const int NewLen = Args[0]->IntegerValue();
    JsVec->Vec.Trunc(NewLen);

    Args.GetReturnValue().Set(v8::Boolean::New(Isolate, true));
}

template<typename TVal, typename TAux>
void TNodeJsVec<TVal, TAux>::toString(const v8::FunctionCallbackInfo<v8::Value>& Args) {
    v8::Isolate* Isolate = v8::Isolate::GetCurrent();
    v8::HandleScope HandleScope(Isolate);

    TNodeJsVec<TVal, TAux>* JsVec =
        ObjectWrap::Unwrap<TNodeJsVec<TVal, TAux> >(Args.Holder());

    TStr Str = "[";
    for (int ElN = 0; ElN < JsVec->Vec.Len() - 1; ++ElN) {
        Str += JsVec->Vec[ElN].GetStr() + ", ";
    }
	if (JsVec->Vec.Len() > 0) {
		Str += JsVec->Vec.Last().GetStr();
	}
	Str += "]";

    Args.GetReturnValue().Set(v8::String::NewFromUtf8(Isolate, Str.CStr()));
}

// Returns the size of the vector 
template<typename TVal, typename TAux>
void TNodeJsVec<TVal, TAux>::length(v8::Local<v8::String> Name, const v8::PropertyCallbackInfo<v8::Value>& Info) {
    v8::Isolate* Isolate = v8::Isolate::GetCurrent();
    v8::HandleScope HandleScope(Isolate);

    v8::Local<v8::Object> Self = Info.Holder();
    TNodeJsVec<TVal, TAux>* JsVec =
        ObjectWrap::Unwrap<TNodeJsVec<TVal, TAux> >(Self);

    Info.GetReturnValue().Set(v8::Integer::New(Isolate, JsVec->Vec.Len()));
}

template<typename TVal, typename TAux>
void TNodeJsVec<TVal, TAux>::save(const v8::FunctionCallbackInfo<v8::Value>& Args) {
    v8::Isolate* Isolate = v8::Isolate::GetCurrent();
    v8::HandleScope HandleScope(Isolate);

    EAssertR(Args.Length() == 1 && Args[0]->IsObject(),
        "Expected a TNodeJsFOut object");
    TNodeJsVec<TVal, TAux>* JsVec = ObjectWrap::Unwrap<TNodeJsVec<TVal, TAux> >(Args.Holder());
    TNodeJsFOut* JsFOut = ObjectWrap::Unwrap<TNodeJsFOut>(Args[0]->ToObject());
    PSOut SOut = JsFOut->SOut;
    JsVec->Vec.Save(*SOut);

    Args.GetReturnValue().Set(Args[0]);
}

template<typename TVal, typename TAux>
void TNodeJsVec<TVal, TAux>::load(const v8::FunctionCallbackInfo<v8::Value>& Args) {
    v8::Isolate* Isolate = v8::Isolate::GetCurrent();
    v8::HandleScope HandleScope(Isolate);

    EAssertR(Args.Length() == 1 && Args[0]->IsObject(),
        "Expected a TNodeJsFIn object");
    TNodeJsVec<TVal, TAux>* JsVec = ObjectWrap::Unwrap<TNodeJsVec<TVal, TAux> >(Args.Holder());
    TNodeJsFIn* JsFIn = ObjectWrap::Unwrap<TNodeJsFIn>(Args[0]->ToObject());
    PSIn SIn = JsFIn->SIn;
    JsVec->Vec.Load(*SIn);

    Args.GetReturnValue().Set(v8::Undefined(Isolate));
}

template<typename TVal, typename TAux>
void TNodeJsVec<TVal, TAux>::saveascii(const v8::FunctionCallbackInfo<v8::Value>& Args) {
    v8::Isolate* Isolate = v8::Isolate::GetCurrent();
    v8::HandleScope HandleScope(Isolate);

    EAssertR(Args.Length() == 1 && Args[0]->IsObject(),
        "Expected a TNodeJsFOut object");
    TNodeJsVec<TVal, TAux>* JsVec = ObjectWrap::Unwrap<TNodeJsVec<TVal, TAux> >(Args.Holder());
    TNodeJsFOut* JsFOut = ObjectWrap::Unwrap<TNodeJsFOut>(Args[0]->ToObject());
    PSOut SOut = JsFOut->SOut;
    const int Rows = JsVec->Vec.Len();
    for (int RowId = 0; RowId < Rows; RowId++) {
        SOut->PutStr(JsVec->Vec[RowId].GetStr());
        SOut->PutCh('\n');
    }

    Args.GetReturnValue().Set(Args[0]);
}

template<typename TVal, typename TAux>
void TNodeJsVec<TVal, TAux>::loadascii(const v8::FunctionCallbackInfo<v8::Value>& Args) {
    v8::Isolate* Isolate = v8::Isolate::GetCurrent();
    v8::HandleScope HandleScope(Isolate);

    EAssertR(Args.Length() == 1 && Args[0]->IsObject(),
        "Expected a TNodeJsFIn object");
    TNodeJsVec<TVal, TAux>* JsVec = ObjectWrap::Unwrap<TNodeJsVec<TVal, TAux> >(Args.Holder());
    TNodeJsFIn* JsFIn = ObjectWrap::Unwrap<TNodeJsFIn>(Args[0]->ToObject());
    PSIn SIn = JsFIn->SIn;
    TStr Line;
    while (SIn->GetNextLn(Line)) {
        JsVec->Vec.Add(TAux::Parse(Line));
    }

    Args.GetReturnValue().Set(v8::Undefined(Isolate));
}

#endif
=======
#endif
>>>>>>> ada70269
<|MERGE_RESOLUTION|>--- conflicted
+++ resolved
@@ -4,1771 +4,4 @@
 #include "la_structures_nodejs.h"
 #include "la_vector_nodejs.h"
 
-<<<<<<< HEAD
-#include <node.h>
-#include <node_object_wrap.h>
-#include "base.h"
-#include "../nodeutil.h"
-#include "../fs/fs_nodejs.h"
-
-
-///////////////////////////////
-// NodeJs-Qminer-LinAlg
-//! 
-//! ## Linear Algebra
-//! 
-//! A global object `la` is used to construct vectors (sparse, dense) and matrices and 
-//! it is available in any script. The object includes
-//! several functions from linear algebra.
-//! 
-
-/**
-* Linear algebra module.
-* @module la
-* @example
-* // import module, create a random matrix and a vector, multiply. find svd of the matrix
-*/
-
-
-class TNodeJsLinAlg : public node::ObjectWrap {
-public:
-    static void Init(v8::Handle<v8::Object> exports);
-    //! 
-    //! **Functions and properties:**
-    //! 
-    ////!- `vec = la.newVec()` -- generate an empty float vector
-    ////!- `vec = la.newVec({"vals":num, "mxvals":num2})` -- generate a vector with `num` zeros and reserve additional `num - num2` elements 
-    ////!- `vec = la.newVec(arr)` -- copy a javascript number array `arr` 
-    ////!- `vec = la.newVec(vec2)` -- clone a float vector `vec2`
-    //JsDeclareFunction(newVec);
-    ////!- `intVec = la.newIntVec()` -- generate an empty integer vector
-    ////!- `intVec = la.newIntVec({"vals":num, "mxvals":num2})` -- generate a vector with `num` zeros and reserve additional `num - num2` elements 
-    ////!- `intVec = la.newIntVec(arr)` -- copy a javascript int array `arr` 
-    ////!- `intVec = la.newIntVec(vec2)` -- clone an int vector `vec2`
-    //JsDeclareFunction(newIntVec);
-    ////!- `strVec = la.newStrVec()` -- generate an empty integer vector
-    ////!- `strVec = la.newStrVec({"vals":num, "mxvals":num2})` -- generate a vector with `num` zeros and reserve additional `num - num2` elements 
-    ////!- `strVec = la.newStrVec(arr)` -- copy a javascript int array `arr` 
-    ////!- `strVec = la.newStrVec(strVec2)` -- clone an str vector `strVec2`
-    //JsDeclareFunction(newStrVec);
-    ////!- `mat = la.newMat()` -- generates a 0x0 matrix
-    ////!- `mat = la.newMat({"rows":num, "cols":num2, "random":bool})` -- creates a matrix with `num` rows and `num2` columns and sets it to zero if the optional "random" property is set to `false` (default) and uniform random if "random" is `true`
-    ////!- `mat = la.newMat(nestedArr)` -- generates a matrix from a javascript array `nestedArr`, whose elements are arrays of numbers which correspond to matrix rows (row-major dense matrix)
-    ////!- `mat = la.newMat(mat2)` -- clones a dense matrix `mat2`
-    //JsDeclareFunction(newMat);
-    ////!- `spVec = la.newSpVec(len)` -- creates an empty sparse vector `spVec`, where `len` is an optional (-1 by default) integer parameter that sets the dimension
-    ////!- `spVec = la.newSpVec(nestedArr, len)` -- creats a sparse vector `spVec` from a javascript array `nestedArr`, whose elements are javascript arrays with two elements (integer row index and double value). `len` is optional and sets the dimension
-    //JsDeclareFunction(newSpVec);
-    ////!- `spMat = la.newSpMat()` -- creates an empty sparse matrix `spMat`
-    ////!- `spMat = la.newSpMat(rowIdxVec, colIdxVec, valVec)` -- creates an sparse matrix based on two int vectors `rowIdxVec` (row indices) and `colIdxVec` (column indices) and float vector of values `valVec`
-    ////!- `spMat = la.newSpMat(doubleNestedArr, rows)` -- creates an sparse matrix with `rows` rows (optional parameter), where `doubleNestedArr` is a javascript array of arrays that correspond to sparse matrix columns and each column is a javascript array of arrays corresponding to nonzero elements. Each element is an array of size 2, where the first number is an int (row index) and the second value is a number (value). Example: `spMat = linalg.newSpMat([[[0, 1.1], [1, 2.2], [3, 3.3]], [[2, 1.2]]], { "rows": 4 });`
-    ////!- `spMat = la.newSpMat({"rows":num, "cols":num2})` -- creates a sparse matrix with `num` rows and `num2` columns, which should be integers
-    //JsDeclareFunction(newSpMat);
-    ////!- `svdRes = la.svd(mat, k, {"iter":num, "tol":num2})` -- Computes a truncated svd decomposition mat ~ U S V^T.  `mat` is a dense matrix, integer `k` is the number of singular vectors, optional parameter JSON object contains properies `iter` (integer number of iterations `num`, default 100) and `tol` (the tolerance number `num2`, default 1e-6). The outpus are stored as two dense matrices: `svdRes.U`, `svdRes.V` and a dense float vector `svdRes.s`.
-    ////!- `svdRes = la.svd(spMat, k, {"iter":num, "tol":num2})` -- Computes a truncated svd decomposition spMat ~ U S V^T.  `spMat` is a sparse or dense matrix, integer `k` is the number of singular vectors, optional parameter JSON object contains properies `iter` (integer number of iterations `num`, default 100) and `tol` (the tolerance number `num2`, default 1e-6). The outpus are stored as two dense matrices: `svdRes.U`, `svdRes.V` and a dense float vector `svdRes.s`.
-    JsDeclareFunction(svd);
-    //!- `qrRes = la.qr(mat, tol)` -- Computes a qr decomposition: mat = Q R.  `mat` is a dense matrix, optional parameter `tol` (the tolerance number, default 1e-6). The outpus are stored as two dense matrices: `qrRes.Q`, `qrRes.R`.
-    JsDeclareFunction(qr);
-    //!- `intVec = la.loadIntVeC(fin)` -- load integer vector from input stream `fin`.
-    // (TODO) JsDeclareFunction(loadIntVec);
-    //!JSIMPLEMENT:src/qminer/linalg.js
-};
-
-///////////////////////////////
-// NodeJs-Linalg-FltVV
-//! 
-//! ### Matrix (dense matrix)
-//! 
-//! Matrix is a double 2D array implemented in glib/base/ds.h. 
-//! Using the global `la` object, dense matrices are generated in several ways:
-//! 
-//! ```JavaScript
-//! var fltv = la.newVec(); //empty matrix
-//! // refer to la.newMat function for alternative ways to generate dense matrices
-//! ```
-//! 
-
-
-////!- `mat = la.newMat()` -- generates a 0x0 matrix
-////!- `mat = la.newMat({"rows":num, "cols":num2, "random":bool})` -- creates a matrix with `num` rows and `num2` columns and sets it to zero if the optional "random" property is set to `false` (default) and uniform random if "random" is `true`
-////!- `mat = la.newMat(nestedArr)` -- generates a matrix from a javascript array `nestedArr`, whose elements are arrays of numbers which correspond to matrix rows (row-major dense matrix)
-////!- `mat = la.newMat(mat2)` -- clones a dense matrix `mat2`
-
-
-/**
-* Matrix constructor parameter object
-* @typedef {Object} matrixArg
-* @property  {number} matrixArg.rows - Number of rows.
-* @property  {number} matrixArg.cols - Number of columns.
-* @property  {boolean} [matrixArg.random=false] - Generate a random matrix with entries sampled from a uniform [0,1] distribution. If set to false, a zero matrix is created.
-*/
-
-/**
-* Matrix
-* @classdesc Represents a dense matrix (2d array)
-* @class
-* @param {(module:la~matrixArg | Array<Array<number>> | module:la.Matrix)} [arg] - Constructor arguments. There are three ways of constructing.
-* <br>1. Parameter object module:la~matrixArg. 
-* <br>2. Nested array of matrix elements (row major). Example: [[1,2],[3,4]] has two rows, the first row is [1,2].
-* <br>3. A matrix (copy constructor)
-* @example
-* // TODO
-*/
-//# exports.Matrix = function(arg) {}	
-
-class TNodeJsFltVV : public node::ObjectWrap {
-	friend class TNodeJsUtil;
-private:
-	static v8::Persistent<v8::Function> Constructor;
-
-public:
-	static void Init(v8::Handle<v8::Object> exports);
-	const static TStr ClassId;
-
-	static TNodeJsFltVV* NewFromArgs(const v8::FunctionCallbackInfo<v8::Value>& Args);
-
-	static v8::Local<v8::Object> New(const TFltVV& FltVV);
-	static v8::Local<v8::Object> New(const TFltV& FltV);
-public:
-	TNodeJsFltVV() { }
-	TNodeJsFltVV(const TFltVV& _Mat) : Mat(_Mat) { }
-public:
-	JsDeclareFunction(New);
-
-private:
-	//! 
-	//! **Functions and properties:**
-	//! 
-	//!- `num = mat.at(rowIdx,colIdx)` -- Gets the element of `mat` (matrix). Input: row index `rowIdx` (integer), column index `colIdx` (integer). Output: `num` (number). Uses zero-based indexing.
-
-
-	/**
-	* Returns an element of matrix
-	* @param {number} rowIdx - row index (zero based)
-	* @param {number} colIdx - column index (zero based)
-	* @returns {number} Matrix element
-	*/
-	//# exports.Matrix.prototype.at = function(rowIdx, colIdx) {}
-	JsDeclareFunction(at);
-
-	//!- `mat = mat.put(rowIdx, colIdx, num)` -- Sets the element of `mat` (matrix). Input: row index `rowIdx` (integer), column index `colIdx` (integer), value `num` (number). Uses zero-based indexing. Returns self.
-	/**
-	* Sets an element of matrix
-	* @param {number} rowIdx - row index (zero based)
-	* @param {number} colIdx - column index (zero based)
-	* @param {number} num - input value
-	* @returns {module:la.Matrix} Self 
-	*/
-	//# exports.Matrix.prototype.put = function(rowIdx, colIdx, num) {}
-	JsDeclareFunction(put);
-
-	//!- `mat2 = mat.multiply(num)` -- Matrix multiplication: `num` is a number, `mat2` is a matrix
-	//!- `vec2 = mat.multiply(vec)` -- Matrix multiplication: `vec` is a vector, `vec2` is a vector
-	//!- `vec = mat.multiply(spVec)` -- Matrix multiplication: `spVec` is a sparse vector, `vec` is a vector
-	//!- `mat3 = mat.multiply(mat2)` -- Matrix multiplication: `mat2` is a matrix, `mat3` is a matrix
-	//!- `mat2 = mat.multiply(spMat)` -- Matrix multiplication: `spMat` is a sparse matrix, `mat2` is a matrix
-	/**
-	* Right-hand side multiplication of matrix with parameter
-	* @param {(number | module:la.Vector | module:la.SparseVector | module:la.Matrix | module:la.SparseMatrix)} arg - Multiplication input. Supports scalar, vector and matrix input. 
-	* @returns {(module:la.Matrix | module:la.Vector)} Output - If arg is
-	* <br>1. number, {@link module:la.Matrix} or {@link module:la.SparseMatrix}: Output is {@link module:la.Matrix}.
-	* <br>2. {@link module:la.Vector} or {@link module:la.SparseVector}: Output is {@link module:la.Vector}.
-	*/
-	//# exports.Matrix.prototype.multiply = function(arg) {}
-	JsDeclareFunction(multiply);
-
-	//!- `mat2 = mat.multiplyT(num)` -- Matrix transposed multiplication: `num` is a number, `mat2` is a matrix. The result is numerically equivalent to mat.transpose().multiply(), but more efficient
-	//!- `vec2 = mat.multiplyT(vec)` -- Matrix transposed multiplication: `vec` is a vector, `vec2` is a vector. The result is numerically equivalent to mat.transpose().multiply(), but more efficient
-	//!- `vec = mat.multiplyT(spVec)` -- Matrix transposed multiplication: `spVec` is a sparse vector, `vec` is a vector. The result is numerically equivalent to mat.transpose().multiply(), but more efficient
-	//!- `mat3 = mat.multiplyT(mat2)` -- Matrix transposed multiplication: `mat2` is a matrix, `mat3` is a matrix. The result is numerically equivalent to mat.transpose().multiply(), but more efficient
-	//!- `mat2 = mat.multiplyT(spMat)` -- Matrix transposed multiplication: `spMat` is a sparse matrix, `mat2` is a matrix. The result is numerically equivalent to mat.transpose().multiply(), but more efficient
-
-	/**
-	* Matrix transpose and right-hand side multiplication of matrix with parameter
-	* @param {(number | module:la.Vector | module:la.SparseVector | module:la.Matrix | module:la.SparseMatrix)} arg - Multiplication input. Supports scalar, vector and matrix input. 
-	* @returns {(module:la.Matrix | module:la.Vector)} Output - If arg is
-	* <br>1. number, {@link module:la.Matrix} or {@link module:la.SparseMatrix}: Output is {@link module:la.Matrix}.
-	* <br>2. {@link module:la.Vector} or {@link module:la.SparseVector}: Output is {@link module:la.Vector}.
-	*/
-	//# exports.Matrix.prototype.multiplyT = function(arg) {}
-	JsDeclareFunction(multiplyT);
-
-	//!- `mat3 = mat.plus(mat2)` -- `mat3` is the sum of matrices `mat` and `mat2`
-	/**
-	* Addition of two matrices
-	* @param {module:la.Matrix} mat2 - Second matrix.
-	* @returns {module:la.Matrix} mat3 - sum of matrices
-	*/
-	//# exports.Matrix.prototype.plus = function(mat2) {}
-	JsDeclareFunction(plus);
-
-	//!- `mat3 = mat.minus(mat2)` -- `mat3` is the difference of matrices `mat` and `mat2`
-	/**
-	* Substraction of two matrices
-	* @param {module:la.Matrix} mat2 - Second matrix
-	* @returns {module:la.Matrix} mat3 - difference of matrices
-	*/
-	//# exports.Matrix.prototype.minus = function(mat2) {}
-	JsDeclareFunction(minus);
-
-	//!- `mat2 = mat.transpose()` -- matrix `mat2` is matrix `mat` transposed
-	/**
-	* Transposes matrix
-	* @returns {module:la.Matrix} mat2 - transposed matrix
-	*/
-	//# exports.Matrix.prototype.transpose = function() {}
-	JsDeclareFunction(transpose);
-
-	//!- `vec2 = mat.solve(vec)` -- vector `vec2` is the solution to the linear system mat * vec2 = vec
-	/**
-	* Solves the linear system
-	* @param {module:la.Vector} vec - the right-hand side of the equation
-	* @returns {module:la.Vector} vec2 - solution of the linear system 
-	*/
-	//# exports.Matrix.prototype.solve = function (vec) {}
-	JsDeclareFunction(solve);
-
-	//!- `vec = mat.rowNorms()` -- `vec` is a dense vector, where `vec[i]` is the norm of the `i`-th row of `mat`
-	/**
-	* Returns a vector of row norms
-	* @returns {module:la.Vector} vec - dense vector, where vec[i] is the norm of the i-th row of matrix
-	*/
-	//# exports.Matrix.prototype.rowNorms = function () {}
-	JsDeclareFunction(rowNorms);
-
-
-	//!- `vec = mat.colNorms()` -- `vec` is a dense vector, where `vec[i]` is the norm of the `i`-th column of `mat`
-	/**
-	* Returns a vector of column norms
-	* @returns {module:la.Vector} vec - dense vector, where vec[i] is the norm of the i-th column of matrix
-	*/
-	//# exports.Matrix.prototype.colNorms = function () {}
-	JsDeclareFunction(colNorms);
-
-	//!- `mat = mat.normalizeCols()` -- normalizes each column of matrix `mat` (inplace operation). Returns self.
-	/**
-	* Normalizes each column of matrix
-	* @returns {module:la.Matrix} Self
-	*/
-	//# exports.Matrix.prototype.normalizeCols = function () {}
-	JsDeclareFunction(normalizeCols);
-
-	//!- `str = mat.printStr()` -- print matrix `mat` to a string `str`
-	JsDeclareFunction(toString);
-
-	//!- `spMat = mat.sparse()` -- get sparse column matrix representation `spMat` of dense matrix `mat`
-	/**
-	* Transforms the matrix from dense to sparse format
-	* @returns {module:la.SparseMatrix} spMat - sparse column matrix representation of dense matrix
-	*/
-	//# exports.Matrix.prototype.sparse = function () {}
-	JsDeclareFunction(sparse);
-
-	//!- `num = mat.frob()` -- number `num` is the Frobenious norm of matrix `mat`
-	/**
-	* Returns the frobenious norm of matrix
-	* @returns {number} num - Frobenious norm of matrix.
-	*/
-	//# exports.Matrix.prototype.frob = function () {}
-	JsDeclareFunction(frob);
-
-	//!- `num = mat.rows` -- integer `num` corresponds to the number of rows of `mat`
-	/**
-	* Returns the number of rows of matrix
-	* @returns {number} rows 
-	*/
-	//# exports.Matrix.prototype.rows = undefined
-	JsDeclareProperty(rows);
-
-	//!- `num = mat.cols` -- integer `num` corresponds to the number of columns of `mat`
-	/**
-	* Returns the number of columns of matrix
-	* @returns {number} cols
-	*/
-	//# exports.Matrix.prototype.cols = undefined
-	JsDeclareProperty(cols);
-
-	//!- `colIdx = mat.rowMaxIdx(rowIdx)`: get the index `colIdx` of the maximum element in row `rowIdx` of dense matrix `mat`
-	/**
-	* Index of maximum element in given row
-	* @param {number} rowIdx - row index (zero based)
-	* @returns {number} colId - column index (zero based)
-	*/
-	//# exports.Matrix.prototype.rowMaxIdx = function (rowIdx) {}
-	JsDeclareFunction(rowMaxIdx);
-
-	//!- `rowIdx = mat.colMaxIdx(colIdx)`: get the index `rowIdx` of the maximum element in column `colIdx` of dense matrix `mat`
-	/**
-	* Index of maximum element in given column
-	* @param {number} colIdx - column index (zero based)
-	* @returns {number} rowIdx - row index (zero based)
-	*/
-	//# exports.Matrix.prototype.colMaxIdx = function (colIdx) {}
-	JsDeclareFunction(colMaxIdx);
-
-	//!- `vec = mat.getCol(colIdx)` -- `vec` corresponds to the `colIdx`-th column of dense matrix `mat`. `colIdx` must be an integer.
-	/**
-	* Returns the corresponding column of matrix as vector
-	* @param {number} colIdx - column index (zero based)
-	* @returns {module:la.Vector} vec - the colIdx-th column of matrix
-	*/
-	//# exports.Matrix.prototype.getCol = function (colIdx) {}
-	JsDeclareFunction(getCol);
-
-	//!- `mat = mat.setCol(colIdx, vec)` -- Sets the column of a dense matrix `mat`. `colIdx` must be an integer, `vec` must be a dense vector. Returns self.
-	/**
-	* Sets the column of matrix
-	* @param {number} colIdx - column index (zero based)
-	* @param {module:la.Vector} vec - the new column of matrix
-	* @returns {module:la.Matrix} Self
-	*/
-	//# exports.Matrix.prototype.setCol = function (colIdx, vec) {}
-	JsDeclareFunction(setCol);
-
-	//!- `vec = mat.getRow(rowIdx)` -- `vec` corresponds to the `rowIdx`-th row of dense matrix `mat`. `rowIdx` must be an integer.
-	/**
-	* Returns the corresponding row of matrix as vector
-	* @param {number} rowIdx - row index (zero based)
-	* @returns {module:la.Vector} vec - the rowIdx-th row of matrix
-	*/
-	//# exports.Matrix.prototype.getRow = function (rowIdx) {}
-	JsDeclareFunction(getRow);
-
-	//!- `mat.setRow(rowIdx, vec)` -- Sets the row of a dense matrix `mat`. `rowIdx` must be an integer, `vec` must be a dense vector.
-	/**
-	* Sets the row of matrix
-	* @param {number} rowIdx - row index (zero based)
-	* @param {module:la.Vector} vec - the new row of matrix
-	* @returns {module:la.Matrix} Self
-	*/
-	//# exports.Matrix.prototype.setRow = function (rowIdx, vec) {}
-	JsDeclareFunction(setRow);
-
-	//!- `vec = mat.diag()` -- Returns the diagonal of matrix `mat` as `vec` (dense vector).
-	/**
-	* Returns the diagonal elements of matrix
-	* @returns {module:la.Vector} vec - vector containing the diagonal elements
-	*/
-	//# exports.Matrix.prototype.diag = function () {}
-	JsDeclareFunction(diag);
-
-	//!- `fout = mat.save(fout)` -- print `mat` (full matrix) to output stream `fout`. Returns `fout`.
-	/**
-	* saves the matrix as output stream
-	* @param {module:fs.FOut} fout - Output stream.
-	* @returns {module:fs.FOut} fout
-	*/
-	//# exports.Matrix.prototype.save = function (fout) {}
-	JsDeclareFunction(save);
-
-	//!- `mat = mat.load(fin)` -- replace `mat` (full matrix) by loading from input steam `fin`. `mat` has to be initialized first, for example using `mat = la.newMat()`. Returns self.
-	/**
-	* loads the matrix from input stream
-	* @param {module:fs.FIn} fin - Input stream.
-	* @returns {module:la.Matrix} Self.
-	*/
-	//# exports.Matrix.prototype.load = function (FIn) {}
-	JsDeclareFunction(load);
-
-	//!- `fout = mat.saveascii(fout)` -- save `mat` (full matrix) to output stream `fout`. Returns `fout`.
-	JsDeclareFunction(saveascii);
-	//!- `mat = mat.loadascii(fin)` -- replace `mat` (full matrix) by loading from input steam `fin`. `mat` has to be initialized first, for example using `mat = la.newMat()`. Returns self.
-	JsDeclareFunction(loadascii);
-public:
-	TFltVV Mat;
-};
-
-
-///////////////////////////////
-// NodeJs-Linalg-Sparse-Vector
-//! 
-//! ### SpVector (sparse vector)
-//! 
-//! Sparse vector is an array of (int,double) pairs that represent column indices and values (TIntFltKdV is implemented in glib/base/ds.h.)
-//! Using the global `la` object, sparse vectors can be generated in the following ways:
-//! 
-//! ```JavaScript
-//! var spVec = la.newSpVec(); //empty vector
-//! // refer to la.newSpVec for alternative ways to generate sparse vectors
-//! ```
-//! 
-
-/**
-* Sparse Vector
-* @classdesc Represents a sparse vector
-* @class
-* @param {(Array<Array<number>> | module:la.SparseVector)} [arg] - Constructor arguments. There are two ways of constructing.
-* <br>1. Nested array of vector elements. Example: [[0,2],[2,3]] has two nonzero values, first value is 2 at position 0, second value is 3 at position 2.
-* <br>2. A sparse vector (copy constructor)
-* @example
-* // TODO
-*/
-//# exports.SparseVector = function(arg) {}	
-
-
-class TNodeJsSpVec : public node::ObjectWrap {
-public:
-	const static TStr ClassId;
-
-	TNodeJsSpVec() : Dim(-1) { }
-	TNodeJsSpVec(const TIntFltKdV& IntFltKdV, const int& Dim = -1)
-		: Vec(IntFltKdV), Dim(Dim)
-	{ }
-public:
-	static void Init(v8::Handle<v8::Object> exports);
-	static v8::Local<v8::Object> New(const TIntFltKdV& IntFltKdV, const int& Dim = -1);
-public:
-	//! 
-	//! **Functions and properties:**
-	//! 
-	//!- `spVec = la.newSpVec(dim)` -- creates an empty sparse vector `spVec`, where `dim` is an optional (-1 by default) integer parameter that sets the dimension
-	//!- `spVec = la.newSpVec(nestedArr, dim)` -- creats a sparse vector `spVec` from a javascript array `nestedArr`, whose elements are javascript arrays with two elements (integer row index and double value). `dim` is optional and sets the dimension
-	JsDeclareFunction(New);
-
-	//!- `num = spVec.at(idx)` -- Gets the element of a sparse vector `spVec`. Input: index `idx` (integer). Output: value `num` (number). Uses 0-based indexing
-	/**
-	* Returns an element of sparse vector
-	* @param {number} idx - index (zero based)
-	* @returns {number} Sparse vector element
-	*/
-	//# exports.SparseVector.prototype.at = function (idx) {}
-	JsDeclareFunction(at);
-
-	//!- `spVec = spVec.put(idx, num)` -- Set the element of a sparse vector `spVec`. Inputs: index `idx` (integer), value `num` (number). Uses 0-based indexing. Returns self.
-	/**
-	* Puts a new element in sparse vector
-	* @param {number} idx - index (zero based)
-	* @param {number} num - input value
-	* @returns {module:la.SparseVector} Self
-	*/
-	//# exports.SparseVector.prototype.put = function (idx, num) {}
-	JsDeclareFunction(put);
-
-	//!- `num = spVec.sum()` -- `num` is the sum of elements of `spVec`
-	/**
-	* Returns the sum of all values in sparse vector
-	* @returns {number} num - The sum of all values in sparse vector.
-	*/
-	//# exports.SparseVector.prototype.sum = function () {}
-	JsDeclareFunction(sum);
-
-	//!- `num = spVec.inner(vec)` -- `num` is the inner product between `spVec` and dense vector `vec`.
-	//!- `num = spVec.inner(spVec)` -- `num` is the inner product between `spVec` and sparse vector `spVec`.
-	/**
-	* Returns the inner product of argument and sparse vector
-	* @param {(module:la.Vector | module:la.SparseVector)} arg - Inner product input. Supports dense vector and sparse vector.
-	* @returns {number} num - The inner product.
-	*/
-	//# exports.SparseVector.prototype.inner = function (arg) {}
-	JsDeclareFunction(inner);
-
-	//!- `spVec2 = spVec.multiply(a)` -- `spVec2` is sparse vector, a product between `num` (number) and vector `spVec`
-	/**
-	* Multiplies sparse vector with number
-	* @param {number} num - Number for multiplication.
-	* @returns {module:la.SparseVector} spVec - Product of num and sparse vector.
-	*/
-	//# exports.SparseVector.prototype.multiply = function (num) {}
-	JsDeclareFunction(multiply);
-
-	//!- `spVec = spVec.normalize()` -- normalizes the vector spVec (inplace operation). Returns self.
-	/**
-	* Normalizes the sparse vector
-	* @returns {module:la.SparseVector} Self - normalized
-	*/
-	//# exports.SparseVector.prototype.normalize = function () {}
-	JsDeclareFunction(normalize);
-
-	//!- `num = spVec.nnz` -- gets the number of nonzero elements `num` of vector `spVec`
-	/**
-	* Returns the number of nonzero values
-	* @returns {number} num - number of nonzero values
-	*/
-	//# exports.SparseVector.prototype.nnz = undefined
-	JsDeclareProperty(nnz);
-
-	//!- `num = spVec.dim` -- gets the dimension `num` (-1 means that it is unknown)
-	/**
-	* Returns the dimension of sparse vector
-	* @returns {number} num - dimension of sparse vector
-	*/
-	//# exports.SparseVector.prototype.dim = undefined
-	JsDeclareProperty(dim);
-
-	// #- `num = spVec.norm()` -- returns `num` - the norm of `spVec`
-	/**
-	* Returns the norm of sparse vector
-	* @returns {number} num - norm of sparse vector
-	*/
-	//# exports.SparseVector.prototype.norm = function () {}
-	JsDeclareFunction(norm);
-
-	//!- `vec = spVec.full()` --  returns `vec` - a dense vector representation of sparse vector `spVec`.
-	/**
-	* Returns the dense vector representation of sparse vector
-	* @returns {module:la.Vector} vec - dense vector representation
-	*/
-	//# exports.SparseVector.prototype.full = function () {}
-	JsDeclareFunction(full);
-
-	//!- `valVec = spVec.valVec()` --  returns `valVec` - a dense (double) vector of values of nonzero elements of `spVec`.
-	/**
-	* Returns a dense vector of values of nonzero elements of sparse vector
-	* @reutrns {module:la.Vector} vec - dense vector of values
-	*/
-	//# exports.SparseVector.prototype.valVec = function () {}
-	JsDeclareFunction(valVec);
-
-	//!- `idxVec = spVec.idxVec()` --  returns `idxVec` - a dense (int) vector of indices (0-based) of nonzero elements of `spVec`.
-	/**
-	* Returns a dense vector of indices (zero based) of nonzero elements of sparse vector
-	* @returns {module:la.Vector} vec - dense vector of indeces
-	*/
-	//# exports.SparseVector.prototype.idxVec = function () {}
-	JsDeclareFunction(idxVec);
-
-	//!- `spVec = spVec.print()` -- returns the vector as string. 
-	/**
-	* Returns the sparse vector as string
-	* @returns {string} str - sparse vector as string
-	*/
-	//# exports.SparseVector.prototype.print = function () {}
-	JsDeclareFunction(toString);
-public:
-	TIntFltKdV Vec;
-	TInt Dim;
-private:
-	static v8::Persistent<v8::Function> constructor;
-};
-
-///////////////////////////////
-// NodeJs-Linalg-Sparse-Col-Matrix
-//! 
-//! ### SpMatrix (sparse column matrix)
-//! 
-//! SpMatrix is a sparse matrix represented as a dense vector of sparse vectors which correspond to matrix columns (TVec<TIntFltKdV>, implemented in glib/base/ds.h.)
-//! Using the global `la` object, sparse matrices are generated in several ways:
-//! 
-//! ```JavaScript
-//! var spMat = la.newSpMat(); //empty matrix
-//! // refer to la.newSpMat function for alternative ways to generate sparse matrices
-//! ```
-//! 
-class TNodeJsSpMat : public node::ObjectWrap {
-public:
-	const static TStr ClassId;
-
-	TNodeJsSpMat() : Rows(-1) { }
-	TNodeJsSpMat(const TVec<TIntFltKdV>& _Mat, const int& _Rows = -1)
-		: Mat(_Mat), Rows(_Rows) { }
-public:
-	static void Init(v8::Handle<v8::Object> exports);
-	static v8::Local<v8::Object> New(const TVec<TIntFltKdV>& Mat, const int& Rows = -1);
-public:
-	//! 
-	//! **Functions and properties:**
-	//! 
-
-	//!- `spMat = new la.newSpMat()` -- creates an empty sparse matrix `spMat`
-	//!- `spMat = new la.newSpMat(rowIdxVec, colIdxVec, valVec [, rows, cols])` -- creates an sparse matrix based on two int vectors `rowIdxVec` (row indices) and `colIdxVec` (column indices) and float vector of values `valVec` and optionally sets the row and column dimension
-	//!- `spMat = new la.newSpMat(doubleNestedArr, rows)` -- creates an sparse matrix with `rows` rows (optional parameter), where `doubleNestedArr` is a javascript array of arrays that correspond to sparse matrix columns and each column is a javascript array of arrays corresponding to nonzero elements. Each element is an array of size 2, where the first number is an int (row index) and the second value is a number (value). Example: `spMat = linalg.newSpMat([[[0, 1.1], [1, 2.2], [3, 3.3]], [[2, 1.2]]], { "rows": 4 });`
-	//!- `spMat = new la.newSpMat({"rows":num, "cols":num2})` -- creates a sparse matrix with `num` rows and `num2` columns, which should be integers
-	JsDeclareFunction(New);
-	//!- `num = spMat.at(rowIdx,colIdx)` -- Gets the element of `spMat` (sparse matrix). Input: row index `rowIdx` (integer), column index `colIdx` (integer). Output: `num` (number). Uses zero-based indexing.
-	JsDeclareFunction(at);
-	//!- `spMat = spMat.put(rowIdx, colIdx, num)` -- Sets the element of `spMat` (sparse matrix). Input: row index `rowIdx` (integer), column index `colIdx` (integer), value `num` (number). Uses zero-based indexing. Returns self.
-	JsDeclareFunction(put);
-	//!- `spVec = spMat[colIdx]; spMat[colIdx] = spVec` -- setting and getting sparse vectors `spVec` from sparse column matrix, given column index `colIdx` (integer)
-	JsDeclareSetIndexedProperty(indexGet, indexSet);
-
-	JsDeclareFunction(indexGet);
-	//!- `spVec = spMat.getCol(colIdx)` -- `spVec` corresponds to the `colIdx`-th column of a sparse matrix `spMat`. `colIdx` must be an integer.
-	JsDeclareFunction(indexSet);
-	//!- `spMat = spMat.setCol(colIdx, spVec)` -- Sets the column of a sparse matrix `spMat`. `colIdx` must be an integer, `spVec` must be a sparse vector. Returns self.
-
-	//!- `spMat = spMat.push(spVec)` -- attaches a column `spVec` (sparse vector) to `spMat` (sparse matrix). Returns self.
-	JsDeclareFunction(push);
-	//!- `spMat2 = spMat.multiply(num)` -- Sparse matrix multiplication: `num` is a number, `spMat` is a sparse matrix
-	//!- `vec2 = spMat.multiply(vec)` -- Sparse matrix multiplication: `vec` is a vector, `vec2` is a dense vector
-	//!- `vec = spMat.multiply(spVec)` -- Sparse matrix multiplication: `spVec` is a sparse vector, `vec` is a dense vector
-	//!- `mat2 = spMat.multiply(mat)` -- Sprase matrix multiplication: `mat` is a matrix, `mat2` is a matrix
-	//!- `mat = spMat.multiply(spMat2)` -- Sparse matrix multiplication: `spMat2` is a sparse matrix, `mat` is a matrix
-	JsDeclareFunction(multiply);
-	//!- `spMat2 = spMat.multiplyT(num)` -- Sparse matrix multiplication: `num` is a number, `spMat` is a sparse matrix. The result is numerically equivalent to spMat.transpose().multiply() but computationaly more efficient
-	//!- `vec2 = spMat.multiplyT(vec)` -- Sparse matrix multiplication: `vec` is a vector, `vec2` is a dense vector. The result is numerically equivalent to spMat.transpose().multiply() but computationaly more efficient
-	//!- `vec = spMat.multiplyT(spVec)` -- Sparse matrix multiplication: `spVec` is a sparse vector, `vec` is a dense vector. The result is numerically equivalent to spMat.transpose().multiply() but computationaly more efficient
-	//!- `mat2 = spMat.multiplyT(mat)` -- Sprase matrix multiplication: `mat` is a matrix, `mat2` is a matrix. The result is numerically equivalent to spMat.transpose().multiply() but computationaly more efficient
-	//!- `mat = spMat.multiplyT(spMat2)` -- Sparse matrix multiplication: `spMat2` is a sparse matrix, `mat` is a matrix. The result is numerically equivalent to spMat.transpose().multiply() but computationaly more efficient.
-	JsDeclareFunction(multiplyT);
-	//!- `spMat3 = spMat.plus(spMat2)` -- `spMat3` is the sum of matrices `spMat` and `spMat2` (all matrices are sparse column matrices)
-	JsDeclareFunction(plus);
-	//!- `spMat3 = spMat.minus(spMat2)` -- `spMat3` is the difference of matrices `spMat` and `spMat2` (all matrices are sparse column matrices)
-	JsDeclareFunction(minus);
-	//!- `spMat2 = spMat.transpose()` -- `spMat2` (sparse matrix) is `spMat` (sparse matrix) transposed 
-	JsDeclareFunction(transpose);
-	//!- `vec = spMat.colNorms()` -- `vec` is a dense vector, where `vec[i]` is the norm of the `i`-th column of `spMat`
-	JsDeclareFunction(colNorms);
-	//!- `spMat = spMat.normalizeCols()` -- normalizes each column of a sparse matrix `spMat` (inplace operation). Returns self.
-	JsDeclareFunction(normalizeCols);
-	//!- `mat = spMat.full()` -- get dense matrix representation `mat` of `spMat (sparse column matrix)`
-	JsDeclareFunction(full);
-	//!- `num = spMat.frob()` -- number `num` is the Frobenious norm of `spMat` (sparse matrix)
-	JsDeclareFunction(frob);
-	//!- `num = spMat.rows` -- integer `num` corresponds to the number of rows of `spMat` (sparse matrix)
-	JsDeclareProperty(rows);
-	//!- `num = spMat.cols` -- integer `num` corresponds to the number of columns of `spMat` (sparse matrix)
-	JsDeclareProperty(cols);
-	//!- `spMat = spMat.print()` -- print `spMat` (sparse matrix) to console. Returns self.
-	JsDeclareFunction(print);
-	//!- `spMat = spMat.save(fout)` -- print `spMat` (sparse matrix) to output stream `fout`. Returns self.
-	JsDeclareFunction(save);
-	//!- `spMat = spMat.load(fin)` -- replace `spMat` (sparse matrix) by loading from input steam `fin`. `spMat` has to be initialized first, for example using `spMat = la.newSpMat()`. Returns self.
-	JsDeclareFunction(load);
-	//!- `spMat2 = spMat.sign()` -- create a new sparse matrix `spMat2` whose elements are sign function applied to elements of `spMat`.
-	// (TODO) JsDeclareFunction(sign);
-	//!JSIMPLEMENT:src/qminer/spMat.js
-public:
-	TVec<TIntFltKdV> Mat;
-	TInt Rows;
-private:
-	static v8::Persistent<v8::Function> constructor;
-};
-
-// Vector helper classes
-
-class TAuxFltV {
-public:    
-    static const TStr ClassId; //ClassId is set to "TFltV"
-    static v8::Handle<v8::Value> GetObjVal(const double& Val) {
-        v8::Isolate* Isolate = v8::Isolate::GetCurrent();
-        v8::EscapableHandleScope HandleScope(Isolate);
-        return HandleScope.Escape(v8::Number::New(Isolate, Val));
-    }
-    //static double GetArgVal(const v8::FunctionCallbackInfo<v8::Value>& Args, const int& ArgN) {
-    //    return TJsObjUtil<TJsVec<TFlt, TAuxFltV> >::GetArgFlt(Args, ArgN);
-    //}
-    static double CastVal(const v8::Local<v8::Value>& Value) {
-        return Value->ToNumber()->Value();
-    }
-    static TFlt Parse(const TStr& Str) {
-        return Str.GetFlt();
-    }
-};
-
-class TAuxIntV {
-public:    
-    static const TStr ClassId; //ClassId is set to "TIntV"
-    static v8::Handle<v8::Value> GetObjVal(const int& Val) {
-        v8::Isolate* Isolate = v8::Isolate::GetCurrent();
-        v8::EscapableHandleScope HandleScope(Isolate);
-        return HandleScope.Escape(v8::Integer::New(Isolate, Val));
-    }
-    //static int GetArgVal(const v8::FunctionCallbackInfo<v8::Value>& Args, const int& ArgN) {
-    //    return TJsObjUtil<TJsVec<TInt, TAuxIntV> >::GetArgInt32(Args, ArgN);
-    // }
-    static int CastVal(const v8::Local<v8::Value>& Value) {
-        return Value->ToInt32()->Value();
-    }
-    static TInt Parse(const TStr& Str) {
-        return Str.GetInt();
-    }
-};
-
-class TAuxStrV {
-public:
-    static const TStr ClassId; //ClassId is set to "TStrV"
-    static v8::Handle<v8::Value> GetObjVal(const TStr& Val) {
-        v8::Isolate* Isolate = v8::Isolate::GetCurrent();
-        v8::EscapableHandleScope HandleScope(Isolate);
-        return HandleScope.Escape(v8::String::NewFromUtf8(Isolate, Val.CStr()));
-    }
-    static TStr CastVal(const v8::Local<v8::Value>& Value) {
-        v8::String::Utf8Value Utf8(Value);
-        return TStr(*Utf8);
-    }
-    static TStr Parse(const TStr& Str) {
-        return Str;
-    }
-};
-
-class TAuxBoolV {
-public:
-    static const TStr ClassId; //ClassId is set to "TBoolV"
-    static v8::Handle<v8::Value> GetObjVal(const TBool& Val) {
-        v8::Isolate* Isolate = v8::Isolate::GetCurrent();
-        v8::EscapableHandleScope HandleScope(Isolate);
-        return v8::Boolean::New(Isolate, Val);
-    }
-    static bool CastVal(const v8::Local<v8::Value>& Value) {
-    	return Value->BooleanValue();
-    }
-    static TBool Parse(const TStr& Str) {
-		return TBool::GetValFromStr(Str);
-	}
-};
-
-///////////////////////////////
-// NodeJs-Linalg-Vector
-//! 
-//! ### Vector
-//! 
-//! Vector is an array of objects implemented in glib/base/ds.h. 
-//! Some functions are implemented for float vectors only. Using the global `la` object, flaot and int vectors can be generated in the following ways:
-//! 
-//! ```JavaScript
-//! var vec = la.newVec(); //empty vector
-//! var intVec = la.newIntVec(); //empty vector
-//! // refer to la.newVec, la.newIntVec functions for alternative ways to generate vectors
-//! ```
-//! 
-template <class TVal = TFlt, class TAux = TAuxFltV>
-class TNodeJsVec : public node::ObjectWrap {
-    friend class TNodeJsFltVV;
-public: // So we can register the class 
-	const static TStr GetClassId() { return TAux::ClassId; }
-
-    static void Init(v8::Handle<v8::Object> exports);
-    // Does the job of the new operator in Javascript 
-    //static v8::Handle<v8::Value> NewInstance(const v8::FunctionCallbackInfo<v8::Value>& Args);
-    static v8::Local<v8::Object> New(const TFltV& FltV);
-    static v8::Local<v8::Object> New(const TIntV& IntV);
-    static v8::Local<v8::Object> New(const TStrV& StrV);
-    static v8::Local<v8::Object> New(const TBoolV& BoolV);
-    //static v8::Local<v8::Object> New(v8::Local<v8::Array> Arr);
-public:
-    TNodeJsVec() : Vec() { }
-    TNodeJsVec(const TVec<TVal>& ValV) : Vec(ValV) { }
-public:
-     JsDeclareFunction(New);
-private:
-    //! 
-    //! **Functions and properties:**
-    //! 
-    //!- `num = vec.at(idx)` -- gets the value `num` of vector `vec` at index `idx`  (0-based indexing)
-    //!- `num = intVec.at(idx)` -- gets the value `num` of integer vector `intVec` at index `idx`  (0-based indexing)
-    JsDeclareFunction(at);
-    //!- `vec2 = vec.subVec(intVec)` -- gets the subvector based on an index vector `intVec` (indices can repeat, 0-based indexing)
-    //!- `intVec2 = intVec.subVec(intVec)` -- gets the subvector based on an index vector `intVec` (indices can repeat, 0-based indexing)
-    JsDeclareFunction(subVec);
-    //!- `num = vec[idx]; vec[idx] = num` -- get value `num` at index `idx`, set value at index `idx` to `num` of vector `vec`(0-based indexing)
-    JsDeclareSetIndexedProperty(indexGet, indexSet);
-
-    /**
-     * Sets the element at position i.
-     *
-     * vec = vec.put(i, val)
-     *
-     * @param {Number} i - the position of the element
-     * @returns {Vector} vec - a reference to itself
-     */
-    JsDeclareFunction(put);
-
-    /**
-     * Adds an element to the end of the vector.
-     *
-     * len = vector.push(val)
-     *
-     * @param {Object} val - the element added to the vector
-     * @returns {Number} len - the length of the vector
-     */
-    JsDeclareFunction(push);
-
-    /**
-     * The splice() method changes the content of an array by removing existing elements and/or adding new elements.
-     *
-     * array.splice(start, deleteCount[, item1[, item2[, ...]]])
-     *
-     * @param {Number} start - Index at which to start changing the array. If greater than the length of the array, actual starting index will be set to the length of the array. If negative, will begin that many elements from the end.
-     * @param {Number} deleteCount - An integer indicating the number of old array elements to remove. If deleteCount is 0, no elements are removed. In this case, you should specify at least one new element. If deleteCount is greater than the number of elements left in the array starting at start, then all of the elements through the end of the array will be deleted.
-     * @param {Object} [itemN] - The element to add to the array. If you don't specify any elements, splice() will only remove elements from the array.
-     * @returns {Vector} - a reference to itself
-     */
-    JsDeclareFunction(splice);
-
-    /**
-	 * Adds an element to the beginning of the vector.
-	 *
-	 * len = vector.unshift(val)
-	 *
-	 * @param {Object} val - the element added to the vector
-	 * @returns {Number} len - the length of the vector
-	 */
-    JsDeclareFunction(unshift);
-    //!- `len = vec.pushV(vec2)` -- append vector `vec2` to vector `vec`.
-    //!- `len = intVec.pushV(intVec2)` -- append integer vector `intVec2` to integer vector `intVec`.
-    JsDeclareFunction(pushV);
-
-    /**
-     * Sums the elements in the vector.
-     *
-     * @returns {Object} - the sum
-     */
-    JsDeclareFunction(sum);
-    //!- `idx = vec.getMaxIdx()` -- returns the integer index `idx` of the maximal element in vector `vec`
-    //!- `idx = intVec.getMaxIdx()` -- returns the integer index `idx` of the maximal element in integer vector `vec`
-    JsDeclareSpecializedFunction(getMaxIdx);
-    //!- `vec2 = vec.sort(asc)` -- `vec2` is a sorted copy of `vec`. `asc=true` sorts in ascending order (equivalent `sort()`), `asc`=false sorts in descending order
-    //!- `intVec2 = intVec.sort(asc)` -- integer vector `intVec2` is a sorted copy of integer vector `intVec`. `asc=true` sorts in ascending order (equivalent `sort()`), `asc`=false sorts in descending order
-    JsDeclareFunction(sort);
-    //!- `sortRes = vec.sortPerm(asc)` -- returns a sorted copy of the vector in `sortRes.vec` and the permutation `sortRes.perm`. `asc=true` sorts in ascending order (equivalent `sortPerm()`), `asc`=false sorts in descending order.
-    JsDeclareSpecializedFunction(sortPerm);
-
-    /**
-     * Randomly reorders the elements of the vector.
-     *
-     * @returns {Vector} - returns a reference to itself
-     */
-    JsDeclareFunction(shuffle);
-    //!- `vec = vec.trunc(num)` -- truncates the vector `vec` to lenght 'num' (inplace operation). Returns self.
-    //!- `intVec = intVec.trunc(num)` -- truncates the vector `intVec` to lenght 'num' (inplace operation). Returns self.
-    JsDeclareFunction(trunc);
-    //!- `mat = vec.outer(vec2)` -- the dense matrix `mat` is a rank-1 matrix obtained by multiplying `vec * vec2^T`. Implemented for dense float vectors only. 
-    JsDeclareSpecializedFunction(outer);
-    //!- `num = vec.inner(vec2)` -- `num` is the standard dot product between vectors `vec` and `vec2`. Implemented for dense float vectors only.
-    JsDeclareSpecializedFunction(inner);
-    //!- `vec3 = vec.plus(vec2)` --`vec3` is the sum of vectors `vec` and `vec2`. Implemented for dense float vectors only.
-    JsDeclareSpecializedFunction(plus);
-    //!- `vec3 = vec.minus(vec2)` --`vec3` is the difference of vectors `vec` and `vec2`. Implemented for dense float vectors only.
-    JsDeclareSpecializedFunction(minus);
-    //!- `vec2 = vec.multiply(num)` --`vec2` is a vector obtained by multiplying vector `vec` with a scalar (number) `num`. Implemented for dense float vectors only.
-    JsDeclareSpecializedFunction(multiply);
-    //!- `vec = vec.normalize()` -- normalizes the vector `vec` (inplace operation). Implemented for dense float vectors only. Returns self.
-    JsDeclareSpecializedFunction(normalize);
-    //!- `len = vec.length` -- integer `len` is the length of vector `vec`
-    //!- `len = intVec.length` -- integer `len` is the length of integer vector `vec`
-    JsDeclareProperty(length);
-    //!- `vec = vec.toString()` -- returns string representation of the vector. Returns self.
-    //!- `intVec = intVec.toString()` -- returns string representation of the integer vector. 
-    JsDeclareFunction(toString);
-    //!- `mat = vec.diag()` -- `mat` is a diagonal dense matrix whose diagonal equals `vec`. Implemented for dense float vectors only.
-    JsDeclareSpecializedFunction(diag);
-    //!- `spMat = vec.spDiag()` -- `spMat` is a diagonal sparse matrix whose diagonal equals `vec`. Implemented for dense float vectors only.
-    JsDeclareSpecializedFunction(spDiag);
-    //!- `num = vec.norm()` -- `num` is the Euclidean norm of `vec`. Implemented for dense float vectors only.
-    JsDeclareSpecializedFunction(norm);
-    //!- `spVec = vec.sparse()` -- `spVec` is a sparse vector representation of dense vector `vec`. Implemented for dense float vectors only.
-    JsDeclareSpecializedFunction(sparse);
-    //!- `mat = vec.toMat()` -- `mat` is a matrix with a single column that is equal to dense vector `vec`.
-    JsDeclareSpecializedFunction(toMat);
-    //!- `fout = vec.save(fout)` -- saves to output stream `fout`
-    //!- `fout = intVec.save(fout)` -- saves to output stream `fout`
-    JsDeclareFunction(save);
-    //!- `vec = vec.load(fin)` -- loads from input stream `fin`
-    //!- `intVec = intVec.load(fin)` -- loads from input stream `fin`
-    JsDeclareFunction(load);
-    //!- `fout = vec.saveascii(fout)` -- saves to output stream `fout`
-    //!- `fout = intVec.saveascii(fout)` -- saves to output stream `fout`
-    JsDeclareFunction(saveascii);
-    //!- `vec = vec.loadascii(fin)` -- loads from input stream `fin`
-    //!- `intVec = intVec.loadascii(fin)` -- loads from input stream `fin`
-    JsDeclareFunction(loadascii);
-public:
-    TVec<TVal> Vec;
-private:
-    static v8::Persistent<v8::Function> constructor;
-};
-
-
-///////////////////////////////
-// NodeJs-GLib-TVec Implementations
-template <typename TVal, typename TAux>
-v8::Persistent<v8::Function> TNodeJsVec<TVal, TAux>::constructor;
-
-typedef TNodeJsVec<TFlt, TAuxFltV> TNodeJsFltV;
-typedef TNodeJsVec<TInt, TAuxIntV> TNodeJsIntV;
-typedef TNodeJsVec<TStr, TAuxStrV> TNodeJsStrV;
-typedef TNodeJsVec<TBool, TAuxBoolV> TNodeJsBoolV;
-
-
-// template <typename TVal, typename TAux>
-template <>
-inline v8::Local<v8::Object> TNodeJsVec<TFlt, TAuxFltV>::New(const TFltV& FltV) {
-    v8::Isolate* Isolate = v8::Isolate::GetCurrent();
-    v8::EscapableHandleScope HandleScope(Isolate);
-	EAssertR(!constructor.IsEmpty(), "TNodeJsVec<TFlt, TAuxFltV>::New: constructor is empty. Did you call TNodeJsVec<TFlt, TAuxFltV>::Init(exports); in this module's init function?");
-    v8::Local<v8::Function> cons = v8::Local<v8::Function>::New(Isolate, constructor);
-    v8::Local<v8::Object> Instance = cons->NewInstance();
-
-    v8::Handle<v8::String> Key = v8::String::NewFromUtf8(Isolate, "class");
-    v8::Handle<v8::String> Value = v8::String::NewFromUtf8(Isolate, "TFltV");
-    Instance->SetHiddenValue(Key, Value);
-
-    TNodeJsVec<TFlt, TAuxFltV>* JsVec = new TNodeJsVec<TFlt, TAuxFltV>(FltV);
-    JsVec->Wrap(Instance);
-    return HandleScope.Escape(Instance);
-}
-
-// template <typename TVal, typename TAux>
-template <>
-inline v8::Local<v8::Object> TNodeJsVec<TFlt, TAuxFltV>::New(const TIntV& IntV) {
-    v8::Isolate* Isolate = v8::Isolate::GetCurrent();
-    v8::EscapableHandleScope HandleScope(Isolate);
-	EAssertR(!constructor.IsEmpty(), "TNodeJsVec<TFlt, TAuxFltV>::New: constructor is empty. Did you call TNodeJsVec<TFlt, TAuxFltV>::Init(exports); in this module's init function?");
-    v8::Local<v8::Function> cons = v8::Local<v8::Function>::New(Isolate, constructor);
-    v8::Local<v8::Object> Instance = cons->NewInstance();
-
-    v8::Handle<v8::String> Key = v8::String::NewFromUtf8(Isolate, "class");
-    v8::Handle<v8::String> Value = v8::String::NewFromUtf8(Isolate, "TFltV");
-    Instance->SetHiddenValue(Key, Value);
-
-    int Len = IntV.Len();
-    TFltV Vec(Len);
-    for (int ElN = 0; ElN < Len; ElN++) {
-        Vec[ElN] = IntV[ElN];
-    }
-
-    TNodeJsVec<TFlt, TAuxFltV>* JsVec = new TNodeJsVec<TFlt, TAuxFltV>(Vec);
-    JsVec->Wrap(Instance);
-    return HandleScope.Escape(Instance);
-}
-
-template <>
-inline v8::Local<v8::Object> TNodeJsVec<TInt, TAuxIntV>::New(const TFltV& FltV) {
-    v8::Isolate* Isolate = v8::Isolate::GetCurrent();
-    v8::EscapableHandleScope HandleScope(Isolate);
-	EAssertR(!constructor.IsEmpty(), "TNodeJsVec<TInt, TAuxIntV>::New: constructor is empty. Did you call TNodeJsVec<TInt, TAuxIntV>::Init(exports); in this module's init function?");
-    v8::Local<v8::Function> cons = v8::Local<v8::Function>::New(Isolate, constructor);
-    v8::Local<v8::Object> Instance = cons->NewInstance();
-
-    v8::Handle<v8::String> Key = v8::String::NewFromUtf8(Isolate, "class");
-    v8::Handle<v8::String> Value = v8::String::NewFromUtf8(Isolate, "TIntV");
-    Instance->SetHiddenValue(Key, Value);
-
-    int Len = FltV.Len();
-    TIntV Vec(Len);
-    for (int ElN = 0; ElN < Len; ElN++) {
-        Vec[ElN] = (int)FltV[ElN];
-    }
-
-    TNodeJsVec<TInt, TAuxIntV>* JsVec = new TNodeJsVec<TInt, TAuxIntV>(Vec);
-    JsVec->Wrap(Instance);
-    return HandleScope.Escape(Instance);
-}
-
-// template <typename TVal, typename TAux>
-template <>
-inline v8::Local<v8::Object> TNodeJsVec<TInt, TAuxIntV>::New(const TIntV& IntV) {
-    v8::Isolate* Isolate = v8::Isolate::GetCurrent();
-    v8::EscapableHandleScope HandleScope(Isolate);
-	EAssertR(!constructor.IsEmpty(), "TNodeJsVec<TInt, TAuxIntV>::New: constructor is empty. Did you call TNodeJsVec<TInt, TAuxIntV>::Init(exports); in this module's init function?");
-    v8::Local<v8::Function> cons = v8::Local<v8::Function>::New(Isolate, constructor);
-
-    v8::Local<v8::Object> Instance = cons->NewInstance();
-
-    v8::Handle<v8::String> Key = v8::String::NewFromUtf8(Isolate, "class");
-    v8::Handle<v8::String> Value = v8::String::NewFromUtf8(Isolate, "TIntV");
-    Instance->SetHiddenValue(Key, Value);
-
-    TNodeJsVec<TInt, TAuxIntV>* JsVec = new TNodeJsVec<TInt, TAuxIntV>(IntV);
-    JsVec->Wrap(Instance);
-    return HandleScope.Escape(Instance);
-}
-
-
-// template <typename TVal, typename TAux>
-template <>
-inline v8::Local<v8::Object> TNodeJsVec<TStr, TAuxStrV>::New(const TStrV& StrV) {
-    v8::Isolate* Isolate = v8::Isolate::GetCurrent();
-    v8::EscapableHandleScope HandleScope(Isolate);
-	EAssertR(!constructor.IsEmpty(), "TNodeJsVec<TStr, TAuxStrV>::New: constructor is empty. Did you call TNodeJsVec<TStr, TAuxStrV>::Init(exports); in this module's init function?");
-    v8::Local<v8::Function> cons = v8::Local<v8::Function>::New(Isolate, constructor);
-
-    v8::Local<v8::Object> Instance = cons->NewInstance();
-
-    v8::Handle<v8::String> Key = v8::String::NewFromUtf8(Isolate, "class");
-    v8::Handle<v8::String> Value = v8::String::NewFromUtf8(Isolate, "TStrV");
-    Instance->SetHiddenValue(Key, Value);
-
-    TNodeJsVec<TStr, TAuxStrV>* JsVec = new TNodeJsVec<TStr, TAuxStrV>(StrV);
-    JsVec->Wrap(Instance);
-    return HandleScope.Escape(Instance);
-}
-
-// template <typename TVal, typename TAux>
-template <>
-inline v8::Local<v8::Object> TNodeJsVec<TFlt, TAuxFltV>::New(const TStrV& StrV) {
-    throw TExcept::New("Not implemented");
-}
-
-template <>
-inline v8::Local<v8::Object> TNodeJsVec<TInt, TAuxIntV>::New(const TStrV& StrV) {
-    throw TExcept::New("Not implemented");
-}
-
-template <>
-inline v8::Local<v8::Object> TNodeJsVec<TStr, TAuxStrV>::New(const TFltV& FltV) {
-    throw TExcept::New("Not implemented");
-}
-
-template <>
-inline v8::Local<v8::Object> TNodeJsVec<TStr, TAuxStrV>::New(const TIntV& IntV) {
-    throw TExcept::New("Not implemented");
-}
-
-// TODO implement the following three
-template <>
-inline v8::Local<v8::Object> TNodeJsVec<TBool, TAuxBoolV>::New(const TBoolV& BoolV) {
-    throw TExcept::New("Not implemented. TODO");
-}
-
-template <>
-inline v8::Local<v8::Object> TNodeJsVec<TFlt, TAuxFltV>::New(const TBoolV& BoolV) {
-	throw TExcept::New("Not implemented. TODO");
-}
-
-template <>
-inline v8::Local<v8::Object> TNodeJsVec<TInt, TAuxIntV>::New(const TBoolV& BoolV) {
-	throw TExcept::New("Not implemented. TODO");
-}
-
-template <>
-inline v8::Local<v8::Object> TNodeJsVec<TStr, TAuxStrV>::New(const TBoolV& BoolV) {
-	throw TExcept::New("Not implemented.");
-}
-
-template <>
-inline v8::Local<v8::Object> TNodeJsVec<TBool, TAuxBoolV>::New(const TStrV& StrV) {
-	throw TExcept::New("Not implemented");
-}
-
-template <>
-inline v8::Local<v8::Object> TNodeJsVec<TBool, TAuxBoolV>::New(const TFltV& FltV) {
-	throw TExcept::New("Not implemented");
-}
-
-template <>
-inline v8::Local<v8::Object> TNodeJsVec<TBool, TAuxBoolV>::New(const TIntV& IntV) {
-	throw TExcept::New("Not implemented");
-}
-
-
-
-template <typename TVal, typename TAux>
-void TNodeJsVec<TVal, TAux>::Init(v8::Handle<v8::Object> exports) {
-	v8::Isolate* Isolate = v8::Isolate::GetCurrent();
-
-	TStr Name = "Vector";
-	if (TAux::ClassId == TNodeJsIntV::GetClassId()) Name = "IntVector";
-	if (TAux::ClassId == TNodeJsStrV::GetClassId()) Name = "StrVector";
-	if (TAux::ClassId == TNodeJsBoolV::GetClassId()) Name = "BoolVector";
-
-	v8::Local<v8::FunctionTemplate> tpl = v8::FunctionTemplate::New(Isolate, _New);
-	tpl->SetClassName(v8::String::NewFromUtf8(Isolate, Name.CStr()));
-	// ObjectWrap uses the first internal field to store the wrapped pointer.
-	tpl->InstanceTemplate()->SetInternalFieldCount(1);
-
-	// Add all prototype methods, getters and setters here.
-	NODE_SET_PROTOTYPE_METHOD(tpl, "at", _at);
-	NODE_SET_PROTOTYPE_METHOD(tpl, "subVec", _subVec);
-	NODE_SET_PROTOTYPE_METHOD(tpl, "put", _put);
-	NODE_SET_PROTOTYPE_METHOD(tpl, "push", _push);
-	NODE_SET_PROTOTYPE_METHOD(tpl, "splice", _splice);
-	NODE_SET_PROTOTYPE_METHOD(tpl, "unshift", _unshift);
-	NODE_SET_PROTOTYPE_METHOD(tpl, "pushV", _pushV);
-	NODE_SET_PROTOTYPE_METHOD(tpl, "sortPerm", _sortPerm);
-	NODE_SET_PROTOTYPE_METHOD(tpl, "sum", _sum);
-	NODE_SET_PROTOTYPE_METHOD(tpl, "getMaxIdx", _getMaxIdx);
-	NODE_SET_PROTOTYPE_METHOD(tpl, "sort", _sort);
-	NODE_SET_PROTOTYPE_METHOD(tpl, "shuffle", _shuffle);
-	NODE_SET_PROTOTYPE_METHOD(tpl, "trunc", _trunc);
-	NODE_SET_PROTOTYPE_METHOD(tpl, "outer", _outer);
-	NODE_SET_PROTOTYPE_METHOD(tpl, "inner", _inner);
-	NODE_SET_PROTOTYPE_METHOD(tpl, "plus", _plus);
-	NODE_SET_PROTOTYPE_METHOD(tpl, "minus", _minus);
-	NODE_SET_PROTOTYPE_METHOD(tpl, "multiply", _multiply);
-	NODE_SET_PROTOTYPE_METHOD(tpl, "normalize", _normalize);
-	NODE_SET_PROTOTYPE_METHOD(tpl, "toString", _toString);
-	NODE_SET_PROTOTYPE_METHOD(tpl, "diag", _diag);
-	NODE_SET_PROTOTYPE_METHOD(tpl, "spDiag", _spDiag);
-	NODE_SET_PROTOTYPE_METHOD(tpl, "norm", _norm);
-	NODE_SET_PROTOTYPE_METHOD(tpl, "sparse", _sparse);
-	NODE_SET_PROTOTYPE_METHOD(tpl, "toMat", _toMat);
-	NODE_SET_PROTOTYPE_METHOD(tpl, "save", _save);
-	NODE_SET_PROTOTYPE_METHOD(tpl, "load", _load);
-	NODE_SET_PROTOTYPE_METHOD(tpl, "saveascii", _saveascii);
-	NODE_SET_PROTOTYPE_METHOD(tpl, "loadascii", _loadascii);
-
-	// Properties 
-	tpl->InstanceTemplate()->SetIndexedPropertyHandler(_indexGet, _indexSet);
-	tpl->InstanceTemplate()->SetAccessor(v8::String::NewFromUtf8(Isolate, "length"), _length);
-
-	// This has to be last, otherwise the properties won't show up on the
-	// object in JavaScript.
-	constructor.Reset(Isolate, tpl->GetFunction());
-#ifndef MODULE_INCLUDE_LA
-	exports->Set(v8::String::NewFromUtf8(Isolate, Name.CStr()),
-		tpl->GetFunction());
 #endif
-}
-
-// Returns i = arg max_i v[i] for a vector v 
-template <>
-inline void TNodeJsVec<TFlt, TAuxFltV>::getMaxIdx(const v8::FunctionCallbackInfo<v8::Value>& Args) {
-	v8::Isolate* Isolate = v8::Isolate::GetCurrent();
-	v8::HandleScope HandleScope(Isolate);
-	TNodeJsVec<TFlt, TAuxFltV>* JsVec = ObjectWrap::Unwrap<TNodeJsVec<TFlt, TAuxFltV> >(Args.Holder());
-
-	double MxVal = JsVec->Vec[0];
-	int MxIdx = 0;
-	for (int ElN = 0; ElN < JsVec->Vec.Len(); ++ElN) {
-		const double CrrVal = JsVec->Vec[ElN];
-		if (CrrVal > MxVal) { MxIdx = ElN; MxVal = CrrVal; }
-	}
-	Args.GetReturnValue().Set(v8::Integer::New(Isolate, MxIdx));
-}
-
-template <>
-inline void TNodeJsVec<TInt, TAuxIntV>::getMaxIdx(const v8::FunctionCallbackInfo<v8::Value>& Args) {
-	v8::Isolate* Isolate = v8::Isolate::GetCurrent();
-	v8::HandleScope HandleScope(Isolate);
-	TNodeJsVec<TInt, TAuxIntV>* JsVec = ObjectWrap::Unwrap<TNodeJsVec<TInt, TAuxIntV> >(Args.Holder());
-
-	double MxVal = JsVec->Vec[0];
-	int MxIdx = 0;
-	for (int ElN = 0; ElN < JsVec->Vec.Len(); ++ElN) {
-		const double CrrVal = JsVec->Vec[ElN];
-		if (CrrVal > MxVal) { MxIdx = ElN; MxVal = CrrVal; }
-	}
-	Args.GetReturnValue().Set(v8::Integer::New(Isolate, MxIdx));
-}
-
-template <>
-inline void TNodeJsVec<TFlt, TAuxFltV>::sortPerm(const v8::FunctionCallbackInfo<v8::Value>& Args) {
-	v8::Isolate* Isolate = v8::Isolate::GetCurrent();
-	v8::HandleScope HandleScope(Isolate);
-
-	const bool Asc = TNodeJsUtil::GetArgBool(Args, 0, true);
-
-	TNodeJsVec<TFlt, TAuxFltV>* JsVec = ObjectWrap::Unwrap<TNodeJsVec<TFlt, TAuxFltV> >(Args.Holder());
-
-	TFltV SortedV;
-	TIntV PermV;
-	TVec<TFlt>::SortGetPerm(JsVec->Vec, SortedV, PermV, Asc);
-	v8::Local<v8::Object> Obj = v8::Object::New(Isolate);
-	Obj->Set(v8::String::NewFromUtf8(Isolate, "vec"), New(SortedV));
-	Obj->Set(v8::String::NewFromUtf8(Isolate, "perm"), TNodeJsVec<TInt, TAuxIntV>::New(PermV));
-	Args.GetReturnValue().Set(Obj);
-}
-
-template <>
-inline void TNodeJsVec<TFlt, TAuxFltV>::outer(const v8::FunctionCallbackInfo<v8::Value>& Args) {
-	v8::Isolate* Isolate = v8::Isolate::GetCurrent();
-	v8::HandleScope HandleScope(Isolate);
-
-	TNodeJsVec<TFlt, TAuxFltV>* JsVec =
-		ObjectWrap::Unwrap<TNodeJsVec<TFlt, TAuxFltV>>(Args.Holder());
-
-	EAssertR(Args.Length() == 1 && Args[0]->IsObject(),
-		"Expected a vector on the input");
-
-	TFltVV ResMat;
-	TNodeJsVec<TFlt, TAuxFltV>* JsArgVec =
-		ObjectWrap::Unwrap<TNodeJsVec<TFlt, TAuxFltV>>(Args[0]->ToObject());
-	ResMat.Gen(JsVec->Vec.Len(), JsArgVec->Vec.Len());
-
-	TLinAlg::OuterProduct(JsVec->Vec, JsArgVec->Vec, ResMat);
-
-	Args.GetReturnValue().Set(TNodeJsFltVV::New(ResMat));
-}
-
-template <>
-inline void TNodeJsVec<TFlt, TAuxFltV>::inner(const v8::FunctionCallbackInfo<v8::Value>& Args) {
-	v8::Isolate* Isolate = v8::Isolate::GetCurrent();
-	v8::HandleScope HandleScope(Isolate);
-
-	TNodeJsVec<TFlt, TAuxFltV>* JsVec =
-		ObjectWrap::Unwrap<TNodeJsVec<TFlt, TAuxFltV>>(Args.Holder());
-	double Result = 0.0;
-	if (Args[0]->IsObject()) {
-		TNodeJsVec<TFlt, TAuxFltV>* OthVec =
-			ObjectWrap::Unwrap<TNodeJsVec<TFlt, TAuxFltV> >(Args[0]->ToObject());
-		Result = TLinAlg::DotProduct(OthVec->Vec, JsVec->Vec);
-	}
-
-	Args.GetReturnValue().Set(v8::Number::New(Isolate, Result));
-}
-
-template <>
-inline void TNodeJsVec<TFlt, TAuxFltV>::plus(const v8::FunctionCallbackInfo<v8::Value>& Args) {
-	v8::Isolate* Isolate = v8::Isolate::GetCurrent();
-	v8::HandleScope HandleScope(Isolate);
-
-	EAssertR(Args.Length() == 1 && Args[0]->IsObject(),
-		"Expected an TNodeJsVec object (a vector)");
-
-	TNodeJsVec<TFlt, TAuxFltV>* JsVec =
-		ObjectWrap::Unwrap<TNodeJsVec<TFlt, TAuxFltV> >(Args.Holder());
-	TNodeJsVec<TFlt, TAuxFltV>* OthVec =
-		ObjectWrap::Unwrap<TNodeJsVec<TFlt, TAuxFltV> >(Args[0]->ToObject());
-	TFltV Result(JsVec->Vec.Len());
-	TLinAlg::LinComb(1.0, JsVec->Vec, 1.0, OthVec->Vec, Result);
-
-	Args.GetReturnValue().Set(New(Result));
-}
-
-template<>
-inline void TNodeJsVec<TFlt, TAuxFltV>::minus(const v8::FunctionCallbackInfo<v8::Value>& Args) {
-	v8::Isolate* Isolate = v8::Isolate::GetCurrent();
-	v8::HandleScope HandleScope(Isolate);
-
-	EAssertR(Args.Length() == 1 && Args[0]->IsObject(),
-		"Expected an TNodeJsVec object (a vector)");
-
-	TNodeJsVec<TFlt, TAuxFltV>* JsVec =
-		ObjectWrap::Unwrap<TNodeJsVec<TFlt, TAuxFltV> >(Args.Holder());
-	TNodeJsVec<TFlt, TAuxFltV>* OthVec =
-		ObjectWrap::Unwrap<TNodeJsVec<TFlt, TAuxFltV> >(Args[0]->ToObject());
-	TFltV Result; Result.Gen(JsVec->Vec.Len());
-	TLinAlg::LinComb(1.0, JsVec->Vec, -1.0, OthVec->Vec, Result);
-
-	Args.GetReturnValue().Set(New(Result));
-}
-
-template<>
-inline void TNodeJsVec<TFlt, TAuxFltV>::multiply(const v8::FunctionCallbackInfo<v8::Value>& Args) {
-	v8::Isolate* Isolate = v8::Isolate::GetCurrent();
-	v8::HandleScope HandleScope(Isolate);
-
-	EAssertR(Args.Length() == 1 && Args[0]->IsNumber(),
-		"Expected number");
-
-	TNodeJsVec<TFlt, TAuxFltV>* JsVec =
-		ObjectWrap::Unwrap<TNodeJsVec<TFlt, TAuxFltV> >(Args.Holder());
-	const double Scalar = Args[0]->NumberValue();
-
-	TFltV Result;
-	Result.Gen(JsVec->Vec.Len());
-	TLinAlg::MultiplyScalar(Scalar, JsVec->Vec, Result);
-
-	Args.GetReturnValue().Set(New(Result));
-}
-
-template<>
-inline void TNodeJsVec<TFlt, TAuxFltV>::normalize(const v8::FunctionCallbackInfo<v8::Value>& Args) {
-	v8::Isolate* Isolate = v8::Isolate::GetCurrent();
-	v8::HandleScope HandleScope(Isolate);
-
-	TNodeJsVec<TFlt, TAuxFltV>* JsVec =
-		ObjectWrap::Unwrap<TNodeJsVec<TFlt, TAuxFltV> >(Args.Holder());
-
-	EAssertR(JsVec->Vec.Len() > 0, "Can't normalize vector of length 0.");
-	if (JsVec->Vec.Len() > 0) {
-		TLinAlg::Normalize(JsVec->Vec);
-	}
-
-	Args.GetReturnValue().Set(v8::Boolean::New(Isolate, true));
-}
-
-template<>
-inline void TNodeJsVec<TFlt, TAuxFltV>::diag(const v8::FunctionCallbackInfo<v8::Value>& Args) {
-	v8::Isolate* Isolate = v8::Isolate::GetCurrent();
-	v8::HandleScope HandleScope(Isolate);
-
-	TNodeJsVec<TFlt, TAuxFltV>* JsVec =
-		ObjectWrap::Unwrap<TNodeJsVec<TFlt, TAuxFltV> >(Args.Holder());
-
-	TFltVV Result;
-	// computation
-	TLAMisc::Diag(JsVec->Vec, Result);
-
-	Args.GetReturnValue().Set(TNodeJsFltVV::New(Result));
-}
-
-template<>
-inline void TNodeJsVec<TFlt, TAuxFltV>::spDiag(const v8::FunctionCallbackInfo<v8::Value>& Args) {
-	v8::Isolate* Isolate = v8::Isolate::GetCurrent();
-	v8::HandleScope HandleScope(Isolate);
-
-	TNodeJsVec<TFlt, TAuxFltV>* JsVec =
-		ObjectWrap::Unwrap<TNodeJsVec<TFlt, TAuxFltV> >(Args.Holder());
-
-	TVec<TIntFltKdV> Result;
-	// computation
-	TLAMisc::Diag(JsVec->Vec, Result);
-
-	Args.GetReturnValue().Set(TNodeJsSpMat::New(Result, JsVec->Vec.Len()));
-}
-
-template<>
-inline void TNodeJsVec<TFlt, TAuxFltV>::norm(const v8::FunctionCallbackInfo<v8::Value>& Args) {
-	v8::Isolate* Isolate = v8::Isolate::GetCurrent();
-	v8::HandleScope HandleScope(Isolate);
-
-	TNodeJsVec<TFlt, TAuxFltV>* JsVec =
-		ObjectWrap::Unwrap<TNodeJsVec<TFlt, TAuxFltV> >(Args.This());
-	const double Result = TLinAlg::Norm(JsVec->Vec);
-	Args.GetReturnValue().Set(v8::Number::New(Isolate, Result));
-}
-
-template<>
-inline void TNodeJsVec<TFlt, TAuxFltV>::sparse(const v8::FunctionCallbackInfo<v8::Value>& Args) {
-	v8::Isolate* Isolate = v8::Isolate::GetCurrent();
-	v8::HandleScope HandleScope(Isolate);
-
-	TNodeJsVec<TFlt, TAuxFltV>* JsVec =
-		ObjectWrap::Unwrap<TNodeJsVec<TFlt, TAuxFltV> >(Args.This());
-
-	TIntFltKdV Res;
-	TLAMisc::ToSpVec(JsVec->Vec, Res);
-
-	Args.GetReturnValue().Set(TNodeJsSpVec::New(Res, JsVec->Vec.Len()));
-}
-
-template<>
-inline void TNodeJsVec<TFlt, TAuxFltV>::toMat(const v8::FunctionCallbackInfo<v8::Value>& Args) {
-	v8::Isolate* Isolate = v8::Isolate::GetCurrent();
-	v8::HandleScope HandleScope(Isolate);
-
-	TNodeJsVec<TFlt, TAuxFltV>* JsVec =
-		ObjectWrap::Unwrap<TNodeJsVec<TFlt, TAuxFltV> >(Args.This());
-
-	TFltVV Res(JsVec->Vec, JsVec->Vec.Len(), 1);
-
-	Args.GetReturnValue().Set(TNodeJsFltVV::New(Res));
-}
-
-//////
-
-template <typename TVal, typename TAux>
-void TNodeJsVec<TVal, TAux>::New(const v8::FunctionCallbackInfo<v8::Value>& Args) {
-    v8::Isolate* Isolate = v8::Isolate::GetCurrent();
-    v8::HandleScope HandleScope(Isolate);
-	EAssertR(!constructor.IsEmpty(), "TNodeJsVec<TVal, TAux>::New: constructor is empty. Did you call TNodeJsVec<TVal, TAux>::Init(exports); in this module's init function? Vector ClassId: " + TAux::ClassId);
-    if (Args.IsConstructCall()) {
-        //printf("vector construct call, class = %s, nargs: %d\n", TAux::ClassId.CStr(), Args.Length());
-        TNodeJsVec<TVal, TAux>* JsVec = new TNodeJsVec<TVal, TAux>();
-
-        v8::Handle<v8::String> Key = v8::String::NewFromUtf8(Isolate, "class");
-        v8::Handle<v8::String> Value = v8::String::NewFromUtf8(Isolate, TAux::ClassId.CStr());
-        v8::Local<v8::Object> Instance = Args.This();
-
-        // If we got Javascript array on the input: vector.new([1,2,3]) 
-        if (Args[0]->IsArray()) {
-            //printf("vector construct call, class = %s, input array\n", TAux::ClassId.CStr());
-            v8::Handle<v8::Array> Arr = v8::Handle<v8::Array>::Cast(Args[0]);
-            const int Len = Arr->Length();
-            for (int ElN = 0; ElN < Len; ++ElN) { JsVec->Vec.Add(TAux::CastVal(Arr->Get(ElN))); }
-        }
-        else if (Args[0]->IsObject()) {
-            if (TNodeJsUtil::IsArgClass(Args, 0, TNodeJsFltV::GetClassId())) {
-                //printf("vector construct call, class = %s, input TFltV\n", TAux::ClassId.CStr());
-                TNodeJsVec<TFlt, TAuxFltV>* JsVecArg = ObjectWrap::Unwrap<TNodeJsVec<TFlt, TAuxFltV> >(Args[0]->ToObject());
-                Args.GetReturnValue().Set(New(JsVecArg->Vec));
-                return;
-            }
-            else if (TNodeJsUtil::IsArgClass(Args, 0, TNodeJsIntV::GetClassId())) {
-                //printf("vector construct call, class = %s, input TIntV\n", TAux::ClassId.CStr());
-                TNodeJsVec<TInt, TAuxIntV>* JsVecArg = ObjectWrap::Unwrap<TNodeJsVec<TInt, TAuxIntV> >(Args[0]->ToObject());
-                Args.GetReturnValue().Set(New(JsVecArg->Vec));
-                return;
-            }
-            else if (TNodeJsUtil::IsArgClass(Args, 0, TNodeJsStrV::GetClassId())) {
-                //printf("vector construct call, class = %s, input TStrV\n", TAux::ClassId.CStr());
-                TNodeJsVec<TStr, TAuxStrV>* JsVecArg = ObjectWrap::Unwrap<TNodeJsVec<TStr, TAuxStrV> >(Args[0]->ToObject());
-                Args.GetReturnValue().Set(New(JsVecArg->Vec));
-                return;
-            }
-            else if (TNodeJsUtil::IsArgClass(Args, 0, TNodeJsBoolV::GetClassId())) {
-            	TNodeJsBoolV* JsBoolV = ObjectWrap::Unwrap<TNodeJsBoolV>(Args[0]->ToObject());
-            	Args.GetReturnValue().Set(New(JsBoolV->Vec));
-            	return;
-            }
-            else {
-                //printf("construct call, else branch, class = %s\n", TAux::ClassId.CStr());
-                // We have object with parameters, parse them out
-                const int MxVals = TNodeJsUtil::GetArgInt32(Args, 0, "mxVals", -1);
-                const int Vals = TNodeJsUtil::GetArgInt32(Args, 0, "vals", 0);
-				EAssertR(Vals >= 0, "vals should be nonnegative");
-                if (MxVals >= 0) {
-                    JsVec->Vec.Gen(MxVals, Vals);
-                }
-                else { JsVec->Vec.Gen(Vals); }
-            }
-        } // else return an empty vector 
-        
-        Instance->SetHiddenValue(Key, Value);
-        JsVec->Wrap(Instance);
-        Args.GetReturnValue().Set(Instance);
-    }
-    else {
-        //printf("vector NOT construct call, class = %s\n", TAux::ClassId.CStr());
-        const int Argc = 1;
-        v8::Local<v8::Value> Argv[Argc] = { Args[0] };
-        v8::Local<v8::Function> cons = v8::Local<v8::Function>::New(Isolate, constructor);
-        v8::Local<v8::Object> Instance = cons->NewInstance(Argc, Argv);
-
-        v8::Handle<v8::String> Key = v8::String::NewFromUtf8(Isolate, "class");
-        v8::Handle<v8::String> Value = v8::String::NewFromUtf8(Isolate, TAux::ClassId.CStr());
-        Instance->Set(Key, Value);
-
-        Args.GetReturnValue().Set(Instance);
-    }
-}
-
-// Returns an element at index idx=Args[0]; assert 0 <= idx < v.length() 
-template <typename TVal, typename TAux>
-void TNodeJsVec<TVal, TAux>::at(const v8::FunctionCallbackInfo<v8::Value>& Args) {
-    v8::Isolate* Isolate = v8::Isolate::GetCurrent();
-    v8::HandleScope HandleScope(Isolate);
-
-    TNodeJsVec<TVal, TAux>* JsVec = ObjectWrap::Unwrap<TNodeJsVec<TVal, TAux> >(Args.Holder());
-
-    EAssertR(Args.Length() >= 1 && Args[0]->IsInt32(), "Expected integer.");
-    const int Idx = Args[0]->IntegerValue();
-
-    EAssertR(Idx >= 0 && Idx < JsVec->Vec.Len(), "Index out of bounds.");
-    Args.GetReturnValue().Set(TAux::GetObjVal(JsVec->Vec[Idx]));
-}
-
-template <typename TVal, typename TAux>
-void TNodeJsVec<TVal, TAux>::subVec(const v8::FunctionCallbackInfo<v8::Value>& Args) {
-    v8::Isolate* Isolate = v8::Isolate::GetCurrent();
-    v8::HandleScope HandleScope(Isolate);
-    TNodeJsVec<TVal, TAux>* JsVec = ObjectWrap::Unwrap<TNodeJsVec>(Args.This());
-    if (Args.Length() > 0) {
-        if (Args[0]->IsArray()) {
-            v8::Handle<v8::Array> Array = v8::Handle<v8::Array>::Cast(Args[0]);
-            const int Len = Array->Length();
-            TVec<TVal> ResultVec(Len);
-            for (int ElN = 0; ElN < Len; ++ElN) {
-                EAssertR(Array->Get(ElN)->IsInt32(),
-                    "Expected array to contain integers only.");
-                const int Idx = Array->Get(ElN)->Int32Value();
-                EAssertR(Idx >= 0 && Idx < JsVec->Vec.Len(),
-                    "One of the indices from the index vector is out of bounds");
-                ResultVec[ElN] = JsVec->Vec[Idx];
-            }
-            Args.GetReturnValue().Set(TNodeJsVec<TVal, TAux>::New(ResultVec));
-            return;
-        }
-        else if (Args[0]->IsObject() && TNodeJsUtil::IsArgClass(Args, 0, "TIntV")) {
-            TNodeJsVec<TInt, TAuxIntV>* IdxV = ObjectWrap::Unwrap<TNodeJsVec<TInt, TAuxIntV> >(Args[0]->ToObject());
-            const int Len = IdxV->Vec.Len();
-            TVec<TVal> ResultVec(Len);
-            for (int ElN = 0; ElN < Len; ElN++) {
-                EAssertR(IdxV->Vec[ElN] >= 0 && IdxV->Vec[ElN] < JsVec->Vec.Len(),
-                    "One of the indices from the index vector is out of bounds");
-                ResultVec[ElN] = JsVec->Vec[IdxV->Vec[ElN]];
-            }
-            Args.GetReturnValue().Set(TNodeJsVec<TVal, TAux>::New(ResultVec));
-            return;
-        }
-        else {
-            Args.GetReturnValue().Set(v8::Undefined(Isolate));
-            throw TExcept::New("Expected array or vector of indices.");
-        }
-    }
-    else {
-        Args.GetReturnValue().Set(v8::Undefined(Isolate));
-        throw TExcept::New("No arguments.");
-    }
-}
-
-template<typename TVal, typename TAux>
-void TNodeJsVec<TVal, TAux>::indexGet(uint32_t Index, const v8::PropertyCallbackInfo<v8::Value>& Info) {
-    v8::Isolate* Isolate = v8::Isolate::GetCurrent();
-    v8::HandleScope HandleScope(Isolate);
-
-    TNodeJsVec<TVal, TAux>* JsVec = ObjectWrap::Unwrap<TNodeJsVec<TVal, TAux> >(Info.Holder());
-    EAssertR(Index < static_cast<uint32_t>(JsVec->Vec.Len()), "Index out of bounds.");
-    Info.GetReturnValue().Set(TAux::GetObjVal(JsVec->Vec[Index]));
-}
-
-template<typename TVal, typename TAux>
-void TNodeJsVec<TVal, TAux>::indexSet(uint32_t Index, v8::Local<v8::Value> Value, const v8::PropertyCallbackInfo<v8::Value>& Info) {
-    v8::Isolate* Isolate = v8::Isolate::GetCurrent();
-    v8::HandleScope HandleScope(Isolate);
-
-    TNodeJsVec<TVal, TAux>* JsVec = ObjectWrap::Unwrap<TNodeJsVec<TVal, TAux> >(Info.Holder());
-    EAssertR(Index < static_cast<uint32_t>(JsVec->Vec.Len()), "Index out of bounds.");
-    JsVec->Vec[Index] = TAux::CastVal(Value);
-    Info.GetReturnValue().Set(v8::Undefined(Isolate));
-}
-
-// Returns the sum of the vectors elements (only make sense for numeric values) 
-template <typename TVal, typename TAux>
-void TNodeJsVec<TVal, TAux>::sum(const v8::FunctionCallbackInfo<v8::Value>& Args) {
-    v8::Isolate* Isolate = v8::Isolate::GetCurrent();
-    v8::HandleScope HandleScope(Isolate);
-    TNodeJsVec<TVal, TAux>* JsVec = ObjectWrap::Unwrap<TNodeJsVec<TVal, TAux> >(Args.Holder());
-    TVal Sum;
-    for (int ElN = 0; ElN < JsVec->Vec.Len(); ++ElN) {
-        Sum += JsVec->Vec[ElN];
-    }
-    Args.GetReturnValue().Set(TAux::GetObjVal(Sum));
-}
-
-// put(idx, num) sets v[idx] := num 
-template <typename TVal, typename TAux>
-void TNodeJsVec<TVal, TAux>::put(const v8::FunctionCallbackInfo<v8::Value>& Args) {
-    v8::Isolate* Isolate = v8::Isolate::GetCurrent();
-    v8::HandleScope HandleScope(Isolate);
-
-    EAssertR(Args.Length() >= 2, "Expected two arguments.");
-    EAssertR(Args[0]->IsInt32(),
-        "First argument should be an integer.");
-    EAssertR(Args[1]->IsNumber(),
-        "Second argument should be a number.");
-
-    TNodeJsVec<TVal, TAux>* JsVec =
-        ObjectWrap::Unwrap<TNodeJsVec<TVal, TAux> >(Args.Holder());
-
-    const int Idx = Args[0]->IntegerValue();
-
-    EAssertR(Idx >= 0 && Idx < JsVec->Vec.Len(), "Index out of bounds");
-
-    JsVec->Vec[Idx] = TAux::CastVal(Args[1]);
-
-    Args.GetReturnValue().Set(v8::Boolean::New(Isolate, true));
-}
-
-// Appends an element to the vector 
-template <typename TVal, typename TAux>
-void TNodeJsVec<TVal, TAux>::push(const v8::FunctionCallbackInfo<v8::Value>& Args) {
-    v8::Isolate* Isolate = v8::Isolate::GetCurrent();
-    v8::HandleScope HandleScope(Isolate);
-
-    TNodeJsVec<TVal, TAux>* JsVec =
-        ObjectWrap::Unwrap<TNodeJsVec<TVal, TAux> >(Args.Holder());
-
-    if (Args.Length() < 1) {
-        Isolate->ThrowException(v8::Exception::TypeError(
-            v8::String::NewFromUtf8(Isolate, "Expected 1 argument, 0 given.")));
-    }
-    else if (!Args[0]->IsNumber() && !Args[0]->IsString() && !Args[0]->IsBoolean()) {
-		// TODO: int vector should not silently pass and truncate non-integer values!
-        Isolate->ThrowException(v8::Exception::TypeError(
-            v8::String::NewFromUtf8(Isolate, "Expected number, string or boolean")));
-    }
-    else {
-        JsVec->Vec.Add(TAux::CastVal(Args[0]));
-        Args.GetReturnValue().Set(v8::Boolean::New(Isolate, true));
-    }
-}
-
-// Appends an element to the vector
-template <typename TVal, typename TAux>
-void TNodeJsVec<TVal, TAux>::splice(const v8::FunctionCallbackInfo<v8::Value>& Args) {
-    v8::Isolate* Isolate = v8::Isolate::GetCurrent();
-    v8::HandleScope HandleScope(Isolate);
-
-    EAssertR(Args.Length() >= 2, "vec.splice expects at least 2 arguments!");
-
-    TNodeJsVec<TVal, TAux>* JsVec = ObjectWrap::Unwrap<TNodeJsVec<TVal, TAux> >(Args.Holder());
-	TVec<TVal>& Vec = JsVec->Vec;
-
-	// from the Javascript documentation:
-	// If greater than the length of the array, actual starting index will be set to the length of the array.
-	// If negative, will begin that many elements from the end
-    int StartIdx = TMath::Mn(TNodeJsUtil::GetArgInt32(Args, 0), Vec.Len());
-	if (StartIdx < 0) StartIdx += Vec.Len();
-
-    const int DelCount = TMath::Mn(TNodeJsUtil::GetArgInt32(Args, 1), Vec.Len() - StartIdx);	// mimic javascript default behavior
-    const int InsCount = Args.Length() - 2;
-
-    EAssert(StartIdx + DelCount <= Vec.Len());
-
-    const int NOverride = TMath::Mn(DelCount, InsCount);
-    const int NDel = TMath::Mx(DelCount - InsCount, 0);
-    const int NIns = TMath::Mx(InsCount - DelCount, 0);
-
-    // override
-    for (int i = 0; i < NOverride; i++) {
-    	Vec[StartIdx + i] = TAux::CastVal(Args[2 + i]);
-    }
-
-    // insert
-    for (int i = 0; i < NIns; i++) {
-    	const int Idx = StartIdx + NOverride + i;
-    	if (Idx == Vec.Len()) {
-    		Vec.Add(TAux::CastVal(Args[2 + NOverride + i]));
-    	} else {
-    		Vec.Ins(StartIdx + NOverride + i, TAux::CastVal(Args[2 + NOverride + i]));
-    	}
-    }
-
-    // delete
-    if (NDel > 0) {
-    	Vec.Del(StartIdx + NOverride, StartIdx + NOverride + NDel - 1);
-    }
-
-    Args.GetReturnValue().Set(Args.Holder());
-}
-
-template <typename TVal, typename TAux>
-void TNodeJsVec<TVal, TAux>::unshift(const v8::FunctionCallbackInfo<v8::Value>& Args) {
-    v8::Isolate* Isolate = v8::Isolate::GetCurrent();
-    v8::HandleScope HandleScope(Isolate);
-    TNodeJsVec<TVal, TAux>* JsVec =
-        ObjectWrap::Unwrap<TNodeJsVec<TVal, TAux> >(Args.Holder());
-
-    // assume number
-    TVal Val = TAux::CastVal(Args[0]);
-    JsVec->Vec.Ins(0, Val);
-    Args.GetReturnValue().Set(v8::Number::New(Isolate, JsVec->Vec.Len()));
-}
-
-template <typename TVal, typename TAux>
-void TNodeJsVec<TVal, TAux>::pushV(const v8::FunctionCallbackInfo<v8::Value>& Args) {
-    v8::Isolate* Isolate = v8::Isolate::GetCurrent();
-    v8::HandleScope HandleScope(Isolate);
-
-    EAssertR(Args.Length() == 1 && Args[0]->IsObject(),
-        "Expected a vector on the input");
-
-    TNodeJsVec<TVal, TAux>* JsVec = ObjectWrap::Unwrap<TNodeJsVec<TVal, TAux> >(Args.Holder());
-    TNodeJsVec<TVal, TAux>* OthVec = ObjectWrap::Unwrap<TNodeJsVec<TVal, TAux> >(Args[0]->ToObject());
-
-    JsVec->Vec.AddV(OthVec->Vec);
-
-    Args.GetReturnValue().Set(v8::Boolean::New(Isolate, true));
-}
-
-template <typename TVal, typename TAux>
-void TNodeJsVec<TVal, TAux>::sort(const v8::FunctionCallbackInfo<v8::Value>& Args) {
-    v8::Isolate* Isolate = v8::Isolate::GetCurrent();
-    v8::HandleScope HandleScope(Isolate);
-
-    TNodeJsVec<TVal, TAux>* JsVec =
-        ObjectWrap::Unwrap<TNodeJsVec<TVal, TAux> >(Args.Holder());
-
-    const bool Asc = TNodeJsUtil::GetArgBool(Args, 0, true);
-
-    TVec<TVal> Result = JsVec->Vec;
-    Result.Sort(Asc);
-    Args.GetReturnValue().Set(TNodeJsVec<TVal, TAux>::New(Result));    
-}
-
-template <typename TVal, typename TAux>
-void TNodeJsVec<TVal, TAux>::shuffle(const v8::FunctionCallbackInfo<v8::Value>& Args) {
-    v8::Isolate* Isolate = v8::Isolate::GetCurrent();
-    v8::HandleScope HandleScope(Isolate);
-
-    TNodeJsVec<TVal, TAux>* JsVec =
-        ObjectWrap::Unwrap<TNodeJsVec<TVal, TAux> >(Args.Holder());
-    static TRnd Rnd;
-    JsVec->Vec.Shuffle(Rnd);
-
-    Args.GetReturnValue().Set(v8::Boolean::New(Isolate, true));
-}
-
-template <typename TVal, typename TAux>
-void TNodeJsVec<TVal, TAux>::trunc(const v8::FunctionCallbackInfo<v8::Value>& Args) {
-    v8::Isolate* Isolate = v8::Isolate::GetCurrent();
-    v8::HandleScope HandleScope(Isolate);
-
-    EAssertR(Args.Length() >= 1 && Args[0]->IsInt32() &&
-        Args[0]->IntegerValue() >= 0, "Expected a nonnegative integer");
-
-    TNodeJsVec<TVal, TAux>* JsVec =
-        ObjectWrap::Unwrap<TNodeJsVec<TVal, TAux> >(Args.Holder());
-    const int NewLen = Args[0]->IntegerValue();
-    JsVec->Vec.Trunc(NewLen);
-
-    Args.GetReturnValue().Set(v8::Boolean::New(Isolate, true));
-}
-
-template<typename TVal, typename TAux>
-void TNodeJsVec<TVal, TAux>::toString(const v8::FunctionCallbackInfo<v8::Value>& Args) {
-    v8::Isolate* Isolate = v8::Isolate::GetCurrent();
-    v8::HandleScope HandleScope(Isolate);
-
-    TNodeJsVec<TVal, TAux>* JsVec =
-        ObjectWrap::Unwrap<TNodeJsVec<TVal, TAux> >(Args.Holder());
-
-    TStr Str = "[";
-    for (int ElN = 0; ElN < JsVec->Vec.Len() - 1; ++ElN) {
-        Str += JsVec->Vec[ElN].GetStr() + ", ";
-    }
-	if (JsVec->Vec.Len() > 0) {
-		Str += JsVec->Vec.Last().GetStr();
-	}
-	Str += "]";
-
-    Args.GetReturnValue().Set(v8::String::NewFromUtf8(Isolate, Str.CStr()));
-}
-
-// Returns the size of the vector 
-template<typename TVal, typename TAux>
-void TNodeJsVec<TVal, TAux>::length(v8::Local<v8::String> Name, const v8::PropertyCallbackInfo<v8::Value>& Info) {
-    v8::Isolate* Isolate = v8::Isolate::GetCurrent();
-    v8::HandleScope HandleScope(Isolate);
-
-    v8::Local<v8::Object> Self = Info.Holder();
-    TNodeJsVec<TVal, TAux>* JsVec =
-        ObjectWrap::Unwrap<TNodeJsVec<TVal, TAux> >(Self);
-
-    Info.GetReturnValue().Set(v8::Integer::New(Isolate, JsVec->Vec.Len()));
-}
-
-template<typename TVal, typename TAux>
-void TNodeJsVec<TVal, TAux>::save(const v8::FunctionCallbackInfo<v8::Value>& Args) {
-    v8::Isolate* Isolate = v8::Isolate::GetCurrent();
-    v8::HandleScope HandleScope(Isolate);
-
-    EAssertR(Args.Length() == 1 && Args[0]->IsObject(),
-        "Expected a TNodeJsFOut object");
-    TNodeJsVec<TVal, TAux>* JsVec = ObjectWrap::Unwrap<TNodeJsVec<TVal, TAux> >(Args.Holder());
-    TNodeJsFOut* JsFOut = ObjectWrap::Unwrap<TNodeJsFOut>(Args[0]->ToObject());
-    PSOut SOut = JsFOut->SOut;
-    JsVec->Vec.Save(*SOut);
-
-    Args.GetReturnValue().Set(Args[0]);
-}
-
-template<typename TVal, typename TAux>
-void TNodeJsVec<TVal, TAux>::load(const v8::FunctionCallbackInfo<v8::Value>& Args) {
-    v8::Isolate* Isolate = v8::Isolate::GetCurrent();
-    v8::HandleScope HandleScope(Isolate);
-
-    EAssertR(Args.Length() == 1 && Args[0]->IsObject(),
-        "Expected a TNodeJsFIn object");
-    TNodeJsVec<TVal, TAux>* JsVec = ObjectWrap::Unwrap<TNodeJsVec<TVal, TAux> >(Args.Holder());
-    TNodeJsFIn* JsFIn = ObjectWrap::Unwrap<TNodeJsFIn>(Args[0]->ToObject());
-    PSIn SIn = JsFIn->SIn;
-    JsVec->Vec.Load(*SIn);
-
-    Args.GetReturnValue().Set(v8::Undefined(Isolate));
-}
-
-template<typename TVal, typename TAux>
-void TNodeJsVec<TVal, TAux>::saveascii(const v8::FunctionCallbackInfo<v8::Value>& Args) {
-    v8::Isolate* Isolate = v8::Isolate::GetCurrent();
-    v8::HandleScope HandleScope(Isolate);
-
-    EAssertR(Args.Length() == 1 && Args[0]->IsObject(),
-        "Expected a TNodeJsFOut object");
-    TNodeJsVec<TVal, TAux>* JsVec = ObjectWrap::Unwrap<TNodeJsVec<TVal, TAux> >(Args.Holder());
-    TNodeJsFOut* JsFOut = ObjectWrap::Unwrap<TNodeJsFOut>(Args[0]->ToObject());
-    PSOut SOut = JsFOut->SOut;
-    const int Rows = JsVec->Vec.Len();
-    for (int RowId = 0; RowId < Rows; RowId++) {
-        SOut->PutStr(JsVec->Vec[RowId].GetStr());
-        SOut->PutCh('\n');
-    }
-
-    Args.GetReturnValue().Set(Args[0]);
-}
-
-template<typename TVal, typename TAux>
-void TNodeJsVec<TVal, TAux>::loadascii(const v8::FunctionCallbackInfo<v8::Value>& Args) {
-    v8::Isolate* Isolate = v8::Isolate::GetCurrent();
-    v8::HandleScope HandleScope(Isolate);
-
-    EAssertR(Args.Length() == 1 && Args[0]->IsObject(),
-        "Expected a TNodeJsFIn object");
-    TNodeJsVec<TVal, TAux>* JsVec = ObjectWrap::Unwrap<TNodeJsVec<TVal, TAux> >(Args.Holder());
-    TNodeJsFIn* JsFIn = ObjectWrap::Unwrap<TNodeJsFIn>(Args[0]->ToObject());
-    PSIn SIn = JsFIn->SIn;
-    TStr Line;
-    while (SIn->GetNextLn(Line)) {
-        JsVec->Vec.Add(TAux::Parse(Line));
-    }
-
-    Args.GetReturnValue().Set(v8::Undefined(Isolate));
-}
-
-#endif
-=======
-#endif
->>>>>>> ada70269
