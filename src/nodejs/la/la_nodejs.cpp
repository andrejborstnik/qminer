#include "la_nodejs.h"

// Need to declare explicit specializations in order to use 
// it in the TNodeJsLinAlg 
template <>
v8::Local<v8::Object> TNodeJsVec<TFlt, TAuxFltV>::New(const TFltV& FltV);
template <>
v8::Local<v8::Object> TNodeJsVec<TFlt, TAuxFltV>::New(const TIntV& IntV);
template <>
v8::Local<v8::Object> TNodeJsVec<TInt, TAuxIntV>::New(const TFltV& FltV);
template <>
v8::Local<v8::Object> TNodeJsVec<TInt, TAuxIntV>::New(const TIntV& IntV);
template <>
v8::Local<v8::Object> TNodeJsVec<TStr, TAuxStrV>::New(const TStrV& StrV);
template <>
v8::Local<v8::Object> TNodeJsVec<TFlt, TAuxFltV>::New(const TStrV& StrV);
template <>
v8::Local<v8::Object> TNodeJsVec<TInt, TAuxIntV>::New(const TStrV& StrV);
template <>
v8::Local<v8::Object> TNodeJsVec<TStr, TAuxStrV>::New(const TFltV& FltV);
template <>
v8::Local<v8::Object> TNodeJsVec<TStr, TAuxStrV>::New(const TIntV& IntV);

///////////////////////////////
// NodeJs-Qminer-LinAlg 
//
// These functions play the role of TJsLinAlg in QMiner JS API 
// Implement them in Javascript!
// 

///////////////////////////////
// NodeJs-Qminer-LinAlg
void TNodeJsLinAlg::Init(v8::Handle<v8::Object> exports) {
    NODE_SET_METHOD(exports, "newVec", _newVec);
    NODE_SET_METHOD(exports, "newIntVec", _newIntVec);
    NODE_SET_METHOD(exports, "newStrVec", _newStrVec);
    NODE_SET_METHOD(exports, "newMat", _newMat);
    NODE_SET_METHOD(exports, "newSpVec", _newSpVec);
    NODE_SET_METHOD(exports, "newSpMat", _newSpMat);
    NODE_SET_METHOD(exports, "svd", _svd);
    NODE_SET_METHOD(exports, "qr", _qr);
}

void TNodeJsLinAlg::newVec(const v8::FunctionCallbackInfo<v8::Value>& Args) {
    v8::Isolate* Isolate = v8::Isolate::GetCurrent();
    v8::HandleScope HandleScope(Isolate);

    TFltV Vec;
    if (Args.Length() > 0) {
        if (Args[0]->IsArray()) {
            v8::Handle<v8::Array> Array = v8::Handle<v8::Array>::Cast(Args[0]);
            const int Length = Array->Length();		
            Vec.Gen(Length, 0);
            for (int ElN = 0; ElN < Length; ElN++) {			
                Vec.Add(Array->Get(ElN)->NumberValue());
            }
        } else {
            if (Args[0]->IsObject()) {
                // Got another float vector as a parameter 
                if (TNodeJsUtil::IsArgClass(Args, 0, "TFltV")) {
                    TNodeJsVec<TFlt, TAuxFltV>* JsOthVec = ObjectWrap::Unwrap<TNodeJsVec<TFlt, TAuxFltV> >(Args[0]->ToObject());
                    Vec = JsOthVec->Vec;
                } else {
                    const int MxVals = TNodeJsUtil::GetArgInt32(Args, 0, "mxVals", -1);
                    const int Vals = TNodeJsUtil::GetArgInt32(Args, 0, "vals", 0);
                    if (MxVals >= 0) {
                        Vec.Gen(MxVals, Vals);
                    } else {
                        Vec.Gen(Vals);
                    }
                }
            } // Otherwise return an empty vector 
        }
    }
    Args.GetReturnValue().Set(TNodeJsVec<TFlt, TAuxFltV>::New(Vec));
}

void TNodeJsLinAlg::newIntVec(const v8::FunctionCallbackInfo<v8::Value>& Args) {
    v8::Isolate* Isolate = v8::Isolate::GetCurrent();
    v8::HandleScope HandleScope(Isolate);

    TIntV Vec;
    if (Args.Length() > 0) {
        if (Args[0]->IsArray()) {
            v8::Handle<v8::Array> Array = v8::Handle<v8::Array>::Cast(Args[0]);
            const int Length = Array->Length();
            Vec.Gen(Length, 0);
            for (int ElN = 0; ElN < Length; ElN++) {
                Vec.Add(Array->Get(ElN)->Int32Value());
            }
        } else {
            if (Args[0]->IsObject()) {
                if (TNodeJsUtil::IsArgClass(Args, 0, "TIntV")) {
                    TNodeJsVec<TInt, TAuxIntV>* JsOthVec = ObjectWrap::Unwrap<TNodeJsVec<TInt, TAuxIntV> >(Args[0]->ToObject());
                    Vec = JsOthVec->Vec;
                } else {
                    const int MxVals = TNodeJsUtil::GetArgInt32(Args, 0, "mxVals", -1);
                    const int Vals = TNodeJsUtil::GetArgInt32(Args, 0, "vals", -1);
                    if (MxVals > 0 && Vals >= 0) {
                        Vec.Gen(MxVals, Vals);
                    }
                    // TODO: Check with others whether this was the intended behavior 
                    if (MxVals == -1 && Vals >= 0) {
                        Vec.Gen(Vals);
                    }
                }
            } // else return an empty vector 
        }
    }
    Args.GetReturnValue().Set(TNodeJsVec<TInt, TAuxIntV>::New(Vec));
}

void TNodeJsLinAlg::newStrVec(const v8::FunctionCallbackInfo<v8::Value>& Args) {
    v8::Isolate* Isolate = v8::Isolate::GetCurrent();
    v8::HandleScope HandleScope(Isolate);

    TStrV Vec;
    if (Args.Length() > 0) {
        if (Args[0]->IsArray()) {
            v8::Handle<v8::Array> Array = v8::Handle<v8::Array>::Cast(Args[0]);
            const int Length = Array->Length();
            Vec.Gen(Length, 0);
            for (int ElN = 0; ElN < Length; ++ElN) {
                Vec.Add(TNodeJsUtil::GetStr(Array->Get(ElN)->ToString()));
            }
        } else {
            if (Args[0]->IsObject()) {
                if (TNodeJsUtil::IsArgClass(Args, 0, "TStrV")) {
                    TNodeJsVec<TStr, TAuxStrV>* JsOthVec = ObjectWrap::Unwrap<TNodeJsVec<TStr, TAuxStrV> >(Args[0]->ToObject());
                    Vec = JsOthVec->Vec;
                } else {
                    const int MxVals = TNodeJsUtil::GetArgInt32(Args, 0, "mxVals", -1);
                    const int Vals = TNodeJsUtil::GetArgInt32(Args, 0, "vals", -1);
                    if (MxVals > 0 && Vals >= 0) {
                        Vec.Gen(MxVals, Vals);
                    }
                    // TODO: As before, check whether this was the intended behavior 
                    if (MxVals == -1 && Vals >= 0) {
                        Vec.Gen(Vals);
                    }
                }
            }
        }
    }
    Args.GetReturnValue().Set(TNodeJsVec<TStr, TAuxStrV>::New(Vec));
}

void TNodeJsLinAlg::newMat(const v8::FunctionCallbackInfo<v8::Value>& Args) {
    v8::Isolate* Isolate = v8::Isolate::GetCurrent();
    v8::HandleScope HandleScope(Isolate);

    TFltVV Mat;
    if (Args.Length() > 0) {
        if (Args[0]->IsArray()) {
            v8::Handle<v8::Array> Array = v8::Handle<v8::Array>::Cast(Args[0]);
            const int Rows = Array->Length();
            if (Rows > 0) {
                // Cols is set to the length of the 0-th array; this array exists because Rows>0 
                const int Cols = v8::Handle<v8::Array>::Cast(Array->Get(0))->Length();
                for (int RowN = 0; RowN < Rows; ++RowN) {
                    EAssertR(Array->Get(RowN)->IsArray(), "Object is not an array of arrays in TJsLinAlg::newMat()");
                    v8::Handle<v8::Array> Row = v8::Handle<v8::Array>::Cast(Array->Get(RowN));
                    if (RowN == 0) {
                        Mat.Gen(Rows, Cols);
                    } else {
                        EAssertR(static_cast<int>(Row->Length()) == Cols, "Inconsistent number of columns in TJsLinAlg::newMat()");
                    }
                    for (int ColN = 0; ColN < Cols; ColN++) {
                        Mat.PutXY(RowN, ColN, Row->Get(ColN)->NumberValue());
                    }
                }
            }
        } else {
            if (Args[0]->IsObject()) {
                if (TNodeJsUtil::IsArgClass(Args, 0, "TFltVV")) {
                    TNodeJsFltVV* JsFltVV = ObjectWrap::Unwrap<TNodeJsFltVV>(Args[0]->ToObject());
                    Mat = JsFltVV->Mat;
                } else {
                    const bool GenRandomP = TNodeJsUtil::GetArgBool(Args, 0, "random", false);
                    const int Cols = TNodeJsUtil::GetArgInt32(Args, 0, "cols", 0);
                    const int Rows = TNodeJsUtil::GetArgInt32(Args, 0, "rows", 0);
                    if (Cols > 0 && Rows > 0) {
                        Mat.Gen(Rows, Cols);
                        if (GenRandomP) { TLAMisc::FillRnd(Mat); }
                    }
                }
            }
        }
    }
    Args.GetReturnValue().Set(TNodeJsFltVV::New(Mat));
}

void TNodeJsLinAlg::newSpVec(const v8::FunctionCallbackInfo<v8::Value>& Args) {
    v8::Isolate* Isolate = v8::Isolate::GetCurrent();
    v8::HandleScope HandleScope(Isolate);

    int Dim = -1;
    TIntFltKdV SpVec;
    if (Args.Length() > 0) {
        if (Args[0]->IsArray()) {
            v8::Handle<v8::Array> Array = v8::Handle<v8::Array>::Cast(Args[0]);
            const int Length = Array->Length();
            SpVec.Gen(Length, 0);
            for (int ElN = 0; ElN < Length; ElN++) {
                if (Array->Get(ElN)->IsArray()) {
                    v8::Handle<v8::Array> KdPair = v8::Handle<v8::Array>::Cast(Array->Get(ElN));
                    if (KdPair->Length() >= 2) {
                        if (KdPair->Get(0)->IsInt32() && KdPair->Get(1)->IsNumber()) {
                            SpVec.Add(TIntFltKd(KdPair->Get(0)->Int32Value(), KdPair->Get(1)->NumberValue()));
                        }
                    }
                }
            }
            if (Args.Length() > 1 && Args[1]->IsObject()) {
                Dim = TNodeJsUtil::GetArgInt32(Args, 1, "dim", -1);
            }
            SpVec.Sort();
        } else if (Args[0]->IsObject()) {
            Dim = TNodeJsUtil::GetArgInt32(Args, 0, "dim", -1);
        }
    }
    Args.GetReturnValue().Set(TNodeJsSpVec::New(SpVec, Dim));
}
void TNodeJsLinAlg::newSpMat(const v8::FunctionCallbackInfo<v8::Value>& Args) {
    v8::Isolate* Isolate = v8::Isolate::GetCurrent();
    v8::HandleScope HandleScope(Isolate);

    int Rows = -1;
    TVec<TIntFltKdV> SpMat;
    if (Args.Length() > 0) {
        if (Args.Length() >= 3 && Args.Length() <= 4 && TNodeJsUtil::IsArgClass(Args, 0, "TIntV") && TNodeJsUtil::IsArgClass(Args, 1, "TIntV") && TNodeJsUtil::IsArgClass(Args, 2, "TFltV")) {
            TNodeJsVec<TInt, TAuxIntV>* JsRowIdxV = ObjectWrap::Unwrap<TNodeJsVec<TInt, TAuxIntV> >(Args[0]->ToObject());
            TNodeJsVec<TInt, TAuxIntV>* JsColIdxV = ObjectWrap::Unwrap<TNodeJsVec<TInt, TAuxIntV> >(Args[1]->ToObject());
            TNodeJsVec<TFlt, TAuxFltV>* JsValV = ObjectWrap::Unwrap<TNodeJsVec<TFlt, TAuxFltV> >(Args[2]->ToObject());
            int Cols = -1;
            if (Args.Length() == 4) {
                Cols = TNodeJsUtil::GetArgInt32(Args, 3, -1);
            }
            if (Cols == -1) {
                Cols = JsColIdxV->Vec.GetMxVal() + 1;
            }
            TSparseOps<TInt, TFlt>::CoordinateCreateSparseColMatrix(JsRowIdxV->Vec, JsColIdxV->Vec, JsValV->Vec, SpMat, Cols);
        } else if (Args.Length() >= 1 && Args.Length() <= 2 && Args[0]->IsArray()) {
            v8::Handle<v8::Array> Array = v8::Handle<v8::Array>::Cast(Args[0]);
            const int Cols = Array->Length();
            SpMat.Gen(Cols);
            for (int ColN = 0; ColN < Cols; ColN++) {
                if (Array->Get(ColN)->IsArray()) {
                    v8::Handle<v8::Array> SpVecArray = v8::Handle<v8::Array>::Cast(Array->Get(ColN));
                    const int ElementsN = SpVecArray->Length();
                    for (int ElN = 0; ElN < ElementsN; ElN++) {
                        if (SpVecArray->Get(ElN)->IsArray()) {
                            v8::Handle<v8::Array> KdPair = v8::Handle<v8::Array>::Cast(SpVecArray->Get(ElN));
                            if (KdPair->Length() >= 2 && KdPair->Get(0)->IsInt32() && KdPair->Get(1)->IsNumber()) {
                                SpMat[ColN].Add(TIntFltKd(KdPair->Get(0)->Int32Value(), KdPair->Get(1)->NumberValue()));
                            }
                        }
                    }
                }
                SpMat[ColN].Sort();
            }
            if (Args.Length() > 1 && Args[1]->IsObject()) {
                Rows = TNodeJsUtil::GetArgInt32(Args, 1, "rows", -1);
            }
        } else if (Args.Length() == 1 && Args[0]->IsObject()) {
            Rows = TNodeJsUtil::GetArgInt32(Args, 0, "rows", -1);
            const int Cols = TNodeJsUtil::GetArgInt32(Args, 0, "cols", 0);
            SpMat.Gen(Cols);
        } else {
            EFailR("JsSpMat: constructor for these arguments is not implemented");
        }
    }
    Args.GetReturnValue().Set(TNodeJsSpMat::New(SpMat, Rows));
}

void TNodeJsLinAlg::svd(const v8::FunctionCallbackInfo<v8::Value>& Args) {
    v8::Isolate* Isolate = v8::Isolate::GetCurrent();
    v8::HandleScope HandleScope(Isolate);
    v8::Handle<v8::Object> JsObj = v8::Object::New(Isolate); // Result 
    TFltVV U;
    TFltVV V;
    TFltV s;
    if (Args.Length() > 1) {
        int Iters = -1;
        double Tol = 1e-6;
        if (Args.Length() > 2) {
            PJsonVal ParamVal = TNodeJsUtil::GetArgJson(Args, 2);
            Iters = ParamVal->GetObjInt("iter", -1);
            Tol = ParamVal->GetObjNum("tol", 1e-6);
        }
        if (Args[0]->IsObject() && Args[1]->IsInt32()) {
            int k = Args[1]->Int32Value();
            if (TNodeJsUtil::IsArgClass(Args, 0, "TFltVV")) {
                TNodeJsFltVV* JsMat = ObjectWrap::Unwrap<TNodeJsFltVV>(Args[0]->ToObject());
                TFullMatrix Mat(JsMat->Mat);
                TLinAlg::ComputeThinSVD(Mat, k, U, s, V, Iters, Tol);
            } else if (TNodeJsUtil::IsArgClass(Args, 0, "TVec<TIntFltKdV>")) {
                TNodeJsSpMat* JsMat = ObjectWrap::Unwrap<TNodeJsSpMat>(Args[0]->ToObject());
                if (JsMat->Rows != -1) {
                    TSparseColMatrix Mat(JsMat->Mat, JsMat->Rows, JsMat->Mat.Len());
                    TLinAlg::ComputeThinSVD(Mat, k, U, s, V, Iters, Tol);
                } else {
                    TSparseColMatrix Mat(JsMat->Mat);
                    TLinAlg::ComputeThinSVD(Mat, k, U, s, V, Iters, Tol);
                }
            } else {
                EFailR("SVD expects TFltVV or TVec<TIntFltKdV>");
            }
            JsObj->Set(v8::Handle<v8::String>(v8::String::NewFromUtf8(Isolate, "U")), TNodeJsFltVV::New(U));
            JsObj->Set(v8::Handle<v8::String>(v8::String::NewFromUtf8(Isolate, "V")), TNodeJsFltVV::New(V));
            JsObj->Set(v8::Handle<v8::String>(v8::String::NewFromUtf8(Isolate, "s")), TNodeJsFltVV::New(s));
            Args.GetReturnValue().Set(JsObj);
        } else {
            Args.GetReturnValue().Set(v8::Undefined(Isolate));
        }
    } else {
        Args.GetReturnValue().Set(v8::Undefined(Isolate));
    }
}

void TNodeJsLinAlg::qr(const v8::FunctionCallbackInfo<v8::Value>& Args) {
    v8::Isolate* Isolate = v8::Isolate::GetCurrent();
    v8::HandleScope HandleScope(Isolate);
    v8::Handle<v8::Object> JsObj = v8::Object::New(Isolate); // Result 
    TFltVV Q;
    TFltVV R;
    double Tol = TNodeJsUtil::GetArgFlt(Args, 1, 1e-6);
    if (TNodeJsUtil::IsArgClass(Args, 0, "TFltVV")) {
        TNodeJsFltVV* JsMat = ObjectWrap::Unwrap<TNodeJsFltVV>(Args[0]->ToObject());
        TLinAlg::QR(JsMat->Mat, Q, R, Tol);
    }
    JsObj->Set(v8::Handle<v8::String>(v8::String::NewFromUtf8(Isolate, "Q")), TNodeJsFltVV::New(Q));
    JsObj->Set(v8::Handle<v8::String>(v8::String::NewFromUtf8(Isolate, "R")), TNodeJsFltVV::New(R));
    Args.GetReturnValue().Set(JsObj);
}

///////////////////////////////
// NodeJs-Qminer-Vector
const TStr TAuxFltV::ClassId = "TFltV";
const TStr TAuxIntV::ClassId = "TIntV";
const TStr TAuxStrV::ClassId = "TStrV";

// template <typename TVal, typename TAux>
template <>
v8::Local<v8::Object> TNodeJsVec<TFlt, TAuxFltV>::New(const TFltV& FltV) {
    v8::Isolate* Isolate = v8::Isolate::GetCurrent();
    v8::EscapableHandleScope HandleScope(Isolate);

    v8::Local<v8::Function> cons = v8::Local<v8::Function>::New(Isolate, constructor);
    v8::Local<v8::Object> Instance = cons->NewInstance();

    v8::Handle<v8::String> Key = v8::String::NewFromUtf8(Isolate, "class");
    v8::Handle<v8::String> Value = v8::String::NewFromUtf8(Isolate, "TFltV");
    Instance->SetHiddenValue(Key, Value);

    TNodeJsVec<TFlt, TAuxFltV>* JsVec = new TNodeJsVec<TFlt, TAuxFltV>(FltV);
    JsVec->Wrap(Instance);
    return HandleScope.Escape(Instance);
}

// template <typename TVal, typename TAux>
template <>
v8::Local<v8::Object> TNodeJsVec<TFlt, TAuxFltV>::New(const TIntV& IntV) {
    v8::Isolate* Isolate = v8::Isolate::GetCurrent();
    v8::EscapableHandleScope HandleScope(Isolate);

    v8::Local<v8::Function> cons = v8::Local<v8::Function>::New(Isolate, constructor);
    v8::Local<v8::Object> Instance = cons->NewInstance();

    v8::Handle<v8::String> Key = v8::String::NewFromUtf8(Isolate, "class");
    v8::Handle<v8::String> Value = v8::String::NewFromUtf8(Isolate, "TFltV");
    Instance->SetHiddenValue(Key, Value);

    int Len = IntV.Len();
    TFltV Vec(Len);
    for (int ElN = 0; ElN < Len; ElN++) {
        Vec[ElN] = IntV[ElN];
    }

    TNodeJsVec<TFlt, TAuxFltV>* JsVec = new TNodeJsVec<TFlt, TAuxFltV>(Vec);
    JsVec->Wrap(Instance);
    return HandleScope.Escape(Instance);
}

template <>
v8::Local<v8::Object> TNodeJsVec<TInt, TAuxIntV>::New(const TFltV& FltV) {
    v8::Isolate* Isolate = v8::Isolate::GetCurrent();
    v8::EscapableHandleScope HandleScope(Isolate);

    v8::Local<v8::Function> cons = v8::Local<v8::Function>::New(Isolate, constructor);
    v8::Local<v8::Object> Instance = cons->NewInstance();

    v8::Handle<v8::String> Key = v8::String::NewFromUtf8(Isolate, "class");
    v8::Handle<v8::String> Value = v8::String::NewFromUtf8(Isolate, "TIntV");
    Instance->SetHiddenValue(Key, Value);

    int Len = FltV.Len();
    TIntV Vec(Len);
    for (int ElN = 0; ElN < Len; ElN++) {
        Vec[ElN] = (int)FltV[ElN];
    }

    TNodeJsVec<TInt, TAuxIntV>* JsVec = new TNodeJsVec<TInt, TAuxIntV>(Vec);
    JsVec->Wrap(Instance);
    return HandleScope.Escape(Instance);
}

// template <typename TVal, typename TAux>
template <>
v8::Local<v8::Object> TNodeJsVec<TInt, TAuxIntV>::New(const TIntV& IntV) {
    v8::Isolate* Isolate = v8::Isolate::GetCurrent();
    v8::EscapableHandleScope HandleScope(Isolate);

    v8::Local<v8::Function> cons = v8::Local<v8::Function>::New(Isolate, constructor);

    v8::Local<v8::Object> Instance = cons->NewInstance();

    v8::Handle<v8::String> Key = v8::String::NewFromUtf8(Isolate, "class");
    v8::Handle<v8::String> Value = v8::String::NewFromUtf8(Isolate, "TIntV");
    Instance->SetHiddenValue(Key, Value);

    TNodeJsVec<TInt, TAuxIntV>* JsVec = new TNodeJsVec<TInt, TAuxIntV>(IntV);
    JsVec->Wrap(Instance);
    return HandleScope.Escape(Instance);
}


// template <typename TVal, typename TAux>
template <>
v8::Local<v8::Object> TNodeJsVec<TStr, TAuxStrV>::New(const TStrV& StrV) {
    v8::Isolate* Isolate = v8::Isolate::GetCurrent();
    v8::EscapableHandleScope HandleScope(Isolate);

    v8::Local<v8::Function> cons = v8::Local<v8::Function>::New(Isolate, constructor);

    v8::Local<v8::Object> Instance = cons->NewInstance();

    v8::Handle<v8::String> Key = v8::String::NewFromUtf8(Isolate, "class");
    v8::Handle<v8::String> Value = v8::String::NewFromUtf8(Isolate, "TStrV");
    Instance->SetHiddenValue(Key, Value);

    TNodeJsVec<TStr, TAuxStrV>* JsVec = new TNodeJsVec<TStr, TAuxStrV>(StrV);
    JsVec->Wrap(Instance);
    return HandleScope.Escape(Instance);
}

// template <typename TVal, typename TAux>
template <>
v8::Local<v8::Object> TNodeJsVec<TFlt, TAuxFltV>::New(const TStrV& StrV) {
    throw TExcept::New("Not implemented");
}

template <>
v8::Local<v8::Object> TNodeJsVec<TInt, TAuxIntV>::New(const TStrV& StrV) {
    throw TExcept::New("Not implemented");
}

template <>
v8::Local<v8::Object> TNodeJsVec<TStr, TAuxStrV>::New(const TFltV& FltV) {
    throw TExcept::New("Not implemented");
}

template <>
v8::Local<v8::Object> TNodeJsVec<TStr, TAuxStrV>::New(const TIntV& IntV) {
    throw TExcept::New("Not implemented");
}

// Returns i = arg max_i v[i] for a vector v 
template <>
void TNodeJsVec<TFlt, TAuxFltV>::getMaxIdx(const v8::FunctionCallbackInfo<v8::Value>& Args) {
    v8::Isolate* Isolate = v8::Isolate::GetCurrent();
    v8::HandleScope HandleScope(Isolate);
    TNodeJsVec<TFlt, TAuxFltV>* JsVec = ObjectWrap::Unwrap<TNodeJsVec<TFlt, TAuxFltV> >(Args.Holder());

    double MxVal = JsVec->Vec[0];
    int MxIdx = 0;
    for (int ElN = 0; ElN < JsVec->Vec.Len(); ++ElN) {
        const double CrrVal = JsVec->Vec[ElN];
        if (CrrVal > MxVal) { MxIdx = ElN; MxVal = CrrVal; }
    }
    Args.GetReturnValue().Set(v8::Integer::New(Isolate, MxIdx));
}

template <>
void TNodeJsVec<TInt, TAuxIntV>::getMaxIdx(const v8::FunctionCallbackInfo<v8::Value>& Args) {
    v8::Isolate* Isolate = v8::Isolate::GetCurrent();
    v8::HandleScope HandleScope(Isolate);
    TNodeJsVec<TInt, TAuxIntV>* JsVec = ObjectWrap::Unwrap<TNodeJsVec<TInt, TAuxIntV> >(Args.Holder());

    double MxVal = JsVec->Vec[0];
    int MxIdx = 0;
    for (int ElN = 0; ElN < JsVec->Vec.Len(); ++ElN) {
        const double CrrVal = JsVec->Vec[ElN];
        if (CrrVal > MxVal) { MxIdx = ElN; MxVal = CrrVal; }
    }
    Args.GetReturnValue().Set(v8::Integer::New(Isolate, MxIdx));
}

template <>
void TNodeJsVec<TFlt, TAuxFltV>::sortPerm(const v8::FunctionCallbackInfo<v8::Value>& Args) {
    v8::Isolate* Isolate = v8::Isolate::GetCurrent();
    v8::HandleScope HandleScope(Isolate);

    const bool Asc = TNodeJsUtil::GetArgBool(Args, 0, true);

    TNodeJsVec<TFlt, TAuxFltV>* JsVec = ObjectWrap::Unwrap<TNodeJsVec<TFlt, TAuxFltV> >(Args.Holder());

    TFltV SortedV;
    TIntV PermV;
    TVec<TFlt>::SortGetPerm(JsVec->Vec, SortedV, PermV, Asc);
    v8::Local<v8::Object> Obj = v8::Object::New(Isolate);
    Obj->Set(v8::String::NewFromUtf8(Isolate, "vec"), New(SortedV));
    Obj->Set(v8::String::NewFromUtf8(Isolate, "perm"), TNodeJsVec<TInt, TAuxIntV>::New(PermV));
    Args.GetReturnValue().Set(Obj);
}

template <>
void TNodeJsVec<TFlt, TAuxFltV>::outer(const v8::FunctionCallbackInfo<v8::Value>& Args) {
    v8::Isolate* Isolate = v8::Isolate::GetCurrent();
    v8::HandleScope HandleScope(Isolate);

    TNodeJsVec<TFlt, TAuxFltV>* JsVec =
        ObjectWrap::Unwrap<TNodeJsVec<TFlt, TAuxFltV>>(Args.Holder());

    EAssertR(Args.Length() == 1 && Args[0]->IsObject(),
        "Expected a vector on the input");

    TFltVV ResMat;
    TNodeJsVec<TFlt, TAuxFltV>* JsArgVec =
        ObjectWrap::Unwrap<TNodeJsVec<TFlt, TAuxFltV>>(Args[0]->ToObject());
    ResMat.Gen(JsVec->Vec.Len(), JsArgVec->Vec.Len());

    TLinAlg::OuterProduct(JsVec->Vec, JsArgVec->Vec, ResMat);

    Args.GetReturnValue().Set(TNodeJsFltVV::New(ResMat));
}

template <>
void TNodeJsVec<TFlt, TAuxFltV>::inner(const v8::FunctionCallbackInfo<v8::Value>& Args) {
    v8::Isolate* Isolate = v8::Isolate::GetCurrent();
    v8::HandleScope HandleScope(Isolate);

    TNodeJsVec<TFlt, TAuxFltV>* JsVec =
        ObjectWrap::Unwrap<TNodeJsVec<TFlt, TAuxFltV>>(Args.Holder());
    double Result = 0.0;
    if (Args[0]->IsObject()) {
        TNodeJsVec<TFlt, TAuxFltV>* OthVec =
            ObjectWrap::Unwrap<TNodeJsVec<TFlt, TAuxFltV> >(Args[0]->ToObject());
        Result = TLinAlg::DotProduct(OthVec->Vec, JsVec->Vec);
    }

    Args.GetReturnValue().Set(v8::Number::New(Isolate, Result));
}

template <>
void TNodeJsVec<TFlt, TAuxFltV>::plus(const v8::FunctionCallbackInfo<v8::Value>& Args) {
    v8::Isolate* Isolate = v8::Isolate::GetCurrent();
    v8::HandleScope HandleScope(Isolate);

    EAssertR(Args.Length() == 1 && Args[0]->IsObject(),
        "Expected an TNodeJsVec object (a vector)");

    TNodeJsVec<TFlt, TAuxFltV>* JsVec =
        ObjectWrap::Unwrap<TNodeJsVec<TFlt, TAuxFltV> >(Args.Holder());
    TNodeJsVec<TFlt, TAuxFltV>* OthVec =
        ObjectWrap::Unwrap<TNodeJsVec<TFlt, TAuxFltV> >(Args[0]->ToObject());
    TFltV Result(JsVec->Vec.Len());
    TLinAlg::LinComb(1.0, JsVec->Vec, 1.0, OthVec->Vec, Result);

    Args.GetReturnValue().Set(New(Result));
}

template<>
void TNodeJsVec<TFlt, TAuxFltV>::minus(const v8::FunctionCallbackInfo<v8::Value>& Args) {
    v8::Isolate* Isolate = v8::Isolate::GetCurrent();
    v8::HandleScope HandleScope(Isolate);

    EAssertR(Args.Length() == 1 && Args[0]->IsObject(),
        "Expected an TNodeJsVec object (a vector)");

    TNodeJsVec<TFlt, TAuxFltV>* JsVec =
        ObjectWrap::Unwrap<TNodeJsVec<TFlt, TAuxFltV> >(Args.Holder());
    TNodeJsVec<TFlt, TAuxFltV>* OthVec =
        ObjectWrap::Unwrap<TNodeJsVec<TFlt, TAuxFltV> >(Args[0]->ToObject());
    TFltV Result; Result.Gen(JsVec->Vec.Len());
    TLinAlg::LinComb(1.0, JsVec->Vec, -1.0, OthVec->Vec, Result);

    Args.GetReturnValue().Set(New(Result));
}

template<>
void TNodeJsVec<TFlt, TAuxFltV>::multiply(const v8::FunctionCallbackInfo<v8::Value>& Args) {
    v8::Isolate* Isolate = v8::Isolate::GetCurrent();
    v8::HandleScope HandleScope(Isolate);

    EAssertR(Args.Length() == 1 && Args[0]->IsNumber(),
        "Expected number");

    TNodeJsVec<TFlt, TAuxFltV>* JsVec =
        ObjectWrap::Unwrap<TNodeJsVec<TFlt, TAuxFltV> >(Args.Holder());
    const double Scalar = Args[0]->NumberValue();

    TFltV Result;
    Result.Gen(JsVec->Vec.Len());
    TLinAlg::MultiplyScalar(Scalar, JsVec->Vec, Result);

    Args.GetReturnValue().Set(New(Result));
}

template<>
void TNodeJsVec<TFlt, TAuxFltV>::normalize(const v8::FunctionCallbackInfo<v8::Value>& Args) {
    v8::Isolate* Isolate = v8::Isolate::GetCurrent();
    v8::HandleScope HandleScope(Isolate);

    TNodeJsVec<TFlt, TAuxFltV>* JsVec =
        ObjectWrap::Unwrap<TNodeJsVec<TFlt, TAuxFltV> >(Args.Holder());

    EAssertR(JsVec->Vec.Len() > 0, "Can't normalize vector of length 0.");
    if (JsVec->Vec.Len() > 0) {
        TLinAlg::Normalize(JsVec->Vec);
    }

    Args.GetReturnValue().Set(v8::Boolean::New(Isolate, true));
}


template<>
void TNodeJsVec<TFlt, TAuxFltV>::diag(const v8::FunctionCallbackInfo<v8::Value>& Args) {
    v8::Isolate* Isolate = v8::Isolate::GetCurrent();
    v8::HandleScope HandleScope(Isolate);

    TNodeJsVec<TFlt, TAuxFltV>* JsVec =
        ObjectWrap::Unwrap<TNodeJsVec<TFlt, TAuxFltV> >(Args.Holder());

    TFltVV Result;
    // computation
    TLAMisc::Diag(JsVec->Vec, Result);

    Args.GetReturnValue().Set(TNodeJsFltVV::New(Result));
}

template<>
void TNodeJsVec<TFlt, TAuxFltV>::spDiag(const v8::FunctionCallbackInfo<v8::Value>& Args) {
    v8::Isolate* Isolate = v8::Isolate::GetCurrent();
    v8::HandleScope HandleScope(Isolate);

    TNodeJsVec<TFlt, TAuxFltV>* JsVec =
        ObjectWrap::Unwrap<TNodeJsVec<TFlt, TAuxFltV> >(Args.Holder());

    TVec<TIntFltKdV> Result;
    // computation
    TLAMisc::Diag(JsVec->Vec, Result);

    Args.GetReturnValue().Set(TNodeJsSpMat::New(Result));
}

template<>
void TNodeJsVec<TFlt, TAuxFltV>::norm(const v8::FunctionCallbackInfo<v8::Value>& Args) {
    v8::Isolate* Isolate = v8::Isolate::GetCurrent();
    v8::HandleScope HandleScope(Isolate);

    TNodeJsVec<TFlt, TAuxFltV>* JsVec =
        ObjectWrap::Unwrap<TNodeJsVec<TFlt, TAuxFltV> >(Args.This());
    const double Result = TLinAlg::Norm(JsVec->Vec);
    Args.GetReturnValue().Set(v8::Number::New(Isolate, Result));
}

template<>
void TNodeJsVec<TFlt, TAuxFltV>::sparse(const v8::FunctionCallbackInfo<v8::Value>& Args) {
    v8::Isolate* Isolate = v8::Isolate::GetCurrent();
    v8::HandleScope HandleScope(Isolate);

    TNodeJsVec<TFlt, TAuxFltV>* JsVec =
        ObjectWrap::Unwrap<TNodeJsVec<TFlt, TAuxFltV> >(Args.This());

    TIntFltKdV Res;
    TLAMisc::ToSpVec(JsVec->Vec, Res);

    Args.GetReturnValue().Set(TNodeJsSpVec::New(Res));
}

template<>
void TNodeJsVec<TFlt, TAuxFltV>::toMat(const v8::FunctionCallbackInfo<v8::Value>& Args) {
    v8::Isolate* Isolate = v8::Isolate::GetCurrent();
    v8::HandleScope HandleScope(Isolate);

    TNodeJsVec<TFlt, TAuxFltV>* JsVec =
        ObjectWrap::Unwrap<TNodeJsVec<TFlt, TAuxFltV> >(Args.This());

    TFltVV Res(JsVec->Vec, JsVec->Vec.Len(), 1);

    Args.GetReturnValue().Set(TNodeJsFltVV::New(Res));
}

///////////////////////////////
// NodeJs-Qminer-FltVV
v8::Persistent<v8::Function> TNodeJsFltVV::constructor;

void TNodeJsFltVV::Init(v8::Handle<v8::Object> exports) {
    v8::Isolate* Isolate = v8::Isolate::GetCurrent();

    v8::Local<v8::FunctionTemplate> tpl = v8::FunctionTemplate::New(Isolate, New);
    tpl->SetClassName(v8::String::NewFromUtf8(Isolate, "matrix"));
    // ObjectWrap uses the first internal field to store the wrapped pointer.
    tpl->InstanceTemplate()->SetInternalFieldCount(1);

    // Add all prototype methods, getters and setters here.
    NODE_SET_PROTOTYPE_METHOD(tpl, "at", _at);
    NODE_SET_PROTOTYPE_METHOD(tpl, "put", _put);
    NODE_SET_PROTOTYPE_METHOD(tpl, "multiply", _multiply);
    NODE_SET_PROTOTYPE_METHOD(tpl, "multiplyT", _multiplyT);
    NODE_SET_PROTOTYPE_METHOD(tpl, "plus", _plus);
    NODE_SET_PROTOTYPE_METHOD(tpl, "minus", _minus);
    NODE_SET_PROTOTYPE_METHOD(tpl, "transpose", _transpose);
    NODE_SET_PROTOTYPE_METHOD(tpl, "solve", _solve);
    NODE_SET_PROTOTYPE_METHOD(tpl, "rowNorms", _rowNorms);
    NODE_SET_PROTOTYPE_METHOD(tpl, "colNorms", _colNorms);
    NODE_SET_PROTOTYPE_METHOD(tpl, "normalizeCols", _normalizeCols);
    NODE_SET_PROTOTYPE_METHOD(tpl, "frob", _frob);
    NODE_SET_PROTOTYPE_METHOD(tpl, "sparse", _sparse);
    NODE_SET_PROTOTYPE_METHOD(tpl, "toString", _toString);
    NODE_SET_PROTOTYPE_METHOD(tpl, "rowMaxIdx", _rowMaxIdx);
    NODE_SET_PROTOTYPE_METHOD(tpl, "colMaxIdx", _colMaxIdx);
    NODE_SET_PROTOTYPE_METHOD(tpl, "getCol", _getCol);
    NODE_SET_PROTOTYPE_METHOD(tpl, "setCol", _setCol);
    NODE_SET_PROTOTYPE_METHOD(tpl, "getRow", _getRow);
    NODE_SET_PROTOTYPE_METHOD(tpl, "setRow", _setRow);
    NODE_SET_PROTOTYPE_METHOD(tpl, "diag", _diag);
    NODE_SET_PROTOTYPE_METHOD(tpl, "save", _save);
    NODE_SET_PROTOTYPE_METHOD(tpl, "load", _load);
    NODE_SET_PROTOTYPE_METHOD(tpl, "saveascii", _saveascii);
    NODE_SET_PROTOTYPE_METHOD(tpl, "loadascii", _loadascii);

    // Properties 
    tpl->InstanceTemplate()->SetAccessor(v8::String::NewFromUtf8(Isolate, "rows"), _rows);
    tpl->InstanceTemplate()->SetAccessor(v8::String::NewFromUtf8(Isolate, "cols"), _cols);

    // This has to be last, otherwise the properties won't show up on the
    // object in JavaScript.
    constructor.Reset(Isolate, tpl->GetFunction());
    #ifndef MODULE_INCLUDE_LA
    exports->Set(v8::String::NewFromUtf8(Isolate, "matrix"),
        tpl->GetFunction());
    #endif
}

v8::Local<v8::Object> TNodeJsFltVV::New(const TFltVV& FltVV) {
    v8::Isolate* Isolate = v8::Isolate::GetCurrent();
    v8::EscapableHandleScope HandleScope(Isolate);

    v8::Local<v8::Function> cons = v8::Local<v8::Function>::New(Isolate, constructor);
    v8::Local<v8::Object> Instance = cons->NewInstance();

    v8::Handle<v8::String> Key = v8::String::NewFromUtf8(Isolate, "class");
    v8::Handle<v8::String> Value = v8::String::NewFromUtf8(Isolate, "TFltVV");
    // v8::Local<v8::Object> Instance = Args.This();
    Instance->SetHiddenValue(Key, Value);

    TNodeJsFltVV* JsMat = new TNodeJsFltVV(FltVV);
    JsMat->Wrap(Instance);
    return HandleScope.Escape(Instance);
}

v8::Local<v8::Object> TNodeJsFltVV::New(const TFltV& FltV) {
    v8::Isolate* Isolate = v8::Isolate::GetCurrent();
    v8::EscapableHandleScope HandleScope(Isolate);

    v8::Local<v8::Function> cons = v8::Local<v8::Function>::New(Isolate, constructor);
    v8::Local<v8::Object> Instance = cons->NewInstance();

    v8::Handle<v8::String> Key = v8::String::NewFromUtf8(Isolate, "class");
    v8::Handle<v8::String> Value = v8::String::NewFromUtf8(Isolate, "TFltVV");
    // v8::Local<v8::Object> Instance = Args.This();
    Instance->SetHiddenValue(Key, Value);

    TFltVV FltVV;
    TLAMisc::Diag(FltV, FltVV);
    TNodeJsFltVV* JsMat = new TNodeJsFltVV(FltVV);
    JsMat->Wrap(Instance);
    return HandleScope.Escape(Instance);
}

void TNodeJsFltVV::New(const v8::FunctionCallbackInfo<v8::Value>& Args) {
    v8::Isolate* Isolate = v8::Isolate::GetCurrent();
    v8::HandleScope HandleScope(Isolate);

    TFltVV Mat;
    if (Args.IsConstructCall()) {
        v8::Handle<v8::String> Key = v8::String::NewFromUtf8(Isolate, "class");
        v8::Handle<v8::String> Value = v8::String::NewFromUtf8(Isolate, "TFltVV");
        v8::Local<v8::Object> Instance = Args.This();
        Instance->SetHiddenValue(Key, Value);
        if (Args.Length() > 0) {
            if (Args[0]->IsArray()) {
                v8::Handle<v8::Array> Array = v8::Handle<v8::Array>::Cast(Args[0]);
                int Rows = Array->Length();
                if (Rows > 0) {
                    // are the objects arrays
                    int Cols = 0;
                    for (int RowN = 0; RowN < Rows; RowN++) {
                        EAssertR(Array->Get(RowN)->IsArray(),
                            "Object is not an array of arrays in TJsLinAlg::newMat()");
                        v8::Handle<v8::Array> Row = v8::Handle<v8::Array>::Cast(Array->Get(RowN));
                        if (RowN == 0) {
                            Cols = Row->Length();
                            Mat.Gen(Rows, Cols);
                        } else {
                            EAssertR((int)Row->Length() == Cols,
                                "Inconsistent number of columns in TJsLinAlg::newMat()");
                        }
                        for (int ColN = 0; ColN < Cols; ColN++) {
                            Mat.PutXY(RowN, ColN, Row->Get(ColN)->NumberValue());
                        }
                    }
                }
                TNodeJsFltVV* JsMat = new TNodeJsFltVV(Mat);
                JsMat->Wrap(Instance);
                Args.GetReturnValue().Set(Instance);
            } else {
                if (Args[0]->IsObject()) {
                    const bool GenRandom = TNodeJsUtil::GetArgBool(Args, 0, "random", false);
                    const int Cols = TNodeJsUtil::GetArgInt32(Args, 0, "cols", 3);
                    const int Rows = TNodeJsUtil::GetArgInt32(Args, 0, "rows", 3);
                    if (Cols > 0 && Rows > 0) {
                        Mat.Gen(Rows, Cols);
                        if (GenRandom) {
                            TLAMisc::FillRnd(Mat);
                        }
                    }
                    TNodeJsFltVV* JsMat = new TNodeJsFltVV(Mat);
                    JsMat->Wrap(Args.This());
                    Args.GetReturnValue().Set(Args.This());
                } else {
                    throw TExcept::New("Expected either array or object");
                }
            }
        } else { // Returns an empty matrix 
            TNodeJsFltVV* JsMat = new TNodeJsFltVV();
            JsMat->Wrap(Args.This());
            Args.GetReturnValue().Set(Args.This());
        }
    } else {
        const int Argc = 1;
        v8::Local<v8::Value> Argv[Argc] = { Args[0] };
        v8::Local<v8::Function> cons = v8::Local<v8::Function>::New(Isolate, constructor);
        cons->NewInstance(Argc, Argv);
        v8::Local<v8::Object> Instance = cons->NewInstance(Argc, Argv);
        Args.GetReturnValue().Set(Instance);
    }
}

void TNodeJsFltVV::at(const v8::FunctionCallbackInfo<v8::Value>& Args) {
    v8::Isolate* Isolate = v8::Isolate::GetCurrent();
    v8::HandleScope HandleScope(Isolate);

    EAssertR(Args.Length() == 2 && Args[0]->IsInt32() && Args[1]->IsInt32(),
        "Expected two nonnegative integers as indices");

    const int RowIdx = Args[0]->IntegerValue();
    const int ColIdx = Args[1]->IntegerValue();

    TNodeJsFltVV* JsMat = ObjectWrap::Unwrap<TNodeJsFltVV>(Args.Holder());

    EAssertR(0 <= RowIdx && RowIdx < JsMat->Mat.GetRows(), "Row index out of bounds");
    EAssertR(0 <= ColIdx && ColIdx < JsMat->Mat.GetCols(), "Column index out of bounds");

    const double Res = JsMat->Mat.At(RowIdx, ColIdx);

    Args.GetReturnValue().Set(v8::Number::New(Isolate, Res));
}

void TNodeJsFltVV::put(const v8::FunctionCallbackInfo<v8::Value>& Args) {
    v8::Isolate* Isolate = v8::Isolate::GetCurrent();
    v8::HandleScope HandleScope(Isolate);

    EAssertR(Args.Length() == 3 && Args[0]->IsInt32() && Args[1]->IsInt32() &&
        Args[2]->IsNumber(), "Expected two nonnegative integers as indices");

    const int RowIdx = Args[0]->IntegerValue();
    const int ColIdx = Args[1]->IntegerValue();
    const double Val = Args[2]->NumberValue();

    TNodeJsFltVV* JsMat = ObjectWrap::Unwrap<TNodeJsFltVV>(Args.Holder());

    EAssertR(0 <= RowIdx && RowIdx < JsMat->Mat.GetRows(), "Row index out of bounds");
    EAssertR(0 <= ColIdx && ColIdx < JsMat->Mat.GetCols(), "Column index out of bounds");

    JsMat->Mat.At(RowIdx, ColIdx) = Val;

    Args.GetReturnValue().Set(Args.Holder());
}

void TNodeJsFltVV::multiply(const v8::FunctionCallbackInfo<v8::Value>& Args) {
    v8::Isolate* Isolate = v8::Isolate::GetCurrent();
    v8::HandleScope HandleScope(Isolate);

    EAssertR(Args.Length() == 1, "Expected one argument");
    TNodeJsFltVV* JsMat = ObjectWrap::Unwrap<TNodeJsFltVV>(Args.Holder());
    if (Args[0]->IsNumber()) {
        const double Scalar = Args[0]->NumberValue();
        TFltVV ResMat;
        ResMat.Gen(JsMat->Mat.GetRows(), JsMat->Mat.GetCols());
        TLinAlg::MultiplyScalar(Scalar, JsMat->Mat, ResMat);
        Args.GetReturnValue().Set(New(ResMat));
    } else if (Args[0]->IsObject()) { // IF vector, then u = A *v 
        if (TNodeJsUtil::IsArgClass(Args, 0, "TFltV")) {
            TNodeJsVec<TFlt, TAuxFltV>* JsVec = ObjectWrap::Unwrap<TNodeJsVec<TFlt, TAuxFltV> >(Args[0]->ToObject());
            EAssertR(JsMat->Mat.GetCols() == JsVec->Vec.Len(), "Matrix-vector multiplication: Dimension mismatch");
            TFltV Result(JsMat->Mat.GetRows());

            TLinAlg::Multiply(JsMat->Mat, JsVec->Vec, Result);
            Args.GetReturnValue().Set(TNodeJsVec<TFlt, TAuxFltV>::New(Result));
        } else if (TNodeJsUtil::IsArgClass(Args, 0, "TFltVV")) { // IF matrix, then C = A * B 
            TNodeJsFltVV* FltVV = ObjectWrap::Unwrap<TNodeJsFltVV>(Args[0]->ToObject());
            TFltVV Result;
            // computation
            Result.Gen(JsMat->Mat.GetRows(), FltVV->Mat.GetCols());
            TLinAlg::Multiply(JsMat->Mat, FltVV->Mat, Result);
            Args.GetReturnValue().Set(New(Result));
        }
    } else {       
        throw TExcept::New("Unsupported type");      
    }
}

void TNodeJsFltVV::multiplyT(const v8::FunctionCallbackInfo<v8::Value>& Args) {
    v8::Isolate* Isolate = v8::Isolate::GetCurrent();
    v8::HandleScope HandleScope(Isolate);

    EAssertR(Args.Length() == 1, "Expected one argument");
    TNodeJsFltVV* JsMat = ObjectWrap::Unwrap<TNodeJsFltVV>(Args.Holder());
    if (Args[0]->IsNumber()) {
       const double Scalar = Args[0]->NumberValue();
       TFltVV ResMat (JsMat->Mat);
       ResMat.Transpose();
       TLinAlg::MultiplyScalar(Scalar, ResMat, ResMat);
       Args.GetReturnValue().Set(New(ResMat));
    } else {
        throw TExcept::New("Unsupported type");
    }
}

void TNodeJsFltVV::plus(const v8::FunctionCallbackInfo<v8::Value>& Args) {
    v8::Isolate* Isolate = v8::Isolate::GetCurrent();
    v8::HandleScope HandleScope(Isolate);

    TNodeJsFltVV* JsMat = ObjectWrap::Unwrap<TNodeJsFltVV>(Args.Holder());

    EAssertR(Args.Length() == 1 && Args[0]->IsObject(), "Expected a matrix");

    TNodeJsFltVV* JsOthMat = ObjectWrap::Unwrap<TNodeJsFltVV>(Args[0]->ToObject());
    TFltVV Result;
    Result.Gen(JsMat->Mat.GetRows(), JsOthMat->Mat.GetCols());
    TLinAlg::LinComb(1.0, JsMat->Mat, 1.0, JsOthMat->Mat, Result);

    Args.GetReturnValue().Set(New(Result));
}

void TNodeJsFltVV::minus(const v8::FunctionCallbackInfo<v8::Value>& Args) {
    v8::Isolate* Isolate = v8::Isolate::GetCurrent();
    v8::HandleScope HandleScope(Isolate);

    TNodeJsFltVV* JsMat = ObjectWrap::Unwrap<TNodeJsFltVV>(Args.Holder());
    TNodeJsFltVV* JsOthMat = ObjectWrap::Unwrap<TNodeJsFltVV>(Args[0]->ToObject());
    TFltVV Result;
    Result.Gen(JsMat->Mat.GetRows(), JsOthMat->Mat.GetCols());
    TLinAlg::LinComb(1.0, JsMat->Mat, -1.0, JsOthMat->Mat, Result);

    Args.GetReturnValue().Set(New(Result));
}

void TNodeJsFltVV::transpose(const v8::FunctionCallbackInfo<v8::Value>& Args) {
    v8::Isolate* Isolate = v8::Isolate::GetCurrent();
    v8::HandleScope HandleScope(Isolate);

    TFltVV ResMat;
    TNodeJsFltVV* JsMat = ObjectWrap::Unwrap<TNodeJsFltVV>(Args.Holder());
    ResMat.Gen(JsMat->Mat.GetCols(), JsMat->Mat.GetRows());
    TLinAlg::Transpose(JsMat->Mat, ResMat);

    Args.GetReturnValue().Set(New(ResMat));
}

void TNodeJsFltVV::solve(const v8::FunctionCallbackInfo<v8::Value>& Args) {
    v8::Isolate* Isolate = v8::Isolate::GetCurrent();
    v8::HandleScope HandleScope(Isolate);

    TNodeJsFltVV* JsMat = ObjectWrap::Unwrap<TNodeJsFltVV>(Args.Holder());

    EAssertR(Args.Length() == 1 && Args[0]->IsObject(), "Expected vector on the input");

    TNodeJsVec<TFlt, TAuxFltV>* JsVec = ObjectWrap::Unwrap<TNodeJsVec<TFlt, TAuxFltV> >(Args[0]->ToObject());

    EAssertR(JsMat->Mat.GetCols() == JsVec->Vec.Len(), "Matrix \\ vector: dimensions mismatch");

    TFltV Result;
    Result.Gen(JsMat->Mat.GetCols());

    TNumericalStuff::SolveLinearSystem(JsMat->Mat, JsVec->Vec, Result);
    Args.GetReturnValue().Set(TNodeJsVec<TFlt, TAuxFltV>::New(Result));
}

void TNodeJsFltVV::rowNorms(const v8::FunctionCallbackInfo<v8::Value>& Args) {
    v8::Isolate* Isolate = v8::Isolate::GetCurrent();
    v8::HandleScope HandleScope(Isolate);
    TNodeJsFltVV* JsMat = ObjectWrap::Unwrap<TNodeJsFltVV>(Args.Holder());
    TFltV Result;   
    const int Rows = JsMat->Mat.GetRows();
    const int Cols = JsMat->Mat.GetCols();
    Result.Gen(Rows);
    Result.PutAll(0.0);
    for (int RowN = 0; RowN < Rows; RowN++) {
        for (int ColN = 0; ColN < Cols; ColN++) {
            Result[RowN] += TMath::Sqr(JsMat->Mat.At(RowN, ColN));
        }
        Result[RowN] = TMath::Sqrt(Result[RowN]);
    }
    Args.GetReturnValue().Set(TNodeJsVec<TFlt, TAuxFltV>::New(Result));
}

void TNodeJsFltVV::colNorms(const v8::FunctionCallbackInfo<v8::Value>& Args) {
    v8::Isolate* Isolate = v8::Isolate::GetCurrent();
    v8::HandleScope HandleScope(Isolate);

    TNodeJsFltVV* JsMat = ObjectWrap::Unwrap<TNodeJsFltVV>(Args.Holder());
    TFltV Result;
    const int Cols = JsMat->Mat.GetCols();
    Result.Gen(Cols);
    Result.PutAll(0.0);
    for (int ColN = 0; ColN < Cols; ColN++) {
        Result[ColN] = TLinAlg::Norm(JsMat->Mat, ColN);
    }
    Args.GetReturnValue().Set(TNodeJsVec<TFlt, TAuxFltV>::New(Result));
}

void TNodeJsFltVV::normalizeCols(const v8::FunctionCallbackInfo<v8::Value>& Args) {
    v8::Isolate* Isolate = v8::Isolate::GetCurrent();
    v8::HandleScope HandleScope(Isolate);

    TNodeJsFltVV* JsMat = ObjectWrap::Unwrap<TNodeJsFltVV>(Args.Holder());
    TLinAlg::NormalizeColumns(JsMat->Mat);
    Args.GetReturnValue().Set(v8::Undefined(Isolate));
}

void TNodeJsFltVV::frob(const v8::FunctionCallbackInfo<v8::Value>& Args) {
    v8::Isolate* Isolate = v8::Isolate::GetCurrent();
    v8::HandleScope HandleScope(Isolate);

    TNodeJsFltVV* JsMat = ObjectWrap::Unwrap<TNodeJsFltVV>(Args.Holder());

    double FrobNorm = 0.0;
    const int Cols = JsMat->Mat.GetCols();
    for (int ColN = 0; ColN < Cols; ColN++) {
        FrobNorm += TLinAlg::Norm2(JsMat->Mat, ColN);
    }

    Args.GetReturnValue().Set(v8::Number::New(Isolate, TMath::Sqrt(FrobNorm)));
}

void TNodeJsFltVV::sparse(const v8::FunctionCallbackInfo<v8::Value>& Args) {
    v8::Isolate* Isolate = v8::Isolate::GetCurrent();
    v8::HandleScope HandleScope(Isolate);

    TNodeJsFltVV* JsMat = ObjectWrap::Unwrap<TNodeJsFltVV>(Args.Holder());
    TVec<TIntFltKdV> SpMat = TVec<TIntFltKdV>();
    TLinAlg::Sparse(JsMat->Mat, SpMat);

    Args.GetReturnValue().Set(TNodeJsSpMat::New(SpMat));
}

void TNodeJsFltVV::toString(const v8::FunctionCallbackInfo<v8::Value>& Args) {
    v8::Isolate* Isolate = v8::Isolate::GetCurrent();
    v8::HandleScope HandleScope(Isolate);

    TNodeJsFltVV* JsMat = ObjectWrap::Unwrap<TNodeJsFltVV>(Args.Holder());
    TStr Out = "";
    TLAMisc::PrintTFltVVToStr(JsMat->Mat, Out);

    Args.GetReturnValue().Set(v8::String::NewFromUtf8(Isolate, Out.CStr()));
}

void TNodeJsFltVV::rowMaxIdx(const v8::FunctionCallbackInfo<v8::Value>& Args) {
    v8::Isolate* Isolate = v8::Isolate::GetCurrent();
    v8::HandleScope HandleScope(Isolate);

    EAssertR(Args.Length() == 1 && Args[0]->Int32Value(),
        "Expected nonnegative integer");

    TNodeJsFltVV* JsMat = ObjectWrap::Unwrap<TNodeJsFltVV>(Args.Holder());
    const int RowN = Args[0]->Int32Value();

    EAssertR(0 <= RowN && RowN < JsMat->Mat.GetRows(),
        "Index out of bounds.");

    const int MxIdx = TLinAlg::GetRowMaxIdx(JsMat->Mat, RowN);

    Args.GetReturnValue().Set(v8::Integer::New(Isolate, MxIdx));
}

void TNodeJsFltVV::colMaxIdx(const v8::FunctionCallbackInfo<v8::Value>& Args) {
    v8::Isolate* Isolate = v8::Isolate::GetCurrent();
    v8::HandleScope HandleScope(Isolate);

    EAssertR(Args.Length() == 1 && Args[0]->IsInt32() &&
        Args[0]->Int32Value() >= 0, "Expected nonnegative integer");

    TNodeJsFltVV* JsMat = ObjectWrap::Unwrap<TNodeJsFltVV>(Args.Holder());
    const int ColN = Args[0]->Int32Value();

    EAssertR(0 <= ColN && ColN < JsMat->Mat.GetRows(),
        "Index out of bounds.");

    const int MxIdx = TLinAlg::GetColMaxIdx(JsMat->Mat, ColN);

    Args.GetReturnValue().Set(v8::Integer::New(Isolate, MxIdx));
}

void TNodeJsFltVV::getCol(const v8::FunctionCallbackInfo<v8::Value>& Args) {
    v8::Isolate* Isolate = v8::Isolate::GetCurrent();
    v8::HandleScope HandleScope(Isolate);

    EAssertR(Args.Length() == 1 && Args[0]->IsInt32() &&
        Args[0]->Int32Value() >= 0, "Expected nonnegative integer");

    const int ColIdx = Args[0]->Int32Value();
    TNodeJsFltVV* JsMat = ObjectWrap::Unwrap<TNodeJsFltVV>(Args.Holder());

    TFltV Result;
    JsMat->Mat.GetCol(ColIdx, Result);
    Args.GetReturnValue().Set(TNodeJsVec<TFlt, TAuxFltV>::New(Result));
}

void TNodeJsFltVV::setCol(const v8::FunctionCallbackInfo<v8::Value>& Args) {
    v8::Isolate* Isolate = v8::Isolate::GetCurrent();
    v8::HandleScope HandleScope(Isolate);

    EAssertR(Args.Length() == 2 && Args[1]->IsObject() && Args[0]->IsInt32(),
        "Expected vector on the input");

    TNodeJsFltVV* JsMat = ObjectWrap::Unwrap<TNodeJsFltVV>(Args.Holder());
    TNodeJsVec<TFlt, TAuxFltV>* JsVec =
        ObjectWrap::Unwrap<TNodeJsVec<TFlt, TAuxFltV> >(Args[1]->ToObject());

    const int ColN = Args[0]->Int32Value();

    EAssertR(JsMat->Mat.GetRows() == JsVec->Vec.Len(),
        "Number of rows of the matrix should equals the size of the vector");

    for (int RowN = 0; RowN < JsMat->Mat.GetRows(); ++RowN) {
        JsMat->Mat.At(RowN, ColN) = JsVec->Vec[RowN];
    }

    Args.GetReturnValue().Set(v8::Undefined(Isolate));
}

void TNodeJsFltVV::getRow(const v8::FunctionCallbackInfo<v8::Value>& Args) {
    v8::Isolate* Isolate = v8::Isolate::GetCurrent();
    v8::HandleScope HandleScope(Isolate);

    EAssertR(Args.Length() == 1 && Args[0]->IsInt32() &&
        Args[0]->Int32Value() >= 0, "Expected nonnegative integer");

    const int RowIdx = Args[0]->Int32Value();
    TNodeJsFltVV* JsMat = ObjectWrap::Unwrap<TNodeJsFltVV>(Args.Holder());

    TFltV Result;
    JsMat->Mat.GetRow(RowIdx, Result);
    Args.GetReturnValue().Set(TNodeJsVec<TFlt, TAuxFltV>::New(Result));
}

void TNodeJsFltVV::setRow(const v8::FunctionCallbackInfo<v8::Value>& Args) {
    v8::Isolate* Isolate = v8::Isolate::GetCurrent();
    v8::HandleScope HandleScope(Isolate);

    EAssertR(Args.Length() == 2 && Args[1]->IsObject() && Args[0]->IsInt32(),
        "Expected vector on the input");

    TNodeJsFltVV* JsMat = ObjectWrap::Unwrap<TNodeJsFltVV>(Args.Holder());
    TNodeJsVec<TFlt, TAuxFltV>* JsVec =
        ObjectWrap::Unwrap<TNodeJsVec<TFlt, TAuxFltV> >(Args[1]->ToObject());

    const int RowN = Args[0]->Int32Value();

    EAssertR(JsMat->Mat.GetCols() == JsVec->Vec.Len(),
        "Number of rows of the matrix should equals the size of the vector");

    for (int ColN = 0; ColN < JsMat->Mat.GetCols(); ++ColN) {
        JsMat->Mat.At(RowN, ColN) = JsVec->Vec[ColN];
    }

    Args.GetReturnValue().Set(v8::Undefined(Isolate));
}

void TNodeJsFltVV::diag(const v8::FunctionCallbackInfo<v8::Value>& Args) {
    v8::Isolate* Isolate = v8::Isolate::GetCurrent();
    v8::HandleScope HandleScope(Isolate);

    TNodeJsFltVV* JsMat = ObjectWrap::Unwrap<TNodeJsFltVV>(Args.Holder());

    EAssertR(JsMat->Mat.GetCols() == JsMat->Mat.GetRows(),
        "Expected a square matrix.");

    TFltV DiagV; DiagV.Gen(JsMat->Mat.GetRows());
    for (int ElN = 0; ElN < JsMat->Mat.GetRows(); ++ElN) {
        DiagV[ElN] = JsMat->Mat.At(ElN, ElN);
    }

    Args.GetReturnValue().Set(TNodeJsVec<TFlt, TAuxFltV>::New(DiagV));
}

void TNodeJsFltVV::save(const v8::FunctionCallbackInfo<v8::Value>& Args) {
    v8::Isolate* Isolate = v8::Isolate::GetCurrent();
    v8::HandleScope HandleScope(Isolate);

    // TODO: Make Node.js compatible 
    // TNodeJsFltVV* JsMat = ObjectWrap::Unwrap<TNodeJsFltVV>(Args.Holder());
    // PSOut SOut = TJsFOut::GetArgFOut(Args, 0);
    // save to stream
    // JsMat->Mat.Save(*SOut);

    Args.GetReturnValue().Set(Args[0]);
}

void TNodeJsFltVV::load(const v8::FunctionCallbackInfo<v8::Value>& Args) {
    v8::Isolate* Isolate = v8::Isolate::GetCurrent();
    v8::HandleScope HandleScope(Isolate);

    // TODO: Make Node.js compatible 
    // TNodeJsFltVV* JsMat = ObjectWrap::Unwrap<TNodeJsFltVV>(Args.Holder());

    Args.GetReturnValue().Set(v8::Undefined(Isolate));
}

void TNodeJsFltVV::saveascii(const v8::FunctionCallbackInfo<v8::Value>& Args) {
    v8::Isolate* Isolate = v8::Isolate::GetCurrent();
    v8::HandleScope HandleScope(Isolate);

    // TODO: Make Node.js compatible 
    // TNodeJsFltVV* JsMat = ObjectWrap::Unwrap<TNodeJsFltVV>(Args.Holder());

    Args.GetReturnValue().Set(Args[0]);
}

void TNodeJsFltVV::loadascii(const v8::FunctionCallbackInfo<v8::Value>& Args) {
    v8::Isolate* Isolate = v8::Isolate::GetCurrent();
    v8::HandleScope HandleScope(Isolate);

    // TODO: Make Node.js compatible 
    // TNodeJsFltVV* JsMat = ObjectWrap::Unwrap<TNodeJsFltVV>(Args.Holder());

    Args.GetReturnValue().Set(v8::Undefined(Isolate));
}

void TNodeJsFltVV::cols(v8::Local<v8::String> Name, const v8::PropertyCallbackInfo<v8::Value>& Info) {
    v8::Isolate* Isolate = v8::Isolate::GetCurrent();
    v8::HandleScope HandleScope(Isolate);

    v8::Local<v8::Object> Self = Info.Holder();
    TNodeJsFltVV* JsMat = ObjectWrap::Unwrap<TNodeJsFltVV>(Self);

    Info.GetReturnValue().Set(v8::Integer::New(Isolate, JsMat->Mat.GetCols()));
}

void TNodeJsFltVV::rows(v8::Local<v8::String> Name, const v8::PropertyCallbackInfo<v8::Value>& Info) {
    v8::Isolate* Isolate = v8::Isolate::GetCurrent();
    v8::HandleScope HandleScope(Isolate);

    v8::Local<v8::Object> Self = Info.Holder();
    TNodeJsFltVV* JsMat = ObjectWrap::Unwrap<TNodeJsFltVV>(Self);

    Info.GetReturnValue().Set(v8::Integer::New(Isolate, JsMat->Mat.GetRows()));
}

///////////////////////////////
// NodeJs-QMiner-Sparse-Vector
// Sparse-Vector
v8::Persistent<v8::Function> TNodeJsSpVec::constructor;

void TNodeJsSpVec::Init(v8::Handle<v8::Object> exports) {
    v8::Isolate* Isolate = v8::Isolate::GetCurrent();

    v8::Local<v8::FunctionTemplate> tpl = v8::FunctionTemplate::New(Isolate, New);
    tpl->SetClassName(v8::String::NewFromUtf8(Isolate, "sparseVector"));
    // ObjectWrap uses the first internal field to store the wrapped pointer.
    tpl->InstanceTemplate()->SetInternalFieldCount(1);

    // Add all prototype methods, getters and setters here.
    NODE_SET_PROTOTYPE_METHOD(tpl, "at", _at);
    NODE_SET_PROTOTYPE_METHOD(tpl, "put", _put);
    NODE_SET_PROTOTYPE_METHOD(tpl, "sum", _sum);
    NODE_SET_PROTOTYPE_METHOD(tpl, "inner", _inner);
    NODE_SET_PROTOTYPE_METHOD(tpl, "multiply", _multiply);
    NODE_SET_PROTOTYPE_METHOD(tpl, "normalize", _normalize);
    NODE_SET_PROTOTYPE_METHOD(tpl, "norm", _norm);
    NODE_SET_PROTOTYPE_METHOD(tpl, "full", _full);
    NODE_SET_PROTOTYPE_METHOD(tpl, "valVec", _valVec);
    NODE_SET_PROTOTYPE_METHOD(tpl, "idxVec", _idxVec);
    NODE_SET_PROTOTYPE_METHOD(tpl, "toString", _toString);

    // Properties 
    tpl->InstanceTemplate()->SetAccessor(v8::String::NewFromUtf8(Isolate, "dim"), _dim);
    tpl->InstanceTemplate()->SetAccessor(v8::String::NewFromUtf8(Isolate, "nnz"), _nnz);

    // This has to be last, otherwise the properties won't show up on the
    // object in JavaScript.
    constructor.Reset(Isolate, tpl->GetFunction());
    #ifndef MODULE_INCLUDE_LA
    exports->Set(v8::String::NewFromUtf8(Isolate, "sparseVector"),
        tpl->GetFunction());
    #endif
}

v8::Local<v8::Object> TNodeJsSpVec::New(const TIntFltKdV& IntFltKdV, const int& Dim) {
    v8::Isolate* Isolate = v8::Isolate::GetCurrent();
    v8::EscapableHandleScope HandleScope(Isolate);

    v8::Local<v8::Function> cons = v8::Local<v8::Function>::New(Isolate, constructor);
    v8::Local<v8::Object> Instance = cons->NewInstance();

    v8::Handle<v8::String> Key = v8::String::NewFromUtf8(Isolate, "class");
    v8::Handle<v8::String> Value = v8::String::NewFromUtf8(Isolate, "TIntFltKdV");
    Instance->SetHiddenValue(Key, Value);

    TNodeJsSpVec* JsSpVec = new TNodeJsSpVec(IntFltKdV, Dim);
    JsSpVec->Wrap(Instance);
    return HandleScope.Escape(Instance);
}

void TNodeJsSpVec::New(const v8::FunctionCallbackInfo<v8::Value>& Args) {
    v8::Isolate* Isolate = v8::Isolate::GetCurrent();
    v8::HandleScope HandleScope(Isolate);

    if (Args.IsConstructCall()) {
        TNodeJsSpVec* JsSpVec = new TNodeJsSpVec();
        v8::Handle<v8::String> Key = v8::String::NewFromUtf8(Isolate, "class");
        v8::Handle<v8::String> Value = v8::String::NewFromUtf8(Isolate, "TIntFltKdV");
        v8::Local<v8::Object> Instance = Args.This();
        Instance->SetHiddenValue(Key, Value);

        JsSpVec->Wrap(Instance);
        // If we got Javascript array on the input: vector.new([1,2,3]) 
        if (Args[0]->IsArray()) {
            v8::Handle<v8::Array> Arr = v8::Handle<v8::Array>::Cast(Args[0]);
            const int Len = Arr->Length();
            JsSpVec->Dim = Len;
            for (int ElN = 0; ElN < Len; ++ElN) {
                v8::Handle<v8::Array> CrrArr = v8::Handle<v8::Array>::Cast(Arr->Get(ElN));
                EAssertR(CrrArr->Length() == 2 && CrrArr->Get(0)->IsInt32() &&
                    CrrArr->Get(1)->IsNumber(), "Expected a key-value pair.");
                JsSpVec->Vec.Add(TIntFltKd(
                CrrArr->Get(0)->Int32Value(), CrrArr->Get(1)->NumberValue()));
            }
        }
        Args.GetReturnValue().Set(Instance);
    } else {
        const int Argc = 1;
        v8::Local<v8::Value> Argv[Argc] = { Args[0] };
        v8::Local<v8::Function> cons = v8::Local<v8::Function>::New(Isolate, constructor);
        v8::Local<v8::Object> Instance = cons->NewInstance(Argc, Argv);

        v8::Handle<v8::String> Key = v8::String::NewFromUtf8(Isolate, "class");
        v8::Handle<v8::String> Value = v8::String::NewFromUtf8(Isolate, "TIntFltKdV");
        Instance->Set(Key, Value);

        Args.GetReturnValue().Set(Instance);
    }
}

void TNodeJsSpVec::at(const v8::FunctionCallbackInfo<v8::Value>& Args) {
    v8::Isolate* Isolate = v8::Isolate::GetCurrent();
    v8::HandleScope HandleScope(Isolate);

    EAssertR(Args.Length() == 1 && Args[0]->IsInt32(),
        "Expected integer index");

    TNodeJsSpVec* JsSpVec =
        ObjectWrap::Unwrap<TNodeJsSpVec>(Args.Holder());

    const int Idx = Args[0]->Int32Value();
    EAssertR(Idx >= 0 && Idx < JsSpVec->Vec.Len(), "Index out of bounds.");

    bool FoundP = false;
    for (int ElN = 0; ElN < JsSpVec->Vec.Len(); ++ElN) {
        if ((FoundP = JsSpVec->Vec[ElN].Key == Idx)) {
            Args.GetReturnValue().Set(
                v8::Number::New(Isolate, JsSpVec->Vec[ElN].Dat));
            break;
        }
    }
    if (!FoundP) {
        Args.GetReturnValue().Set(v8::Number::New(Isolate, 0.0));
    }
}

void TNodeJsSpVec::put(const v8::FunctionCallbackInfo<v8::Value>& Args) {
    v8::Isolate* Isolate = v8::Isolate::GetCurrent();
    v8::HandleScope HandleScope(Isolate);

    EAssertR(Args.Length() == 2 && Args[0]->IsInt32() &&
        Args[0]->IsNumber(),
        "Expected integer index");

    TNodeJsSpVec* JsSpVec =
        ObjectWrap::Unwrap<TNodeJsSpVec>(Args.Holder());

    const int Idx = Args[0]->Int32Value();
    const double Val = Args[1]->NumberValue();

    bool FoundP = false;
    for (int ElN = 0; ElN < JsSpVec->Vec.Len(); ++ElN) {
        if ((FoundP = (JsSpVec->Vec[ElN].Key == Idx))) {
            JsSpVec->Vec[ElN].Dat = Val;
            break;
        }
    }
    if (!FoundP) {
        JsSpVec->Vec.Add(TIntFltKd(Idx, Val));
        JsSpVec->Vec.Sort();
        if (JsSpVec->Dim != -1 && Idx >= JsSpVec->Dim) {
            JsSpVec->Dim = Idx+1;
        }
    }
    Args.GetReturnValue().Set(v8::Boolean::New(Isolate, FoundP));
}

void TNodeJsSpVec::sum(const v8::FunctionCallbackInfo<v8::Value>& Args) {
    v8::Isolate* Isolate = v8::Isolate::GetCurrent();
    v8::HandleScope HandleScope(Isolate);

    TNodeJsSpVec* JsSpVec =
        ObjectWrap::Unwrap<TNodeJsSpVec>(Args.Holder());

    EAssertR(JsSpVec->Vec.Len() > 0, "Summing vector of length zero");

    const double Result =
        JsSpVec->Vec.Len() > 0 ? TLinAlg::SumVec(JsSpVec->Vec) : 0.0;

    Args.GetReturnValue().Set(v8::Number::New(Isolate, Result));
}

void TNodeJsSpVec::inner(const v8::FunctionCallbackInfo<v8::Value>& Args) {
    v8::Isolate* Isolate = v8::Isolate::GetCurrent();
    v8::HandleScope HandleScope(Isolate);

    EAssertR(Args.Length() == 1 && Args[0]->IsObject(),
        "Expected dnese or sparse vector on the input.");

    TNodeJsSpVec* JsSpVec =
        ObjectWrap::Unwrap<TNodeJsSpVec>(Args.Holder());

    if (Args[0]->IsObject()) {
        double Result = 0.0;
        if (TNodeJsUtil::IsArgClass(Args, 0, "TFltV")) {
            TNodeJsVec<TFlt, TAuxFltV>* OthVec =
                ObjectWrap::Unwrap<TNodeJsVec<TFlt, TAuxFltV> >(Args[0]->ToObject());
            Result = TLinAlg::DotProduct(OthVec->Vec, JsSpVec->Vec);
            Args.GetReturnValue().Set(v8::Number::New(Isolate, Result));
        } else if (TNodeJsUtil::IsArgClass(Args, 0, "TIntFltKdV")) {
            TNodeJsSpVec* OthSpVec =
                ObjectWrap::Unwrap<TNodeJsSpVec>(Args[0]->ToObject());
            Result = TLinAlg::DotProduct(JsSpVec->Vec, OthSpVec->Vec);
            Args.GetReturnValue().Set(v8::Number::New(Isolate, Result));
        } else {
            EFailR("Uknown type.");
        }
    } // else {
        // Args.GetReturnValue().Set(v8::Undefined::New(Isolate));
    // }
}

void TNodeJsSpVec::multiply(const v8::FunctionCallbackInfo<v8::Value>& Args) {
    v8::Isolate* Isolate = v8::Isolate::GetCurrent();
    v8::HandleScope HandleScope(Isolate);

    EAssertR(Args.Length() == 1 && Args[0]->IsNumber(), "Expected a scalar.");

    TNodeJsSpVec* JsSpVec =
        ObjectWrap::Unwrap<TNodeJsSpVec>(Args.Holder());

    double Scalar = Args[0]->NumberValue();
    // get the internal glib vector
    TIntFltKdV Result;
    // computation
    Result.Gen(JsSpVec->Vec.Len());
    TLinAlg::MultiplyScalar(Scalar, JsSpVec->Vec, Result);

    Args.GetReturnValue().Set(New(Result));
}

void TNodeJsSpVec::normalize(const v8::FunctionCallbackInfo<v8::Value>& Args) {
    v8::Isolate* Isolate = v8::Isolate::GetCurrent();
    v8::HandleScope HandleScope(Isolate);

    TNodeJsSpVec* JsSpVec =
        ObjectWrap::Unwrap<TNodeJsSpVec>(Args.Holder());

    if (JsSpVec->Vec.Len() > 0) {
        TLinAlg::Normalize(JsSpVec->Vec);
    } // XXX: Otherwise, throw an exception? 

    Args.GetReturnValue().Set(v8::Boolean::New(Isolate, true));
}

void TNodeJsSpVec::norm(const v8::FunctionCallbackInfo<v8::Value>& Args) {
    v8::Isolate* Isolate = v8::Isolate::GetCurrent();
    v8::HandleScope HandleScope(Isolate);

    TNodeJsSpVec* JsSpVec =
        ObjectWrap::Unwrap<TNodeJsSpVec>(Args.Holder());

    const double Result = TLinAlg::Norm(JsSpVec->Vec);
    Args.GetReturnValue().Set(v8::Number::New(Isolate, Result));
}

void TNodeJsSpVec::full(const v8::FunctionCallbackInfo<v8::Value>& Args) {
    v8::Isolate* Isolate = v8::Isolate::GetCurrent();
    v8::HandleScope HandleScope(Isolate);

    TNodeJsSpVec* JsSpVec =
        ObjectWrap::Unwrap<TNodeJsSpVec>(Args.Holder());

    int Len = JsSpVec->Vec.Len();
    if (Args.Length() > 0 && Args[0]->IsInt32()) { Len = Args[0]->Int32Value(); }
    if (Len == -1) { Len = TLAMisc::GetMaxDimIdx(JsSpVec->Vec) + 1; }
    TFltV Res;
    TLAMisc::ToVec(JsSpVec->Vec, Res, Len);        

    Args.GetReturnValue().Set(TNodeJsVec<TFlt, TAuxFltV>::New(Res));
}

void TNodeJsSpVec::valVec(const v8::FunctionCallbackInfo<v8::Value>& Args) {
    v8::Isolate* Isolate = v8::Isolate::GetCurrent();
    v8::HandleScope HandleScope(Isolate);

    TNodeJsSpVec* JsSpVec =
        ObjectWrap::Unwrap<TNodeJsSpVec>(Args.Holder());

    const int NNZ = JsSpVec->Vec.Len();
    TFltV Res(NNZ, 0);
    // copy values to Res
    for (int ElN = 0; ElN < NNZ; ElN++) { Res.Add(JsSpVec->Vec[ElN].Dat); }

    Args.GetReturnValue().Set(TNodeJsVec<TFlt, TAuxFltV>::New(Res));
}

void TNodeJsSpVec::idxVec(const v8::FunctionCallbackInfo<v8::Value>& Args) {
    v8::Isolate* Isolate = v8::Isolate::GetCurrent();
    v8::HandleScope HandleScope(Isolate);

    TNodeJsSpVec* JsSpVec =
        ObjectWrap::Unwrap<TNodeJsSpVec>(Args.Holder());

    int NNZ = JsSpVec->Vec.Len();
    TIntV Res(NNZ, 0);
    // copy values to Res
    for (int ElN = 0; ElN < NNZ; ElN++) {
        Res.Add(JsSpVec->Vec[ElN].Key);
    }

    Args.GetReturnValue().Set(TNodeJsVec<TFlt, TAuxFltV>::New(Res));
}

void TNodeJsSpVec::toString(const v8::FunctionCallbackInfo<v8::Value>& Args) {
    v8::Isolate* Isolate = v8::Isolate::GetCurrent();
    v8::HandleScope HandleScope(Isolate);

    TNodeJsSpVec* JsSpVec =
        ObjectWrap::Unwrap<TNodeJsSpVec>(Args.Holder());

    TStr Str = "[";
    for (auto It = JsSpVec->Vec.BegI(); It != JsSpVec->Vec.EndI(); ++It) {
        if (It != JsSpVec->Vec.BegI()) { Str += ", "; }
        Str += "(" + TInt::GetStr(It->Key) + "," + TFlt::GetStr(It->Dat) + ")";
    }

    Args.GetReturnValue().Set(v8::String::NewFromUtf8(Isolate, Str.CStr()));
}

void TNodeJsSpVec::nnz(v8::Local<v8::String> Name, const v8::PropertyCallbackInfo<v8::Value>& Info) {
    v8::Isolate* Isolate = v8::Isolate::GetCurrent();
    v8::HandleScope HandleScope(Isolate);

    v8::Local<v8::Object> Self = Info.Holder();
    TNodeJsSpVec* JsSpVec = ObjectWrap::Unwrap<TNodeJsSpVec>(Self);

    Info.GetReturnValue().Set(v8::Integer::New(Isolate, JsSpVec->Vec.Len()));
}

void TNodeJsSpVec::dim(v8::Local<v8::String> Name, const v8::PropertyCallbackInfo<v8::Value>& Info) {
    v8::Isolate* Isolate = v8::Isolate::GetCurrent();
    v8::HandleScope HandleScope(Isolate);

    v8::Local<v8::Object> Self = Info.Holder();
    TNodeJsSpVec* JsSpVec = ObjectWrap::Unwrap<TNodeJsSpVec>(Self);

    Info.GetReturnValue().Set(v8::Integer::New(Isolate, JsSpVec->Dim));
}

///////////////////////////////
// NodeJs-QMiner-Sparse-Col-Matrix
v8::Persistent<v8::Function> TNodeJsSpMat::constructor;

void TNodeJsSpMat::Init(v8::Handle<v8::Object> exports) {
    v8::Isolate* Isolate = v8::Isolate::GetCurrent();

    v8::Local<v8::FunctionTemplate> tpl = v8::FunctionTemplate::New(Isolate, New);
    tpl->SetClassName(v8::String::NewFromUtf8(Isolate, "sparseColMatrix"));
    // ObjectWrap uses the first internal field to store the wrapped pointer.
    tpl->InstanceTemplate()->SetInternalFieldCount(1);

    // Add all prototype methods, getters and setters here.
    NODE_SET_PROTOTYPE_METHOD(tpl, "at", _at);
    NODE_SET_PROTOTYPE_METHOD(tpl, "put", _put);
    NODE_SET_PROTOTYPE_METHOD(tpl, "push", _push);
    NODE_SET_PROTOTYPE_METHOD(tpl, "multiply", _multiply);
    NODE_SET_PROTOTYPE_METHOD(tpl, "multiplyT", _multiplyT);
    NODE_SET_PROTOTYPE_METHOD(tpl, "plus", _plus);
    NODE_SET_PROTOTYPE_METHOD(tpl, "minus", _minus);
    NODE_SET_PROTOTYPE_METHOD(tpl, "transpose", _transpose);
    NODE_SET_PROTOTYPE_METHOD(tpl, "colNorms", _colNorms);
    NODE_SET_PROTOTYPE_METHOD(tpl, "normalizeCols", _normalizeCols);
    NODE_SET_PROTOTYPE_METHOD(tpl, "full", _full);
    NODE_SET_PROTOTYPE_METHOD(tpl, "frob", _frob);
    NODE_SET_PROTOTYPE_METHOD(tpl, "print", _print);
    NODE_SET_PROTOTYPE_METHOD(tpl, "save", _save);
    NODE_SET_PROTOTYPE_METHOD(tpl, "load", _load);

    // Properties 
    tpl->InstanceTemplate()->SetAccessor(v8::String::NewFromUtf8(Isolate, "rows"), _rows);
    tpl->InstanceTemplate()->SetAccessor(v8::String::NewFromUtf8(Isolate, "cols"), _cols);

    // This has to be last, otherwise the properties won't show up on the
    // object in JavaScript.
    constructor.Reset(Isolate, tpl->GetFunction());
    #ifndef MODULE_INCLUDE_LA
    exports->Set(v8::String::NewFromUtf8(Isolate, "sparseColMatrix"),
        tpl->GetFunction());
    #endif
}

v8::Local<v8::Object> TNodeJsSpMat::New(const TVec<TIntFltKdV>& Mat, const int& Rows) {
    v8::Isolate* Isolate = v8::Isolate::GetCurrent();
    v8::EscapableHandleScope HandleScope(Isolate);

    v8::Local<v8::Function> cons = v8::Local<v8::Function>::New(Isolate, constructor);
    v8::Local<v8::Object> Instance = cons->NewInstance();

    v8::Handle<v8::String> Key = v8::String::NewFromUtf8(Isolate, "class");
    v8::Handle<v8::String> Value = v8::String::NewFromUtf8(Isolate, "TVec<TIntFltKdV>");
    Instance->SetHiddenValue(Key, Value);

    TNodeJsSpMat* JsSpMat = new TNodeJsSpMat(Mat, Rows);
    JsSpMat->Wrap(Instance);
    return HandleScope.Escape(Instance);
}

v8::Local<v8::Object> TNodeJsSpMat::New(v8::Local<v8::Array> Arr) {
    v8::Isolate* Isolate = v8::Isolate::GetCurrent();
    v8::EscapableHandleScope HandleScope(Isolate);

    const int Argc = 1;
    v8::Handle<v8::Value> Argv[Argc] = { Arr };
    v8::Local<v8::Function> Cons = v8::Local<v8::Function>::New(Isolate, constructor);
    return HandleScope.Escape(Cons->NewInstance(Argc, Argv));
}

void TNodeJsSpMat::New(const v8::FunctionCallbackInfo<v8::Value>& Args) {
    v8::Isolate* Isolate = v8::Isolate::GetCurrent();
    v8::HandleScope HandleScope(Isolate);

    if (Args.IsConstructCall()) {
        TNodeJsSpMat* JsSpMat = new TNodeJsSpMat();

        v8::Handle<v8::String> Key = v8::String::NewFromUtf8(Isolate, "class");
        v8::Handle<v8::String> Value = v8::String::NewFromUtf8(Isolate, "TVec<TIntFltKdV>");
        v8::Local<v8::Object> Instance = Args.This();
        Instance->SetHiddenValue(Key, Value);

        JsSpMat->Wrap(Instance);

        if (Args.Length() > 0) {
            if (Args.Length() >= 3 && Args.Length() <= 4 &&
                TNodeJsUtil::IsArgClass(Args, 0, "TIntV") &&
                TNodeJsUtil::IsArgClass(Args, 1, "TIntV") &&
                TNodeJsUtil::IsArgClass(Args, 2, "TFltV")) {

                TNodeJsVec<TInt, TAuxIntV>* RowIdxV =
                    ObjectWrap::Unwrap<TNodeJsVec<TInt, TAuxIntV>>(Args[0]->ToObject());
                TNodeJsVec<TInt, TAuxIntV>* ColIdxV =
                    ObjectWrap::Unwrap<TNodeJsVec<TInt, TAuxIntV>>(Args[1]->ToObject());
                TNodeJsVec<TFlt, TAuxFltV>* ValV =
                    ObjectWrap::Unwrap<TNodeJsVec<TFlt, TAuxFltV>>(Args[2]->ToObject());

                int Cols = Args.Length() == 4 && Args[3]->IsInt32() ?
                    Args[3]->Int32Value() : -1;
                if (Cols < 0) { Cols = ColIdxV->Vec.GetMxVal() + 1; }

                TSparseOps<TInt, TFlt>::CoordinateCreateSparseColMatrix(
                    RowIdxV->Vec, ColIdxV->Vec, ValV->Vec, JsSpMat->Mat, Cols);
            } else if (Args[0]->IsArray()) {
                v8::Handle<v8::Array> Array = v8::Handle<v8::Array>::Cast(Args[0]);
                int Cols = Array->Length();
                JsSpMat->Mat.Gen(Cols);
                for (int ColN = 0; ColN < Cols; ColN++) {
                    if (Array->Get(ColN)->IsArray()) {
                        v8::Handle<v8::Array> SpVecArray = v8::Handle<v8::Array>::Cast(Array->Get(ColN));
                        int Els = SpVecArray->Length();
                        for (int ElN = 0; ElN < Els; ElN++) {
                            if (SpVecArray->Get(ElN)->IsArray()) {
                                v8::Handle<v8::Array> KdPair = v8::Handle<v8::Array>::Cast(SpVecArray->Get(ElN));
                                if (KdPair->Length() >= 2) {
                                    if (KdPair->Get(0)->IsInt32() && KdPair->Get(1)->IsNumber()) {
                                        JsSpMat->Mat[ColN].Add(TIntFltKd(KdPair->Get(0)->Int32Value(), KdPair->Get(1)->NumberValue()));
                                    }
                                }
                            }
                        }
                    }
                    JsSpMat->Mat[ColN].Sort(); // XXX: How intense is this, computationaly? 
                }
                int Rows = -1;
                if (Args.Length() > 1 && Args[1]->IsInt32()) { Rows = Args[1]->Int32Value(); }
                JsSpMat->Rows = Rows;
            } // else what 
            Args.GetReturnValue().Set(Instance);
        }
    } else {
        const int Argc = 1;
        v8::Local<v8::Value> Argv[Argc] = { Args[0] };
        v8::Local<v8::Function> cons = v8::Local<v8::Function>::New(Isolate, constructor);
        v8::Local<v8::Object> Instance = cons->NewInstance(Argc, Argv);

        v8::Handle<v8::String> Key = v8::String::NewFromUtf8(Isolate, "class");
        v8::Handle<v8::String> Value = v8::String::NewFromUtf8(Isolate, "TVec<TIntFltKdV>");
        Instance->Set(Key, Value);

        Args.GetReturnValue().Set(Instance);
    }
}

void TNodeJsSpMat::at(const v8::FunctionCallbackInfo<v8::Value>& Args) {
    v8::Isolate* Isolate = v8::Isolate::GetCurrent();
    v8::HandleScope HandleScope(Isolate);

    EAssertR(Args.Length() == 2 && Args[0]->IsInt32() && Args[1]->IsInt32(),
        "Expected row and column indices as arguments.");

    int Row = Args[0]->Int32Value();
    int Col = Args[1]->Int32Value();

    TNodeJsSpMat* JsSpMat =
        ObjectWrap::Unwrap<TNodeJsSpMat>(Args.Holder());

    TInt Rows = JsSpMat->Rows;
    TInt Cols = JsSpMat->Mat.Len();
    EAssertR(Row >= 0 &&  (Row < Rows || Rows == -1) && Col >= 0 && Col < Cols,
        "sparse col matrix at: index out of bounds");        
    double Result = 0.0;
    const int Els = JsSpMat->Mat[Col].Len();
    for (int ElN = 0; ElN < Els; ElN++) {
        if (JsSpMat->Mat[Col][ElN].Key == Row) {
            Result = JsSpMat->Mat[Col][ElN].Dat;
            break;
        }
    }
    Args.GetReturnValue().Set(v8::Number::New(Isolate, Result));
}

void TNodeJsSpMat::put(const v8::FunctionCallbackInfo<v8::Value>& Args) {
    v8::Isolate* Isolate = v8::Isolate::GetCurrent();
    v8::HandleScope HandleScope(Isolate);

    EAssertR(Args.Length() == 3 && Args[0]->IsInt32() && Args[1]->IsInt32() &&
        Args[2]->IsNumber(),
        "Expected three arguments: row and col index, and a value");

    TNodeJsSpMat* JsSpMat =
        ObjectWrap::Unwrap<TNodeJsSpMat>(Args.Holder());

    const int Row = Args[0]->Int32Value();
    const int Col = Args[1]->Int32Value();
    const double Val = Args[2]->NumberValue();

    TInt Rows = JsSpMat->Rows;
    TInt Cols = JsSpMat->Mat.Len();
    EAssertR(Row >= 0 &&  (Row < Rows || Rows == -1) && Col >= 0 && Col < Cols, "sparse col matrix put: index out of bounds");

    bool FoundP = false;
    const int Els = JsSpMat->Mat[Col].Len();
    for (int ElN = 0; ElN < Els; ElN++) {
        if (JsSpMat->Mat[Col][ElN].Key == Row) {
            JsSpMat->Mat[Col][ElN].Dat = Val;
            FoundP = true;
            break;
        }
    }
    if (!FoundP) {
        JsSpMat->Mat[Col].Add(TIntFltKd(Row, Val));
        JsSpMat->Mat[Col].Sort();
    }
    // update dimension
    if (JsSpMat->Rows != -1) {
        if (Row >= JsSpMat->Rows) {
            JsSpMat->Rows = Row + 1;
        }
    }

    Args.GetReturnValue().Set(v8::Boolean::New(Isolate, true));
}

void TNodeJsSpMat::push(const v8::FunctionCallbackInfo<v8::Value>& Args) {
    v8::Isolate* Isolate = v8::Isolate::GetCurrent();
    v8::HandleScope HandleScope(Isolate);

    EAssertR(Args.Length() == 1 && Args[0]->IsObject() &&
        TNodeJsUtil::IsArgClass(Args, 0, "TIntFltKdV"),
        "Expected a TIntFltKdV as the only argument");

    TNodeJsSpMat* JsSpMat =
        ObjectWrap::Unwrap<TNodeJsSpMat>(Args.Holder());

    TNodeJsSpVec* JsSpVec =
        ObjectWrap::Unwrap<TNodeJsSpVec>(Args[0]->ToObject());

    JsSpMat->Mat.Add(JsSpVec->Vec);
    if (JsSpMat->Rows.Val != -1) {
        JsSpMat->Rows = MAX(JsSpMat->Rows.Val, TLAMisc::GetMaxDimIdx(JsSpVec->Vec) + 1);
    }

    Args.GetReturnValue().Set(v8::Boolean::New(Isolate, true));
}

void TNodeJsSpMat::multiply(const v8::FunctionCallbackInfo<v8::Value>& Args) {
<<<<<<< HEAD
   v8::Isolate* Isolate = v8::Isolate::GetCurrent();
   v8::HandleScope HandleScope(Isolate);
   
   TNodeJsSpMat* JsSpMat = ObjectWrap::Unwrap<TNodeJsSpMat>(Args.Holder());
   if (Args.Length() > 0) {
      if (Args[0]->IsNumber()) {
         const double Scalar = Args[0]->NumberValue();
         TVec<TIntFltKdV> Result;
         // computation	
         TLinAlg::MultiplyScalar(Scalar, JsSpMat->Mat, Result);
         Args.GetReturnValue().Set(New(Result));
      } else if (Args[0]->IsObject()) { // Vector 
         int Rows = JsSpMat->Rows;
         if (JsSpMat->Rows == -1) { Rows = TLAMisc::GetMaxDimIdx(JsSpMat->Mat) + 1; }
         if (TNodeJsUtil::IsArgClass(Args, 0, "TFltV")) {
            TNodeJsVec<TFlt, TAuxFltV>* JsVec =
               ObjectWrap::Unwrap<TNodeJsVec<TFlt, TAuxFltV> >(Args[0]->ToObject());
            TFltVV Result(Rows, 1);
            // Copy could be omitted if we implemented SparseColMat * TFltV
            TLinAlg::Multiply(JsSpMat->Mat, TFltVV(JsVec->Vec, JsVec->Vec.Len(), 1), Result, Rows);
            // create JS result with the Result vector	
			Args.GetReturnValue().Set(TNodeJsVec<TFlt, TAuxFltV>::New(Result.Get1DVec()));
         } else if (TNodeJsUtil::IsArgClass(Args, 0, "TFltVV")) { // Matrix 
            TNodeJsFltVV* JsMat =
               ObjectWrap::Unwrap<TNodeJsFltVV>(Args[0]->ToObject());
            TFltVV Result(Rows, 1);
            Result.Gen(Rows, JsMat->Mat.GetCols());
            TLinAlg::Multiply(JsSpMat->Mat, JsMat->Mat, Result, Rows);
            Args.GetReturnValue().Set(TNodeJsFltVV::New(Result));
         } else if (TNodeJsUtil::IsArgClass(Args, 0, "TIntFltKdV")) { // Sparse vector 
            TNodeJsSpVec* JsSpVec = ObjectWrap::Unwrap<TNodeJsSpVec>(Args[0]->ToObject());
            TFltVV Result(Rows, 1);
            // Copy could be omitted if we implemented SparseColMat * SparseVec
            TVec<TIntFltKdV> TempSpMat(1);
            TempSpMat[0] = JsSpVec->Vec;	
            TLinAlg::Multiply(JsSpMat->Mat, TempSpMat, Result);
            Args.GetReturnValue().Set(TNodeJsVec<TFlt, TAuxFltV>::New(Result.Get1DVec()));
         } else if (TNodeJsUtil::IsArgClass(Args, 0, "TVec<TIntFltKdV>")) { // Sparse matrix 
            TNodeJsSpMat* JsSpMat2 =
               ObjectWrap::Unwrap<TNodeJsSpMat>(Args[0]->ToObject());
            if (JsSpMat2->Rows == -1) {
               EAssertR(JsSpMat->Mat.Len() >= TLAMisc::GetMaxDimIdx(JsSpMat2->Mat) + 1,
                  "sparse_col_matrix * sparse_col_matrix: dimensions mismatch");
=======
    v8::Isolate* Isolate = v8::Isolate::GetCurrent();
    v8::HandleScope HandleScope(Isolate);

    TNodeJsSpMat* JsSpMat = ObjectWrap::Unwrap<TNodeJsSpMat>(Args.Holder());
    if (Args.Length() > 0) {
        if (Args[0]->IsNumber()) {
            const double Scalar = Args[0]->NumberValue();
            TVec<TIntFltKdV> Result;
            // computation    
            TLinAlg::MultiplyScalar(Scalar, JsSpMat->Mat, Result);
            Args.GetReturnValue().Set(New(Result));
        } else if (Args[0]->IsObject()) { // Vector 
            int Rows = JsSpMat->Rows;
            if (JsSpMat->Rows == -1) { Rows = TLAMisc::GetMaxDimIdx(JsSpMat->Mat) + 1; }
            if (TNodeJsUtil::IsArgClass(Args, 0, "TFltV")) {
                TNodeJsVec<TFlt, TAuxFltV>* JsVec =
                    ObjectWrap::Unwrap<TNodeJsVec<TFlt, TAuxFltV> >(Args[0]->ToObject());
                TFltVV Result(Rows, 1);
                // Copy could be omitted if we implemented SparseColMat * TFltV
                TLinAlg::Multiply(JsSpMat->Mat, TFltVV(JsVec->Vec, JsVec->Vec.Len(), 1), Result, Rows);
                // create JS result with the Result vector    
                Args.GetReturnValue().Set(TNodeJsVec<TFlt, TAuxFltV>::New(Result.Get1DVec()));
            } else if (TNodeJsUtil::IsArgClass(Args, 0, "TFltVV")) { // Matrix 
                TNodeJsFltVV* JsMat =
                    ObjectWrap::Unwrap<TNodeJsFltVV>(Args[0]->ToObject());
                TFltVV Result(Rows, 1);
                Result.Gen(Rows, JsMat->Mat.GetCols());
                TLinAlg::Multiply(JsSpMat->Mat, JsMat->Mat, Result, Rows);
                Args.GetReturnValue().Set(TNodeJsFltVV::New(Result));
            } else if (TNodeJsUtil::IsArgClass(Args, 0, "TIntFltKdV")) { // Sparse vector 
                TNodeJsSpVec* JsSpVec = ObjectWrap::Unwrap<TNodeJsSpVec>(Args[0]->ToObject());
                TFltVV Result(Rows, 1);
                // Copy could be omitted if we implemented SparseColMat * SparseVec
                TVec<TIntFltKdV> TempSpMat(1);
                TempSpMat[0] = JsSpVec->Vec;    
                TLinAlg::Multiply(JsSpMat->Mat, TempSpMat, Result);
                Args.GetReturnValue().Set(TNodeJsVec<TFlt, TAuxFltV>::New(Result.Get1DVec()));
            } else if (TNodeJsUtil::IsArgClass(Args, 0, "TVec<TIntFltKdV>")) { // Sparse matrix 
                TNodeJsSpMat* JsSpMat2 =
                    ObjectWrap::Unwrap<TNodeJsSpMat>(Args[0]->ToObject());
                if (JsSpMat2->Rows == -1) {
                    EAssertR(JsSpMat->Mat.Len() >= TLAMisc::GetMaxDimIdx(JsSpMat2->Mat) + 1,
                        "sparse_col_matrix * sparse_col_matrix: dimensions mismatch");
                }
                TFltVV Result(Rows, JsSpMat2->Mat.Len());    
                TLinAlg::Multiply(JsSpMat->Mat, JsSpMat2->Mat, Result);
                Args.GetReturnValue().Set(TNodeJsFltVV::New(Result));
>>>>>>> 81f3c742
            }
        }
    }
    // Args.GetReturnValue().Set(v8::Undefined(Isolate));
}

void TNodeJsSpMat::multiplyT(const v8::FunctionCallbackInfo<v8::Value>& Args) {
    v8::Isolate* Isolate = v8::Isolate::GetCurrent();
    v8::HandleScope HandleScope(Isolate);

    TNodeJsSpMat* JsMat = ObjectWrap::Unwrap<TNodeJsSpMat>(Args.Holder());
    if (Args.Length() > 0) {
        if (Args[0]->IsNumber()) {
            double Scalar = Args[0]->NumberValue();
            TVec<TIntFltKdV> Result;
            // computation
            int Rows = JsMat->Rows;
            if (Rows == -1) {
                Rows = TLAMisc::GetMaxDimIdx(JsMat->Mat) + 1;
            }
            TLinAlg::Transpose(JsMat->Mat, Result, Rows);
            TLinAlg::MultiplyScalar(Scalar, Result, Result);
            Args.GetReturnValue().Set(New(Result));
        }
        if (Args[0]->IsObject()) {
            if (TNodeJsUtil::IsArgClass(Args, 0, "TFltV")) {
                TNodeJsVec<TFlt, TAuxFltV>* JsVec =
                    ObjectWrap::Unwrap<TNodeJsVec<TFlt, TAuxFltV> >(Args[0]->ToObject());
                EAssertR(JsMat->Rows == -1 || JsMat->Rows == JsVec->Vec.Len(),
                    "sparse_col_matrix' * vector: dimensions mismatch");
                if (JsMat->Rows == -1) {
                    EAssertR(TLAMisc::GetMaxDimIdx(JsMat->Mat) < JsVec->Vec.Len(),
                        "sparse_col_matrix' * vector: dimensions mismatch");
                }
                // computation                
                int Cols = JsMat->Mat.Len();                
                TFltVV Result(Cols, 1);
                // Copy could be omitted if we implemented SparseColMat * TFltV
                TLinAlg::MultiplyT(JsMat->Mat, TFltVV(JsVec->Vec, JsVec->Vec.Len(), 1), Result);
                // create JS result with the Result vector    
                Args.GetReturnValue().Set(TNodeJsVec<TFlt, TAuxFltV>::New(Result.Get1DVec()));
            } else if (TNodeJsUtil::IsArgClass(Args, 0, "TFltVV")) {            
                TNodeJsFltVV* JsMat2 = ObjectWrap::Unwrap<TNodeJsFltVV>(Args[0]->ToObject());                
                EAssertR(JsMat->Rows == -1 || JsMat->Rows == JsMat2->Mat.GetRows(), "sparse_col_matrix' * matrix: dimensions mismatch");
                if (JsMat->Rows == -1) {
                    EAssertR(TLAMisc::GetMaxDimIdx(JsMat->Mat) < JsMat2->Mat.GetRows(), "sparse_col_matrix' * matrix: dimensions mismatch");
                }
                TFltVV Result;
                // computation
                int Cols = JsMat->Mat.Len();
                Result.Gen(Cols, JsMat2->Mat.GetCols());
                TLinAlg::MultiplyT(JsMat->Mat, JsMat2->Mat, Result);
                Args.GetReturnValue().Set(TNodeJsFltVV::New(Result));
            } else if (TNodeJsUtil::IsArgClass(Args, 0, "TIntFltKdV")) {
                TNodeJsSpVec* JsVec = ObjectWrap::Unwrap<TNodeJsSpVec>(Args[0]->ToObject());
                EAssertR(JsMat->Rows == -1 || JsVec->Dim == -1 || JsMat->Rows == JsVec->Dim, "sparse_col_matrix' * sparse_vector: dimensions mismatch");
                // computation                
                int Cols = JsMat->Mat.Len();
                TFltVV Result(Cols, 1);
                // Copy could be omitted if we implemented SparseColMat * SparseVec
                TVec<TIntFltKdV> TempSpMat(1);
                TempSpMat[0] = JsVec->Vec;                
                TLinAlg::MultiplyT(JsMat->Mat, TempSpMat, Result);
                // create JS result with the Result vector
                Args.GetReturnValue().Set(TNodeJsVec<TFlt, TAuxFltV>::New(Result.Get1DVec()));
            } else if (TNodeJsUtil::IsArgClass(Args, 0, "TVec<TIntFltKdV>")) {
                TNodeJsSpMat* JsMat2 = ObjectWrap::Unwrap<TNodeJsSpMat>(Args[0]->ToObject());
                EAssertR(JsMat->Rows == -1 || JsMat2->Rows == -1 || JsMat->Rows == JsMat2->Rows, "sparse_col_matrix' * sparse_matrix: dimensions mismatch");
                // computation                
                int Cols = JsMat->Mat.Len();
                TFltVV Result(Cols, JsMat2->Mat.Len());                    
                TLinAlg::MultiplyT(JsMat->Mat, JsMat2->Mat, Result);
                // create JS result with the Result vector    
                Args.GetReturnValue().Set(TNodeJsFltVV::New(Result));
            }
        }
   }
}

void TNodeJsSpMat::plus(const v8::FunctionCallbackInfo<v8::Value>& Args) {
    v8::Isolate* Isolate = v8::Isolate::GetCurrent();
    v8::HandleScope HandleScope(Isolate);

    TNodeJsSpMat* JsSpMat = ObjectWrap::Unwrap<TNodeJsSpMat>(Args.Holder());
    if (Args.Length() > 0 && Args[0]->IsObject() &&
        TNodeJsUtil::IsArgClass(Args, 0, "TVec<TIntFltKdV>")) {
        TNodeJsSpMat* JsSpMat2 =
            ObjectWrap::Unwrap<TNodeJsSpMat>(Args[0]->ToObject());
        EAssertR(JsSpMat->Rows == -1 || JsSpMat2->Rows == -1 ||
            JsSpMat->Rows == JsSpMat2->Rows,
            "matrix - matrix: dimensions mismatch");
        // create JS result and get the internal data
        TVec<TIntFltKdV> Result;
        // computation                
        Result.Gen(MAX(JsSpMat->Mat.Len(), JsSpMat2->Mat.Len()));
        int Len1 = JsSpMat->Mat.Len();
        int Len2 = JsSpMat2->Mat.Len();
        int Len = Result.Len();
        for (int ColN = 0; ColN < Len; ColN++) {
            if (ColN < Len1 && ColN < Len2) {
                TLinAlg::LinComb(1.0, JsSpMat->Mat[ColN], 1.0, JsSpMat2->Mat[ColN], Result[ColN]);
            }
            if (ColN >= Len1 && ColN < Len2) {
                Result[ColN] = JsSpMat2->Mat[ColN];
            }
            if (ColN < Len1 && ColN >= Len2) {
                Result[ColN] = JsSpMat->Mat[ColN];
            }
        }
        int Rows = -1;
        if (JsSpMat->Rows == -1 && JsSpMat2->Rows == -1) {
            Rows = TLAMisc::GetMaxDimIdx(Result) + 1;
        } else {
            Rows = MAX(JsSpMat->Rows, JsSpMat2->Rows);
        }
        Args.GetReturnValue().Set(New(Result, Rows));
    } else {
        Args.GetReturnValue().Set(v8::Undefined(Isolate));
    }
}

void TNodeJsSpMat::minus(const v8::FunctionCallbackInfo<v8::Value>& Args) {
    v8::Isolate* Isolate = v8::Isolate::GetCurrent();
    v8::HandleScope HandleScope(Isolate);

    TNodeJsSpMat* JsSpMat = ObjectWrap::Unwrap<TNodeJsSpMat>(Args.Holder());
    if (Args.Length() > 0 && Args[0]->IsObject() &&
        TNodeJsUtil::IsArgClass(Args, 0, "TVec<TIntFltKdV>")) {
        TNodeJsSpMat* JsSpMat2 =
            ObjectWrap::Unwrap<TNodeJsSpMat>(Args[0]->ToObject());
        EAssertR(JsSpMat->Rows == -1 || JsSpMat2->Rows == -1 ||
            JsSpMat->Rows == JsSpMat2->Rows,
            "matrix - matrix: dimensions mismatch");
        // create JS result and get the internal data
        TVec<TIntFltKdV> Result;
        // computation                
        Result.Gen(MAX(JsSpMat->Mat.Len(), JsSpMat2->Mat.Len()));
        int Len1 = JsSpMat->Mat.Len();
        int Len2 = JsSpMat2->Mat.Len();
        int Len = Result.Len();
        for (int ColN = 0; ColN < Len; ColN++) {
            if (ColN < Len1 && ColN < Len2) {
                TLinAlg::LinComb(-1.0, JsSpMat->Mat[ColN], 1.0, JsSpMat2->Mat[ColN], Result[ColN]);
            }
            if (ColN >= Len1 && ColN < Len2) {
                Result[ColN].Gen(JsSpMat2->Mat[ColN].Len());
                TLinAlg::MultiplyScalar(-1, JsSpMat2->Mat[ColN], Result[ColN]);
            }
            if (ColN < Len1 && ColN >= Len2) {
                Result[ColN] = JsSpMat->Mat[ColN];
            }
        }
        int Rows = -1;
        if (JsSpMat->Rows == -1 && JsSpMat2->Rows == -1) {
            Rows = TLAMisc::GetMaxDimIdx(Result) + 1;
        } else {
            Rows = MAX(JsSpMat->Rows, JsSpMat2->Rows);
        }
        Args.GetReturnValue().Set(New(Result, Rows));
    } else {
        Args.GetReturnValue().Set(v8::Undefined(Isolate));
    }
}

void TNodeJsSpMat::transpose(const v8::FunctionCallbackInfo<v8::Value>& Args) {
    v8::Isolate* Isolate = v8::Isolate::GetCurrent();
    v8::HandleScope HandleScope(Isolate);

    TNodeJsSpMat* JsSpMat = ObjectWrap::Unwrap<TNodeJsSpMat>(Args.Holder());
    TVec<TIntFltKdV> Result;
    TLinAlg::Transpose(JsSpMat->Mat, Result);

    Args.GetReturnValue().Set(TNodeJsSpMat::New(Result));
}

void TNodeJsSpMat::colNorms(const v8::FunctionCallbackInfo<v8::Value>& Args) {
    v8::Isolate* Isolate = v8::Isolate::GetCurrent();
    v8::HandleScope HandleScope(Isolate);

    TNodeJsSpMat* JsSpMat = ObjectWrap::Unwrap<TNodeJsSpMat>(Args.Holder());
    TFltV Result;
    int Cols = JsSpMat->Mat.Len();
    Result.Gen(Cols);
    for (int ColN = 0; ColN < Cols; ColN++) {
        Result[ColN] = TLinAlg::Norm(JsSpMat->Mat[ColN]);
    }

    Args.GetReturnValue().Set(TNodeJsVec<TFlt, TAuxFltV>::New(Result));
}

void TNodeJsSpMat::normalizeCols(const v8::FunctionCallbackInfo<v8::Value>& Args) {
    v8::Isolate* Isolate = v8::Isolate::GetCurrent();
    v8::HandleScope HandleScope(Isolate);

    TNodeJsSpMat* JsSpMat = ObjectWrap::Unwrap<TNodeJsSpMat>(Args.Holder());
    TLinAlg::NormalizeColumns(JsSpMat->Mat);

    Args.GetReturnValue().Set(v8::Undefined(Isolate));
}

void TNodeJsSpMat::full(const v8::FunctionCallbackInfo<v8::Value>& Args) {
    v8::Isolate* Isolate = v8::Isolate::GetCurrent();
    v8::HandleScope HandleScope(Isolate);

    TNodeJsSpMat* JsSpMat = ObjectWrap::Unwrap<TNodeJsSpMat>(Args.Holder());
    TFltVV Result;
    int Rows = JsSpMat->Rows;
    if (Rows == -1) {
        Rows = TLAMisc::GetMaxDimIdx(JsSpMat->Mat) + 1;
    }
    TLinAlg::Full(JsSpMat->Mat, Result, Rows);    

    Args.GetReturnValue().Set(TNodeJsFltVV::New(Result));
}

void TNodeJsSpMat::frob(const v8::FunctionCallbackInfo<v8::Value>& Args) {
    v8::Isolate* Isolate = v8::Isolate::GetCurrent();
    v8::HandleScope HandleScope(Isolate);

    TNodeJsSpMat* JsSpMat = ObjectWrap::Unwrap<TNodeJsSpMat>(Args.Holder());
    double FrobNorm = 0.0;
    int Cols = JsSpMat->Mat.Len();
    for (int ColN = 0; ColN < Cols; ColN++) {
        FrobNorm += TLinAlg::Norm2(JsSpMat->Mat[ColN]);
    }

    Args.GetReturnValue().Set(v8::Number::New(Isolate, FrobNorm));
}

void TNodeJsSpMat::rows(v8::Local<v8::String> Name, const v8::PropertyCallbackInfo<v8::Value>& Info) {
    v8::Isolate* Isolate = v8::Isolate::GetCurrent();
    v8::HandleScope HandleScope(Isolate);

    TNodeJsSpMat* JsSpMat =
        ObjectWrap::Unwrap<TNodeJsSpMat>(Info.Holder());

    Info.GetReturnValue().Set(v8::Integer::New(Isolate, JsSpMat->Rows));
}

void TNodeJsSpMat::cols(v8::Local<v8::String> Name, const v8::PropertyCallbackInfo<v8::Value>& Info) {
    v8::Isolate* Isolate = v8::Isolate::GetCurrent();
    v8::HandleScope HandleScope(Isolate);

    TNodeJsSpMat* JsSpMat =
        ObjectWrap::Unwrap<TNodeJsSpMat>(Info.Holder());

    Info.GetReturnValue().Set(v8::Integer::New(Isolate, JsSpMat->Mat.Len()));
}

void TNodeJsSpMat::print(const v8::FunctionCallbackInfo<v8::Value>& Args) {
    v8::Isolate* Isolate = v8::Isolate::GetCurrent();
    v8::HandleScope HandleScope(Isolate);

    TNodeJsSpMat* JsSpMat = ObjectWrap::Unwrap<TNodeJsSpMat>(Args.Holder());

    TStr SpMatStr;
    TLAMisc::PrintSpMat(JsSpMat->Mat, SpMatStr);

    Args.GetReturnValue().Set(v8::Undefined(Isolate));
}

void TNodeJsSpMat::save(const v8::FunctionCallbackInfo<v8::Value>& Args) {
    v8::Isolate* Isolate = v8::Isolate::GetCurrent();
    v8::HandleScope HandleScope(Isolate);
    // TODO
    // EAssertR(Args.Length() == 1, "Expected TJsNodeFOut object");
    // TNodeJsFOut* JsFOut = ObjectWrap::Unwrap<TNodeJsFOut>(Args[0]->ToObject());
    // PSIn SIn = JsFOut->SOut;
    // JsMat->Mat.Load(*SOut);
    Args.GetReturnValue().Set(Args[0]);
}

void TNodeJsSpMat::load(const v8::FunctionCallbackInfo<v8::Value>& Args) {
    v8::Isolate* Isolate = v8::Isolate::GetCurrent();
    v8::HandleScope HandleScope(Isolate);
    // TODO 
    Args.GetReturnValue().Set(v8::Undefined(Isolate));
}


#ifndef MODULE_INCLUDE_LA
///////////////////////////////
// Register functions, etc.  
void init(v8::Handle<v8::Object> exports) {
    TNodeJsLinAlg::Init(exports);
    TNodeJsVec<TFlt, TAuxFltV>::Init(exports);
    TNodeJsVec<TInt, TAuxIntV>::Init(exports);
    TNodeJsFltVV::Init(exports);
    TNodeJsSpVec::Init(exports);
    TNodeJsSpMat::Init(exports);
}

NODE_MODULE(la, init)
#endif
<|MERGE_RESOLUTION|>--- conflicted
+++ resolved
@@ -1831,51 +1831,6 @@
 }
 
 void TNodeJsSpMat::multiply(const v8::FunctionCallbackInfo<v8::Value>& Args) {
-<<<<<<< HEAD
-   v8::Isolate* Isolate = v8::Isolate::GetCurrent();
-   v8::HandleScope HandleScope(Isolate);
-   
-   TNodeJsSpMat* JsSpMat = ObjectWrap::Unwrap<TNodeJsSpMat>(Args.Holder());
-   if (Args.Length() > 0) {
-      if (Args[0]->IsNumber()) {
-         const double Scalar = Args[0]->NumberValue();
-         TVec<TIntFltKdV> Result;
-         // computation	
-         TLinAlg::MultiplyScalar(Scalar, JsSpMat->Mat, Result);
-         Args.GetReturnValue().Set(New(Result));
-      } else if (Args[0]->IsObject()) { // Vector 
-         int Rows = JsSpMat->Rows;
-         if (JsSpMat->Rows == -1) { Rows = TLAMisc::GetMaxDimIdx(JsSpMat->Mat) + 1; }
-         if (TNodeJsUtil::IsArgClass(Args, 0, "TFltV")) {
-            TNodeJsVec<TFlt, TAuxFltV>* JsVec =
-               ObjectWrap::Unwrap<TNodeJsVec<TFlt, TAuxFltV> >(Args[0]->ToObject());
-            TFltVV Result(Rows, 1);
-            // Copy could be omitted if we implemented SparseColMat * TFltV
-            TLinAlg::Multiply(JsSpMat->Mat, TFltVV(JsVec->Vec, JsVec->Vec.Len(), 1), Result, Rows);
-            // create JS result with the Result vector	
-			Args.GetReturnValue().Set(TNodeJsVec<TFlt, TAuxFltV>::New(Result.Get1DVec()));
-         } else if (TNodeJsUtil::IsArgClass(Args, 0, "TFltVV")) { // Matrix 
-            TNodeJsFltVV* JsMat =
-               ObjectWrap::Unwrap<TNodeJsFltVV>(Args[0]->ToObject());
-            TFltVV Result(Rows, 1);
-            Result.Gen(Rows, JsMat->Mat.GetCols());
-            TLinAlg::Multiply(JsSpMat->Mat, JsMat->Mat, Result, Rows);
-            Args.GetReturnValue().Set(TNodeJsFltVV::New(Result));
-         } else if (TNodeJsUtil::IsArgClass(Args, 0, "TIntFltKdV")) { // Sparse vector 
-            TNodeJsSpVec* JsSpVec = ObjectWrap::Unwrap<TNodeJsSpVec>(Args[0]->ToObject());
-            TFltVV Result(Rows, 1);
-            // Copy could be omitted if we implemented SparseColMat * SparseVec
-            TVec<TIntFltKdV> TempSpMat(1);
-            TempSpMat[0] = JsSpVec->Vec;	
-            TLinAlg::Multiply(JsSpMat->Mat, TempSpMat, Result);
-            Args.GetReturnValue().Set(TNodeJsVec<TFlt, TAuxFltV>::New(Result.Get1DVec()));
-         } else if (TNodeJsUtil::IsArgClass(Args, 0, "TVec<TIntFltKdV>")) { // Sparse matrix 
-            TNodeJsSpMat* JsSpMat2 =
-               ObjectWrap::Unwrap<TNodeJsSpMat>(Args[0]->ToObject());
-            if (JsSpMat2->Rows == -1) {
-               EAssertR(JsSpMat->Mat.Len() >= TLAMisc::GetMaxDimIdx(JsSpMat2->Mat) + 1,
-                  "sparse_col_matrix * sparse_col_matrix: dimensions mismatch");
-=======
     v8::Isolate* Isolate = v8::Isolate::GetCurrent();
     v8::HandleScope HandleScope(Isolate);
 
@@ -1923,7 +1878,6 @@
                 TFltVV Result(Rows, JsSpMat2->Mat.Len());    
                 TLinAlg::Multiply(JsSpMat->Mat, JsSpMat2->Mat, Result);
                 Args.GetReturnValue().Set(TNodeJsFltVV::New(Result));
->>>>>>> 81f3c742
             }
         }
     }
