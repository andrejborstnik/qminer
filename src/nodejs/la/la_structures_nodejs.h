--- conflicted
+++ resolved
@@ -69,7 +69,7 @@
 
 public:
 	static void Init(v8::Handle<v8::Object> exports);
-	const static TStr GetClassId() { return "TFltVV"; }
+	const static TStr GetClassId() { return "Matrix"; }
 
 	static TNodeJsFltVV* NewFromArgs(const v8::FunctionCallbackInfo<v8::Value>& Args);
 
@@ -417,18 +417,9 @@
 private:
 	static v8::Persistent<v8::Function> Constructor;
 public:
-<<<<<<< HEAD
-	TNodeJsSpVec() : Dim(-1) { }
-	TNodeJsSpVec(const TIntFltKdV& IntFltKdV, const int& Dim = -1)
-		: Vec(IntFltKdV), Dim(Dim)
-	{ }
-public:
 	static void Init(v8::Handle<v8::Object> exports);
-	static const TStr GetClassId() { return "TIntFltKdV"; }
-	static v8::Local<v8::Object> New(const TIntFltKdV& IntFltKdV, const int& Dim = -1);
-=======
-	static void Init(v8::Handle<v8::Object> exports);
-	const static TStr ClassId;
+	static const TStr GetClassId() { return "SparseVector"; }
+
 public:
 	// wrapped C++ objects
 	TIntFltKdV Vec;
@@ -438,7 +429,6 @@
 	TNodeJsSpVec(const TIntFltKdV& IntFltKdV, const int& Dim = -1) : Vec(IntFltKdV), Dim(Dim) {		
 		EAssertR((Dim == -1) || TLAMisc::GetMaxDimIdx(IntFltKdV) < Dim,		    
 		    "TNodeJsSpVec::New inconsistent dim parameter (maximal index >= dim!)");}
->>>>>>> da6e5a23
 public:
 	//! 
 	//! **Functions and properties:**
@@ -603,7 +593,7 @@
 		: Mat(_Mat), Rows(_Rows) { }
 public:
 	static void Init(v8::Handle<v8::Object> exports);
-	static const TStr GetClassId() { return "TVec<TIntFltKdV>"; }
+	static const TStr GetClassId() { return "SparseMatrix"; }
 	static v8::Local<v8::Object> New(const TVec<TIntFltKdV>& Mat, const int& Rows = -1);
 public:
 	//! 
