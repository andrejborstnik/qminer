#ifndef QMINER_LA_VEC_NODEJS_H
#define QMINER_LA_VEC_NODEJS_H


#include <node.h>
#include <node_object_wrap.h>
#include "base.h"
#include "../nodeutil.h"
#include "../fs/fs_nodejs.h"
#include "la_nodejs.h"

// Vector helper classes
class TNodeJsFltVV;

class TAuxFltV {
public:
	static const TStr ClassId; //ClassId is set to "TFltV"
	static v8::Handle<v8::Value> GetObjVal(const double& Val) {
		v8::Isolate* Isolate = v8::Isolate::GetCurrent();
		v8::EscapableHandleScope HandleScope(Isolate);
		return HandleScope.Escape(v8::Number::New(Isolate, Val));
	}
	//static double GetArgVal(const v8::FunctionCallbackInfo<v8::Value>& Args, const int& ArgN) {
	//    return TJsObjUtil<TJsVec<TFlt, TAuxFltV> >::GetArgFlt(Args, ArgN);
	//}
	static double CastVal(const v8::Local<v8::Value>& Value) {
		return Value->ToNumber()->Value();
	}
	static void AssertType(const v8::Local<v8::Value>& Val) {
		EAssertR(Val->IsNumber(), ClassId + "::AssertType: Value expected to be a number");
	}
	static TFlt Parse(const TStr& Str) {
		return Str.GetFlt();
	}
};

class TAuxIntV {
public:
	static const TStr ClassId; //ClassId is set to "TIntV"
	static v8::Handle<v8::Value> GetObjVal(const int& Val) {
		v8::Isolate* Isolate = v8::Isolate::GetCurrent();
		v8::EscapableHandleScope HandleScope(Isolate);
		return HandleScope.Escape(v8::Integer::New(Isolate, Val));
	}
	//static int GetArgVal(const v8::FunctionCallbackInfo<v8::Value>& Args, const int& ArgN) {
	//    return TJsObjUtil<TJsVec<TInt, TAuxIntV> >::GetArgInt32(Args, ArgN);
	// }
	static int CastVal(const v8::Local<v8::Value>& Value) {
		return Value->ToInt32()->Value();
	}
	static void AssertType(const v8::Local<v8::Value>& Val) {
		EAssertR(Val->IsInt32(), ClassId + "::AssertType: Value expected to be an integer");
	}
	static TInt Parse(const TStr& Str) {
		return Str.GetInt();
	}
};

class TAuxStrV {
public:
	static const TStr ClassId; //ClassId is set to "TStrV"
	static v8::Handle<v8::Value> GetObjVal(const TStr& Val) {
		v8::Isolate* Isolate = v8::Isolate::GetCurrent();
		v8::EscapableHandleScope HandleScope(Isolate);
		return HandleScope.Escape(v8::String::NewFromUtf8(Isolate, Val.CStr()));
	}
	static TStr CastVal(const v8::Local<v8::Value>& Value) {
		v8::String::Utf8Value Utf8(Value);
		return TStr(*Utf8);
	}
	static void AssertType(const v8::Local<v8::Value>& Val) {
		EAssertR(Val->IsString(), ClassId + "::AssertType: Value expected to be a String");		
	}
	static TStr Parse(const TStr& Str) {
		return Str;
	}
};

class TAuxBoolV {
public:
	static const TStr ClassId; //ClassId is set to "TBoolV"
	static v8::Handle<v8::Value> GetObjVal(const TBool& Val) {
		v8::Isolate* Isolate = v8::Isolate::GetCurrent();
		v8::EscapableHandleScope HandleScope(Isolate);
		return v8::Boolean::New(Isolate, Val);
	}
	static bool CastVal(const v8::Local<v8::Value>& Value) {
		return Value->BooleanValue();
	}
	static void AssertType(const v8::Local<v8::Value>& Val) {
		EAssertR(Val->IsBoolean(), ClassId + "::AssertType: Value expected to be a boolean");
	}
	static TBool Parse(const TStr& Str) {
		return TBool::GetValFromStr(Str);
	}
};

template <class TVal = TFlt, class TAux = TAuxFltV>
class TJsVecComparator {
private:	
	// Callbacks
	v8::Persistent<v8::Function> Callback;
public:
	~TJsVecComparator(){
		Callback.Reset();
	}
	TJsVecComparator(v8::Handle<v8::Function> _Callback) { 	Callback.Reset(v8::Isolate::GetCurrent(), _Callback);}
	bool operator()(const TVal& Val1, const TVal& Val2) const {
		v8::Isolate* Isolate = v8::Isolate::GetCurrent();
		v8::HandleScope HandleScope(Isolate);
		
		// prepare arguments
		v8::Local<v8::Value> Arg1 = TAux::GetObjVal(Val1);
		v8::Local<v8::Value> Arg2 = TAux::GetObjVal(Val2);

		v8::Local<v8::Function> Callbck = v8::Local<v8::Function>::New(Isolate, Callback);
		v8::Local<v8::Object> GlobalContext = Isolate->GetCurrentContext()->Global();
		const unsigned Argc = 2;
		v8::Local<v8::Value> ArgV[Argc] = { Arg1, Arg2 };
		v8::Local<v8::Value> ReturnVal = Callbck->Call(GlobalContext, Argc, ArgV);

		EAssertR(ReturnVal->IsBoolean() || ReturnVal->IsNumber(), "Comparator callback must return a boolean or a number!");
		return ReturnVal->IsBoolean() ? ReturnVal->BooleanValue() : ReturnVal->NumberValue() < 0;
	}
};


///////////////////////////////
// NodeJs-Linalg-Vector

/**
* <% title %>
* @classdesc Wraps a C++ array.
* @class
* @param {(Array<<% elementType %>> | module:la.<% className %>)} [arg] - Constructor arguments. There are two ways of constructing:
* <br>1. An array of vector elements. Example: <% example1 %> is a vector of length 3.
* <br>2. A vector (copy constructor).
* @example
* var la = require('qminer').la;
* // create a new empty vector
* var vec = new la.<% className %>();
* // create a new vector
* var vec2 = new la.<% className %>(<% example1 %>);
*/
//# exports.<% className %> = function() {}
template <class TVal = TFlt, class TAux = TAuxFltV>
class TNodeJsVec : public node::ObjectWrap {
	friend class TNodeJsFltVV;
public: // So we can register the class 
	const static TStr GetClassId() { return TAux::ClassId; }

	static void Init(v8::Handle<v8::Object> exports);
	// Does the job of the new operator in Javascript 
	//static v8::Handle<v8::Value> NewInstance(const v8::FunctionCallbackInfo<v8::Value>& Args);
	static v8::Local<v8::Object> New(const TFltV& FltV);
	static v8::Local<v8::Object> New(const TIntV& IntV);
	static v8::Local<v8::Object> New(const TStrV& StrV);
	static v8::Local<v8::Object> New(const TBoolV& BoolV);
	//static v8::Local<v8::Object> New(v8::Local<v8::Array> Arr);
public:
	TNodeJsVec() : Vec() { }
	TNodeJsVec(const TVec<TVal>& ValV) : Vec(ValV) { }
public:
	JsDeclareFunction(New);
private:
	
	
	//# var <% className %>DefaultVal = <% defaultVal %>; // for intellisense

	/**
	* Returns element at index.
	* @param {number} index - Element index (zero-based).
	* @returns {<% elementType %>} Vector element.
	*/
	//# exports.<% className %>.prototype.at = function(number) { return <% className %>DefaultVal; }
	JsDeclareFunction(at);
	
	/**
	* Returns a subvector.
	* @param {(Array<number> | module:la.IntVector)} arg - Index array or vector. Indices can repeat (zero based).
	* @returns {module:la.<% className %>} Subvector, where the i-th element is the arg[i]-th element of the instance.
	*/
	//# exports.<% className %>.prototype.subVec = function (arg) { return Object.create(this); }
	JsDeclareFunction(subVec);
	
	//!- `num = vec[idx]; vec[idx] = num` -- get value `num` at index `idx`, set value at index `idx` to `num` of vector `vec`(0-based indexing)
	JsDeclareSetIndexedProperty(indexGet, indexSet);
		
	/**
	* Sets an element in vector.
	* @param {number} idx - Index (zero based).
	* @param {<% elementType %>} val - Element value.
	* @returns {module:la.<% className %>} Self.
	*/
	//# exports.<% className %>.prototype.put = function (idx, val) { return this;}
	JsDeclareFunction(put);
		
	/**
	* Adds an element to the end of the vector.
	* @param {<% elementType %>} val - The element added to the vector.
	* @returns {number} The new length property of the object upon which the method was called.
	*/
	//# exports.<% className %>.prototype.push = function (val) { return 0;}
	JsDeclareFunction(push);
		
	/**
	* Changes the vector by removing and adding elements.
	* @param {number} start - Index at which to start changing the array.
	* @param {number} deleteCount - Number of elements to be removed.
	* @param {...number} [itemN] - The element(s) to be add to the array. If no elements are given, splice() will only remove elements from the array.
	* @returns {module:la.<% className %>} Self.
	* @example
	* var la = require('qminer').la;
	* // create a new vector
	* var vec = new la.<% className %>(<% example1 %>);
	* // splice the vector by removing the last two elements and adding <% input1 %>
	* vec.splice(1, 2, <% input1 %>)// returns vector <% output2 %>
	*/
	//# exports.<% className %>.prototype.splice = function (start, deleteCount, itemN) { return this;}
	JsDeclareFunction(splice);

	/**
	* Adds elements to the beginning of the vector.
	* @param {...<% elementType %>} args - One or more elements to be added to the vector.
	* @returns {number} The new length of vector.
	*/
	//# exports.<% className %>.prototype.unshift = function (args) { return 0;}
	JsDeclareFunction(unshift);

	/**
	* Appends a second vector to the first one.
	* @param {module:la.<% className %>} vec - The appended vector.
	* @returns {number} The new length property of the vectors.
	*/
	//# exports.<% className %>.prototype.pushV = function (vec) { return 0;}
	JsDeclareFunction(pushV);

	/** 
	* Sums the elements in the vector.
	* @returns {number} The sum of all elements in the instance.
	*/
	//# <% skipSum %>exports.<% className %>.prototype.sum = function () { return <% className %>DefaultVal; }
	JsDeclareFunction(sum);

	/**
	* Gets the index of the maximal element.
	* @returns {number} Index of the maximal element in the vector.
	*/
	//# <% skipGetMaxIdx %>exports.<% className %>.prototype.getMaxIdx = function () { return 0;}
	JsDeclareSpecializedFunction(getMaxIdx);

	/**
	* Vector sort comparator callback.
	* @callback <% sortCallback %>
	* @param {<% elementType %>} arg1 - First argument
	* @param {<% elementType %>} arg2 - Second argument
	* @returns {(number | boolean)} If <% sortCallback %>(arg1, arg2) is less than 0 or false, sort arg1 to a lower index than arg2, i.e. arg1 comes first.
	*/
	
	/**
	* Sorts the vector (in place operation).
<<<<<<< HEAD
	* @param {(module:la~<% sortCallback %> | boolean)} [arg] - Sort callback or a boolean ascend flag. Default is boolean and true.
=======
	* @param {(module:la~<% sortCallback %> | boolean)} [arg] - Default is boolean and true.
>>>>>>> 28b2a87e
	* @returns {module:la.<% className %>} Self.
	* <br>1. Vector sorted in ascending order, if arg is boolean and true.  
	* <br>2. Vector sorted in descending order, if arg is boolean and false.
	* <br>3. Vector sorted by using the comparator callback, if arg is a {@link module:la~<% sortCallback %>}.
	* @example
	* var la = require('qminer').la;
	* // create a new vector
	* var vec = new la.<% className %>(<% exampleSort %>);
	* // sort ascending
	* vec.sort(); // sorts to: <% outputSortAsc %>
	* // sort using callback
	* vec.sort(<% inputSort %>); // sorts to: <% outputSort %>
	*/
	//# <% skipSort %>exports.<% className %>.prototype.sort = function (bool) { return this; } 
	JsDeclareFunction(sort);

	/**
	* Sort with permutation output result
	* @typedef {Object} SortResult
	* @property  {module:la.<% className %>} SortResult.vec - Sorted vector.
	* @property  {module:la.IntVector} SortResult.perm - Permutation vector, where SortResult.vec[i] = unsortedVec[SortResult.perm[i]].
	*/

	/**
	* Sorts the vector and returns the sorted vector as well as the permutation
	* @param {boolean} [asc] - Sort in ascending order flag. Default is boolean and true.
	* @returns {module:la~SortResult} Self.
	* @example
	* var la = require('qminer').la;
	* // create a new vector
	* var vec = new la.<% className %>(<% exampleSort %>);
	* // sort ascending
	* var result = vec.sortPerm(); // result.vec: <% outputSortAsc %>
	* result.perm; // permutation index vector
	*/
	//# <% skipSort %>exports.<% className %>.prototype.sortPerm = function (asc) { return {vec: Object.create(this), perm: Object.create(require('qminer').la.IntVector.prototype) }; } 
	JsDeclareSpecializedFunction(sortPerm);

	/**
	* Randomly reorders the elements of the vector (inplace).
	* @returns {module:la.<% className %>} Self.
	*/
	//# exports.<% className %>.prototype.shuffle = function () { return this; }
	JsDeclareFunction(shuffle);

	/**
	* Deletes elements with sprecific index or more.
	* @param {<% elementType %>} idx - Index (zero based).
	* @returns {module:la.<% className %>} Self after truncating.
	* @example
	* var la = require('qminer').la;
	* // create a new vector
	* var vec = new la.<% className %>(<% example1 %>);
	* // trunc all elements with index 1 or more
	* vec.trunc(1); // returns vector <% output3 %>
	*/
	//# exports.<% className %>.prototype.trunc = function (idx) { return this;} 
	JsDeclareFunction(trunc);
	
	/**
	* Creates a dense matrix A by multiplying two vectors x and y: A = x * y^T.
	* @param {module:la.<% className %>} vec - Second vector.
	* @returns {module:la.Matrix} Matrix obtained by the outer product of the instance and second vector.
	* @example
	* var la = require('qminer').la;
	* // create two vectors
	* var x = new la.<% className %>([1, 2, 3]);
	* var y = new la.<% className %>([4, 5]);
	* // create the outer product of these vectors
	* var A = vec.outer(vec2); // creates the dense matrix [[4, 5], [8, 10], [12, 15]]
	*/
	//# <% skipOuter %>exports.<% className %>.prototype.outer = function (vec) { return Object.create(require('qminer').la.Matrix.prototype);}
	JsDeclareSpecializedFunction(outer);
	
	/**
	* Computes the inner product.
	* @param {module:la.Vector} vec - Other vector
	* @returns {number} Inner product between the instance and the other vector.
	*/
	//# <% skipInner %>exports.<% className %>.prototype.inner = function(vec) { return 0.0; }
	JsDeclareSpecializedFunction(inner);

	/**
	* Returns the cosine between the two vectors.
	* @param {module:la.<% className %>} vec - Second vector.
	* @returns {number} The cosine between the two vectors.
	* @example
	* var la = require('qminer').la;
	* // create two vectors
	* var x = new la.<% className %>([1, 0]);
	* var y = new la.<% className %>([0, 1]);
	* // calculate the cosine between those two vectors
	* var num = x.cosine(y); // returns 0
	*/
	//# <% skipCosine %>exports.<% className %>.prototype.cosine = function (vec) { return 0.0; }
	JsDeclareSpecializedFunction(cosine);

	/**
	* Sums the two vectors together.
	* @param {module:la.<% className %>} vec - Second vector.
	* @returns {module:la.<% className %>} Sum of the instance and the second vector.
	*/
	//# <% skipPlus %>exports.<% className %>.prototype.plus = function (vec) { return Object.create(this); }
	JsDeclareSpecializedFunction(plus);

	/**
	* Subtracts one vector from the other.
	* @param {module:la.<% className %>} vec - Second vector.
	* @returns {module:la.<% className %>} The difference of the instance and the other vector.
	*/
	//# <% skipMinus %>exports.<% className %>.prototype.minus = function (vec) { return Object.create(this); }
	JsDeclareSpecializedFunction(minus);

	/**
	* Multiplies the vector with a scalar.
	* @param {number} val - Scalar.
	* @returns {module:la.<% className %>} Product of the vector and scalar.
	*/
	//# <% skipMultiply %>exports.<% className %>.prototype.multiply = function (val) { return Object.create(this); }
	JsDeclareSpecializedFunction(multiply);

	/**
	* Normalizes vector.
	* @returns {module:la.<% className %>} Normalized self.
	*/
	//# <% skipNormalize %>exports.<% className %>.prototype.normalize = function () { return this; } 
	JsDeclareSpecializedFunction(normalize);

	/**
	* Gives the length of vector.
	* @returns {number} Length of vector.
	*/
	//# exports.<% className %>.prototype.length = 0;
	JsDeclareProperty(length);

	/**
	* Returns the vector as string.
	* @returns {string} String representation.
	* @example
	* var la = require('qminer').la;
	* // create a new vector
	* var vec = new la.<% className %>(<% example1 %>);
	* // create vector as string
	* vec.toString(); // returns <% output1 %>
	*/
	//# exports.<% className %>.prototype.toString = function () { return ''; }
	JsDeclareFunction(toString);

	/**
	* Creates a dense diagonal matrix out of the vector.
	* @returns{module:la.Matrix} Diagonal matrix, where the (i, i)-th element is the i-th element of vector.
	*/
	//# <% skipDiag %>exports.<% className %>.prototype.diag = function () { return Object.create(require('qminer').la.Matrix.prototype); }
	JsDeclareSpecializedFunction(diag);

	/**
	* Creates a sparse diagonal matrix out of the vector.
	* @returns {module:la.SparseMatrix} Diagonal matrix, where the (i, i)-th element is the i-th element of vector.
	*/
	//# <% skipSpDiag %>exports.<% className %>.prototype.spDiag = function () { return Object.create(require('qminer').la.SparseMatrix.prototype); }
	JsDeclareSpecializedFunction(spDiag);

	/**
	* Calculates the norm of the vector.
	* @returns {number} The norm of the vector.
	*/
	//# <% skipNorm %>exports.<% className %>.prototype.norm = function () { return 0.0; }
	JsDeclareSpecializedFunction(norm);

	/**
	* Creates the sparse vector representation of the vector.
	* @returns {module:la.SparseVector} The sparse vector representation.
	*/
	//# <% skipSparse %>exports.<% className %>.prototype.sparse = function () { return Object.create(require('qminer').la.SparseVector.prototype); }
	JsDeclareSpecializedFunction(sparse);

	/**
	* Creates a matrix with a single column that is equal to the vector.
	* @returns {module:la.Matrix} The matrix with a single column that is equal to the instance.
	*/
	//# <% skipToMat %>exports.<% className %>.prototype.toMat = function () { return Object.create(require('qminer').la.Matrix.prototype); }
	JsDeclareSpecializedFunction(toMat);

	/**
	* Saves the vector as output stream (binary serialization).
	* @param {module:fs.FOut} fout - Output stream.
	* @returns {module:fs.FOut} fout.
	* @example
	* // import fs module
	* var fs = require('qminer').fs;
	* var la = require('qminer').la;
	* // create a new vector
	* var vec = new la.<% className %>(<% example1 %>);
	* // open write stream
	* var fout = fs.openWrite('vec.dat');
	* // save vector and close write stream
	* vec.save(fout).close();
	*/
	//# <% skipSave %>exports.<% className %>.prototype.save = function (fout) {  return Object.create(require('qminer').fs.FOut.prototype); }
	JsDeclareFunction(save);

	/**
	* Loads the vector from input stream (binary deserialization).
	* @param {module:fs.FIn} fin - Input stream.
	* @returns {module:la.<% className %>} Self.
	* @example
	* // import fs module
	* var fs = require('qminer').fs;
	* var la = require('qminer').la;
	* // create an empty vector
	* var vec = new la.<% className %>();
	* // open a read stream
	* var fin = fs.openRead('vec.dat');
	* // load the vector
	* vec.load(fin);
	*/
	//# <% skipLoad %>exports.<% className %>.prototype.load = function (fin) { return this; }
	JsDeclareFunction(load);

	/**
	* Saves the vector as output stream (ascii serialization).
	* @param {module:fs.FOut} fout - Output stream.
	* @returns {module:fs.FOut} fout.
	* @example
	* // import fs module
	* var fs = require('qminer').fs;
	* var la = require('qminer').la;
	* // create a new vector
	* var vec = new la.<% className %>(<% example1 %>);
	* // open write stream
	* var fout = fs.openWrite('vec.dat');
	* // save matrix and close write stream
	* vec.saveascii(fout).close();
	*/
	//# <% skipSave %>exports.<% className %>.prototype.saveascii = function (fout) {  return Object.create(require('qminer').fs.FOut.prototype); }

	JsDeclareFunction(saveascii);
	
	/**
	* Loads the vector from input stream (ascii deserialization).
	* @param {module:fs.FIn} fin - Input stream.
	* @returns {module:la.<% className %>} Self.
	* @example
	* // import fs module
	* var fs = require('qminer').fs;
	* var la = require('qminer').la;
	* // create an empty vector
	* var vec = new la.<% className %>();
	* // open a read stream
	* var fin = fs.openRead('vec.dat');
	* // load the matrix
	* vec.loadascii(fin);
	*/
	//# <% skipLoad %>exports.<% className %>.prototype.loadascii = function (fin) { return this; }
	JsDeclareFunction(loadascii);
public:
	TVec<TVal> Vec;
private:
	static v8::Persistent<v8::Function> constructor;
};


///////////////////////////////
// NodeJs-GLib-TVec Implementations
template <typename TVal, typename TAux>
v8::Persistent<v8::Function> TNodeJsVec<TVal, TAux>::constructor;

typedef TNodeJsVec<TFlt, TAuxFltV> TNodeJsFltV;
typedef TNodeJsVec<TInt, TAuxIntV> TNodeJsIntV;
typedef TNodeJsVec<TStr, TAuxStrV> TNodeJsStrV;
typedef TNodeJsVec<TBool, TAuxBoolV> TNodeJsBoolV;


// template <typename TVal, typename TAux>
template <>
inline v8::Local<v8::Object> TNodeJsVec<TFlt, TAuxFltV>::New(const TFltV& FltV) {
	v8::Isolate* Isolate = v8::Isolate::GetCurrent();
	v8::EscapableHandleScope HandleScope(Isolate);
	EAssertR(!constructor.IsEmpty(), "TNodeJsVec<TFlt, TAuxFltV>::New: constructor is empty. Did you call TNodeJsVec<TFlt, TAuxFltV>::Init(exports); in this module's init function?");
	v8::Local<v8::Function> cons = v8::Local<v8::Function>::New(Isolate, constructor);
	v8::Local<v8::Object> Instance = cons->NewInstance();

	v8::Handle<v8::String> Key = v8::String::NewFromUtf8(Isolate, "class");
	v8::Handle<v8::String> Value = v8::String::NewFromUtf8(Isolate, "TFltV");
	Instance->SetHiddenValue(Key, Value);

	TNodeJsVec<TFlt, TAuxFltV>* JsVec = new TNodeJsVec<TFlt, TAuxFltV>(FltV);
	JsVec->Wrap(Instance);
	return HandleScope.Escape(Instance);
}

// template <typename TVal, typename TAux>
template <>
inline v8::Local<v8::Object> TNodeJsVec<TFlt, TAuxFltV>::New(const TIntV& IntV) {
	v8::Isolate* Isolate = v8::Isolate::GetCurrent();
	v8::EscapableHandleScope HandleScope(Isolate);
	EAssertR(!constructor.IsEmpty(), "TNodeJsVec<TFlt, TAuxFltV>::New: constructor is empty. Did you call TNodeJsVec<TFlt, TAuxFltV>::Init(exports); in this module's init function?");
	v8::Local<v8::Function> cons = v8::Local<v8::Function>::New(Isolate, constructor);
	v8::Local<v8::Object> Instance = cons->NewInstance();

	v8::Handle<v8::String> Key = v8::String::NewFromUtf8(Isolate, "class");
	v8::Handle<v8::String> Value = v8::String::NewFromUtf8(Isolate, "TFltV");
	Instance->SetHiddenValue(Key, Value);

	int Len = IntV.Len();
	TFltV Vec(Len);
	for (int ElN = 0; ElN < Len; ElN++) {
		Vec[ElN] = IntV[ElN];
	}

	TNodeJsVec<TFlt, TAuxFltV>* JsVec = new TNodeJsVec<TFlt, TAuxFltV>(Vec);
	JsVec->Wrap(Instance);
	return HandleScope.Escape(Instance);
}

template <>
inline v8::Local<v8::Object> TNodeJsVec<TInt, TAuxIntV>::New(const TFltV& FltV) {
	v8::Isolate* Isolate = v8::Isolate::GetCurrent();
	v8::EscapableHandleScope HandleScope(Isolate);
	EAssertR(!constructor.IsEmpty(), "TNodeJsVec<TInt, TAuxIntV>::New: constructor is empty. Did you call TNodeJsVec<TInt, TAuxIntV>::Init(exports); in this module's init function?");
	v8::Local<v8::Function> cons = v8::Local<v8::Function>::New(Isolate, constructor);
	v8::Local<v8::Object> Instance = cons->NewInstance();

	v8::Handle<v8::String> Key = v8::String::NewFromUtf8(Isolate, "class");
	v8::Handle<v8::String> Value = v8::String::NewFromUtf8(Isolate, "TIntV");
	Instance->SetHiddenValue(Key, Value);

	int Len = FltV.Len();
	TIntV Vec(Len);
	for (int ElN = 0; ElN < Len; ElN++) {
		Vec[ElN] = (int)FltV[ElN];
	}

	TNodeJsVec<TInt, TAuxIntV>* JsVec = new TNodeJsVec<TInt, TAuxIntV>(Vec);
	JsVec->Wrap(Instance);
	return HandleScope.Escape(Instance);
}

// template <typename TVal, typename TAux>
template <>
inline v8::Local<v8::Object> TNodeJsVec<TInt, TAuxIntV>::New(const TIntV& IntV) {
	v8::Isolate* Isolate = v8::Isolate::GetCurrent();
	v8::EscapableHandleScope HandleScope(Isolate);
	EAssertR(!constructor.IsEmpty(), "TNodeJsVec<TInt, TAuxIntV>::New: constructor is empty. Did you call TNodeJsVec<TInt, TAuxIntV>::Init(exports); in this module's init function?");
	v8::Local<v8::Function> cons = v8::Local<v8::Function>::New(Isolate, constructor);

	v8::Local<v8::Object> Instance = cons->NewInstance();

	v8::Handle<v8::String> Key = v8::String::NewFromUtf8(Isolate, "class");
	v8::Handle<v8::String> Value = v8::String::NewFromUtf8(Isolate, "TIntV");
	Instance->SetHiddenValue(Key, Value);

	TNodeJsVec<TInt, TAuxIntV>* JsVec = new TNodeJsVec<TInt, TAuxIntV>(IntV);
	JsVec->Wrap(Instance);
	return HandleScope.Escape(Instance);
}


// template <typename TVal, typename TAux>
template <>
inline v8::Local<v8::Object> TNodeJsVec<TStr, TAuxStrV>::New(const TStrV& StrV) {
	v8::Isolate* Isolate = v8::Isolate::GetCurrent();
	v8::EscapableHandleScope HandleScope(Isolate);
	EAssertR(!constructor.IsEmpty(), "TNodeJsVec<TStr, TAuxStrV>::New: constructor is empty. Did you call TNodeJsVec<TStr, TAuxStrV>::Init(exports); in this module's init function?");
	v8::Local<v8::Function> cons = v8::Local<v8::Function>::New(Isolate, constructor);

	v8::Local<v8::Object> Instance = cons->NewInstance();

	v8::Handle<v8::String> Key = v8::String::NewFromUtf8(Isolate, "class");
	v8::Handle<v8::String> Value = v8::String::NewFromUtf8(Isolate, "TStrV");
	Instance->SetHiddenValue(Key, Value);

	TNodeJsVec<TStr, TAuxStrV>* JsVec = new TNodeJsVec<TStr, TAuxStrV>(StrV);
	JsVec->Wrap(Instance);
	return HandleScope.Escape(Instance);
}

// template <typename TVal, typename TAux>
template <>
inline v8::Local<v8::Object> TNodeJsVec<TFlt, TAuxFltV>::New(const TStrV& StrV) {
	throw TExcept::New("Not implemented");
}

template <>
inline v8::Local<v8::Object> TNodeJsVec<TInt, TAuxIntV>::New(const TStrV& StrV) {
	throw TExcept::New("Not implemented");
}

template <>
inline v8::Local<v8::Object> TNodeJsVec<TStr, TAuxStrV>::New(const TFltV& FltV) {
	throw TExcept::New("Not implemented");
}

template <>
inline v8::Local<v8::Object> TNodeJsVec<TStr, TAuxStrV>::New(const TIntV& IntV) {
	throw TExcept::New("Not implemented");
}

// TODO implement the following three
template <>
inline v8::Local<v8::Object> TNodeJsVec<TBool, TAuxBoolV>::New(const TBoolV& BoolV) {
	throw TExcept::New("Not implemented. TODO");
}

template <>
inline v8::Local<v8::Object> TNodeJsVec<TFlt, TAuxFltV>::New(const TBoolV& BoolV) {
	throw TExcept::New("Not implemented. TODO");
}

template <>
inline v8::Local<v8::Object> TNodeJsVec<TInt, TAuxIntV>::New(const TBoolV& BoolV) {
	throw TExcept::New("Not implemented. TODO");
}

template <>
inline v8::Local<v8::Object> TNodeJsVec<TStr, TAuxStrV>::New(const TBoolV& BoolV) {
	throw TExcept::New("Not implemented.");
}

template <>
inline v8::Local<v8::Object> TNodeJsVec<TBool, TAuxBoolV>::New(const TStrV& StrV) {
	throw TExcept::New("Not implemented");
}

template <>
inline v8::Local<v8::Object> TNodeJsVec<TBool, TAuxBoolV>::New(const TFltV& FltV) {
	throw TExcept::New("Not implemented");
}

template <>
inline v8::Local<v8::Object> TNodeJsVec<TBool, TAuxBoolV>::New(const TIntV& IntV) {
	throw TExcept::New("Not implemented");
}



template <typename TVal, typename TAux>
void TNodeJsVec<TVal, TAux>::Init(v8::Handle<v8::Object> exports) {
	v8::Isolate* Isolate = v8::Isolate::GetCurrent();

	TStr Name = "Vector";
	if (TAux::ClassId == TNodeJsIntV::GetClassId()) Name = "IntVector";
	if (TAux::ClassId == TNodeJsStrV::GetClassId()) Name = "StrVector";
	if (TAux::ClassId == TNodeJsBoolV::GetClassId()) Name = "BoolVector";

	v8::Local<v8::FunctionTemplate> tpl = v8::FunctionTemplate::New(Isolate, _New);
	tpl->SetClassName(v8::String::NewFromUtf8(Isolate, Name.CStr()));
	// ObjectWrap uses the first internal field to store the wrapped pointer.
	tpl->InstanceTemplate()->SetInternalFieldCount(1);

	// Add all prototype methods, getters and setters here.
	NODE_SET_PROTOTYPE_METHOD(tpl, "at", _at);
	NODE_SET_PROTOTYPE_METHOD(tpl, "subVec", _subVec);
	NODE_SET_PROTOTYPE_METHOD(tpl, "put", _put);
	NODE_SET_PROTOTYPE_METHOD(tpl, "push", _push);
	NODE_SET_PROTOTYPE_METHOD(tpl, "splice", _splice);
	NODE_SET_PROTOTYPE_METHOD(tpl, "unshift", _unshift);
	NODE_SET_PROTOTYPE_METHOD(tpl, "pushV", _pushV);
	NODE_SET_PROTOTYPE_METHOD(tpl, "sortPerm", _sortPerm);
	NODE_SET_PROTOTYPE_METHOD(tpl, "sum", _sum);
	NODE_SET_PROTOTYPE_METHOD(tpl, "getMaxIdx", _getMaxIdx);
	NODE_SET_PROTOTYPE_METHOD(tpl, "sort", _sort);
	NODE_SET_PROTOTYPE_METHOD(tpl, "shuffle", _shuffle);
	NODE_SET_PROTOTYPE_METHOD(tpl, "trunc", _trunc);
	NODE_SET_PROTOTYPE_METHOD(tpl, "outer", _outer);
	NODE_SET_PROTOTYPE_METHOD(tpl, "inner", _inner);
	NODE_SET_PROTOTYPE_METHOD(tpl, "cosine", _cosine);
	NODE_SET_PROTOTYPE_METHOD(tpl, "plus", _plus);
	NODE_SET_PROTOTYPE_METHOD(tpl, "minus", _minus);
	NODE_SET_PROTOTYPE_METHOD(tpl, "multiply", _multiply);
	NODE_SET_PROTOTYPE_METHOD(tpl, "normalize", _normalize);
	NODE_SET_PROTOTYPE_METHOD(tpl, "toString", _toString);
	NODE_SET_PROTOTYPE_METHOD(tpl, "diag", _diag);
	NODE_SET_PROTOTYPE_METHOD(tpl, "spDiag", _spDiag);
	NODE_SET_PROTOTYPE_METHOD(tpl, "norm", _norm);
	NODE_SET_PROTOTYPE_METHOD(tpl, "sparse", _sparse);
	NODE_SET_PROTOTYPE_METHOD(tpl, "toMat", _toMat);
	NODE_SET_PROTOTYPE_METHOD(tpl, "save", _save);
	NODE_SET_PROTOTYPE_METHOD(tpl, "load", _load);
	NODE_SET_PROTOTYPE_METHOD(tpl, "saveascii", _saveascii);
	NODE_SET_PROTOTYPE_METHOD(tpl, "loadascii", _loadascii);

	// Properties 
	tpl->InstanceTemplate()->SetIndexedPropertyHandler(_indexGet, _indexSet);
	tpl->InstanceTemplate()->SetAccessor(v8::String::NewFromUtf8(Isolate, "length"), _length);

	// This has to be last, otherwise the properties won't show up on the
	// object in JavaScript.
	constructor.Reset(Isolate, tpl->GetFunction());
#ifndef MODULE_INCLUDE_LA
	exports->Set(v8::String::NewFromUtf8(Isolate, Name.CStr()),
		tpl->GetFunction());
#endif
}

// Returns i = arg max_i v[i] for a vector v 
template <>
inline void TNodeJsVec<TFlt, TAuxFltV>::getMaxIdx(const v8::FunctionCallbackInfo<v8::Value>& Args) {
	v8::Isolate* Isolate = v8::Isolate::GetCurrent();
	v8::HandleScope HandleScope(Isolate);
	TNodeJsVec<TFlt, TAuxFltV>* JsVec = ObjectWrap::Unwrap<TNodeJsVec<TFlt, TAuxFltV> >(Args.Holder());

	double MxVal = JsVec->Vec[0];
	int MxIdx = 0;
	for (int ElN = 0; ElN < JsVec->Vec.Len(); ++ElN) {
		const double CrrVal = JsVec->Vec[ElN];
		if (CrrVal > MxVal) { MxIdx = ElN; MxVal = CrrVal; }
	}
	Args.GetReturnValue().Set(v8::Integer::New(Isolate, MxIdx));
}

template <>
inline void TNodeJsVec<TInt, TAuxIntV>::getMaxIdx(const v8::FunctionCallbackInfo<v8::Value>& Args) {
	v8::Isolate* Isolate = v8::Isolate::GetCurrent();
	v8::HandleScope HandleScope(Isolate);
	TNodeJsVec<TInt, TAuxIntV>* JsVec = ObjectWrap::Unwrap<TNodeJsVec<TInt, TAuxIntV> >(Args.Holder());

	double MxVal = JsVec->Vec[0];
	int MxIdx = 0;
	for (int ElN = 0; ElN < JsVec->Vec.Len(); ++ElN) {
		const double CrrVal = JsVec->Vec[ElN];
		if (CrrVal > MxVal) { MxIdx = ElN; MxVal = CrrVal; }
	}
	Args.GetReturnValue().Set(v8::Integer::New(Isolate, MxIdx));
}

template <>
inline void TNodeJsVec<TFlt, TAuxFltV>::sortPerm(const v8::FunctionCallbackInfo<v8::Value>& Args) {
	v8::Isolate* Isolate = v8::Isolate::GetCurrent();
	v8::HandleScope HandleScope(Isolate);

	const bool Asc = TNodeJsUtil::GetArgBool(Args, 0, true);

	TNodeJsVec<TFlt, TAuxFltV>* JsVec = ObjectWrap::Unwrap<TNodeJsVec<TFlt, TAuxFltV> >(Args.Holder());

	TFltV SortedV;
	TIntV PermV;
	TVec<TFlt>::SortGetPerm(JsVec->Vec, SortedV, PermV, Asc);
	v8::Local<v8::Object> Obj = v8::Object::New(Isolate);
	Obj->Set(v8::String::NewFromUtf8(Isolate, "vec"), New(SortedV));
	Obj->Set(v8::String::NewFromUtf8(Isolate, "perm"), TNodeJsVec<TInt, TAuxIntV>::New(PermV));
	Args.GetReturnValue().Set(Obj);
}

template <>
inline void TNodeJsVec<TFlt, TAuxFltV>::outer(const v8::FunctionCallbackInfo<v8::Value>& Args) {
	v8::Isolate* Isolate = v8::Isolate::GetCurrent();
	v8::HandleScope HandleScope(Isolate);

	TNodeJsVec<TFlt, TAuxFltV>* JsVec =
		ObjectWrap::Unwrap<TNodeJsVec<TFlt, TAuxFltV>>(Args.Holder());

	EAssertR(Args.Length() == 1 && Args[0]->IsObject(),
		"Expected a vector on the input");

	TFltVV ResMat;
	TNodeJsVec<TFlt, TAuxFltV>* JsArgVec =
		ObjectWrap::Unwrap<TNodeJsVec<TFlt, TAuxFltV>>(Args[0]->ToObject());
	ResMat.Gen(JsVec->Vec.Len(), JsArgVec->Vec.Len());

	TLinAlg::OuterProduct(JsVec->Vec, JsArgVec->Vec, ResMat);

	Args.GetReturnValue().Set(TNodeJsFltVV::New(ResMat));
}

template <>
inline void TNodeJsVec<TFlt, TAuxFltV>::inner(const v8::FunctionCallbackInfo<v8::Value>& Args) {
	v8::Isolate* Isolate = v8::Isolate::GetCurrent();
	v8::HandleScope HandleScope(Isolate);

	TNodeJsVec<TFlt, TAuxFltV>* JsVec =
		ObjectWrap::Unwrap<TNodeJsVec<TFlt, TAuxFltV>>(Args.Holder());
	double Result = 0.0;
	if (Args[0]->IsObject()) {
		TNodeJsVec<TFlt, TAuxFltV>* OthVec =
			ObjectWrap::Unwrap<TNodeJsVec<TFlt, TAuxFltV> >(Args[0]->ToObject());
		Result = TLinAlg::DotProduct(OthVec->Vec, JsVec->Vec);
	}

	Args.GetReturnValue().Set(v8::Number::New(Isolate, Result));
}

template<>
inline void TNodeJsVec<TFlt, TAuxFltV>::cosine(const v8::FunctionCallbackInfo<v8::Value>& Args) {
	v8::Isolate* Isolate = v8::Isolate::GetCurrent();
	v8::HandleScope HandleScope(Isolate);

	TNodeJsVec<TFlt, TAuxFltV>* JsVec =
		ObjectWrap::Unwrap<TNodeJsVec<TFlt, TAuxFltV>>(Args.Holder());
	double Result = 0.0;
	if (Args[0]->IsObject()) {
		TNodeJsVec<TFlt, TAuxFltV>* OthVec =
			ObjectWrap::Unwrap<TNodeJsVec<TFlt, TAuxFltV> >(Args[0]->ToObject());
		Result = TLinAlg::DotProduct(OthVec->Vec, JsVec->Vec);
		Result /= (TLinAlg::Norm(JsVec->Vec)* TLinAlg::Norm(OthVec->Vec));
	}
	Args.GetReturnValue().Set(v8::Number::New(Isolate, Result));
}

template <>
inline void TNodeJsVec<TFlt, TAuxFltV>::plus(const v8::FunctionCallbackInfo<v8::Value>& Args) {
	v8::Isolate* Isolate = v8::Isolate::GetCurrent();
	v8::HandleScope HandleScope(Isolate);

	EAssertR(Args.Length() == 1 && Args[0]->IsObject(),
		"Expected an TNodeJsVec object (a vector)");

	TNodeJsVec<TFlt, TAuxFltV>* JsVec =
		ObjectWrap::Unwrap<TNodeJsVec<TFlt, TAuxFltV> >(Args.Holder());
	TNodeJsVec<TFlt, TAuxFltV>* OthVec =
		ObjectWrap::Unwrap<TNodeJsVec<TFlt, TAuxFltV> >(Args[0]->ToObject());
	TFltV Result(JsVec->Vec.Len());
	TLinAlg::LinComb(1.0, JsVec->Vec, 1.0, OthVec->Vec, Result);

	Args.GetReturnValue().Set(New(Result));
}

template<>
inline void TNodeJsVec<TFlt, TAuxFltV>::minus(const v8::FunctionCallbackInfo<v8::Value>& Args) {
	v8::Isolate* Isolate = v8::Isolate::GetCurrent();
	v8::HandleScope HandleScope(Isolate);

	EAssertR(Args.Length() == 1 && Args[0]->IsObject(),
		"Expected an TNodeJsVec object (a vector)");

	TNodeJsVec<TFlt, TAuxFltV>* JsVec =
		ObjectWrap::Unwrap<TNodeJsVec<TFlt, TAuxFltV> >(Args.Holder());
	TNodeJsVec<TFlt, TAuxFltV>* OthVec =
		ObjectWrap::Unwrap<TNodeJsVec<TFlt, TAuxFltV> >(Args[0]->ToObject());
	TFltV Result; Result.Gen(JsVec->Vec.Len());
	TLinAlg::LinComb(1.0, JsVec->Vec, -1.0, OthVec->Vec, Result);

	Args.GetReturnValue().Set(New(Result));
}

template<>
inline void TNodeJsVec<TFlt, TAuxFltV>::multiply(const v8::FunctionCallbackInfo<v8::Value>& Args) {
	v8::Isolate* Isolate = v8::Isolate::GetCurrent();
	v8::HandleScope HandleScope(Isolate);

	EAssertR(Args.Length() == 1 && Args[0]->IsNumber(),
		"Expected number");

	TNodeJsVec<TFlt, TAuxFltV>* JsVec =
		ObjectWrap::Unwrap<TNodeJsVec<TFlt, TAuxFltV> >(Args.Holder());
	const double Scalar = Args[0]->NumberValue();

	TFltV Result;
	Result.Gen(JsVec->Vec.Len());
	TLinAlg::MultiplyScalar(Scalar, JsVec->Vec, Result);

	Args.GetReturnValue().Set(New(Result));
}

template<>
inline void TNodeJsVec<TFlt, TAuxFltV>::normalize(const v8::FunctionCallbackInfo<v8::Value>& Args) {
	v8::Isolate* Isolate = v8::Isolate::GetCurrent();
	v8::HandleScope HandleScope(Isolate);

	TNodeJsVec<TFlt, TAuxFltV>* JsVec =
		ObjectWrap::Unwrap<TNodeJsVec<TFlt, TAuxFltV> >(Args.Holder());

	EAssertR(JsVec->Vec.Len() > 0, "Can't normalize vector of length 0.");
	if (JsVec->Vec.Len() > 0) {
		TLinAlg::Normalize(JsVec->Vec);
	}

	Args.GetReturnValue().Set(Args.Holder());
}

template<>
inline void TNodeJsVec<TFlt, TAuxFltV>::diag(const v8::FunctionCallbackInfo<v8::Value>& Args) {
	v8::Isolate* Isolate = v8::Isolate::GetCurrent();
	v8::HandleScope HandleScope(Isolate);

	TNodeJsVec<TFlt, TAuxFltV>* JsVec =
		ObjectWrap::Unwrap<TNodeJsVec<TFlt, TAuxFltV> >(Args.Holder());

	TFltVV Result;
	// computation
	TLAMisc::Diag(JsVec->Vec, Result);

	Args.GetReturnValue().Set(TNodeJsFltVV::New(Result));
}

template<>
inline void TNodeJsVec<TFlt, TAuxFltV>::spDiag(const v8::FunctionCallbackInfo<v8::Value>& Args) {
	v8::Isolate* Isolate = v8::Isolate::GetCurrent();
	v8::HandleScope HandleScope(Isolate);

	TNodeJsVec<TFlt, TAuxFltV>* JsVec =
		ObjectWrap::Unwrap<TNodeJsVec<TFlt, TAuxFltV> >(Args.Holder());

	TVec<TIntFltKdV> Result;
	// computation
	TLAMisc::Diag(JsVec->Vec, Result);

	Args.GetReturnValue().Set(TNodeJsSpMat::New(Result, JsVec->Vec.Len()));
}

template<>
inline void TNodeJsVec<TFlt, TAuxFltV>::norm(const v8::FunctionCallbackInfo<v8::Value>& Args) {
	v8::Isolate* Isolate = v8::Isolate::GetCurrent();
	v8::HandleScope HandleScope(Isolate);

	TNodeJsVec<TFlt, TAuxFltV>* JsVec =
		ObjectWrap::Unwrap<TNodeJsVec<TFlt, TAuxFltV> >(Args.This());
	const double Result = TLinAlg::Norm(JsVec->Vec);
	Args.GetReturnValue().Set(v8::Number::New(Isolate, Result));
}

template<>
inline void TNodeJsVec<TFlt, TAuxFltV>::sparse(const v8::FunctionCallbackInfo<v8::Value>& Args) {
	v8::Isolate* Isolate = v8::Isolate::GetCurrent();
	v8::HandleScope HandleScope(Isolate);

	TNodeJsVec<TFlt, TAuxFltV>* JsVec =
		ObjectWrap::Unwrap<TNodeJsVec<TFlt, TAuxFltV> >(Args.This());

	TIntFltKdV Res;
	TLAMisc::ToSpVec(JsVec->Vec, Res);

	Args.GetReturnValue().Set(TNodeJsSpVec::New(Res, JsVec->Vec.Len()));
}

template<>
inline void TNodeJsVec<TFlt, TAuxFltV>::toMat(const v8::FunctionCallbackInfo<v8::Value>& Args) {
	v8::Isolate* Isolate = v8::Isolate::GetCurrent();
	v8::HandleScope HandleScope(Isolate);

	TNodeJsVec<TFlt, TAuxFltV>* JsVec =
		ObjectWrap::Unwrap<TNodeJsVec<TFlt, TAuxFltV> >(Args.This());

	TFltVV Res(JsVec->Vec, JsVec->Vec.Len(), 1);

	Args.GetReturnValue().Set(TNodeJsFltVV::New(Res));
}

//////

template <typename TVal, typename TAux>
void TNodeJsVec<TVal, TAux>::New(const v8::FunctionCallbackInfo<v8::Value>& Args) {
	v8::Isolate* Isolate = v8::Isolate::GetCurrent();
	v8::HandleScope HandleScope(Isolate);
	EAssertR(!constructor.IsEmpty(), "TNodeJsVec<TVal, TAux>::New: constructor is empty. Did you call TNodeJsVec<TVal, TAux>::Init(exports); in this module's init function? Vector ClassId: " + TAux::ClassId);
	if (Args.IsConstructCall()) {
		//printf("vector construct call, class = %s, nargs: %d\n", TAux::ClassId.CStr(), Args.Length());
		TNodeJsVec<TVal, TAux>* JsVec = new TNodeJsVec<TVal, TAux>();

		v8::Handle<v8::String> Key = v8::String::NewFromUtf8(Isolate, "class");
		v8::Handle<v8::String> Value = v8::String::NewFromUtf8(Isolate, TAux::ClassId.CStr());
		v8::Local<v8::Object> Instance = Args.This();

		// If we got Javascript array on the input: vector.new([1,2,3]) 
		if (Args[0]->IsArray()) {
			//printf("vector construct call, class = %s, input array\n", TAux::ClassId.CStr());
			v8::Handle<v8::Array> Arr = v8::Handle<v8::Array>::Cast(Args[0]);
			const int Len = Arr->Length();
			for (int ElN = 0; ElN < Len; ++ElN) { JsVec->Vec.Add(TAux::CastVal(Arr->Get(ElN))); }
		}
		else if (Args[0]->IsObject()) {
			if (TNodeJsUtil::IsArgClass(Args, 0, TNodeJsFltV::GetClassId())) {
				//printf("vector construct call, class = %s, input TFltV\n", TAux::ClassId.CStr());
				TNodeJsVec<TFlt, TAuxFltV>* JsVecArg = ObjectWrap::Unwrap<TNodeJsVec<TFlt, TAuxFltV> >(Args[0]->ToObject());
				Args.GetReturnValue().Set(New(JsVecArg->Vec));
				return;
			}
			else if (TNodeJsUtil::IsArgClass(Args, 0, TNodeJsIntV::GetClassId())) {
				//printf("vector construct call, class = %s, input TIntV\n", TAux::ClassId.CStr());
				TNodeJsVec<TInt, TAuxIntV>* JsVecArg = ObjectWrap::Unwrap<TNodeJsVec<TInt, TAuxIntV> >(Args[0]->ToObject());
				Args.GetReturnValue().Set(New(JsVecArg->Vec));
				return;
			}
			else if (TNodeJsUtil::IsArgClass(Args, 0, TNodeJsStrV::GetClassId())) {
				//printf("vector construct call, class = %s, input TStrV\n", TAux::ClassId.CStr());
				TNodeJsVec<TStr, TAuxStrV>* JsVecArg = ObjectWrap::Unwrap<TNodeJsVec<TStr, TAuxStrV> >(Args[0]->ToObject());
				Args.GetReturnValue().Set(New(JsVecArg->Vec));
				return;
			}
			else if (TNodeJsUtil::IsArgClass(Args, 0, TNodeJsBoolV::GetClassId())) {
				TNodeJsBoolV* JsBoolV = ObjectWrap::Unwrap<TNodeJsBoolV>(Args[0]->ToObject());
				Args.GetReturnValue().Set(New(JsBoolV->Vec));
				return;
			}
			else {
				//printf("construct call, else branch, class = %s\n", TAux::ClassId.CStr());
				// We have object with parameters, parse them out
				const int MxVals = TNodeJsUtil::GetArgInt32(Args, 0, "mxVals", -1);
				const int Vals = TNodeJsUtil::GetArgInt32(Args, 0, "vals", 0);
				EAssertR(Vals >= 0, "vals should be nonnegative");
				if (MxVals >= 0) {
					JsVec->Vec.Gen(MxVals, Vals);
				}
				else { JsVec->Vec.Gen(Vals); }
			}
		} // else return an empty vector 

		Instance->SetHiddenValue(Key, Value);
		JsVec->Wrap(Instance);
		Args.GetReturnValue().Set(Instance);
	}
	else {
		//printf("vector NOT construct call, class = %s\n", TAux::ClassId.CStr());
		const int Argc = 1;
		v8::Local<v8::Value> Argv[Argc] = { Args[0] };
		v8::Local<v8::Function> cons = v8::Local<v8::Function>::New(Isolate, constructor);
		v8::Local<v8::Object> Instance = cons->NewInstance(Argc, Argv);

		v8::Handle<v8::String> Key = v8::String::NewFromUtf8(Isolate, "class");
		v8::Handle<v8::String> Value = v8::String::NewFromUtf8(Isolate, TAux::ClassId.CStr());
		Instance->Set(Key, Value);

		Args.GetReturnValue().Set(Instance);
	}
}

// Returns an element at index idx=Args[0]; assert 0 <= idx < v.length() 
template <typename TVal, typename TAux>
void TNodeJsVec<TVal, TAux>::at(const v8::FunctionCallbackInfo<v8::Value>& Args) {
	v8::Isolate* Isolate = v8::Isolate::GetCurrent();
	v8::HandleScope HandleScope(Isolate);

	TNodeJsVec<TVal, TAux>* JsVec = ObjectWrap::Unwrap<TNodeJsVec<TVal, TAux> >(Args.Holder());

	EAssertR(Args.Length() >= 1 && Args[0]->IsInt32(), "Expected integer.");
	const int Idx = Args[0]->IntegerValue();

	EAssertR(Idx >= 0 && Idx < JsVec->Vec.Len(), "Index out of bounds.");
	Args.GetReturnValue().Set(TAux::GetObjVal(JsVec->Vec[Idx]));
}

template <typename TVal, typename TAux>
void TNodeJsVec<TVal, TAux>::subVec(const v8::FunctionCallbackInfo<v8::Value>& Args) {
	v8::Isolate* Isolate = v8::Isolate::GetCurrent();
	v8::HandleScope HandleScope(Isolate);
	TNodeJsVec<TVal, TAux>* JsVec = ObjectWrap::Unwrap<TNodeJsVec>(Args.This());
	if (Args.Length() > 0) {
		if (Args[0]->IsArray()) {
			v8::Handle<v8::Array> Array = v8::Handle<v8::Array>::Cast(Args[0]);
			const int Len = Array->Length();
			TVec<TVal> ResultVec(Len);
			for (int ElN = 0; ElN < Len; ++ElN) {
				EAssertR(Array->Get(ElN)->IsInt32(),
					"Expected array to contain integers only.");
				const int Idx = Array->Get(ElN)->Int32Value();
				EAssertR(Idx >= 0 && Idx < JsVec->Vec.Len(),
					"One of the indices from the index vector is out of bounds");
				ResultVec[ElN] = JsVec->Vec[Idx];
			}
			Args.GetReturnValue().Set(TNodeJsVec<TVal, TAux>::New(ResultVec));
			return;
		}
		else if (Args[0]->IsObject() && TNodeJsUtil::IsArgClass(Args, 0, "TIntV")) {
			TNodeJsVec<TInt, TAuxIntV>* IdxV = ObjectWrap::Unwrap<TNodeJsVec<TInt, TAuxIntV> >(Args[0]->ToObject());
			const int Len = IdxV->Vec.Len();
			TVec<TVal> ResultVec(Len);
			for (int ElN = 0; ElN < Len; ElN++) {
				EAssertR(IdxV->Vec[ElN] >= 0 && IdxV->Vec[ElN] < JsVec->Vec.Len(),
					"One of the indices from the index vector is out of bounds");
				ResultVec[ElN] = JsVec->Vec[IdxV->Vec[ElN]];
			}
			Args.GetReturnValue().Set(TNodeJsVec<TVal, TAux>::New(ResultVec));
			return;
		}
		else {
			Args.GetReturnValue().Set(v8::Undefined(Isolate));
			throw TExcept::New("Expected array or vector of indices.");
		}
	}
	else {
		Args.GetReturnValue().Set(v8::Undefined(Isolate));
		throw TExcept::New("No arguments.");
	}
}

template<typename TVal, typename TAux>
void TNodeJsVec<TVal, TAux>::indexGet(uint32_t Index, const v8::PropertyCallbackInfo<v8::Value>& Info) {
	v8::Isolate* Isolate = v8::Isolate::GetCurrent();
	v8::HandleScope HandleScope(Isolate);

	TNodeJsVec<TVal, TAux>* JsVec = ObjectWrap::Unwrap<TNodeJsVec<TVal, TAux> >(Info.Holder());
	EAssertR(Index < static_cast<uint32_t>(JsVec->Vec.Len()), "Index out of bounds.");
	Info.GetReturnValue().Set(TAux::GetObjVal(JsVec->Vec[Index]));
}

template<typename TVal, typename TAux>
void TNodeJsVec<TVal, TAux>::indexSet(uint32_t Index, v8::Local<v8::Value> Value, const v8::PropertyCallbackInfo<v8::Value>& Info) {
	v8::Isolate* Isolate = v8::Isolate::GetCurrent();
	v8::HandleScope HandleScope(Isolate);

	TNodeJsVec<TVal, TAux>* JsVec = ObjectWrap::Unwrap<TNodeJsVec<TVal, TAux> >(Info.Holder());
	EAssertR(Index < static_cast<uint32_t>(JsVec->Vec.Len()), "Index out of bounds.");
	JsVec->Vec[Index] = TAux::CastVal(Value);
	Info.GetReturnValue().Set(v8::Undefined(Isolate));
}

// Returns the sum of the vectors elements (only make sense for numeric values) 
template <typename TVal, typename TAux>
void TNodeJsVec<TVal, TAux>::sum(const v8::FunctionCallbackInfo<v8::Value>& Args) {
	v8::Isolate* Isolate = v8::Isolate::GetCurrent();
	v8::HandleScope HandleScope(Isolate);
	TNodeJsVec<TVal, TAux>* JsVec = ObjectWrap::Unwrap<TNodeJsVec<TVal, TAux> >(Args.Holder());
	TVal Sum;
	for (int ElN = 0; ElN < JsVec->Vec.Len(); ++ElN) {
		Sum += JsVec->Vec[ElN];
	}
	Args.GetReturnValue().Set(TAux::GetObjVal(Sum));
}

// put(idx, num) sets v[idx] := num 
template <typename TVal, typename TAux>
void TNodeJsVec<TVal, TAux>::put(const v8::FunctionCallbackInfo<v8::Value>& Args) {
	v8::Isolate* Isolate = v8::Isolate::GetCurrent();
	v8::HandleScope HandleScope(Isolate);

	EAssertR(Args.Length() >= 2, "Expected two arguments.");
	EAssertR(Args[0]->IsInt32(),
		"First argument should be an integer.");
	TAux::AssertType(Args[1]);

	TNodeJsVec<TVal, TAux>* JsVec =
		ObjectWrap::Unwrap<TNodeJsVec<TVal, TAux> >(Args.Holder());

	const int Idx = Args[0]->IntegerValue();

	EAssertR(Idx >= 0 && Idx < JsVec->Vec.Len(), "Index out of bounds");

	JsVec->Vec[Idx] = TAux::CastVal(Args[1]);

	Args.GetReturnValue().Set(Args.Holder());
}

// Appends an element to the vector 
template <typename TVal, typename TAux>
void TNodeJsVec<TVal, TAux>::push(const v8::FunctionCallbackInfo<v8::Value>& Args) {
	v8::Isolate* Isolate = v8::Isolate::GetCurrent();
	v8::HandleScope HandleScope(Isolate);

	TNodeJsVec<TVal, TAux>* JsVec =
		ObjectWrap::Unwrap<TNodeJsVec<TVal, TAux> >(Args.Holder());

	if (Args.Length() < 1) {
		Isolate->ThrowException(v8::Exception::TypeError(
			v8::String::NewFromUtf8(Isolate, "Expected 1 argument, 0 given.")));
	}
	else if (!Args[0]->IsNumber() && !Args[0]->IsString() && !Args[0]->IsBoolean()) {
		// TODO: int vector should not silently pass and truncate non-integer values!
		Isolate->ThrowException(v8::Exception::TypeError(
			v8::String::NewFromUtf8(Isolate, "Expected number, string or boolean")));
	}
	else {
		JsVec->Vec.Add(TAux::CastVal(Args[0]));
		Args.GetReturnValue().Set(v8::Number::New(Isolate, JsVec->Vec.Len()));
	}
}

// Appends an element to the vector
template <typename TVal, typename TAux>
void TNodeJsVec<TVal, TAux>::splice(const v8::FunctionCallbackInfo<v8::Value>& Args) {
	v8::Isolate* Isolate = v8::Isolate::GetCurrent();
	v8::HandleScope HandleScope(Isolate);

	EAssertR(Args.Length() >= 2, "vec.splice expects at least 2 arguments!");

	TNodeJsVec<TVal, TAux>* JsVec = ObjectWrap::Unwrap<TNodeJsVec<TVal, TAux> >(Args.Holder());
	TVec<TVal>& Vec = JsVec->Vec;

	// from the Javascript documentation:
	// If greater than the length of the array, actual starting index will be set to the length of the array.
	// If negative, will begin that many elements from the end
	int StartIdx = TMath::Mn(TNodeJsUtil::GetArgInt32(Args, 0), Vec.Len());
	if (StartIdx < 0) StartIdx += Vec.Len();

	const int DelCount = TMath::Mn(TNodeJsUtil::GetArgInt32(Args, 1), Vec.Len() - StartIdx);	// mimic javascript default behavior
	const int InsCount = Args.Length() - 2;

	EAssert(StartIdx + DelCount <= Vec.Len());

	const int NOverride = TMath::Mn(DelCount, InsCount);
	const int NDel = TMath::Mx(DelCount - InsCount, 0);
	const int NIns = TMath::Mx(InsCount - DelCount, 0);

	// override
	for (int i = 0; i < NOverride; i++) {
		Vec[StartIdx + i] = TAux::CastVal(Args[2 + i]);
	}

	// insert
	for (int i = 0; i < NIns; i++) {
		const int Idx = StartIdx + NOverride + i;
		if (Idx == Vec.Len()) {
			Vec.Add(TAux::CastVal(Args[2 + NOverride + i]));
		}
		else {
			Vec.Ins(StartIdx + NOverride + i, TAux::CastVal(Args[2 + NOverride + i]));
		}
	}

	// delete
	if (NDel > 0) {
		Vec.Del(StartIdx + NOverride, StartIdx + NOverride + NDel - 1);
	}

	Args.GetReturnValue().Set(Args.Holder());
}

template <typename TVal, typename TAux>
void TNodeJsVec<TVal, TAux>::unshift(const v8::FunctionCallbackInfo<v8::Value>& Args) {
	v8::Isolate* Isolate = v8::Isolate::GetCurrent();
	v8::HandleScope HandleScope(Isolate);
	TNodeJsVec<TVal, TAux>* JsVec =
		ObjectWrap::Unwrap<TNodeJsVec<TVal, TAux> >(Args.Holder());

	TVec<TVal> Temp = TVec<TVal>(Args.Length());
	for (int ArgN = 0; ArgN < Args.Length(); ArgN++) {
		// assume number
		TAux::AssertType(Args[ArgN]);
		Temp[ArgN] = TAux::CastVal(Args[ArgN]);
	}
	Temp.AddV(JsVec->Vec);
	JsVec->Vec = Temp;
	Args.GetReturnValue().Set(v8::Number::New(Isolate, JsVec->Vec.Len()));
}

template <typename TVal, typename TAux>
void TNodeJsVec<TVal, TAux>::pushV(const v8::FunctionCallbackInfo<v8::Value>& Args) {
	v8::Isolate* Isolate = v8::Isolate::GetCurrent();
	v8::HandleScope HandleScope(Isolate);

	EAssertR(Args.Length() == 1 && Args[0]->IsObject(),
		"Expected a vector on the input");

	TNodeJsVec<TVal, TAux>* JsVec = ObjectWrap::Unwrap<TNodeJsVec<TVal, TAux> >(Args.Holder());
	TNodeJsVec<TVal, TAux>* OthVec = ObjectWrap::Unwrap<TNodeJsVec<TVal, TAux> >(Args[0]->ToObject());

	JsVec->Vec.AddV(OthVec->Vec);

	Args.GetReturnValue().Set(v8::Number::New(Isolate, JsVec->Vec.Len()));
}

template <typename TVal, typename TAux>
void TNodeJsVec<TVal, TAux>::sort(const v8::FunctionCallbackInfo<v8::Value>& Args) {
	v8::Isolate* Isolate = v8::Isolate::GetCurrent();
	v8::HandleScope HandleScope(Isolate);

	TNodeJsVec<TVal, TAux>* JsVec =
		ObjectWrap::Unwrap<TNodeJsVec<TVal, TAux> >(Args.Holder());

	if (Args.Length() == 1 && Args[0]->IsFunction()) {
		v8::Local<v8::Function> Callback = v8::Local<v8::Function>::Cast(Args[0]);				
		JsVec->Vec.SortCmp(TJsVecComparator<TVal, TAux>(Callback));
	} else {
		const bool Asc = TNodeJsUtil::GetArgBool(Args, 0, true);
		JsVec->Vec.Sort(Asc);
	}
	Args.GetReturnValue().Set(Args.Holder());
}

template <typename TVal, typename TAux>
void TNodeJsVec<TVal, TAux>::shuffle(const v8::FunctionCallbackInfo<v8::Value>& Args) {
	v8::Isolate* Isolate = v8::Isolate::GetCurrent();
	v8::HandleScope HandleScope(Isolate);

	TNodeJsVec<TVal, TAux>* JsVec =
		ObjectWrap::Unwrap<TNodeJsVec<TVal, TAux> >(Args.Holder());
	static TRnd Rnd;
	JsVec->Vec.Shuffle(Rnd);

	Args.GetReturnValue().Set(Args.Holder());
}

template <typename TVal, typename TAux>
void TNodeJsVec<TVal, TAux>::trunc(const v8::FunctionCallbackInfo<v8::Value>& Args) {
	v8::Isolate* Isolate = v8::Isolate::GetCurrent();
	v8::HandleScope HandleScope(Isolate);

	EAssertR(Args.Length() >= 1 && Args[0]->IsInt32() &&
		Args[0]->IntegerValue() >= 0, "Expected a nonnegative integer");

	TNodeJsVec<TVal, TAux>* JsVec =
		ObjectWrap::Unwrap<TNodeJsVec<TVal, TAux> >(Args.Holder());
	const int NewLen = Args[0]->IntegerValue();
	JsVec->Vec.Trunc(NewLen);

	Args.GetReturnValue().Set(v8::Boolean::New(Isolate, true));
}

template<typename TVal, typename TAux>
void TNodeJsVec<TVal, TAux>::toString(const v8::FunctionCallbackInfo<v8::Value>& Args) {
	v8::Isolate* Isolate = v8::Isolate::GetCurrent();
	v8::HandleScope HandleScope(Isolate);

	TNodeJsVec<TVal, TAux>* JsVec =
		ObjectWrap::Unwrap<TNodeJsVec<TVal, TAux> >(Args.Holder());

	TStr Str = "";
	for (int ElN = 0; ElN < JsVec->Vec.Len() - 1; ++ElN) {
		Str += JsVec->Vec[ElN].GetStr() + ", ";
	}
	if (JsVec->Vec.Len() > 0) {
		Str += JsVec->Vec.Last().GetStr();
	}	

	Args.GetReturnValue().Set(v8::String::NewFromUtf8(Isolate, Str.CStr()));
}

// Returns the size of the vector 
template<typename TVal, typename TAux>
void TNodeJsVec<TVal, TAux>::length(v8::Local<v8::String> Name, const v8::PropertyCallbackInfo<v8::Value>& Info) {
	v8::Isolate* Isolate = v8::Isolate::GetCurrent();
	v8::HandleScope HandleScope(Isolate);

	v8::Local<v8::Object> Self = Info.Holder();
	TNodeJsVec<TVal, TAux>* JsVec =
		ObjectWrap::Unwrap<TNodeJsVec<TVal, TAux> >(Self);

	Info.GetReturnValue().Set(v8::Integer::New(Isolate, JsVec->Vec.Len()));
}

template<typename TVal, typename TAux>
void TNodeJsVec<TVal, TAux>::save(const v8::FunctionCallbackInfo<v8::Value>& Args) {
	v8::Isolate* Isolate = v8::Isolate::GetCurrent();
	v8::HandleScope HandleScope(Isolate);

	EAssertR(Args.Length() == 1 && Args[0]->IsObject(),
		"Expected a TNodeJsFOut object");
	TNodeJsVec<TVal, TAux>* JsVec = ObjectWrap::Unwrap<TNodeJsVec<TVal, TAux> >(Args.Holder());
	TNodeJsFOut* JsFOut = ObjectWrap::Unwrap<TNodeJsFOut>(Args[0]->ToObject());
	PSOut SOut = JsFOut->SOut;
	JsVec->Vec.Save(*SOut);

	Args.GetReturnValue().Set(Args[0]);
}

template<typename TVal, typename TAux>
void TNodeJsVec<TVal, TAux>::load(const v8::FunctionCallbackInfo<v8::Value>& Args) {
	v8::Isolate* Isolate = v8::Isolate::GetCurrent();
	v8::HandleScope HandleScope(Isolate);

	EAssertR(Args.Length() == 1 && Args[0]->IsObject(),
		"Expected a TNodeJsFIn object");
	TNodeJsVec<TVal, TAux>* JsVec = ObjectWrap::Unwrap<TNodeJsVec<TVal, TAux> >(Args.Holder());
	TNodeJsFIn* JsFIn = ObjectWrap::Unwrap<TNodeJsFIn>(Args[0]->ToObject());
	PSIn SIn = JsFIn->SIn;
	JsVec->Vec.Load(*SIn);

	Args.GetReturnValue().Set(v8::Undefined(Isolate));
}

template<typename TVal, typename TAux>
void TNodeJsVec<TVal, TAux>::saveascii(const v8::FunctionCallbackInfo<v8::Value>& Args) {
	v8::Isolate* Isolate = v8::Isolate::GetCurrent();
	v8::HandleScope HandleScope(Isolate);

	EAssertR(Args.Length() == 1 && Args[0]->IsObject(),
		"Expected a TNodeJsFOut object");
	TNodeJsVec<TVal, TAux>* JsVec = ObjectWrap::Unwrap<TNodeJsVec<TVal, TAux> >(Args.Holder());
	TNodeJsFOut* JsFOut = ObjectWrap::Unwrap<TNodeJsFOut>(Args[0]->ToObject());
	PSOut SOut = JsFOut->SOut;
	const int Rows = JsVec->Vec.Len();
	for (int RowId = 0; RowId < Rows; RowId++) {
		SOut->PutStr(JsVec->Vec[RowId].GetStr());
		SOut->PutCh('\n');
	}

	Args.GetReturnValue().Set(Args[0]);
}

template<typename TVal, typename TAux>
void TNodeJsVec<TVal, TAux>::loadascii(const v8::FunctionCallbackInfo<v8::Value>& Args) {
	v8::Isolate* Isolate = v8::Isolate::GetCurrent();
	v8::HandleScope HandleScope(Isolate);

	EAssertR(Args.Length() == 1 && Args[0]->IsObject(),
		"Expected a TNodeJsFIn object");
	TNodeJsVec<TVal, TAux>* JsVec = ObjectWrap::Unwrap<TNodeJsVec<TVal, TAux> >(Args.Holder());
	TNodeJsFIn* JsFIn = ObjectWrap::Unwrap<TNodeJsFIn>(Args[0]->ToObject());
	PSIn SIn = JsFIn->SIn;
	TStr Line;
	while (SIn->GetNextLn(Line)) {
		JsVec->Vec.Add(TAux::Parse(Line));
	}

	Args.GetReturnValue().Set(v8::Undefined(Isolate));
}

#endif
<|MERGE_RESOLUTION|>--- conflicted
+++ resolved
@@ -259,11 +259,7 @@
 	
 	/**
 	* Sorts the vector (in place operation).
-<<<<<<< HEAD
 	* @param {(module:la~<% sortCallback %> | boolean)} [arg] - Sort callback or a boolean ascend flag. Default is boolean and true.
-=======
-	* @param {(module:la~<% sortCallback %> | boolean)} [arg] - Default is boolean and true.
->>>>>>> 28b2a87e
 	* @returns {module:la.<% className %>} Self.
 	* <br>1. Vector sorted in ascending order, if arg is boolean and true.  
 	* <br>2. Vector sorted in descending order, if arg is boolean and false.
