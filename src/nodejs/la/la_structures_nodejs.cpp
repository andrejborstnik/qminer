--- conflicted
+++ resolved
@@ -296,7 +296,7 @@
 			TLinAlg::Multiply(JsMat->Mat, FltVV->Mat, Result);
 			Args.GetReturnValue().Set(New(Result));
 		}
-		else if (TNodeJsUtil::IsArgClass(Args, 0, TNodeJsSpVec::ClassId)) {
+		else if (TNodeJsUtil::IsArgClass(Args, 0, TNodeJsSpVec::GetClassId())) {
 			TNodeJsSpVec* JsVec = ObjectWrap::Unwrap<TNodeJsSpVec>(Args[0]->ToObject());
 			EAssertR(JsMat->Mat.GetCols() > TLAMisc::GetMaxDimIdx(JsVec->Vec), "matrix * sparse_vector: dimensions mismatch");
 			int Rows = JsMat->Mat.GetRows();
@@ -361,7 +361,7 @@
 			TLinAlg::MultiplyT(JsMat->Mat, JsMat2->Mat, Result);
 			Args.GetReturnValue().Set(TNodeJsFltVV::New(Result));
 		}
-		else if (TNodeJsUtil::IsArgClass(Args, 0, TNodeJsSpVec::ClassId)) {
+		else if (TNodeJsUtil::IsArgClass(Args, 0, TNodeJsSpVec::GetClassId())) {
 			TNodeJsSpVec* JsVec = ObjectWrap::Unwrap<TNodeJsSpVec>(Args[0]->ToObject());
 			EAssertR(JsMat->Mat.GetRows() > TLAMisc::GetMaxDimIdx(JsVec->Vec), "matrix' * sparse_vector: dimensions mismatch");
 			TFltVV Result(JsMat->Mat.GetCols(), 1);
@@ -747,11 +747,6 @@
 // Sparse-Vector
 v8::Persistent<v8::Function> TNodeJsSpVec::Constructor;
 
-<<<<<<< HEAD
-=======
-const TStr TNodeJsSpVec::ClassId = "SparseVector"; //TIntFltKdV
-
->>>>>>> da6e5a23
 void TNodeJsSpVec::Init(v8::Handle<v8::Object> exports) {
 	v8::Isolate* Isolate = v8::Isolate::GetCurrent();
 	v8::HandleScope HandleScope(Isolate);
@@ -761,11 +756,11 @@
 	v8::Local<v8::FunctionTemplate> child = v8::FunctionTemplate::New(Isolate, TNodeJsUtil::_NewCpp<TNodeJsSpVec>);
 	child->Inherit(tpl);
 
-	child->SetClassName(v8::String::NewFromUtf8(Isolate, ClassId.CStr()));
+	child->SetClassName(v8::String::NewFromUtf8(Isolate, GetClassId().CStr()));
 	// ObjectWrap uses the first internal field to store the wrapped pointer
 	child->InstanceTemplate()->SetInternalFieldCount(1);
 
-	tpl->SetClassName(v8::String::NewFromUtf8(Isolate, ClassId.CStr()));
+	tpl->SetClassName(v8::String::NewFromUtf8(Isolate, GetClassId().CStr()));
 	// ObjectWrap uses the first internal field to store the wrapped pointer
 	tpl->InstanceTemplate()->SetInternalFieldCount(1);
 
@@ -790,7 +785,7 @@
 	// Constructor is used when creating the object from C++
 	Constructor.Reset(Isolate, child->GetFunction());
 	// we need to export the class for calling using "new FIn(...)"
-	exports->Set(v8::String::NewFromUtf8(Isolate, ClassId.CStr()),
+	exports->Set(v8::String::NewFromUtf8(Isolate, GetClassId().CStr()),
 		tpl->GetFunction());
 }
 
@@ -925,7 +920,7 @@
 			}
             Result = TLinAlg::DotProduct(OthVec->Vec, JsSpVec->Vec);
             Args.GetReturnValue().Set(v8::Number::New(Isolate, Result));
-		} else if (TNodeJsUtil::IsArgClass(Args, 0, TNodeJsSpVec::ClassId)) {
+		} else if (TNodeJsUtil::IsArgClass(Args, 0, TNodeJsSpVec::GetClassId())) {
             // TODO check dimensions if at least one is known!
 			TNodeJsSpVec* OthSpVec =
                 ObjectWrap::Unwrap<TNodeJsSpVec>(Args[0]->ToObject());
@@ -1350,7 +1345,7 @@
     v8::HandleScope HandleScope(Isolate);
 
     EAssertR(Args.Length() == 1 && Args[0]->IsObject() &&
-		TNodeJsUtil::IsArgClass(Args, 0, TNodeJsSpVec::ClassId),
+		TNodeJsUtil::IsArgClass(Args, 0, TNodeJsSpVec::GetClassId()),
         "Expected a SparseVector as the only argument");
 
     TNodeJsSpMat* JsSpMat =
@@ -1397,7 +1392,7 @@
                 Result.Gen(Rows, JsMat->Mat.GetCols());
                 TLinAlg::Multiply(JsSpMat->Mat, JsMat->Mat, Result, Rows);
                 Args.GetReturnValue().Set(TNodeJsFltVV::New(Result));
-			} else if (TNodeJsUtil::IsArgClass(Args, 0, TNodeJsSpVec::ClassId)) { // Sparse vector 
+			} else if (TNodeJsUtil::IsArgClass(Args, 0, TNodeJsSpVec::GetClassId())) { // Sparse vector 
                 TNodeJsSpVec* JsSpVec = ObjectWrap::Unwrap<TNodeJsSpVec>(Args[0]->ToObject());
                 TFltVV Result(Rows, 1);
                 // Copy could be omitted if we implemented SparseColMat * SparseVec
@@ -1474,7 +1469,7 @@
                 Result.Gen(Cols, JsMat2->Mat.GetCols());
                 TLinAlg::MultiplyT(JsMat->Mat, JsMat2->Mat, Result);
                 Args.GetReturnValue().Set(TNodeJsFltVV::New(Result));
-			} else if (TNodeJsUtil::IsArgClass(Args, 0, TNodeJsSpVec::ClassId)) {
+			} else if (TNodeJsUtil::IsArgClass(Args, 0, TNodeJsSpVec::GetClassId())) {
                 TNodeJsSpVec* JsVec = ObjectWrap::Unwrap<TNodeJsSpVec>(Args[0]->ToObject());
                 EAssertR(JsMat->Rows == -1 || JsVec->Dim == -1 || JsMat->Rows == JsVec->Dim, "sparse_col_matrix' * sparse_vector: dimensions mismatch");
                 // computation                
