--- conflicted
+++ resolved
@@ -533,13 +533,8 @@
         // set default parameters
         this.rate = 0.05;
         this.windowSize = 100;
-<<<<<<< HEAD
-        this.matrix = la.Matrix;
-        this.dim = -1;
-=======
         this.dim = -1;
         this.matrix = la.Matrix;
->>>>>>> b1225732
         this.thresh = 0;
         this.dist = new la.Vector();
         this.distId = new la.IntVector();
@@ -550,88 +545,6 @@
         this.maxDist = 1e10;
         // for private consumption
         var that = this;
-<<<<<<< HEAD
-
-        // parse parameters, if any are given
-        if (detectorParam == x instanceof fs.FIn) {
-            // read from input stream
-            var params = detectorParam.readJson();
-            this.rate = params.rate;
-            this.windowSize = params.windowSize;
-            this.dim = params.dim;
-            this.thresh = params.thresh;
-            this.init = params.init;
-            this.next = params.next;
-            this.maxDist = params.maxDist;
-            this.dist.load(detectorParam);
-            this.distId.load(detectorParam);
-            this.X.load(detectorParam);
-            // TODO: how to save this.matrix ?!
-        } else if (detectorParam != undefined) {
-            // update default parameter values if provided
-            this.setParams(detectorParam);
-        }
-
-        /**
-        * Save model to provided output stream
-        * @param {module:fs.FOut} fout - output stream
-        * @returns {module:fs.FOut} provided output stream
-        */
-        this.save = function (fout) {
-            fout.writeJson({
-                rate: this.rate,
-                windowSize: this.windowSize,
-                dim: this.dim,
-                thresh: this.params,
-                init: this.init,
-                next: this.next,
-                maxDist: this.maxDist
-            });
-            this.dist.save(fout);
-            this.distId.save(fout);
-            this.X.save(fout);
-        }
-
-        /**
-        * Returns the model (TODO)
-        * @returns {Object} Model object
-        */
-        this.getModel = function () {
-            return {
-                dist: this.dist,
-                distId: this.distId,
-                X: this.X,
-                thresh: this.thresh,
-                next: this.next
-            };
-        }
-
-        /**
-        * Sets parameters (TODO)
-        * @param {Object} param - Parameters
-        */
-        this.setParams = function (param) {
-            // update parameters that are provided
-            if (param.rate != undefined) { this.rate = param.rate}
-            if (param.windowSize != undefined) { this.windowSize = param.windowSize}
-            if (param.matrix != undefined) { this.matrix = param.matrix}
-            if (param.dim != undefined) { this.dim = param.dim}
-            // check all valid
-            assert(this.rate > 0 && this.rate <= 1.0, "NearestNeighborAD: rate parameter not in range (0,1]");
-            assert(this.windowSize >= 1, "NearestNeighborAD: window parameter not positive");
-        }
-
-        /**
-        * Returns parameters (TODO)
-        * @returns {Object} Parameters
-        */
-        this.getParams = function () {
-            return {
-                rate: this.rate,
-                windowSize: this.windowSize,
-                matrix: this.matrix,
-                dim: this.dim
-=======
 
         /**
         * Sets parameters (TODO)
@@ -714,7 +627,6 @@
                 X: this.X,
                 thresh: this.thresh,
                 next: this.next
->>>>>>> b1225732
             };
         }
 
@@ -785,10 +697,6 @@
                 if (that.distId[i] == xId) { toCheck.push(i); }
             }
             // reasses detected elements
-<<<<<<< HEAD
-            console.log("To check", toCheck.length);
-=======
->>>>>>> b1225732
             for (var i = 0; i < toCheck.length; i++) {
                 var yId = toCheck[i];
                 // find new nearest neighbor for yId, ignoring xId
@@ -970,25 +878,6 @@
         var idxv = undefined;
         var norC2 = undefined;
 
-        /**
-        * Permutes centroid with given mapping.
-        @param {object} mapping - object that contains the mappping. E.g. mapping[4]=2 means "map cluster 4 into cluster 2"
-        */
-        this.permuteCentroids = function (mapping) {
-            var cl_count = C.cols;
-            var perm_matrix = la.zeros(cl_count, cl_count);
-            for (var i = 0; i < cl_count; i++) {
-                perm_matrix.put(i, mapping[i], 1);
-            }
-            var C_new = C.multiply(perm_matrix);
-            var idxv_new = new la.Vector(idxv);
-            for (var i = 0; i < idxv_new.length; i++) {
-                idxv_new[i] = mapping[idxv[i]]
-            }
-            C = C_new;
-            norC2 = la.square(C.colNorms());
-            idxv = idxv_new;
-        }
         /**
         * Returns the model
         * @returns {Object} The model object whose keys are: C (centroids), norC2 (centroid norms squared) and idxv (cluster ids of the training data)
@@ -1132,54 +1021,6 @@
             D = D.multiply(-1);
             return D;
         }
-		/**
-        * Saves KMeans internal state into (binary) file
-        * @param {string} fname - Name of the file to write into.
-        */
-        this.save = function(fname){
-			if (!C) {
-				throw new Error("KMeans.save() - model not created yet");
-			}
-
-			var params_vec = new la.Vector();
-			params_vec.push(iter);
-			params_vec.push(k);
-			params_vec.push(verbose ? 1.0 : 0.0);
-
-			var xfs = qm.fs;
-			var fout = xfs.openWrite(fname);
-			C.save(fout);
-			norC2.save(fout);
-			(new la.Vector(idxv)).save(fout);
-			params_vec.save(fout);
-			fout.close();
-			fout = null;
-		}
-		/**
-        * Loads KMeans internal state from (binary) file
-        * @param {string} fname - Name of the file to read from.
-        */
-        this.load = function (fname) {
-		    var xfs = qm.fs;
-		    var fin = xfs.openRead(fname);
-
-		    C = new la.Matrix();
-		    C.load(fin);
-		    norC2 = new la.Vector();
-		    norC2.load(fin);
-
-		    var idxvtmp = new la.Vector();
-		    idxvtmp.load(fin);
-		    idxv = idxvtmp; // make normal vector (?)
-
-		    var params_vec = new la.Vector();
-		    params_vec.load(fin);
-		    iter = params_vec[0];
-		    k = params_vec[1];
-		    verbose = (params_vec[2] != 0);
-
-		    fin = null;
-		}
     }
 
     ///////////////////////////////
