--- conflicted
+++ resolved
@@ -21,8 +21,6 @@
 
     var qm_util = require(__dirname + '/qm_util.js');
 
-<<<<<<< HEAD
-=======
     //!STARTJSDOC
     exports.preprocessing = new function() {
         this.binarize = function (y, labelId) {
@@ -881,306 +879,7 @@
     ///////////////////////////////
     ////// code below not yet ported or verified for scikit
     ///////////////////////////////
->>>>>>> 5435213c
-
-    exports.preprocessing = new function() {
-        this.binerize = function (y, cat) {
-            var target = new la.Vector();
-            for (var i = 0; i < y.length; i++) {
-                target.push(y[i] == cat ? 1 : -1);
-            }
-            return target;
-        };
-
-        this.applyModel = function (model, X) {
-            var target = new la.Vector();
-            for (var i = 0; i < X.cols; i++) {
-                target.push(model.decision_function(X[i]));
-            }
-            return target;
-        }
-    };
-
-    exports.OneVsAll = function (model, modelParam, cats) {
-        // remember parameters
-        this.model = model;
-        this.modelParam = modelParam;
-        this.cats = cats;
-        // trained models
-        this.models = [ ];
-
-        // apply all models to the given vector and return distance to the class boundary
-        this.decision_function = function(x) {
-            // evaluate all models
-            var scores = [ ];
-            for (var cat = 0; cat < this.cats; cat++) {
-                scores.push(this.models[cat].decision_function(x));
-            }
-            return scores;
-        }
-
-        // return the most likely category
-        this.predict = function(x) {
-            // evaluate all models
-            var scores = this.decision_function(x)
-            // select maximal one
-            var maxScore = scores[0], maxCat = 0;
-            for (var cat = 1; cat < this.cats; cat++) {
-                if (scores[cat] > maxScore) {
-                    maxScore = scores[cat];
-                    maxCat = cat;
-                }
-            }
-            // done!
-            return maxCat;
-        }
-
-        // X = feature matrix
-        // y = target label from 0..cats
-        this.fit = function(X, y) {
-            this.models = [ ];
-            // make model for each category
-            for (var cat = 0; cat < this.cats; cat++) {
-                console.log("Fitting label", (cat + 1), "/", this.cats);
-                // prepare targert vector for current category
-                var target = exports.preprocessing.binerize(y, cat);
-                // get the model
-                var catModel = new this.model(this.modelParam);
-                this.models.push(catModel.fit(X, target));
-            }
-            console.log("Done!");
-            return this;
-        }
-    };
-
-    exports.metrics = new function() {
-        // For evaluating provided categories (precision, recall, F1).
-        this.ClassifcationScore = function (yTrue, yPred) {
-            this.scores = {
-                count: 0, predictionCount: 0,
-                TP: 0, TN: 0, FP: 0, FN: 0,
-                all: function () { return this.TP + this.FP + this.TN + this.FN; },
-                precision: function () { return (this.FP == 0) ? 1 : this.TP / (this.TP + this.FP); },
-                recall: function () { return this.TP / (this.TP + this.FN); },
-                f1: function () { return 2 * this.precision() * this.recall() / (this.precision() + this.recall()); },
-                accuracy: function () { return (this.TP + this.TN) / this.all(); }
-            };
-
-            // adds prediction to the current statistics. `correct` corresponds to the correct
-            // label(s), `predicted` correspond to predicted lable(s). Labels can be either integers
-            // or integer array (when there are zero or more then one lables).
-            this.push = function (correct, predicted) {
-                var catCorrect = (correct > 0);
-                var catPredicted = (predicted > 0);
-                // update counts for correct categories
-                if (catCorrect) { this.scores.count++; }
-                // update counts for how many times category was predicted
-                if (catPredicted) { this.scores.predictionCount++; }
-                // update true/false positive/negative count
-                if (catCorrect && catPredicted) {
-                    // both predicted and correct say true
-                    this.scores.TP++;
-                } else if (catCorrect) {
-                    // this was only correct but not predicted
-                    this.scores.FN++;
-                } else if (catPredicted) {
-                    // this was only predicted but not correct
-                    this.scores.FP++;
-                } else {
-                    // both predicted and correct say false
-                    this.scores.TN++;
-                }
-            };
-
-            // initialize if we are passed the data
-            if (arguments.length >= 2) {
-                for (var i = 0; i < yTrue.length; i++) {
-                    this.push(yTrue[i], yPred[i]);
-                }
-            }
-        };
-
-        this.accuracyScore = function (yTrue, yPred) {
-            return new this.ClassifcationScore(yTrue, yPred).scores.accuracy();
-        };
-
-        this.precisionScore = function (yTrue, yPred) {
-            return new this.ClassifcationScore(yTrue, yPred).scores.precision();
-        };
-
-        this.recallScore = function (yTrue, yPred) {
-            return new this.ClassifcationScore(yTrue, yPred).scores.recall();
-        };
-
-        this.f1Score = function (yTrue, yPred) {
-            return new this.ClassifcationScore(yTrue, yPred).scores.accuracy();
-        };
-
-        // used for computing ROC curve and other related measures such as AUC;
-        this.PredictionCurve = function (yTrue, yPred) {
-            // count of all the positive and negative examples
-    		this.allPositives = 0;
-    		this.allNegatives = 0;
-    		// store of predictions and ground truths
-    		this.grounds = new la.Vector();
-    		this.predictions = new la.Vector();
-
-            // add new measurement with ground score (1 or -1) and predicted value
-            this.push = function (ground, predict) {
-                // remember the scores
-                this.grounds.push(ground)
-                this.predictions.push(predict);
-                // update counts
-                if (ground > 0) {
-                    this.allPositives++;
-                } else {
-                    this.allNegatives++;
-                }
-            };
-
-            // initialize if we are given data
-            if (arguments.length >= 2) {
-                for (var i = 0; i < yTrue.length; i++) {
-                    this.push(yTrue[i], yPred[i]);
-                }
-            }
-
-            // get ROC parametrization sampled on `sample' points
-    		this.roc = function (sample) {
-    			// default sample size is 10
-    			sample = sample || 10;
-    			// sort according to predictions
-    			var perm = this.predictions.sortPerm(false);
-    			// maintaining the results as we go along
-    			var TP = 0, FP = 0, ROC = [[0, 0]];
-    			// for figuring out when to dump a new ROC sample
-    			var next = Math.floor(perm.perm.length / sample);
-    			// go over the sorted results
-    			for (var i = 0; i < perm.perm.length; i++) {
-    				// get the ground
-    				var ground = this.grounds[perm.perm[i]];
-    				// update TP/FP counts according to the ground
-    				if (ground > 0) { TP++ } else { FP++; }
-    				// see if time to do next save
-    				next = next - 1;
-    				if (next <= 0) {
-    					// add new datapoint to the curve
-    					ROC.push([FP/this.allNegatives, TP/this.allPositives]);
-    					// setup next timer
-    					next = Math.floor(perm.perm.length / sample);
-    				}
-    			}
-    			// add the last point
-    			ROC.push([1,1]);
-    			// return ROC
-    			return ROC;
-    		}
-
-            // get AUC of the current curve
-    		this.auc = function (sample) {
-    			// default sample size is 10
-    			sample = sample || 10;
-    	        // get the curve
-    	        var curve = this.curve(sample);
-    	        // compute the area
-    	        var result = 0;
-    	        for (var i = 1; i < curve.length; i++) {
-    	            // get edge points
-    	            var left = curve[i-1];
-    	            var right = curve[i];
-    	            // first the rectangle bellow
-    	            result = result + (right[0] - left[0]) * left[1];
-    	            // an then the triangle above
-    	            result = result + (right[0] - left[0]) * (right[1] - left[1]) / 2;
-    	        }
-    	        return result;
-    	    }
-
-            // get precision recall curve sampled on `sample' points
-            this.precisionRecallCurve = function (sample) {
-                // default sample size is 10
-                sample = sample || 10;
-                // sort according to predictions
-                var perm = this.predictions.sortPerm(false);
-                // maintaining the results as we go along
-                var TP = 0, FP = 0, TN = this.allNegatives, FN = this.allPositives
-                var curve = [[0, 1]];
-                // for figuring out when to dump a new ROC sample
-                var next = Math.floor(perm.perm.length / sample);
-                // go over the sorted results
-                for (var i = 0; i < perm.perm.length; i++) {
-                    // get the ground
-                    var ground = this.grounds[perm.perm[i]];
-                    // update TP/FP counts according to the ground
-                    if (ground > 0) { TP++; FN--; } else { FP++; TN--; }
-                    // see if time to do next save
-                    next = next - 1;
-                    if (next <= 0) {
-                        // do the update
-                        if ((TP + FP) > 0 && (TP + FN) > 0) {
-                            // compute current precision and recall
-                            var recall = TP / (TP + FN);
-                            var precision = TP / (TP + FP);
-                            // add to the curve
-                            curve.push([recall, precision]);
-                        }
-                        // setup next timer
-                        next = Math.floor(perm.perm.length / sample);
-                    }
-                }
-                // add the last point
-                var recall = TP / (TP + FN);
-                var precision = TP / (TP + FP);
-                curve.push([recall, precision]);
-                // return ROC
-                return curve;
-            };
-
-            // get break-even point, which is number where precision and recall intersect
-            this.breakEvenPoint = function () {
-                // sort according to predictions
-                var perm = this.predictions.sortPerm(false);
-                // maintaining the results as we go along
-                var TP = 0, FP = 0, TN = this.allNegatives, FN = this.allPositives;
-                var minDiff = 1.0, bep = -1.0;
-                // go over the sorted results
-                for (var i = 0; i < perm.perm.length; i++) {
-                    // get the ground
-                    var ground = this.grounds[perm.perm[i]];
-                    // update TP/FP counts according to the ground
-                    if (ground > 0) { TP++; FN--; } else { FP++; TN--; }
-                    // do the update
-                    if ((TP + FP) > 0 && (TP + FN) > 0 && TP > 0) {
-                        // compute current precision and recall
-                        var precision = TP / (TP + FP);
-                        var recall = TP / (TP + FN);
-                        // see if we need to update current bep
-                        var diff = Math.abs(precision - recall);
-                        if (diff < minDiff) { minDiff = diff; bep = (precision + recall) / 2; }
-                    }
-                }
-                return bep;
-            }
-        };
-
-        this.rocCurve = function (yTrue, yPred, sample) {
-            return new this.PredictionCurve(yTrue, yPred).roc(sample);
-        };
-
-        this.rocAucScore = function (yTrue, yPred, sample) {
-            return new this.PredictionCurve(yTrue, yPred).roc(sample);
-        };
-
-        this.precisionRecallCurve = function (yTrue, yPred, sample) {
-            return new this.PredictionCurve(yTrue, yPred).precisionRecallCurve(sample);
-        };
-
-        this.breakEventPointScore = function (yTrue, yPred) {
-            return new this.PredictionCurve(yTrue, yPred).breakEvenPoint();
-        };
-    };
-
-    //// deprecated//////////////////////////////////////////////////
+
     function defarg(arg, defaultval) {
         return arg == undefined ? defaultval : arg;
     }
@@ -2039,87 +1738,6 @@
 
     	return that;
     };
-<<<<<<< HEAD
-
-    /**
-    * @classdesc Anomaly detector that checks if the test point is too far from
-    * the nearest known point.
-    * @class
-    * @param {Object} [detectorParam={rate:0.05}] - Constructor parameters
-    * @param {number} [detectorParam.rate=0.05] - The rate is the expected fraction of emmited anomalies (0.05 -> 5% of cases will be classified as anomalies)
-    */
-    exports.NearestNeighborAD = function(detectorParam) {
-        // Parameters
-        detectorParam = detectorParam == undefined ? {} : detectorParam;
-        detectorParam.rate = detectorParam.rate == undefined ? 0.05 : detectorParam.rate;
-        assert(detectorParam.rate > 0 && detectorParam.rate <= 1.0, 'rate parameter not in range (0,1]');
-        // model param
-        this.rate = detectorParam.rate;
-        // default model
-        this.thresh = 0;
-
-        /**
-        * Gets the 100*(1-rate) percentile
-        * @param {module:la.Vector} vector - Vector of values
-        * @returns {number} Percentile
-        */
-        function getThreshold(vector, rate) {
-            var sorted = vector.sortPerm().vec;
-            var idx = Math.floor((1 - rate) * sorted.length);
-            return sorted[idx];
-        }
-        var neighborDistances = undefined;
-
-        /**
-        * Analyzes the nearest neighbor distances and computes the detector threshold based on the rate parameter.
-        * @param {module:la.Matrix} A - Matrix whose columns correspond to known examples. Gets saved as it is part of
-        * the model.
-        */
-        this.fit = function (A) {
-            this.X = A;
-            // distances
-            var D = la.pdist2(A, A);
-            // add big numbers on the diagonal (exclude the point itself from the nearest point calcualtion)
-            var E = D.plus(D.multiply(la.ones(D.rows)).diag()).multiply(-1);
-            var neighborDistances = new la.Vector({ vals: D.rows });
-            for (var i = 0; i < neighborDistances.length; i++) {
-                // nearest neighbour squared distance
-                neighborDistances[i] = D.at(i, E.rowMaxIdx(i));
-            }
-            this.thresh = getThreshold(neighborDistances, this.rate);
-        }
-
-        /**
-        * Compares the point to the known points and returns 1 if it's too far away (based on the precomputed threshold)
-        * @param {module:la.Vector} x - Test vector
-        * @returns {number} Returns 1.0 if x is an anomaly and 0.0 otherwise
-        */
-        this.predict = function (x) {
-            // compute squared dist and compare to thresh
-            var d = la.pdist2(this.X, x.toMat()).getCol(0);
-            var idx = d.multiply(-1).getMaxIdx();
-            var p = d[idx];
-            //console.log(p)
-            return p > this.thresh ? 1 : 0;
-        }
-
-        /**
-        * Adds a new point (or points) to the known points and recomputes the threhshold
-        * @param {(module:la.Vector | module:la.Matrix)} x - Test example (vector input) or column examples (matrix input)
-        */
-        this.update = function (x) {
-            // append x to known examples and retrain (slow version)
-            // speedup 1: don't reallocate X every time (fixed window, circular buffer)
-            // speedup 2: don't recompute distances d(X,X), just d(X, y), get the minimum
-            // and append to neighborDistances
-            this.fit(la.cat([[this.X, x.toMat()]]));
-            //console.log('new threshold ' + this.thresh);
-        }
-    }
-
-
-=======
->>>>>>> 5435213c
     //!ENDJSDOC
 
     return exports;
