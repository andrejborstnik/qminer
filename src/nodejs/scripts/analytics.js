/**
 * Copyright (c) 2015, Jozef Stefan Institute, Quintelligence d.o.o. and contributors
 * All rights reserved.
 *
 * This source code is licensed under the FreeBSD license found in the
 * LICENSE file in the root directory of this source tree.
 */
 
module.exports = exports = function (pathQmBinary) {    
    var qm = require(pathQmBinary); // This loads only c++ functions of qm
    var fs = qm.fs;
    var la = qm.la;
    var stat = qm.statistics;
    exports = qm.analytics;
    
    var sget = require('sget');    
    var assert = require('assert');
    
    var qm_util = require(__dirname + '/qm_util.js');

    //!STARTJSDOC

    ///////////////////////////////////////////////////
    /////////////   DATA PREPROCESSING   //////////////
    ///////////////////////////////////////////////////

    /**
    * Preprocessing
    * @namespace
    * @desc Preprocessing functions for preparing labels in formats accepted
    * by learning moduls in qm.analytics.
    */
    var preprocessing = preprocessing || {};
    // namespacing: http://addyosmani.com/blog/essential-js-namespacing/

    /**
    * Transforming arrays with labels to vector appropriate for binary classifiers.
    * @class
    * @classdesc
    * Transform given array of labels into binary vector with different
    * numeric value for elements when label matches specified label and
    * for other elements. By default, these values are +1 for matching
    * labels, and -1 for the rest.
    * @param {Array} y - labels
    * @param {(string | number)} positiveLabel - positive label
    * @param {number} [positiveId = 1] - value when matching positive label
    * @param {number} [negativeId = -1] - value when not matching positive label
    * @example
    * // import analytics module
    * var analytics = require('qminer').analytics;
    * // create binarizer with 'b' as positive label
    * var binarizer = new analytics.preprocessing.Binarizer('b');
    * // get vector with binarized labels
    * var bins = binarizer.transform(['a','b','a','c']);
    */
    preprocessing.Binarizer = function (positiveLabel, positiveId, negativeId) {
        if (positiveLabel == undefined) { throw "Binarizer needs positive label"; }

        this.positiveLabel = positiveLabel;
        this.positiveId = (positiveId == undefined) ? 1 : positiveId;
        this.negativeId = (negativeId == undefined) ? -1 : negativeId;

        this.fit = function () {
            // do nothing
        }

        /**
        * Transform given array of labels to binary numeric vector.
        * @param {(Array<number> | Array<string> | module:la.Vector | module:la.StrVector)} y - labels
        * @return {modul:la.Vector} binarized vector
        */
        this.transform = function (y) {
            var target = new la.Vector();
            for (var i = 0; i < y.length; i++) {
                target.push(y[i] === this.positiveLabel ? this.positiveId : this.negativeId);
            }
            return target;
        }
    };

    preprocessing.applyModel = function (model, X) {
        var target = new la.Vector();
        for (var i = 0; i < X.cols; i++) {
            target.push(model.decisionFunction(X[i]));
        }
        return target;
    }

    // Exports preprocessing namespace
    exports.preprocessing = preprocessing;

    /**
    * SVM model.
    * @typedef {Object} svmModel
    * @property  {module:la.Vector} [svmModel.weigths] - SVM normal vector.
    */
    /**
	* Get the model.
	* @returns {module:analytics~svmModel} The current SVM model.
    * @example
    * // import analytics module
    * var analytics = require('qminer').analytics;
    * // create a SVC model
    * var SVC = new analytics.SVC();
    * // get the properties of the model
    * var model = SVC.getModel(); // returns { weight: new require('qminer').la.Vector(); }
	*/
    exports.SVC.prototype.getModel = function() { return { weights: this.weights }; }
    /**
	* Get the model.
	* @returns {module:analytics~svmModel} Get current SVM model
    * @example
    * // import analytics module
    * var analytics = require('qminer').analytics;
    * // create a SVR model
    * var SVR = new analytics.SVR();
    * // get the properties of the model
    * var model = SVR.getModel(); // returns { weights: new require('qminer').la.Vector(); }
	*/
    exports.SVR.prototype.getModel = function() { return { weights: this.weights }; }

    // Ridge Regression
    /**
    * @typedef {Object} ridgeRegModel
    * @property {module:la.Vector} [ridgeRegModel.weights] - The Ridge Regression model vector.
    */

    /**
    * Gets the model.
    * @returns {module:analytics~ridgeRegModel} Get current model.
    * @example
    * // import analytics module
    * var analytics = require('qminer').analytics;
    * // create the Ridge Regression model
    * var regmod = new analytics.RidgeReg();
    * // get the model
    * var model = regmod.getModel(); // returns { weights: new require('qminer').la.Vector(); }
    */
    exports.RidgeReg.prototype.getModel = function () { return { weights: this.weights }; }

    // Recursive Linear Regression
    /**
    * @typedef {Object} recLinRegModel
    * @property {module:la.Vector} [recLinRegModel.weights] - Recursive Linear Regression model vector.
    */
    /**
    * Gets Recursive Linear Regression model
    * @returns {module:analytics~recLnRegModel} The current model.
    * @example
    * // import analytics module
    * var analytics = require('qminer').analytics;
    * // create the Recursive Linear Regression model
    * var linreg = new analytics.RecLinReg({ dim: 10 });
    * // get the model
    * var model = linreg.getModel(); // returns { weights: new require('qminer').la.Vector(); }
    */
    exports.RecLinReg.prototype.getModel = function () { return { weights: this.weights } }

    /**
    * @typedef {Object} oneVsAllParam
    * The parameter given to the OneVsAll object. A Json object containing the parameter keys with values.
    * @param {function} [model] - Constructor for binary model to be
    * used internaly. Constructor should expect only one parameter.
    * @param {Object} [modelParam] - Parameter for oneVsAllParam.model constructor.
    * @param {number} [categories] - Number of categories.
    * @param {boolean} [verbose = false] - If false, the console output is supressed.
    */

    /**
    * @classdesc One vs. all model for multiclass prediction. Builds binary model
    * for each category and predicts the one with the highest score. Binary model is
    * provided as part of the constructor.
    * @class
    * @param {module:analytics~oneVsAllParam} [oneVsAllParam] - Constructor parameters.
    * @example
    * // import analytics module
    * var analytics = require('qminer').analytics;
    * // create a new OneVsAll object with the model analytics.SVC
    * var onevsall = new analytics.OneVsAll({ model: analytics.SVC, modelParam: { c: 10, maxTime: 12000 }, cats: 2 });
    */
    exports.OneVsAll = function (oneVsAllParam) {
        // remember parameters
        var model = oneVsAllParam.model;
        var modelParam = oneVsAllParam.modelParam;
        var cats = oneVsAllParam.cats;
        var verbose = oneVsAllParam.verbose == undefined ? false : oneVsAllParam.verbose;
        // trained models
        var models = [ ];

        /**
        * Gets the parameters.
        * @returns {Object} Json object containing the parameters.
        * @example
        * // import analytics module
        * var analytics = require('qminer').analytics;
        * // create a new OneVsAll object with the model analytics.SVC
        * var onevsall = new analytics.OneVsAll({ model: analytics.SVC, modelParam: { c: 10, maxTime: 12000 }, cats: 2 });
        * // get the parameters
        * // returns the JSon object
        * // { model: analytics.SVC, modelParam: { c: 10, maxTime: 12000 }, cats: 2, models: [] }
        * var params = onevsall.getParams();
        */
        this.getParams = function () {
            return { model: model, modelParam: modelParam, cats: cats, models: models }
        };

        /**
        * Sets the parameters.
        * @returns {module:analytics.OneVsAll} Self. The parameters are changed.
        * @example
        * // import analytics module
        * var analytics = require('qminer').analytics;
        * // create a new OneVsAll object with the model analytics.SVC
        * var onevsall = new analytics.OneVsAll({ model: analytics.SVC, modelParam: { c: 10, maxTime: 12000 }, cats: 2 });
        * // set the parameters
        * var params = onevsall.setParams({ model: analytics.SVR, modelParam: { c: 12, maxTime: 10000}, cats: 3, verbose: true });
        */
        this.setParams = function (oneVsAllParam) {
            model = oneVsAllParam.model == undefined ? model : oneVsAllParam.model;
            modelParam = oneVsAllParam.modelParam == undefined ? modelParam : oneVsAllParam.modelParam;
            cats = oneVsAllParam.cats == undefined ? cats : oneVsAllParam.cats;
            verbose = oneVsAllParam.verbose == undefined ? verbose : oneVsAllParam.verbose;
        }

        /**
         * Apply all models to the given vector and returns a vector of scores, one for each category.
         * Semantic of scores depand on the provided binary model.
         * @param {module:la.Vector | module:la.SparseVector | module:la.Matrix | module:la.SparseMatrix} X -
         * Input feature vector or matrix with feature vectors as columns.
         * @returns {module:la.Vector | module:la.Matrix} The score and label of the input:
         * <br>1. {@link module:la.Vector} of scores, if X is of type {@link module:la.Vector} or {@link module:la.SparseVector}.
         * <br>2. {@link module:la.Matrix} with columns corresponding to instances, and rows corresponding to labels, if X is of type {@link module:la.Matrix} or {@link module:la.SparseMatrix}.
         * @example
         * // import modules
         * var analytics = require('qminer').analytics;
         * var la = require('qminer').la;
         * // create a new OneVsAll object with the model analytics.SVC
         * var onevsall = new analytics.OneVsAll({ model: analytics.SVC, modelParam: { c: 10, maxTime: 12000 }, cats: 2 });
         * // create the data (matrix and vector) used to fit the model
         * var matrix = new la.Matrix([[1, 2, 1, 1], [2, 1, -3, -4]]);
         * var vector = new la.Vector([0, 0, 1, 1]);
         * // fit the model
         * onevsall.fit(matrix, vector);
         * // create the vector for the decisionFunction
         * var test = new la.Vector([1, 2]);
         * // give the vector to the decision function
         * var prediction = onevsall.predict(test); // returns the vector of scores
         */
        this.decisionFunction = function(X) {
            // check what is our input
            if (X instanceof la.Vector || X instanceof la.SparseVector) {
                // evaluate all models
                var scores = new la.Vector();
                for (var cat = 0; cat < cats; cat++) {
                    scores.push(models[cat].decisionFunction(X));
                }
                return scores;
            } else if (X instanceof la.Matrix || X instanceof la.SparseMatrix) {
                // create matrix where cols are instances and rows are scores for categories
                var scores = new la.Matrix({rows: cats, cols: X.cols});
                for (var i = 0; i < X.cols; i++) {
                    var x_i = X.getCol(i);
                    for (var cat = 0; cat < cats; cat++) {
                        scores.put(cat, i, models[cat].decisionFunction(x_i));
                    }
                }
                return scores;
            } else {
                throw "analytics.OneVsAll.decisionFunction: Input data of unsupported type!";
            }
        }

        /**
         * Apply all models to the given vector and returns category with the highest score.
         * @param {module:la.Vector | module:la.SparseVector | module:la.Matrix | module:la.SparseMatrix} X -
         * Input feature vector or matrix with feature vectors as columns.
         * @returns {number | module:la.IntVector} Returns:
         * <br>1. number of the category with the higher score, if X is {@link module:la.Vector} or {@link module:la.SparseVector}.
         * <br>2. {@link module:la.IntVector} of categories with the higher score for each column of X, if X is {@link module:la.Matrix} or {@link module:la.SparseMatrix}.
         * @example
         * // import modules
         * var analytics = require('qminer').analytics;
         * var la = require('qminer').la;
         * // create a new OneVsAll object with the model analytics.SVC
         * var onevsall = new analytics.OneVsAll({ model: analytics.SVC, modelParam: { c: 10, maxTime: 12000 }, cats: 2 });
         * // create the data (matrix and vector) used to fit the model
         * var matrix = new la.Matrix([[1, 2, 1, 1], [2, 1, -3, -4]]);
         * var vector = new la.Vector([0, 0, 1, 1]);
         * // fit the model
         * onevsall.fit(matrix, vector);
         * // create the vector for the prediction
         * var test = new la.Vector([1, 2]);
         * // get the prediction of the vector
         * var prediction = onevsall.predict(test); // returns 0
         */
        this.predict = function(X) {
            // evaluate all models
            var scores = this.decisionFunction(X);
            // select maximal one
            if (scores instanceof la.Vector) {
                return scores.getMaxIdx();
            } else if (scores instanceof la.Matrix) {
                var predictions = new la.IntVector();
                for (var i = 0; i < scores.cols; i++) {
                    predictions.push(scores.getCol(i).getMaxIdx());
                }
                return predictions;
            } else {
                throw "analytics.OneVsAll.predict: decisionFunction returns unsupported type!";
            }
        }

        // X = feature matrix
        // y = target label from 0..cats
        /**
         * Apply all models to the given vector and returns category with the highest score.
         * @param {module:la.Matrix | module:la.SparseMatrix} X - training instance feature vectors.
         * @param {module:la.Vector} y - target category for each training instance. Categories must
         * be integer numbers between 0 and oneVsAllParam.categories - 1.
         * @returns {module:analytics.OneVsAll} Self. The models are now fitted.
         * @example
         * // import modules
         * var analytics = require('qminer').analytics;
         * var la = require('qminer').la;
         * // create a new OneVsAll object with the model analytics.SVC
         * var onevsall = new analytics.OneVsAll({ model: analytics.SVC, modelParam: { c: 10, maxTime: 12000 }, cats: 2 });
         * // create the data (matrix and vector) used to fit the model
         * var matrix = new la.Matrix([[1, 2, 1, 1], [2, 1, -3, -4]]);
         * var vector = new la.Vector([0, 0, 1, 1]);
         * // fit the model
         * onevsall.fit(matrix, vector);
         */
        this.fit = function(X, y) {
            models = [ ];
            // make model for each category
            for (var cat = 0; cat < cats; cat++) {
                if (verbose) {
                    console.log("Fitting label", (cat + 1), "/", cats);
                };
                // prepare targert vector for current category
                var target = (y instanceof la.Matrix) ?
                    // we have a special bianary vector for each category, make it into -1/+1
                    (new exports.preprocessing.Binarizer(1)).transform(y.getRow(cat)) :
                    // we have a vector with label for each element, get out -1/+1 vector
                    (new exports.preprocessing.Binarizer(cat)).transform(y);
                // get the model
                var catModel = new model(modelParam);
                models.push(catModel.fit(X, target));
            }
            if (verbose) {
                console.log("Done!");
            };
            return this;
        }
    };

    exports.ThresholdModel = function(params) {
        // what do we optimize
        this.target = params.target;
        if (this.target === "recall" || this.target === "precision") {
            this.level = params.level;
        }
        // threshold model
        this.model = null;

        // apply all models to the given vector and return distance to the class boundary
        // x = dense vector with prediction score for each class
        // result = traslated predictions based on thresholds
        this.decisionFunction = function(x) {
            if (x instanceof Number) {
                // just transate based on the model's threshold
                return x - this.model;
            } else if (x instanceof la.Vector) {
                // each element is a new instance
                var scores = new la.Vector();
                for (var i = 0; i < x.length; i++) {
                    scores.push(x[i] - this.model);
                }
                return scores;
            } else {
                throw "analytics.ThresholdModel.decisionFunction: Input data of unsupported type!";
            }
        }

        // return the most likely category
        // x = dense vector with prediction score for each class
        // result = array of positive label ids
        this.predict = function(x) {
            // evaluate all models
            var scores = this.decisionFunction(x)
            // check what we get
            if (scores instanceof la.Vector) {
                return res = new la.Vector();
                for (var i = 0; i < scores.length; i++) {
                    res.push(scores[i] > 0 ? 1 : -1);
                }
                return res;
            } else {
                return scores > 0 ? 1 : -1;
            }
        }

        // X = vector of predictions for each instance (output of decision_funcition)
        // y = target labels (1 or -1)
        this.fit = function(X, y) {
            if (this.target === "f1") {
                // find threshold that maximizes F1 measure
                this.model = exports.metrics.bestF1Threshold(y, X);
            } else if (this.target === "recall") {
                // find threshold that results in desired recall
                this.model = exports.metrics.desiredRecallThreshold(y, X, this.level);
            } else if (this.target === "precision") {
                // find threshold that results in desired precision
                this.model = exports.metrics.desiredPrecisionThreshold(y, X, this.level);
            } else {
                throw "Unknown threshold model target: " + this.target;
            }
        }
    }


    /**
    * Metrics
    * @namespace
    * @desc Classification and regression metrics
    * @example <caption>Batch classification example</caption>
    * // import metrics module
    * var analytics = require('qminer').analytics;
    *
    * // true and predicted lables
    * var true_lables = [0, 1, 0, 0, 1];
    * var pred_prob = [0.3, 0.5, 0.2, 0.5, 0.8];
    *
    * // compute ROC curve
    * var roc = analytics.metrics.rocCurve(true_lables, pred_prob);
    * @example <caption>Online classification example</caption>
    * // import analytics module
    * var analytics = require('qminer').analytics;
    * // true and predicted lables
    * var true_lables = [0, 1, 0, 0, 1];
    * var pred_prob = [0.3, 0.5, 0.2, 0.5, 0.8];
    *
    * // create predictionCurve instance
    * var predictionCurve = new analytics.metrics.PredictionCurve();
    *
    * // simulate data flow
    * for (var i in true_lables) {
    *    // push new value
    *    predictionCurve.push(true_lables[i], pred_prob[i]);
    *}
    *
    * var roc = predictionCurve.roc(); // get ROC
    * @example <caption>Batch regression example</caption>
    * // import analytics module
    * var analytics = require('qminer').analytics;
    * // true and predicted data
    * var true_vals = [1, 2, 3, 4, 5];
    * var pred_vals = [3, 4, 5, 6, 7];
    *
    * // use batch MAE method
    * analytics.metrics.meanAbsoluteError(true_vals, pred_vals);
    * @example <caption>Online regression example</caption>
    * // import analytics module
    * var analytics = require('qminer').analytics;
    * // true and predicted data
    * var true_vals = [1, 2, 3, 4, 5];
    * var pred_vals = [3, 4, 5, 6, 7];
    *
    * // create online MAE metric instance
    * var mae = new analytics.metrics.MeanAbsoluteError();
    *
    * // simulate data flow
    * for (var i in true_vals) {
    *   // push new value
    *   mae.push(true_vals[i], pred_vals[i]);
    * }
    * // get updated error
    * mae.getError();
    */
    var metrics = metrics || {};
    // namespacing: http://addyosmani.com/blog/essential-js-namespacing/

    ///////////////////////////////////////////////////
    ///////////// CLASSIFICATION METRICS //////////////
    ///////////////////////////////////////////////////

    /**
    * For evaluating provided categories from binary? classifiers.
    * @class
    * @classdesc Class implements several classification measures (precision, recall, F1, accuracy)
    * @param {(Array<number> | module:la.Vector)} yTrue - Ground truth (correct) lable(s)
    * @param {(Array<number> | module:la.Vector)} yPred - Predicted (estimated) lable(s)
    */
    metrics.ClassificationScore = function (yTrue, yPred) {
        /**
        * Returns `Object` containing different classification measures
        * @returns {Object} scores - Object with different classification socres
        * @returns {number} scores.count - Count
        * @returns {number} scores.TP - Number of true positives
        * @returns {number} scores.TN - Number of true negative
        * @returns {number} scores.FP - Number of false positives
        * @returns {number} scores.FN - Number of false positives
        * @returns {number} scores.all - Number of all results
        * @returns {number} scores.accuracy - Accuracy score. Formula: (tp + tn) / (tp + fp + fn + tn)
        * @returns {number} scores.precision - Precision score. Formula: tp / (tp + fp)
        * @returns {number} scores.recall - Recall score. Formula: tp / (tp + fn)
        * @returns {number} scores.f1 - F1 score. Formula:  2 * (precision * recall) / (precision + recall)
        */
        this.scores = {
            count: 0, predictionCount: 0,
            TP: 0, TN: 0, FP: 0, FN: 0,
            all: function () { return this.TP + this.FP + this.TN + this.FN; },
            precision: function () { return (this.FP == 0) ? 1 : this.TP / (this.TP + this.FP); },
            recall: function () { return (this.FN == 0) ? 1 : this.TP / (this.TP + this.FN); },
            f1: function () { return ((this.precision() + this.recall()) == 0) ? 0 :
                2 * this.precision() * this.recall() / (this.precision() + this.recall()); },
            accuracy: function () { return (this.TP + this.TN) / this.all(); }
        };

        /**
        * Adds prediction to the current statistics. Labels can be either integers
        * or integer array (when there are zero or more then one lables).
        * @param {number} correct - Correct lable.
        * @param {number} predicted - Predicted lable.
        */
        this.push = function (correct, predicted) {
            var catCorrect = (correct > 0);
            var catPredicted = (predicted > 0);
            // update counts for correct categories
            if (catCorrect) { this.scores.count++; }
            // update counts for how many times category was predicted
            if (catPredicted) { this.scores.predictionCount++; }
            // update true/false positive/negative count
            if (catCorrect && catPredicted) {
                // both predicted and correct say true
                this.scores.TP++;
            } else if (catCorrect) {
                // this was only correct but not predicted
                this.scores.FN++;
            } else if (catPredicted) {
                // this was only predicted but not correct
                this.scores.FP++;
            } else {
                // both predicted and correct say false
                this.scores.TN++;
            }
        };

        // initialize if we are passed the data
        if (arguments.length >= 2) {
            for (var i = 0; i < yTrue.length; i++) {
                this.push(yTrue[i], yPred[i]);
            }
        }

        // check if input parameters are of correct type and binary
        for (var i = 0; i < arguments.length; i++) {
            // check type
            var argumentType = arguments[i].constructor.name;
            if (argumentType !== "Array" && argumentType !== "Vector") {
                throw new TypeError('input param must be of type "Array" or "Vector", but is ' + argumentType + ' instead');
            }
        }
    };

    /**
    * Accuracy score is the proportion of true results (both true positives and true negatives)
    * among the total number of cases examined.
    * Formula: (tp + tn) / (tp + fp + fn + tn).
    * @param {(Array<number> | module:la.Vector)} yTrue - Ground truth (correct) lables
    * @param {(Array<number> | module:la.Vector)} yPred - Predicted (estimated) lables
    * @returns {number} Accuracy value
    */
    metrics.accuracyScore = function (yTrue, yPred) {
        return new metrics.ClassificationScore(yTrue, yPred).scores.accuracy();
    };

    /**
    * Precision score is defined as the proportion of the true positives against all the
    * positive results (both true positives and false positives).
    * Formula: tp / (tp + fp).
    * @param {(Array<number> | module:la.Vector)} yTrue - Ground truth (correct) lables
    * @param {(Array<number> | module:la.Vector)} yPred - Predicted (estimated) lables
    * @returns {number} Precission score
    */
    metrics.precisionScore = function (yTrue, yPred) {
        return new metrics.ClassificationScore(yTrue, yPred).scores.precision();
    };

    /**
    * Recall score is intuitively the ability of the classifier to find all the positive samples.
    * Formula: tp / (tp + fn).
    * @param {(Array<number> | module:la.Vector)} yTrue - Ground truth (correct) lables
    * @param {(Array<number> | module:la.Vector)} yPred - Predicted (estimated) lables
    * @returns {number} Recall score
    */
    metrics.recallScore = function (yTrue, yPred) {
        return new metrics.ClassificationScore(yTrue, yPred).scores.recall();
    };

    /**
    * The F1 score can be interpreted as a weighted average of the precision and recall, where
    * an F1 score reaches its best value at 1 and worst score at 0. The relative contribution of
    * precision and recall to the F1 score are equal.
    * Formula: 2 * (precision * recall) / (precision + recall)
    * @param {(Array<number> | module:la.Vector)} yTrue - Ground truth (correct) lables
    * @param {(Array<number> | module:la.Vector)} yPred - Predicted (estimated) lables
    * @returns {number} F1 score
    */
    metrics.f1Score = function (yTrue, yPred) {
        return new metrics.ClassificationScore(yTrue, yPred).scores.f1();
    };

    /**
    * Class implements several prediction curve measures (ROC, AOC, Precision-Recall, ...)
    * @class
    * @classdesc used for computing ROC curve and other related measures such as AUC
    * @param {(Array<number> | module:la.Vector)} yTrue - Ground truth (correct) lable(s) of binary classification in range {-1, 1} or {0, 1}.
    * @param {(Array<number> | module:la.Vector)} yPred - Estimated probabilities
    * @example
    * // import metrics module
    * var metrics = require('qminer').analytics.metrics;
    *
    * // true and predicted lables
    * var true_lables = [0, 1, 0, 0, 1];
    * var pred_prob = [0.3, 0.5, 0.2, 0.5, 0.8];
    *
    * // create predictionCurve instance
    * var predictionCurve = new metrics.PredictionCurve();
    *
    * // simulate data flow
    * for (var i in true_lables) {
    *    // push new value
    *    predictionCurve.push(true_lables[i], pred_prob[i]);
    *}
    *
    * var roc = predictionCurve.roc(); // get ROC
    * var auc = predictionCurve.auc(); // get AUC
    * var pr = predictionCurve.precisionRecallCurve() // get precision-recall curve
    */
    metrics.PredictionCurve = function (yTrue, yPred) {
        /**
        * Count of all examples
        * @name module:analytics~metrics.PredictionCurve#length
        * @type number
        */
        this.length = 0;
        /**
        * Count of all positive examples
        * @name module:analytics~metrics.PredictionCurve#allPositives
        * @type number
        */
        this.allPositives = 0;
        /**
        * Count of all negative examples
        * @name module:analytics~metrics.PredictionCurve#allNegatives
        * @type number
        */
        this.allNegatives = 0;
        // store of predictions and ground truths
        /**
        * Store of ground truths
        * @name module:analytics~metrics.PredictionCurve#grounds
        * @type module:la.Vector
        */
        this.grounds = new la.Vector();
        /**
        * Store of predictions
        * @name module:analytics~metrics.PredictionCurve#predictions
        * @type module:la.Vector
        */
        this.predictions = new la.Vector();

        /**
        * Add new measurement with ground score (1 or -1) and predicted value
        * or integer array (when there are zero or more then one lables).
        * @param {number} ground - Correct lable.
        * @param {number} predicted - Estimated probabilities.
        */
        this.push = function (ground, predict) {
            // remember the scores
            this.grounds.push(ground)
            this.predictions.push(predict);
            // update counts
            this.length++;
            if (ground > 0) {
                this.allPositives++;
            } else {
                this.allNegatives++;
            }
        };

        // initialize if we are given data
        if (arguments.length >= 2) {
            for (var i = 0; i < yTrue.length; i++) {
                this.push(yTrue[i], yPred[i]);
            }
        }

        // check if input parameters are of correct type and binary
        for (var i = 0; i < arguments.length; i++) {
            // check type
            var argumentType = arguments[i].constructor.name;
            if (argumentType !== "Array" && argumentType !== "Vector") {
                throw new TypeError('input param must be of type "Array" or "Vector", but is ' + argumentType + ' instead');
            }
        }

        /**
        * Get  Receiver Operating Characteristic (ROC) parametrization sampled on `sample` points
        * @param {number} [sample=10] - Desired number of samples in output
        * @returns {module:la.Matrix} A matrix with increasing false and true positive rates
        */
        this.roc = function (sample) {
            // default sample size is 10
            sample = sample || 10;
            // sort according to predictions
            var perm = this.predictions.sortPerm(false);
            // maintaining the results as we go along
            var TP = 0, FP = 0, ROC = [[0, 0]];

            // check input samples
            if (this.allNegatives == 0) throw new Error('No positive samples in yTrue, true positive value should be meaningless.');
            if (this.allNegatives == this.length) throw new Error('No negative samples in yTrue, false positive value should be meaningless.');

            // for figuring out when to dump a new ROC sample
            var unique = 1;
            for (var i = 1; i < perm.perm.length; i++) {
                if (Math.abs(perm.vec[i] - perm.vec[i - 1]) > 1e-8) {
                    unique++;
                }
            }

            var next = Math.floor(unique / sample);

            // go over the sorted results
            for (var i = 0; i < perm.perm.length; i++) {
                // get the ground
                var ground = this.grounds[perm.perm[i]];
                // update TP/FP counts according to the ground
                if (ground > 0) { TP++ } else { FP++; }

                // see if time to do next save
                if ((i < perm.perm.length - 1) && (Math.abs(perm.vec[i] - perm.vec[i + 1]) > 1e-8)) {
                    next = next - 1;
                }

                if (next < 0) {
                    // add new datapoint to the curve
                    ROC.push([FP / this.allNegatives, TP / this.allPositives]);
                    // setup next timer
                    next = Math.floor(unique / sample);
                }
            }
            // add the last point
            ROC.push([1, 1]);
            // return ROC
            return ROC;
        }

        /**
        * Get Area Under the Curve (AUC) of the current curve
        * @param {number} [sample=10] - Desired number of samples in output
        * @returns {number} Area under ROC curve
        */
        this.auc = function (sample) {
            // default sample size is 10
            sample = sample || 10;
            // get the curve
            var curve = this.roc(sample);
            // compute the area
            var result = 0;
            for (var i = 1; i < curve.length; i++) {
                // get edge points
                var left = curve[i - 1];
                var right = curve[i];
                // first the rectangle bellow
                result = result + (right[0] - left[0]) * left[1];
                // an then the triangle above
                result = result + (right[0] - left[0]) * (right[1] - left[1]) / 2;
            }
            return result;
        }

        /**
        * evalPrecisionRecall
        * @private
        * @param {callback} callback
        */
        this.evalPrecisionRecall = function (callback) {
            // sort according to predictions
            var perm = this.predictions.sortPerm(false);
            // maintaining the results as we go along
            var TP = 0, FP = 0, TN = this.allNegatives, FN = this.allPositives;
            // go over the sorted results
            for (var i = 0; i < perm.perm.length; i++) {
                // get the ground
                var ground = this.grounds[perm.perm[i]];
                // update TP/FP counts according to the ground
                if (ground > 0) { TP++; FN--; } else { FP++; TN--; }
                // do the update
                if ((TP + FP) > 0 && (TP + FN) > 0 && TP > 0) {
                    // compute current precision and recall
                    var precision = TP / (TP + FP);
                    var recall = TP / (TP + FN);
                    // see if we need to update current bep
                    callback.update(ground, perm.vec[i], precision, recall);
                }
            }
            return callback.finish();
        }

        /**
        * Get precision recall curve sampled on `sample` points
        * @param {number} [sample=10] - Desired number of samples in output
        * @returns {module:la.Matrix} Precision-recall pairs.
        */
        this.precisionRecallCurve = function (sample) {
            return this.evalPrecisionRecall(new function (sample, length) {
                // default sample size is 10
                this.sample = sample || 10;
                // curve
                this.curve = [[0, 1]];
                // for figuring out when to dump a new ROC sample
                this.next = Math.floor(length / (this.sample));
                this.counter = this.next;
                //console.log(length, this.sample, this.next);
                // keep last value
                this.precision = 0; this.recall = 0;
                // handlers
                this.update = function (yTrue, yPred, precision, recall) {
                    this.counter = this.counter - 1;
                    if (this.counter <= 0) {
                        // add to the curve
                        this.curve.push([recall, precision]);
                        // setup next timer
                        this.counter = this.next;
                    }
                    // always remember last value
                    this.precision = precision; this.recall = recall;
                }
                this.finish = function () {
                    // add the last point
                    this.curve.push([this.recall, this.precision]);
                    return this.curve;
                }
            }(sample, this.length));
        };

        /**
        * Get break-even point, the value where precision and recall intersect
        * @returns {number} Break-even point.
        */
        this.breakEvenPoint = function () {
            return this.evalPrecisionRecall(new function () {
                this.minDiff = 1.0; this.bep = -1.0;
                this.update = function (yTrue, yPred, precision, recall) {
                    var diff = Math.abs(precision - recall);
                    if (diff < this.minDiff) { this.minDiff = diff; bep = (precision + recall) / 2; }
                }
                this.finish = function () { return this.bep; }
            }());
        }

        /**
        * Gets threshold for prediction score, which results in the highest F1
        * @returns {number} Threshold with highest F1 score.
        */
        this.bestF1 = function () {
            return this.evalPrecisionRecall(new function () {
                this.maxF1 = 0.0; this.threshold = 0.0;
                this.update = function (yTrue, yPred, precision, recall) {
                    var f1 = 2 * precision * recall / (precision + recall);
                    if (f1 > this.maxF1) {
                        this.maxF1 = f1;
                        this.threshold = yPred;
                    }
                }
                this.finish = function () { return this.threshold; }
            }());
        }

        /**
        * Gets threshold for prediction score, nearest to specified recall
        * @param {number} desiredRecall - Desired recall score.
        * @returns {number} recal score threshold - Threshold for recall score, nearest to specified `recall`
        */
        this.desiredRecall = function (desiredRecall) {
            return this.evalPrecisionRecall(new function () {
                this.recallDiff = 1.0; this.threshold = 0.0;
                this.update = function (yTrue, yPred, precision, recall) {
                    var diff = Math.abs(desiredRecall - recall);
                    if (diff < this.recallDiff) {
                        this.recallDiff = diff;
                        this.threshold = yPred;
                    }
                }
                this.finish = function () { return this.threshold; }
            }());
        }

        /**
        * Gets threshold for prediction score, nearest to specified precision
        * @param {number} desiredPrecision - Desired precision score.
        * @returns {number} Threshold for prediction score, nearest to specified `precision`
        */
        this.desiredPrecision = function (desiredPrecision) {
            return this.evalPrecisionRecall(new function () {
                this.precisionDiff = 1.0; this.threshold = 0.0;
                this.update = function (yTrue, yPred, precision, recall) {
                    var diff = Math.abs(desiredPrecision - precision);
                    if (diff < this.precisionDiff) {
                        this.precisionDiff = diff;
                        this.threshold = yPred;
                    }
                }
                this.finish = function () { return this.threshold; }
            }());
        }
    };

    /**
    * Get ROC parametrization sampled on `sample` points
    * @param {(Array<number> | module:la.Vector)} yTrue - Ground truth (correct) lables
    * @param {(Array<number> | module:la.Vector)} yPred - Estimated probabilities
    * @param {number} [sample=10] - Desired number of samples in output
    * @returns {module:la.Matrix} A matrix with increasing false and true positive rates
    * @example
    * // import metrics module
    * var metrics = require('qminer').analytics.metrics;
    *
    * // true and predicted lables
    * var true_lables = [0, 1, 0, 0, 1];
    * var pred_prob = [0.3, 0.5, 0.2, 0.5, 0.8];
    *
    * // compute ROC curve
    * var roc = metrics.rocCurve(true_lables, pred_prob); // output: [ [ 0, 0 ], [0, 0.5], [[ 0.34, 1 ],], [ 0.67, 0 ], [ 1, 1 ] ]
    */
    metrics.rocCurve = function (yTrue, yPred, sample) {
        return new metrics.PredictionCurve(yTrue, yPred).roc(sample);
    };

    /**
    * Get AUC of the current curve
    * @param {(Array<number> | module:la.Vector)} yTrue - Ground truth (correct) lables
    * @param {(Array<number> | module:la.Vector)} yPred - Estimated probabilities
    * @param {number} [sample=10] - Desired number of samples in output
    * @returns {number} Area under ROC curve
    * @example
    * // import metrics module
    * var metrics = require('qminer').analytics.metrics;
    *
    * // true and predicted lables
    * var true_lables = [0, 1, 0, 0, 1];
    * var pred_prob = [0.3, 0.5, 0.2, 0.5, 0.8];
    *
    * // compute ROC curve
    * var auc = metrics.rocAucScore(true_lables, pred_prob); // output: 0.92
    */
    metrics.rocAucScore = function (yTrue, yPred, sample) {
        return new metrics.PredictionCurve(yTrue, yPred).auc(sample);
    };

    /**
    * Get precision recall curve sampled on `sample` points
    * @param {(Array<number> | module:la.Vector)} yTrue - Ground truth (correct) lables
    * @param {(Array<number> | module:la.Vector)} yPred - Estimated probabilities
    * @param {number} [sample=10] - Desired number of samples in output
    * @returns {module:la.Matrix} Precision-recall pairs
    */
    metrics.precisionRecallCurve = function (yTrue, yPred, sample) {
        return new metrics.PredictionCurve(yTrue, yPred).precisionRecallCurve(sample);
    };

    /**
    * Get break-even point, the value where precision and recall intersect
    * @param {(Array<number> | module:la.Vector)} yTrue - Ground truth (correct) lables
    * @param {(Array<number> | module:la.Vector)} yPred - Estimated probabilities
    * @returns {number} Break-even point score
    */
    metrics.breakEventPointScore = function (yTrue, yPred) {
        return new metrics.PredictionCurve(yTrue, yPred).breakEvenPoint();
    };

    /**
    * Gets threshold for prediction score, which results in the highest F1
    * @param {(Array<number> | module:la.Vector)} yTrue - Ground truth (correct) lables
    * @param {(Array<number> | module:la.Vector)} yPred - Estimated probabilities
    * @returns {number} Threshold with highest F1 score
    */
    metrics.bestF1Threshold = function (yTrue, yPred) {
        return new metrics.PredictionCurve(yTrue, yPred).bestF1();
    };

    /**
    * Gets threshold for recall score, nearest to specified recall
    * @param {(Array<number> | module:la.Vector)} yTrue - Ground truth (correct) lables
    * @param {(Array<number> | module:la.Vector)} yPred - Estimated probabilities
    * @param {number} desiredRecall - Desired recall score.
    * @returns {number} Threshold for recall score, nearest to specified `recall`
    */
    metrics.desiredRecallThreshold = function (yTrue, yPred, desiredRecall) {
        return new metrics.PredictionCurve(yTrue, yPred).desiredRecall(desiredRecall);
    };

    /**
    * Gets threshold for prediction score, nearest to specified precision
    * @param {(Array<number> | module:la.Vector)} yTrue - Ground truth (correct) lables
    * @param {(Array<number> | module:la.Vector)} yPred - Estimated probabilities
    * @param {number} desiredPrecision - Desired precision score.
    * @returns {number} Threshold for prediction score, nearest to specified `precision`
    */
    metrics.desiredPrecisionThreshold = function (yTrue, yPred, desiredPrecision) {
        return new metrics.PredictionCurve(yTrue, yPred).desiredPrecision(desiredPrecision);
    };

    ///////////////////////////////////////////////////
    //////////// ONLINE REGRESSION METRICS ////////////
    ///////////////////////////////////////////////////

    // Online regression metrics used for evaluating online models

    // Main object for online metrics model
    /**
    * createOnlineMetric
    * @private
    * @class
    *
    * This provides methods used for event handling. It's not meant to
    * be used directly.
    *
    */
    function createOnlineMetric(callback) {
        var error = -1;
        this.metric = new callback(); // We can hide this later (just delete this)

        // check if input types are of correct type
        function checkPushParams() {
            for (var i = 0, j = arguments.length; i < j; i++) {
                var argumentType = arguments[i].constructor.name;
                if (argumentType !== "Number") {
                    throw new TypeError('input param ' + i + ' must be of type "Number", but is ' + argumentType + ' instead');
                }
            }
        }

        /**
        * Updates metric with ground truth target value `yTrue` and estimated target value `yPred`.
        * @param {number} yTrue - Ground truth (correct) target value
        * @param {number} yPred - Estimated target value
        */
        this.push = function (yTrue, yPred, ref_num) {
            // set default values of optional input parameters
            var yPred = yPred == null ? 0 : yPred;
            var ref_num = ref_num == null ? 0 : ref_num;
            // check if input types are of correct type
            checkPushParams(yTrue, yPred, ref_num);
            // calculate the error with provided function from the callback function
            error = this.metric.update(yTrue, yPred);
        }

        /**
        * Returns error value.
        * @returns {number} Error value
        */
        this.getError = function () {
            return error;
        }

        /**
	    * Save metric state to provided output stream `FOut`.
	    * @param {module:fs.FOut} FOut - The output stream.
	    * @returns {module:fs.FOut} Provided output stream `FOut`.
        */
        this.save = function (fout) {
            fout.writeJson(this.metric.state);
            fout.flush();
            fout.close();
            return fout;
        }

        /**
	    * Load metric state from provided input stream `FIn`.
	    * @param {module:fs.FIn} FIn - The output stream.
	    * @returns {module:fs.FIn} Provided output stream `FIn`.
        */
        this.load = function (fin) {
            this.metric.state = fin.readJson();
            error = this.metric.state.error;
            fin.close();
            return fin;
        }

    }

    // MEAN ERROR (ME)
    /**
    * Create new (online) mean error instance.
    * @class
<<<<<<< HEAD
    * @classdesc Online Mean Error (ME) instance 
    * @param {module:fs.FIn} [FIn] - Saved state can be loaded via constructor
=======
    * @classdesc Online Mean Error (ME) instance
>>>>>>> 926d8344
    * @extends module:analytics~createOnlineMetric
    */
    metrics.MeanError = function (fin) {
        function metric() {
            this.name = "Mean Error"
            this.shortName = "ME"
            this.state = {
                sumErr: 0,
                count: 0,
                error: 0
            }
            // update function
            this.update = function (yTrue, yPred) {
                var err = yTrue - yPred;
                this.state.sumErr += err;
                this.state.count++;
                this.state.error = this.state.sumErr / this.state.count;
                return this.state.error;
            }
        }
        // create new metric instance, and load state from fin in defined
        var errorMetric = new createOnlineMetric(metric);
        if (typeof fin !== 'undefined') errorMetric.load(fin);

        return errorMetric;
    };

    // MEAN ABSOLUTE ERROR (MAE)
    /**
    * Create new (online) mean absolute error instance.
    * @class
<<<<<<< HEAD
    * @classdesc Online Mean Absolute Error (MAE) instance 
    * @param {module:fs.FIn} [FIn] - Saved state can be loaded via constructor
=======
    * @classdesc Online Mean Absolute Error (MAE) instance
>>>>>>> 926d8344
    * @extends module:analytics~createOnlineMetric
    */
    metrics.MeanAbsoluteError = function (fin) {
        function metric() {
            this.name = "Mean Absolute Error"
            this.shortName = "MAE"
            this.state = {
                sumErr: 0,
                count: 0,
                error: 0
            }
            // update function
            this.update = function (yTrue, yPred) {
                var err = yTrue - yPred;
                this.state.sumErr += Math.abs(err);
                this.state.count++;
                this.state.error = this.state.sumErr / this.state.count;
                return this.state.error;
            }
        }
        // create new metric instance, and load state from fin in defined
        var errorMetric = new createOnlineMetric(metric);
        if (typeof fin !== 'undefined') errorMetric.load(fin);

        return errorMetric;
    }

    // MEAN SQUARE ERROR (MSE)
    /**
    * Create new (online) mean square error instance.
    * @class
<<<<<<< HEAD
    * @classdesc Online Mean Square Error (MSE) instance 
    * @param {module:fs.FIn} [FIn] - Saved state can be loaded via constructor
=======
    * @classdesc Online Mean Square Error (MSE) instance
>>>>>>> 926d8344
    * @extends module:analytics~createOnlineMetric
    */
    metrics.MeanSquareError = function (fin) {
        function metric() {
            this.name = "Mean Square Error"
            this.shortName = "MSE"
            this.state = {
                sumErr: 0,
                count: 0,
                error: 0
            }
            // update function
            this.update = function (yTrue, yPred) {
                var err = yTrue - yPred;
                this.state.sumErr += (err * err);
                this.state.count++;
                this.state.error = this.state.sumErr / this.state.count;
                return this.state.error;
            }
        }
        // create new metric instance, and load state from fin in defined
        var errorMetric = new createOnlineMetric(metric);
        if (typeof fin !== 'undefined') errorMetric.load(fin);

        return errorMetric;
    }

    // ROOT MEAN SQUARE ERROR (RMSE)
    /**
    * Create new (online) root mean square error instance.
    * @class
<<<<<<< HEAD
    * @classdesc Online Root Mean Square Error (RMSE) instance 
    * @param {module:fs.FIn} [FIn] - Saved state can be loaded via constructor
=======
    * @classdesc Online Root Mean Square Error (RMSE) instance
>>>>>>> 926d8344
    * @extends module:analytics~createOnlineMetric
    */
    metrics.RootMeanSquareError = function (fin) {
        function metric() {
            this.name = "Root Mean Square Error"
            this.shortName = "RMSE"
            this.state = {
                sumErr: 0,
                count: 0,
                error: 0
            }
            // update function
            this.update = function (yTrue, yPred) {
                var err = yTrue - yPred;
                this.state.sumErr += (err * err);
                this.state.count++;
                this.state.error = Math.sqrt(this.state.sumErr / this.state.count);
                return this.state.error;
            }
        }
        // create new metric instance, and load state from fin in defined
        var errorMetric = new createOnlineMetric(metric);
        if (typeof fin !== 'undefined') errorMetric.load(fin);

        return errorMetric;
    }

    // MEAN ABSOLUTE PERCENTAGE ERROR (MAPE)
    /**
    * Create new (online) mean absolute percentage error instance.
    * @class
<<<<<<< HEAD
    * @classdesc Online Mean Absolute Percentage Error (MAPE) instance 
    * @param {module:fs.FIn} [FIn] - Saved state can be loaded via constructor
=======
    * @classdesc Online Mean Absolute Percentage Error (MAPE) instance
>>>>>>> 926d8344
    * @extends module:analytics~createOnlineMetric
    */
    metrics.MeanAbsolutePercentageError = function (fin) {
        function metric() {
            this.name = "Mean Absolute Percentage Error"
            this.shortName = "MAPE"
            this.state = {
                sumErr: 0,
                count: 0,
                error: 0
            }
            // update function
            this.update = function (yTrue, yPred) {
                if (yTrue != 0) { // skip if yTrue is 0, otherwise we have devision by zero in the next step.
                    var err = yTrue - yPred;
                    this.state.sumErr += Math.abs(err / yTrue) * 100;
                }
                this.state.count++;
                this.state.error = this.state.sumErr / this.state.count;
                return this.state.error;
            }
        }
        // create new metric instance, and load state from fin in defined
        var errorMetric = new createOnlineMetric(metric);
        if (typeof fin !== 'undefined') errorMetric.load(fin);

        return errorMetric;
    }

    // R SQUARED SCORE (R2)
    /**
    * Create new (online) R Square instance. This statistic measures how successful the fit is in explaining the variation of the data. Best possible score is 1.0, lower values are worse.
    * @class
<<<<<<< HEAD
    * @classdesc Online R Squared (R2) score instance 
    * @param {module:fs.FIn} [FIn] - Saved state can be loaded via constructor
=======
    * @classdesc Online R Squared (R2) score instance
>>>>>>> 926d8344
    * @extends module:analytics~createOnlineMetric
    */
    metrics.R2Score = function (fin) {
        function metric() {
            this.name = "R2 Score"
            this.shortName = "R2"
            this.state = {
                sst: 0,
                sse: 0,
                mean: 0,
                count: 0,
                sumTrue: 0,
                sumTrue2: 0,
                error: 0
            }
            // update function
            this.update = function (yTrue, yPred) {
<<<<<<< HEAD
                this.state.count++;
                this.state.sumTrue += yTrue;
                this.state.sumTrue2 += yTrue * yTrue;
                this.state.mean = this.state.sumTrue / this.state.count;
                //calculate R squared score 
                this.state.sse += (yTrue - yPred) * (yTrue - yPred);
                this.state.sst = this.state.sumTrue2 - this.state.count * this.state.mean * this.state.mean;
                if (this.state.sst == 0.0) {
                    return (this.state.sse == 0.0) ? 1.0 : 0.0;
=======
                this.count++;
                this.sumTrue += yTrue;
                this.sumTrue2 += yTrue * yTrue;
                this.mean = this.sumTrue / this.count;
                //calculate R squared score
                this.sse += (yTrue - yPred) * (yTrue - yPred);
                this.sst = this.sumTrue2 - this.count * this.mean * this.mean;
                if (this.sst == 0.0) {
                    return (this.sse == 0.0) ? 1.0 : 0.0;
>>>>>>> 926d8344
                }
                this.state.error = 1 - this.state.sse / this.state.sst;
                return this.state.error;
            }
        }
        // create new metric instance, and load state from fin in defined
        var errorMetric = new createOnlineMetric(metric);
        if (typeof fin !== 'undefined') errorMetric.load(fin);

        return errorMetric;
    }


    //////////////////////////////////////////////////
    //////////// BATCH REGRESSION METRICS ////////////
    //////////////////////////////////////////////////

    // function checks if input parameters are of appropriate type
    function checkBatchParams() {
        for (var i = 0, j = arguments.length; i < j; i++) {
            var argumentType = arguments[i].constructor.name;
            if (argumentType !== "Array" && argumentType !== "Vector") {
                throw new TypeError('input param ' + i + ' must be of type "Array" or "Vector", but is ' + argumentType + ' instead');
            }
        }
    }

    // calculate batch regression metrics
    function calcBatchError(yTrueVec, yPredVec) {
        // check input parameters
        checkBatchParams(yTrueVec, yPredVec);
        // calculate error with metric defined as callback functio
        function calcErr(metric) {
            // iterage over array of input data
            for (var i = 0; i < yTrueVec.length; i++) {
                metric.push(yTrueVec[i], yPredVec[i]);
            }
            // return final error
            return metric.getError()
        }

        // expose metrics which will be used in calcErr() to return error
        this.ME = function () { return calcErr(new metrics.MeanError()) };
        this.MAE = function () { return calcErr(new metrics.MeanAbsoluteError()) };
        this.MSE = function () { return calcErr(new metrics.MeanSquareError()) };
        this.RMSE = function () { return calcErr(new metrics.RootMeanSquareError()) };
        this.MAPE = function () { return calcErr(new metrics.MeanAbsolutePercentageError()) };
        this.R2 = function () { return calcErr(new metrics.R2Score()) };
    };

    /**
    * Mean error (ME) regression loss.
    * @param {(Array<number> | module:la.Vector)} yTrueVec - ground truth values in `yTrueVec`
    * @param {(Array<number> | module:la.Vector)} yPredVec - estimated values in `yPredVec`
    * @returns {number} Error value
    */
    metrics.meanError = function (yTrueVec, yPredVec) {
        return new calcBatchError(yTrueVec, yPredVec).ME()
    }

    /**
    * Mean absolute error (MAE) regression loss.
    * @param {(Array<number> | module:la.Vector)} yTrueVec - ground truth values in `yTrueVec`
    * @param {(Array<number> | module:la.Vector)} yPredVec - estimated values in `yPredVec`
    * @returns {number} Error value
    */
    metrics.meanAbsoluteError = function (yTrueVec, yPredVec) {
        return new calcBatchError(yTrueVec, yPredVec).MAE()
    }

    /**
    * Mean square error (MSE) regression loss.
    * @param {(Array<number> | module:la.Vector)} yTrueVec - ground truth values in `yTrueVec`
    * @param {(Array<number> | module:la.Vector)} yPredVec - estimated values in `yPredVec`
    * @returns {number} Error value
    */
    metrics.meanSquareError = function (yTrueVec, yPredVec) {
        return new calcBatchError(yTrueVec, yPredVec).MSE()
    }

    /**
    * Root mean square (RMSE) error regression loss.
    * @param {(Array<number> | module:la.Vector)} yTrueVec - ground truth values in `yTrueVec`
    * @param {(Array<number> | module:la.Vector)} yPredVec - estimated values in `yPredVec`
    * @returns {number} Error value
    */
    metrics.rootMeanSquareError = function (yTrueVec, yPredVec) {
        return new calcBatchError(yTrueVec, yPredVec).RMSE()
    }

    /**
    * Mean absolute percentage error (MAPE) regression loss.
    * @param {(Array<number> | module:la.Vector)} yTrueVec - ground truth values in `yTrueVec`
    * @param {(Array<number> | module:la.Vector)} yPredVec - estimated values in `yPredVec`
    * @returns {number} Error value
    */
    metrics.meanAbsolutePercentageError = function (yTrueVec, yPredVec) {
        return new calcBatchError(yTrueVec, yPredVec).MAPE()
    }

    /**
    * R^2 (coefficient of determination) regression score.
    * @param {(Array<number> | module:la.Vector)} yTrueVec - ground truth values in `yTrueVec`
    * @param {(Array<number> | module:la.Vector)} yPredVec - estimated values in `yPredVec`
    * @returns {number} Error value
    */
    metrics.r2Score = function (yTrueVec, yPredVec) {
        return new calcBatchError(yTrueVec, yPredVec).R2()
    }

    // Exports metrics namespace
    exports.metrics = metrics;

    /**
    * @classdesc Principal components analysis
    * @class
    */
    exports.PCA = function (param) {
        param = param == undefined ? {} : param;

        // Fit params
        var iter = param.iter == undefined ? 100 : param.iter;
        var k = param.k; // can be undefined

        /**
        * Returns the model
        * @returns {Object} The model object whose keys are: P (eigenvectors), lambda (eigenvalues) and mu (mean)
        */
        this.getModel = function () {
            return { P: this.P, mu: this.mu, lambda: this.lambda };
        }

        /**
        * Sets parameters
        * @param {p} Object whose keys are: k (number of eigenvectors) and iter (maximum iterations)
        */
        this.setParams = function (p) {
            param = p;

            iter = param.iter == undefined ? iter : param.iter;
            k = param.k == undefined ? k : param.iter;
        }

        /**
        * Gets parameters
        * @returns Object whose keys are: k (number of eigenvectors) and iter (maximum iterations)
        */
        this.getParams = function () {
            return param;
        }

        /**
        * Finds the eigenvectors of the variance matrix.
        * @param {module:la.Matrix} A - Matrix whose columns correspond to examples.
        */
        this.fit = function (A) {
            var rows = A.rows;
            var cols = A.cols;

            k = k == undefined ? rows : k;
            //iter = iter == undefined ? -1 : iter;

            var mu = stat.mean(A, 2);
            // cov(A) = 1/(n-1) A A' - mu mu'

            // center data (same as matlab)
            var cA = A.minus(mu.outer(la.ones(cols)));
            var C = cA.multiply(cA.transpose()).multiply(1 / (cols - 1));
            // alternative computation:
            //var C = (A.multiply(A.transpose()).multiply(1 / (cols - 1))).minus(mu.outer(mu));
            var res = la.svd(C, k, { iter: iter });

            this.P = res.U;
            this.lambda = res.s;
            this.mu = mu;
        }

        /**
        * Projects the example(s) and expresses them as coefficients in the eigenvector basis this.P.
        * Recovering the data in the original space: (this.P).multiply(p), where p's rows are the coefficients
        * in the eigenvector basis.
        * @param {(module:la.Vector | module:la.Matrix)} x - Test vector or matrix with column examples
        * @returns {(module:la.Vector | module:la.Matrix)} Returns projected vector or matrix
        */
        this.transform = function (x) {
            if (x.constructor.name == 'Matrix') {
                // P * (x - mu*ones(1, size(x,2))
                return this.P.multiplyT(x.minus(this.mu.outer(la.ones(x.cols))));

            } else if (x.constructor.name == 'Vector') {
                // P * (x - mu)
                return this.P.multiplyT(x.minus(this.mu));
            }
        }

        /**
        * Reconstructs the vector in the original space, reverses centering
        * @param {(module:la.Vector | module:la.Matrix)} x - Test vector or matrix with column examples, in the PCA space
        * @returns {(module:la.Vector | module:la.Matrix)} Returns the reconstruction
        */
        this.inverseTransform = function (x) {
            if (x.constructor.name == 'Matrix') {
                // P x + mu*ones(1, size(x,2)
                return (this.P.multiply(x)).plus(this.mu.outer(la.ones(x.cols)));
            } else if (x.constructor.name == 'Vector') {
                // P x + mu
                return (this.P.multiply(x)).plus(this.mu);
            }
        }
    }

    /**
    * @classdesc KMeans clustering
    * @class
    * @property {number} iter - The maximum number of iterations.
    * @property {number} k - The number of centroids.
    * @property {boolean} verbose - If false, the console output is supressed.
    * @property {Array} fitIdx - Array of indexes that should be used as starting centroids. Optional.
    * @property {model} fitStart - Model from another KMeans algorithm (obtained via getModel() method). Its centroids are used as starting centroids for this model. Optional.
    * @example
    * // import analytics and la modules
    * var analytics = require('qminer').analytics;
    * var la = require('qminer').la;
    * // create a KMeans object
    * var KMeans = new analytics.KMeans();
    * // create the matrix to be fitted
    * var X = new la.Matrix([[1, -2, -1], [1, 1, -3]]);
    * // create the model
    * KMeans.fit(X);
    */
    exports.KMeans = function (param) {

        // Fit params
        // var iter = param.iter == undefined ? 100 : param.iter;
        // var k = param.k == undefined ? 2 : param.k;
        // var verbose = param.verbose == undefined ? false : param.verbose;
        // var fitIdx = param.fitIdx == undefined ? undefined : param.fitIdx;

        // Model
        var C = undefined;
        var idxv = undefined;
        var norC2 = undefined;
        var iter = undefined;
        var k = undefined;
        var verbose = undefined;
        var fitIdx = undefined;
        var fitStart = undefined;
        var medoids = new la.Vector();

        if (param != undefined && param instanceof fs.FIn) {
		    C = new la.Matrix(); C.load(param);
		    norC2 = new la.Vector(); norC2.load(param);
		    idxv = new la.IntVector(); idxv.load(param);
		    var fin_params = param.readJson();
		    iter = fin_params.iter;
		    k = fin_params.k;
		    verbose = fin_params.verbose;
		    medoids.load(param);
	    } else if (param == undefined || typeof param == 'object') {
            param = param == undefined ? {} : param;
            // Fit params
            iter = (param.iter == undefined) ? 100 : param.iter;
            k = (param.k == undefined) ? 2 : param.k;
            verbose = (param.verbose == undefined) ? false : param.verbose;
            fitIdx = param.fitIdx == undefined ? undefined : param.fitIdx;
            fitStart = param.fitStart == undefined ? undefined : param.fitStart;
        } else {
            throw "KMeans.constructor: parameter must be a JSON object or a fs.FIn!";
        }
        param = { iter: iter, k: k, verbose: verbose };

        /**
        * Permutes centroid with given mapping.
        * @param {object} mapping - object that contains the mapping. E.g. mapping[4]=2 means "map cluster 4 into cluster 2"
        */
        this.permuteCentroids = function (mapping) {
            var cl_count = C.cols;
            var perm_matrix = la.zeros(cl_count, cl_count);
            for (var i = 0; i < cl_count; i++) {
                perm_matrix.put(i, mapping[i], 1);
            }
            var C_new = C.multiply(perm_matrix);
            var idxv_new = new la.Vector(idxv);
            for (var i = 0; i < idxv_new.length; i++) {
                idxv_new[i] = mapping[idxv[i]]
            }
            C = C_new;
            norC2 = la.square(C.colNorms());
            idxv = idxv_new;
            if (medoids.length != 0) {
                var medoids_new = new la.Vector(medoids);
                for (var i = 0; i < medoids_new.length; i++) {
                    medoids_new[i] = mapping[medoids[i]]
                }
                medoids = medoids_new;
            }
        }
        /**
        * Returns the model
        * @returns {Object} The model object whose keys are: C (centroids) and idxv (cluster ids of the training data).
        * @example
        * // import modules
        * var analytics = require('qminer').analytics;
        * var la = require('qminer').la;
        * // create the KMeans object
        * var KMeans = new analytics.KMeans({ iter: 1000 });
        * // create a matrix to be fitted
        * var X = new la.Matrix([[1, -2, -1], [1, 1, -3]]);
        * // create the model
        * KMeans.fit(X);
        * // get the model
        * var model = KMeans.getModel();
        */
        this.getModel = function () {
            return { C: C, idxv: idxv };
        }

        /**
        * Sets the parameters.
        * @param {Object} p - Object whose keys are: k (number of centroids), iter (maximum iterations) and verbose (if false, console output is supressed).
        * @returns {module:analytics.KMeans} Self.
        * @example
        * // import analytics module
        * var analytics = require('qminer').analytics;
        * // create a new KMeans object
        * var KMeans = new analytics.KMeans();
        * // change the parameters of the KMeans object
        * KMeans.setParams({ iter: 1000, k: 5 });
        */
        this.setParams = function (p) {
            param = p;

            iter = param.iter == undefined ? iter : param.iter;
            k = param.k == undefined ? k : param.k;
            verbose = param.verbose == undefined ? verbose : param.verbose;
            fitIdx = param.fitIdx == undefined ? fitIdx : param.fitIdx;
            fitStart = param.fitStart == undefined ? undefined : param.fitStart;
        }

        /**
        * Returns the parameters.
        * @returns Object whose keys are: k (number of centroids), iter (maximum iterations) and verbose (if false, console output is supressed).
        * @example
        * // import analytics module
        * var analytics = require('qminer').analytics;
        * // create a new KMeans object
        * var KMeans = new analytics.KMeans({ iter: 1000, k: 5 });
        * // get the parameters
        * var json = KMeans.getParams();
        */
        this.getParams = function () {
            return  { iter: iter, k: k, verbose: verbose }
        }

        /**
        * Computes the centroids.
        * @param {(module:la.Matrix | module:la.SparseMatrix)} X - Matrix whose columns correspond to examples.
        * @param {module:la.IntVector} [recIds] - IDs of columns of X. The fit function stores the IDs of the medoids, which are used by the KMeans.explain function.
        * @returns {module:analytics.KMeans} Self. It stores the info about the new model.
        * @example
        * // import analytics module
        * var analytics = require('qminer').analytics;
        * // create a new KMeans object
        * var KMeans = new analytics.KMeans({ iter: 1000, k: 3 });
        * // create a matrix to be fitted
        * var X = new la.Matrix([[1, -2, -1], [1, 1, -3]]);
        * // create the model with the matrix X
        * KMeans.fit(X);
        */
        this.fit = function (X, recIds) {
            // select random k columns of X, returns a dense C++ matrix
            var selectCols = function (X, k) {
                if (fitStart) {
                    assert(fitStart.C.cols == k, "Error: fitStart.C.cols is not of length k!");
					var result = {};
					result.C = fitStart.C;
					result.idx = la.randi(X.cols, k); // this assignment is irrelevant, really
					return result;
				}
				var idx;
				if (fitIdx == undefined) {
					idx = la.randi(X.cols, k);
				} else {
					assert(fitIdx.length == k, "Error: fitIdx is not of length k!");
					assert(Math.max.apply(Math, fitIdx) < X.cols, "Error: fitIdx contains index greater than number of columns in matrix. Index out of range!");
					idx = fitIdx;
				}
				var idxMat = new la.SparseMatrix({ cols: 0, rows: X.cols });
				for (var i = 0; i < idx.length; i++) {
					var spVec = new la.SparseVector([[idx[i], 1.0]], X.cols);
					idxMat.push(spVec);
				}
                var C = X.multiply(idxMat);
                var result = {};
                result.C = C;
                result.idx = idx;
                return result;
            };

            // modified k-means algorithm that avoids empty centroids
            // A Modified k-means Algorithm to Avoid Empty Clusters, Malay K. Pakhira
            // http://www.academypublisher.com/ijrte/vol01/no01/ijrte0101220226.pdf
            var getCentroids = function (X, idx, oldC) {
                // select random k columns of X, returns a dense matrix
                // 1. construct a sparse matrix (coordinate representation) that encodes the closest centroids
                var idxvec = new la.IntVector(idx);
                var rangeV = la.rangeVec(0, X.cols - 1);
                var ones_cols = la.ones(X.cols);
                var idxMat = new la.SparseMatrix(idxvec, rangeV, ones_cols, X.cols);
                idxMat = idxMat.transpose();
                var ones_n = la.ones(X.cols);
                // 2. compute the number of points that belong to each centroid, invert
                var colSum = idxMat.multiplyT(ones_n);
                for (var i = 0; i < colSum.length; i++) {
                    var val = 1.0 / (1.0 + colSum.at(i)); // modification
                    colSum.put(i, val);
                }
                // 3. compute the centroids
                //var w = new qm_util.clsStopwatch();
                //w.tic();
                var sD = colSum.spDiag();
                var C = oldC;
                if (idxMat.cols == oldC.cols)
                    C = ((X.multiply(idxMat)).plus(oldC)).multiply(sD); // modification
                return C;
            };


            // X: column examples
            // k: number of centroids
            // iter: number of iterations
            assert(k <= X.cols, "k <= X.cols");
            var w = new qm_util.clsStopwatch();
            var norX2 = la.square(X.colNorms());
            var initialCentroids = selectCols(X, k);
            C = initialCentroids.C;
            var idxvOld = initialCentroids.idx;
            //printArray(idxvOld); // DEBUG
            var ones_n = la.ones(X.cols).multiply(0.5);
            var ones_k = la.ones(k).multiply(0.5);
            w.tic();
            for (var i = 0; i < iter; i++) {
                //console.say("iter: " + i);
                norC2 = la.square(C.colNorms());
                //D =  full(C'* X) - norC2' * (0.5* ones(1, n)) - (0.5 * ones(k,1) )* norX2';
                var D = C.multiplyT(X).minus(norC2.outer(ones_n)).minus(ones_k.outer(norX2));
                idxv = new la.IntVector(la.findMaxIdx(D));

                if (verbose) {
                    var energy = 0.0;
                    for (var j = 0; j < X.cols; j++) {
                        if (D.at(idxv[j], j) < 0) {
                            energy += Math.sqrt(-2 * D.at(idxv[j], j));
                        }
                    }
                    console.log("energy: " + 1.0 / X.cols * energy);
                }
                if (qm_util.arraysIdentical(idxv, idxvOld)) {
                    if (verbose) {
                        console.log("converged at iter: " + i); //DEBUG
                    }
                    break;
                }
                idxvOld = new la.IntVector(idxv);
                C = getCentroids(X, idxv, C); //drag
            }
            if (verbose) {
                w.toc("end");
            }
            norC2 = la.square(C.colNorms());
            if (recIds != undefined) {
                assert(recIds.length == X.cols);
                var D = X.multiplyT(C).minus(ones_n.outer(norC2)).minus(norX2.outer(ones_k));
                medoidIdx = la.findMaxIdx(D);
                medoids = new la.Vector(medoidIdx);
                for (var i = 0; i < medoids.length; i++) {
                    medoids[i] = recIds[medoidIdx[i]];
                }
            }
        };

        /**
        * Returns an vector of cluster id assignments.
        * @param {(module:la.Matrix | module:la.SparseMatrix)} A - Matrix whose columns correspond to examples.
        * @returns {module:la.IntVector} Vector of cluster assignments.
        * @example
        * // import analytics module
        * var analytics = require('qminer').analytics;
        * // create a new KMeans object
        * var KMeans = new analytics.KMeans({ iter: 1000, k: 3 });
        * // create a matrix to be fitted
        * var X = new la.Matrix([[1, -2, -1], [1, 1, -3]]);
        * // create the model with the matrix X
        * KMeans.fit(X);
        * // create the matrix of the prediction vectors
        * var pred = new la.Matrix([[2, -1, 1], [1, 0, -3]]);
        * // predict the values
        * var prediction = KMeans.predict(pred);
        */
        this.predict = function (X) {
            var ones_n = la.ones(X.cols).multiply(0.5);
            var ones_k = la.ones(k).multiply(0.5);
            var norX2 = la.square(X.colNorms());
            var D = C.multiplyT(X).minus(norC2.outer(ones_n)).minus(ones_k.outer(norX2));
            return la.findMaxIdx(D);
        }

        /**
        * @typedef KMeansExplanation
        * @type {Object}
        * @property {number} medoidID - The ID of the nearest medoids
        * @property {module:la.IntVector} featureIDs - The IDs of features, sorted by contribution
        * @property {module:la.Vector} featureContributions - Weights of each feature contribution (sum to 1.0)
        */

        /**
        * Returns the IDs of the nearest medoid for each example.
        * @param {(module:la.Matrix | module:la.SparseMatrix)} X - Matrix whose columns correspond to examples.
        * @returns {Array.<KMeansExplanation>} Object containing the vector of medoid IDs.
        * @example
        * // import analytics module
        * var analytics = require('qminer').analytics;
        * // import linear algebra module
        * var la = require('qminer').la;
        * // create a new KMeans object
        * var KMeans = new analytics.KMeans({ iter: 1000, k: 3 });
        * // create a matrix to be fitted
        * var X = new la.Matrix([[1, -2, -1], [1, 1, -3]]);
        * // create the model with the matrix X using the column IDs [0,1,2]
        * KMeans.fit(X, [1234,1142,2355]);
        * // create the matrix of the prediction vectors
        * var test = new la.Matrix([[2, -1, 1], [1, 0, -3]]);
        * // predict/explain - return the closest medoids
        * var explanation = KMeans.explain(test);
        */
        this.explain = function (X) {
            if (medoids == undefined) {
                return { medoidIDs: null };
            }
            var ones_n = la.ones(X.cols).multiply(0.5);
            var ones_k = la.ones(k).multiply(0.5);
            var norX2 = la.square(X.colNorms());
            var D = C.multiplyT(X).minus(norC2.outer(ones_n)).minus(ones_k.outer(norX2));
            var centroids = la.findMaxIdx(D);
            var medoidIDs = new la.IntVector(centroids);
            assert(medoids.length == k);
            var result = [];
            for (var i = 0; i < centroids.length; i++) {
                var explanation = featureContrib(X.getCol(i), C.getCol(centroids[i]));
                result[i] = {
                    medoidID: medoids[centroids[i]],
                    featureIDs: explanation.featureIDs,
                    featureContributions: explanation.featureContributions
                }
            }
            return result;
        }

        /**
        * Returns the weights and feature IDs that contributed to the distance between two vectors
        * @param {(module:la.Vector | module:la.SparseVector)} x - Vector
        * @param {(module:la.Vector | module:la.SparseVector)} y - Vector
        * @returns {Object} Feature IDs and feature contributions
        **/
        function featureContrib(x, y) {
            var fx = x.constructor.name == 'SparseVector' ? x.full() : x;
            var fy = y.constructor.name == 'SparseVector' ? y.full() : y;
            var diff = fx.minus(fy);
            var nor2 = Math.pow(diff.norm(), 2);
            for (var i = 0; i < diff.length; i++) {
                diff[i] = Math.pow(diff[i], 2) / nor2;
            }
            var sorted = diff.sortPerm(false); // sort descending
            return { featureIDs: sorted.perm, featureContributions: sorted.vec };
        }

        /**
        * Transforms the points to vectors of squared distances to centroids.
        * @param {(module:la.Matrix | module:la.SparseMatrix)} A - Matrix whose columns correspond to examples.
        * @returns {module:la.Matrix} Matrix where each column represents the squared distances to the centroid vectors.
        * @example
        * // import modules
        * var analytics = require('qminer').analytics;
        * var la = require('qminer').la;
        * // create a new KMeans object
        * var KMeans = new analytics.KMeans({ iter: 1000, k: 3 });
        * // create a matrix to be fitted
        * var X = new la.Matrix([[1, -2, -1], [1, 1, -3]]);
        * // create the model with the matrix X
        * KMeans.fit(X);
        * // create the matrix of the transform vectors
        * var matrix = new la.Matrix([[-2, 0], [0, -3]]);
        * // get the transform values of matrix
        * // returns the matrix
        * //  10    17
        * //   1    20
        * //  10     1
        * KMeans.transform(matrix);
        */
        this.transform = function (X) {
            var ones_n = la.ones(X.cols).multiply(0.5);
            var ones_k = la.ones(k).multiply(0.5);
            var norX2 = la.square(X.colNorms());
            var D = C.multiplyT(X).minus(norC2.outer(ones_n)).minus(ones_k.outer(norX2));
            D = D.multiply(-2);
            return D;
        }
		/**
        * Saves KMeans internal state into (binary) file.
        * @param {module:fs.FOut} arg - The output stream.
        * @returns {module:fs.FOut} The output stream fout.
        */
        this.save = function (fout) {
			if (!C) { throw new Error("KMeans.save() - model not created yet"); }
			C.save(fout);
            norC2.save(fout);
            idxv.save(fout);
            console.log({
				iter: iter,
				k: k,
				verbose: verbose
			});
            fout.writeJson({
				iter: iter,
				k: k,
				verbose: verbose
			});
			medoids.save(fout);
            return fout;
		}
    }

    function defarg(arg, defaultval) {
        return arg == undefined ? defaultval : arg;
    }

    ///////////////////////////////
    ////// code below not yet ported or verified for scikit
    ///////////////////////////////

    //!- `alModel = analytics.newActiveLearner(query, qRecSet, fRecSet, ftrSpace, settings)` -- initializes the
    //!    active learning. The algorihm is run by calling `model.startLoop()`. The algorithm has two stages: query mode, where the algorithm suggests potential
    //!    positive and negative examples based on the query text, and SVM mode, where the algorithm keeps
    //!   selecting examples that are closest to the SVM margin (every time an example is labeled, the SVM
    //!   is retrained.
    //!   The inputs are: query (text), record set `qRecSet`, record set `fRecSet`,  the feature space `ftrSpace` and a
    //!   `settings`JSON object. The settings object specifies:`textField` (string) which is the name
    //!    of the field in records that is used to create feature vectors, `nPos` (integer) and `nNeg` (integer) set the number of positive and negative
    //!    examples that have to be identified in the query mode before the program enters SVM mode.
    //!   We can set two additional parameters `querySampleSize` and `randomSampleSize` which specify the sizes of subsamples of qRecSet and fRecSet, where the rest of the data is ignored in the active learning.
    //!   Final parameters are all SVM parameters (c, j, batchSize, maxIterations, maxTime, minDiff, verbose).
    exports.newActiveLearner = function (query, qRecSet, fRecSet, ftrSpace, stts) {
        return new exports.ActiveLearner(query, qRecSet, fRecSet, ftrSpace, stts);
    }

    exports.ActiveLearner = function (query, qRecSet, fRecSet, ftrSpace, stts) {
        var settings = defarg(stts, {});
        settings.nPos = defarg(stts.nPos, 2);
        settings.nNeg = defarg(stts.nNeg, 2);
        settings.textField = defarg(stts.textField, "Text");
        settings.querySampleSize = defarg(stts.querySampleSize, -1);
        settings.randomSampleSize = defarg(stts.randomSampleSize, -1);
        settings.c = defarg(stts.c, 1.0);
        settings.j = defarg(stts.j, 1.0);
        settings.batchSize = defarg(stts.batchSize, 100);
        settings.maxIterations = defarg(stts.maxIterations, 100000);
        settings.maxTime = defarg(stts.maxTime, 1); // 1 second for computation by default
        settings.minDiff = defarg(stts.minDiff, 1e-6);
        settings.verbose = defarg(stts.verbose, false);

        // compute features or provide them
        settings.extractFeatures = defarg(stts.extractFeatures, true);

        if (!settings.extractFeatures) {
            if (stts.uMat == null) { throw 'settings uMat not provided, extractFeatures = false'; }
            if (stts.uRecSet == null) { throw 'settings uRecSet not provided, extractFeatures = false'; }
            if (stts.querySpVec == null) { throw 'settings querySpVec not provided, extractFeatures = false'; }
        }

        // QUERY MODE
        var queryMode = true;
        // bow similarity between query and training set

        var querySpVec;
        var uRecSet;
        var uMat;

        if (settings.extractFeatures) {
            var temp = {}; temp[settings.textField] = query;
            var queryRec = qRecSet.store.newRecord(temp); // record
            querySpVec = ftrSpace.extractSparseVector(queryRec);
            // use sampling?
            var sq = qRecSet;
            if (settings.querySampleSize >= 0 && qRecSet != undefined) {
                sq = qRecSet.sample(settings.querySampleSize);
            }
            var sf = fRecSet;
            if (settings.randomSampleSize >= 0 && fRecSet != undefined) {
                sf = fRecSet.sample(settings.randomSampleSize);
            }
            // take a union or just qset or just fset if some are undefined
            uRecSet = (sq != undefined) ? ((sf != undefined) ? sq.setunion(sf) : sq) : sf;
            if (uRecSet == undefined) { throw 'undefined record set for active learning!';}
            uMat = ftrSpace.extractSparseMatrix(uRecSet);

        } else {
            querySpVec = stts.querySpVec;
            uRecSet = stts.uRecSet;
            uMat = stts.uMat;
        }


        querySpVec.normalize();
        uMat.normalizeCols();

        var X = new la.SparseMatrix();
        var y = new la.Vector();
        var simV = uMat.multiplyT(querySpVec); //similarities (q, recSet)
        var sortedSimV = simV.sortPerm(); //ascending sort
        var simVs = sortedSimV.vec; //sorted similarities (q, recSet)
        var simVp = sortedSimV.perm; //permutation of sorted similarities (q, recSet)
        //// counters for questions in query mode
        var nPosQ = 0; //for traversing simVp from the end
        var nNegQ = 0; //for traversing simVp from the start


        // SVM MODE
        var svm;
        var posIdxV = new la.IntVector(); //indices in recordSet
        var negIdxV = new la.IntVector(); //indices in recordSet

        var posRecIdV = new la.IntVector(); //record IDs
        var negRecIdV = new la.IntVector(); //record IDs

        var classVec = new la.Vector({ "vals": uRecSet.length }); //svm scores for record set
        var resultVec = new la.Vector({ "vals": uRecSet.length }); // non-absolute svm scores for record set


        //!   - `rs = alModel.getRecSet()` -- returns the record set that is being used (result of sampling)
        this.getRecSet = function () { return uRecSet };

        //!   - `idx = alModel.selectedQuestionIdx()` -- returns the index of the last selected question in alModel.getRecSet()
        this.selectedQuestionIdx = -1;

        //!   - `bool = alModel.getQueryMode()` -- returns true if in query mode, false otherwise (SVM mode)
        this.getQueryMode = function () { return queryMode; };

        //!   - `numArr = alModel.getPos(thresh)` -- given a `threshold` (number) return the indexes of records classified above it as a javascript array of numbers. Must be in SVM mode.
        this.getPos = function (threshold) {
            if (this.queryMode) { return null; } // must be in SVM mode to return results
            if (!threshold) { threshold = 0; }
            var posIdxArray = [];
            for (var recN = 0; recN < uRecSet.length; recN++) {
                if (resultVec[recN] >= threshold) {
                    posIdxArray.push(recN);
                }
            }
            return posIdxArray;
        };

        this.debug = function () { debugger; }

        this.getTop = function (limit) {
            if (this.queryMode) { return null; } // must be in SVM mode to return results
            if (!limit) { limit = 20; }
            var idxArray = [];
            var marginArray = [];
            var sorted = resultVec.sortPerm(false);
            for (var recN = 0; recN < uRecSet.length && recN < limit; recN++) {
                idxArray.push(sorted.perm[recN]);
                var val = sorted.vec[recN];
                val = val == Number.POSITIVE_INFINITY ? Number.MAX_VALUE : val;
                val = val == Number.NEGATIVE_INFINITY ? -Number.MAX_VALUE : val;
                marginArray.push(val);
            }
            return { posIdx: idxArray, margins: marginArray };
        };

        //!   - `objJSON = alModel.getSettings()` -- returns the settings object
        this.getSettings = function () { return settings; }

        // returns record set index of the unlabeled record that is closest to the margin
        //!   - `recSetIdx = alModel.selectQuestion()` -- returns `recSetIdx` - the index of the record in `recSet`, whose class is unknonw and requires user input
        this.selectQuestion = function () {
            if (posRecIdV.length >= settings.nPos && negRecIdV.length >= settings.nNeg) { queryMode = false; }
            if (queryMode) {
                if (posRecIdV.length < settings.nPos && nPosQ + 1 < uRecSet.length) {
                    nPosQ = nPosQ + 1;
                    console.log("query mode, try to get pos");
                    this.selectedQuestionIdx = simVp[simVp.length - 1 - (nPosQ - 1)];
                    return this.selectedQuestionIdx;
                }
                if (negRecIdV.length < settings.nNeg && nNegQ + 1 < uRecSet.length) {
                    nNegQ = nNegQ + 1;
                    // TODO if nNegQ == rRecSet.length, find a new sample
                    console.log("query mode, try to get neg");
                    this.selectedQuestionIdx = simVp[nNegQ - 1];
                    return this.selectedQuestionIdx;
                }
            }
            else {
                ////call svm, get record closest to the margin
                svm = new exports.SVC(settings);
                svm.fit(X, y);//column examples, y float vector of +1/-1, default svm paramvals

                // mark positives
                for (var i = 0; i < posIdxV.length; i++) {
                    classVec[posIdxV[i]] = Number.POSITIVE_INFINITY;
                    resultVec[posIdxV[i]] = Number.POSITIVE_INFINITY;
                }
                // mark negatives
                for (var i = 0; i < negIdxV.length; i++) {
                    classVec[negIdxV[i]] = Number.POSITIVE_INFINITY;
                    resultVec[negIdxV[i]] = Number.NEGATIVE_INFINITY;
                }
                var posCount = posIdxV.length;
                var negCount = negIdxV.length;
                // classify unlabeled
                for (var recN = 0; recN < uRecSet.length; recN++) {
                    if (classVec[recN] !== Number.POSITIVE_INFINITY) {
                        var svmMargin = svm.predict(uMat.getCol(recN));
                        if (svmMargin > 0) {
                            posCount++;
                        } else {
                            negCount++;
                        }
                        classVec[recN] = Math.abs(svmMargin);
                        resultVec[recN] = svmMargin;
                    }
                }
                var sorted = classVec.sortPerm();
                console.log("svm mode, margin: " + sorted.vec[0] + ", npos: " + posCount + ", nneg: " + negCount);
                this.selectedQuestionIdx = sorted.perm[0];
                return this.selectedQuestionIdx;
            }

        };
        // asks the user for class label given a record set index
        //!   - `alModel.getAnswer(ALAnswer, recSetIdx)` -- given user input `ALAnswer` (string) and `recSetIdx` (integer, result of model.selectQuestion) the training set is updated.
        //!      The user input should be either "y" (indicating that recSet[recSetIdx] is a positive example), "n" (negative example).
        this.getAnswer = function (ALanswer, recSetIdx) {
            //todo options: ?newQuery
            if (ALanswer === "y") {
                posIdxV.push(recSetIdx);
                posRecIdV.push(uRecSet[recSetIdx].$id);
                //X.push(ftrSpace.extractSparseVector(uRecSet[recSetIdx]));
                X.push(uMat.getCol(recSetIdx));
                y.push(1.0);
            } else {
                negIdxV.push(recSetIdx);
                negRecIdV.push(uRecSet[recSetIdx].$id);
                //X.push(ftrSpace.extractSparseVector(uRecSet[recSetIdx]));
                X.push(uMat.getCol(recSetIdx));
                y.push(-1.0);
            }
            // +k query // rank unlabeled according to query, ask for k most similar
            // -k query // rank unlabeled according to query, ask for k least similar
        };
        //!   - `alModel.startLoop()` -- starts the active learning loop in console
        this.startLoop = function () {
            while (true) {
                var recSetIdx = this.selectQuestion();
                var ALanswer = sget(uRecSet[recSetIdx].Text + ": y/(n)/s? Command s stops the process").trim();
                if (ALanswer == "s") { break; }
                if (posIdxV.length + negIdxV.length == uRecSet.length) { break; }
                this.getAnswer(ALanswer, recSetIdx);
            }
        };
        //!   - `alModel.saveSvmModel(fout)` -- saves the binary SVM model to an output stream `fout`. The algorithm must be in SVM mode.
        this.saveSvmModel = function (outputStream) {
            // must be in SVM mode
            if (queryMode) {
                console.log("AL.save: Must be in svm mode");
                return;
            }
            svm.save(outputStream);
        };

        this.getWeights = function () {
            return svm.weights;
        }
        //this.saveLabeled
        //this.loadLabeled
    };


	{
	    /**
	     * StreamStory.
	     * @class
	     * @param {opts} HierarchMarkovParam - parameters. TODO typedef and describe
	     */
	    exports.StreamStory = function (opts) {
	    	//===================================================
	    	// CONSTRUCTOR
	    	//===================================================

	    	if (opts == null) throw new Error('Missing parameters!');
	    	if (opts.base == null) throw new Error('Missing parameter base!');

	    	// create model and feature space
	    	var mc;
	    	var base = opts.base;
	    	var obsFtrSpace;
	    	var controlFtrSpace;
	    	var id;
	    	var active = false;
	    	var online = false;

	    	if (opts.base != null && opts.config != null) {
	    		mc = new exports._StreamStory(opts.config);
	    		if (opts.obsFields != null && opts.contrFields != null) {
		    		obsFtrSpace = new qm.FeatureSpace(opts.base, opts.obsFields);
		    		controlFtrSpace = new qm.FeatureSpace(opts.base, opts.contrFields);
	    		}
	    		else if (opts.obsFtrSpace != null && opts.controlFtrSpace != null) {
	    			obsFtrSpace = opts.obsFtrSpace;
	    			controlFtrSpace = opts.controlFtrSpace;
	    		}
	    		else {
	    			throw new Error('Missing feature space configuration!');
	    		}
	    	}
	    	else if (opts.fname != null) {
	    		console.log('Loading StreamStory from: ' + opts.fname);
	    		var fin = new fs.FIn(opts.fname);
	    		mc = new exports._StreamStory(fin);
	    		console.log('Loading feature spaces ...');
	    		obsFtrSpace = new qm.FeatureSpace(base, fin);
	    		controlFtrSpace = new qm.FeatureSpace(base, fin);
	    		console.log('Loaded!');
	    	}
	    	else {
	    		throw new Error('Missing parameters (base and config) or fname!');
	    	}

	    	//===================================================
	    	// FEATURE HELPER FUNCTIONS
	    	//===================================================


	    	function getFtrNames(ftrSpace) {
	    		var names = [];

	    		var dims = ftrSpace.dims;
	    		for (var i = 0; i < dims.length; i++) {
	    			var ftrDesc = ftrSpace.getFeature(i);
	    			var match = ftrDesc.match(/\[\w*\]$/)[0];	// remove Numeric[ ]

	    			if (match != null)
	    				names.push(match.substring(1, match.length-1));
	    			else
	    				names.push(ftrDesc);
				}

	    		return names;
	    	}

	    	function getFtrCount(ftrSpace) {
	    		return ftrSpace.dims.length
	    	}

	    	function getObsFtrCount() {
	    		return getFtrCount(obsFtrSpace);
			}

	    	function getContrFtrCount() {
	    		return getFtrCount(controlFtrSpace);
			}

	    	function getObsFtrNames() {
	    		return getFtrNames(obsFtrSpace);
	    	}

	    	function getControlFtrNames() {
	    		return getFtrNames(controlFtrSpace);
	    	}

	    	function getFtrDescriptions(stateId) {
	    		var observations = [];
	    		var controls = [];

	    		var obsFtrCount = getObsFtrCount();

				var coords = mc.fullCoords(stateId);
				var obsFtrNames = getObsFtrNames();
				var invObsCoords = obsFtrSpace.invertFeatureVector(coords);
				for (var i = 0; i < invObsCoords.length; i++) {
					observations.push({
						name: obsFtrNames[i],
						value: invObsCoords.at(i),
						isControl: false,
						bounds: getFtrBounds(i)
					});
				}

				var controlCoords = mc.fullCoords(stateId, false);
				var contrFtrNames = getControlFtrNames();
				var invControlCoords = controlFtrSpace.invertFeatureVector(controlCoords);
				for (var i = 0; i < invControlCoords.length; i++) {
					controls.push({
						name: contrFtrNames[i],
						value: invControlCoords.at(i),
						isControl: true,
						bounds: getFtrBounds(i + obsFtrCount)
					});
				}

				return {
					observations: observations,
					controls: controls,
					isBottom: mc.isLeaf(stateId)
				};
	    	}

	    	function getFtrCoord(stateId, ftrIdx) {
	    		if (ftrIdx < obsFtrSpace.dims.length) {
	    			return obsFtrSpace.invertFeatureVector(mc.fullCoords(stateId))[ftrIdx];
	    		} else {
	    			return controlFtrSpace.invertFeatureVector(mc.fullCoords(stateId, false))[ftrIdx - obsFtrSpace.dims.length];
	    		}
	    	}

	    	function getFtrBounds(ftrId) {
	    		var obsFtrCount = getObsFtrCount();
	    		var bounds = mc.getFtrBounds(ftrId);

	    		if (ftrId < obsFtrCount) {
	    			return {
	    				min: obsFtrSpace.invertFeature(ftrId, bounds.min),
	    				max: obsFtrSpace.invertFeature(ftrId, bounds.max)
	    			}
	    		} else {
	    			return {
	    				min: controlFtrSpace.invertFeature(ftrId - obsFtrCount, bounds.min),
	    				max: controlFtrSpace.invertFeature(ftrId - obsFtrCount, bounds.max)
	    			}
	    		}
	    	}

	    	//===================================================
	    	// HISTOGRAM
	    	//===================================================


	    	function toServerHistogram(hist, ftrId) {
	    		var nObsFtrs = getObsFtrCount();

    			if (ftrId < nObsFtrs) {
	    			for (var i = 0; i < hist.binStartV.length; i++) {
	    				hist.binStartV[i] = obsFtrSpace.invertFeature(ftrId, hist.binStartV[i]);
	    			}
    			} else {
    				for (var i = 0; i < hist.binStartV.length; i++) {
	    				hist.binStartV[i] = controlFtrSpace.invertFeature(ftrId - nObsFtrs, hist.binStartV[i]);
	    			}
    			}

    			return hist;
	    	}
	    	
	    	//===================================================
	    	// PREPROCESSING
	    	//===================================================
	    	
    		function preprocessFit(opts) {
    			if (opts.recSet == null && opts.recV == null) 
    				throw new Error('StreamStory.fit: missing parameters recSet or recV');
    			
    			var batchEndV = opts.batchEndV;
    			var timeField = opts.timeField;
    			
    			var obsColMat;
    			var contrColMat;
    			var timeV;
    			
    			if (opts.recV != null) {
    				var recV = opts.recV;
    				var nInst = recV.length;
    				
    				log.info('Updating feature spaces ...');
    				for (var i = 0; i < nInst; i++) {
    					var rec = recV[i];
    					obsFtrSpace.updateRecord(rec);
						controlFtrSpace.updateRecord(rec);
    				}
    				
    				obsColMat = new la.Matrix({rows: obsFtrSpace.dim, cols: nInst});
    				contrColMat = new la.Matrix({rows: controlFtrSpace.dim, cols: nInst});
    				timeV = new la.Vector({ vals: nInst });
    				
    				for (var i = 0; i < nInst; i++) {
    					var rec = recV[i];
    					var obsFtrV = obsFtrSpace.extractVector(rec);
    					var contrFtrV = controlFtrSpace.extractVector(rec);
    					var time = rec[timeField].getTime();
    					
    					obsColMat.setCol(i, obsFtrV);
    					contrColMat.setCol(i, contrFtrV);
    					timeV[i] = time;
    				}
    			} else {
    				var recSet = opts.recSet;
    				
    				log.info('Updating feature spaces ...');
    				obsFtrSpace.updateRecords(recSet);
	    			controlFtrSpace.updateRecords(recSet);
	    			
	    			obsColMat = obsFtrSpace.extractMatrix(recSet);
	    			contrColMat = controlFtrSpace.extractMatrix(recSet);
	    			timeV = recSet.getVector(timeField);
    			}
    			
    			return {
    				obsColMat: obsColMat,
    				contrColMat: contrColMat,
    				timeV: timeV
    			}
    		}

	    	//===================================================
	    	// PUBLIC METHODS
	    	//===================================================

	    	// public methods
	    	var that = {
	    		getId: function () {
	    			return id;
	    		},

	    		setId: function (modelId) {
	    			id = modelId;
	    		},

	    		isActive: function () {
	    			return active;
	    		},

	    		setActive: function (act) {
	    			active = act;
	    		},

	    		isOnline: function () {
	    			return online;
	    		},

	    		setOnline: function (isOnline) {
	    			online = isOnline;
	    		},

	    		/**
	    		 * Creates a new model out of the record set.
	    		 */
	    		fit: function (opts) {
	    			if (opts.recSet == null && opts.recV == null)
	    				throw new Error('StreamStory.fit: missing parameters recSet or recV');

	    			var batchEndV = opts.batchEndV;
	    			var timeField = opts.timeField;
	    			
	    			var data = preprocessFit(opts);
	
	    			log.info('Creating model ...');
	    			mc.fit({
	    				observations: data.obsColMat,
	    				controls: data.contrColMat,
	    				times: data.timeV,
	    				batchV: batchEndV
	    			});
	    			log.info('Done!');

	    			return that;
	    		},
	    		
	    		fitAsync: function (opts, callback) {
	    			var batchEndV = opts.batchEndV;
	    			var timeField = opts.timeField;
	    			
	    			var data = preprocessFit(opts);
	
	    			log.info('Creating model asynchronously ...');
	    			mc.fitAsync({
	    				observations: data.obsColMat,
	    				controls: data.contrColMat,
	    				times: data.timeV,
	    				batchV: batchEndV
	    			}, callback);
	    		},
	
	    		/**
	    		 * Adds a new record. Doesn't update the models statistics.
	    		 */
	    		update: function (rec) {
	    			if (rec == null) return;

	    			var obsFtrVec = obsFtrSpace.extractVector(rec);
	    			var contFtrVec = controlFtrSpace.extractVector(rec);
	    			var timestamp = rec.time.getTime();

	    			mc.update(obsFtrVec, contFtrVec, timestamp);
	    		},

	    		/**
	    		 * Saves the feature space and model into the specified files.
	    		 */
	    		save: function (mcFName) {
	    			try {
	    				console.log('Saving Markov chain ...');

	    				var fout = new fs.FOut(mcFName);

		    			mc.save(fout);
		    			obsFtrSpace.save(fout);
		    			controlFtrSpace.save(fout);

		    			fout.flush();
		    			fout.close();

		    			console.log('Done!');
	    			} catch (e) {
	    				console.log('Failed to save the model!!' + e.message);
	    			}
	    		},

	    		/**
	    		 * Returns the state used in the visualization.
	    		 */
	    		getVizState: function () {
	    			log.debug('Fetching visualization ...');
	    			return mc.toJSON();
	    		},

	    		/**
	    		 * Returns the hierarchical Markov chain model.
	    		 */
	    		getModel: function () {
	    			return mc;
	    		},

	    		/**
	    		 * Returns the feature space.
	    		 */
	    		getFtrSpace: function () {
	    			return { observations: obsFtrSpace, controls: controlFtrSpace };
	    		},

	    		/**
	    		 * Returns the current state at the specified height. If the height is not specified it
	    		 * returns the current states through the hierarchy.
	    		 */
	    		currState: function (height) {
	    			return mc.currState(height);
	    		},

	    		/**
	    		 * Returns the most likely future states.
	    		 */
	    		futureStates: function (level, state, time) {
	    			return mc.futureStates(level, state, time);
	    		},

	    		/**
	    		 * Returns the most likely future states.
	    		 */
	    		pastStates: function (level, state, time) {
	    			return mc.pastStates(level, state, time);
	    		},

	    		getFtrDesc: function (ftrId) {
	    			var nObsFtrs = getObsFtrCount();

	    			if (ftrId == null) {
	    				var n = nObsFtrs + getContrFtrCount();

	    				var obsFtrs = [];
	        			var contrFtrs = [];

	    				for (var i = 0; i < n; i++) {
	    					var ftrDesc = that.getFtrDesc(i);

	    					if (i < nObsFtrs) {
	    						obsFtrs.push(ftrDesc);
	    					} else {
	    						contrFtrs.push(ftrDesc);
	    					}
	    				}

	    				return {
	        				observation: obsFtrs,
	        				control: contrFtrs
	        			}
	    			}
	    			else {
	    				if (ftrId < nObsFtrs) {
	    					var ftrNames = getObsFtrNames();
	    					return {
	    						name: ftrNames[ftrId],
	    						bounds: getFtrBounds(ftrId)
	    					}
	    				} else {
	    					var ftrNames = getControlFtrNames();
	    					return {
	    						name: ftrNames[ftrId - nObsFtrs],
	    						bounds: getFtrBounds(ftrId)
	    					}
	    				}
	    			}
	    		},

	    		/**
	    		 * Returns state details as a Javascript object.
	    		 */
	    		stateDetails: function (stateId, height) {
	    			var futureStates = mc.futureStates(height, stateId);
	    			var pastStates = mc.pastStates(height, stateId);
	    			var isTarget = mc.isTarget(stateId, height);
	    			var isLeaf = mc.isLeaf(stateId);
	    			var stateNm = mc.getStateName(stateId);
	    			var wgts = mc.getStateWgtV(stateId);

	    			var features = getFtrDescriptions(stateId);

	    			return {
	    				id: stateId,
	    				name: stateNm.length > 0 ? stateNm : null,
	    				isTarget: isTarget,
	    				isLeaf: isLeaf,
	    				features: features,
	    				futureStates: futureStates,
	    				pastStates: pastStates,
	    				featureWeights: wgts
	    			};
	    		},

	    		/**
	    		 * Returns a histogram for the desired feature in the desired state.
	    		 */
	    		histogram: function (stateId, ftrId) {
	    			var hist = mc.histogram(stateId, ftrId);
	    			return toServerHistogram(hist, ftrId);
	    		},

	    		transitionHistogram: function (sourceId, targetId, ftrId) {
	    			var hist = mc.transitionHistogram(sourceId, targetId, ftrId);
	    			return toServerHistogram(hist, ftrId);
	    		},

	    		/**
	    		 * Callback when the current state changes.
	    		 */
	    		onStateChanged: function (callback) {
	    			mc.onStateChanged(callback);
	    		},

	    		/**
	    		 * Callback when an anomaly is detected.
	    		 */
	    		onAnomaly: function (callback) {
	    			mc.onAnomaly(callback);
	    		},

	    		onOutlier: function (callback) {
	    			mc.onOutlier(function (ftrV) {
	    				var invFtrV = obsFtrSpace.invertFeatureVector(ftrV);

	    				var features = [];
	    				for (var i = 0; i < invFtrV.length; i++) {
	    					features.push({name: obsFtrSpace.getFeature(i), value: invFtrV.at(i)});
	    				}

	    				callback(features);
	    			});
	    		},

	    		onPrediction: function (callback) {
	    			mc.onPrediction(callback);
	    		},

	    		/**
	    		 * Returns the distribution of features accross the states on the
	    		 * specified height.
	    		 */
	    		getFtrDist: function (height, ftrIdx) {
	    			var stateIds = mc.stateIds(height);

	    			var result = [];
	    			for (var i = 0; i < stateIds.length; i++) {
	    				var stateId = stateIds[i];
	    				var coord = getFtrCoord(stateId, ftrIdx);
	    				result.push({ state: stateId, value: coord });
	    			}

	    			return result;
	    		},

	    		setControlVal: function (opts) {
	    			if (opts.ftrId == null) throw new Error('Missing parameter ftrId!');
	    			var controlFtrId = opts.ftrId - getObsFtrCount();

	    			var params = {
	    				ftrId: opts.ftrId,
	    				val: controlFtrSpace.extractFeature(controlFtrId, opts.val)
	    			};

	    			if (opts.stateId != null) params.stateId = opts.stateId;

	    			mc.setControlVal(params);
	    		},

	    		resetControlVal: function (opts) {
	    			var params = {};
	    			if (opts.stateId != null) params.stateId = opts.stateId;
	    			if (opts.ftrId != null) params.ftrId = opts.ftrId;

	    			mc.resetControlVal(params);
	    		}
	    	};

	    	return that;
	    };
	}
    //!ENDJSDOC

    return exports;
}<|MERGE_RESOLUTION|>--- conflicted
+++ resolved
@@ -1097,12 +1097,8 @@
     /**
     * Create new (online) mean error instance.
     * @class
-<<<<<<< HEAD
-    * @classdesc Online Mean Error (ME) instance 
+    * @classdesc Online Mean Error (ME) instance
     * @param {module:fs.FIn} [FIn] - Saved state can be loaded via constructor
-=======
-    * @classdesc Online Mean Error (ME) instance
->>>>>>> 926d8344
     * @extends module:analytics~createOnlineMetric
     */
     metrics.MeanError = function (fin) {
@@ -1134,12 +1130,8 @@
     /**
     * Create new (online) mean absolute error instance.
     * @class
-<<<<<<< HEAD
-    * @classdesc Online Mean Absolute Error (MAE) instance 
+    * @classdesc Online Mean Absolute Error (MAE) instance
     * @param {module:fs.FIn} [FIn] - Saved state can be loaded via constructor
-=======
-    * @classdesc Online Mean Absolute Error (MAE) instance
->>>>>>> 926d8344
     * @extends module:analytics~createOnlineMetric
     */
     metrics.MeanAbsoluteError = function (fin) {
@@ -1171,12 +1163,8 @@
     /**
     * Create new (online) mean square error instance.
     * @class
-<<<<<<< HEAD
-    * @classdesc Online Mean Square Error (MSE) instance 
+    * @classdesc Online Mean Square Error (MSE) instance
     * @param {module:fs.FIn} [FIn] - Saved state can be loaded via constructor
-=======
-    * @classdesc Online Mean Square Error (MSE) instance
->>>>>>> 926d8344
     * @extends module:analytics~createOnlineMetric
     */
     metrics.MeanSquareError = function (fin) {
@@ -1208,12 +1196,8 @@
     /**
     * Create new (online) root mean square error instance.
     * @class
-<<<<<<< HEAD
-    * @classdesc Online Root Mean Square Error (RMSE) instance 
+    * @classdesc Online Root Mean Square Error (RMSE) instance
     * @param {module:fs.FIn} [FIn] - Saved state can be loaded via constructor
-=======
-    * @classdesc Online Root Mean Square Error (RMSE) instance
->>>>>>> 926d8344
     * @extends module:analytics~createOnlineMetric
     */
     metrics.RootMeanSquareError = function (fin) {
@@ -1245,12 +1229,8 @@
     /**
     * Create new (online) mean absolute percentage error instance.
     * @class
-<<<<<<< HEAD
-    * @classdesc Online Mean Absolute Percentage Error (MAPE) instance 
+    * @classdesc Online Mean Absolute Percentage Error (MAPE) instance
     * @param {module:fs.FIn} [FIn] - Saved state can be loaded via constructor
-=======
-    * @classdesc Online Mean Absolute Percentage Error (MAPE) instance
->>>>>>> 926d8344
     * @extends module:analytics~createOnlineMetric
     */
     metrics.MeanAbsolutePercentageError = function (fin) {
@@ -1284,12 +1264,8 @@
     /**
     * Create new (online) R Square instance. This statistic measures how successful the fit is in explaining the variation of the data. Best possible score is 1.0, lower values are worse.
     * @class
-<<<<<<< HEAD
-    * @classdesc Online R Squared (R2) score instance 
+    * @classdesc Online R Squared (R2) score instance
     * @param {module:fs.FIn} [FIn] - Saved state can be loaded via constructor
-=======
-    * @classdesc Online R Squared (R2) score instance
->>>>>>> 926d8344
     * @extends module:analytics~createOnlineMetric
     */
     metrics.R2Score = function (fin) {
@@ -1307,27 +1283,15 @@
             }
             // update function
             this.update = function (yTrue, yPred) {
-<<<<<<< HEAD
                 this.state.count++;
                 this.state.sumTrue += yTrue;
                 this.state.sumTrue2 += yTrue * yTrue;
                 this.state.mean = this.state.sumTrue / this.state.count;
-                //calculate R squared score 
+                //calculate R squared score
                 this.state.sse += (yTrue - yPred) * (yTrue - yPred);
                 this.state.sst = this.state.sumTrue2 - this.state.count * this.state.mean * this.state.mean;
                 if (this.state.sst == 0.0) {
                     return (this.state.sse == 0.0) ? 1.0 : 0.0;
-=======
-                this.count++;
-                this.sumTrue += yTrue;
-                this.sumTrue2 += yTrue * yTrue;
-                this.mean = this.sumTrue / this.count;
-                //calculate R squared score
-                this.sse += (yTrue - yPred) * (yTrue - yPred);
-                this.sst = this.sumTrue2 - this.count * this.mean * this.mean;
-                if (this.sst == 0.0) {
-                    return (this.sse == 0.0) ? 1.0 : 0.0;
->>>>>>> 926d8344
                 }
                 this.state.error = 1 - this.state.sse / this.state.sst;
                 return this.state.error;
