/**
 * Copyright (c) 2015, Jozef Stefan Institute, Quintelligence d.o.o. and contributors
 * All rights reserved.
 *
 * This source code is licensed under the FreeBSD license found in the
 * LICENSE file in the root directory of this source tree.
 */
// typical use case: pathPrefix = 'Release' or pathPrefix = 'Debug'. Empty argument is supported as well (the first binary that the bindings finds will be used)
module.exports = exports = function (pathPrefix) {
    pathPrefix = pathPrefix || '';
    var sget = require('sget');
    var qm = require('bindings')(pathPrefix + '/qm.node');
    var fs = qm.fs;
    var la = qm.la;
    var assert = require('assert');

    exports = qm.analytics;

    var la = require(__dirname + '/la.js')(pathPrefix);
    var stat = qm.statistics;

    var qm_util = require(__dirname + '/qm_util.js');

    //!STARTJSDOC
    exports.preprocessing = new function() {
        this.binerize = function (y, cat) {
            var target = new la.Vector();
            for (var i = 0; i < y.length; i++) {
                target.push(y[i] == cat ? 1 : -1);
            }
            return target;
        };

        this.inverse_binerize = function (y) {
            var labels = [];
            for (var cat = 0; cat < y.length; cat++) {
                if (y[cat] > 0.0) { labels.push(cat); }
            }
            return labels;
        };

        this.indicator = function (cat, cats) {
            var indicator = new la.Vector();
            for (var i = 0; i < cats; i++) {
                indicator.push(cat == i ? 1 : 0);
            }
            return indicator;
        }

        this.applyModel = function (model, X) {
            var target = new la.Vector();
            for (var i = 0; i < X.cols; i++) {
                target.push(model.decision_function(X[i]));
            }
            return target;
        }
    };

    // var model = new OneVsAll({
    //     model : analytics.SVC,
    //     modelParam: { c: 10, j: 10, maxTime: 123 },
    //     cats : 123
    // });
    //
    // var X = featureSpace.extractSparseMatrix(recordSet);
    // var y = store.getCol("label");
    // model.fit(X, y);
    //
    // model.predict(featureSpace.extractSparseVector(record));

    exports.OneVsAll = function (params) {
        // remember parameters
        this.model = params.model;
        this.modelParam = params.modelParam;
        this.cats = params.cats;
        // trained models
        this.models = [ ];

        // apply all models to the given vector and return distance to the class boundary
        this.decision_function = function(x, cat) {
            // check what is our input
            if (x instanceof la.Vector || x instanceof la.SparseVector) {
                // evaluate all models
                var scores = new la.Vector();
                for (var cat = 0; cat < this.cats; cat++) {
                    scores.push(this.models[cat].decision_function(x));
                }
                return scores;
            } else if (x instanceof la.Matrix || x instanceof la.SparseMatrix) {
                // create matrix where cols are instances and rows are scores for categories
                var scores = new la.Matrix({rows: this.cats, cols: x.cols});
                for (var i = 0; i < x.cols; i++) {
                    var x_i = x.getCol(i);
                    for (var cat = 0; cat < this.cats; cat++) {
                        scores.put(cat, i, this.models[cat].decision_function(x_i));
                    }
                }
                return scores;
            } else {
                throw "analytics.OneVsAll.decision_function: Input data of unsupported type!";
            }
        }

        // return the most likely category
        this.predict = function(x) {
            // evaluate all models
            var scores = this.decision_function(x);
            // select maximal one
            if (scores instanceof la.Vector) {
                return scores.getMaxIdx();
            } else if (scores instanceof la.Matrix) {
                var predictions = new la.IntVector();
                for (var i = 0; i < scores.length; i++) {
                    predictions.push(scores.getCol(i).getMaxIdx());
                }
                return predictions;
            } else {
                throw "analytics.OneVsAll.predict: decision_function returns unsupported type!";
            }
        }

        // X = feature matrix
        // y = target label from 0..cats
        this.fit = function(X, y) {
            this.models = [ ];
            // make model for each category
            for (var cat = 0; cat < this.cats; cat++) {
                console.log("Fitting label", (cat + 1), "/", this.cats);
                // prepare targert vector for current category
                var target = exports.preprocessing.binerize(y, cat);
                // get the model
                var catModel = new this.model(this.modelParam);
                this.models.push(catModel.fit(X, target));
            }
            console.log("Done!");
            return this;
        }
    };

    exports.ThresholdModel = function(params) {
        // what do we optimize
        this.target = params.target;
        if (this.target === "recall" || this.target === "precision") {
            this.level = params.level;
        }
        // threshold model
        this.model = null;

        // apply all models to the given vector and return distance to the class boundary
        // x = dense vector with prediction score for each class
        // result = traslated predictions based on thresholds
        this.decision_function = function(x) {
            if (x instanceof Number) {
                // just transate based on the model's threshold
                return x - this.model;
            } else if (x instanceof la.Vector) {
                // each element is a new instance
                var scores = new la.Vector();
                for (var i = 0; i < x.length; i++) {
                    scores.push(x[i] - this.model);
                }
                return scores;
            } else {
                throw "analytics.ThresholdModel.decision_function: Input data of unsupported type!";
            }
        }

        // return the most likely category
        // x = dense vector with prediction score for each class
        // result = array of positive label ids
        this.predict = function(x) {
            // evaluate all models
            var scores = this.decision_function(x)
            // check what we get
            if (scores instanceof la.Vector) {
                return res = new la.Vector();
                for (var i = 0; i < scores.length; i++) {
                    res.push(scores[i] > 0 ? 1 : -1);
                }
                return res;
            } else {
                return scores > 0 ? 1 : -1;
            }
        }

        // X = vector of predictions for each instance (output of decision_funcition)
        // y = target labels (1 or -1)
        this.fit = function(X, y) {
            if (this.target === "f1") {
                // find threshold that maximizes F1 measure
                this.model = exports.metrics.bestF1Threshold(y, X);
            } else if (this.target === "recall") {
                // find threshold that results in desired recall
                this.model = exports.metrics.desiredRecallThreshold(y, X, this.level);
            } else if (this.target === "precision") {
                // find threshold that results in desired precision
                this.model = exports.metrics.desiredPrecisionThreshold(y, X, this.level);
            } else {
                throw "Unknown threshold model target: " + this.target;
            }
        }
    }

    exports.metrics = new function() {
        // For evaluating provided categories (precision, recall, F1).
        this.ClassifcationScore = function (yTrue, yPred) {
            this.scores = {
                count: 0, predictionCount: 0,
                TP: 0, TN: 0, FP: 0, FN: 0,
                all: function () { return this.TP + this.FP + this.TN + this.FN; },
                precision: function () { return (this.FP == 0) ? 1 : this.TP / (this.TP + this.FP); },
                recall: function () { return this.TP / (this.TP + this.FN); },
                f1: function () { return 2 * this.precision() * this.recall() / (this.precision() + this.recall()); },
                accuracy: function () { return (this.TP + this.TN) / this.all(); }
            };

            // adds prediction to the current statistics. `correct` corresponds to the correct
            // label(s), `predicted` correspond to predicted lable(s). Labels can be either integers
            // or integer array (when there are zero or more then one lables).
            this.push = function (correct, predicted) {
                var catCorrect = (correct > 0);
                var catPredicted = (predicted > 0);
                // update counts for correct categories
                if (catCorrect) { this.scores.count++; }
                // update counts for how many times category was predicted
                if (catPredicted) { this.scores.predictionCount++; }
                // update true/false positive/negative count
                if (catCorrect && catPredicted) {
                    // both predicted and correct say true
                    this.scores.TP++;
                } else if (catCorrect) {
                    // this was only correct but not predicted
                    this.scores.FN++;
                } else if (catPredicted) {
                    // this was only predicted but not correct
                    this.scores.FP++;
                } else {
                    // both predicted and correct say false
                    this.scores.TN++;
                }
            };

            // initialize if we are passed the data
            if (arguments.length >= 2) {
                for (var i = 0; i < yTrue.length; i++) {
                    this.push(yTrue[i], yPred[i]);
                }
            }
        };

        this.accuracyScore = function (yTrue, yPred) {
            return new this.ClassifcationScore(yTrue, yPred).scores.accuracy();
        };

        this.precisionScore = function (yTrue, yPred) {
            return new this.ClassifcationScore(yTrue, yPred).scores.precision();
        };

        this.recallScore = function (yTrue, yPred) {
            return new this.ClassifcationScore(yTrue, yPred).scores.recall();
        };

        this.f1Score = function (yTrue, yPred) {
            return new this.ClassifcationScore(yTrue, yPred).scores.accuracy();
        };

        // used for computing ROC curve and other related measures such as AUC;
        this.PredictionCurve = function (yTrue, yPred) {
            // count of all examples
            this.length = 0;
            // count of all the positive and negative examples
    		this.allPositives = 0;
    		this.allNegatives = 0;
    		// store of predictions and ground truths
    		this.grounds = new la.Vector();
    		this.predictions = new la.Vector();

            // add new measurement with ground score (1 or -1) and predicted value
            this.push = function (ground, predict) {
                // remember the scores
                this.grounds.push(ground)
                this.predictions.push(predict);
                // update counts
                this.length++;
                if (ground > 0) {
                    this.allPositives++;
                } else {
                    this.allNegatives++;
                }
            };

            // initialize if we are given data
            if (arguments.length >= 2) {
                for (var i = 0; i < yTrue.length; i++) {
                    this.push(yTrue[i], yPred[i]);
                }
            }

            // get ROC parametrization sampled on `sample' points
    		this.roc = function (sample) {
    			// default sample size is 10
    			sample = sample || 10;
    			// sort according to predictions
    			var perm = this.predictions.sortPerm(false);
    			// maintaining the results as we go along
    			var TP = 0, FP = 0, ROC = [[0, 0]];
    			// for figuring out when to dump a new ROC sample
    			var next = Math.floor(perm.perm.length / sample);
    			// go over the sorted results
    			for (var i = 0; i < perm.perm.length; i++) {
    				// get the ground
    				var ground = this.grounds[perm.perm[i]];
    				// update TP/FP counts according to the ground
    				if (ground > 0) { TP++ } else { FP++; }
    				// see if time to do next save
    				next = next - 1;
    				if (next <= 0) {
    					// add new datapoint to the curve
    					ROC.push([FP/this.allNegatives, TP/this.allPositives]);
    					// setup next timer
    					next = Math.floor(perm.perm.length / sample);
    				}
    			}
    			// add the last point
    			ROC.push([1,1]);
    			// return ROC
    			return ROC;
    		}

            // get AUC of the current curve
    		this.auc = function (sample) {
    			// default sample size is 10
    			sample = sample || 10;
    	        // get the curve
    	        var curve = this.curve(sample);
    	        // compute the area
    	        var result = 0;
    	        for (var i = 1; i < curve.length; i++) {
    	            // get edge points
    	            var left = curve[i-1];
    	            var right = curve[i];
    	            // first the rectangle bellow
    	            result = result + (right[0] - left[0]) * left[1];
    	            // an then the triangle above
    	            result = result + (right[0] - left[0]) * (right[1] - left[1]) / 2;
    	        }
    	        return result;
    	    }

            this.evalPrecisionRecall = function (callback) {
                // sort according to predictions
                var perm = this.predictions.sortPerm(false);
                // maintaining the results as we go along
                var TP = 0, FP = 0, TN = this.allNegatives, FN = this.allPositives;
                // go over the sorted results
                for (var i = 0; i < perm.perm.length; i++) {
                    // get the ground
                    var ground = this.grounds[perm.perm[i]];
                    // update TP/FP counts according to the ground
                    if (ground > 0) { TP++; FN--; } else { FP++; TN--; }
                    // do the update
                    if ((TP + FP) > 0 && (TP + FN) > 0 && TP > 0) {
                        // compute current precision and recall
                        var precision = TP / (TP + FP);
                        var recall = TP / (TP + FN);
                        // see if we need to update current bep
                        callback.update(ground, perm.vec[i], precision, recall);
                    }
                }
                return callback.finish();
            }

            // get precision recall curve sampled on `sample' points
            this.precisionRecallCurve = function (sample) {
                return this.evalPrecisionRecall(new function (sample, length) {
                    // default sample size is 10
                    this.sample = sample || 10;
                    // curve
                    this.curve = [[0, 1]];
                    // for figuring out when to dump a new ROC sample
                    this.next = Math.floor(length / (this.sample));
                    this.counter = this.next;
                    console.log(length, this.sample, this.next);
                    // keep last value
                    this.precision = 0; this.recall = 0;
                    // handlers
                    this.update = function (yTrue, yPred, precision, recall) {
                        this.counter = this.counter - 1;
                        if (this.counter <= 0) {
                            // add to the curve
                            this.curve.push([recall, precision]);
                            // setup next timer
                            this.counter = this.next;
                        }
                        // always remember last value
                        this.precision = precision; this.recall = recall;
                    }
                    this.finish = function () {
                        // add the last point
                        this.curve.push([this.recall, this.precision]);
                        return this.curve;
                    }
                }(sample, this.length));
            };

            // get break-even point, the value where precision and recall intersect
            this.breakEvenPoint = function () {
                return this.evalPrecisionRecall(new function () {
                    this.minDiff = 1.0; this.bep = -1.0;
                    this.update = function (yTrue, yPred, precision, recall) {
                        var diff = Math.abs(precision - recall);
                        if (diff < minDiff) { minDiff = diff; bep = (precision + recall) / 2; }
                    }
                    this.finish = function () { return this.bep; }
                }());
            }

            // gets threshold for prediction score, which results in the highest F1
            this.bestF1 = function () {
                return this.evalPrecisionRecall(new function () {
                    this.maxF1 = 0.0; this.threshold = 0.0;
                    this.update = function (yTrue, yPred, precision, recall) {
                        var f1 = 2 * precision * recall / (precision + recall);
                        if (f1 > this.maxF1) {
                            this.maxF1 = f1;
                            this.threshold = yPred;
                        }
                    }
                    this.finish = function () { return this.threshold; }
                }());
            }

            // gets threshold for prediction score, nearest to specified recall
            this.desiredRecall = function (desiredRecall) {
                return this.evalPrecisionRecall(new function () {
                    this.recallDiff = 1.0; this.threshold = 0.0;
                    this.update = function (yTrue, yPred, precision, recall) {
                        var diff = Math.abs(desiredRecall - recall);
                        if (diff < this.recallDiff) {
                            this.recallDiff = diff;
                            this.threshold = yPred;
                        }
                    }
                    this.finish = function () { return this.threshold; }
                }());
            }

            // gets threshold for prediction score, nearest to specified recall
            this.desiredPrecision = function (desiredPrecision) {
                return this.evalPrecisionRecall(new function () {
                    this.precisionDiff = 1.0; this.threshold = 0.0;
                    this.update = function (yTrue, yPred, precision, recall) {
                        var diff = Math.abs(desiredPrecision - precision);
                        if (diff < this.precisionDiff) {
                            this.precisionDiff = diff;
                            this.threshold = yPred;
                        }
                    }
                    this.finish = function () { return this.threshold; }
                }());
            }
        };

        this.rocCurve = function (yTrue, yPred, sample) {
            return new this.PredictionCurve(yTrue, yPred).roc(sample);
        };

        this.rocAucScore = function (yTrue, yPred, sample) {
            return new this.PredictionCurve(yTrue, yPred).roc(sample);
        };

        this.precisionRecallCurve = function (yTrue, yPred, sample) {
            return new this.PredictionCurve(yTrue, yPred).precisionRecallCurve(sample);
        };

        this.breakEventPointScore = function (yTrue, yPred) {
            return new this.PredictionCurve(yTrue, yPred).breakEvenPoint();
        };

        this.bestF1Threshold = function (yTrue, yPred) {
            return new this.PredictionCurve(yTrue, yPred).bestF1();
        };

        this.desiredRecallThreshold = function (yTrue, yPred, desiredRecall) {
            return new this.PredictionCurve(yTrue, yPred).desiredRecall(desiredRecall);
        };

        this.desiredPrecisionThreshold = function (yTrue, yPred, desiredPrecision) {
            return new this.PredictionCurve(yTrue, yPred).desiredPrecision(desiredPrecision);
        };
    };


    /**
* @classdesc Anomaly detector that checks if the test point is too far from
* the nearest known point.
* @class
* @param {Object} [detectorParam={rate:0.05}] - Constructor parameters
* @param {number} [detectorParam.rate=0.05] - The rate is the expected fraction of emmited anomalies (0.05 -> 5% of cases will be classified as anomalies)
*/
    exports.NearestNeighborAD = function (detectorParam) {
        // Parameters
        detectorParam = detectorParam == undefined ? {} : detectorParam;
        detectorParam.rate = detectorParam.rate == undefined ? 0.05 : detectorParam.rate;
        assert(detectorParam.rate > 0 && detectorParam.rate <= 1.0, 'rate parameter not in range (0,1]');
        // model param
        this.rate = detectorParam.rate;
        // default model
        this.thresh = 0;

        /** 
        * Returns the model
        * @param {p} Object whose keys are: "thresh" - Maximal squared distance to the nearest neighbor that is not anomalous
        */
        this.getModel = function () { return { rate: this.rate, thresh: this.thresh }; }

        /** 
        * Sets parameters
        * @param {p} Object whose keys are: "rate" - The rate is the expected fraction of emmited anomalies (0.05 -> 5% of cases will be classified as anomalies)
        */
        this.setParams = function (p) {
            param = p;
        }

        /** 
        * Returns parameters
        * @returns Object whose keys are: "rate" - The rate is the expected fraction of emmited anomalies (0.05 -> 5% of cases will be classified as anomalies)
        */
        this.getParams = function () {
            return param;
        }

        /**
        * Gets the 100*(1-rate) percentile
        * @param {module:la.Vector} vector - Vector of values
        * @returns {number} Percentile
        */
        function getThreshold(vector, rate) {
            var sorted = vector.sortPerm().vec;
            var idx = Math.floor((1 - rate) * sorted.length);
            return sorted[idx];
        }
        var neighborDistances = undefined;

        /**
        * Analyzes the nearest neighbor distances and computes the detector threshold based on the rate parameter.
        * @param {module:la.Matrix} A - Matrix whose columns correspond to known examples. Gets saved as it is part of
        * the model.
        */
        this.fit = function (A) {
            this.X = A;
            // distances
            var D = la.pdist2(A, A);
            // add big numbers on the diagonal (exclude the point itself from the nearest point calcualtion)
            var E = D.plus(D.multiply(la.ones(D.rows)).diag()).multiply(-1);
            var neighborDistances = new la.Vector({ vals: D.rows });
            for (var i = 0; i < neighborDistances.length; i++) {
                // nearest neighbour squared distance
                neighborDistances[i] = D.at(i, E.rowMaxIdx(i));
            }
            this.thresh = getThreshold(neighborDistances, this.rate);
        }

        /**
        * Compares the point to the known points and returns 1 if it's too far away (based on the precomputed threshold)
        * @param {module:la.Vector} x - Test vector
        * @returns {number} Returns 1.0 if x is an anomaly and 0.0 otherwise
        */
        this.predict = function (x) {
            // compute squared dist and compare to thresh
            var d = la.pdist2(this.X, x.toMat()).getCol(0);
            var idx = d.multiply(-1).getMaxIdx();
            var p = d[idx];
            //console.log(p)
            return p > this.thresh ? 1 : 0;
        }

        /**
        * Adds a new point (or points) to the known points and recomputes the threhshold
        * @param {(module:la.Vector | module:la.Matrix)} x - Test example (vector input) or column examples (matrix input)
        */
        this.update = function (x) {
            // append x to known examples and retrain (slow version)
            // speedup 1: don't reallocate X every time (fixed window, circular buffer)
            // speedup 2: don't recompute distances d(X,X), just d(X, y), get the minimum
            // and append to neighborDistances
            this.fit(la.cat([[this.X, x.toMat()]]));
            //console.log('new threshold ' + this.thresh);
        }
    }



    /** 
    * @classdesc Principal components analysis
    * @class    
    */
    exports.PCA = function (param) {
        param = param == undefined ? {} : param;

        // Fit params
        var iter = param.iter == undefined ? 100 : param.iter;
        var k = param.k; // can be undefined

        /** 
        * Returns the model
        * @returns {Object} The model object whose keys are: P (eigenvectors), lambda (eigenvalues) and mu (mean)
        */
        this.getModel = function () {
            return { P: this.P, mu: this.mu, lambda: this.lambda };
        }

        /** 
        * Sets parameters
        * @param {p} Object whose keys are: k (number of eigenvectors) and iter (maximum iterations)
        */
        this.setParams = function (p) {
            param = p;
        }

        /** 
        * Gets parameters
        * @returns Object whose keys are: k (number of eigenvectors) and iter (maximum iterations)
        */
        this.getParams = function () {
            return param;
        }

        /** 
        * Finds the eigenvectors of the variance matrix.
        * @param {module:la.Matrix} A - Matrix whose columns correspond to examples.
        */
        this.fit = function (A) {
            var rows = A.rows;
            var cols = A.cols;

            k = k == undefined ? rows : k;
            //iter = iter == undefined ? -1 : iter;

            var mu = stat.mean(A, 2);
            // cov(A) = 1/(n-1) A A' - mu mu'

            // center data (same as matlab)
            var cA = A.minus(mu.outer(la.ones(cols)));
            var C = cA.multiply(cA.transpose()).multiply(1 / (cols - 1));
            // alternative computation: 
            //var C = (A.multiply(A.transpose()).multiply(1 / (cols - 1))).minus(mu.outer(mu));
            var res = la.svd(C, k, { iter: iter });

            this.P = res.U;
            this.lambda = res.s;
            this.mu = mu;
        }

        /** 
        * Projects the example(s) and expresses them as coefficients in the eigenvector basis this.P.
        * Recovering the data in the original space: (this.P).multiply(p), where p's rows are the coefficients
        * in the eigenvector basis.
        * @param {(module:la.Vector | module:la.Matrix)} x - Test vector or matrix with column examples
        * @returns {(module:la.Vector | module:la.Matrix)} Returns projected vector or matrix
        */
        this.transform = function (x) {
            if (x.constructor.name == 'Matrix') {
                // P * (x - mu*ones(1, size(x,2))
                return this.P.multiplyT(x.minus(this.mu.outer(la.ones(x.cols))));

            } else if (x.constructor.name == 'Vector') {
                // P * (x - mu)
                return this.P.multiplyT(x.minus(this.mu));
            }
        }

        /** 
        * Reconstructs the vector in the original space, reverses centering
        * @param {(module:la.Vector | module:la.Matrix)} x - Test vector or matrix with column examples, in the PCA space
        * @returns {(module:la.Vector | module:la.Matrix)} Returns the reconstruction
        */
        this.inverseTransform = function (x) {
            if (x.constructor.name == 'Matrix') {
                // P x + mu*ones(1, size(x,2)
                return (this.P.multiply(x)).plus(this.mu.outer(la.ones(x.cols)));
            } else if (x.constructor.name == 'Vector') {
                // P x + mu
                return (this.P.multiply(x)).plus(this.mu);
            }
        }
    }


    /** 
    * @classdesc KMeans clustering
    * @class    
    */
    exports.KMeans = function (param) {
        param = param == undefined ? {} : param;

        // Fit params
        var iter = param.iter == undefined ? 100 : param.iter;
        var k = param.k == undefined ? 2 : param.k;
        var verbose = param.verbose == undefined ? false : param.verbose;

        // Model
        var C = undefined;
        var idxv = undefined;
        var norC2 = undefined;

        /** 
        * Returns the model
        * @returns {Object} The model object whose keys are: C (centroids), norC2 (centroid norms squared) and idxv (cluster ids of the training data)
        */
        this.getModel = function () {
            return { C: C, idxv: idxv };
        }

        /** 
        * Sets parameters
        * @param {p} Object whose keys are: k (number of centroids), iter (maximum iterations) and verbose (if false, console output is supressed)
        */
        this.setParams = function (p) {
            param = p;
        }

        /** 
        * Returns parameters
        * @returns Object whose keys are: k (number of centroids), iter (maximum iterations) and verbose (if false, console output is supressed)
        */
        this.getParams = function () {
            return param;
        }

        /** 
        * Computes the centroids
        * @param {(module:la.Matrix | module:la.SparseMatrix)} A - Matrix whose columns correspond to examples.
        */
        this.fit = function (X) {
            // select random k columns of X, returns a dense C++ matrix
            var selectCols = function (X, k) {
                var idx = la.randi(X.cols, k);
                var idxMat = new la.SparseMatrix({ cols: 0, rows: X.cols });
                for (var i = 0; i < idx.length; i++) {
                    var spVec = new la.SparseVector([[idx[i], 1.0]], X.cols);
                    idxMat.push(spVec);
                }
                var C = X.multiply(idxMat);
                var result = {};
                result.C = C;
                result.idx = idx;
                return result;
            };

            // modified k-means algorithm that avoids empty centroids
            // A Modified k-means Algorithm to Avoid Empty Clusters, Malay K. Pakhira
            // http://www.academypublisher.com/ijrte/vol01/no01/ijrte0101220226.pdf
            var getCentroids = function (X, idx, oldC) {
                // select random k columns of X, returns a dense matrix
                // 1. construct a sparse matrix (coordinate representation) that encodes the closest centroids
                var idxvec = new la.IntVector(idx);
                var rangeV = la.rangeVec(0, X.cols - 1);
                var ones_cols = la.ones(X.cols);
                var idxMat = new la.SparseMatrix(idxvec, rangeV, ones_cols, X.cols);
                idxMat = idxMat.transpose();
                var ones_n = la.ones(X.cols);
                // 2. compute the number of points that belong to each centroid, invert
                var colSum = idxMat.multiplyT(ones_n);
                for (var i = 0; i < colSum.length; i++) {
                    var val = 1.0 / (1.0 + colSum.at(i)); // modification
                    colSum.put(i, val);
                }
                // 3. compute the centroids
                //var w = new qm_util.clsStopwatch();
                //w.tic();
                var sD = colSum.spDiag();
                var C = oldC;
                if (idxMat.cols == oldC.cols)
                    C = ((X.multiply(idxMat)).plus(oldC)).multiply(sD); // modification
                return C;
            };


            // X: column examples
            // k: number of centroids
            // iter: number of iterations
            assert(k <= X.cols, "k <= X.cols");
            var w = new qm_util.clsStopwatch();
            var norX2 = la.square(X.colNorms());
            var initialCentroids = selectCols(X, k);
            C = initialCentroids.C;
            var idxvOld = initialCentroids.idx;
            //printArray(idxvOld); // DEBUG
            var ones_n = la.ones(X.cols).multiply(0.5);
            var ones_k = la.ones(k).multiply(0.5);
            w.tic();
            for (var i = 0; i < iter; i++) {
                //console.say("iter: " + i);
                norC2 = la.square(C.colNorms());
                //D =  full(C'* X) - norC2' * (0.5* ones(1, n)) - (0.5 * ones(k,1) )* norX2';            
                var D = C.multiplyT(X).minus(norC2.outer(ones_n)).minus(ones_k.outer(norX2));
                idxv = la.findMaxIdx(D);

                if (verbose) {
                    var energy = 0.0;
                    for (var j = 0; j < X.cols; j++) {
                        if (D.at(idxv[j], j) < 0) {
                            energy += Math.sqrt(-2 * D.at(idxv[j], j));
                        }
                    }
                    console.log("energy: " + 1.0 / X.cols * energy);
                }
                if (qm_util.arraysIdentical(idxv, idxvOld)) {
                    if (verbose) {
                        console.say("converged at iter: " + i); //DEBUG
                    }
                    break;
                }
                idxvOld = idxv.slice();
                C = getCentroids(X, idxv, C); //drag
            }
            if (verbose) {
                w.toc("end");
            }
            norC2 = la.square(C.colNorms());
        };

        /** 
        * Returns an vector of cluster id assignments
        * @param {(module:la.Matrix | module:la.SparseMatrix)} A - Matrix whose columns correspond to examples.
        * @returns {module:la.IntVector} Vector of cluster assignments.
        */
        this.predict = function (X) {
            var ones_n = la.ones(X.cols).multiply(0.5);
            var ones_k = la.ones(k).multiply(0.5);
            var norX2 = la.square(X.colNorms());
            var D = C.multiplyT(X).minus(norC2.outer(ones_n)).minus(ones_k.outer(norX2));
            return la.findMaxIdx(D);
        }

        /** 
        * Transforms the points to vectors of squared distances to centroids
        * @param {(module:la.Matrix | module:la.SparseMatrix)} A - Matrix whose columns correspond to examples.
        * @returns {module:la.Matrix} Matrix where each column represents the squared distances to the centroid vectors
        */
        this.transform = function (X) {
            var ones_n = la.ones(X.cols).multiply(0.5);
            var ones_k = la.ones(k).multiply(0.5);
            var norX2 = la.square(X.colNorms());
            var D = C.multiplyT(X).minus(norC2.outer(ones_n)).minus(ones_k.outer(norX2));
            D = D.multiply(-1);
            return D;
        }
    }



    ///////////////////////////////
    ////// code below not yet ported or verified for scikit
    ///////////////////////////////

    function defarg(arg, defaultval) {
        return arg == undefined ? defaultval : arg;
    }

    function createBatchModel(featureSpace, models) {
        this.featureSpace = featureSpace;
        this.models = models;
        // get targets
        this.target = [];
        for (var cat in this.models) { this.target.push(cat); }
        // serialize to stream
        this.save = function (sout) {
            // save list
            sout.writeLine(this.models);
            // save feature space
            this.featureSpace.save(sout);
            // save models
            for (var cat in this.models) {
                this.models[cat].model.save(sout);
            }
            return sout;
        }

        this.predict = function (record) {
            var vec = this.featureSpace.extractSparseVector(record);
            var result = {};
            for (var cat in this.models) {
                result[cat] = this.models[cat].model.predict(vec);
            }
            return result;
        }

        this.predictLabels = function (record) {
            var result = this.predict(record);
            var labels = [];
            for (var cat in result) {
                if (result[cat] > 0.0) {
                    labels.push(cat);
                }
            }
            return labels;
        }

        this.predictTop = function (record) {
            var result = this.predict(record);
            var top = null;
            for (var cat in result) {
                if (top) {
                    if (top.weight > result[cat]) {
                        top.category = cat;
                        top.weight = result[cat];
                    }
                } else {
                    top = { category: cat, weight: result[cat] }
                }
            }
            return top.category;
        }
        return this;
    }

    //!- `batchModel = analytics.newBatchModel(rs, features, target)` -- learns a new batch model
    //!     using record set `rs` as training data and `features`; `target` is
    //!     a field descriptor JSON object for the records which we are trying to predict
	//!     (obtained by calling store.field("Rating");
    //!     if target field string or string vector, the result is a SVM classification model,
    //!     and if target field is a float, the result is a SVM regression model; resulting
    //!     model has the following functions:
    //!   - `strArr = batchModel.target` -- array of categories for which we have models
    //!   - `scoreArr = batchModel.predict(rec)` -- creates feature vector from record `rec`, sends it
    //!     through the model and returns the result as a dictionary where labels are keys and scores (numbers) are values.
    //!   - `labelArr = batchModel.predictLabels(rec)` -- creates feature vector from record `rec`,
    //!     sends it through the model and returns the labels with positive weights as `labelArr`.
    //!   - `labelStr = batchModel.predictTop(rec)` -- creates feature vector from record `rec`,
    //!     sends it through the model and returns the top ranked label `labelStr`.
    //!   - `batchModel.save(fout)` -- saves the model to `fout` output stream
    exports.newBatchModel = function (records, features, target, limitCategories) {
        console.log("newBatchModel", "Start");
        // prepare feature space
        console.log("newBatchModel", "  creating feature space");
        var featureSpace = new qm.FeatureSpace(records.store.base, features);
        // initialize features
        featureSpace.updateRecords(records);
        console.log("newBatchModel", "  number of dimensions = " + featureSpace.dim);
        // prepare spare vectors
        console.log("newBatchModel", "  preparing feature vectors");
        var sparseVecs = featureSpace.extractSparseMatrix(records);
        // prepare target vectors
        var targets = {};
        // figure out if new category name, or update count
        function initCats(categories, catName) {
            if (categories[catName]) {
                categories[catName].count++;
            } else {
                // check if we should ignore this category
                if (limitCategories && !qm_util.isInArray(limitCategories, catName)) { return; }
                // check if we should ignore this category
                categories[catName] = {
                    name: catName,
                    type: "classification",
                    count: 1,
                    target: new la.Vector({ mxVals: records.length })
                };
            }
        }
        // initialize targets
        console.log("newBatchModel", "  preparing target vectors");
        if (target.type === "string_v") {
            // get all possible values for the field
            for (var i = 0; i < records.length; i++) {
                var cats = records[i][target.name];
                for (var j = 0; j < cats.length; j++) {
                    initCats(targets, cats[j]);
                }
            }
            // initialized with +1 or -1 for each category
            for (var i = 0; i < records.length; i++) {
                var cats = la.copyVecToArray(records[i][target.name]);
                for (var cat in targets) {
                    targets[cat].target.push(qm_util.isInArray(cats, cat) ? 1.0 : -1.0);
                }
            }
        } else if (target.type === "string") {
            // get all possible values for the field
            for (var i = 0; i < records.length; i++) {
                var recCat = records[i][target.name];
                initCats(targets, recCat);
            }
            // initialized with +1 or -1 for each category
            for (var i = 0; i < records.length; i++) {
                var recCat = records[i][target.name];
                for (var cat in targets) {
                    targets[cat].target.push((recCat === cat) ? 1.0 : -1.0);
                }
            }
        } else if (target.type === "float") {
            // initialized with +1 or -1 for each category
            targets[target.name] = {
                name: target.name,
                type: "regression",
                count: records.length,
                target: new la.Vector({ mxVals: records.length })

            };
            for (var i = 0; i < records.length; i++) {
                targets[target.name].target.push(records[i][target.name]);
            }
        }
        // training model for each category
        console.log("newBatchModel", "  training SVM");
        var models = {};
        for (var cat in targets) {
            if (targets[cat].count >= 50) {
                models[cat] = {
                    name: targets[cat].name,
                    type: targets[cat].type,
                };
                if (targets[cat].type === "classification") {
                    console.log("newBatchModel", "    ... " + cat + " (classification)");
                    models[cat].model = new exports.SVC({ c: 1, j: 10, batchSize: 10000, maxIterations: 100000, maxTime: 1800, minDiff: 0.001 });
                    models[cat].model.fit(sparseVecs, targets[cat].target);
                } else if (targets[cat].type === "regression") {
                    console.log("newBatchModel", "    ... " + cat + " (regression)");
                    models[cat].model = new exports.SVR({ c: 1, eps: 1e-2, batchSize: 10000, maxIterations: 100000, maxTime: 1800, minDiff: 0.001 });
                    models[cat].model.fit(sparseVecs, targets[cat].target);
                }
            }
        }
        // done
        console.log("newBatchModel", "Done");
        // we finished the constructor
        return new createBatchModel(featureSpace, models);
    };

    //!- `batchModel = analytics.loadBatchModel(base, fin)` -- loads batch model frm input stream `fin`
    exports.loadBatchModel = function (base, sin) {
        var models = JSON.parse(sin.readLine());
        var featureSpace = new qm.FeatureSpace(base, sin);
        for (var cat in models) {
            models[cat].model = new exports.SVC(sin);
        }
        // we finished the constructor
        return new createBatchModel(featureSpace, models);
    };

	//!- `result = analytics.crossValidation(rs, features, target, folds)` -- creates a batch
    //!     model for records from record set `rs` using `features; `target` is the
    //!     target field and is assumed discrete; the result is a results object
    //!     with the following API:
    //!     - `result.target` -- an object with categories as keys and the following
    //!       counts as members of these keys: `count`, `TP`, `TN`, `FP`, `FN`,
    //!       `all()`, `precision()`, `recall()`, `accuracy()`.
    //!     - `result.confusion` -- confusion matrix between categories
    //!     - `result.report()` -- prints basic report on to the console
    //!     - `result.reportCSV(fout)` -- prints CSV output to the `fout` output stream
    exports.crossValidation = function (records, features, target, folds, limitCategories) {
        // create empty folds
        var fold = [];
        for (var i = 0; i < folds; i++) {
            fold.push(new la.IntVector());
        }
        // split records into folds
        records.shuffle(1);
        var fold_i = 0;
        for (var i = 0; i < records.length; i++) {
            fold[fold_i].push(records[i].$id);
            fold_i++; if (fold_i >= folds) { fold_i = 0; }
        }
        // do cross validation
        var cfyRes = null;
        for (var fold_i = 0; fold_i < folds; fold_i++) {
            // prepare train and test record sets
            var train = new la.IntVector();
            var test = new la.IntVector();
            for (var i = 0; i < folds; i++) {
                if (i == fold_i) {
                    test.pushV(fold[i]);
                } else {
                    train.pushV(fold[i]);
                }
            }
            var trainRecs = records.store.newRecSet(train);
            var testRecs = records.store.newRecSet(test);
            console.log("Fold " + fold_i + ": " + trainRecs.length + " training and " + testRecs.length + " testing");
            // create model for the fold
            var model = exports.newBatchModel(trainRecs, features, target, limitCategories);
            // prepare test counts for each target
            if (!cfyRes) { cfyRes = new exports.classifcationScore(model.target); }
            // evaluate predictions
            for (var i = 0; i < testRecs.length; i++) {
                var correct = testRecs[i][target.name];
                var predicted = model.predictLabels(testRecs[i]);
                cfyRes.count(correct, predicted);
            }
            // report
            cfyRes.report();
        }
        return cfyRes;
    };

    //!- `alModel = analytics.newActiveLearner(query, qRecSet, fRecSet, ftrSpace, settings)` -- initializes the
    //!    active learning. The algorihm is run by calling `model.startLoop()`. The algorithm has two stages: query mode, where the algorithm suggests potential
    //!    positive and negative examples based on the query text, and SVM mode, where the algorithm keeps
    //!   selecting examples that are closest to the SVM margin (every time an example is labeled, the SVM
    //!   is retrained.
    //!   The inputs are: query (text), record set `qRecSet`, record set `fRecSet`,  the feature space `ftrSpace` and a
    //!   `settings`JSON object. The settings object specifies:`textField` (string) which is the name
    //!    of the field in records that is used to create feature vectors, `nPos` (integer) and `nNeg` (integer) set the number of positive and negative
    //!    examples that have to be identified in the query mode before the program enters SVM mode.
    //!   We can set two additional parameters `querySampleSize` and `randomSampleSize` which specify the sizes of subsamples of qRecSet and fRecSet, where the rest of the data is ignored in the active learning.
    //!   Final parameters are all SVM parameters (c, j, batchSize, maxIterations, maxTime, minDiff, verbose).
    exports.newActiveLearner = function (query, qRecSet, fRecSet, ftrSpace, stts) {
        return new exports.ActiveLearner(query, qRecSet, fRecSet, ftrSpace, stts);
    }

    exports.ActiveLearner = function (query, qRecSet, fRecSet, ftrSpace, stts) {
        var settings = defarg(stts, {});
        settings.nPos = defarg(stts.nPos, 2);
        settings.nNeg = defarg(stts.nNeg, 2);
        settings.textField = defarg(stts.textField, "Text");
        settings.querySampleSize = defarg(stts.querySampleSize, -1);
        settings.randomSampleSize = defarg(stts.randomSampleSize, -1);
        settings.c = defarg(stts.c, 1.0);
        settings.j = defarg(stts.j, 1.0);
        settings.batchSize = defarg(stts.batchSize, 100);
        settings.maxIterations = defarg(stts.maxIterations, 100000);
        settings.maxTime = defarg(stts.maxTime, 1); // 1 second for computation by default
        settings.minDiff = defarg(stts.minDiff, 1e-6);
        settings.verbose = defarg(stts.verbose, false);

        // compute features or provide them
        settings.extractFeatures = defarg(stts.extractFeatures, true);

        if (!settings.extractFeatures) {
            if (stts.uMat == null) { throw 'settings uMat not provided, extractFeatures = false'; }
            if (stts.uRecSet == null) { throw 'settings uRecSet not provided, extractFeatures = false'; }
            if (stts.querySpVec == null) { throw 'settings querySpVec not provided, extractFeatures = false'; }
        }

        // QUERY MODE
        var queryMode = true;
        // bow similarity between query and training set

        var querySpVec;
        var uRecSet;
        var uMat;

        if (settings.extractFeatures) {
            var temp = {}; temp[settings.textField] = query;
            var queryRec = qRecSet.store.newRecord(temp); // record
            querySpVec = ftrSpace.extractSparseVector(queryRec);
            // use sampling?
            var sq = qRecSet;
            if (settings.querySampleSize >= 0 && qRecSet != undefined) {
                sq = qRecSet.sample(settings.querySampleSize);
            }
            var sf = fRecSet;
            if (settings.randomSampleSize >= 0 && fRecSet != undefined) {
                sf = fRecSet.sample(settings.randomSampleSize);
            }
            // take a union or just qset or just fset if some are undefined
            uRecSet = (sq != undefined) ? ((sf != undefined) ? sq.setunion(sf) : sq) : sf;
            if (uRecSet == undefined) { throw 'undefined record set for active learning!';}
            uMat = ftrSpace.extractSparseMatrix(uRecSet);

        } else {
            querySpVec = stts.querySpVec;
            uRecSet = stts.uRecSet;
            uMat = stts.uMat;
        }


        querySpVec.normalize();
        uMat.normalizeCols();

        var X = new la.SparseMatrix();
        var y = new la.Vector();
        var simV = uMat.multiplyT(querySpVec); //similarities (q, recSet)
        var sortedSimV = simV.sortPerm(); //ascending sort
        var simVs = sortedSimV.vec; //sorted similarities (q, recSet)
        var simVp = sortedSimV.perm; //permutation of sorted similarities (q, recSet)
        //// counters for questions in query mode
        var nPosQ = 0; //for traversing simVp from the end
        var nNegQ = 0; //for traversing simVp from the start


        // SVM MODE
        var svm;
        var posIdxV = new la.IntVector(); //indices in recordSet
        var negIdxV = new la.IntVector(); //indices in recordSet

        var posRecIdV = new la.IntVector(); //record IDs
        var negRecIdV = new la.IntVector(); //record IDs

        var classVec = new la.Vector({ "vals": uRecSet.length }); //svm scores for record set
        var resultVec = new la.Vector({ "vals": uRecSet.length }); // non-absolute svm scores for record set


        //!   - `rs = alModel.getRecSet()` -- returns the record set that is being used (result of sampling)
        this.getRecSet = function () { return uRecSet };

        //!   - `idx = alModel.selectedQuestionIdx()` -- returns the index of the last selected question in alModel.getRecSet()
        this.selectedQuestionIdx = -1;

        //!   - `bool = alModel.getQueryMode()` -- returns true if in query mode, false otherwise (SVM mode)
        this.getQueryMode = function () { return queryMode; };

        //!   - `numArr = alModel.getPos(thresh)` -- given a `threshold` (number) return the indexes of records classified above it as a javascript array of numbers. Must be in SVM mode.
        this.getPos = function (threshold) {
            if (this.queryMode) { return null; } // must be in SVM mode to return results
            if (!threshold) { threshold = 0; }
            var posIdxArray = [];
            for (var recN = 0; recN < uRecSet.length; recN++) {
                if (resultVec[recN] >= threshold) {
                    posIdxArray.push(recN);
                }
            }
            return posIdxArray;
        };

        this.debug = function () { debugger; }

        this.getTop = function (limit) {
            if (this.queryMode) { return null; } // must be in SVM mode to return results
            if (!limit) { limit = 20; }
            var idxArray = [];
            var marginArray = [];
            var sorted = resultVec.sortPerm(false);
            for (var recN = 0; recN < uRecSet.length && recN < limit; recN++) {
                idxArray.push(sorted.perm[recN]);
                var val = sorted.vec[recN];
                val = val == Number.POSITIVE_INFINITY ? Number.MAX_VALUE : val;
                val = val == Number.NEGATIVE_INFINITY ? -Number.MAX_VALUE : val;
                marginArray.push(val);
            }
            return { posIdx: idxArray, margins: marginArray };
        };

        //!   - `objJSON = alModel.getSettings()` -- returns the settings object
        this.getSettings = function () { return settings; }

        // returns record set index of the unlabeled record that is closest to the margin
        //!   - `recSetIdx = alModel.selectQuestion()` -- returns `recSetIdx` - the index of the record in `recSet`, whose class is unknonw and requires user input
        this.selectQuestion = function () {
            if (posRecIdV.length >= settings.nPos && negRecIdV.length >= settings.nNeg) { queryMode = false; }
            if (queryMode) {
                if (posRecIdV.length < settings.nPos && nPosQ + 1 < uRecSet.length) {
                    nPosQ = nPosQ + 1;
                    console.log("query mode, try to get pos");
                    this.selectedQuestionIdx = simVp[simVp.length - 1 - (nPosQ - 1)];
                    return this.selectedQuestionIdx;
                }
                if (negRecIdV.length < settings.nNeg && nNegQ + 1 < uRecSet.length) {
                    nNegQ = nNegQ + 1;
                    // TODO if nNegQ == rRecSet.length, find a new sample
                    console.log("query mode, try to get neg");
                    this.selectedQuestionIdx = simVp[nNegQ - 1];
                    return this.selectedQuestionIdx;
                }
            }
            else {
                ////call svm, get record closest to the margin
                svm = new exports.SVC(settings);
                svm.fit(X, y);//column examples, y float vector of +1/-1, default svm paramvals

                // mark positives
                for (var i = 0; i < posIdxV.length; i++) {
                    classVec[posIdxV[i]] = Number.POSITIVE_INFINITY;
                    resultVec[posIdxV[i]] = Number.POSITIVE_INFINITY;
                }
                // mark negatives
                for (var i = 0; i < negIdxV.length; i++) {
                    classVec[negIdxV[i]] = Number.POSITIVE_INFINITY;
                    resultVec[negIdxV[i]] = Number.NEGATIVE_INFINITY;
                }
                var posCount = posIdxV.length;
                var negCount = negIdxV.length;
                // classify unlabeled
                for (var recN = 0; recN < uRecSet.length; recN++) {
                    if (classVec[recN] !== Number.POSITIVE_INFINITY) {
                        var svmMargin = svm.predict(uMat.getCol(recN));
                        if (svmMargin > 0) {
                            posCount++;
                        } else {
                            negCount++;
                        }
                        classVec[recN] = Math.abs(svmMargin);
                        resultVec[recN] = svmMargin;
                    }
                }
                var sorted = classVec.sortPerm();
                console.log("svm mode, margin: " + sorted.vec[0] + ", npos: " + posCount + ", nneg: " + negCount);
                this.selectedQuestionIdx = sorted.perm[0];
                return this.selectedQuestionIdx;
            }

        };
        // asks the user for class label given a record set index
        //!   - `alModel.getAnswer(ALAnswer, recSetIdx)` -- given user input `ALAnswer` (string) and `recSetIdx` (integer, result of model.selectQuestion) the training set is updated.
        //!      The user input should be either "y" (indicating that recSet[recSetIdx] is a positive example), "n" (negative example).
        this.getAnswer = function (ALanswer, recSetIdx) {
            //todo options: ?newQuery
            if (ALanswer === "y") {
                posIdxV.push(recSetIdx);
                posRecIdV.push(uRecSet[recSetIdx].$id);
                //X.push(ftrSpace.extractSparseVector(uRecSet[recSetIdx]));
                X.push(uMat.getCol(recSetIdx));
                y.push(1.0);
            } else {
                negIdxV.push(recSetIdx);
                negRecIdV.push(uRecSet[recSetIdx].$id);
                //X.push(ftrSpace.extractSparseVector(uRecSet[recSetIdx]));
                X.push(uMat.getCol(recSetIdx));
                y.push(-1.0);
            }
            // +k query // rank unlabeled according to query, ask for k most similar
            // -k query // rank unlabeled according to query, ask for k least similar
        };
        //!   - `alModel.startLoop()` -- starts the active learning loop in console
        this.startLoop = function () {
            while (true) {
                var recSetIdx = this.selectQuestion();
                var ALanswer = sget(uRecSet[recSetIdx].Text + ": y/(n)/s? Command s stops the process").trim();
                if (ALanswer == "s") { break; }
                if (posIdxV.length + negIdxV.length == uRecSet.length) { break; }
                this.getAnswer(ALanswer, recSetIdx);
            }
        };
        //!   - `alModel.saveSvmModel(fout)` -- saves the binary SVM model to an output stream `fout`. The algorithm must be in SVM mode.
        this.saveSvmModel = function (outputStream) {
            // must be in SVM mode
            if (queryMode) {
                console.log("AL.save: Must be in svm mode");
                return;
            }
            svm.save(outputStream);
        };

        this.getWeights = function () {
            return svm.weights;
        }
        //this.saveLabeled
        //this.loadLabeled
    };


	//////////// RIDGE REGRESSION
	// solve a regularized least squares problem
	//!- `ridgeRegressionModel = new analytics.RidgeRegression(kappa, dim, buffer)` -- solves a regularized ridge
	//!  regression problem: min|X w - y|^2 + kappa |w|^2. The inputs to the algorithm are: `kappa`, the regularization parameter,
	//!  `dim` the dimension of the model and (optional) parameter `buffer` (integer) which specifies
	//!  the length of the window of tracked examples (useful in online mode). The model exposes the following functions:
	exports.RidgeRegression = function (kappa, dim, buffer) {
	    var X = [];
	    var y = [];
	    buffer = typeof buffer !== 'undefined' ? buffer : -1;
	    var w = new la.Vector({ "vals": dim });
	    //!   - `ridgeRegressionModel.add(vec, num)` -- adds a vector `vec` and target `num` (number) to the training set
	    this.add = function (x, target) {
	        X.push(x);
	        y.push(target);
	        if (buffer > 0) {
	            if (X.length > buffer) {
	                this.forget(X.length - buffer);
	            }
	        }
	    };
	    //!   - `ridgeRegressionModel.addupdate(vec, num)` -- adds a vector `vec` and target `num` (number) to the training set and retrains the model
	    this.addupdate = function (x, target) {
	        this.add(x, target);
	        this.update();
	    }
	    //!   - `ridgeRegressionModel.forget(n)` -- deletes first `n` (integer) examples from the training set
	    this.forget = function (ndeleted) {
	        ndeleted = typeof ndeleted !== 'undefined' ? ndeleted : 1;
	        ndeleted = Math.min(X.length, ndeleted);
	        X.splice(0, ndeleted);
	        y.splice(0, ndeleted);
	    };
	    //!   - `ridgeRegressionModel.update()` -- recomputes the model
	    this.update = function () {
	        var A = this.getMatrix();
	        var b = new la.Vector(y);
	        w = this.compute(A, b);
	    };
	    //!   - `vec = ridgeRegressionModel.getModel()` -- returns the parameter vector `vec` (dense vector)
	    this.getModel = function () {
	        return w;
	    };
	    this.getMatrix = function () {
	        if (X.length > 0) {
	            var A = new la.Matrix({ "cols": X[0].length, "rows": X.length });
	            for (var i = 0; i < X.length; i++) {
	                A.setRow(i, X[i]);
	            }
	            return A;
	        }
	    };
	    //!   - `vec2 = ridgeRegressionModel.compute(mat, vec)` -- computes the model parameters `vec2`, given
	    //!    a row training example matrix `mat` and target vector `vec` (dense vector). The vector `vec2` solves min_vec2 |mat' vec2 - vec|^2 + kappa |vec2|^2.
	    //!   - `vec2 = ridgeRegressionModel.compute(spMat, vec)` -- computes the model parameters `vec2`, given
	    //!    a row training example sparse matrix `spMat` and target vector `vec` (dense vector). The vector `vec2` solves min_vec2 |spMat' vec2 - vec|^2 + kappa |vec2|^2.
	    this.compute = function (A, b) {
	        var I = la.eye(A.cols);
	        var coefs = (A.transpose().multiply(A).plus(I.multiply(kappa))).solve(A.transpose().multiply(b));
	        return coefs;
	    };
	    //!   - `num = model.predict(vec)` -- predicts the target `num` (number), given feature vector `vec` based on the internal model parameters.
	    this.predict = function (x) {
	        return w.inner(x);
	    };
	};


    /**
     * StreamStory.
     * @class
     * @param {opts} HierarchMarkovParam - parameters. TODO typedef and describe
     */
    exports.HierarchMarkov = function (opts) {
    	// constructor
    	if (opts == null) throw 'Missing parameters!';
    	if (opts.base == null) throw 'Missing parameter base!';

    	// create model and feature space
    	var mc;
    	var obsFtrSpace;
    	var controlFtrSpace;

    	if (opts.hmcConfig != null && opts.obsFields != null &&
    			opts.contrFields != null && opts.base != null) {

    		mc = opts.sequenceEndV != null ? new exports.HMC(opts.hmcConfig, opts.sequenceEndV) : new exports.HMC(opts.hmcConfig);

    		obsFtrSpace = new qm.FeatureSpace(opts.base, opts.obsFields);
    		controlFtrSpace = new qm.FeatureSpace(opts.base, opts.contrFields);
    	}
    	else if (opts.hmcFile != null) {
    		var fin = new fs.FIn(opts.hmcFile);
    		mc = new exports.HMC(fin);
    		obsFtrSpace = new qm.FeatureSpace(opts.base, fin);
    		controlFtrSpace = new qm.FeatureSpace(opts.base, fin);
    	}
    	else {
    		throw 'Parameters missing: ' + JSON.stringify(opts);
    	}

    	function getFtrNames(ftrSpace) {
    		var names = [];

    		var dims = ftrSpace.dims;
    		for (var i = 0; i < dims.length; i++) {
				names.push(ftrSpace.getFeature(i));
			}

    		return names;
    	}

    	function getObsFtrCount() {
			return obsFtrSpace.dims.length;
		}

    	function getObsFtrNames() {
    		return getFtrNames(obsFtrSpace);
    	}

    	function getControlFtrNames() {
    		return getFtrNames(controlFtrSpace);
    	}

    	function getFtrDescriptions(stateId) {
    		var observations = [];
    		var controls = [];

			var coords = mc.fullCoords(stateId);
			var obsFtrNames = getObsFtrNames();
			var invObsCoords = obsFtrSpace.invertFeatureVector(coords);
			for (var i = 0; i < invObsCoords.length; i++) {
				observations.push({name: obsFtrNames[i], value: invObsCoords.at(i)});
			}

			var controlCoords = mc.fullCoords(stateId, false);
			var contrFtrNames = getControlFtrNames();
			var invControlCoords = controlFtrSpace.invertFeatureVector(controlCoords);
			for (var i = 0; i < invControlCoords.length; i++) {
				controls.push({name: contrFtrNames[i], value: invControlCoords.at(i)});
			}

			return {
				observations: observations,
				controls: controls
			};
    	}

    	function getFtrCoord(stateId, ftrIdx) {
    		if (ftrIdx < obsFtrSpace.dims.length) {
    			return obsFtrSpace.invertFeatureVector(mc.fullCoords(stateId))[ftrIdx];
    		} else {
    			return controlFtrSpace.invertFeatureVector(mc.fullCoords(stateId, false))[ftrIdx - obsFtrSpace.dims.length];
    		}
    	}

    	// public methods
    	var that = {
    		/**
    		 * Creates a new model out of the record set.
    		 */
    		fit: function (opts) {
    			var recSet = opts.recSet;
    			var batchEndV = opts.batchEndV;
    			var timeField = opts.timeField;

    			log.info('Updating feature space ...');
    			obsFtrSpace.updateRecords(recSet);
    			controlFtrSpace.updateRecords(recSet);

    			var obsColMat = obsFtrSpace.extractMatrix(recSet);
    			var contrColMat = controlFtrSpace.extractMatrix(recSet);
    			var timeV = recSet.getVector(timeField);

    			log.info('Creating model ...');
    			mc.fit({
    				observations: obsColMat,
    				controls: contrColMat,
    				times: timeV,
    				batchV: batchEndV
    			});
    			log.info('Done!');

    			return that;
    		},

    		/**
    		 * Adds a new record. Doesn't update the models statistics.
    		 */
    		update: function (rec) {
    			if (rec == null) return;

    			var obsFtrVec = obsFtrSpace.extractVector(rec);
    			var contFtrVec = controlFtrSpace.extractVector(rec);
    			var timestamp = rec.time.getTime();

    			mc.update(obsFtrVec, contFtrVec, timestamp);
    		},

    		/**
    		 * Saves the feature space and model into the specified files.
    		 */
    		save: function (mcFName) {
    			try {
    				console.log('Saving Markov chain ...');

    				var fout = new fs.FOut(mcFName);

	    			mc.save(fout);
	    			obsFtrSpace.save(fout);
	    			controlFtrSpace.save(fout);

	    			fout.flush();
	    			fout.close();

	    			console.log('Done!');
    			} catch (e) {
    				console.log('Failed to save the model!!' + e.message);
    			}
    		},

    		/**
    		 * Returns the state used in the visualization.
    		 */
    		getVizState: function () {
    			log.debug('Fetching visualization ...');
    			return mc.toJSON();
    		},

    		/**
    		 * Returns the hierarchical Markov chain model.
    		 */
    		getModel: function () {
    			return mc;
    		},

    		/**
    		 * Returns the feature space.
    		 */
    		getFtrSpace: function () {
    			return { observations: obsFtrSpace, controls: controlFtrSpace };
    		},

    		/**
    		 * Returns the current state at the specified height. If the height is not specified it
    		 * returns the current states through the hierarchy.
    		 */
    		currState: function (height) {
    			return mc.currState(height);
    		},

    		/**
    		 * Returns the most likely future states.
    		 */
    		futureStates: function (level, state, time) {
    			return mc.futureStates(level, state, time);
    		},

    		/**
    		 * Returns the most likely future states.
    		 */
    		pastStates: function (level, state, time) {
    			return mc.pastStates(level, state, time);
    		},

    		getFtrNames: function () {
    			return {
    				observation: getObsFtrNames(),
    				control: getControlFtrNames()
    			}
    		},

    		/**
    		 * Returns state details as a Javascript object.
    		 */
    		stateDetails: function (stateId, height) {
    			var futureStates = mc.futureStates(height, stateId);
    			var pastStates = mc.pastStates(height, stateId);
    			var isTarget = mc.isTarget(stateId, height);
    			var stateNm = mc.getStateName(stateId);
    			var wgts = mc.getStateWgtV(stateId);

    			var features = getFtrDescriptions(stateId);

    			return {
    				id: stateId,
    				name: stateNm.length > 0 ? stateNm : null,
    				isTarget: isTarget,
    				features: features,
    				futureStates: futureStates,
    				pastStates: pastStates,
    				featureWeights: wgts
    			};
    		},

    		/**
    		 * Returns a histogram for the desired feature in the desired state.
    		 */
    		histogram: function (stateId, ftrIdx) {
    			var hist = mc.histogram(stateId, ftrIdx);

    			var nObsFtrs = getObsFtrCount();

    			if (ftrIdx < nObsFtrs) {
	    			for (var i = 0; i < hist.binStartV.length; i++) {
	    				hist.binStartV[i] = obsFtrSpace.invertFeature(ftrIdx, hist.binStartV[i]);
	    			}
    			} else {
    				for (var i = 0; i < hist.binStartV.length; i++) {
	    				hist.binStartV[i] = controlFtrSpace.invertFeature(ftrIdx - nObsFtrs, hist.binStartV[i]);
	    			}
    			}

    			return hist;
    		},

    		/**
    		 * Callback when the current state changes.
    		 */
    		onStateChanged: function (callback) {
    			mc.onStateChanged(callback);
    		},

    		/**
    		 * Callback when an anomaly is detected.
    		 */
    		onAnomaly: function (callback) {
    			mc.onAnomaly(callback);
    		},

    		onOutlier: function (callback) {
    			mc.onOutlier(function (ftrV) {
    				var invFtrV = obsFtrSpace.invertFeatureVector(ftrV);

    				var features = [];
    				for (var i = 0; i < invFtrV.length; i++) {
    					features.push({name: obsFtrSpace.getFeature(i), value: invFtrV.at(i)});
    				}

    				callback(features);
    			});
    		},

    		onPrediction: function (callback) {
    			mc.onPrediction(callback);
    		},

    		/**
    		 * Returns the distribution of features accross the states on the
    		 * specified height.
    		 */
    		getFtrDist: function (height, ftrIdx) {
    			var stateIds = mc.stateIds(height);

    			var result = [];
    			for (var i = 0; i < stateIds.length; i++) {
    				var stateId = stateIds[i];
    				var coord = getFtrCoord(stateId, ftrIdx);
    				result.push({ state: stateId, value: coord });
    			}

    			return result;
    		},

    		setControl: function (ftrIdx, factor) {
    			var controlFtrIdx = ftrIdx - obsFtrSpace.dims.length;
    			mc.setControlFactor(controlFtrIdx, factor);
    		}
    	};

    	return that;
    };

<<<<<<< HEAD
    /**
    * @classdesc Anomaly detector that checks if the test point is too far from
    * the nearest known point.
    * @class
    * @param {Object} [detectorParam={rate:0.05}] - Constructor parameters
    * @param {number} [detectorParam.rate=0.05] - The rate is the expected fraction of emmited anomalies (0.05 -> 5% of cases will be classified as anomalies)
    */
    exports.NearestNeighborAD = function(detectorParam) {
        // Parameters
        detectorParam = detectorParam == undefined ? {} : detectorParam;
        detectorParam.rate = detectorParam.rate == undefined ? 0.05 : detectorParam.rate;
        assert(detectorParam.rate > 0 && detectorParam.rate <= 1.0, 'rate parameter not in range (0,1]');
        // model param
        this.rate = detectorParam.rate;
        // default model
        this.thresh = 0;

        /**
        * Gets the 100*(1-rate) percentile
        * @param {module:la.Vector} vector - Vector of values
        * @returns {number} Percentile
        */
        function getThreshold(vector, rate) {
            var sorted = vector.sortPerm().vec;
            var idx = Math.floor((1 - rate) * sorted.length);
            return sorted[idx];
        }
        var neighborDistances = undefined;

        /**
        * Analyzes the nearest neighbor distances and computes the detector threshold based on the rate parameter.
        * @param {module:la.Matrix} A - Matrix whose columns correspond to known examples. Gets saved as it is part of
        * the model.
        */
        this.fit = function (A) {
            this.X = A;
            // distances
            var D = la.pdist2(A, A);
            // add big numbers on the diagonal (exclude the point itself from the nearest point calcualtion)
            var E = D.plus(D.multiply(la.ones(D.rows)).diag()).multiply(-1);
            var neighborDistances = new la.Vector({ vals: D.rows });
            for (var i = 0; i < neighborDistances.length; i++) {
                // nearest neighbour squared distance
                neighborDistances[i] = D.at(i, E.rowMaxIdx(i));
            }
            this.thresh = getThreshold(neighborDistances, this.rate);
        }

        /**
        * Compares the point to the known points and returns 1 if it's too far away (based on the precomputed threshold)
        * @param {module:la.Vector} x - Test vector
        * @returns {number} Returns 1.0 if x is an anomaly and 0.0 otherwise
        */
        this.predict = function (x) {
            // compute squared dist and compare to thresh
            var d = la.pdist2(this.X, x.toMat()).getCol(0);
            var idx = d.multiply(-1).getMaxIdx();
            var p = d[idx];
            //console.log(p)
            return p > this.thresh ? 1 : 0;
        }

        /**
        * Adds a new point (or points) to the known points and recomputes the threhshold
        * @param {(module:la.Vector | module:la.Matrix)} x - Test example (vector input) or column examples (matrix input)
        */
        this.update = function (x) {
            // append x to known examples and retrain (slow version)
            // speedup 1: don't reallocate X every time (fixed window, circular buffer)
            // speedup 2: don't recompute distances d(X,X), just d(X, y), get the minimum
            // and append to neighborDistances
            this.fit(la.cat([[this.X, x.toMat()]]));
            //console.log('new threshold ' + this.thresh);
        }
    }



    /**
    * @classdesc Principal components analysis
    * @class
    */
    exports.PCA = function () {
        /**
        * Computes .
        * @param {module:la.Matrix} A - Matrix whose columns correspond to known examples.
        */
        this.fit = function (A, k, iter) {
            var rows = A.rows;
            var cols = A.cols;

            k = k == undefined ? rows : k;
            //iter = iter == undefined ? -1 : iter;

            var mu = stat.mean(A, 2);
            // cov(A) = 1/(n-1) A A' - mu mu'

            // center data (same as matlab)
            var cA = A.minus(mu.outer(la.ones(cols)));
            var C = cA.multiply(cA.transpose()).multiply(1 / (cols - 1));
            // alternative computation:
            //var C = (A.multiply(A.transpose()).multiply(1 / (cols - 1))).minus(mu.outer(mu));
            var res = la.svd(C, k, { iter: iter });

            this.P = res.U;
            this.lambda = res.s;
            this.mu = mu;
        }

        /**
        * Projects the example(s) and expresses them as coefficients in the eigenvector basis this.P.
        * Recovering the data in the original space: (this.P).multiply(p), where p's rows are the coefficients
        * in the eigenvector basis.
        * @param {(module:la.Vector | module:la.Matrix)} x - Test vector or matrix with column examples
        * @returns {(module:la.Vector | module:la.Matrix)} Returns projected vector or matrix
        */
        this.predict = function (x) {
            if (x.constructor.name == 'Matrix') {
                // P * (x - mu*ones(1, size(x,2))
                return this.P.multiplyT(x.minus(this.mu.outer(la.ones(x.cols))));

            } else if (x.constructor.name == 'Vector') {
                // P * (x - mu)
                return this.P.multiplyT(x.minus(this.mu));
            }
        }

        /**
        * Reconstructs the vector in the original space, reverses centering
        * @param {(module:la.Vector | module:la.Matrix)} x - Test vector or matrix with column examples, in the PCA space
        * @returns {(module:la.Vector | module:la.Matrix)} Returns the reconstruction
        */
        this.reconstruct = function (x) {
            if (x.constructor.name == 'Matrix') {
                // P x + mu*ones(1, size(x,2)
                return (this.P.multiply(x)).plus(this.mu.outer(la.ones(x.cols)));
            } else if (x.constructor.name == 'Vector') {
                // P x + mu
                return (this.P.multiply(x)).plus(this.mu);
            }
        }
    }
=======
>>>>>>> d691e3f3

    //!ENDJSDOC

    return exports;
}<|MERGE_RESOLUTION|>--- conflicted
+++ resolved
@@ -492,12 +492,12 @@
 
 
     /**
-* @classdesc Anomaly detector that checks if the test point is too far from
-* the nearest known point.
-* @class
-* @param {Object} [detectorParam={rate:0.05}] - Constructor parameters
-* @param {number} [detectorParam.rate=0.05] - The rate is the expected fraction of emmited anomalies (0.05 -> 5% of cases will be classified as anomalies)
-*/
+    * @classdesc Anomaly detector that checks if the test point is too far from
+    * the nearest known point.
+    * @class
+    * @param {Object} [detectorParam={rate:0.05}] - Constructor parameters
+    * @param {number} [detectorParam.rate=0.05] - The rate is the expected fraction of emmited anomalies (0.05 -> 5% of cases will be classified as anomalies)
+    */
     exports.NearestNeighborAD = function (detectorParam) {
         // Parameters
         detectorParam = detectorParam == undefined ? {} : detectorParam;
@@ -508,13 +508,13 @@
         // default model
         this.thresh = 0;
 
-        /** 
+        /**
         * Returns the model
         * @param {p} Object whose keys are: "thresh" - Maximal squared distance to the nearest neighbor that is not anomalous
         */
         this.getModel = function () { return { rate: this.rate, thresh: this.thresh }; }
 
-        /** 
+        /**
         * Sets parameters
         * @param {p} Object whose keys are: "rate" - The rate is the expected fraction of emmited anomalies (0.05 -> 5% of cases will be classified as anomalies)
         */
@@ -522,7 +522,7 @@
             param = p;
         }
 
-        /** 
+        /**
         * Returns parameters
         * @returns Object whose keys are: "rate" - The rate is the expected fraction of emmited anomalies (0.05 -> 5% of cases will be classified as anomalies)
         */
@@ -589,11 +589,9 @@
         }
     }
 
-
-
-    /** 
+    /**
     * @classdesc Principal components analysis
-    * @class    
+    * @class
     */
     exports.PCA = function (param) {
         param = param == undefined ? {} : param;
@@ -602,7 +600,7 @@
         var iter = param.iter == undefined ? 100 : param.iter;
         var k = param.k; // can be undefined
 
-        /** 
+        /**
         * Returns the model
         * @returns {Object} The model object whose keys are: P (eigenvectors), lambda (eigenvalues) and mu (mean)
         */
@@ -610,7 +608,7 @@
             return { P: this.P, mu: this.mu, lambda: this.lambda };
         }
 
-        /** 
+        /**
         * Sets parameters
         * @param {p} Object whose keys are: k (number of eigenvectors) and iter (maximum iterations)
         */
@@ -618,7 +616,7 @@
             param = p;
         }
 
-        /** 
+        /**
         * Gets parameters
         * @returns Object whose keys are: k (number of eigenvectors) and iter (maximum iterations)
         */
@@ -626,7 +624,7 @@
             return param;
         }
 
-        /** 
+        /**
         * Finds the eigenvectors of the variance matrix.
         * @param {module:la.Matrix} A - Matrix whose columns correspond to examples.
         */
@@ -643,7 +641,7 @@
             // center data (same as matlab)
             var cA = A.minus(mu.outer(la.ones(cols)));
             var C = cA.multiply(cA.transpose()).multiply(1 / (cols - 1));
-            // alternative computation: 
+            // alternative computation:
             //var C = (A.multiply(A.transpose()).multiply(1 / (cols - 1))).minus(mu.outer(mu));
             var res = la.svd(C, k, { iter: iter });
 
@@ -652,7 +650,7 @@
             this.mu = mu;
         }
 
-        /** 
+        /**
         * Projects the example(s) and expresses them as coefficients in the eigenvector basis this.P.
         * Recovering the data in the original space: (this.P).multiply(p), where p's rows are the coefficients
         * in the eigenvector basis.
@@ -670,7 +668,7 @@
             }
         }
 
-        /** 
+        /**
         * Reconstructs the vector in the original space, reverses centering
         * @param {(module:la.Vector | module:la.Matrix)} x - Test vector or matrix with column examples, in the PCA space
         * @returns {(module:la.Vector | module:la.Matrix)} Returns the reconstruction
@@ -686,10 +684,9 @@
         }
     }
 
-
-    /** 
+    /**
     * @classdesc KMeans clustering
-    * @class    
+    * @class
     */
     exports.KMeans = function (param) {
         param = param == undefined ? {} : param;
@@ -704,7 +701,7 @@
         var idxv = undefined;
         var norC2 = undefined;
 
-        /** 
+        /**
         * Returns the model
         * @returns {Object} The model object whose keys are: C (centroids), norC2 (centroid norms squared) and idxv (cluster ids of the training data)
         */
@@ -712,7 +709,7 @@
             return { C: C, idxv: idxv };
         }
 
-        /** 
+        /**
         * Sets parameters
         * @param {p} Object whose keys are: k (number of centroids), iter (maximum iterations) and verbose (if false, console output is supressed)
         */
@@ -720,7 +717,7 @@
             param = p;
         }
 
-        /** 
+        /**
         * Returns parameters
         * @returns Object whose keys are: k (number of centroids), iter (maximum iterations) and verbose (if false, console output is supressed)
         */
@@ -728,7 +725,7 @@
             return param;
         }
 
-        /** 
+        /**
         * Computes the centroids
         * @param {(module:la.Matrix | module:la.SparseMatrix)} A - Matrix whose columns correspond to examples.
         */
@@ -793,7 +790,7 @@
             for (var i = 0; i < iter; i++) {
                 //console.say("iter: " + i);
                 norC2 = la.square(C.colNorms());
-                //D =  full(C'* X) - norC2' * (0.5* ones(1, n)) - (0.5 * ones(k,1) )* norX2';            
+                //D =  full(C'* X) - norC2' * (0.5* ones(1, n)) - (0.5 * ones(k,1) )* norX2';
                 var D = C.multiplyT(X).minus(norC2.outer(ones_n)).minus(ones_k.outer(norX2));
                 idxv = la.findMaxIdx(D);
 
@@ -821,7 +818,7 @@
             norC2 = la.square(C.colNorms());
         };
 
-        /** 
+        /**
         * Returns an vector of cluster id assignments
         * @param {(module:la.Matrix | module:la.SparseMatrix)} A - Matrix whose columns correspond to examples.
         * @returns {module:la.IntVector} Vector of cluster assignments.
@@ -834,7 +831,7 @@
             return la.findMaxIdx(D);
         }
 
-        /** 
+        /**
         * Transforms the points to vectors of squared distances to centroids
         * @param {(module:la.Matrix | module:la.SparseMatrix)} A - Matrix whose columns correspond to examples.
         * @returns {module:la.Matrix} Matrix where each column represents the squared distances to the centroid vectors
@@ -848,8 +845,6 @@
             return D;
         }
     }
-
-
 
     ///////////////////////////////
     ////// code below not yet ported or verified for scikit
@@ -1713,153 +1708,6 @@
 
     	return that;
     };
-
-<<<<<<< HEAD
-    /**
-    * @classdesc Anomaly detector that checks if the test point is too far from
-    * the nearest known point.
-    * @class
-    * @param {Object} [detectorParam={rate:0.05}] - Constructor parameters
-    * @param {number} [detectorParam.rate=0.05] - The rate is the expected fraction of emmited anomalies (0.05 -> 5% of cases will be classified as anomalies)
-    */
-    exports.NearestNeighborAD = function(detectorParam) {
-        // Parameters
-        detectorParam = detectorParam == undefined ? {} : detectorParam;
-        detectorParam.rate = detectorParam.rate == undefined ? 0.05 : detectorParam.rate;
-        assert(detectorParam.rate > 0 && detectorParam.rate <= 1.0, 'rate parameter not in range (0,1]');
-        // model param
-        this.rate = detectorParam.rate;
-        // default model
-        this.thresh = 0;
-
-        /**
-        * Gets the 100*(1-rate) percentile
-        * @param {module:la.Vector} vector - Vector of values
-        * @returns {number} Percentile
-        */
-        function getThreshold(vector, rate) {
-            var sorted = vector.sortPerm().vec;
-            var idx = Math.floor((1 - rate) * sorted.length);
-            return sorted[idx];
-        }
-        var neighborDistances = undefined;
-
-        /**
-        * Analyzes the nearest neighbor distances and computes the detector threshold based on the rate parameter.
-        * @param {module:la.Matrix} A - Matrix whose columns correspond to known examples. Gets saved as it is part of
-        * the model.
-        */
-        this.fit = function (A) {
-            this.X = A;
-            // distances
-            var D = la.pdist2(A, A);
-            // add big numbers on the diagonal (exclude the point itself from the nearest point calcualtion)
-            var E = D.plus(D.multiply(la.ones(D.rows)).diag()).multiply(-1);
-            var neighborDistances = new la.Vector({ vals: D.rows });
-            for (var i = 0; i < neighborDistances.length; i++) {
-                // nearest neighbour squared distance
-                neighborDistances[i] = D.at(i, E.rowMaxIdx(i));
-            }
-            this.thresh = getThreshold(neighborDistances, this.rate);
-        }
-
-        /**
-        * Compares the point to the known points and returns 1 if it's too far away (based on the precomputed threshold)
-        * @param {module:la.Vector} x - Test vector
-        * @returns {number} Returns 1.0 if x is an anomaly and 0.0 otherwise
-        */
-        this.predict = function (x) {
-            // compute squared dist and compare to thresh
-            var d = la.pdist2(this.X, x.toMat()).getCol(0);
-            var idx = d.multiply(-1).getMaxIdx();
-            var p = d[idx];
-            //console.log(p)
-            return p > this.thresh ? 1 : 0;
-        }
-
-        /**
-        * Adds a new point (or points) to the known points and recomputes the threhshold
-        * @param {(module:la.Vector | module:la.Matrix)} x - Test example (vector input) or column examples (matrix input)
-        */
-        this.update = function (x) {
-            // append x to known examples and retrain (slow version)
-            // speedup 1: don't reallocate X every time (fixed window, circular buffer)
-            // speedup 2: don't recompute distances d(X,X), just d(X, y), get the minimum
-            // and append to neighborDistances
-            this.fit(la.cat([[this.X, x.toMat()]]));
-            //console.log('new threshold ' + this.thresh);
-        }
-    }
-
-
-
-    /**
-    * @classdesc Principal components analysis
-    * @class
-    */
-    exports.PCA = function () {
-        /**
-        * Computes .
-        * @param {module:la.Matrix} A - Matrix whose columns correspond to known examples.
-        */
-        this.fit = function (A, k, iter) {
-            var rows = A.rows;
-            var cols = A.cols;
-
-            k = k == undefined ? rows : k;
-            //iter = iter == undefined ? -1 : iter;
-
-            var mu = stat.mean(A, 2);
-            // cov(A) = 1/(n-1) A A' - mu mu'
-
-            // center data (same as matlab)
-            var cA = A.minus(mu.outer(la.ones(cols)));
-            var C = cA.multiply(cA.transpose()).multiply(1 / (cols - 1));
-            // alternative computation:
-            //var C = (A.multiply(A.transpose()).multiply(1 / (cols - 1))).minus(mu.outer(mu));
-            var res = la.svd(C, k, { iter: iter });
-
-            this.P = res.U;
-            this.lambda = res.s;
-            this.mu = mu;
-        }
-
-        /**
-        * Projects the example(s) and expresses them as coefficients in the eigenvector basis this.P.
-        * Recovering the data in the original space: (this.P).multiply(p), where p's rows are the coefficients
-        * in the eigenvector basis.
-        * @param {(module:la.Vector | module:la.Matrix)} x - Test vector or matrix with column examples
-        * @returns {(module:la.Vector | module:la.Matrix)} Returns projected vector or matrix
-        */
-        this.predict = function (x) {
-            if (x.constructor.name == 'Matrix') {
-                // P * (x - mu*ones(1, size(x,2))
-                return this.P.multiplyT(x.minus(this.mu.outer(la.ones(x.cols))));
-
-            } else if (x.constructor.name == 'Vector') {
-                // P * (x - mu)
-                return this.P.multiplyT(x.minus(this.mu));
-            }
-        }
-
-        /**
-        * Reconstructs the vector in the original space, reverses centering
-        * @param {(module:la.Vector | module:la.Matrix)} x - Test vector or matrix with column examples, in the PCA space
-        * @returns {(module:la.Vector | module:la.Matrix)} Returns the reconstruction
-        */
-        this.reconstruct = function (x) {
-            if (x.constructor.name == 'Matrix') {
-                // P x + mu*ones(1, size(x,2)
-                return (this.P.multiply(x)).plus(this.mu.outer(la.ones(x.cols)));
-            } else if (x.constructor.name == 'Vector') {
-                // P x + mu
-                return (this.P.multiply(x)).plus(this.mu);
-            }
-        }
-    }
-=======
->>>>>>> d691e3f3
-
     //!ENDJSDOC
 
     return exports;
