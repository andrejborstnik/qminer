--- conflicted
+++ resolved
@@ -7,27 +7,33 @@
     
     var assert = require('assert');
 
-<<<<<<< HEAD
+    //!STARTJSDOC
+
     /**
     * Returns the frobenious norm squared
     * @returns {number} Frobenious norm squared
     */
-=======
-    //!STARTJSDOC
-
->>>>>>> 1ddc79bb
     exports.SparseMatrix.prototype.frob2 = function () {
         return Math.pow(this.frob(), 2);
     }
 
-<<<<<<< HEAD
-    //#- `str = SparseMatrix.toString()` -- returns a string displaying rows, columns and number of non-zero elements of a sparse column matrix `spMat`
-
-=======
+
     //!- `str = SparseMatrix.toString()` -- returns a string displaying rows, columns and number of non-zero elements of a sparse column matrix `spMat`
->>>>>>> 1ddc79bb
+    /**
+    * Returns a string displaying rows, columns and number of non-zero elements of sparse matrix.
+    * @returns {string} String displaying row, columns and number of non-zero elements.
+    * @example 
+    * // create a new sparse matrix
+    * var mat = new la.SparseMatrix([[[0, 1]], [[0, 2], [1, 8]]]);
+    * // create the string
+    * var text = mat.toString(); // returns 'rows: -1, cols: 2, nnz: 3'
+    */
     exports.SparseMatrix.prototype.toString = function () { return "rows: " + this.rows + ", cols:" + this.cols + ", nnz: " + this.nnz(); }
     //!- `num = SparseMatrix.nnz()` -- `num` is the number of non-zero elements of sparse column matrix `spMat`
+    /**
+    * Returns the number of non-zero elements of sparse matrix.
+    * @returns {number} Number of non-zero elements.
+    */
     exports.SparseMatrix.prototype.nnz = function () {
         var nnz = 0;
         //iterate over matrix and sum nnz of each column
@@ -38,14 +44,55 @@
     };
 
     //!- `SparseVector.print()` -- prints sparse vector
+    /**
+	* Prints the sparse vector on-screen.
+	* @example
+	* // create a new sparse vector
+	* var spVec = new la.SparseVector([[0, 1], [2, 3]]);
+	* // print sparse vector
+	* spVec.print(); // shows on-screen [(0, 1), (2, 3)]
+	*/
     exports.SparseVector.prototype.print = function () { console.log(this.toString()); }
+
     //!- `Matrix.print()` -- prints matrix
+    /**
+	* Prints the matrix on-screen.
+	* @example
+	* // create a new matrix
+	* var mat = new la.Matrix([[1, 2], [3, 4]]);
+	* // print the matrix
+    * // each row represents a row in the matrix. For this example:
+    * // 1  2
+    * // 3  4
+	* mat.print();
+	*/
     exports.Matrix.prototype.print = function () { console.log(this.toString()); }
-	//!- `Vector.print()` -- prints vector
+
+    //!- `Vector.print()` -- prints vector
+    /**
+    * Prints the vector on-screen.
+    * @example
+    * // create a new vector
+    * var vec = new la.Vector([1, 2, 3]);
+    * // print the vector
+    * // For this example it prints:
+    * // [1, 2, 3]
+    * vec.print();
+    */
 	exports.Vector.prototype.print = function () { console.log(this.toString()); }
 	
     
     //!- `arr = la.copyVecToArray(vec)` -- copies vector `vec` into a JS array of numbers `arr`
+    /**
+    * Copies the vector into a JavaScript array of numbers.
+    * @param {module:la.Vector} vec - Copied vector.
+    * @returns {Array<number>} A JavaScript array of numbers.
+    * @example
+    * // create a new vector
+    * var vec = new la.Vector([1, 2, 3]);
+    * // create a JavaScript array out of vec
+    * var arr = la.copyVecToArray(vec); // returns an array [1, 2, 3]
+    */
     exports.copyVecToArray = function (vec) {
         var len = vec.length;
         var arr = [];
@@ -66,6 +113,7 @@
     //!- `num = la.randn()` -- `num` is a sample from a standard normal random variable
     //!- `vec = la.randn(dim)` -- `vec` is a dense vector whose elements are independent samples from a standard normal random variable and whos dimension is `dim`
     //!- `mat = la.randn(rows, cols)` -- `mat` is a dense matrix whose elements are independent samples from a standard normal random variable, with `rows` rows and `cols` columns (integers)
+
     exports.randn = function () {
         //arguments.length
         var len = arguments.length;
@@ -102,6 +150,11 @@
     };
 
     //!- `num2 = la.randi(num)` -- returns an integer `num2` which is randomly selected from the set of integers `[0, ..., num-1]`
+    /**
+    * Returns a randomly selected integer from an array..
+    * @param {number} num - The upper bound of the array. Must be an integer.
+    * @returns {number} Randomly selected integer from the array [0, ..., num-1].
+    */
     exports.randi = function () {
         var len = arguments.length;
         if (len === 1) {
@@ -114,6 +167,12 @@
     };
 
     //!- `intArr = la.randVariation(n, k)` -- returns a JS array `arr`, which is a sample of `k` numbers from `[0,...,n-1]`, sampled without replacement. `k` must be smaller or equal to `n`
+    /**
+    * Returns a JavaScript array, which is a sample of integers from an array.
+    * @param {number} n - The upper bound of the array [0, ..., n-1]. Must be an integer.
+    * @param {number} k - Length of the sample. Must be smaller or equal to n.
+    * @returns {Array<number>} The sample of k numbers from [0, ..., n-1], sampled without replacement.
+    */
     exports.randVariation = function (n, k) {
         var n = arguments[0];
         var k = arguments[1];
@@ -125,6 +184,11 @@
     };
 
     //!- `arr = la.randPerm(k)` -- returns a permutation of `k` elements. `arr` is a javascript array of integers
+    /**
+    * Returns a permutation of elements.
+    * @param {number} k - Number of elements to permutate.
+    * @returns {Array<number>} A JavaScript array of integers. Represents a permutation of k elements.
+    */
     exports.randPerm = function (k) {
         assert(isInt(k));
         // gaussian random vector
@@ -141,7 +205,12 @@
     ///////// COMMON MATRICES
 /////// VECTOR, MATRIX GENERATION
 // generate identity matrix
-//!- `mat = la.eye(dim)` -- `mat` is a `dim`-by-`dim` identity matrix
+    //!- `mat = la.eye(dim)` -- `mat` is a `dim`-by-`dim` identity matrix
+    /**
+    * Returns an dense identity matrix
+    * @param {number} dim - The dimension of the identity matrix. Must be a positive integer.
+    * @returns {module:la.Matrix} A dim-by-dim identity matrix.
+    */
 exports.eye = function(dim) {
     var identity = new exports.Matrix({ "rows": dim, "cols": dim });
     for (var rowN = 0; rowN < identity.rows; rowN++) {
@@ -150,20 +219,37 @@
     return identity;
 };
 
-//!- `spMat = la.speye(dim)` -- `spMat` is a `dim`-by-`dim` sparse identity matrix
+    //!- `spMat = la.speye(dim)` -- `spMat` is a `dim`-by-`dim` sparse identity matrix
+    /**
+    * Returns a sparse identity matrix
+    * @param {number} dim - The dimension of the identity matrix. Must be a positive integer.
+    * @returns {module:la.SparseMatrix} A dim-by-dim identity matrix.
+    */
 exports.speye = function (dim) {
     var vec = exports.ones(dim);
     return vec.spDiag();
 };
 
-//!- `spMat = la.sparse(rows, cols)` -- `spMat` is a `rows`-by-`cols` sparse zero matrix
+    //!- `spMat = la.sparse(rows, cols)` -- `spMat` is a `rows`-by-`cols` sparse zero matrix
+    /**
+    * Returns a sparse zero matrix.
+    * @param {number} rows - Number of rows of the sparse matrix.
+    * @param {number} cols - Number of columns of the sparse matrix.
+    * @returns {module:la.SparseMatrix} A rows-by-cols sparse zero matrix.
+    */
 exports.sparse = function (rows, cols) {
     cols = typeof cols == 'undefined' ? rows : cols;
     var spmat = new exports.SparseMatrix({ "rows": rows, "cols": cols });
     return spmat;
 };
 
-//!- `mat = la.zeros(rows, cols)` -- `mat` is a `rows`-by-`cols` sparse zero matrix
+    //!- `mat = la.zeros(rows, cols)` -- `mat` is a `rows`-by-`cols` sparse zero matrix
+    /**
+    * Returns a dense zero matrix.
+    * @param {number} rows - Number of rows of the matrix.
+    * @param {number} cols - Number of columns of the matrix.
+    * @returns {module:la.Matrix} A rows-by-cols dense zero matrix.
+    */
 exports.zeros = function (rows, cols) {
     cols = typeof cols == 'undefined' ? rows : cols;
     var mat = new exports.Matrix({ "rows": rows, "cols": cols });
@@ -171,7 +257,15 @@
 };
 
 // generate a C++ vector of ones
-//!- `vec = la.ones(k)` -- `vec` is a `k`-dimensional vector whose entries are set to `1.0`.
+    //!- `vec = la.ones(k)` -- `vec` is a `k`-dimensional vector whose entries are set to `1.0`.
+    /**
+    * Returns a vector with all entries set to 1.0.
+    * @param {number} dim - Dimension of the vector.
+    * @returns {module:la.Vector} A dim-dimensional vector whose entries are set to 1.0.
+    * @example
+    * // create a 3-dimensional vector with all entries set to 1.0
+    * var vec = la.ones(3);
+    */
 exports.ones = function(k) {
     var ones_k = new exports.Vector({ "vals": k });
     for (var i = 0; i < k; i++) {
@@ -183,6 +277,11 @@
     ///////// ALGORITHMS
 
     //!- `la.inverseSVD(mat)` -- calculates inverse matrix with SVD, where `mat` is a dense matrix
+    /**
+    * Calculates the inverse matrix with SVD.
+    * @param {module:la.Matrix} mat - The matrix we want to inverse.
+    * @returns {module:la.Matrix} The inverse matrix of mat.
+    */
     exports.inverseSVD = function (mat) {
         var k = Math.min(mat.rows, mat.cols);
         var svdRes = exports.svd(mat, k, { "iter": 10, "tol": 1E-15 });  // returns U, s and V
@@ -216,6 +315,13 @@
 
     //!- `la.conjgrad(mat,vec,vec2)` -- solves the psd symmetric system mat * vec2 = vec, where `mat` is a matrix and `vec` and `vec2` are dense vectors
     //!- `la.conjgrad(spMat,vec,vec2)` -- solves the psd symmetric system spMat * vec2 = vec, where `spMat` is a matrix and `vec` and `vec2` are dense vectors
+    /**
+    * Solves the PSD symmetric system.
+    * @param {(module:la.Matrix | module:la.SparseMatrix)} mat - The matrix on the left-hand side of the system.
+    * @param {module:la.Vector} vec - The vector on the right-hand side of the system.
+    * @param {module:la.Vector} vec2 - Where the solution of the system is saved.
+    * @returns {module:la.Vector} vec2. 
+    */
     exports.conjgrad = function (A, b, x) {
         var r = b.minus(A.multiply(x));
         var p = new exports.Vector(r); //clone
