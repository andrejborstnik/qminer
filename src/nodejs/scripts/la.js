/**
 * Copyright (c) 2015, Jozef Stefan Institute, Quintelligence d.o.o. and contributors
 * All rights reserved.
 *
 * This source code is licensed under the FreeBSD license found in the
 * LICENSE file in the root directory of this source tree.
 */
// typical use case: pathPrefix = 'Release' or pathPrefix = 'Debug'. Empty argument is supported as well (the first binary that the bindings finds will be used)
module.exports = exports = function (pathPrefix) {
    pathPrefix = pathPrefix || '';
    exports = require('bindings')(pathPrefix + '/qm.node').la;

    var assert = require('assert');

    //!STARTJSDOC

    /**
    * Returns the frobenious norm squared
    * @returns {number} Frobenious norm squared
    */
    exports.SparseMatrix.prototype.frob2 = function () {
        return Math.pow(this.frob(), 2);
    }

    /**
    * Returns a string displaying rows, columns and number of non-zero elements of sparse matrix.
    * @returns {string} String displaying row, columns and number of non-zero elements.
    * @example
    * // create a new sparse matrix
    * var mat = new la.SparseMatrix([[[0, 1]], [[0, 2], [1, 8]]]);
    * // create the string
    * var text = mat.toString(); // returns 'rows: -1, cols: 2, nnz: 3'
    */
    exports.SparseMatrix.prototype.toString = function () { return "rows: " + this.rows + ", cols:" + this.cols + ", nnz: " + this.nnz(); }
    /**
    * Returns the number of non-zero elements of sparse matrix.
    * @returns {number} Number of non-zero elements.
    */
    exports.SparseMatrix.prototype.nnz = function () {
        var nnz = 0;
        //iterate over matrix and sum nnz of each column
        for (var colN = 0; colN < this.cols; colN++) {
            nnz += this[colN].nnz;
        }
        return nnz;
    };

    /**
	* Prints the sparse vector on-screen.
	* @example
	* // create a new sparse vector
	* var spVec = new la.SparseVector([[0, 1], [2, 3]]);
	* // print sparse vector
	* spVec.print(); // shows on-screen [(0, 1), (2, 3)]
	*/
    exports.SparseVector.prototype.print = function () { console.log(this.toString()); }

    /**
	* Prints the matrix on-screen.
	* @example
	* // create a new matrix
	* var mat = new la.Matrix([[1, 2], [3, 4]]);
	* // print the matrix
    * // each row represents a row in the matrix. For this example:
    * // 1  2
    * // 3  4
	* mat.print();
	*/
    exports.Matrix.prototype.print = function () { console.log(this.toString()); }

	/**
	* Returns a copy of the matrix.
	* @returns {module:la.Matrix} Copy
	*/
	exports.Matrix.prototype.toMat = function () { return new exports.Matrix(this); }

	/**
    * Prints the vector on-screen.
    * @example
    * // create a new vector
    * var vec = new la.Vector([1, 2, 3]);
    * // print the vector
    * // For this example it prints:
    * // [1, 2, 3]
    * vec.print();
    */
	exports.Vector.prototype.print = function () { console.log(this.toString()); }

	/**
    * Copies the vector into a JavaScript array of numbers.
    * @returns {Array<number>} A JavaScript array of numbers.
    * @example
    * // create a new vector
    * var vec = new la.Vector([1, 2, 3]);
    * // create a JavaScript array out of vec
    * var arr = vec.toArray(); // returns an array [1, 2, 3]
    */
    exports.Vector.prototype.toArray = function () { 
        var len = this.length;
        var arr = [];
        for (var elN = 0; elN < len; elN++) {
            arr[elN] = this[elN];
        }
        return arr;
	}
	
	/**
    * Copies the matrix into a JavaScript array of arrays of numbers.
    * @returns {Array<Array<number>>} A JavaScript array of arrays of numbers.
    * @example
    * // create a new matrix
    * var mat = new la.Matrix([[1, 2], [3, 4]]);
    * // create a JavaScript array out of matrix
    * var arr = mat.toArray(); // returns an array [[1, 2], [3, 4]]
    */
    exports.Matrix.prototype.toArray = function () { 
        var rows = this.rows;
		var cols = this.cols;
        var arr = [];
        for (var i = 0; i < rows; i++) {
			var arr_row = [];
			for (var j = 0; j < cols; j++) {
				arr_row.push(this.at(i, j));
			}
            arr.push(arr_row);
        }
        return arr;
	}
	
    /**
    * Copies the vector into a JavaScript array of numbers.
    * @param {module:la.Vector} vec - Copied vector.
    * @returns {Array<number>} A JavaScript array of numbers.
    * @example
    * // create a new vector
    * var vec = new la.Vector([1, 2, 3]);
    * // create a JavaScript array out of vec
    * var arr = la.copyVecToArray(vec); // returns an array [1, 2, 3]
    */
    exports.copyVecToArray = function (vec) { return vec.toArray(); };

    function isInt(value) {
        return !isNaN(value) &&
               parseInt(Number(value)) == value &&
               !isNaN(parseInt(value, 10));
    }

    ///////// RANDOM GENERATORS

    /**
    * Returns an object with random numbers
    * @param {number} [arg1] - Represents dimension of vector or number of rows in matrix. Must be an integer.
    * @param {number} [arg2] - Represents number of columns in matrix. Must be an integer.
    * @returns {(number | module:la.Vector | module:la.Matrix)}
    * <br>1. Number, if no parameters are given.
    * <br>2. {@link module:la.Vector}, if parameter arg1 is given.
    * <br>3. {@link module:la.Matrix}, if parameters arg1 and arg2 are given.
    */
    exports.randn = function (arg1, arg2) {
        //arguments.length
        var len = arguments.length;
        if (len === 0) {
            var x1, x2, rad, y1;
            do {
                x1 = 2 * Math.random() - 1;
                x2 = 2 * Math.random() - 1;
                rad = x1 * x1 + x2 * x2;
            } while (rad >= 1 || rad == 0);
            var c = Math.sqrt(-2 * Math.log(rad) / rad);
            return x1 * c;
        } else if (len === 1) {
            var dim = arguments[0];
            assert(isInt(dim));
            var vec = new exports.Vector({ "vals": dim });
            for (var elN = 0; elN < dim; elN++) {
                vec.put(elN, exports.randn());
            }
            return vec;
        } else if (len === 2) {
            var rows = arguments[0];
            var cols = arguments[1];
            assert(isInt(rows));
            assert(isInt(cols));
            var mat = new exports.Matrix({ "cols": cols, "rows": rows });
            for (var colN = 0; colN < cols; colN++) {
                for (var rowN = 0; rowN < rows; rowN++) {
                    mat.put(rowN, colN, exports.randn());
                }
            }
            return mat;
        }
    };

    /**
    * Returns a randomly selected integer from an array..
    * @param {number} num - The upper bound of the array. Must be an integer.
    * @param {number} [len] - The number of integers. Must be an integer.
    * @returns {(number | la.IntVector)}
    * <br>1. Randomly selected integer from the array [0, ..., num-1], if no parameters are given.
    * <br>2. {@link module:la.Vector}, if parameter len is given. The vector contains random integers from the array [0, ..., num-1] (with repetition)
    */
    exports.randi = function () {
        var len = arguments.length;
        if (len === 1) {
            var n = arguments[0];
            assert(isInt(n), "one integer argument expected");
            return Math.floor((Math.random() * n));
        } else if (len == 2) {
            var n = arguments[0];
            var size = arguments[1];
            assert(isInt(n), "integer argument[0] expected");
            assert(isInt(size), "integer argument[1] expected");
            var result = new exports.IntVector({ "vals": size });
            for (var i = 0; i < size; i++) {
                result[i] = Math.floor((Math.random() * n));
            }
            return result;
        } else {
            throw new Error("one integer argument expected");
        }
    };

    /**
    * Returns a JavaScript array, which is a sample of integers from an array.
    * @param {number} n - The upper bound of the array [0, ..., n-1]. Must be an integer.
    * @param {number} k - Length of the sample. Must be smaller or equal to n.
    * @returns {Array<number>} The sample of k numbers from [0, ..., n-1], sampled without replacement.
    */
    exports.randVariation = function (n, k) {
        var n = arguments[0];
        var k = arguments[1];
        assert(isInt(n));
        assert(isInt(k));
        var perm = exports.copyVecToArray(exports.randPerm(n));
        var idx = perm.slice(0, k);
        return idx;
    };

    /**
    * Returns a permutation of elements.
    * @param {number} k - Number of elements to permutate.
    * @returns {Array<number>} A JavaScript array of integers. Represents a permutation of k elements.
    */
    exports.randPerm = function (k) {
        assert(isInt(k));
        // gaussian random vector
        var vec = exports.randn(k);
        var res = vec.sortPerm();
        return res.perm;
    };

<<<<<<< HEAD
=======
    exports.Vector.prototype.print = function () {
        console.log(this.toString());
    }

>>>>>>> b1225732
    ///////// COMMON MATRICES

    /**
    * Returns an dense identity matrix
    * @param {number} dim - The dimension of the identity matrix. Must be a positive integer.
    * @returns {module:la.Matrix} A dim-by-dim identity matrix.
    */
    exports.eye = function(dim) {
        var identity = new exports.Matrix({ "rows": dim, "cols": dim });
        for (var rowN = 0; rowN < identity.rows; rowN++) {
            identity.put(rowN, rowN, 1.0);
        }
        return identity;
    };

    /**
    * Returns a sparse identity matrix
    * @param {number} dim - The dimension of the identity matrix. Must be a positive integer.
    * @returns {module:la.SparseMatrix} A dim-by-dim identity matrix.
    */
    exports.speye = function (dim) {
        var vec = exports.ones(dim);
        return vec.spDiag();
    };

    /**
    * Returns a sparse zero matrix.
    * @param {number} rows - Number of rows of the sparse matrix.
    * @param {number} cols - Number of columns of the sparse matrix.
    * @returns {module:la.SparseMatrix} A rows-by-cols sparse zero matrix.
    */
    exports.sparse = function (rows, cols) {
        cols = typeof cols == 'undefined' ? rows : cols;
        var spmat = new exports.SparseMatrix({ "rows": rows, "cols": cols });
        return spmat;
    };

    /**
    * Returns a dense zero matrix.
    * @param {number} rows - Number of rows of the matrix.
    * @param {number} cols - Number of columns of the matrix.
    * @returns {module:la.Matrix} A rows-by-cols dense zero matrix.
    */
    exports.zeros = function (rows, cols) {
        cols = typeof cols == 'undefined' ? rows : cols;
        var mat = new exports.Matrix({ "rows": rows, "cols": cols });
        return mat;
    };

    /**
    * Returns a vector with all entries set to 1.0.
    * @param {number} dim - Dimension of the vector.
    * @returns {module:la.Vector} A dim-dimensional vector whose entries are set to 1.0.
    * @example
    * // create a 3-dimensional vector with all entries set to 1.0
    * var vec = la.ones(3);
    */
    exports.ones = function(k) {
        var ones_k = new exports.Vector({ "vals": k });
        for (var i = 0; i < k; i++) {
            ones_k.put(i, 1.0);
        }
        return ones_k;
    };

    /**
    * Constructs a matrix by concatenating a doubly-nested array of matrices.
    * @param {Array<Array<module:la.Matrix>> } matrixDoubleArr - An array of block rows, where each block row is an array of matrices.
    * For example: [[m11, m12], [m21, m22]] is used to construct a matrix where the (i,j)-th block submatrix is mij.
    * @returns {module:la.Matrix} Concatenated matrix
    * @example
    * // create four matrices and concatenate (2 block columns, 2 block rows)
    * var la = require('qminer').la;
    * var A = new la.Matrix([[1,2], [3,4]]);
    * var B = new la.Matrix([[5,6], [7,8]]);
    * var C = new la.Matrix([[9,10], [11,12]]);
    * var D = new la.Matrix([[13,14], [15,16]]);
    * var mat = la.cat([[A,B], [C,D]]);
    * // returns the matrix:
    * // 1  2  5  6
    * // 3  4  7  8
    * // 9  10 13 14
    * // 11 12 15 16
    */
    //# exports.cat = function(matrixDoubleArr) {}
    exports.cat = function (nestedArrMat) {
        var dimx = []; //cell row dimensions
        var dimy = []; //cell col dimensions
        var cdimx = []; //cumulative row dims
        var cdimy = []; //cumulative coldims
        var rows = nestedArrMat.length;
        var cols = nestedArrMat[0].length;
        for (var row = 0; row < rows; row++) {
            for (var col = 0; col < cols; col++) {
                if (col > 0) {
                    assert(dimx[row] == nestedArrMat[row][col].rows, 'inconsistent row dimensions!');
                } else {
                    dimx[row] = nestedArrMat[row][col].rows;
                }
                if (row > 0) {
                    assert(dimy[col] == nestedArrMat[row][col].cols, 'inconsistent column dimensions!');
                } else {
                    dimy[col] = nestedArrMat[row][col].cols;
                }
            }
        }
        cdimx[0] = 0;
        cdimy[0] = 0;
        for (var row = 1; row < rows; row++) {
            cdimx[row] = cdimx[row - 1] + dimx[row - 1];
        }
        for (var col = 1; col < cols; col++) {
            cdimy[col] = cdimy[col - 1] + dimy[col - 1];
        }

        var res = new exports.Matrix({ rows: (cdimx[rows - 1] + dimx[rows - 1]), cols: (cdimy[cols - 1] + dimy[cols - 1]) });
        // copy submatrices
        for (var row = 0; row < rows; row++) {
            for (var col = 0; col < cols; col++) {
                res.put(cdimx[row], cdimy[col], nestedArrMat[row][col]);
            }
        }
        return res;
    }

    /**
    * Generates an integer vector given range
    * @param {number} min - Start value (should be an integer)
    * @param {number} max - End value (should be an integer)
    * @returns {module:la.IntVector} Integer range vector
    * @example
    * var la = require('qminer').la;
    * var vec = la.rangeVec(1, 3);
    * // returns the vector:
    * // 1  2  3
    */
    //# exports.rangeVec = function(min, max) {}
    exports.rangeVec = function (min, max) {
        var len = max - min + 1;
        var rangeV = new exports.IntVector({ "vals": len });
        for (var elN = 0; elN < len; elN++) {
            rangeV[elN] = elN + min;
        }
        return rangeV;
    };

	//////// METHODS

    exports.square = function(x) {
        if (typeof x.length == "undefined") {
            return x * x;
        }
        var res = new exports.Vector(x);
        for (var i = 0; i < x.length; i++) {
            res[i] = x[i] * x[i];
        }
        return res;
    };

    /**
    * returns a JS array of indices `idxArray` that correspond to the max elements in each column of dense matrix. The resulting array has one element for vector input.
    * @param {(la.Matrix | la.Vector)} X - A matrix or a vector
    * @returns {Array<number>} Array of indexes where maximum is found, one for each column
    * @example
    * var la = require('qminer').la;
    * var mat = new la.Matrix([[1,2], [2,0]]);
    * la.findMaxIdx(mat)
    * // returns the array:
    * // [1, 0]
    */
    //# exports.findMaxIdx = function(X) {}
    exports.findMaxIdx = function (X) {
        var idxv = new Array();
        // X is a dense matrix
        if (typeof X.cols !== "undefined") {
            var cols = X.cols;
            for (var colN = 0; colN < cols; colN++) {
                idxv.push(X.colMaxIdx(colN));
            }
        }
        // X is a dense vector
        if (typeof X.length !== "undefined") {
            idxv.push(X.getMaxIdx());
        }
        return idxv;
    };

    /**
    * computes and returns the pairwise squared euclidean distances between columns of `X1` and `X2` (`mat3[i,j] = ||mat(:,i) - mat2(:,j)||^2`).
    * @param {la.Matrix} X1 - First matrix
    * @param {la.Matrix} X2 - Second matrix
    * @returns {la.Matrix} Matrix with `X1.cols` rows and `X2.cols` columns containing squared euclidiean distances.
    * @example
    * var la = require('qminer').la;
    * // construct two input matrices
    * var X1 = new la.Matrix([[1,2], [2,0]]);
    * var X2 = new la.Matrix([[1,0.5,0],[0,-0.5,-1]]);
    * la.pdist2(X1, X2)
    * // returns the matrix:
    * // 4 6.5 10
    * // 1 2.5 5 
    */
    // exports.pdist2 = function (X1, X2) {}
    exports.pdist2 = function (X1, X2) {
        var snorm1 = exports.square(X1.colNorms());
        var snorm2 = exports.square(X2.colNorms());
        var ones_1 = exports.ones(X1.cols);
        var ones_2 = exports.ones(X2.cols);
        var D = (X1.multiplyT(X2).multiply(-2)).plus(snorm1.outer(ones_2)).plus(ones_1.outer(snorm2));
        return D;
    }

    ///////// ALGORITHMS

    /**
    * Calculates the inverse matrix with SVD.
    * @param {module:la.Matrix} mat - The matrix we want to inverse.
    * @returns {module:la.Matrix} The inverse matrix of mat.
    */
    exports.inverseSVD = function (mat) {
        var k = Math.min(mat.rows, mat.cols);
        var svdRes = exports.svd(mat, k, { "iter": 10, "tol": 1E-15 });  // returns U, s and V
        var B = new exports.Matrix({ "cols": mat.cols, "rows": mat.rows });

        // http://en.wikipedia.org/wiki/Moore%E2%80%93Penrose_pseudoinverse#Singular_value_decomposition_.28SVD.29
        var tol = 1E-16 * Math.max(mat.cols, mat.rows) * svdRes.s.at(svdRes.s.getMaxIdx());

        // calculate reciprocal values for diagonal matrix = inverse diagonal
        for (i = 0; i < svdRes.s.length; i++) {
            if (svdRes.s.at(i) > tol) svdRes.s.put(i, 1 / svdRes.s.at(i));
            else svdRes.s.put(0);
        }

        var sum;

        for (i = 0; i < svdRes.U.cols; i++) {
            for (j = 0; j < svdRes.V.rows; j++) {
                sum = 0;
                for (k = 0; k < svdRes.U.cols; k++) {
                    if (svdRes.s.at(k) != 0) {
                        sum += svdRes.s.at(k) * svdRes.V.at(i, k) * svdRes.U.at(j, k);
                    }
                }
                B.put(i, j, sum);
            }
        }
        return B;
    }


    //!- `la.conjgrad(mat,vec,vec2)` -- solves the psd symmetric system mat * vec2 = vec, where `mat` is a matrix and `vec` and `vec2` are dense vectors
    //!- `la.conjgrad(spMat,vec,vec2)` -- solves the psd symmetric system spMat * vec2 = vec, where `spMat` is a matrix and `vec` and `vec2` are dense vectors
    /**
    * Solves the PSD symmetric system: A x = b, where A is a positive-definite symmetric matrix.
    * @param {(module:la.Matrix | module:la.SparseMatrix)} A - The matrix on the left-hand side of the system.
    * @param {module:la.Vector} b - The vector on the right-hand side of the system.
    * @param {module:la.Vector} [x] - Current solution. Default is a vector of zeros.
    * @returns {module:la.Vector} Solution to the system.
    */
    exports.conjgrad = function (A, b, x) {
    	x = x || new exports.Vector({vals: A.cols});
        var r = b.minus(A.multiply(x));
        var p = new exports.Vector(r); //clone
        var rsold = r.inner(r);
        for (var i = 0; i < 2 * x.length; i++) {
            var Ap = A.multiply(p);
            var alpha = rsold / Ap.inner(p);
            x = x.plus(p.multiply(alpha));
            r = r.minus(Ap.multiply(alpha));
            var rsnew = r.inner(r);
            console.log("resid = " + rsnew);
            if (Math.sqrt(rsnew) < 1e-6) {
                break;
            }
            p = r.plus(p.multiply(rsnew / rsold));
            rsold = rsnew;
        }
        return x;
    }

    //!ENDJSDOC

    return exports;
}<|MERGE_RESOLUTION|>--- conflicted
+++ resolved
@@ -86,47 +86,6 @@
     */
 	exports.Vector.prototype.print = function () { console.log(this.toString()); }
 
-	/**
-    * Copies the vector into a JavaScript array of numbers.
-    * @returns {Array<number>} A JavaScript array of numbers.
-    * @example
-    * // create a new vector
-    * var vec = new la.Vector([1, 2, 3]);
-    * // create a JavaScript array out of vec
-    * var arr = vec.toArray(); // returns an array [1, 2, 3]
-    */
-    exports.Vector.prototype.toArray = function () { 
-        var len = this.length;
-        var arr = [];
-        for (var elN = 0; elN < len; elN++) {
-            arr[elN] = this[elN];
-        }
-        return arr;
-	}
-	
-	/**
-    * Copies the matrix into a JavaScript array of arrays of numbers.
-    * @returns {Array<Array<number>>} A JavaScript array of arrays of numbers.
-    * @example
-    * // create a new matrix
-    * var mat = new la.Matrix([[1, 2], [3, 4]]);
-    * // create a JavaScript array out of matrix
-    * var arr = mat.toArray(); // returns an array [[1, 2], [3, 4]]
-    */
-    exports.Matrix.prototype.toArray = function () { 
-        var rows = this.rows;
-		var cols = this.cols;
-        var arr = [];
-        for (var i = 0; i < rows; i++) {
-			var arr_row = [];
-			for (var j = 0; j < cols; j++) {
-				arr_row.push(this.at(i, j));
-			}
-            arr.push(arr_row);
-        }
-        return arr;
-	}
-	
     /**
     * Copies the vector into a JavaScript array of numbers.
     * @param {module:la.Vector} vec - Copied vector.
@@ -137,7 +96,14 @@
     * // create a JavaScript array out of vec
     * var arr = la.copyVecToArray(vec); // returns an array [1, 2, 3]
     */
-    exports.copyVecToArray = function (vec) { return vec.toArray(); };
+    exports.copyVecToArray = function (vec) {
+        var len = vec.length;
+        var arr = [];
+        for (var elN = 0; elN < len; elN++) {
+            arr[elN] = vec[elN];
+        }
+        return arr;
+    };
 
     function isInt(value) {
         return !isNaN(value) &&
@@ -249,13 +215,10 @@
         return res.perm;
     };
 
-<<<<<<< HEAD
-=======
     exports.Vector.prototype.print = function () {
         console.log(this.toString());
     }
 
->>>>>>> b1225732
     ///////// COMMON MATRICES
 
     /**
