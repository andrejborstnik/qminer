--- conflicted
+++ resolved
@@ -858,7 +858,6 @@
 
 /////////////////////////////////////////////////
 ///   TDigest
-<<<<<<< HEAD
 ///   Data structure useful for percentile and quantile estimation for online data streams.
 ///   It can be added to any anomaly detector to set the number of alarms triggered as a percentage of the total samples.
 ///   This is the Data Lib Sketch Implementation: https://github.com/vega/datalib-sketch/blob/master/src/t-digest.js
@@ -1015,54 +1014,10 @@
                         MinDistance = Z;
                     } else {
                         LastNeighbor = Neighbor;
-=======
-///   Ted Dunning, Otmar Ertl - https://github.com/tdunning/t-digest/blob/master/docs/t-digest-paper/histo.pdf
-///   Gabriel Pichot C++ implementation: https://github.com/gpichot/cpp-tdigest
-class TTDigest {
-private:
-        TFlt Compression;
-        TFlt Count;
-        AvlTree* Centroids;
-public: 
-
-        /// Constructs uninitialized object
-        TTDigest() { Compression = 100; Count = 0; Centroids = new AvlTree(); };
-        /// Constructs given JSON arguments
-        TTDigest(const PJsonVal& ParamVal) { Compression = 100; Count = 0; Centroids = new AvlTree(); };
-        /// Constructs uninitialized object with compression
-        TTDigest (double compression): Compression(compression) { Compression = compression; Count = 0; Centroids = new AvlTree();}
-
-        /// Initializes the object, resets current content is present
-        void Init();   
-
-        inline long Size() { return Count; }
-        void Compress();
-        inline void Update(double x, double w) {
-            int start = Centroids->Floor(x);
-            if(start == 0) {
-                start = Centroids->First();
-            }
-
-            if(start == 0) {
-                EAssert(Centroids->GetSize() == 0);
-                Centroids->Add(x, w);
-                Count += w;
-            } else {
-                double minDistance = DBL_MAX;
-                int lastNeighbor = 0;
-                for(int neighbor = start; start != 0; neighbor = Centroids->NextNode(neighbor)) {
-                    double z = TFlt::Abs(Centroids->GetValue(neighbor) - x);
-                    if(z < minDistance) {
-                        start = neighbor;
-                        minDistance = z;
-                    } else {
-                        lastNeighbor = neighbor;
->>>>>>> 64f4d153
                         break;
                     }
                 }
 
-<<<<<<< HEAD
                 TFlt Closest = 0;
                 TInt Sum = Centroids->CeilSum(Start);
                 TFlt N = 0;
@@ -1095,45 +1050,10 @@
                 Count += W;
 
                 if(Centroids->GetSize() > 100 * Compression) {
-=======
-                int closest = 0;
-                long sum = Centroids->CeilSum(start);
-                double n = 0;
-                for(int neighbor = start; neighbor != lastNeighbor; neighbor = Centroids->NextNode(neighbor)) {
-                    //EAssert(minDistance == abs(Centroids->GetValue(neighbor) - x));
-                    double q = 0.5;
-                    if (Count != 1.0) {
-                    	q = (sum + (Centroids->GetCount(neighbor) - 1 / 2. )) / (Count - 10);
-                    }
-
-                    //double k = 4.0 * Count * q * (1.0 - q) / Compression;
-                    double k = sqrt(Count * q * (1.0 - q));
-
-                    if(Centroids->GetCount(neighbor) + w <= k) {
-                        n++;
-                        float R = (float)rand() / RAND_MAX;
-
-                        if(R < 1.0 / n) {
-                            closest = neighbor;
-                        }
-                    }
-                    sum += Centroids->GetCount(neighbor);
-                }
-
-                if(closest == 0) {
-                    Centroids->Add(x, w);
-                } else {
-                    Centroids->Update(closest, x, w);
-                }
-                Count += w;
-
-                if(Centroids->GetSize() > 20 * Compression) {
->>>>>>> 64f4d153
                     Compress();
                 }
             }
         }
-<<<<<<< HEAD
         void Update(TFlt x) { Update(x, 1.0); }
         TAvlTree* GetCentroids() const {
             return Centroids;
@@ -1155,27 +1075,6 @@
                     }
                 }
         TFlt GetQuantile(const TFlt& Q) const { return Quantile(Q); }
-=======
-        inline void Update(double x) { Update(x, 1.0); }
-        inline AvlTree* GetCentroids() const {
-            return Centroids;
-        }
-        inline int CentroidsCount() const { return Centroids->GetSize();}
-        inline double Quantile(double previousIndex, double index, double nextIndex, double previousMean, double nextMean) const {
-        	const double delta = nextIndex - previousIndex;
-            const double previousWeight = (nextIndex - index) / delta;
-            const double nextWeight = (index - previousIndex) / delta;
-            return previousMean * previousWeight + nextMean * nextWeight;
-        }
-        double Quantile(double q) const;
-        inline void Merge(TTDigest* digest) {
-                    AvlTree* centroids = digest->GetCentroids();
-                    for(int n = centroids->First(); n != 0; n = centroids->NextNode(n)) {
-                        Update(centroids->GetValue(n), centroids->GetCount(n));
-                    }
-                }
-        double GetQuantile(double q) const { return Quantile(q); }
->>>>>>> 64f4d153
         /// Prints the model
         void Print() const;
         /// Load from stream
@@ -1184,10 +1083,6 @@
         void SaveState(TSOut& SOut) const;
 };
 
-<<<<<<< HEAD
-=======
-
->>>>>>> 64f4d153
 /////////////////////////////////////////////////
 /// Chi square
 class TChiSquare {
@@ -1229,10 +1124,7 @@
         TFlt Eps; // Error rate 0.01 < Eps < 1
         TFlt Gamma; // Probability for accuracy, 0 < Gamma < 1
         TInt aj, bj;
-<<<<<<< HEAD
-=======
         TIntV InVals;
->>>>>>> 64f4d153
         // array of arrays of counters
         int **C;
         // array of hash values for a particular item
@@ -1242,10 +1134,7 @@
         void Genajbj(int **hashes, int i);
 public:
         TInt Total;
-<<<<<<< HEAD
-=======
         TIntV Counts;
->>>>>>> 64f4d153
         TCountMinSketch(const PJsonVal& ParamVal);
         TCountMinSketch(TFlt eps, TFlt gamma);
         // update item (int) by count c
