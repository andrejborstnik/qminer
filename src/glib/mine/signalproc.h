/**
 * GLib - General C++ Library
 * 
 * Copyright (C) 2014 Jozef Stefan Institute
 *
 * This library is free software: you can redistribute it and/or modify
 * it under the terms of the GNU Affero General Public License, version 3,
 * as published by the Free Software Foundation.
 *
 * This library is distributed in the hope that it will be useful,
 * but WITHOUT ANY WARRANTY; without even the implied warranty of
 * MERCHANTABILITY or FITNESS FOR A PARTICULAR PURPOSE.  See the
 * GNU Affero General Public License for more details.
 *
 * You should have received a copy of the GNU Affero General Public License
 * along with this program. If not, see <http://www.gnu.org/licenses/>.
 * 
 */

namespace TSignalProc {

/////////////////////////////////////////////////
// Online Moving Average (M1))
class TMa {
private:	
    TFlt Ma; // current computed MA value 
	TUInt64 TmMSecs; // timestamp of current MA	    
public:
	TMa() { Ma = 0; };	
    TMa(const PJsonVal& ParamVal) { TMa(); };

	void Update(const double& InVal, const uint64& InTmMSecs, 
        const TFltV& OutValV, const TUInt64V& OutTmMSecs, const int& N);	
	double GetMa() const { return Ma; }
	uint64 GetTmMSecs() const { return TmMSecs; }
};
    
/////////////////////////////////////////////////
// Exponential Moving Average
typedef enum { etPreviousPoint, etLinear, etNextPoint } TEmaType;
class TEma {
private:
	// parameters
	TFlt Decay; // decaying factor
	TEmaType Type; // interpolation type
	// current state
	TFlt LastVal; // last input value
	TFlt Ema; // current computed EMA value 
	TUInt64 TmMSecs; // timestamp of current EMA
	double TmInterval; // time interval for definition of decay
	// buffer for initialization
	TBool InitP; // true if already initialized
	TUInt64 InitMinMSecs; // time window of requiered values for initialization
	TFltV InitValV; // first N values
	TUInt64V InitMSecsV; // weights of first N values
 	
	double GetNi(const double& Alpha, const double& Mi);
public:
	TEma(const double& _Decay, const TEmaType& _Type, 
        const uint64& _InitMinMSecs, const double& _TmInterval);
	TEma(const TEmaType& _Type, const uint64& _InitMinMSecs,
        const double& _TmInterval);
    TEma(const PJsonVal& ParamVal);

	void Update(const double& Val, const uint64& NewTmMSecs);
	// current status
	bool IsInit() const { return InitP; }
	double GetEma() const { return Ema; }
	uint64 GetTmMSecs() const { return TmMSecs; }
};

/////////////////////////////////////////////////
// Online M2 (variance)
class TVar {
private:	
    TFlt Ma; // current computed MA value 
    TFlt M2; // current computed M2 value 
	TUInt64 TmMSecs; // timestamp of current WMA	
    TFlt pNo;
public:
	TVar() { Ma = 0; M2 = 0; };	
    TVar(const PJsonVal& ParamVal) { TVar(); };

	void Update(const double& InVal, const uint64& InTmMSecs, 
        const TFltV& OutValV, const TUInt64V& OutTmMSecs, const int& N);	
	double GetM2() const { return M2/pNo; }
	uint64 GetTmMSecs() const { return TmMSecs; }
};

/////////////////////////////////////////////////
// Online M2(X,Y) (covariance)
class TCov {
private:	
    TFlt MaX, MaY; // current computed MA value        
    TFlt Cov;
	TUInt64 TmMSecs; // timestamp of current WMA	
    TFlt pNo;
public:
	TCov() {  };	
    TCov(const PJsonVal& ParamVal) { TCov(); };

	void Update(const double& InValX, const double& InValY, const uint64& InTmMSecs, 
        const TFltV& OutValVX, const TFltV& OutValVY, const TUInt64V& OutTmMSecsV, const int& N);	
	double GetCov() const { return Cov/pNo; }
	uint64 GetTmMSecs() const { return TmMSecs; }
};

///////////////////////////////
// Sequence buffer
template <class TVal>
class TBuffer {
private:
    // buffer size
	TInt BufferLen;
    // next place in buffer
	TInt NextValN;
    // internal vector used to store circular buffer
	TVec<TVal> ValV;
    
public:
	TBuffer(const int& BufferLen_): BufferLen(BufferLen_), 
        NextValN(0), ValV(BufferLen_, 0) { }
    
    /// add new value to the buffer
    void Update(const TVal& Val){
        // we add to the end while not full
        if (ValV.Len() < BufferLen) { ValV.Add(Val); }
        // after we overwrite existing
        else { ValV[NextValN] = Val; }
        // we always point to next empty(-to-be) place
        NextValN++;
        // reset count once we come to BufferLen
        NextValN = NextValN % BufferLen;
    }
    
    /// Is buffered initialized 
    bool IsInit() const { return ValV.Len() == BufferLen; }
    /// Is buffer empty
    bool Empty() const { return ValV.Empty(); }
    /// Number of elements at the moment
    int Len() const { return ValV.Len(); }
        
	/// Get values from buffer (older values = larger index): example buffer = [x_(t-3) x_(t-2) x_(t-1) x_t] => GetVal(i) returns x_(t-1)
	const TVal& GetVal(const int& ValN) const {
		return ValV[(NextValN + BufferLen - 1 - ValN) % BufferLen]; }
    /// Get the oldest value
	const TVal& GetOldest() const {
        Assert(!Empty()); return IsInit() ? GetVal(BufferLen - 1) : ValV[0]; }
	/// Get the most recent value
	const TVal& GetNewest() const {
        Assert(!Empty()); return IsInit() ?  GetVal(0) : ValV.Last(); }
};

/////////////////////////////////////////
// Time series interpolator interface
class TInterpolator;
typedef TPt<TInterpolator> PInterpolator;
class TInterpolator {
private:
    TCRef CRef;
    friend class TPt<TInterpolator>;
private:
    const TStr InterpolatorType;
protected:
    TInterpolator(const TStr& _InterpolatorType): InterpolatorType(_InterpolatorType) {}

public:
	static PInterpolator New(const TStr& InterpolatorType);
	static PInterpolator Load(TSIn& SIn);

 	virtual ~TInterpolator() { }

	virtual void Save(TSOut& SOut) const { InterpolatorType.Save(SOut); }

	virtual double Interpolate(const uint64& Time) const = 0;
	virtual bool CanInterpolate(const uint64& Time) const = 0;
	virtual void Update(const double& Val, const uint64& Tm) = 0;
};

/////////////////////////////////////////
// Previous point interpolator.
// Interpolate by returning last seen value
class TPreviousPoint : public TInterpolator {
private:
    //Previous Record; (Value,Timestamp)
	TPair<TFlt, TUInt64> PreviousRec;
	//Next Record; (Value,Timestamp)
	TPair<TFlt, TUInt64> NextRec;

	TPreviousPoint(): TInterpolator(TPreviousPoint::GetType()) { }
	TPreviousPoint(TSIn& SIn): TInterpolator(TPreviousPoint::GetType()), PreviousRec(SIn), NextRec(SIn) {}
public:	
    static PInterpolator New() { return new TPreviousPoint; }
    static PInterpolator New(TSIn& SIn) { return new TPreviousPoint(SIn); }
	void Save(TSOut& SOut) const { TInterpolator::Save(SOut); PreviousRec.Save(SOut); NextRec.Save(SOut); };
    
	double Interpolate(const uint64& TmMSecs) const { return PreviousRec.Val1; }
	bool CanInterpolate(const uint64& Tm) const;
	void Update(const double& Val, const uint64& TmMSecs) { PreviousRec = NextRec; NextRec.Val1 = Val; NextRec.Val2 = TmMSecs; }

	static TStr GetType() { return "previous"; }
};

/////////////////////////////////////////
// Linear interpolator.
// Interpolate by calculating point between two given points
class TLinear : public TInterpolator {
private:
	//Previous Record; (Value,Timestamp)
	TPair<TFlt, TUInt64> PreviousRec;
	//Next Record; (Value,Timestamp)
	TPair<TFlt, TUInt64> NextRec;

	TLinear(): TInterpolator(TLinear::GetType()), PreviousRec(0, TUInt64::Mx), NextRec(0, TUInt64::Mx) { }
	TLinear(TSIn& SIn): TInterpolator(TLinear::GetType()), PreviousRec(SIn), NextRec(SIn) {}
public:	
	static TStr GetType() { return "linear"; }
	void Save(TSOut& SOut) const { TInterpolator::Save(SOut); PreviousRec.Save(SOut); NextRec.Save(SOut); };
	static PInterpolator New() { return new TLinear; }
    static PInterpolator New(TSIn& SIn) { return new TLinear(SIn); }
<<<<<<< HEAD
	double Interpolate(const uint64& Tm) const {
		TTm TmTTm = TTm::GetTmFromMSecs(Tm);
		AssertR(PreviousRec.Val2 <= Tm && Tm <= NextRec.Val2, "Time not in the desired interval!");
		return 	PreviousRec.Val1+((double)(Tm-PreviousRec.Val2)/(NextRec.Val2-PreviousRec.Val2))*(NextRec.Val1-PreviousRec.Val1);
	}
	void Update(const double& Val, const uint64& Tm){PreviousRec=NextRec; NextRec.Val1=Val; NextRec.Val2=Tm;}
=======

	double Interpolate(const uint64& Tm) const;
	bool CanInterpolate(const uint64& Tm) const;
	void Update(const double& Val, const uint64& Tm);
>>>>>>> 449a51a4
};

/////////////////////////////////////////
// Neural Networks - Neural Net
typedef enum { tanHyper, sigmoid, fastTanh, fastSigmoid, linear } TTFunc;
//class TNNet {
ClassTP(TNNet, PNNet) //{
private:
    /////////////////////////////////////////
    // Neural Networks - Neuron
    class TLayer;    
    class TNeuron {
    private:
        static TRnd Rnd; //TODO: initialize it in the constructor with the 0

        //TODO: check if really random between 0 and 1 or need to be static
        TFlt RandomWeight(void) { return TFlt(Rnd.GetUniDev()); }
        // TODO: enable different transfer functions for each layer etc..
        TFlt TransferFcn(TFlt Sum);
        TFlt TransferFcnDeriv(TFlt Sum); // for back propagation learning
        // sum derivatives of weights in the next layer
        TFlt SumDOW(const TLayer& NextLayer) const;
        TFlt OutputVal;
        TFlt Gradient;
        TTFunc TFuncNm; // transfer function name

        // hash containing weight[0] and delta weight[1] for each outgoing edge
        TVec<TIntFltFltTr> OutEdgeV; 
        // Id of this neuron
        TInt Id;

    public:
        TNeuron();
        TNeuron(TInt OutputsN, TInt MyId, TTFunc TransFunc);

        void SetOutVal(const TFlt& Val) { OutputVal = Val; }
        void SetDeltaWeight(const TInt& InNodeId, const TFlt& Val) { OutEdgeV[InNodeId].Val3 = Val; }
        void UpdateWeight(const TInt& InNodeId, const TFlt& Val) { OutEdgeV[InNodeId].Val2 += Val; }
        void UpdateInputWeights(TLayer& PrevLayer, const TFlt& LearnRate, const TFlt& Momentum);

        TFlt GetOutVal(void) const { return OutputVal; }
        TFlt GetGradient(void) const { return Gradient; }
        TFlt GetDeltaWeight(const TInt& InNodeId) { return OutEdgeV[InNodeId].Val3; };
        TFlt GetWeight(const TInt& InNodeId) const { return OutEdgeV[InNodeId].Val2; };

        void FeedFwd(const TLayer& PrevLayer);
        void CalcOutGradient(TFlt TargVal);
        void CalcHiddenGradient(const TLayer& NextLayer);
    };

    /////////////////////////////////////////
    // Neural Networks - Layer of neurons
    class TLayer {
    private:
        TVec<TNeuron> NeuronV;

    public:
        TLayer();
        TLayer(const TInt& NeuronsN, const TInt& OutputsN, const TTFunc& TransFunc);

        int GetNeuronN() const { return NeuronV.Len(); };
        TNeuron& GetNeuron(const TInt& NeuronN) { return NeuronV[NeuronN]; };
        TFlt GetOutVal(const TInt& NeuronN) const { return NeuronV[NeuronN].GetOutVal(); };
        TFlt GetGradient(const TInt& NeuronN) const { return NeuronV[NeuronN].GetGradient(); };
        TFlt GetWeight(const TInt& NeuronN, const TInt TargetId) const { return NeuronV[NeuronN].GetWeight(TargetId); };

        void SetOutVal(const TInt& NeuronN, const TFlt& Val) { NeuronV[NeuronN].SetOutVal(Val); };
        void UpdateInputWeights(const TInt& NeuronN, TLayer& PrevLayer,
        const TFlt& LearnRate, const TFlt& Momentum) { NeuronV[NeuronN].UpdateInputWeights(PrevLayer, LearnRate, Momentum); };

        void CalcOutGradient(int& NeuronN, const TFlt& TargVal) { NeuronV[NeuronN].CalcOutGradient(TargVal); };
        void CalcHiddenGradient(int& NeuronN, const TLayer& NextLayer) { NeuronV[NeuronN].CalcHiddenGradient(NextLayer); };
        void FeedFwd(const TInt& NeuronN, const TLayer& PrevLayer) { NeuronV[NeuronN].FeedFwd(PrevLayer); };
    };

    TVec<TLayer> LayerV; 
    TFlt LearnRate; // [0.0..1.0] learning rate 
    TFlt Momentum; // [0.0..n] multiplier of last weight change
    TFlt Error;
    TFlt RecentAvgError;
    TFlt RecentAvgSmoothingFactor;


public:
    // constructor
    TNNet(const TIntV& LayoutV, const TFlt& _LearnRate = 0.1, 
            const TFlt& _Momentum = 0.5, const TTFunc& TFuncHiddenL = tanHyper,
            const TTFunc& TFuncOutL = tanHyper);
	static PNNet New(const TIntV& LayoutV, const TFlt& _LearnRate = 0.1, 
            const TFlt& _Momentum = 0.5, const TTFunc& TFuncHiddenL = tanHyper,
            const TTFunc& TFuncOutL = tanHyper)
			{ return new TNNet(LayoutV, _LearnRate, _Momentum, TFuncHiddenL, TFuncOutL); }
    // Feed forward step
    void FeedFwd(const TFltV& InValV);
    // Back propagation step
    void BackProp(const TFltV& TargValV);
    // TODO: try to make backprop in less for loops
    void GetResults(TFltV& ResultV) const;
};

/////////////////////////////////////////
// Recursive Linear Regression
ClassTP(TRecLinReg, PRecLinReg)// {
private:
	TFlt ForgetFact;	// forgetting factor
	TFlt RegFact;		// regularization

	TFullMatrix P;		// correlation matrix
	TVector Coeffs;		// model

	// copy constructor
	TRecLinReg(const TRecLinReg& LinReg);
	// move constructor
	TRecLinReg(const TRecLinReg&& LinReg);
	// load constructor
	TRecLinReg(TSIn& SIn);
public:
	// default constructor
	TRecLinReg(const int& Dim, const double& _RegFact = 1.0, const double& _ForgetFact=1.0);
	// new method
	static PRecLinReg New(const int& Dim, const double& RegFact, const double& ForgetFact)
			{ return new TRecLinReg(Dim, RegFact, ForgetFact); }

	virtual ~TRecLinReg() {}

	void Save(TSOut& SOut) const;
	static PRecLinReg Load(TSIn& SIn);

	// assign operator
	TRecLinReg& operator =(TRecLinReg LinReg);

	// returns the dimension of the instances
	int GetDim() const { return Coeffs.GetDim(); }
	// learns a new sample
	void Learn(const TFltV& Sample, const double& SampleVal);
	// predicts a value
	double Predict(const TFltV& Sample);
	// copies the current models coefficients into the specified list
	void GetCoeffs(TFltV& Coef) const;
};

}<|MERGE_RESOLUTION|>--- conflicted
+++ resolved
@@ -218,19 +218,10 @@
 	void Save(TSOut& SOut) const { TInterpolator::Save(SOut); PreviousRec.Save(SOut); NextRec.Save(SOut); };
 	static PInterpolator New() { return new TLinear; }
     static PInterpolator New(TSIn& SIn) { return new TLinear(SIn); }
-<<<<<<< HEAD
-	double Interpolate(const uint64& Tm) const {
-		TTm TmTTm = TTm::GetTmFromMSecs(Tm);
-		AssertR(PreviousRec.Val2 <= Tm && Tm <= NextRec.Val2, "Time not in the desired interval!");
-		return 	PreviousRec.Val1+((double)(Tm-PreviousRec.Val2)/(NextRec.Val2-PreviousRec.Val2))*(NextRec.Val1-PreviousRec.Val1);
-	}
-	void Update(const double& Val, const uint64& Tm){PreviousRec=NextRec; NextRec.Val1=Val; NextRec.Val2=Tm;}
-=======
 
 	double Interpolate(const uint64& Tm) const;
 	bool CanInterpolate(const uint64& Tm) const;
 	void Update(const double& Val, const uint64& Tm);
->>>>>>> 449a51a4
 };
 
 /////////////////////////////////////////
