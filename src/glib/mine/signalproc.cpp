/**
 * Copyright (c) 2015, Jozef Stefan Institute, Quintelligence d.o.o. and contributors
 * All rights reserved.
 * 
 * This source code is licensed under the FreeBSD license found in the
 * LICENSE file in the root directory of this source tree.
 */

namespace TSignalProc {

/////////////////////////////////////////////////
// Simple Online Moving Variance
void TVarSimple::Update(const double& InVal) {	 
	// See Knuth TAOCP vol 2, 3rd edition, page 232
	N++;
	if (N == 1) {
		OldM = NewM = InVal;
		OldS = 0.0;
	} else {
		NewM = OldM + (InVal - OldM) / N;
		NewS = OldS + (InVal - OldM)*(InVal - NewM);
		// set up for next iteration
		OldM = NewM;
		OldS = NewS;
	}
}

void TVarSimple::Load(TSIn& SIn) {
	*this = TVarSimple(SIn);
}

void TVarSimple::Save(TSOut& SOut) const {
	OldM.Save(SOut);
	NewM.Save(SOut);
	OldS.Save(SOut);
	NewS.Save(SOut);
	N.Save(SOut);
}
    
/////////////////////////////////////////////////
// Online Moving Average 
void TMa::Update(const double& InVal, const uint64& InTmMSecs, 
        const TFltV& OutValV, const TUInt64V& OutTmMSecsV, const int& N){
    
    int tempN = N - 1 + OutValV.Len();
    double delta;    
	// check if all the values are removed
	if (OutValV.Len() >= tempN) {
		Ma = 0;		
		tempN = 0;
	}
	else {
		// remove old values from the mean
		for (int ValN = 0; ValN < OutValV.Len(); ValN++)
		{
			tempN--;
			delta = OutValV[ValN] - Ma;
			Ma = Ma - delta / tempN;
		}
	}
    //add the new value to the resulting mean    
    delta = InVal - Ma;
    Ma = Ma + delta/N;
    TmMSecs = InTmMSecs;
}

TMa::TMa(TSIn& SIn) : Ma(SIn), TmMSecs(SIn) { }

void TMa::Load(TSIn& SIn) {
	*this = TMa(SIn);
}

void TMa::Save(TSOut& SOut) const {
	// parameters
	Ma.Save(SOut);
	TmMSecs.Save(SOut);
}

/////////////////////////////////////////////////
// Online Summa 
void TSum::Update(const double& InVal, const uint64& InTmMSecs,
	const TFltV& OutValV, const TUInt64V& OutTmMSecsV){

	// remove old values from the sum
	for (int ValN = 0; ValN < OutValV.Len(); ValN++)
	{
		Sum -= OutValV[ValN];
	}
	//add the new value to the resulting sum    
	Sum += InVal;
	TmMSecs = InTmMSecs;
}

void TSum::Load(TSIn& SIn) {
	*this = TSum(SIn);
}

void TSum::Save(TSOut& SOut) const {
	// parameters
	Sum.Save(SOut); 
	TmMSecs.Save(SOut);
}

/////////////////////////////////////////////////
// Online Summa 

/// Packs sparse vector
void TSumSpVec::Update(const TVec<TIntFltKd>& InVal, const uint64& InTmMSecs, const TVec<TIntFltKdV>& OutValV, const TUInt64V& OutTmMSecsV) {

	// remove old values from the sum
	TIntFltKdV Tmp;
	for (int i = 0; i < OutValV.Len(); i++) {
		TLinAlg::LinComb(1, Sum, -1, OutValV[i], Tmp);
		Sum = Tmp;
	}
	TLinAlg::LinComb(1, Sum, 1, InVal, Tmp);
	Sum = Tmp;
	TmMSecs = InTmMSecs;
}

void TSumSpVec::Load(TSIn& SIn) {
	*this = TSumSpVec(SIn);
}

void TSumSpVec::Save(TSOut& SOut) const {
	// parameters
	Sum.Save(SOut);
	TmMSecs.Save(SOut);
}

PJsonVal TSumSpVec::GetJson() const {
	PJsonVal arr = TJsonVal::NewArr();
	for (int i = 0; i < Sum.Len(); i++) {
		PJsonVal tmp = TJsonVal::NewObj();
		tmp->AddToObj("Idx", Sum[i].Key);
		tmp->AddToObj("Val", Sum[i].Dat);
		arr->AddToArr(tmp);
	}
	PJsonVal res = TJsonVal::NewObj();
	res->AddToObj("Sum", arr);
	res->AddToObj("Tm", TmMSecs);
	return res;
}

/////////////////////////////////////////////////
// Online Min 
void TMin::Update(const double& InVal, const uint64& InTmMSecs,
	const TFltV& OutValV, const TUInt64V& OutTmMSecsV){
		
	while (!AllValV.Empty() && AllValV[AllValV.Len() - 1].Val1 >= InVal) {
		// pop back
		AllValV.DelLast();
	}
	// push back
	AllValV.Add(TFltUInt64Pr(InVal, InTmMSecs));
	

	if (!OutTmMSecsV.Empty()) {
		// find maximum timestamp of outgoing measurements
		uint64 MaxOutTm = OutTmMSecsV.Last();

		while (AllValV[0].Val2 <= MaxOutTm) {
			// pop front
			AllValV.Del(0);
		}
	}

	TmMSecs = InTmMSecs;
	Min = AllValV[0].Val1;
}

void TMin::Load(TSIn& SIn) {
	*this = TMin(SIn);
}

void TMin::Save(TSOut& SOut) const {
	// parameters
	Min.Save(SOut);
	TmMSecs.Save(SOut);
	AllValV.Save(SOut);
}

/////////////////////////////////////////////////
// Online Max 
void TMax::Update(const double& InVal, const uint64& InTmMSecs,
	const TFltV& OutValV, const TUInt64V& OutTmMSecsV){

	
	while (!AllValV.Empty() && AllValV[AllValV.Len() - 1].Val1 <= InVal) {
		// pop back
		AllValV.DelLast();
	}
	// push back
	AllValV.Add(TFltUInt64Pr(InVal, InTmMSecs));


	if (!OutTmMSecsV.Empty()) {
		// find maximum timestamp of outgoing measurements
		uint64 MaxOutTm = OutTmMSecsV.Last();
		while (AllValV[0].Val2 <= MaxOutTm) {
			// pop front
			AllValV.Del(0);
		}
	}

	TmMSecs = InTmMSecs;
	Max = AllValV[0].Val1;
}

void TMax::Load(TSIn& SIn) {
	*this = TMax(SIn);
}

void TMax::Save(TSOut& SOut) const {
	// parameters
	Max.Save(SOut);
	TmMSecs.Save(SOut);
	AllValV.Save(SOut);
}

/////////////////////////////////////////////////
// Exponential Moving Average
double TEma::GetNi(const double& Alpha, const double& Mi) {
	switch (Type) {
	case etPreviousPoint: return 1.0;
	case etLinear: return (1 - Mi) / Alpha;
	case etNextPoint: return Mi;
	}
	throw TExcept::New("Unknown EMA interpolation type");
}

//TODO: compute InitMinMSecs initialization time window from decay factor
TEma::TEma(const double& _Decay, const TEmaType& _Type, const uint64& _InitMinMSecs, 
    const double& _TmInterval): Decay(_Decay), Type(_Type), LastVal(TFlt::Mn),
    TmInterval(_TmInterval), InitP(false), InitMinMSecs(_InitMinMSecs) { }

//TODO: compute InitMinMSecs initialization time window from decay factor
TEma::TEma(const TEmaType& _Type, const uint64& _InitMinMSecs,const double& _TmInterval):
    Type(_Type), LastVal(TFlt::Mn), TmInterval(_TmInterval), InitP(false), 
    InitMinMSecs(_InitMinMSecs) { }

TEma::TEma(const PJsonVal& ParamVal) : LastVal(TFlt::Mn), InitP(false) {
    // type
    TStr TypeStr = ParamVal->GetObjStr("emaType");
    if (TypeStr == "previous") { 
        Type = etPreviousPoint;
    } else if (TypeStr == "linear") {
        Type = etLinear;
    } else if (TypeStr == "next") {
        Type = etNextPoint;
    } else {
        throw TExcept::New("Unknown ema type " + TypeStr);
    }
    // rest
    TmInterval = ParamVal->GetObjNum("interval");
    InitMinMSecs = ParamVal->GetObjInt("initWindow", 0);
}

TEma::TEma(TSIn& SIn) : Decay(SIn), LastVal(SIn), Ema(SIn), TmMSecs(SIn), InitP(SIn),
InitMinMSecs(SIn), InitValV(SIn), InitMSecsV(SIn) {

	TInt TypeI; TypeI.Load(SIn);
	Type = static_cast<TEmaType>((int)TypeI);
	TFlt TmIntervalFlt; TmIntervalFlt.Load(SIn); TmInterval = TmIntervalFlt;
}

void TEma::Load(TSIn& SIn) {
	*this = TEma(SIn);
}

void TEma::Save(TSOut& SOut) const {
	// parameters
	Decay.Save(SOut);
	LastVal.Save(SOut);
	Ema.Save(SOut);
	TmMSecs.Save(SOut);
	InitP.Save(SOut);
	InitMinMSecs.Save(SOut);
	InitValV.Save(SOut);
	InitMSecsV.Save(SOut);
	// TODO: Use macro for saving enum (SaveEnum, LoadEnum)
	// TODO: change TmInterval from double to TFlt
	// PROBLEM: After changing TmInterval from double to TFlt Qminer crashes hard!
	TInt TypeI = Type; // TEmaType 
	TypeI.Save(SOut);
	TFlt TmIntervalFlt = TmInterval; // double
	TmIntervalFlt.Save(SOut);;
}

void TEma::Update(const double& Val, const uint64& NewTmMSecs) {
	double TmInterval1;
	// EMA(first_point) = first_point (no smoothing is possible)
	if (InitMinMSecs == 0) {
		if (LastVal == TFlt::Mn) { LastVal = Val; Ema = Val; TmMSecs = NewTmMSecs; InitP = true;  return; }
	}
	if(NewTmMSecs == TmMSecs) {
		TmInterval1 = 1.0;
    } else{
		TmInterval1 = (double)(NewTmMSecs - TmMSecs);
    }
	if (InitP) {
		// computer parameters for EMA
		double Alpha;
		if (Decay == 0.0) {			
			Alpha = TmInterval1 / TmInterval;
		} else {			
			Alpha = TmInterval1 / TmInterval  * (-1.0) * TMath::Log(Decay);
		}
		const double Mi = exp(-Alpha);
		const double Ni = GetNi(Alpha, Mi);
		// compute new ema
		Ema = Mi*Ema + (Ni - Mi)*LastVal + (1.0 - Ni)*Val;
	} else {
		// update buffers
		InitValV.Add(Val);
		InitMSecsV.Add(NewTmMSecs);
		// initialize when enough data
		const uint64 StartInitMSecs = InitMSecsV[0] + InitMinMSecs;
		if (StartInitMSecs < NewTmMSecs) {
			// Initialize using "buildup time interval",
			//TODO: check how interpolation type influences this code
			const int Vals = InitMSecsV.Len();	
			// compute weights for each value in buffer
			TFltV WeightV(Vals, 0);
			for (int ValN = 0; ValN < Vals; ValN++) {
				const double Alpha = (double)(TmInterval1) / Decay;
				WeightV.Add(exp(-Alpha));
			}
			// normalize weights so they sum to 1.0
			TLinAlg::NormalizeL1(WeightV);
			// compute initial value of EMA as weighted sum
			Ema = TLinAlg::DotProduct(WeightV, InitValV);
			// mark that we are done and clean up after us
			InitP = true; InitValV.Clr(); InitMSecsV.Clr();
		}
	}
	// update last value
	LastVal = Val;
	// update curret time
	TmMSecs = NewTmMSecs;
}

void TEma::Reset() {
	InitP = false;
	LastVal = TFlt::Mn;
	Ema = 0.0;
	TmMSecs = 0;
	InitValV.Gen(0);
	InitMSecsV.Gen(0);
}

/////////////////////////////////////////////////
// Exponential Moving Average - for sparse vectors

double TEmaSpVec::GetNi(const double& Alpha, const double& Mi) {
	switch (Type) {
	case etPreviousPoint: return 1.0;
	case etLinear: return (1 - Mi) / Alpha;
	case etNextPoint: return Mi;
	}
	throw TExcept::New("Unknown EMA interpolation type");
}

TEmaSpVec::TEmaSpVec(const TEmaType& _Type, const uint64& _InitMinMSecs, const double& _TmInterval, const double& _Cutoff) :
	Type(_Type), LastVal(TFlt::Mn), TmInterval(_TmInterval), Cutoff(_Cutoff), InitP(false),
	InitMinMSecs(_InitMinMSecs) {}

TEmaSpVec::TEmaSpVec(const PJsonVal& ParamVal) : LastVal(), InitP(false) {
	// type
	TStr TypeStr = ParamVal->GetObjStr("emaType");
	if (TypeStr == "previous") {
		Type = etPreviousPoint;
	} else if (TypeStr == "linear") {
		Type = etLinear;
	} else if (TypeStr == "next") {
		Type = etNextPoint;
	} else {
		throw TExcept::New("Unknown ema type " + TypeStr);
	}
	// rest
	TmInterval = ParamVal->GetObjNum("interval");
	Cutoff = ParamVal->GetObjNum("cutoff", 0.0001);
	InitMinMSecs = ParamVal->GetObjInt("initWindow", 0);
}

TEmaSpVec::TEmaSpVec(TSIn& SIn) : LastVal(SIn), Ema(SIn), TmMSecs(SIn), 
	TmInterval(SIn), Cutoff(SIn), InitP(SIn),
	InitMinMSecs(SIn), InitValV(SIn), InitMSecsV(SIn) {

	TInt TypeI; TypeI.Load(SIn);
	Type = static_cast<TEmaType>((int)TypeI);
	//TFlt TmIntervalFlt; TmIntervalFlt.Load(SIn); TmInterval = TmIntervalFlt;
	//TFlt CutoffFlt; CutoffFlt.Load(SIn); Cutoff = CutoffFlt;
}

void TEmaSpVec::Load(TSIn& SIn) {
	*this = TEmaSpVec(SIn);
}

void TEmaSpVec::Save(TSOut& SOut) const {
	// parameters
	LastVal.Save(SOut);
	Ema.Save(SOut);
	TmMSecs.Save(SOut);
	TmInterval.Save(SOut);
	Cutoff.Save(SOut);
	InitP.Save(SOut);
	InitMinMSecs.Save(SOut);
	InitValV.Save(SOut);
	InitMSecsV.Save(SOut);
	// TODO: Use macro for saving enum (SaveEnum, LoadEnum)
	// TODO: change TmInterval from double to TFlt
	// PROBLEM: After changing TmInterval from double to TFlt Qminer crashes hard!
	TInt TypeI = Type; // TEmaType 
	TypeI.Save(SOut);
	//TFlt TmIntervalFlt = TmInterval; // double
	//TmIntervalFlt.Save(SOut);
	//TFlt CutoffFlt = Cutoff; // double
	//CutoffFlt.Save(SOut);
}

void TEmaSpVec::Update(const TIntFltKdV& Val, const uint64& NewTmMSecs) {
	double TmInterval1;
	// EMA(first_point) = first_point (no smoothing is possible)
	if (InitMinMSecs == 0) {
		if (LastVal.Empty()) { 
			LastVal = Val; 
			Ema = Val; 
			TmMSecs = NewTmMSecs; 
			InitP = true;  
			return; 
		}
	}
	if (NewTmMSecs == TmMSecs) {
		TmInterval1 = 1.0;
	} else {
		TmInterval1 = (double)(NewTmMSecs - TmMSecs);
	}
	if (InitP) {
		// compute parameters for EMA
		double Alpha = TmInterval1 / TmInterval;
		const double Mi = exp(-Alpha);
		const double Ni = GetNi(Alpha, Mi);
		// compute new ema
		//Ema = Mi*Ema + (Ni - Mi)*LastVal + (1.0 - Ni)*Val;
		TIntFltKdV Tmp;
		TLinAlg::LinComb(Mi, Ema, Ni - Mi, LastVal, Tmp);		
		TLinAlg::LinComb(1, Tmp, 1.0 - Ni, Val, Ema);
	} else {
		// update buffers
		InitValV.Add(Val);
		InitMSecsV.Add(NewTmMSecs);
		// initialize when enough data
		const uint64 StartInitMSecs = InitMSecsV[0] + InitMinMSecs;
		if (StartInitMSecs < NewTmMSecs) {
			// Initialize using "buildup time interval",
			//TODO: check how interpolation type influences this code
			const int Vals = InitMSecsV.Len();
			// compute weights for each value in buffer
			TFltV WeightV(Vals, 0);
			for (int ValN = 0; ValN < Vals; ValN++) {
				const double Alpha = (double)(TmInterval1);
				WeightV.Add(exp(-Alpha));
			}
			// normalize weights so they sum to 1.0
			TLinAlg::NormalizeL1(WeightV);
			// compute initial value of EMA as weighted sum
			//Ema = TLinAlg::DotProduct(WeightV, InitValV);
			TIntFltKdV Tmp;
			for (int i = 0; i < WeightV.Len(); i++) {
				TIntFltKdV Tmp2;
				TLinAlg::LinComb(1, Tmp, WeightV[i], InitValV[i], Tmp2);
				Tmp = Tmp2;
			}
			Ema = Tmp;

			// mark that we are done and clean up after us
			InitP = true; 
			InitValV.Clr();
			InitMSecsV.Clr();
		}
	}
	// remove dimensions bellow cutoff
	TIntFltKdV TmpEma;
	//printf("cutoff %f\n", Cutoff.Val);
	for (int i = 0; i < Ema.Len(); i++) {
		if (TFlt::Abs(Ema[i].Dat.Val) >= Cutoff) {
			TmpEma.Add(Ema[i]);
		}
	}
	Ema = TmpEma;

	// update last value
	LastVal = Val;
	// update current time
	TmMSecs = NewTmMSecs;
}

void TEmaSpVec::Reset() {
	InitP = false;
	LastVal.Clr();
	Ema.Clr();
	TmMSecs = 0;
	InitValV.Gen(0);
	InitMSecsV.Gen(0);
}

PJsonVal TEmaSpVec::GetJson() const {
	PJsonVal arr = TJsonVal::NewArr();
	for (int i = 0; i < Ema.Len(); i++) {
		PJsonVal tmp = TJsonVal::NewObj();
		tmp->AddToObj("Idx", Ema[i].Key);
		tmp->AddToObj("Val", Ema[i].Dat);
		arr->AddToArr(tmp);
	}
	PJsonVal res = TJsonVal::NewObj();
	res->AddToObj("Sum", arr);
	res->AddToObj("Tm", TmMSecs);
	return res;
}

/////////////////////////////////////////////////
// Online Moving Standard M2 
void TVar::Update(const double& InVal, const uint64& InTmMSecs, 
        const TFltV& OutValV, const TUInt64V& OutTmMSecsV, const int& N) {
		
    pNo = N;
    int tempN = N - 1 + OutValV.Len();
    double delta;    
    
	// check if all the values are removed	
	if (OutValV.Len() >= tempN) {
		Ma = 0;
		M2 = 0;
		tempN = 0;
	} else {
		// remove old values from the mean
		for (int ValN = 0; ValN < OutValV.Len(); ValN++)
		{
			tempN--;			
			delta = OutValV[ValN] - Ma;
			Ma = Ma - delta / tempN;
			M2 = M2 - delta * (OutValV[ValN] - Ma);
		}
	}

    //add the new value to the resulting mean    
    delta = InVal - Ma;
    Ma = Ma + delta/N;
    M2 = M2 + delta * (InVal - Ma);
    TmMSecs = InTmMSecs;
}

void TVar::Load(TSIn& SIn) {
	*this = TVar(SIn);
}

void TVar::Save(TSOut& SOut) const {
	// parameters
	Ma.Save(SOut); 
	M2.Save(SOut); 
	TmMSecs.Save(SOut); 
	pNo.Save(SOut);
}

/////////////////////////////////////////////////
// Online Moving Covariance (assumes X and Y have the same time stamp)
void TCov::Update(const double& InValX, const double& InValY, const uint64& InTmMSecs, 
        const TFltV& OutValVX, const TFltV& OutValVY, const TUInt64V& OutTmMSecsV, const int& N){
    
  //  pNo = N;
  //  int tempN = N - 1 + OutValVX.Len();
  //  double deltaX, deltaY;    
  //  // remove old values from the mean
  //  for (int ValN = 0; ValN < OutValVX.Len(); ValN++)
  //  {        
  //      tempN--;       
  //      deltaX = OutValVX[ValN] - MaX;
  //      deltaY = OutValVY[ValN] - MaY;
  //      MaX = MaX - deltaX/tempN; 
  //      MaY = MaY - deltaY/tempN;
		//Cov = Cov - (OutValVX[ValN] - MaX) * (OutValVY[ValN] - MaY);
  //  }
  //  add the new value to the resulting mean    
  //  deltaX = InValX - MaX;
  //  deltaY = InValY - MaY;
  //  MaX = MaX + deltaX/N;
  //  MaY = MaY + deltaY/N;
  //  Cov = Cov + (InValX - MaX) * (InValY - MaY);
  //  TmMSecs = InTmMSecs;

	pNo = N;
	TFlt delta, fdelta;
	// remove old values
	for (int ValN = 0; ValN < OutValVX.Len(); ValN++) {
		MaX = MaX - OutValVX[ValN];
		MaY = MaY - OutValVY[ValN];
		fdelta = (OutValVX[ValN] - MaX / N)*(OutValVY[ValN] - MaY / N);
		Cov = Cov - fdelta;
	}
	// add the new value to the resulting mean
	MaX = MaX + InValX;
	MaY = MaY + InValY;
	delta = (InValX - MaX / N)*(InValY - MaY / N);
	Cov = Cov + delta;

	TmMSecs = InTmMSecs;
}

/////////////////////////////////////////
// Time series interpolator interface
PInterpolator TInterpolator::New(const TStr& InterpolatorType) {
    if (InterpolatorType == TPreviousPoint::GetType()) {
		return TPreviousPoint::New();
	}    
    else if (InterpolatorType == TLinear::GetType()) {
		return TLinear::New();
	}
    else if (InterpolatorType == TCurrentPoint::GetType()) {
    	return TCurrentPoint::New();
    }
    throw TExcept::New("Unknown interpolator type " + InterpolatorType);
}

PInterpolator TInterpolator::Load(TSIn& SIn) {
	TStr InterpolatorType(SIn);
	if (InterpolatorType == TPreviousPoint::GetType()) {
		return TPreviousPoint::New(SIn);
	}
	else if (InterpolatorType == TLinear::GetType()) {
		return TLinear::New(SIn);
	}
	else if (InterpolatorType == TCurrentPoint::GetType()) {
		return TCurrentPoint::New(SIn);
	}
	throw TExcept::New("Unknown interpolator type " + InterpolatorType);
}

/////////////////////////////////////////
// Buffered interpolator
TBufferedInterpolator::TBufferedInterpolator(const TStr& _InterpolatorType):
		TInterpolator(_InterpolatorType),
		Buff() {}

TBufferedInterpolator::TBufferedInterpolator(const TStr& _InterpolatorType, TSIn& SIn) :
        TInterpolator(_InterpolatorType),
		Buff(SIn) {}

void TBufferedInterpolator::Save(TSOut& SOut) const {
	TInterpolator::Save(SOut);
	Buff.Save(SOut);
}

void TBufferedInterpolator::AddPoint(const double& Val, const uint64& Tm) {
	EAssertR(!TFlt::IsNan(Val), "TBufferedInterpolator::AddPoint: got NaN value!");

	// check if the new point can be added
	if (!Buff.Empty()) {
		const TUInt64FltPr& LastRec = Buff.GetNewest();
		EAssertR(LastRec.Val1 < Tm || (LastRec.Val1 == Tm && LastRec.Val2 == Val),
            "New point has a timestamp lower then the last point in the buffer, or same with different values " + TTm::GetTmFromDateTimeInt((uint)LastRec.Val1).GetStr() + " >= " + TTm::GetTmFromDateTimeInt((uint)Tm).GetStr() + "!");
	}

	// add the new point
	Buff.Add(TUInt64FltPr(Tm, Val));
}

/////////////////////////////////////////
// Previous point interpolator.
// Interpolate by returning last seen value
TPreviousPoint::TPreviousPoint():
		TBufferedInterpolator(TPreviousPoint::GetType()) {}

TPreviousPoint::TPreviousPoint(TSIn& SIn):
    TBufferedInterpolator(GetType(), SIn) {}

void TPreviousPoint::SetNextInterpTm(const uint64& Time) {
	// TODO optimize
	while (Buff.Len() > 1 && Buff.GetOldest(1).Val1 < Time) {
		Buff.DelOldest();
	}
}

double TPreviousPoint::Interpolate(const uint64& Tm) const {
	IAssertR(CanInterpolate(Tm), "TPreviousPoint::Interpolate: Time not in the desired interval!");
	return Buff.GetOldest().Val2;
}

bool TPreviousPoint::CanInterpolate(const uint64& Tm) const {
	return (!Buff.Empty() && Buff.GetOldest().Val1 == Tm) ||
				(Buff.Len() >= 2 && Buff.GetOldest().Val1 <= Tm && Buff.GetOldest(1).Val1 >= Tm);
}

/////////////////////////////////////////
// Current point interpolator.
TCurrentPoint::TCurrentPoint():
		TBufferedInterpolator(TCurrentPoint::GetType()) {}

TCurrentPoint::TCurrentPoint(TSIn& SIn):
    TBufferedInterpolator(GetType(), SIn) {}

void TCurrentPoint::SetNextInterpTm(const uint64& Tm) {
	// at least one past (or current time) record needs to be in the buffer
	bool Change = false;
	while (Buff.Len() >= 2 && Buff.GetOldest(1).Val1 <= Tm) {
		Buff.DelOldest();
		Change = true;
	}
	if (Change) {
		EAssertR(CanInterpolate(Tm), "WTF!? Current point interpolator cannot intrpolate after setting new time!");
	}
	// when the loop finishes we have at least 1 record in the buffer
	// with a timestamp <= Tm
}

double TCurrentPoint::Interpolate(const uint64& Tm) const {
	IAssertR(CanInterpolate(Tm), "TCurrentPoint::Interpolate: Time not in the desired interval!");
	return Buff.GetOldest().Val2;
}

bool TCurrentPoint::CanInterpolate(const uint64& Tm) const {
	return !Buff.Empty() && Buff.GetOldest().Val1 <= Tm;
}


/////////////////////////////////////////
// Time series linear interpolator
TLinear::TLinear():
		TBufferedInterpolator(TLinear::GetType()) {}

TLinear::TLinear(TSIn& SIn):
    TBufferedInterpolator(GetType(), SIn) {}

void TLinear::SetNextInterpTm(const uint64& Time) {
	while (Buff.Len() > 1 && Buff.GetOldest(1).Val1 <= Time) {
		Buff.DelOldest();
	}
}

double TLinear::Interpolate(const uint64& Tm) const {
	AssertR(CanInterpolate(Tm), "TLinear::Interpolate: Time not in the desired interval!");

	const TUInt64FltPr& PrevRec = Buff.GetOldest();
	if (Tm == PrevRec.Val1) { return PrevRec.Val2; }
	const TUInt64FltPr& NextRec = Buff.GetOldest(1);

	// don't need to check if the times of the previous rec and next rec are equal since if
	// that is true Tm will be equal to PrevRec.Tm and the correct result will be returned
	const double Result = PrevRec.Val2 + ((double) (Tm - PrevRec.Val1) / (NextRec.Val1 - PrevRec.Val1)) * (NextRec.Val2 - PrevRec.Val2);
	EAssertR(!TFlt::IsNan(Result), "TLinear: result of interpolation is NaN!");
	return Result;
}

bool TLinear::CanInterpolate(const uint64& Tm) const {
	return (!Buff.Empty() && Buff.GetOldest().Val1 == Tm) ||
			(Buff.Len() >= 2 && Buff.GetOldest().Val1 <= Tm && Tm <= Buff.GetOldest(1).Val1);
}

///////////////////////////////////////////////////////////////////
// Neural Networks - Neuron
TRnd TNNet::TNeuron::Rnd = 0;

TNNet::TNeuron::TNeuron(){
}

TNNet::TNeuron::TNeuron(TInt OutputsN, TInt MyId, TTFunc TransFunc){

    TFuncNm = TransFunc;
    for(int c = 0; c < OutputsN; ++c){
        // define the edges, 0 element is weight, 1 element is weight delta
        TFlt RandWeight = RandomWeight();
        OutEdgeV.Add(TIntFltFltTr(c, RandWeight, 0.0));
        SumDeltaWeight.Add(0.0);
    }

    Id = MyId;
}
TNNet::TNeuron::TNeuron(TSIn& SIn){
	OutputVal.Load(SIn);
	Gradient.Load(SIn);
	TFuncNm = LoadEnum<TTFunc>(SIn);
    SumDeltaWeight.Load(SIn);
    OutEdgeV.Load(SIn);
    Id.Load(SIn);
}

void TNNet::TNeuron::FeedFwd(const TLayer& PrevLayer){
    TFlt SumIn = 0.0;
    // get the previous layer's outputs and sum them up
    for(int NeuronN = 0; NeuronN < PrevLayer.GetNeuronN(); ++NeuronN){
        SumIn += PrevLayer.GetOutVal(NeuronN) * 
                PrevLayer.GetWeight(NeuronN, Id);
    }
    // not sure if static. maybe different fcn for output nodes
    OutputVal = TNeuron::TransferFcn(SumIn);
}

TFlt TNNet::TNeuron::TransferFcn(TFlt Sum){
    switch (TFuncNm){
        case tanHyper:
            // tanh output range [-1.0..1.0]
            // training data should be scaled to what the transfer function can handle
           return tanh(Sum);
        case softPlus:
            // the softplus function
            return log(1.0 + exp(Sum));
        case sigmoid:
           // sigmoid output range [0.0..1.0]
           // training data should be scaled to what the transfer function can handle
           return 1.0 / (1.0 + exp(-Sum));
        case fastTanh:
           // sigmoid output range [-1.0..1.0]
           // training data should be scaled to what the transfer function can handle
           return Sum / (1.0 + fabs(Sum));
        case fastSigmoid:
           // sigmoid output range [0.0..1.0]
           // training data should be scaled to what the transfer function can handle
           return (Sum / 2.0) / (1.0 + fabs(Sum)) + 0.5;
        case linear:
            return Sum;         
    };
    throw TExcept::New("Unknown transfer function type");
}

TFlt TNNet::TNeuron::TransferFcnDeriv(TFlt Sum){
    switch (TFuncNm){
        case tanHyper:
            // tanh derivative approximation
            return 1.0 - tanh(Sum) * tanh(Sum);
        case softPlus:
            // softplus derivative
            return 1.0 / (1.0 + exp(-Sum));
        case sigmoid:{
           double Fun = 1.0 / (1.0 + exp(-Sum));
           return Fun * (1.0 - Fun);
        }
        case fastTanh:
           return 1.0 / ((1.0 + fabs(Sum)) * (1.0 + fabs(Sum)));
        case fastSigmoid:
           return 1.0 / (2.0 * (1.0 + fabs(Sum)) * (1.0 + fabs(Sum)));
        case linear:
            return 1;         
    };
    throw TExcept::New("Unknown transfer function type");
}

void TNNet::TNeuron::CalcOutGradient(TFlt TargVal){
    TFlt Delta = TargVal - OutputVal;
    // TODO: different ways of calculating gradients
    Gradient = Delta * TNeuron::TransferFcnDeriv(OutputVal);
}

void TNNet::TNeuron::CalcHiddenGradient(const TLayer& NextLayer){
    // calculate error by summing the derivatives of the weights next layer
    TFlt DerivsOfWeights = SumDOW(NextLayer);
    Gradient = DerivsOfWeights * TNeuron::TransferFcnDeriv(OutputVal);
}

TFlt TNNet::TNeuron::SumDOW(const TLayer& NextLayer) const{
    TFlt sum = 0.0;
    // sum our contributions of the errors at the nodes we feed
    for(int NeuronN = 0; NeuronN < NextLayer.GetNeuronN() - 1; ++NeuronN){
        // weight from us to next layer neuron times its gradient
        sum += GetWeight(NeuronN) * NextLayer.GetGradient(NeuronN);
    }

    return sum;
}

void TNNet::TNeuron::UpdateInputWeights(TLayer& PrevLayer, const TFlt& LearnRate, const TFlt& Momentum, const TBool& UpdateWeights){
    // the weights to be updated are in the OutEdgeV
    // in the neurons in the preceding layer
    for(int NeuronN = 0; NeuronN < PrevLayer.GetNeuronN(); ++NeuronN){
        TNeuron& Neuron = PrevLayer.GetNeuron(NeuronN);
        TFlt OldDeltaWeight = Neuron.GetDeltaWeight(Id);
        //TFlt OldWeight = Neuron.GetWeight(Id);
        TFlt OldSumDeltaWeight = Neuron.GetSumDeltaWeight(Id);
        
        TFlt NewDeltaWeight = 
                // individual input magnified by the gradient and train rate
                LearnRate
                * Neuron.GetOutVal()
                * Gradient
                // add momentum = fraction of previous delta weight, if we are not in batch mode
                + (UpdateWeights  && OldSumDeltaWeight == 0.0 ? Momentum : TFlt())
                * OldDeltaWeight;
        
        if(UpdateWeights){
            if(OldSumDeltaWeight != 0.0){
                NewDeltaWeight = OldSumDeltaWeight + NewDeltaWeight;
                Neuron.SetSumDeltaWeight(Id, 0.0);
            }
            Neuron.SetDeltaWeight(Id, NewDeltaWeight);
            Neuron.UpdateWeight(Id, NewDeltaWeight);
       }
        else{
            Neuron.SumDeltaWeights(Id, NewDeltaWeight);
        }
    }
}
void TNNet::TNeuron::Save(TSOut& SOut) {
	OutputVal.Save(SOut);
	Gradient.Save(SOut);
    SaveEnum<TTFunc>(SOut, TFuncNm);
    SumDeltaWeight.Save(SOut);
    OutEdgeV.Save(SOut);
    Id.Save(SOut);
}
    
/////////////////////////////////////////////////////////////////////////
//// Neural Networks - Layer of Neurons
// TODO: why do we need this empty constructor?
TNNet::TLayer::TLayer(){
}

TNNet::TLayer::TLayer(const TInt& NeuronsN, const TInt& OutputsN, const TTFunc& TransFunc){
    // Add neurons to the layer, plus bias neuron
    for(int NeuronN = 0; NeuronN <= NeuronsN; ++NeuronN){
        NeuronV.Add(TNeuron(OutputsN, NeuronN, TransFunc));
		// debugging
        /*printf("Made a neuron!");
        printf(" Neuron N: %d", NeuronN);
        printf(" Neuron H: %d", NeuronV.Len());
        printf("\n");*/
    } 
    // Force the bias node's output value to 1.0
    NeuronV.Last().SetOutVal(1.0);
    //printf("\n");
}
TNNet::TLayer::TLayer(TSIn& SIn){
	NeuronV.Load(SIn);
}
void TNNet::TLayer::Save(TSOut& SOut) {
	NeuronV.Save(SOut);
}

/////////////////////////////////////////////////////////////////////////
//// Neural Networks - Neural Net
TNNet::TNNet(const TIntV& LayoutV, const TFlt& _LearnRate, 
            const TFlt& _Momentum, const TTFunc& TFuncHiddenL,
            const TTFunc& TFuncOutL){
    // get number of layers
    int LayersN = LayoutV.Len();
    LearnRate = _LearnRate;
    Momentum = _Momentum;
    // create each layer
    for(int LayerN = 0; LayerN < LayersN; ++LayerN){
        // Get number of neurons in the next layer
        // set number of output connections, if output layer then no output connections
        TInt OutputsN = LayerN == LayersN - 1 ? TInt(0) : LayoutV[LayerN + 1];
        // set transfer functions for hidden and output layers
        TTFunc TransFunc = LayerN == LayersN - 1 ? TFuncOutL : TFuncHiddenL;
        TInt NeuronsN = LayoutV[LayerN];
        // Add a layer to the net
        LayerV.Add(TLayer(NeuronsN, OutputsN, TransFunc));
		//for debugging
        //printf("LayerV.Len(): %d \n", LayerV.Len() );
    }
}

TNNet::TNNet(TSIn& SIn):
		LearnRate(SIn),
		Momentum(SIn) {
	LayerV.Load(SIn);
}

PNNet TNNet::Load(TSIn& SIn) {
	return new TNNet(SIn);
}

void TNNet::FeedFwd(const TFltV& InValV){
    // check if number of input values same as number of input neurons
    EAssertR(InValV.Len() == LayerV[0].GetNeuronN() - 1, "InValV must be of equal length than the first layer!");
    // assign input values to input neurons
    for(int InputN = 0; InputN < InValV.Len(); ++InputN){
        LayerV[0].SetOutVal(InputN, InValV[InputN]);
    }

    // forward propagation
    for(int LayerN = 1; LayerN < LayerV.Len(); ++LayerN){
        TLayer& PrevLayer = LayerV[LayerN - 1];
        for(int NeuronN = 0; NeuronN < LayerV[LayerN].GetNeuronN() - 1; ++NeuronN){
            LayerV[LayerN].FeedFwd(NeuronN, PrevLayer);
        }
    }
}

void TNNet::BackProp(const TFltV& TargValV, const TBool& UpdateWeights){
    // calculate overall net error (RMS of output neuron errors)
    TLayer& OutputLayer = LayerV.Last();
    Error = 0.0;

	EAssertR(TargValV.Len() == OutputLayer.GetNeuronN() - 1, "TargValV must be of equal length than the last layer!");
    for(int NeuronN = 0; NeuronN < OutputLayer.GetNeuronN() - 1; ++NeuronN){
        TFlt Delta = TargValV[NeuronN] - OutputLayer.GetOutVal(NeuronN);
        Error += Delta * Delta;
    }
    Error /= OutputLayer.GetNeuronN() - 1;
    Error = sqrt(Error); // RMS
    
    // recent avg error measurement
    RecentAvgError = (RecentAvgError * RecentAvgSmoothingFactor + Error)
            / (RecentAvgSmoothingFactor + 1.0);
    // Calculate output layer gradients
    for(int NeuronN = 0; NeuronN < OutputLayer.GetNeuronN() - 1; ++NeuronN){
        OutputLayer.CalcOutGradient(NeuronN, TargValV[NeuronN]);
    }        
    // Calculate gradients on hidden layers
    for(int LayerN = LayerV.Len() - 2; LayerN > 0; --LayerN){
        TLayer& HiddenLayer = LayerV[LayerN];
        TLayer& NextLayer = LayerV[LayerN + 1];

        for(int NeuronN = 0; NeuronN < HiddenLayer.GetNeuronN() - 1; ++NeuronN){
            HiddenLayer.CalcHiddenGradient(NeuronN, NextLayer);
        }

    }
    // For all layers from output to first hidden layer
    // update connection weights
    for(int LayerN = LayerV.Len() - 1; LayerN > 0; --LayerN){
        TLayer& Layer = LayerV[LayerN];
        TLayer& PrevLayer = LayerV[LayerN - 1];

        for(int NeuronN = 0; NeuronN < Layer.GetNeuronN() - 1; ++NeuronN){
            Layer.UpdateInputWeights(NeuronN, PrevLayer, LearnRate, Momentum, UpdateWeights);
        }
    }
}

void TNNet::GetResults(TFltV& ResultV) const{
    ResultV.Clr(true, -1);

    for(int NeuronN = 0; NeuronN < LayerV.Last().GetNeuronN() - 1; ++NeuronN){
        ResultV.Add(LayerV.Last().GetOutVal(NeuronN));
    }
}

void TNNet::Save(TSOut& SOut) const {

	// Save model variables
	LearnRate.Save(SOut);
	Momentum.Save(SOut);
	LayerV.Save(SOut);
}

TStr TNNet::GetFunction(const TTFunc& FuncEnum) {
	TStr FuncString;
	if (FuncEnum == TSignalProc::TTFunc::tanHyper) {
		FuncString = "tanHyper";
	} else if (FuncEnum == TSignalProc::TTFunc::sigmoid) {
		FuncString = "sigmoid";
	} else if (FuncEnum == TSignalProc::TTFunc::fastTanh) {
		FuncString = "fastTanh";
	} else if (FuncEnum == TSignalProc::TTFunc::softPlus) {
		FuncString = "softPlus";
	} else if (FuncEnum == TSignalProc::TTFunc::fastSigmoid) {
		FuncString = "fastSigmoid";
	} else if (FuncEnum == TSignalProc::TTFunc::linear) {
		FuncString = "linear";
	} else {
		throw TExcept::New("Unknown transfer function type " + FuncString);
	}
	return FuncString;
}

///////////////////////////////////////////////////////////////////
// Recursive Linear Regression
TRecLinReg::TRecLinReg(const TRecLinReg& LinReg):
		ForgetFact(LinReg.ForgetFact),
		RegFact(LinReg.RegFact),
		P(LinReg.P),
		Coeffs(LinReg.Coeffs) {}

TRecLinReg::TRecLinReg(const TRecLinReg&& LinReg):
		ForgetFact(std::move(LinReg.ForgetFact)),
		RegFact(std::move(LinReg.RegFact)),
		P(std::move(LinReg.P)),
		Coeffs(std::move(LinReg.Coeffs)) {}

TRecLinReg::TRecLinReg(TSIn& SIn):
		ForgetFact(SIn),
		RegFact(SIn) {
	P.Load(SIn);
	Coeffs.Load(SIn);
}

TRecLinReg::TRecLinReg(const int& Dim, const double& _RegFact,
			const double& _ForgetFact):
		ForgetFact(_ForgetFact),
		RegFact(_RegFact),
		P(TFullMatrix::Identity(Dim) / RegFact),
		Coeffs(Dim, true) {}

void TRecLinReg::Save(TSOut& SOut) const {
	ForgetFact.Save(SOut);
	RegFact.Save(SOut);
	P.Save(SOut);
	Coeffs.Save(SOut);
}

PRecLinReg TRecLinReg::Load(TSIn& SIn) {
	return new TRecLinReg(SIn);
}

TRecLinReg& TRecLinReg::operator =(TRecLinReg LinReg) {
	std::swap(ForgetFact, LinReg.ForgetFact);
	std::swap(P, LinReg.P);
	std::swap(Coeffs, LinReg.Coeffs);

	return *this;
}

double TRecLinReg::Predict(const TFltV& Sample) {
    return Coeffs.DotProduct(Sample);
}

void TRecLinReg::Learn(const TFltV& Sample, const double& SampleVal) {
    double PredVal = Predict(Sample);

    TVector x(Sample);

    TVector Px = P * x;
	double xPx = Px.DotProduct(Sample);

	/*
	 * linreg.P = (linreg.P - (Px * Px') / (linreg.lambda + xPx)) / linreg.lambda;
	 * linreg.w = linreg.w + Px*((y - y_hat)/(linreg.lambda + xPx));
	 */
	P = (P - (Px*Px.GetT()) / (ForgetFact + xPx)) / ForgetFact;
	Coeffs += Px*((SampleVal - PredVal) / (ForgetFact + xPx));
}

void TRecLinReg::GetCoeffs(TFltV& Coef) const {
	Coef = Coeffs.GetVec();
}

bool TRecLinReg::HasNaN() const {
	int Dim = Coeffs.Len();
	for (int ElN = 0; ElN < Dim; ElN++) {
		if (Coeffs[ElN].IsNan()) {
			return true;
		}
	}
	return false;
}

void TOnlineHistogram::Init(const double& LBound, const double& UBound, const int& Bins, const bool& AddNegInf, const bool& AddPosInf) {
	int TotalBins = Bins + (AddNegInf ? 1 : 0) + (AddPosInf ? 1 : 0);
	Counts.Gen(TotalBins); // sets to zero
	Bounds.Gen(TotalBins + 1, 0);
	if (AddNegInf) { Bounds.Add(TFlt::NInf); }
	for (int ElN = 0; ElN <= Bins; ElN++) {
		Bounds.Add(LBound + ElN * (UBound - LBound) / Bins);
	}
	if (AddPosInf) { Bounds.Add(TFlt::PInf); }
}

void TOnlineHistogram::Reset() {
	for (int ElN = 0; ElN < Counts.Len(); ElN++) {
		Counts[ElN] = 0; Count = 0;
	}
}

TOnlineHistogram::TOnlineHistogram(const PJsonVal& ParamVal) {
	EAssertR(ParamVal->IsObjKey("lowerBound"), "TOnlineHistogram: lowerBound key missing!");
	EAssertR(ParamVal->IsObjKey("upperBound"), "TOnlineHistogram: upperBound key missing!");
	// bounded lowest point
	TFlt LBound = ParamVal->GetObjNum("lowerBound");
	// bounded highest point
	TFlt UBound = ParamVal->GetObjNum("upperBound");
	EAssertR(LBound < UBound, "TOnlineHistogram: Lower bound should be smaller than upper bound");
	// number of equal bins ? (not counting possibly infinite ones)
	TInt Bins = ParamVal->GetObjInt("bins", 5);
	EAssertR(Bins > 0, "TOnlineHistogram: Number of bins should be greater than 0");
	// include infinities in the bounds?
	TBool AddNegInf = ParamVal->GetObjBool("addNegInf", false);
	TBool AddPosInf = ParamVal->GetObjBool("addPosInf", false);
	
	MinCount = ParamVal->GetObjInt("initMinCount", 0);

	Init(LBound, UBound, Bins, AddNegInf, AddPosInf);
};


int TOnlineHistogram::FindBin(const double& Val) const {
	int Bins = Bounds.Len() - 1;
	int LBound = 0;
	int UBound = Bins - 1;
	
	// out of bounds
	if ((Val < Bounds[0]) || (Val > Bounds.Last())) { return -1; }
	// the last bound is an exception: the interval is closed from the right
	if (Val == Bounds.Last()) { return UBound; }

	while (LBound <= UBound) {
		int Idx = (LBound + UBound) / 2;
		if ((Val >= Bounds[Idx]) && (Val < Bounds[Idx + 1])) { // value between
			return Idx; 
		} else if (Val < Bounds[Idx]) { // value on the left, move upper bound
			UBound = Idx - 1;
		} else { // Val > Bounds[Idx + 1]
			LBound = Idx + 1;
		}
	}
	return -1;
}

void TOnlineHistogram::Increment(const double& Val) {	
	int Idx = FindBin(Val);
	if (Idx >= 0) { Counts[Idx]++; Count++; }
}

void TOnlineHistogram::Decrement(const double& Val) {
	int Idx = FindBin(Val);
	if (Idx >= 0) { Counts[Idx]--; Count--; }
}

double TOnlineHistogram::GetCount(const double& Val) const {
	int Idx = FindBin(Val);
	return Idx >= 0 ? (double)Counts[Idx] : 0.0;
}

void TOnlineHistogram::Print() const {
	printf("Histogram:\n");
	for (int BinN = 0; BinN < Counts.Len(); BinN++) {
		printf("%g [%g, %g]\n", Counts[BinN].Val, Bounds[BinN].Val, Bounds[BinN + 1].Val);
	}
}

PJsonVal TOnlineHistogram::SaveJson() const {
	PJsonVal Result = TJsonVal::NewObj();
	PJsonVal BoundsArr = TJsonVal::NewArr();
	PJsonVal CountsArr = TJsonVal::NewArr();
	for (int ElN = 0; ElN < Counts.Len(); ElN++) {
		BoundsArr->AddToArr(Bounds[ElN]);
		CountsArr->AddToArr(Counts[ElN]);
	}
	BoundsArr->AddToArr(Bounds.Last());
	Result->AddToObj("bounds", BoundsArr);
	Result->AddToObj("counts", CountsArr);
	return Result;
}

<<<<<<< HEAD
void TTDigest::Update(const TFlt& V) {
	const TFlt Count = 1;
	Update(V, Count);
}

void TTDigest::Update(const TFlt& V, const TFlt& Count) {
	if (TempLast >= TempWeight.Len()) {
		MergeValues();
	}
	TInt N_ = TempLast++;
	TempWeight[N_] = Count;
	TempMean[N_] = V;
	UnmergedSum += Count;
}
TInt TTDigest::GetClusters() const {
	return Mean.Len();
}
TFlt TTDigest::GetQuantile(const TFlt& Q) const {
		//MergeValues();

		TFlt Total = TotalSum;
		TInt N_ = Last;
		TFltV U = Mean;
	    TFltV W = Weight;
	    TFltV C = MergeMean;
	    TInt I;
		TFlt L, R;
	    TFlt Min_, Max_;

	    L = Min_ = Min;
	    R = Max_ = Max;

	    if (Total == 0) { return -1; }
	    if (Q <= 0) { return Min_; }
	    if (Q >= 1) { return Max_; }
	    if (N_ == 0) { return U[0]; }

	    // calculate boundaries, pick centroid via binary search
	    TFlt Q_ = Q * Total;

	    TInt N1 = N_+1;
	    I = Bisect(C, Q_, 0, N1);

	    if (I > 0) {
	    	L = Boundary(I-1, I, U, W);
	    }
	    if (I < N_) {
	    	R = Boundary(I, I+1, U, W);
	    }
	    return L + (R-L) * (Q_ - (C[I-1])) / W[I];
	};

void TTDigest::MergeValues() {
		if (UnmergedSum == 0.0) {
			return;
		}
		TFltV W = Weight;
		TFltV U = Mean;
		TInt N_ = 0;
		TFlt Sum = 0;
		TInt Ii, I, J;
		TFlt K1;

		//TFltV TuUnsort = TempMean;
		TempMean.Sort();

		if (TotalSum > 0.0) {
			N_ = Last + 1;
		}

		Last = 0;
		TotalSum += UnmergedSum;
		UnmergedSum = 0.0;

		// merge existing centroids with added values in temp buffers
		for (I=J=K1=0; I < TempLast && J < N_;) {
			if (TempMean[I] <= U[J]) {
				Sum += TempWeight[I];
				K1 = MergeCentroid(Sum, K1, TempWeight[I], TempMean[I]);
				I++;
			} else {
				Sum += W[J];
				K1 = MergeCentroid(Sum, K1, W[J], U[J]);
				J++;
			}
		}

		// only temp buffer values remain
		for (; I < TempLast; ++I) {
			Sum += TempWeight[I];
			K1 = MergeCentroid(Sum, K1, TempWeight[I], TempMean[I]);
		}

		// only existing centroids remain
		for (; J < N_; ++J) {
			Sum += W[J];
			K1 = MergeCentroid(Sum, K1, W[J], U[J]);
		}

		TempLast = 0;

		// swap pointers for working space and merge space
		Weight = MergeWeight;
		Mean = MergeMean;

		MergeMean = U;
		MergeWeight = W;
		MergeMean[0] = Weight[0];

		for (I=1, N_= Last, MergeWeight[0]=0; I<=N_; ++I) {
			MergeWeight[I] = 0; // zero out merge weights
			MergeMean[I] = MergeMean[I-1] + Weight[I]; // stash cumulative dist
		}

		//TempMean = TuUnsort;

		Min = TMath::Mx(Min, Mean[0]);
		Max = TMath::Mx(Max, Mean[N_]);
	}

TFlt TTDigest::MergeCentroid(TFlt Sum, TFlt& K1, TFlt& Wt, TFlt& Ut) {
	TFlt K2 = Integrate(Sum);
	if (K2 - K1 <= 1.0 || MergeWeight[Last] == 0.0) {
		// merge into existing centroid if centroid index difference (k2-k1)
		// is within 1 or if current centroid is empty
		MergeWeight[Last] += Wt;
		MergeMean[Last] += (Ut - MergeMean[Last]) * Wt / MergeWeight[Last];
	} else {
		// otherwise create a new centroid
		++Last;
		MergeMean[Last] = Ut;
		MergeWeight[Last] = Wt;
		TFlt Sum_ = Sum - Wt;
		K1 = Integrate(Sum_);
	}
	return K1;
};

TFlt TTDigest::Integrate(TFlt& Sum) const {
	// First, scale and bias the quantile domain to [-1, 1]
	// Next, bias and scale the arcsin range to [0, 1]
	// This gives us a [0,1] interpolant following the arcsin shape
	// Finally, multiply by centroid count for centroid scale value
	return Nc * (asin(2 * (Sum/TotalSum) - 1) + TMath::Pi / 2) / TMath::Pi;
}

TInt TTDigest::Bisect(const TFltV& A, const TFlt& X, TInt Low, TInt& Hi) const {
	while (Low < Hi) {
		TInt Mid = (Low + Hi) >> 1;
		if (A[Mid] < X) {
			Low = Mid + 1;
		}
		else {
			Hi = Mid;
		}
	}
	return Low;
}

TFlt TTDigest::Interp(const TFlt& X, const TFlt& X0, const TFlt& X1) const {
	TFlt Denom = X1 - X0;
	return Denom > EPSILON ? (X - X0) / Denom : 0.5;
}

TFlt TTDigest::Boundary(const TInt& I, const TInt& J, const TFltV& U, const TFltV& W) const {
	return U[I] + (U[J] - U[I]) * W[I] / (W[I] + W[J]);
}

TInt TTDigest::NumTemp(const TInt& N) const {
	TInt Lo = 1, Hi = N, Mid;
	while (Lo < Hi) {
		Mid = (Lo + Hi) >> 1;
		if (N > Mid * TMath::Log(Mid) / TMath::Log(2)) {
			Lo = Mid + 1;
		}
		else {
			Hi = Mid;
		}
  }
  return Lo;
}

void TTDigest::Print() const {}

void TTDigest::SaveState(TSOut& SOut) const {
	UnmergedSum.Save(SOut);
	TempLast.Save(SOut);
	DEFAULT_CENTROIDS.Save(SOut);
	Nc.Save(SOut);
	Size.Save(SOut);
	TotalSum.Save(SOut);
	Last.Save(SOut);
	Weight.Save(SOut);
	Mean.Save(SOut);
	MergeWeight.Save(SOut);
	MergeMean.Save(SOut);
	TempMean.Save(SOut);
	TempWeight.Save(SOut);
}

void TTDigest::LoadState(TSIn& SIn) {
	UnmergedSum.Load(SIn);
	TempLast.Load(SIn);
	DEFAULT_CENTROIDS.Load(SIn);
	Nc.Load(SIn);
	Size.Load(SIn);
	TotalSum.Load(SIn);
	Last.Load(SIn);
	Weight.Load(SIn);
	Mean.Load(SIn);
	MergeWeight.Load(SIn);
	MergeMean.Load(SIn);
	TempMean.Load(SIn);
	TempWeight.Load(SIn);
}

void TTDigest::Init(const TInt& N) {
	Nc = N;
	UnmergedSum = 0;
	TempLast = 0;
	DEFAULT_CENTROIDS = 100;

	Size = ceil(Nc * TMath::Pi/2);
	TotalSum = 0;
	Last = 0;

	for (int Iter = 0; Iter < Size; Iter++) {
		Weight.Add(0);
		Mean.Add(0);
		MergeWeight.Add(0);
		MergeMean.Add(0);
	}

	int Tempsize = NumTemp(Nc);
	for (int Iter = 0; Iter < Tempsize; Iter++) {
		TempMean.Add(0);
		TempWeight.Add(0);
	}

	Min = TFlt::Mx;
	Min = -TFlt::Mx;
}

void TTDigest::Init() {
	Nc = 100;
	UnmergedSum = 0;
	TempLast = 0;
	DEFAULT_CENTROIDS = 100;

	Size = ceil(Nc * TMath::Pi/2);
	TotalSum = 0;
	Last = 0;

	for (int Iter = 0; Iter < Size; Iter++) {
		Weight.Add(0);
		Mean.Add(0);
		MergeWeight.Add(0);
		MergeMean.Add(0);
	}

	int Tempsize = NumTemp(Nc);
	for (int Iter = 0; Iter < Tempsize; Iter++) {
		TempMean.Add(0);
		TempWeight.Add(0);
	}

	Min = TFlt::Mx;
	Min = -TFlt::Mx;
}

TFlt TTDigestAvl::Quantile(const TFlt& Q) const {
	if(Q < 0 || Q > 1) {
		throw TExcept::New("TTDigestAvl::Quantile(const TFlt& q): no data processed");
	}
	if(Centroids->GetSize() == 0) {
		throw TExcept::New("TTDigestAvl::Quantile(const TFlt& q): no data processed");
=======
double TTDigest::Quantile(double q) const {
	if(q < 0 || q > 1) {
		return 0; // TODO
	}

	if(Centroids->GetSize() == 0) {
		return 0; // TODO
>>>>>>> 64f4d153
	} else if(Centroids->GetSize() == 1) {
		return Centroids->GetValue(Centroids->First());
	}

<<<<<<< HEAD
	const TFlt Index = Q * (Count - 1);

	double PreviousMean = NAN;
	double PreviousIndex = 0;
	TInt Next = Centroids->FloorSum((int)Index);
	EAssert(Next != 0);
	TInt Total = Centroids->CeilSum(Next);
	const int Prev = Centroids->PrevNode(Next);
	if(Prev != 0) {
		PreviousMean = Centroids->GetValue(Prev);
		PreviousIndex = Total - (Centroids->GetCount(Prev) + 1.0) / 2.0;
	}

	while(true) {
		const TFlt NextIndex = Total + (Centroids->GetCount(Next) - 1.0) / 2.0;
		TFlt CentVal = Centroids->GetValue(Next);
		if(NextIndex >= Index) {
			if(PreviousMean == NAN) {
				// Index is before first centroid
				EAssert(Total == 0);
				if(NextIndex == PreviousIndex) {
					return Centroids->GetValue(Next);
				}
				// We assume a linear increase
				TInt Next2 = (int)Centroids->GetValue(Next);
				const TFlt NextIndex2 = Total + Centroids->GetCount(Next) + (Centroids->GetCount(Next2) - 1.0) / 2.0;
				PreviousMean = (NextIndex2 * Centroids->GetValue(Next) - NextIndex * Centroids->GetValue(Next2)) / (NextIndex2 - NextIndex);
			}
			return Quantile(PreviousIndex, Index, NextIndex, PreviousMean, Centroids->GetValue(Next));

		} else if(CentVal == 0.0) {
			// Beyond last centroid
			const TFlt NextIndex2 = Count - 1;
			const TFlt NextMean2 = (Centroids->GetValue(Next) * (NextIndex2 - PreviousIndex ) - PreviousMean * (NextIndex2 - NextIndex)) / (NextIndex - PreviousIndex);
			return Quantile(NextIndex, Index, NextIndex2, Centroids->GetValue(Next), NextMean2);
		}
		Total += Centroids->GetCount(Next);
		PreviousMean = Centroids->GetValue(Next);
		PreviousIndex = NextIndex;
		Next = Centroids->NextNode(Next);
	}
}

void TTDigestAvl::Compress() {
	Centroids->Reset();
	Count = 0;
}

/// Store state into stream
void TTDigestAvl::SaveState(TSOut& SOut) const {
	Centroids->SaveState(SOut);
	Count.Save(SOut);
}

void TTDigestAvl::LoadState(TSIn& SIn) {
	Centroids->LoadState(SIn);
	Count.Load(SIn);
}

void TTDigestAvl::Print() const {
=======
	const double index = q * (Count - 1);

	double previousMean = NAN;
	double previousIndex = 0;
	int next = Centroids->FloorSum(index);
	EAssert(next != 0);
	long total = Centroids->CeilSum(next);
	const int prev = Centroids->PrevNode(next);
	if(prev != 0) {
		previousMean = Centroids->GetValue(prev);
		previousIndex = total - (Centroids->GetCount(prev) + 1.0) / 2.0;
	}

	while(true) {
		const double nextIndex = total + (Centroids->GetCount(next) - 1.0) / 2.0;
		TFlt cent_val = Centroids->GetValue(next);
		if(nextIndex >= index) {
			if(previousMean == NAN) {
				// Index is before first centroid
				EAssert(total == 0);
				if(nextIndex == previousIndex) {
					return Centroids->GetValue(next);
				}
				// We assume a linear increase
				int next2 = Centroids->GetValue(next);
				const double nextIndex2 = total + Centroids->GetCount(next) + (Centroids->GetCount(next2) - 1.0) / 2.0;
				previousMean = (nextIndex2 * Centroids->GetValue(next) - nextIndex * Centroids->GetValue(next2)) / (nextIndex2 - nextIndex);
			}
			return Quantile(previousIndex, index, nextIndex, previousMean, Centroids->GetValue(next));

		} else if(cent_val.Val == 0.0) {
			// Beyond last centroid
			const double nextIndex2 = Count - 1;
			const double nextMean2 = (Centroids->GetValue(next) * (nextIndex2 - previousIndex ) - previousMean * (nextIndex2 - nextIndex)) / (nextIndex - previousIndex);
			return Quantile(nextIndex, index, nextIndex2, Centroids->GetValue(next), nextMean2);
		}
		total += Centroids->GetCount(next);
		previousMean = Centroids->GetValue(next);
		previousIndex = nextIndex;
		next = Centroids->NextNode(next);
	}
}

void TTDigest::Compress() {
	// TODO: implement this one
}

/// Load from stream
void TTDigest::LoadState(TSIn& SIn) {

}

/// Store state into stream
void TTDigest::SaveState(TSOut& SOut) const {

}

void TTDigest::Print() const {
>>>>>>> 64f4d153

}

TChiSquare::TChiSquare(const PJsonVal& ParamVal): P(TFlt::PInf) {
	// P value is set to infinity by default (null hypothesis is not rejected)
	EAssertR(ParamVal->IsObjKey("degreesOfFreedom"), "TChiSquare: degreesOfFreedom key missing!");
	// degrees of freedom
	DegreesOfFreedom = ParamVal->GetObjInt("degreesOfFreedom");
}

void TChiSquare::Print() const {
	printf("Chi2 = %g", Chi2.Val);
	printf("P = %g", P.Val);	
}

void TChiSquare::Update(const TFltV& OutValVX, const TFltV& OutValVY) {
	Chi2 = 0.0;	
	EAssertR(OutValVX.Len() == OutValVY.Len(), "TChiSquare: histogram dimensions do not match!");
	// http://www.itl.nist.gov/div898/software/dataplot/refman1/auxillar/chi2samp.htm
	double SumR = TLinAlg::SumVec(OutValVX);
	double SumS = TLinAlg::SumVec(OutValVY);
	// Do nothing if zero histogram is detected
	if (SumR <= 0.0 || SumS <= 0.0) { return; }
	double K1 = TMath::Sqrt(SumS / SumR);
	double K2 = 1.0 / K1;
	for (int ValN = 0; ValN < OutValVX.Len(); ValN++) {
		double Ri = OutValVX[ValN];
		double Si = OutValVY[ValN];
		double RpS = Ri + Si;
		if (RpS > 0) {
			Chi2 += TMath::Sqr(K1 * Ri - K2 * Si) / RpS;
		}
	}
	if (Chi2 == 0.0) {
		P = TFlt::PInf;
	}
	else {
		P = TSpecFunc::GammaQ(0.5*(DegreesOfFreedom), 0.5*(Chi2));
	}
}

/// Load from stream
void TChiSquare::LoadState(TSIn& SIn) {
	Chi2.Load(SIn);
	P.Load(SIn);	
}

/// Store state into stream
void TChiSquare::SaveState(TSOut& SOut) const {
	Chi2.Save(SOut);
	P.Save(SOut);
}

TCountMinSketch::TCountMinSketch(const PJsonVal& ParamVal) {
	EAssertR(ParamVal->IsObjKey("epsilon"), "TCountMinSketch: epsilon key missing!");
<<<<<<< HEAD
	EAssertR(ParamVal->IsObjKey("gamma"), "TCountMinSketch: gamma key missing!");
	TFlt ep = ParamVal->GetObjNum("epsilon");
	TFlt gamm = ParamVal->GetObjNum("gamma");
=======
	TFlt ep = ParamVal->GetObjNum("epsilon");
	EAssertR(ParamVal->IsObjKey("gamma"), "TCountMinSketch: gamma key missing!");
	TFlt gamm = ParamVal->GetObjNum("gamma");
	EAssertR(ParamVal->IsObjKey("vals"), "TCountMinSketch: lowerBound key missing!");
	ParamVal->GetObjIntV("vals", InVals);

	for (int ElN = 0; ElN <= InVals.Len(); ElN++) {
		Counts.Add(0);
	}

>>>>>>> 64f4d153
	if (!(0.009 <= ep && ep < 1)) {
			exit(EXIT_FAILURE);
		} else if (!(0 < gamm && gamm < 1)) {
			exit(EXIT_FAILURE);
		}
		Eps = ep;
		Gamma = gamm;
		W = ceil(exp(1)/Eps);
		D = ceil(log(1/Gamma));
		Total = 0;
		// initialize counter array of arrays, C
		C = new int *[D];
		TInt i, j;
		for (i = 0; i < D; i++) {
			C[i] = new int[W];
			for (j = 0; j < W; j++) {
				C[i][j] = 0;
			}
		}
		// initialize d pairwise independent hashes
		srand(time(NULL));
		Hashes = new int* [D];
		for (i = 0; i < D; i++) {
			Hashes[i] = new int[2];
			Genajbj(Hashes, i);
		}
}

// CountMinSketch constructor
// ep -> error 0.01 < ep < 1 (the smaller the better)
// gamma -> probability for error (the smaller the better) 0 < gamm < 1
TCountMinSketch::TCountMinSketch(TFlt ep, TFlt gamm) {
	if (!(0.009 <= ep && ep < 1)) {
		exit(EXIT_FAILURE);
	} else if (!(0 < gamm && gamm < 1)) {
		exit(EXIT_FAILURE);
	}
	Eps = ep;
	Gamma = gamm;
	W = ceil(exp(1)/Eps);
	D = ceil(log(1/Gamma));
	Total = 0;
	// initialize counter array of arrays, C
	C = new int *[D];
	TInt i, j;
	for (i = 0; i < D; i++) {
		C[i] = new int[W];
		for (j = 0; j < W; j++) {
			C[i][j] = 0;
		}
	}
	// initialize d pairwise independent hashes
	srand(time(NULL));
	Hashes = new int* [D];
	for (i = 0; i < D; i++) {
		Hashes[i] = new int[2];
		Genajbj(Hashes, i);
	}
}

// generates aj,bj from field Z_p for use in hashing
void TCountMinSketch::Genajbj(int** hashes, int i) {
	hashes[i][0] = int(float(rand())*float(32993)/float(RAND_MAX) + 1);
	hashes[i][1] = int(float(rand())*float(32993)/float(RAND_MAX) + 1);
}

// Total count of all items in the sketch
TInt TCountMinSketch::GetTotalCount() const { return Total; }

// countMinSketch update item count (int)
void TCountMinSketch::Update(TInt Item, TInt C_) {
	Total = Total + C_;
	TInt hashval = 0;
	for (TInt j = 0; j < D; j++) {
		hashval = (Hashes[j][0]*Item+Hashes[j][1])%W;
		C[j][hashval] = C[j][hashval] + C_;
	}
}

// CountMinSketch estimate item count (int)
TInt TCountMinSketch::Estimate(TInt item) const {
	TInt Minval = TInt::Mx;
	TInt Hashval = 0;
	for (TInt j = 0; j < D; j++) {
		Hashval = (Hashes[j][0] * item + Hashes[j][1]) % W;
		if (C[j][Hashval] < Minval)
			Minval = C[j][Hashval];
	}
	return Minval;
}

/// Load from stream
void TCountMinSketch::LoadState(TSIn& SIn) {

}

/// Store state into stream
void TCountMinSketch::SaveState(TSOut& SOut) const {

}

void TCountMinSketch::Print() const {
<<<<<<< HEAD
	/*printf("W = %g", W);
	printf("D = %g", D);
	printf("Epsilon = %g", Eps);
	printf("Gamma = %g", Gamma);
	printf("Total = %g", Total);*/
=======
	/*printf("W = %i", W);
	printf("D = %i", D);
	printf("Epsilon = %f", Eps);
	printf("Gamma = %i", Gamma);
	printf("Total = %i", Total);*/
>>>>>>> 64f4d153
}

}<|MERGE_RESOLUTION|>--- conflicted
+++ resolved
@@ -1241,7 +1241,6 @@
 	return Result;
 }
 
-<<<<<<< HEAD
 void TTDigest::Update(const TFlt& V) {
 	const TFlt Count = 1;
 	Update(V, Count);
@@ -1518,20 +1517,10 @@
 	}
 	if(Centroids->GetSize() == 0) {
 		throw TExcept::New("TTDigestAvl::Quantile(const TFlt& q): no data processed");
-=======
-double TTDigest::Quantile(double q) const {
-	if(q < 0 || q > 1) {
-		return 0; // TODO
-	}
-
-	if(Centroids->GetSize() == 0) {
-		return 0; // TODO
->>>>>>> 64f4d153
 	} else if(Centroids->GetSize() == 1) {
 		return Centroids->GetValue(Centroids->First());
 	}
 
-<<<<<<< HEAD
 	const TFlt Index = Q * (Count - 1);
 
 	double PreviousMean = NAN;
@@ -1592,66 +1581,6 @@
 }
 
 void TTDigestAvl::Print() const {
-=======
-	const double index = q * (Count - 1);
-
-	double previousMean = NAN;
-	double previousIndex = 0;
-	int next = Centroids->FloorSum(index);
-	EAssert(next != 0);
-	long total = Centroids->CeilSum(next);
-	const int prev = Centroids->PrevNode(next);
-	if(prev != 0) {
-		previousMean = Centroids->GetValue(prev);
-		previousIndex = total - (Centroids->GetCount(prev) + 1.0) / 2.0;
-	}
-
-	while(true) {
-		const double nextIndex = total + (Centroids->GetCount(next) - 1.0) / 2.0;
-		TFlt cent_val = Centroids->GetValue(next);
-		if(nextIndex >= index) {
-			if(previousMean == NAN) {
-				// Index is before first centroid
-				EAssert(total == 0);
-				if(nextIndex == previousIndex) {
-					return Centroids->GetValue(next);
-				}
-				// We assume a linear increase
-				int next2 = Centroids->GetValue(next);
-				const double nextIndex2 = total + Centroids->GetCount(next) + (Centroids->GetCount(next2) - 1.0) / 2.0;
-				previousMean = (nextIndex2 * Centroids->GetValue(next) - nextIndex * Centroids->GetValue(next2)) / (nextIndex2 - nextIndex);
-			}
-			return Quantile(previousIndex, index, nextIndex, previousMean, Centroids->GetValue(next));
-
-		} else if(cent_val.Val == 0.0) {
-			// Beyond last centroid
-			const double nextIndex2 = Count - 1;
-			const double nextMean2 = (Centroids->GetValue(next) * (nextIndex2 - previousIndex ) - previousMean * (nextIndex2 - nextIndex)) / (nextIndex - previousIndex);
-			return Quantile(nextIndex, index, nextIndex2, Centroids->GetValue(next), nextMean2);
-		}
-		total += Centroids->GetCount(next);
-		previousMean = Centroids->GetValue(next);
-		previousIndex = nextIndex;
-		next = Centroids->NextNode(next);
-	}
-}
-
-void TTDigest::Compress() {
-	// TODO: implement this one
-}
-
-/// Load from stream
-void TTDigest::LoadState(TSIn& SIn) {
-
-}
-
-/// Store state into stream
-void TTDigest::SaveState(TSOut& SOut) const {
-
-}
-
-void TTDigest::Print() const {
->>>>>>> 64f4d153
 
 }
 
@@ -1707,14 +1636,10 @@
 
 TCountMinSketch::TCountMinSketch(const PJsonVal& ParamVal) {
 	EAssertR(ParamVal->IsObjKey("epsilon"), "TCountMinSketch: epsilon key missing!");
-<<<<<<< HEAD
+	TFlt ep = ParamVal->GetObjNum("epsilon");
 	EAssertR(ParamVal->IsObjKey("gamma"), "TCountMinSketch: gamma key missing!");
 	TFlt ep = ParamVal->GetObjNum("epsilon");
 	TFlt gamm = ParamVal->GetObjNum("gamma");
-=======
-	TFlt ep = ParamVal->GetObjNum("epsilon");
-	EAssertR(ParamVal->IsObjKey("gamma"), "TCountMinSketch: gamma key missing!");
-	TFlt gamm = ParamVal->GetObjNum("gamma");
 	EAssertR(ParamVal->IsObjKey("vals"), "TCountMinSketch: lowerBound key missing!");
 	ParamVal->GetObjIntV("vals", InVals);
 
@@ -1722,7 +1647,6 @@
 		Counts.Add(0);
 	}
 
->>>>>>> 64f4d153
 	if (!(0.009 <= ep && ep < 1)) {
 			exit(EXIT_FAILURE);
 		} else if (!(0 < gamm && gamm < 1)) {
@@ -1825,19 +1749,11 @@
 }
 
 void TCountMinSketch::Print() const {
-<<<<<<< HEAD
 	/*printf("W = %g", W);
 	printf("D = %g", D);
 	printf("Epsilon = %g", Eps);
 	printf("Gamma = %g", Gamma);
 	printf("Total = %g", Total);*/
-=======
-	/*printf("W = %i", W);
-	printf("D = %i", D);
-	printf("Epsilon = %f", Eps);
-	printf("Gamma = %i", Gamma);
-	printf("Total = %i", Total);*/
->>>>>>> 64f4d153
 }
 
 }