/**
 * GLib - General C++ Library
 * 
 * Copyright (C) 2014 Jozef Stefan Institute
 *
 * This library is free software: you can redistribute it and/or modify
 * it under the terms of the GNU Affero General Public License, version 3,
 * as published by the Free Software Foundation.
 *
 * This library is distributed in the hope that it will be useful,
 * but WITHOUT ANY WARRANTY; without even the implied warranty of
 * MERCHANTABILITY or FITNESS FOR A PARTICULAR PURPOSE.  See the
 * GNU Affero General Public License for more details.
 *
 * You should have received a copy of the GNU Affero General Public License
 * along with this program. If not, see <http://www.gnu.org/licenses/>.
 * 
 */

#ifndef SVM_H
#define	SVM_H

#include "../base/base.h"

namespace TSvm {

/// Linear model
class TLinModel {
private:
    TFltV WgtV;
public:
    TLinModel(const TFltV& _WgtV): WgtV(_WgtV) {  }

    TLinModel(TSIn& SIn): WgtV(SIn) { }
    void Save(TSOut& SOut) const { WgtV.Save(SOut); }
    
    /// Get weight vector
    void GetWgtV(TFltV& _WgtV) const {
        _WgtV = WgtV;
    }
    
    /// Classify full vector
    double Predict(const TFltV& Vec) const { 
        return TLinAlg::DotProduct(WgtV, Vec); 
    }
    
    /// Classify sparse vector
    double Predict(const TIntFltKdV& SpVec) const { 
        return TLinAlg::DotProduct(WgtV, SpVec);
    }
};

template <class TVecV>
TLinModel SolveClassify(const TVecV& VecV, const int& Dims, const int& Vecs,
        const TFltV& TargetV, const double& Cost, const double& UnbalanceWgt,
        const int& MxSecs, const int& MxIter, const double& MnDiff, 
        const int& SampleSize, const PNotify& Notify = TStdNotify::New()) {

    // asserts for input parameters
    EAssertR(Dims > 0, "Dimensionality must be positive!");
    EAssertR(Vecs > 0, "Number of vectors must be positive!");
    EAssertR(Cost > 0.0, "Cost parameter must be positive!");
    EAssertR(SampleSize > 0, "Sampling size must be positive!");
    EAssertR(MxIter > 1, "Number of iterations to small!");
    
    // initialization 
    TRnd Rnd(1); 
    const double Lambda = 1.0 / (double(Vecs) * Cost);
    // we start with random normal vector
    TFltV WgtV(Dims); TLAMisc::FillRnd(WgtV, Rnd); TLinAlg::Normalize(WgtV);
    // make it of appropriate length
    TLinAlg::MultiplyScalar(1.0 / (2.0 * TMath::Sqrt(Lambda)), WgtV, WgtV);
    // allocate space for updates
    TFltV NewWgtV(Dims);

    // split vectors into positive and negative 
    TIntV PosVecIdV, NegVecIdV;
    for (int VecN = 0; VecN < Vecs; VecN++) {
        if (TargetV[VecN] > 0.0) {
            PosVecIdV.Add(VecN);
        } else {
            NegVecIdV.Add(VecN);
        }
    }
    const int PosVecs = PosVecIdV.Len(), NegVecs = NegVecIdV.Len();
    // prepare sampling ratio between positive and negative
    //  - the ration is uniform over the records when UnbalanceWgt == 1.0
    //  - if smaller then 1.0, then there is bias towards negative
    //  - if larger then 1.0, then there is bias towards positives
    double SamplingRatio = (double(PosVecs) * UnbalanceWgt) /
        (double(PosVecs) * UnbalanceWgt + double(NegVecs));
    Notify->OnStatusFmt("Sampling ration 1 positive vs %.2f negative", 
        (UnbalanceWgt / SamplingRatio - UnbalanceWgt));
    
    TTmTimer Timer(MxSecs * 1000); int Iters = 0; double Diff = 1.0;
    Notify->OnStatusFmt("Limits: %d iterations, %d seconds, %.8f weight difference", MxIter, MxSecs, MnDiff);
    // initialize profiler    
    TTmProfiler Profiler;
    const int ProfilerPre = Profiler.AddTimer("Pre");
    const int ProfilerBatch = Profiler.AddTimer("Batch");
    const int ProfilerPost = Profiler.AddTimer("Post");

    // function for writing progress reports
    auto ProgressNotify = [&]() {
        Notify->OnStatusFmt("  %d iterations, %.3f seconds, last weight difference %g", 
            Iters, Timer.GetStopWatch().GetSec(), Diff);
    };
       
    for (int IterN = 0; IterN < MxIter; IterN++) {
        if (IterN % 100 == 0) { ProgressNotify(); }
        
        Profiler.StartTimer(ProfilerPre);
        // tells how much we can move
        const double Nu = 1.0 / (Lambda * double(IterN + 2)); // ??
        const double VecUpdate = Nu / double(SampleSize);
        // initialize updated normal vector
        TLinAlg::MultiplyScalar((1.0 - Nu * Lambda), WgtV, NewWgtV);
        Profiler.StopTimer(ProfilerPre);
        
        // classify examples from the sample
        Profiler.StartTimer(ProfilerBatch);
        int DiffCount = 0;
        for (int SampleN = 0; SampleN < SampleSize; SampleN++) {            
            const int VecN = (Rnd.GetUniDev() > SamplingRatio) ?
                NegVecIdV[Rnd.GetUniDevInt(NegVecs)] : // we select negative vector
                PosVecIdV[Rnd.GetUniDevInt(PosVecs)];  // we select positive vector
            const double VecCfyVal = TargetV[VecN];
            const double CfyVal = VecCfyVal * TLinAlg::DotProduct(VecV, VecN, WgtV);
            if (CfyVal < 1.0) { 
                // with update from the stochastic sub-gradient
                TLinAlg::AddVec(VecUpdate * VecCfyVal, VecV, VecN, NewWgtV, NewWgtV);
                DiffCount++;
            }
        }
        Profiler.StopTimer(ProfilerBatch);

        Profiler.StartTimer(ProfilerPost);
        // project the current solution on to a ball
        const double WgtNorm = 1.0 / (TLinAlg::Norm(NewWgtV) * TMath::Sqrt(Lambda));
        if (WgtNorm < 1.0) { TLinAlg::MultiplyScalar(WgtNorm, NewWgtV, NewWgtV); }
        // compute the difference with respect to the previous iteration
        Diff = 2.0 * TLinAlg::EuclDist(WgtV, NewWgtV) / (TLinAlg::Norm(WgtV) + TLinAlg::Norm(NewWgtV));
        // remember new solution, but only when we actually did some changes
        WgtV = NewWgtV;
        Profiler.StopTimer(ProfilerPost);

        // count
        Iters++;
        // check stopping criteria with respect to time
        if (Timer.IsTimeUp()) {
            Notify->OnStatusFmt("Finishing due to reached time limit of %d seconds", MxSecs);
            break; 
        }
        // check stopping criteria with respect to result difference
        //if (DiffCount > 0 && (1.0 - DiffCos) < MnDiff) { 
        if (DiffCount > 0 && Diff < MnDiff) { 
            Notify->OnStatusFmt("Finishing due to reached difference limit of %g", MnDiff);
            break; 
        }
    }
    if (Iters == MxIter) { 
        Notify->OnStatusFmt("Finished due to iteration limit of %d", Iters);
    }
    
    ProgressNotify();
    Profiler.PrintReport();
            
    return TLinModel(WgtV);
}
        
template <class TVecV>
TLinModel SolveRegression(const TVecV& VecV, const int& Dims, const int& Vecs,
        const TFltV& TargetV, const double& Cost, const double& Eps,
        const int& MxSecs, const int& MxIter, const double& MnDiff, 
        const int& SampleSize, const PNotify& Notify = TStdNotify::New()) {

    // asserts for input parameters
    EAssertR(Dims > 0, "Dimensionality must be positive!");
    EAssertR(Vecs > 0, "Number of vectors must be positive!");
    EAssertR(Cost > 0.0, "Cost parameter must be positive!");
    EAssertR(SampleSize > 0, "Sampling size must be positive!");
    EAssertR(MxIter > 1, "Number of iterations to small!");
    
    // initialization 
    TRnd Rnd(1); 
    const double Lambda = 1.0 / (double(Vecs) * Cost);
    // we start with random normal vector
    TFltV WgtV(Dims); TLAMisc::FillRnd(WgtV, Rnd); TLinAlg::Normalize(WgtV);
    // make it of appropriate length
    TLinAlg::MultiplyScalar(1.0 / (2.0 * TMath::Sqrt(Lambda)), WgtV, WgtV);
    // allocate space for updates
    TFltV NewWgtV(Dims);

    TTmTimer Timer(MxSecs * 1000); int Iters = 0; double Diff = 1.0;
    Notify->OnStatusFmt("Limits: %d iterations, %d seconds, %.8f weight difference", MxIter, MxSecs, MnDiff);
    // initialize profiler    
    TTmProfiler Profiler;
    const int ProfilerPre = Profiler.AddTimer("Pre");
    const int ProfilerBatch = Profiler.AddTimer("Batch");
    const int ProfilerPost = Profiler.AddTimer("Post");

    // function for writing progress reports
    auto ProgressNotify = [&]() {
        Notify->OnStatusFmt("  %d iterations, %.3f seconds, last weight difference %g", 
            Iters, Timer.GetStopWatch().GetSec(), Diff);
    };
       
    for (int IterN = 0; IterN < MxIter; IterN++) {
        if (IterN % 100 == 0) { ProgressNotify(); }
        
        Profiler.StartTimer(ProfilerPre);
        // tells how much we can move
        const double Nu = 1.0 / (Lambda * double(IterN + 2)); // ??
        const double VecUpdate = Nu / double(SampleSize);
        // initialize updated normal vector
        TLinAlg::MultiplyScalar((1.0 - Nu * Lambda), WgtV, NewWgtV);
        Profiler.StopTimer(ProfilerPre);
        
        // process examples from the sample
        Profiler.StartTimer(ProfilerBatch);
        for (int SampleN = 0; SampleN < SampleSize; SampleN++) {            
            const int VecN = Rnd.GetUniDevInt(Vecs);
            // target
            const double Target = TargetV[VecN];
            // prediction
            const double Pred = TLinAlg::DotProduct(VecV, VecN, WgtV);
            // difference
            const double Loss = Target - Pred;
            // do the update based on the difference
            if (Loss < -Eps) { // y - z < -eps
                // update from the stochastic sub-gradient: x
                TLinAlg::AddVec(-VecUpdate, VecV, VecN, NewWgtV, NewWgtV);                
            } else if (Loss > Eps) { // y - z > eps
                // update from the stochastic sub-gradient: -x
                TLinAlg::AddVec(VecUpdate, VecV, VecN, NewWgtV, NewWgtV);
            } // else nothing to do, we are within the epsilon tube
        }
        Profiler.StopTimer(ProfilerBatch);

        Profiler.StartTimer(ProfilerPost);
        // project the current solution on to a ball
        const double WgtNorm = 1.0 / (TLinAlg::Norm(NewWgtV) * TMath::Sqrt(Lambda));
        if (WgtNorm < 1.0) { TLinAlg::MultiplyScalar(WgtNorm, NewWgtV, NewWgtV); }
        // compute the difference with respect to the previous iteration
        Diff = 2.0 * TLinAlg::EuclDist(WgtV, NewWgtV) / (TLinAlg::Norm(WgtV) + TLinAlg::Norm(NewWgtV));
        // remember new solution
        WgtV = NewWgtV;
        Profiler.StopTimer(ProfilerPost);

        // count
        Iters++;
        // check stopping criteria with respect to time
        if (Timer.IsTimeUp()) {
            Notify->OnStatusFmt("Finishing due to reached time limit of %d seconds", MxSecs);
            break; 
        }
        // check stopping criteria with respect to result difference
        if (Diff < MnDiff) { 
            Notify->OnStatusFmt("Finishing due to reached difference limit of %g", MnDiff);
            break; 
        }
    }
    if (Iters == MxIter) { 
        Notify->OnStatusFmt("Finished due to iteration limit of %d", Iters);
    }
    
    ProgressNotify();
    Profiler.PrintReport();
            
    return TLinModel(WgtV);
}
<<<<<<< HEAD
        
template <class TVecV>
TLinModel SolveRegression(const TVecV& VecV, const int& Dims, const int& Vecs,
        const TFltV& TargetV, const double& Cost, const double& Eps,
        const int& MxSecs, const int& MxIter, const double& MnDiff, 
        const int& SampleSize, const PNotify& Notify = TStdNotify::New()) {

    // asserts for input parameters
    EAssertR(Dims > 0, "Dimensionality must be positive!");
    EAssertR(Vecs > 0, "Number of vectors must be positive!");
    EAssertR(Cost > 0.0, "Cost parameter must be positive!");
    EAssertR(SampleSize > 0, "Sampling size must be positive!");
    EAssertR(MxIter > 1, "Number of iterations to small!");
    
    // initialization 
    TRnd Rnd(1); 
    const double Lambda = 1.0 / (double(Vecs) * Cost);
    // we start with random normal vector
    TFltV WgtV(Dims); TLAMisc::FillRnd(WgtV, Rnd); TLinAlg::Normalize(WgtV);
    // make it of appropriate length
    TLinAlg::MultiplyScalar(1.0 / (2.0 * TMath::Sqrt(Lambda)), WgtV, WgtV);
    // allocate space for updates
    TFltV NewWgtV(Dims);

    TTmTimer Timer(MxSecs * 1000); int Iters = 0; double Diff = 1.0;
    Notify->OnStatusFmt("Limits: %d iterations, %d seconds, %.8f weight difference", MxIter, MxSecs, MnDiff);
    // initialize profiler    
    TTmProfiler Profiler;
    const int ProfilerPre = Profiler.AddTimer("Pre");
    const int ProfilerBatch = Profiler.AddTimer("Batch");
    const int ProfilerPost = Profiler.AddTimer("Post");

    // function for writing progress reports
    auto ProgressNotify = [&]() {
        Notify->OnStatusFmt("  %d iterations, %.3f seconds, last weight difference %g", 
            Iters, Timer.GetStopWatch().GetSec(), Diff);
    };
       
    for (int IterN = 0; IterN < MxIter; IterN++) {
        if (IterN % 100 == 0) { ProgressNotify(); }
        
        Profiler.StartTimer(ProfilerPre);
        // tells how much we can move
        const double Nu = 1.0 / (Lambda * double(IterN + 2)); // ??
        const double VecUpdate = Nu / double(SampleSize);
        // initialize updated normal vector
        TLinAlg::MultiplyScalar((1.0 - Nu * Lambda), WgtV, NewWgtV);
        Profiler.StopTimer(ProfilerPre);
        
        // process examples from the sample
        Profiler.StartTimer(ProfilerBatch);
        for (int SampleN = 0; SampleN < SampleSize; SampleN++) {            
            const int VecN = Rnd.GetUniDevInt(Vecs);
            // target
            const double Target = TargetV[VecN];
            // prediction
            const double Pred = TLinAlg::DotProduct(VecV, VecN, WgtV);
            // difference
            const double Loss = Target - Pred;
            // do the update based on the difference
            if (Loss < -Eps) { // y - z < -eps
                // update from the stochastic sub-gradient: x
                TLinAlg::AddVec(-VecUpdate, VecV, VecN, NewWgtV, NewWgtV);                
            } else if (Loss > Eps) { // y - z > eps
                // update from the stochastic sub-gradient: -x
                TLinAlg::AddVec(VecUpdate, VecV, VecN, NewWgtV, NewWgtV);
            } // else nothing to do, we are within the epsilon tube
        }
        Profiler.StopTimer(ProfilerBatch);

        Profiler.StartTimer(ProfilerPost);
        // project the current solution on to a ball
        const double WgtNorm = 1.0 / (TLinAlg::Norm(NewWgtV) * TMath::Sqrt(Lambda));
        if (WgtNorm < 1.0) { TLinAlg::MultiplyScalar(WgtNorm, NewWgtV, NewWgtV); }
        // compute the difference with respect to the previous iteration
        Diff = 2.0 * TLinAlg::EuclDist(WgtV, NewWgtV) / (TLinAlg::Norm(WgtV) + TLinAlg::Norm(NewWgtV));
        // remember new solution
        WgtV = NewWgtV;
        Profiler.StopTimer(ProfilerPost);

        // count
        Iters++;
        // check stopping criteria with respect to time
        if (Timer.IsTimeUp()) {
            Notify->OnStatusFmt("Finishing due to reached time limit of %d seconds", MxSecs);
            break; 
        }
        // check stopping criteria with respect to result difference
        if (Diff < MnDiff) { 
            Notify->OnStatusFmt("Finishing due to reached difference limit of %g", MnDiff);
            break; 
        }
    }
    if (Iters == MxIter) { 
        Notify->OnStatusFmt("Finished due to iteration limit of %d", Iters);
    }
    
    ProgressNotify();
    Profiler.PrintReport();
            
    return TLinModel(WgtV);
}
=======
>>>>>>> 20f24430

};

#endif<|MERGE_RESOLUTION|>--- conflicted
+++ resolved
@@ -269,111 +269,6 @@
             
     return TLinModel(WgtV);
 }
-<<<<<<< HEAD
-        
-template <class TVecV>
-TLinModel SolveRegression(const TVecV& VecV, const int& Dims, const int& Vecs,
-        const TFltV& TargetV, const double& Cost, const double& Eps,
-        const int& MxSecs, const int& MxIter, const double& MnDiff, 
-        const int& SampleSize, const PNotify& Notify = TStdNotify::New()) {
-
-    // asserts for input parameters
-    EAssertR(Dims > 0, "Dimensionality must be positive!");
-    EAssertR(Vecs > 0, "Number of vectors must be positive!");
-    EAssertR(Cost > 0.0, "Cost parameter must be positive!");
-    EAssertR(SampleSize > 0, "Sampling size must be positive!");
-    EAssertR(MxIter > 1, "Number of iterations to small!");
-    
-    // initialization 
-    TRnd Rnd(1); 
-    const double Lambda = 1.0 / (double(Vecs) * Cost);
-    // we start with random normal vector
-    TFltV WgtV(Dims); TLAMisc::FillRnd(WgtV, Rnd); TLinAlg::Normalize(WgtV);
-    // make it of appropriate length
-    TLinAlg::MultiplyScalar(1.0 / (2.0 * TMath::Sqrt(Lambda)), WgtV, WgtV);
-    // allocate space for updates
-    TFltV NewWgtV(Dims);
-
-    TTmTimer Timer(MxSecs * 1000); int Iters = 0; double Diff = 1.0;
-    Notify->OnStatusFmt("Limits: %d iterations, %d seconds, %.8f weight difference", MxIter, MxSecs, MnDiff);
-    // initialize profiler    
-    TTmProfiler Profiler;
-    const int ProfilerPre = Profiler.AddTimer("Pre");
-    const int ProfilerBatch = Profiler.AddTimer("Batch");
-    const int ProfilerPost = Profiler.AddTimer("Post");
-
-    // function for writing progress reports
-    auto ProgressNotify = [&]() {
-        Notify->OnStatusFmt("  %d iterations, %.3f seconds, last weight difference %g", 
-            Iters, Timer.GetStopWatch().GetSec(), Diff);
-    };
-       
-    for (int IterN = 0; IterN < MxIter; IterN++) {
-        if (IterN % 100 == 0) { ProgressNotify(); }
-        
-        Profiler.StartTimer(ProfilerPre);
-        // tells how much we can move
-        const double Nu = 1.0 / (Lambda * double(IterN + 2)); // ??
-        const double VecUpdate = Nu / double(SampleSize);
-        // initialize updated normal vector
-        TLinAlg::MultiplyScalar((1.0 - Nu * Lambda), WgtV, NewWgtV);
-        Profiler.StopTimer(ProfilerPre);
-        
-        // process examples from the sample
-        Profiler.StartTimer(ProfilerBatch);
-        for (int SampleN = 0; SampleN < SampleSize; SampleN++) {            
-            const int VecN = Rnd.GetUniDevInt(Vecs);
-            // target
-            const double Target = TargetV[VecN];
-            // prediction
-            const double Pred = TLinAlg::DotProduct(VecV, VecN, WgtV);
-            // difference
-            const double Loss = Target - Pred;
-            // do the update based on the difference
-            if (Loss < -Eps) { // y - z < -eps
-                // update from the stochastic sub-gradient: x
-                TLinAlg::AddVec(-VecUpdate, VecV, VecN, NewWgtV, NewWgtV);                
-            } else if (Loss > Eps) { // y - z > eps
-                // update from the stochastic sub-gradient: -x
-                TLinAlg::AddVec(VecUpdate, VecV, VecN, NewWgtV, NewWgtV);
-            } // else nothing to do, we are within the epsilon tube
-        }
-        Profiler.StopTimer(ProfilerBatch);
-
-        Profiler.StartTimer(ProfilerPost);
-        // project the current solution on to a ball
-        const double WgtNorm = 1.0 / (TLinAlg::Norm(NewWgtV) * TMath::Sqrt(Lambda));
-        if (WgtNorm < 1.0) { TLinAlg::MultiplyScalar(WgtNorm, NewWgtV, NewWgtV); }
-        // compute the difference with respect to the previous iteration
-        Diff = 2.0 * TLinAlg::EuclDist(WgtV, NewWgtV) / (TLinAlg::Norm(WgtV) + TLinAlg::Norm(NewWgtV));
-        // remember new solution
-        WgtV = NewWgtV;
-        Profiler.StopTimer(ProfilerPost);
-
-        // count
-        Iters++;
-        // check stopping criteria with respect to time
-        if (Timer.IsTimeUp()) {
-            Notify->OnStatusFmt("Finishing due to reached time limit of %d seconds", MxSecs);
-            break; 
-        }
-        // check stopping criteria with respect to result difference
-        if (Diff < MnDiff) { 
-            Notify->OnStatusFmt("Finishing due to reached difference limit of %g", MnDiff);
-            break; 
-        }
-    }
-    if (Iters == MxIter) { 
-        Notify->OnStatusFmt("Finished due to iteration limit of %d", Iters);
-    }
-    
-    ProgressNotify();
-    Profiler.PrintReport();
-            
-    return TLinModel(WgtV);
-}
-=======
->>>>>>> 20f24430
 
 };
 
