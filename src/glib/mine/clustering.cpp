/**
 * Copyright (c) 2015, Jozef Stefan Institute, Quintelligence d.o.o. and contributors
 * All rights reserved.
 *
 * This source code is licensed under the FreeBSD license found in the
 * LICENSE file in the root directory of this source tree.
 */

using namespace TClustering;
using namespace TDist;

//////////////////////////////////////////////////////
// Distance measures
void TEuclDist::GetDist(const TFltVV& X, const TFltVV& Y, TFltVV& D) {
	GetDist2(X, Y, D);
	for (int RowN = 0; RowN < D.GetRows(); RowN++) {
		for (int ColN = 0; ColN < D.GetCols(); ColN++) {
			D.PutXY(RowN, ColN, TMath::Sqrt(D(RowN, ColN)));
		}
	}
}

void TEuclDist::GetDist2(const TFltVV& X, const TFltVV& Y, TFltVV& D) {
	TFltV NormX2;	TLinAlg::GetColNorm2V(X, NormX2);
	TFltV NormY2;	TLinAlg::GetColNorm2V(Y, NormY2);

	GetDist2(X, Y, NormX2, NormY2, D);
}

void TEuclDist::GetDist2(const TFltVV& X, const TFltVV& Y, const TFltV& NormX2,
		const TFltV& NormY2, TFltVV& D) {
	//	return (NormX2 * OnesY) - (X*2).MulT(Y) + (OnesX * NormY2);
	// 1) X'Y
	TLinAlg::MultiplyT(X, Y, D);
	// 2) (NormX2 * OnesY) - (X*2).MulT(Y) + (OnesX * NormY2)
	const int Rows = D.GetRows();
	const int Cols = D.GetCols();

	for (int RowN = 0; RowN < Rows; RowN++) {
		for (int ColN = 0; ColN < Cols; ColN++) {
			D.PutXY(RowN, ColN, NormX2[RowN] - 2*D(RowN, ColN) + NormY2[ColN]);
		}
	}
}

///////////////////////////////////////////
// TAbsKMeans
TAbsKMeans::TAbsKMeans(const TRnd& _Rnd):
		Rnd(_Rnd) {}

TAbsKMeans::TAbsKMeans(TSIn& SIn):
		CentroidVV(SIn),
		Rnd(SIn) {}

void TAbsKMeans::Save(TSOut& SOut) const {
	GetType().Save(SOut);
	CentroidVV.Save(SOut);
	Rnd.Save(SOut);
}

PDnsKMeans TAbsKMeans::Load(TSIn& SIn) {
	TStr Type(SIn);
	if (Type == "kmeans") {
		return new TDnsKMeans(SIn);
	} else if (Type == "dpmeans") {
		return new TDpMeans(SIn);
	} else {
		throw TExcept::New("Invalid clustering type: " + Type);
	}
}

void TAbsKMeans::GetCentroid(const int& ClustN, TFltV& FtrV) const {
	EAssert(0 <= ClustN && ClustN < GetClusts());
	CentroidVV.GetCol(ClustN, FtrV);
}

void TAbsKMeans::Assign(const TFltVV& FtrVV, TIntV& AssignV) const {
	TFltV NormX2;	TLinAlg::GetColNorm2V(FtrVV, NormX2);
	TFltV NormC2;	TLinAlg::GetColNorm2V(CentroidVV, NormC2);

	Assign(FtrVV, NormX2, NormC2, AssignV);
}

double TAbsKMeans::GetDist(const int& ClustN, const TFltV& Pt) const {
	TFltV Centroid;	CentroidVV.GetCol(ClustN, Centroid);
	return TLinAlg::EuclDist(Centroid, Pt);
}

void TAbsKMeans::GetCentroidDistV(const TFltV& FtrVV, TFltV& DistV) const {
	// return (CentroidMat.ColNorm2V() - (x*C*2) + TVector::Ones(GetClusts(), false) * NormX2).Sqrt();
	// 1) squared norm of X
	const double NormX2 = TLinAlg::Norm2(FtrVV);

	// 2) Result <- CentroidMat.ColNorm2V()
	TLinAlg::GetColNorm2V(CentroidVV, DistV);

	// 3) x*C
	TFltV xC;	TLinAlg::MultiplyT(CentroidVV, FtrVV, xC);

	// 4) <- Result = Result - 2*x*C + ones(clusts, 1)*|x|^2
	for (int i = 0; i < DistV.Len(); i++) {
		DistV[i] += NormX2 - 2*xC[i];
		DistV[i] = sqrt(DistV[i]);
	}
}

void TAbsKMeans::GetDistVV(const TFltVV& FtrVV, TFltVV& DistVV) const {
	TFltV NormX2;	TLinAlg::GetColNorm2V(FtrVV, NormX2);
	TFltV NormC2;	TLinAlg::GetColNorm2V(CentroidVV, NormC2);

	GetDistMat2(FtrVV, NormX2, NormC2, DistVV);

	const int Rows = DistVV.GetRows();
	const int Cols = DistVV.GetCols();

	// compute the square root of each element
	for (int RowN = 0; RowN < Rows; RowN++) {
		for (int ColN = 0; ColN < Cols; ColN++) {
			DistVV.PutXY(RowN, ColN, TMath::Sqrt(DistVV(RowN, ColN)));
		}
	}
}

void TAbsKMeans::UpdateCentroids(const TFltVV& FtrVV, const TIntV& AssignIdxV,
		const TFltV& OnesN, const TIntV& RangeN, TFltV& TempK, TFltVV& TempDxKV,
		TVec<TIntFltKdV>& TempKxKSpVV) {
	const int NInst = FtrVV.GetCols();
	const int K = CentroidVV.GetCols();

	// I. create a sparse matrix (coordinate representation) that encodes the closest centroids
	TSparseColMatrix AssignIdxMat(NInst, K);
	TSparseOps<TInt,TFlt>::CoordinateCreateSparseColMatrix(RangeN, AssignIdxV, OnesN, AssignIdxMat.ColSpVV, K);

	// II. compute the number of points that belong to each centroid, invert
	AssignIdxMat.MultiplyT(OnesN, TempK);
	// invert
	for (int i = 0; i < K; i++) {
		TempK[i] = 1.0 / (TempK[i] + 1.0);
	}

	// III. compute the centroids
	// compute: CentroidMat = ((FtrVV * AssignIdxMat) + CentroidMat) * ColSumDiag;
	TLAMisc::Diag(TempK, TempKxKSpVV);

	// 1) FtrVV * AssignIdxMat
	TLinAlg::Multiply(FtrVV, AssignIdxMat.ColSpVV, TempDxKV);
	// 2) (FtrVV * AssignIdxMat) + CentroidMat
	TLinAlg::LinComb(1, TempDxKV, 1, CentroidVV, TempDxKV);
	// 3) ((FtrVV * AssignIdxMat) + CentroidMat) * ColSumDiag
	TLinAlg::Multiply(TempDxKV, TempKxKSpVV, CentroidVV);
}

void TAbsKMeans::SelectInitCentroids(const TFltVV& FtrVV, const int& K) {
	const int Dim = FtrVV.GetRows();
	const int NInst = FtrVV.GetCols();

	EAssertR(NInst >= K, "TStateIdentifier::SelectInitCentroids: The number of initial centroids should be less than the number of data points!");

	// generate k random elements
	TFltV PermV(NInst);	TLAUtil::Range(NInst, PermV);
	TIntV CentroidNV(K);

	double Temp;
	for (int i = 0; i < K; i++) {
		const int SwapIdx = Rnd.GetUniDevInt(i, NInst-1);

		// swap
		Temp = PermV[SwapIdx];
		PermV[SwapIdx] = PermV[i];
		PermV[i] = Temp;

<<<<<<< HEAD
		CentroidNV[i] = PermV[i];
=======
		AssignV[i] = (int)PermV[i];
>>>>>>> 92885f3e
	}

	// construct the centroid matrix
	CentroidVV.Gen(Dim, K);
	for (int i = 0; i < K; i++) {
		const int ColN = CentroidNV[i];
		for (int RowN = 0; RowN < Dim; RowN++) {
			CentroidVV.PutXY(RowN, i, FtrVV(RowN, ColN));
		}
	}
}

void TAbsKMeans::Assign(const TFltVV& FtrVV, const TFltV& NormX2, const TFltV& NormC2,
		TIntV& AssignV) const {
	TFltVV DistVV;	GetDistMat2(FtrVV, NormX2, NormC2, DistVV);
	TLinAlg::GetColMinIdxV(DistVV, AssignV);
}

void TAbsKMeans::GetDistMat2(const TFltVV& FtrVV, const TFltV& NormX2, const TFltV& NormC2,
		TFltVV& D) const {
	TEuclDist::GetDist2(CentroidVV, FtrVV, NormC2, NormX2, D);
}

///////////////////////////////////////////
// K-Means
TDnsKMeans::TDnsKMeans(const int& _K, const TRnd& Rnd):
		TAbsKMeans(Rnd),
		K(_K) {}

TDnsKMeans::TDnsKMeans(TSIn& SIn):
		TAbsKMeans(SIn),
		K(SIn) {}

void TDnsKMeans::Save(TSOut& SOut) const {
	TAbsKMeans::Save(SOut);
	K.Save(SOut);
}

void TDnsKMeans::Apply(const TFltVV& FtrVV, const int& MaxIter, const PNotify& Notify) {
	EAssertR(K <= FtrVV.GetCols(), "Matrix should have more columns than K!");

	Notify->OnNotify(TNotifyType::ntInfo, "Executing KMeans ...");

	const int NInst = FtrVV.GetCols();
	const int Dim = FtrVV.GetRows();

	// assignment vectors
	TIntV AssignIdxV, OldAssignIdxV;
	TIntV* AssignIdxVPtr = &AssignIdxV;
	TIntV* OldAssignIdxVPtr = &OldAssignIdxV;
	TIntV* Temp;

	// constant reused variables
	TFltV OnesN;			TLAUtil::Ones(NInst, OnesN);
	TFltV NormX2;			TLinAlg::GetColNorm2V(FtrVV, NormX2);
	TIntV RangeN(NInst);	TLAUtil::Range(NInst, RangeN);

	// reused variables
	TFltVV ClustDistVV(K, NInst);		// (dimension k x n)
	TFltV TempK(K);						// (dimension k)
	TFltVV TempDxK(Dim, K);				// (dimension d x k)
	TVec<TIntFltKdV> TempKxKSpVV(K);	// (dimension k x k)

	// select initial centroids
	SelectInitCentroids(FtrVV, K);

	// do the work
	for (int i = 0; i < MaxIter; i++) {
		if (i % 100 == 0) { Notify->OnNotifyFmt(TNotifyType::ntInfo, "%d", i); }

		// get the distance of each of the points to each of the centroids
		// and assign the instances
		TLinAlg::GetColNorm2V(CentroidVV, TempK);
		GetDistMat2(FtrVV, NormX2, TempK, ClustDistVV);
		TLinAlg::GetColMinIdxV(ClustDistVV, *AssignIdxVPtr);

		// if the assignment hasn't changed then terminate the loop
		if (*AssignIdxVPtr == *OldAssignIdxVPtr) {
			Notify->OnNotifyFmt(TNotifyType::ntInfo, "Converged at iteration: %d", i);
			break;
		}

		// recompute the means
		UpdateCentroids(FtrVV, *AssignIdxVPtr, OnesN, RangeN, TempK, TempDxK, TempKxKSpVV);

		// swap the old and new assign vectors
		Temp = AssignIdxVPtr;
		AssignIdxVPtr = OldAssignIdxVPtr;
		OldAssignIdxVPtr = Temp;
	}
}

///////////////////////////////////////////
// DPMeans
TDpMeans::TDpMeans(const TFlt& _Lambda, const TInt& _MnClusts, const TInt& _MxClusts,
			const TRnd& Rnd):
		TAbsKMeans(Rnd),
		Lambda(_Lambda),
		MnClusts(_MnClusts),
		MxClusts(_MxClusts) {

	EAssertR(MnClusts > 0, "TDpMeans::TDpMeans: The minimal number of clusters should be greater than 0!");
	EAssertR(MxClusts >= MnClusts, "TDpMeans::TDpMeans: The max number of clusters should be greater than the min number of clusters!");
}

TDpMeans::TDpMeans(TSIn& SIn):
		TAbsKMeans(SIn),
		Lambda(SIn),
		MnClusts(SIn),
		MxClusts(SIn) {}

void TDpMeans::Save(TSOut& SOut) const {
	TAbsKMeans::Save(SOut);
	Lambda.Save(SOut);
	MnClusts.Save(SOut);
	MxClusts.Save(SOut);
}

void TDpMeans::Apply(const TFltVV& FtrVV, const int& MaxIter, const PNotify& Notify) {
	EAssertR(FtrVV.GetRows() > 0, "The input matrix doesn't have any features!");
	EAssertR(MnClusts <= FtrVV.GetCols(), "Matrix should have more rows then the min number of clusters!");
	EAssertR(MnClusts <= MxClusts, "Minimum number of cluster should be less than the maximum.");

	Notify->OnNotify(TNotifyType::ntInfo, "Executing DPMeans ...");

	const int NInst = FtrVV.GetCols();
	const int Dim = FtrVV.GetRows();
	const double LambdaSq = Lambda*Lambda;

	int K = MnClusts;

	// assignment vectors and their pointers, so we don't copy
	TIntV AssignIdxV, OldAssignIdxV;
	TIntV* AssignIdxVPtr = &AssignIdxV;
	TIntV* OldAssignIdxVPtr = &OldAssignIdxV;
	TIntV* Temp;

	// select initial centroids
	SelectInitCentroids(FtrVV, MnClusts);

	// const variables, reused throughtout the procedure
	TFltV OnesN;			TLAUtil::Ones(NInst, OnesN);
	TFltV NormX2;			TLinAlg::GetColNorm2V(FtrVV, NormX2);
	TIntV RangeN(NInst);	TLAUtil::Range(NInst, RangeN);


	// temporary reused variables
	TFltV FtrV;							// (dimension d)
	TFltV MinClustDistV;				// (dimension n)
	TFltVV ClustDistVV(K, NInst);		// (dimension k x n)
	TFltV TempK(K);						// (dimension k)
	TFltVV TempDxK(Dim, K);				// (dimension d x k)
	TVec<TIntFltKdV> TempKxKSpVV(K);	// (dimension k x k)

	int i = 0;
	while (i++ < MaxIter) {
		if (i % 100 == 0) { Notify->OnNotifyFmt(TNotifyType::ntInfo, "%d", i); }

		// compute the distance matrix to all the centroids and assignments
		TLinAlg::GetColNorm2V(CentroidVV, TempK);
		GetDistMat2(FtrVV, NormX2, TempK, ClustDistVV);
		TLinAlg::GetColMinIdxV(ClustDistVV, *AssignIdxVPtr);

		// check if we need to increase the number of centroids
		if (K < MxClusts) {
			TLinAlg::GetColMinV(ClustDistVV, MinClustDistV);

			const int NewCentrIdx = TLAUtil::GetMaxIdx(MinClustDistV);
			const double MaxDist = MinClustDistV[NewCentrIdx];

			if (MaxDist > LambdaSq) {
				K++;
				FtrVV.GetCol(NewCentrIdx, FtrV);
				CentroidVV.AddCol(FtrV);
				ClustDistVV.AddXDim();
				TempK.Add(0);
				TempDxK.AddYDim();
				TempKxKSpVV.Gen(K);
				(*AssignIdxVPtr)[NewCentrIdx] = K-1;
				Notify->OnNotifyFmt(TNotifyType::ntInfo, "Max distance to centroid: %.3f, number of clusters: %d ...", TMath::Sqrt(MaxDist), K);
			}
		}

		// check if converged
		if (*AssignIdxVPtr == *OldAssignIdxVPtr) {
			Notify->OnNotifyFmt(TNotifyType::ntInfo, "Converged at iteration: %d", i);
			break;
		}

		// recompute the centroids
		UpdateCentroids(FtrVV, *AssignIdxVPtr, OnesN, RangeN, TempK, TempDxK, TempKxKSpVV);

		// swap old and new assign vectors
		Temp = AssignIdxVPtr;
		AssignIdxVPtr = OldAssignIdxVPtr;
		OldAssignIdxVPtr = Temp;
	}
}<|MERGE_RESOLUTION|>--- conflicted
+++ resolved
@@ -169,11 +169,7 @@
 		PermV[SwapIdx] = PermV[i];
 		PermV[i] = Temp;
 
-<<<<<<< HEAD
-		CentroidNV[i] = PermV[i];
-=======
-		AssignV[i] = (int)PermV[i];
->>>>>>> 92885f3e
+		CentroidNV[i] = (int) PermV[i];
 	}
 
 	// construct the centroid matrix
