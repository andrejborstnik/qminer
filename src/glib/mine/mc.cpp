--- conflicted
+++ resolved
@@ -1185,7 +1185,6 @@
 
 	Notify->OnNotify(TNotifyType::ntInfo, "Running the examples through the Markov chain ...");
 
-<<<<<<< HEAD
 	const int NInst = FtrVV.GetCols();
 	if (EndBatchV.Empty()) {
 		for (int i = 0; i < NInst; i++) {
@@ -1194,13 +1193,6 @@
 	} else {
 		for (int i = 0; i < NInst; i++) {
 			OnAddRec(AssignV[i], TmV[i], EndBatchV[i]);
-=======
-	// update states
-	const int NRecs = TmV.Len();
-	for (int i = 0; i < NRecs; i++) {
-		if (i % 10000 == 0) {
-			Notify->OnNotifyFmt(TNotifyType::ntInfo, TInt::GetStr(i).CStr());
->>>>>>> 3900b180
 		}
 	}
 
@@ -1316,15 +1308,9 @@
 const uint64 TCtMChain::TU_MINUTE = TU_SECOND*60;
 const uint64 TCtMChain::TU_HOUR = TU_MINUTE*60;
 const uint64 TCtMChain::TU_DAY = TU_HOUR*24;
-<<<<<<< HEAD
 const uint64 TCtMChain::TU_MONTH = 365.25 * TU_DAY / 12;
 const double TCtMChain::MIN_STAY_TM = 1e-2;
 const double TCtMChain::HIDDEN_STATE_INTENSITY = 1 / MIN_STAY_TM;
-=======
-const uint64 TCtMChain::TU_MONTH = (uint64)(365.25 * TU_DAY / 12);
-const double TCtMChain::MIN_JUMP_TM = 1e-2;
-const double TCtMChain::HIDDEN_STATE_INTENSITY = 1 / MIN_JUMP_TM;
->>>>>>> 3900b180
 
 TCtMChain::TCtMChain(const uint64& _TimeUnit, const double& _DeltaTm, const bool& _Verbose):
 		TMChain(_Verbose),
@@ -1393,24 +1379,14 @@
 	EAssertR(StateIdx >= 0, "Could not find target state!");
 	EAssertR(StartTm <= 0 && EndTm >= 0, "The start and end times should include the current time!");
 
-<<<<<<< HEAD
 	const int FutureSteps = ceil(EndTm / DeltaTm);
 	const TFullMatrix FutProbMat = GetFutureProbMat(StateSetV, StateFtrVV, DeltaTm);
-=======
-	const int FutureSteps = (int)ceil(EndTm / DeltaTm);
-	const TFullMatrix FutProbMat = GetFutureProbMat(StateSetV, DeltaTm);
->>>>>>> 3900b180
 
 	GetFutureProbVOverTm(FutProbMat, StateIdx, FutureSteps, FutProbVV, Notify);
 
 	if (StartTm < 0) {
-<<<<<<< HEAD
 		const int PastSteps = ceil(-StartTm / DeltaTm);
 		const TFullMatrix PastProbMat = GetPastProbMat(StateSetV, StateFtrVV, DeltaTm);
-=======
-		const int PastSteps = (int)ceil(-StartTm / DeltaTm);
-		const TFullMatrix PastProbMat = GetPastProbMat(StateSetV, DeltaTm);
->>>>>>> 3900b180
 		GetFutureProbVOverTm(PastProbMat, StateIdx, PastSteps, PastProbVV, Notify, false);
 	}
 }
@@ -1541,7 +1517,6 @@
 	const int Dim = FtrVV.GetRows();
 	const int NStates = GetStates() + (HasHiddenState ? 1 : 0);
 
-<<<<<<< HEAD
 	TJumpTmVMat JumpTmVMat(NStates, NStates);		// stores the jump times
 	TJumpFtrVVMat JumpFtrVVMat(NStates, NStates);	// used when constructing feature vectors
 	TJumpFtrMatMat JumpFtrMatVV(NStates, NStates);	// stores the feature vectors
@@ -1557,17 +1532,10 @@
 		for (int j = 0; j < NStates; j++) {
 			JumpTmVMat[i].Add(TJumpTmV());
 		}
-=======
-	// update intensities
-	if (UpdateStats && CurrStateId != -1 && StateId != CurrStateId /*&&
-			(!HasHiddenState || CurrStateId != GetHiddenStateId())*/) {	// the state has changed
-		UpdateIntensity(CurrStateId, StateId, (double)(RecTm - PrevJumpTm));
->>>>>>> 3900b180
 	}
 
 	// TODO handle hidden states
 
-<<<<<<< HEAD
 	int PrevStateId = -1;
 	uint64 PrevTm = TUInt64::Mx;
 	for (int CurrTmN = 0; CurrTmN < NInst; CurrTmN++) {
@@ -1627,10 +1595,6 @@
 
 		PrevTm = CurrTm;
 		PrevStateId = CurrStateId;
-=======
-	if (HasHiddenState && EndsBatch) {
-		UpdateIntensity(StateId, GetHiddenStateId(), (double)(RecTm - PrevJumpTm));
->>>>>>> 3900b180
 	}
 
 	// construct feature matrices
@@ -1693,7 +1657,6 @@
 
 	// Q-matrix: holds jump intensities
 	TFullMatrix QMatrix(NStates, NStates);
-<<<<<<< HEAD
 	for (int RowN = 0; RowN < NStates; RowN++) {
 		if (IsHiddenStateId(RowN)) { continue; }
 
@@ -1702,16 +1665,6 @@
 				const double Intens = IntensModelMat(RowN, ColN).Predict(StateFtrVV[RowN]);
 				EAssertR(Intens >= 0, "Intensity is less than 0!!!");
 				QMatrix(RowN, ColN) = Intens > 10000 ? 10000 : Intens;	// TODO fix
-=======
-	for (int i = 0; i < NStates; i++) {
-		for (int j = 0; j < NStates; j++) {
-			printf("(%s,%.3f)", QMatStats[i][j].Val1.GetStr().CStr(), QMatStats[i][j].Val2.Val);
-			if (j != i) {
-				const uint64 N = QMatStats[i][j].Val1;
-				const double Sum = QMatStats[i][j].Val2;
-
-				QMatrix(i,j) = N > 0 ? N / Sum : 0;
->>>>>>> 3900b180
 			}
 		}
 
@@ -2095,12 +2048,8 @@
 
 		const TIntSet TargetStateSet(StateSetV[StateIdx]);
 
-		TIntV TargetIdxV;	
-		AssignV.Find([&](const TFlt& StateId) { 
-			return TargetStateSet.IsKey((int)StateId); }, TargetIdxV);
-		TIntV NonTargetIdxV;	
-		AssignV.Find([&](const TFlt& StateId) { 
-			return !TargetStateSet.IsKey((int)StateId); }, NonTargetIdxV);
+		TIntV TargetIdxV;	AssignV.Find([&](const TFlt& StateId) { return TargetStateSet.IsKey(TInt(StateId)); }, TargetIdxV);
+		TIntV NonTargetIdxV;	AssignV.Find([&](const TFlt& StateId) { return !TargetStateSet.IsKey(TInt(StateId)); }, NonTargetIdxV);
 
 		if (TargetIdxV.Len() == 0 || NonTargetIdxV.Len() == 0) continue;
 
