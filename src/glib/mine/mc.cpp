--- conflicted
+++ resolved
@@ -1513,13 +1513,6 @@
 	const int Rows = QMat.GetRows();
 	const int Cols = QMat.GetCols();
 
-<<<<<<< HEAD
-	for (int i = 0; i < QMatStats.Len(); i++) {
-		for (int j = 0; j < QMatStats[i].Len(); j++) {
-			printf("(%llu, %.16f)", QMatStats[i][j].Val1.Val, QMatStats[i][j].Val2.Val);
-			if (j < QMatStats[i].Len()-1) {
-				printf(",");
-=======
 	TFullMatrix JumpMat(Rows, Cols);
 
 	for (int i = 0; i < Rows; i++) {
@@ -1536,7 +1529,6 @@
 
 					JumpMat(i,j) = J_ij;
 				}
->>>>>>> 519a426d
 			}
 		}
 	}
