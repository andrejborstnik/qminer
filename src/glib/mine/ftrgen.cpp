/**
 * GLib - General C++ Library
 * 
 * Copyright (C) 2014 Jozef Stefan Institute
 *
 * This library is free software: you can redistribute it and/or modify
 * it under the terms of the GNU Affero General Public License, version 3,
 * as published by the Free Software Foundation.
 *
 * This library is distributed in the hope that it will be useful,
 * but WITHOUT ANY WARRANTY; without even the implied warranty of
 * MERCHANTABILITY or FITNESS FOR A PARTICULAR PURPOSE.  See the
 * GNU Affero General Public License for more details.
 *
 * You should have received a copy of the GNU Affero General Public License
 * along with this program. If not, see <http://www.gnu.org/licenses/>.
 * 
 */

namespace TFtrGen {

///////////////////////////////////////
// Numeric-Feature-Generator
void TNumeric::Save(TSOut& SOut) const { 
    SaveEnum<TNumericType>(SOut, Type); 
    MnVal.Save(SOut); MxVal.Save(SOut); 
}
    
void TNumeric::Clr() {
    if (Type == ntNone) {
        MnVal = 0.0; MxVal = 0.0;
    } else if (Type == ntNormalize) {
        MnVal = TFlt::Mx; MxVal = TFlt::Mn;
    } else if (Type == ntMnMxVal) {
        // nothing to do
    }
}

bool TNumeric::Update(const double& Val) {
	if (Type == ntNormalize) {
        MnVal = TFlt::GetMn(MnVal, Val); 
        MxVal = TFlt::GetMx(MxVal, Val);         
    }   
    return false;
}

double TNumeric::GetFtr(const double& Val) const {
	if ((Type != ntNone) && (MnVal < MxVal)) {
        return (Val - MnVal) / (MxVal - MnVal);
	}
    return Val;        
}
    
void TNumeric::AddFtr(const double& Val, TIntFltKdV& SpV, int& Offset) const {
    SpV.Add(TIntFltKd(Offset, GetFtr(Val))); Offset++;
}

void TNumeric::AddFtr(const double& Val, TFltV& FullV, int& Offset) const {
    FullV[Offset] = GetFtr(Val); Offset++;
}

///////////////////////////////////////
// Nominal-Feature-Generator
void TCategorical::Save(TSOut& SOut) const { 
    SaveEnum<TCategoricalType>(SOut, Type);
    ValSet.Save(SOut);
    HashDim.Save(SOut);
}

void TCategorical::Clr() {
    if (Type == ctOpen) { ValSet.Clr(); }
}

bool TCategorical::Update(const TStr& Val) {
    if ((Type == ctOpen) && !Val.Empty()) {
        // check if new value
        const bool NewP = !ValSet.IsKey(Val);
        // remember if new
        if (NewP) { ValSet.AddKey(Val); }
        // return if we increased dimensionality
        return NewP;
    }
    // otherwise we have fixed dimensionality
    return false;
}

int TCategorical::GetFtr(const TStr& Val) const { 
    if (Type == ctHash) {
        // get hash
        return Val.GetPrimHashCd() % HashDim;
    } else {
        // get key id
        return ValSet.IsKey(Val) ? ValSet.GetKeyId(Val) : -1; 
    }
}

void TCategorical::AddFtr(const TStr& Val, TIntFltKdV& SpV, int& Offset) const {
    // get dimension to set to 1.0
    const int Dim = GetFtr(Val);
    // set to 1.0 if we get a dimension
    if (Dim != -1) { SpV.Add(TIntFltKd(Offset + Dim, 1.0)); }
    // update offset
    Offset += GetDim();
}

void TCategorical::AddFtr(const TStr& Val, TFltV& FullV, int& Offset) const {
    // get dimension to set to 1.0
    const int Dim = GetFtr(Val);
    // set to 1.0 if we get a dimension
    if (Dim != -1) { FullV[Offset + Dim] = 1.0; }
    // update offset
    Offset += GetDim();
}

///////////////////////////////////////
// Multi-Feature-Generator
void TMultinomial::Save(TSOut& SOut) const { 
    SaveEnum<TMultinomialType>(SOut, Type); 
    FtrGen.Save(SOut); 
}

bool TMultinomial::Update(const TStr& Str) {
    return FtrGen.Update(Str);
}

bool TMultinomial::Update(const TStrV& StrV) {
    bool UpdateP = false;
    for (int StrN = 0; StrN < StrV.Len(); StrN++) {
        const bool StrUpdateP = FtrGen.Update(StrV[StrN]);
        UpdateP = UpdateP || StrUpdateP;
    }
    return UpdateP;
}

void TMultinomial::AddFtr(const TStr& Str, TIntFltKdV& SpV, int& Offset) const {
    const int FtrId = FtrGen.GetFtr(Str);
    if (FtrId != -1) {
        SpV.Add(TIntFltKd(Offset + FtrId, 1.0));
    }
    Offset += GetDim();
}

void TMultinomial::AddFtr(const TStr& Str, TFltV& FullV, int& Offset) const {
    const int FtrId = FtrGen.GetFtr(Str);
    if (FtrId != -1) {
        FullV[Offset + FtrId] = 1.0;
    }
    Offset += GetDim();    
}

void TMultinomial::AddFtr(const TStrV& StrV, TIntFltKdV& SpV) const {
    // generate internal feature vector
    SpV.Gen(StrV.Len(), 0);
    for (int StrN = 0; StrN < StrV.Len(); StrN++) {
        const int FtrId = FtrGen.GetFtr(StrV[StrN]);
        // only use features we've seen during updates
        if (FtrId != -1) {
            SpV.Add(TIntFltKd(FtrId, 1.0));
        }
    }
    SpV.Sort();
    // merge elements with the same id
    int GoodSpN = 0;
    for (int SpN = 1; SpN < SpV.Len(); SpN++) {
        if (SpV[GoodSpN].Key == SpV[SpN].Key) {
            // repetition of previous id, sum counts
            SpV[GoodSpN].Dat += SpV[SpN].Dat;
        } else {
            // increase the pointer to the next good position
            GoodSpN++;
            // and move the new value down to the good position
            SpV[GoodSpN] = SpV[SpN];
        }
    }
    // truncate the vector
    SpV.Trunc(GoodSpN + 1);
    // final normalization, if needed
    if (Type == mtNormalize) { TLinAlg::Normalize(SpV); }    
}

void TMultinomial::AddFtr(const TStrV& StrV, TIntFltKdV& SpV, int& Offset) const {
    // generate feature 
    TIntFltKdV ValSpV; AddFtr(StrV, ValSpV);    
    // add to the full feature vector and increase offset count
    for (int ValSpN = 0; ValSpN < ValSpV.Len(); ValSpN++) {
        const TIntFltKd& ValSp = ValSpV[ValSpN];
        SpV.Add(TIntFltKd(Offset + ValSp.Key, ValSp.Dat));
    }
    // increase the offset by the dimension
    Offset += GetDim();
}

void TMultinomial::AddFtr(const TStrV& StrV, TFltV& FullV, int& Offset) const {
    // generate feature 
    TIntFltKdV ValSpV; AddFtr(StrV, ValSpV);    
    // add to the full feature vector and increase offset count
    for (int ValSpN = 0; ValSpN < ValSpV.Len(); ValSpN++) {
        const TIntFltKd& ValSp = ValSpV[ValSpN];
        FullV[Offset + ValSp.Key] = ValSp.Dat;
    }
    // increase the offset by the dimension
    Offset += GetDim();
}

///////////////////////////////////////
// Tokenizable-Feature-Generator
TBagOfWords::TBagOfWords(const bool& TfP, const bool& IdfP, const bool& NormalizeP, 
        PTokenizer _Tokenizer, const int& _HashDim, const bool& KHT,
        const int& _NStart, const int& _NEnd): Tokenizer(_Tokenizer) {

    // get settings flags
    Type = 0;
    if (TfP) { Type.Val |= btTf; }
    if (IdfP) { Type.Val |= btIdf; }
    if (NormalizeP) { Type.Val |= btNormalize; }
    // initialize for case of hashing
    if (_HashDim != -1) { 
        // remember the type ...
        Type.Val |= btHashing;
        // .. and the dimension
        HashDim = _HashDim;
        // keep hash table?initialize it if true
        KeepHashTable = KHT;
        if(KeepHashTable) { HashTable.Gen(HashDim); }
        // initialize DF counts for hashes
        DocFqV.Gen(HashDim); DocFqV.PutAll(0);
        OldDocFqV.Gen(HashDim); OldDocFqV.PutAll(0.0);
    }
    NStart = _NStart;
    NEnd = _NEnd;
}

TBagOfWords::TBagOfWords(TSIn& SIn): Type(SIn),
    Tokenizer(TTokenizer::Load(SIn)), TokenSet(SIn), HashDim(SIn), KeepHashTable(SIn),
    NStart(SIn),NEnd(SIn), Docs(SIn), DocFqV(SIn), ForgetP(SIn), OldDocs(SIn),
    OldDocFqV(SIn), HashTable(SIn) { }

void TBagOfWords::Save(TSOut& SOut) const {
    Type.Save(SOut);
    Tokenizer->Save(SOut);
    TokenSet.Save(SOut);
    HashDim.Save(SOut);
    KeepHashTable.Save(SOut);
    NStart.Save(SOut);
    NEnd.Save(SOut);
    Docs.Save(SOut);
    DocFqV.Save(SOut);
    ForgetP.Save(SOut);
    OldDocs.Save(SOut);
    OldDocFqV.Save(SOut);
    HashTable.Save(SOut);
}

void TBagOfWords::Clr() {
    Docs = 0; ForgetP = false; OldDocs = 0.0; 
    if (IsHashing()) {
        // if hashing, allocate the document counts and set to zero
        DocFqV.Gen(HashDim); DocFqV.PutAll(0);
        OldDocFqV.Gen(HashDim); OldDocFqV.PutAll(0.0);
    } else {
        // if normal vector space, just forget the existing tokens and document counts
        TokenSet.Clr(); DocFqV.Clr(); OldDocFqV.Clr();
    }
}

void TBagOfWords::GetFtr(const TStr& Str, TStrV& TokenStrV) const {
    // outsource to tokenizer
    EAssertR(!Tokenizer.Empty(), "Missing tokenizer in TFtrGen::TBagOfWords");
    Tokenizer->GetTokens(Str, TokenStrV);
    // counting average token length
    /*static int Count = 0, LenStr = 0, LenVec = 0;
    Count++; LenStr += Str.Len(); LenVec += TokenStrV.Len();
    if (Count % 1000 == 0) { 
        printf("Average token length[docs=%d chars=%d words=%d length=%.4f\n", 
            Count, LenStr, LenVec, (double)LenStr / (double)LenVec);
    }*/
}

void TBagOfWords::GenerateNgrams(const TStrV& TokenStrV, TStrV &NgramStrV) const {
    if((NStart == 1) && (NEnd == 1)) { 
        NgramStrV = TokenStrV;
    }
    
    const TSize TotalStrLen = TokenStrV.Len();
    for(TSize TokenStrN = 0; TokenStrN < TotalStrLen; TokenStrN++) { // for each token position, generate ngrams starting at that position
    	// Start with Token Position
    	// End with Token Position + NEnd - 1 because ngram parameters are 1-based indexes and vectors are 0-based indexes
<<<<<<< HEAD
        const TSize NgramEnd = MIN(TotalStrLen - 1, TokenStrN + NEnd - 1) + 1;
        for(TSize NgramPos = TokenStrN + (NStart - 1); NgramPos < NgramEnd; NgramPos++) {
            TChA NgramChA = TokenStrV[TokenStrN];
            for (int NgramTokenN = TokenStrN + 1; NgramTokenN <= NgramPos; NgramTokenN++) {
                NgramChA += " "; NgramChA += TokenStrV[NgramTokenN];
            }
//            TokenStrV.GetSubValV(TokenStrN, NgramPos, Slice);
//            Ngram = TStr::GetStr(Slice, " ");
            NgramStrV.Add(NgramChA);
=======
        for(TSize Pos = TokenN + (NStart - 1); Pos < MIN(Total-1, TokenN + NEnd - 1) + 1; Pos++) {
            TokenStrV.GetSubValV(TokenN, Pos , Slice);
            Ngram = TStr::GetStr(Slice, " ");
            NgramStrV.Add(Ngram);
>>>>>>> f0ef40a0
        }
    }
}

bool TBagOfWords::Update(const TStrV& TokenStrV) {    
    // Generate Ngrams if necessary
	TStrV NgramStrV;
    GenerateNgrams(TokenStrV, NgramStrV);

    // process tokens to update DF counts
    bool UpdateP = false;
    if (IsHashing()) {  
        // consolidate tokens and get their hashed IDs
        TIntSet TokenIdH;
        for (int TokenStrN = 0; TokenStrN < NgramStrV.Len(); TokenStrN++) {
            const TStr& TokenStr = NgramStrV[TokenStrN];
            TInt TokenId = TokenStr.GetHashTrick() % HashDim;
            TokenIdH.AddKey(TokenId);
            if(KeepHashTable) { HashTable[TokenId].AddKey(TokenStr); }
        }
        // update document counts
        int KeyId = TokenIdH.FFirstKeyId();
        while (TokenIdH.FNextKeyId(KeyId)) {
            const int TokenId = TokenIdH.GetKey(KeyId);
            // update DF
            DocFqV[TokenId]++;
        }
    } else {
        // consolidate tokens
        TStrH TokenStrH;
        for (int TokenStrN = 0; TokenStrN < NgramStrV.Len(); TokenStrN++) {
            const TStr& TokenStr = NgramStrV[TokenStrN];
            TokenStrH.AddKey(TokenStr);
        }
        // update document counts and update vocabulary with new tokens
        int KeyId = TokenStrH.FFirstKeyId();
        while (TokenStrH.FNextKeyId(KeyId)) {
            // get token
            const TStr& TokenStr = TokenStrH.GetKey(KeyId);
            // different processing for hashing
            int TokenId = TokenSet.GetKeyId(TokenStr);
            if (TokenId == -1) {
                // new token, remember the dimensionality change
                UpdateP = true;
                // remember the new token
                TokenId = TokenSet.AddKey(TokenStr);
                // increase document count table
                const int TokenDfId = DocFqV.Add(0);
                // increase also the old count table
                OldDocFqV.Add(0.0);
                // make sure we DF vector and TokenSet still in sync
                IAssert(TokenId == TokenDfId);
                IAssert(DocFqV.Len() == OldDocFqV.Len());
            }
            // document count update
            DocFqV[TokenId]++;
        }
    }
    // update document count
    Docs++;
    // tell if dimension changed
    return UpdateP;
}

bool TBagOfWords::Update(const TStr& Val) {    
    // tokenize given text (reserve space assuming 5 chars per word)    
    TStrV TokenStrV(Val.Len() / 5, 0); GetFtr(Val, TokenStrV);
    // process
    return Update(TokenStrV);
}

void TBagOfWords::AddFtr(const TStrV& TokenStrV, TIntFltKdV& SpV) const {
    // aggregate token counts
    TIntH TermFqH;
	TStrV NgramStrV;
    GenerateNgrams(TokenStrV, NgramStrV);
    for (int TokenStrN = 0; TokenStrN < NgramStrV.Len(); TokenStrN++) {
        const TStr& TokenStr = NgramStrV[TokenStrN];
        // get token ID
        const int TokenId = IsHashing() ?
            (TokenStr.GetHashTrick() % HashDim) : // hashing
            TokenSet.GetKeyId(TokenStr); // vocabulary
        // add if known token
        if (TokenId != -1) {
            TermFqH.AddDat(TokenId)++;
        }
    }
    // make a sparse vector out of it
    SpV.Gen(TermFqH.Len(), 0);
    int KeyId = TermFqH.FFirstKeyId();
    while (TermFqH.FNextKeyId(KeyId)) {
        const int TermId = TermFqH.GetKey(KeyId);
        double TermVal = 1.0;
        if (IsTf()) { TermVal *= double(TermFqH[KeyId]); }
        if (IsIdf()) {
            if (ForgetP) {
                const double DocFq = double(DocFqV[TermId]) + OldDocFqV[TermId];
                if (DocFq > 0.1) { TermVal *= log((double(Docs) + OldDocs) / DocFq); }
            } else {
                TermVal *= log(double(Docs) / double(DocFqV[TermId]));
            }
        }
        SpV.Add(TIntFltKd(TermId, TermVal));
    }
    SpV.Sort();
    // step (4): normalize the vector if so required
    if (IsNormalize()) { TLinAlg::Normalize(SpV); }
}

void TBagOfWords::AddFtr(const TStr& Val, TIntFltKdV& SpV) const {
    // tokenize
    TStrV TokenStrV(Val.Len() / 5, 0); GetFtr(Val, TokenStrV);
    // create sparse vector
    AddFtr(TokenStrV, SpV);
}

void TBagOfWords::AddFtr(const TStrV& TokenStrV, TIntFltKdV& SpV, int& Offset) const {
	// create sparse vector
    TIntFltKdV ValSpV; AddFtr(TokenStrV, ValSpV);
    // add to the full feature vector and increase offset count
    for (int ValSpN = 0; ValSpN < ValSpV.Len(); ValSpN++) {
        const TIntFltKd& ValSp = ValSpV[ValSpN];
        SpV.Add(TIntFltKd(Offset + ValSp.Key, ValSp.Dat));
    }    
    // increase the offset by the dimension
    Offset += GetDim();
}

void TBagOfWords::AddFtr(const TStr& Val, TIntFltKdV& SpV, int& Offset) const {
    // tokenize
    TStrV TokenStrV(Val.Len() / 5, 0); GetFtr(Val, TokenStrV);
    // create sparse vector
    TIntFltKdV ValSpV; AddFtr(TokenStrV, ValSpV);
    // add to the full feature vector and increase offset count
    for (int ValSpN = 0; ValSpN < ValSpV.Len(); ValSpN++) {
        const TIntFltKd& ValSp = ValSpV[ValSpN];
        SpV.Add(TIntFltKd(Offset + ValSp.Key, ValSp.Dat));
    }    
    // increase the offset by the dimension
    Offset += GetDim();
}

void TBagOfWords::AddFtr(const TStrV& TokenStrV, TFltV& FullV, int& Offset) const {
    // create sparse vector
    TIntFltKdV ValSpV; AddFtr(TokenStrV, ValSpV);
    // add to the full feature vector and increase offset count
    for (int ValSpN = 0; ValSpN < ValSpV.Len(); ValSpN++) {
        const TIntFltKd& ValSp = ValSpV[ValSpN];
        FullV[Offset + ValSp.Key] = ValSp.Dat;
    }
    // increase the offset by the dimension
    Offset += GetDim();    
}

void TBagOfWords::AddFtr(const TStr& Val, TFltV& FullV, int& Offset) const {
    // tokenize
    TStrV TokenStrV(Val.Len() / 5, 0); GetFtr(Val, TokenStrV);
    // create sparse vector
    TIntFltKdV ValSpV; AddFtr(TokenStrV, ValSpV);
    // add to the full feature vector and increase offset count
    for (int ValSpN = 0; ValSpN < ValSpV.Len(); ValSpN++) {
        const TIntFltKd& ValSp = ValSpV[ValSpN];
        FullV[Offset + ValSp.Key] = ValSp.Dat;
    }
    // increase the offset by the dimension
    Offset += GetDim();    
}

void TBagOfWords::Forget(const double& Factor) {
    // remember we started forgeting
    ForgetP = true;
    // update old document count
    OldDocs = double(Docs) + Factor * OldDocs;    
    // reset current counts
    Docs = 0;
    // do same for document frequencies
    const int Dims = GetDim();
    for (int Dim = 0; Dim < Dims; Dim++) {
        // update old document frequency
        OldDocFqV[Dim] = double(DocFqV[Dim]) + Factor * OldDocFqV[Dim];
        // reset current count
        DocFqV[Dim] = 0;
    }
}

///////////////////////////////////////
// Sparse-Numeric-Feature-Generator

void TSparseNumeric::Update(const TIntFltKdV& SpV) {
    for (int SpN = 0; SpN < SpV.Len(); SpN++) {
        MxId = TInt::GetMx(SpV[SpN].Key, MxId);
        FtrGen.Update(SpV[SpN].Dat);
    }
}

void TSparseNumeric::AddFtr(const TIntFltKdV& InSpV, TIntFltKdV& SpV, int& Offset) const {
    for (int SpN = 0; SpN < InSpV.Len(); SpN++) {
        const int Id = InSpV[SpN].Key;
        double Val = FtrGen.GetFtr(InSpV[SpN].Dat);
        SpV.Add(TIntFltKd(Offset + Id, Val));
    }
    Offset += GetVals();
}

///////////////////////////////////////
// Date window feature generator
void TDateWnd::InitWgt() {
    if (NormalizeP) {
       Wgt = 1.0 / TMath::Sqrt((double)WndSize); 
    } else {
       Wgt = 1.0;
    }
}

TDateWnd::TDateWnd(const int& _WndSize, const TTmUnit& _TmUnit, 
    const bool& _NormalizeP): InitP(false), WndSize(_WndSize), 
        TmUnit(_TmUnit), NormalizeP(_NormalizeP) {
    
    EAssert(WndSize > 0);  
    // initialize feature vector weight
    InitWgt();
}


TDateWnd::TDateWnd(const TTm& StartTm, const TTm& EndTm, const int& _WndSize, 
        const TTmUnit& _TmUnit, const bool& _NormalizeP): InitP(true),
            WndSize(_WndSize), TmUnit(_TmUnit), NormalizeP(_NormalizeP) {

    EAssert(WndSize > 0);
    // use borders to construct time boundaries
    Update(StartTm);
    Update(EndTm);
    // initialize feature vector weight
    InitWgt();
}

void TDateWnd::Save(TSOut& SOut) const {
    InitP.Save(SOut);
    StartUnit.Save(SOut);
    EndUnit.Save(SOut);
    WndSize.Save(SOut);
    SaveEnum<TTmUnit>(SOut, TmUnit);
    NormalizeP.Save(SOut);
}
    
bool TDateWnd::Update(const TTm& Val) {
    // if first time, use it to initialize
    if (!InitP) {
        StartUnit = TSecTm(Val).GetInUnits(TmUnit);
        EndUnit = TSecTm(Val).GetInUnits(TmUnit);
        InitP = true;
        return true;
    }
    // check if we moved start or end boundary
    const uint ValUnit = TSecTm(Val).GetInUnits(TmUnit);
    if (StartUnit > ValUnit) {
        StartUnit = ValUnit; return true;
    }
    if (EndUnit < ValUnit) {
        EndUnit = ValUnit; return true;
    }
    // nope, we are fine
    return false;
}

int TDateWnd::GetFtr(const TTm& Val) const {
    EAssert(InitP);
    const uint ValUnit = TSecTm(Val).GetInUnits(TmUnit);
    if (ValUnit < StartUnit) { return 0; }
    if (ValUnit > EndUnit) { return (int)(EndUnit - StartUnit); }
    return (int)(ValUnit - StartUnit);
}

void TDateWnd::AddFtr(const TTm& Val, TIntFltKdV& SpV, int& Offset) const {
    const int Ftr = GetFtr(Val);
    for (int FtrN = 0; FtrN < WndSize; FtrN++) {
        SpV.Add(TIntFltKd(Offset + Ftr + FtrN, Wgt));
    }
    Offset += GetDim();
}

void TDateWnd::AddFtr(const TTm& Val, TFltV& FullV, int& Offset) const {
    const int Ftr = GetFtr(Val);
    for (int FtrN = 0; FtrN < WndSize; FtrN++) {
        FullV[Offset + Ftr + FtrN] = Wgt;
    }    
    Offset += GetDim();
}

}<|MERGE_RESOLUTION|>--- conflicted
+++ resolved
@@ -285,8 +285,7 @@
     for(TSize TokenStrN = 0; TokenStrN < TotalStrLen; TokenStrN++) { // for each token position, generate ngrams starting at that position
     	// Start with Token Position
     	// End with Token Position + NEnd - 1 because ngram parameters are 1-based indexes and vectors are 0-based indexes
-<<<<<<< HEAD
-        const TSize NgramEnd = MIN(TotalStrLen - 1, TokenStrN + NEnd - 1) + 1;
+       const TSize NgramEnd = MIN(TotalStrLen - 1, TokenStrN + NEnd - 1) + 1;
         for(TSize NgramPos = TokenStrN + (NStart - 1); NgramPos < NgramEnd; NgramPos++) {
             TChA NgramChA = TokenStrV[TokenStrN];
             for (int NgramTokenN = TokenStrN + 1; NgramTokenN <= NgramPos; NgramTokenN++) {
@@ -295,12 +294,6 @@
 //            TokenStrV.GetSubValV(TokenStrN, NgramPos, Slice);
 //            Ngram = TStr::GetStr(Slice, " ");
             NgramStrV.Add(NgramChA);
-=======
-        for(TSize Pos = TokenN + (NStart - 1); Pos < MIN(Total-1, TokenN + NEnd - 1) + 1; Pos++) {
-            TokenStrV.GetSubValV(TokenN, Pos , Slice);
-            Ngram = TStr::GetStr(Slice, " ");
-            NgramStrV.Add(Ngram);
->>>>>>> f0ef40a0
         }
     }
 }
