/**
 * Copyright (c) 2015, Jozef Stefan Institute, Quintelligence d.o.o. and contributors
 * All rights reserved.
 *
 * This source code is licensed under the FreeBSD license found in the
 * LICENSE file in the root directory of this source tree.
 */

#ifndef LINALG_H
#define LINALG_H
///////////////////////////////////////////////////////////////////////
// Blas Support
#ifdef BLAS
	#define MKL_Complex8 std::complex<float>
	#define MKL_Complex16 std::complex<double>
	#define lapack_complex_float std::complex<float>
	#define lapack_complex_double std::complex<double>
	#define LAPACK_COMPLEX_CPP
	#ifdef AMD
		#include "acml.h"
	#elif INTEL 
		#undef small
		#include "mkl.h"
	//#include "mkl_scalapack.h"
	#else
		#include "cblas.h"
		#ifdef LAPACKE
			#include "lapacke.h"
		#endif
	#endif
#endif
#include "base.h"
//==========================================================
// TODO remove
//#ifdef BLAS
//#include "lapacke.h"
//#endif
//==========================================================

namespace TypeCheck{
	template<typename T1>
	struct is_float { static const bool value = false; };
	template<>
	struct is_float<float> { static const bool value = true; };
	template<>
	struct is_float<TNum<float> > { static const bool value = true; };

	template<typename T1>
	struct is_double { static const bool value = false; };

	template<>
	struct is_double<double> { static const bool value = true; };
	template<>
	struct is_double<TNum<double> > { static const bool value = true; };

	template<typename T1>
	struct is_complex_float
	{
		static const bool value = false;
	};

	template<>
	struct is_complex_float< std::complex<float> >
	{
		static const bool value = true;
	};

	template<>
	struct is_complex_float< TNum<std::complex<float>> >
	{
		static const bool value = true;
	};

	template<typename T1>
	struct is_complex_double
	{
		static const bool value = false;
	};

	template<>
	struct is_complex_double< std::complex<double> >
	{
		static const bool value = true;
	};

	template<>
	struct is_complex_double< TNum<std::complex<double>> >
	{
		static const bool value = true;
	};
}

///////////////////////////////////////////////////////////////////////
// forward declarations
class TLinAlg;
//////////////////////////////////////////////////////////////////////
// Useful stuff (hopefully)
class TLAMisc {
public:
	//Sort double array
#ifdef SCALAPACK 
	template<class TSizeTy>
	static void Sort(TVec<TFlt, TSizeTy> & Vec, TVec<TSizeTy, TSizeTy>& index, const TBool& decrease) {
		if (index.Empty()){
			TLAMisc::FillRange(Vec.Len(), index);
		}
		char* id = decrease ? "D" : "I";
		TSizeTy n = Vec.Len();
		TSizeTy info;
		dlasrt2(id, &n, &Vec[0].Val, &index[0], &info);
		//dlasrt2(id, n, d, key, info)
	}
#endif
	// Dumps vector to file so Excel can read it
	static void SaveCsvTFltV(const TFltV& Vec, TSOut& SOut);
	// Dumps sparse vector to file so Matlab can read it
	static void SaveMatlabTFltIntKdV(const TIntFltKdV& SpV, const int& ColN, TSOut& SOut);
	// Dumps sparse matrix to file so Matlab can read it
	static void SaveMatlabSpMat(const TTriple<TIntV, TIntV, TFltV>& SpMat, TSOut& SOut);
	// Dumps vector to file so Matlab can read it
	static void SaveMatlabTFltV(const TFltV& m, const TStr& FName);
	// Dumps vector to file so Matlab can read it
	static void SaveMatlabTIntV(const TIntV& m, const TStr& FName);
	// Dumps column ColId from m to file so Matlab can read it
	static void SaveMatlabTFltVVCol(const TFltVV& m, int ColId, const TStr& FName);
	// Dumps matrix to file so Matlab can read it
	static void SaveMatlabTFltVV(const TFltVV& m, const TStr& FName);
	// Dumps matrix to the output stream so Matlab can read it
	static void SaveMatlabTFltVV(const TFltVV& m, TSOut& SOut);
	// Dumps main minor rowN x colN to file so Matlab can read it
	static void SaveMatlabTFltVVMjrSubMtrx(const TFltVV& m, int rowN, int colN, const TStr& FName);
	// loads matlab full matrix
	static void LoadMatlabTFltVV(const TStr& FNm, TVec<TFltV>& ColV);
	// loads matlab full matrix
	static void LoadMatlabTFltVV(const TStr& FNm, TFltVV& MatrixVV);
	// loads matlab full matrix
	static void LoadMatlabTFltVV(TVec<TFltV>& ColV, TSIn& SIn);
	// loads matlab full matrix
	static void LoadMatlabTFltVV(TFltVV& MatrixVV, TSIn& SIn);
	// prints vector to screen
	static void PrintTFltV(const TFltV& Vec, const TStr& VecNm);
	// print matrix to string
	static void PrintTFltVVToStr(const TFltVV& A, TStr& Out);
	// print matrixt to screen
	static void PrintTFltVV(const TFltVV& A, const TStr& MatrixNm);
	// print sparse matrix to screen
	static void PrintSpMat(const TTriple<TIntV, TIntV, TFltV>& A, const TStr& MatrixNm);
	// print sparse matrix to screen
	static void PrintSpMat(const TVec<TIntFltKdV>& A, const TStr& MatrixNm);
	// prints vector to screen
	static void PrintTIntV(const TIntV& Vec, const TStr& VecNm);
	// fills vector with random numbers
	static void FillRnd(TFltV& Vec) { TRnd Rnd(0); FillRnd(Vec.Len(), Vec, Rnd); }
	static void FillRnd(TFltV& Vec, TRnd& Rnd) { FillRnd(Vec.Len(), Vec, Rnd); }
	static void FillRnd(TFltVV& Mat) { TRnd Rnd(0); FillRnd(Mat, Rnd); }
	static void FillRnd(TFltVV& Mat, TRnd& Rnd) { FillRnd(Mat.Get1DVec(), Rnd); }
	static void FillRnd(const int& Len, TFltV& Vec, TRnd& Rnd);
	// set all components
	static void Fill(TFltVV& M, const double& Val);
	static void Fill(TFltV& M, const double& Val);
	// sets all compnents to zero
	static void FillZero(TFltV& Vec) { Vec.PutAll(0.0); }
	static void FillZero(TFltVV& M) { Fill(M, 0.0); }
	// set matrix to identity
	static void FillIdentity(TFltVV& M);
	static void FillIdentity(TFltVV& M, const double& Elt);
	// set vector to range
	static void FillRange(const int& Vals, TFltV& Vec);
	static void FillRange(const int& Vals, TIntV& Vec);

	template <class TVal, class TTSizeTyTy = int>
	static void FillRangeS(const TTSizeTyTy& Vals, TVec<TVal, TTSizeTyTy>& Vec) {
		//Added by Andrej
		if (Vec.Len() != Vals){
			Vec.Gen(Vals);
		}
		for (int i = 0; i < Vals; i++){
			Vec[i] = i;
		}
	};
	// sums elements in vector
	static int SumVec(const TIntV& Vec);
	static double SumVec(const TFltV& Vec);
	// converts full vector to sparse
	static void ToSpVec(const TFltV& Vec, TIntFltKdV& SpVec,
		const double& CutWordWgtSumPrc = 0.0);
	// converts sparse vector to full
	static void ToVec(const TIntFltKdV& SpVec, TFltV& Vec, const int& VecLen);
	// creates a diagonal matrix
	static void Diag(const TFltV& Vec, TFltVV& Mat);
	// creates a diagonal matrix
	static void Diag(const TFltV& Vec, TVec<TIntFltKdV>& Mat);
	// gets the maximal index of a sparse vector
	static int GetMaxDimIdx(const TIntFltKdV& SpVec);
	// gets the maximal row index of a sparse column matrix
	static int GetMaxDimIdx(const TVec<TIntFltKdV>& SpMat);
	// returns the index of the minimum element
	static int GetMinIdx(const TFltV& Vec);
	// returns a vector with a sequence starting at Min and ending at Max
	static void RangeV(const int& Min, const int& Max, TIntV& Res);
	// returns the mean value of Vec.
	static double Mean(const TFltV& Vec);
	// returns the mean value along the dimension (Dim) of Mat. See Matlab documentation - mean().
	static void Mean(const TFltVV& Mat, TFltV& Vec, const int& Dim = 1);
	// returns standard deviation. See Matlab documentation - std().
	static void Std(const TFltVV& Mat, TFltV& Vec, const int& Flag = 0, const int& Dim = 1);
	// returns the z-score for each element of X such that columns of X are centered to have mean 0 and scaled to have standard deviation 1.
	static void ZScore(const TFltVV& Mat, TFltVV& Vec, const int& Flag = 0, const int& Dim = 1);
};
//////////////////////////////////////////////////////////////////////
// Template-ised Sparse Operations
template <class TKey, class TDat>
class TSparseOps {
private:
	typedef TVec<TKeyDat<TKey, TDat> > TKeyDatV;
public:
	static void CoordinateCreateSparseColMatrix(const TVec<TKey>& RowIdxV, const TVec<TKey>& ColIdxV, const TVec<TDat>& ValV, TVec<TKeyDatV>& ColMatrix, const TKey& Cols) {
		ColMatrix.Gen(Cols);
		EAssert(RowIdxV.Len() == ColIdxV.Len() && RowIdxV.Len() == ValV.Len());
		TKey Els = RowIdxV.Len();
		for (TKey ElN = 0; ElN < Els; ElN++) {
			ColMatrix[ColIdxV[ElN]].Add(TKeyDat<TKey, TDat>(RowIdxV[ElN], ValV[ElN]));
		}
		for (TKey ColN = 0; ColN < Cols; ColN++) {
			ColMatrix[ColN].Sort();
		}
	}
	static void SparseMerge(const TKeyDatV& SrcV1, const TKeyDatV& SrcV2, TKeyDatV& DstV) {
		DstV.Clr();
		const int Src1Len = SrcV1.Len();
		const int Src2Len = SrcV2.Len();
		int Src1N = 0, Src2N = 0;
		while (Src1N < Src1Len && Src2N < Src2Len) {
			if (SrcV1[Src1N].Key < SrcV2[Src2N].Key) {
				DstV.Add(SrcV1[Src1N]); Src1N++;
			}
			else if (SrcV1[Src1N].Key > SrcV2[Src2N].Key) {
				DstV.Add(SrcV2[Src2N]); Src2N++;
			}
			else {
				DstV.Add(TKeyDat<TKey, TDat>(SrcV1[Src1N].Key, SrcV1[Src1N].Dat + SrcV2[Src2N].Dat));
				Src1N++;  Src2N++;
			}
		}
		while (Src1N < Src1Len) { DstV.Add(SrcV1[Src1N]); Src1N++; }
		while (Src2N < Src2Len) { DstV.Add(SrcV2[Src2N]); Src2N++; }
	}
	static void SparseLinComb(const double& p, const TKeyDatV& SrcV1, const double& q, const TKeyDatV& SrcV2, TKeyDatV& DstV) {
		DstV.Clr();
		const int Src1Len = SrcV1.Len();
		const int Src2Len = SrcV2.Len();
		int Src1N = 0, Src2N = 0;
		while (Src1N < Src1Len && Src2N < Src2Len) {
			if (SrcV1[Src1N].Key < SrcV2[Src2N].Key) {
				DstV.Add(TKeyDat<TKey, TDat>(SrcV1[Src1N].Key, p * SrcV1[Src1N].Dat)); Src1N++;
			}
			else if (SrcV1[Src1N].Key > SrcV2[Src2N].Key) {
				DstV.Add(TKeyDat<TKey, TDat>(SrcV2[Src2N].Key, q * SrcV2[Src2N].Dat)); Src2N++;
			}
			else {
				DstV.Add(TKeyDat<TKey, TDat>(SrcV1[Src1N].Key, p * SrcV1[Src1N].Dat + q * SrcV2[Src2N].Dat));
				Src1N++;  Src2N++;
			}
		}
		while (Src1N < Src1Len) { DstV.Add(TKeyDat<TKey, TDat>(SrcV1[Src1N].Key, p * SrcV1[Src1N].Dat)); Src1N++; }
		while (Src2N < Src2Len) { DstV.Add(TKeyDat<TKey, TDat>(SrcV2[Src2N].Key, q * SrcV2[Src2N].Dat)); Src2N++; }
	}
};

typedef TSparseOps<TInt, TFlt> TSparseOpsIntFlt;


///////////////////////////////////////////////////////////////////////
/// Matrix. Class for matrix-vector and matrix-matrix operations
class TMatrix {
private:
	bool Transposed;
protected:
	virtual void PMultiply(const TFltVV& B, int ColId, TFltV& Result) const = 0;
	virtual void PMultiplyT(const TFltVV& B, int ColId, TFltV& Result) const = 0;
	virtual void PMultiply(const TFltV& Vec, TFltV& Result) const = 0;
	virtual void PMultiplyT(const TFltV& Vec, TFltV& Result) const = 0;
	virtual void PMultiply(const TFltVV& B, TFltVV& Result) const { FailR("TMatrix PMultiply(const TFltVV& B, TFltVV& Result) not implemented"); }
	virtual void PMultiplyT(const TFltVV& B, TFltVV& Result) const { FailR("TMatrix PMultiplyT(const TFltVV& B, TFltVV& Result) not implemented"); }

	virtual int PGetRows() const = 0;
	virtual int PGetCols() const = 0;
public:
	TMatrix() : Transposed(false) {}
	virtual ~TMatrix() { }

	// Result = A * B(:,ColId)
	void Multiply(const TFltVV& B, int ColId, TFltV& Result) const {
		if (Transposed) { PMultiplyT(B, ColId, Result); }
		else { PMultiply(B, ColId, Result); }
	}
	// Result = A' * B(:,ColId)
	void MultiplyT(const TFltVV& B, int ColId, TFltV& Result) const {
		if (Transposed) { PMultiply(B, ColId, Result); }
		else { PMultiplyT(B, ColId, Result); }
	}

	// Result = A * Vec
	void Multiply(const TFltV& Vec, TFltV& Result) const {
		if (Transposed) { PMultiplyT(Vec, Result); }
		else { PMultiply(Vec, Result); }
	}
	// Result = A' * Vec
	void MultiplyT(const TFltV& Vec, TFltV& Result) const{
		if (Transposed) { PMultiply(Vec, Result); }
		else { PMultiplyT(Vec, Result); }
	}

	// Result = A * B
	void Multiply(const TFltVV& B, TFltVV& Result) const {
		if (Transposed) { PMultiplyT(B, Result); }
		else { PMultiply(B, Result); }
	}
	// Result = A' * B
	void MultiplyT(const TFltVV& B, TFltVV& Result) const {
		if (Transposed) { PMultiply(B, Result); }
		else { PMultiplyT(B, Result); }
	}

	// number of rows
	int GetRows() const { return Transposed ? PGetCols() : PGetRows(); }
	// number of columns
	int GetCols() const { return Transposed ? PGetRows() : PGetCols(); }

	virtual void Transpose() { Transposed = !Transposed; }

	void Save(TSOut& SOut) const { TBool(Transposed).Save(SOut); }
	void Load(TSIn& SIn) { Transposed = TBool(SIn); }
};

///////////////////////////////////////////////////////////////////////
// Sparse-Column-Matrix
//  matrix is given with columns as sparse vectors
class TSparseColMatrix : public TMatrix {
public:
	// number of rows and columns of matrix
	int RowN, ColN;
	// vector of sparse columns
	TVec<TIntFltKdV> ColSpVV;
protected:
	// Result = A * B(:,ColId)
	virtual void PMultiply(const TFltVV& B, int ColId, TFltV& Result) const;
	// Result = A * Vec
	virtual void PMultiply(const TFltV& Vec, TFltV& Result) const;
	// Result = A' * B(:,ColId)
	virtual void PMultiplyT(const TFltVV& B, int ColId, TFltV& Result) const;
	// Result = A' * Vec
	virtual void PMultiplyT(const TFltV& Vec, TFltV& Result) const;
	// Result = A * B
	virtual void PMultiply(const TFltVV& B, TFltVV& Result) const;
	// Result = A' * B
	virtual void PMultiplyT(const TFltVV& B, TFltVV& Result) const;

	int PGetRows() const { return RowN; }
	int PGetCols() const { return ColN; }

public:
	TSparseColMatrix() : TMatrix() {}
	TSparseColMatrix(const int& _RowN, const int& _ColN) : RowN(_RowN), ColN(_ColN), ColSpVV() {}
	TSparseColMatrix(TVec<TIntFltKdV> _ColSpVV) : TMatrix(), ColSpVV(_ColSpVV) {}
	TSparseColMatrix(TVec<TIntFltKdV> _ColSpVV, const int& _RowN, const int& _ColN) :
		TMatrix(), RowN(_RowN), ColN(_ColN), ColSpVV(_ColSpVV) {}

	void Save(TSOut& SOut) {
		SOut.Save(RowN); SOut.Save(ColN); ColSpVV.Save(SOut);
	}
	void Load(TSIn& SIn) {
		SIn.Load(RowN); SIn.Load(ColN); ColSpVV = TVec<TIntFltKdV>(SIn);
	}
};

///////////////////////////////////////////////////////////////////////
// Sparse-Row-Matrix
//  matrix is given with rows as sparse vectors
class TSparseRowMatrix : public TMatrix {
public:
	// number of rows and columns of matrix
	int RowN, ColN;
	// vector of sparse rows
	TVec<TIntFltKdV> RowSpVV;
protected:
	// Result = A * B(:,ColId)
	virtual void PMultiply(const TFltVV& B, int ColId, TFltV& Result) const;
	// Result = A * Vec
	virtual void PMultiply(const TFltV& Vec, TFltV& Result) const;
	// Result = A' * B(:,ColId)
	virtual void PMultiplyT(const TFltVV& B, int ColId, TFltV& Result) const;
	// Result = A' * Vec
	virtual void PMultiplyT(const TFltV& Vec, TFltV& Result) const;
	// Result = A * B
	virtual void PMultiply(const TFltVV& B, TFltVV& Result) const { FailR("Not implemented yet"); } // TODO
	// Result = A' * B
	virtual void PMultiplyT(const TFltVV& B, TFltVV& Result) const { FailR("Not implemented yet"); } // TODO

	int PGetRows() const { return RowN; }
	int PGetCols() const { return ColN; }

public:
	TSparseRowMatrix() : TMatrix() {}
	TSparseRowMatrix(TVec<TIntFltKdV> _RowSpVV) : TMatrix(), RowSpVV(_RowSpVV) {}
	TSparseRowMatrix(TVec<TIntFltKdV> _RowSpVV, const int& _RowN, const int& _ColN) :
		TMatrix(), RowN(_RowN), ColN(_ColN), RowSpVV(_RowSpVV) {}
	// loads Matlab sparse matrix format: row, column, value.
	//   Indexes start with 1.
	TSparseRowMatrix(const TStr& MatlabMatrixFNm);
	void Save(TSOut& SOut) {
		SOut.Save(RowN); SOut.Save(ColN); RowSpVV.Save(SOut);
	}
	void Load(TSIn& SIn) {
		SIn.Load(RowN); SIn.Load(ColN); RowSpVV = TVec<TIntFltKdV>(SIn);
	}
};

///////////////////////////////////////////////////////////////////////
// Full-Col-Matrix
//  matrix is given with columns of full vectors
class TFullColMatrix : public TMatrix {
public:
	// number of rows and columns of matrix
	int RowN, ColN;
	// vector of sparse columns
	TVec<TFltV> ColV;
protected:
	// Result = A * B(:,ColId)
	virtual void PMultiply(const TFltVV& B, int ColId, TFltV& Result) const;
	// Result = A * Vec
	virtual void PMultiply(const TFltV& Vec, TFltV& Result) const;
	// Result = A' * B(:,ColId)
	virtual void PMultiplyT(const TFltVV& B, int ColId, TFltV& Result) const;
	// Result = A' * Vec
	virtual void PMultiplyT(const TFltV& Vec, TFltV& Result) const;
	// Result = A * B
	virtual void PMultiply(const TFltVV& B, TFltVV& Result) const { FailR("Not implemented yet"); } // TODO
	// Result = A' * B
	virtual void PMultiplyT(const TFltVV& B, TFltVV& Result) const { FailR("Not implemented yet"); } // TODO

	int PGetRows() const { return RowN; }
	int PGetCols() const { return ColN; }

public:
	TFullColMatrix() : TMatrix() {}
	// loads matrix saved in matlab with command:
	//  save -ascii Matrix.dat M
	TFullColMatrix(const TStr& MatlabMatrixFNm);
	TFullColMatrix(TVec<TFltV>& RowVV);
	void Save(TSOut& SOut) { SOut.Save(RowN); SOut.Save(ColN);  ColV.Save(SOut); }
	void Load(TSIn& SIn) { SIn.Load(RowN); SIn.Load(ColN); ColV.Load(SIn); }
};

///////////////////////////////////////////////////////////////////////
// Structured-Covariance-Matrix
//  matrix is a product of two sparse matrices X Y' (column examples, row features), 
//  which are centered implicitly by using two dense mean vectors
class TStructuredCovarianceMatrix : public TMatrix {
private:
	// number of rows and columns of matrix
	int XRows, YRows;
	int Samples;
	// mean vectors
	TFltV MeanX;
	TFltV MeanY;
	TTriple<TIntV, TIntV, TFltV> X;
	TTriple<TIntV, TIntV, TFltV> Y;
protected:
	// Result = A * B(:,ColId)
	virtual void PMultiply(const TFltVV& B, int ColId, TFltV& Result) const;
	// Result = A * B
	virtual void PMultiply(const TFltVV& B, TFltVV& Result) const;
	// Result = A * Vec
	virtual void PMultiply(const TFltV& Vec, TFltV& Result) const;
	// Result = A' * B(:,ColId)
	virtual void PMultiplyT(const TFltVV& B, int ColId, TFltV& Result) const;
	// Result = A' * B
	virtual void PMultiplyT(const TFltVV& B, TFltVV& Result) const;
	// Result = A' * Vec
	virtual void PMultiplyT(const TFltV& Vec, TFltV& Result) const;

	int PGetRows() const { return XRows; }
	int PGetCols() const { return YRows; }

public:
	TStructuredCovarianceMatrix() : TMatrix() {}
	TStructuredCovarianceMatrix(const int XRowN_, const int YRowN_, const int SampleN_, const TFltV& MeanX_, const TFltV& MeanY_, const TTriple<TIntV, TIntV, TFltV>& X_, const TTriple<TIntV, TIntV, TFltV>& Y_) : TMatrix(), XRows(XRowN_), YRows(YRowN_), Samples(SampleN_), MeanX(MeanX_), MeanY(MeanY_), X(X_), Y(Y_) {};
	void Save(TSOut& SOut) { SOut.Save(XRows); SOut.Save(YRows); SOut.Save(Samples); MeanX.Save(SOut); MeanY.Save(SOut); X.Save(SOut); Y.Save(SOut); }
	void Load(TSIn& SIn) { SIn.Load(XRows); SIn.Load(YRows); SIn.Load(Samples); MeanX.Load(SIn); MeanY.Load(SIn); X.Load(SIn); Y.Load(SIn); }
};
class TLinAlg {
public:
	template <class TType, class TSizeTy = int, bool ColMajor = false>
	inline static double DotProduct(const TVec<TType, TSizeTy>& x, const TVec<TType, TSizeTy>& y);
	inline static double DotProduct(const TVec<TFltV>& X, int ColId, const TFltV& y);
	inline static double DotProduct(const TVec<TIntFltKdV>& X, int ColId, const TFltV& y);
	template <class TType, class TSizeTy = int, bool ColMajor = false>
	inline static double DotProduct(const TVVec<TType, TSizeTy, ColMajor>& X,
		int ColIdX, const TVVec<TType, TSizeTy, ColMajor>& Y, int ColIdY);
	template <class TType, class TSizeTy = int, bool ColMajor = false>
	inline static double DotProduct(const TVVec<TType, TSizeTy, ColMajor>& X,
		int ColId, const TVec<TType, TSizeTy>& Vec);
	inline static double DotProduct(const TIntFltKdV& x, const TIntFltKdV& y);
	template <class TType, class TSizeTy = int, bool ColMajor = false>
	inline static double DotProduct(const TVec<TType, TSizeTy>& x, const TVec<TIntFltKd>& y);
	// <X(:,ColId),y> where only y is sparse
	template <class TType, class TSizeTy = int, bool ColMajor = false>
	inline static double DotProduct(const TVVec<TType, TSizeTy, ColMajor>& X, int ColId, const TIntFltKdV& y);
	template <class TType, class TSizeTy = int, bool ColMajor = false>
	inline static void OuterProduct(const TVec<TType, TSizeTy>& x,
		const TVec<TType, TSizeTy>& y, TVVec<TType, TSizeTy, ColMajor>& Z);
	template <class TType, class TSizeTy = int, bool ColMajor = false>
	inline static void LinComb(const double& p, const TVec<TType, TSizeTy>& x,
		const double& q, const TVec<TType, TSizeTy>& y, TVec<TType, TSizeTy>& z);
	//TODO this will work only for glib type TFlt
	template <class TType, class TSizeTy = int, bool ColMajor = false>
	inline static void LinCombInPlace(const TType& alpha, const TVec<TNum<TType>, TSizeTy>& x,
		const TType& beta, TVec<TNum<TType>, TSizeTy>& y);
	template <class TType, class TSizeTy = int, bool ColMajor = false>
	inline static void LinComb(const double& p, const TVVec<TType, TSizeTy, ColMajor>& X,
		const double& q, const TVVec<TType, TSizeTy, ColMajor>& Y, TVVec<TType, TSizeTy, ColMajor>& Z);
	// z = p * x + q * y
	inline static void LinComb(const double& p, const TIntFltKdV& x, const double& q, const TIntFltKdV& y, TIntFltKdV& z);
	inline static void LinComb(const double& p, const TFltVV& X, int ColId,
		const double& q, const TFltV& y, TFltV& z);
	inline static void LinComb(const double& p, const TFltVV& X, int DimId,
		const double& q, const TFltV& y, TFltV& z, int Dim);
	inline static void LinComb(const double& p, const TFltVV& X, const double& q, const TFltVV& Y, TFltVV& Z);
	template <class TType, class TSizeTy = int, bool ColMajor = false>
	inline static void ConvexComb(const double& p, const TVec<TType, TSizeTy>& x, const TVec<TType, TSizeTy>& y, TVec<TType, TSizeTy>& z);
	//this will fail if TType != TFlt, Specialization should be used
#ifdef BLAS
	template <class TType, class TSizeTy = int, bool ColMajor = false>
	inline static void AddVec(const TType& k, const TVec<TNum<TType>, TSizeTy>& x, TVec<TNum<TType>, TSizeTy>& y);
#endif
	template <class TType, class TSizeTy = int, bool ColMajor = false>
	inline static void AddVec(const double& k, const TVec<TType, TSizeTy>& x, const TVec<TType, TSizeTy>& y, TVec<TType, TSizeTy>& z);
	inline static void AddVec(const double& k, const TVec<TFltV>& X, int ColId, const TFltV& y, TFltV& z);
	inline static void AddVec(const double& k, const TFltVV& X, int ColId, const TFltV& y, TFltV& z);
	// z := x + y
	template <class TType, class TSizeTy = int, bool ColMajor = false>
	inline static void AddVec(const TVec<TType, TSizeTy>& x, const TVec<TType, TSizeTy>& y, TVec<TType, TSizeTy>& z);
	inline static void AddVec(const double& k, const TIntFltKdV& x, const TFltV& y, TFltV& z);
	// z := k * X[ColId] + y
	inline static void AddVec(const double& k, const TVec<TIntFltKdV>& X, int ColId, const TFltV& y, TFltV& z);
	inline static void AddVec(const double& k, const TIntFltKdV& x, TFltV& y);
	template <class TType, class TSizeTy = int, bool ColMajor = false>
	inline static void AddVec(double k, const TVVec<TType, TSizeTy, ColMajor>& X, TSizeTy ColIdX, TVVec<TType, TSizeTy, ColMajor>& Y, TSizeTy ColIdY);
	template <class TType, class TSizeTy = int, bool ColMajor = false>
	inline static void AddVec(const double& k, const TVec<TType, TSizeTy>& x, TVVec<TType, TSizeTy, ColMajor>& Y, const TSizeTy& ColIdY);
	template <class TType, class TSizeTy = int, bool ColMajor = false>
	inline static void AddVec(double k, const TVVec<TType, TSizeTy, ColMajor>& X, int ColId, TVec<TType, TSizeTy>& Result);
	// z = x + y
	template <class TType, class TSizeTy = int, bool ColMajor = false>
	inline static void AddVec(const TIntFltKdV& x, const TIntFltKdV& y, TIntFltKdV& z);
	template <class TType, class TSizeTy = int>
	inline static double SumVec(const TVec<TType, TSizeTy>& x);
	inline static double SumVec(const TIntFltKdV& x);
	template <class TType, class TSizeTy = int>
	inline static double SumVec(double k, const TVec<TType, TSizeTy>& x, const TVec<TType, TSizeTy>& y);
	// Result = ||x-y||^2 (Euclidian);
	template <class TType, class TSizeTy = int, bool ColMajor = false>
	inline static double EuclDist2(const TVec<TType, TSizeTy>& x, const TVec<TType, TSizeTy>& y);
	// Result = ||x-y||^2 (Euclidian);
	inline static double EuclDist2(const TFltPr& x, const TFltPr& y);
	template <class TType, class TSizeTy = int>
	inline static double EuclDist(const TVec<TType, TSizeTy>& x, const TVec<TType, TSizeTy>& y);
	inline static double EuclDist(const TFltPr& x, const TFltPr& y);
	// Result = ||A||_F (Frobenious);
	template <class TType, class TSizeTy = int, bool ColMajor = false>
	inline static TType Frob(const TVVec<TNum<TType>, TSizeTy, ColMajor> &A);
	template <class TType, class TSizeTy = int, bool ColMajor = false>
	inline static double FrobDist2(const TVVec<TType, TSizeTy, ColMajor>& A, const TVVec<TType, TSizeTy, ColMajor>& B);
	template <class TType, class TSizeTy = int, bool ColMajor = false>
	inline static double FrobDist2(const TVec<TType, TSizeTy>& A, const TVec<TType, TSizeTy>& B);
	template <class TType, class TSizeTy = int, bool ColMajor = false, class IndexType = TInt>
	inline static void Sparse(const TVVec<TType, TSizeTy, ColMajor>& A, TTriple<TVec<IndexType, TSizeTy>, TVec<IndexType, TSizeTy>, TVec<TType, TSizeTy>>& B);
	template <class TType, class TSizeTy = int, bool ColMajor = false, class IndexType = TInt>
	inline static void Sparse(const TVVec<TType, TSizeTy, ColMajor>& A, TVec<TIntFltKdV>& B);
	template <class TType, class TSizeTy = int, bool ColMajor = false, class IndexType = TInt>
	inline static void Full(const TTriple<TVec<IndexType, TSizeTy>, TVec<IndexType, TSizeTy>, TVec<TType, TSizeTy>>& A, TVVec<TType, TSizeTy, ColMajor>& B, const int Rows, const int Cols);
	// Sparse to dense transform
	template <class TType, class TSizeTy = int, bool ColMajor = false, class IndexType = TInt>
	inline static void Full(const TVec<TIntFltKdV, TSizeTy>& A, TVVec<TType, TSizeTy, ColMajor>& B, TSizeTy Rows);
	template <class TType, class TSizeTy = int, bool ColMajor = false, class IndexType = TInt>
	inline static void Transpose(const TTriple<TVec<IndexType, TSizeTy>, TVec<IndexType, TSizeTy>, TVec<TType, TSizeTy>>& A,
		TTriple<TVec<IndexType, TSizeTy>, TVec<IndexType, TSizeTy>, TVec<TType, TSizeTy>>& At);
	inline static void Transpose(const TVec<TIntFltKdV>& A, TVec<TIntFltKdV>& At, int Rows = -1);
	// Sign
	inline static void Sign(const TVec<TIntFltKdV>& Mat, TVec<TIntFltKdV>& Mat2);
	inline static void Convert(const TVec<TPair<TIntV, TFltV>>& A, TTriple<TIntV, TIntV, TFltV>& B);
	inline static void Convert(const TVec<TIntFltKdV>& A, TTriple<TIntV, TIntV, TFltV>&B);
	template <class TType, class TSizeTy = int, bool ColMajor = false>
	inline static void Sum(const TVVec<TType, TSizeTy, ColMajor>& X, TVec<TType, TSizeTy>& y, const int Dimension = 1);
	template <class TType, class TSizeTy = int, bool ColMajor = false, class IndexType = TInt>
	inline static void Sum(const TTriple<TVec<IndexType, TSizeTy>, TVec<IndexType, TSizeTy>, TVec<TType, TSizeTy>>& X, TVec<TType, TSizeTy>& y, const int Dimension = 1);
	template <class TType, class TSizeTy = int, bool ColMajor = false>
	inline static double Norm2(const TVec<TType, TSizeTy>& x);
	// ||x|| (Euclidian);
	template <class TType, class TSizeTy = int, bool ColMajor = false>
	inline static double Norm(const TVec<TType, TSizeTy>& x);
	template <class TType, class TSizeTy = int, bool ColMajor = false>
	inline static double Normalize(TVec<TType, TSizeTy>& x);
	template <class TType, class TSizeTy = int, bool ColMajor = false>
	inline static void NormalizeColumn(TVVec<TType, TSizeTy, ColMajor>& X, const TSizeTy& ColId);
	template <class TType, class TSizeTy = int, bool ColMajor = false>
	inline static void NormalizeColumns(TVVec<TType, TSizeTy, ColMajor>& X);
	template <class TType, class TSizeTy = int, bool ColMajor = false>
	inline static void NormalizeRows(TVVec<TType, TSizeTy, ColMajor>& X);
#ifdef INTEL
	// TEST
	template <class TType, class TSizeTy = int, bool ColMajor = false>
	inline static void NormalizeColumns(TVVec<TType, TSizeTy, ColMajor>& X, TBool ColumnMajor);
#endif
	template <class TType, class TSizeTy = int, bool ColMajor = false, class IndexType = TInt>
	inline static void NormalizeColumns(TTriple<TVec<IndexType, TSizeTy>, TVec<IndexType, TSizeTy>, TVec<TType, TSizeTy>>& X);
	// Normalize the columns of X
	template<class TSizeTy = int>
	inline static void NormalizeColumns(TVec<TIntFltKdV, TSizeTy>& X);
	template <class TType, class TSizeTy = int, bool ColMajor = false>
	inline static double FrobNorm2(const TVVec<TType, TSizeTy, ColMajor>& X);
	template <class TType, class TSizeTy = int, bool ColMajor = false>
	inline static double FrobNorm(const TVVec<TType, TSizeTy, ColMajor>& X);
	// ||x||^2 (Euclidian), x is sparse
	template<class TSizeTy = int>
	inline static double Norm2(const TVec<TIntFltKdV, TSizeTy>& x);
	// ||x|| (Euclidian), x is sparse
	template<class TSizeTy = int>
	inline static double Norm(const TVec<TIntFltKdV, TSizeTy>& x);
	// x := x / ||x||, x is sparse
	template<class TSizeTy = int, TSizeTy>
	inline static void Normalize(TVec<TIntFltKdV>& x);
	// ||X(:,ColId)||^2 (Euclidian);
	template <class TType, class TSizeTy = int, bool ColMajor = false>
	inline static double Norm2(const TVVec<TType, TSizeTy, ColMajor>& X, int ColId);
	template <class TType, class TSizeTy = int, bool ColMajor = false>
	inline static double Norm(const TVVec<TType, TSizeTy, ColMajor>& X, int ColId);
	// L1 norm of x (Sum[|xi|, i = 1..n]);
	template <class TType, class TSizeTy = int>
	inline static double NormL1(const TVec<TType, TSizeTy>& x);
	template <class TType, class TSizeTy = int>
	inline static double NormL1(double k, const TVec<TType, TSizeTy>& x, const TVec<TType, TSizeTy>& y);
	// L1 norm of x (Sum[|xi|, i = 1..n]);
	inline static double NormL1(const TIntFltKdV& x);
	template <class TType, class TSizeTy = int>
	inline static void NormalizeL1(TVec<TType, TSizeTy>& x);
	// x := x / ||x||_1
	inline static void NormalizeL1(TIntFltKdV& x);
	template <class TType, class TSizeTy = int>
	inline static double NormLinf(const TVec<TType, TSizeTy>& x);
	// Linf norm of x (Max{|xi|, i = 1..n});
	inline static double NormLinf(const TIntFltKdV& x);
	template <class TType, class TSizeTy = int>
	inline static void NormalizeLinf(TVec<TType, TSizeTy>& x);
	// x := x / ||x||_inf, , x is sparse
	inline static void NormalizeLinf(TIntFltKdV& x);

	inline static void GetColNormV(const TFltVV& X, TFltV& ColNormV);
	// stores the norm of all the columns into the output vector
	inline static void GetColNorm2V(const TFltVV& X, TFltV& ColNormV);

	template <class TType, class TSizeTy = int, bool ColMajor = false>
	inline static int GetRowMaxIdx(const TVVec<TType, TSizeTy, ColMajor>& X, const TSizeTy& RowN);
	template <class TType, class TSizeTy = int, bool ColMajor = false>
	inline static int GetColMaxIdx(const TVVec<TType, TSizeTy, ColMajor>& X, const int& ColN);
	template <class TType, class TSizeTy = int, bool ColMajor = false>
	inline static void GetRowMaxIdxV(const TVVec<TType, TSizeTy, ColMajor>& X, TVec<TInt, TSizeTy>& IdxV);
	// find the index of maximum elements for each col of X
	template <class TType, class TSizeTy = int, bool ColMajor = false>
	inline static void GetColMaxIdxV(const TVVec<TType, TSizeTy, ColMajor>& X, TVec<TInt, TSizeTy>& IdxV);
	template <class TType, class TSizeTy = int>
	inline static void MultiplyScalar(const double& k, TVec<TType, TSizeTy>& x);
	// find the index of maximum elements for a given each col of X
	inline static int GetColMinIdx(const TFltVV& X, const int& ColN);
	// find the index of maximum elements for each col of X
	inline static void GetColMinIdxV(const TFltVV& X, TIntV& IdxV);
	template <class TVal> inline static TVal GetColMin(const TVVec<TVal>& X, const int& ColN);
	template <class TVal> inline static void GetColMinV(const TVVec<TVal>& X, TVec<TVal>& ValV);
	template <class TType, class TSizeTy = int>
	inline static void MultiplyScalar(const double& k, const TVec<TType, TSizeTy>& x, TVec<TType, TSizeTy>& y);
	// y := k * x
	inline static void MultiplyScalar(const double& k, const TIntFltKdV& x, TIntFltKdV& y);
	template <class TType, class TSizeTy = int, bool ColMajor = false>
	inline static void MultiplyScalar(const double& k, const TVVec<TType, TSizeTy, ColMajor>& X, TVVec<TType, TSizeTy, ColMajor>& Y);
	// Y := k * X
	template <class TSizeTy = int>
	inline static void MultiplyScalar(const double& k, const TVec<TIntFltKdV, TSizeTy>& X, TVec<TIntFltKdV, TSizeTy>& Y);
	// y := A * x
	template <class TType, class TSizeTy = int, bool ColMajor = false>
	inline static void Multiply(const TVVec<TType, TSizeTy, ColMajor>& A, const TVec<TType, TSizeTy>& x, TVec<TType, TSizeTy>& y);
	template <class TType, class TSizeTy = int, bool ColMajor = false>
	inline static void Multiply(const TVVec<TType, TSizeTy, ColMajor>& A, const TVec<TType, TSizeTy>& x, TVVec<TType, TSizeTy, ColMajor>& C, TSizeTy ColId);
	template <class TType, class TSizeTy = int, bool ColMajor = false>
	inline static void Multiply(const TVVec<TType, TSizeTy, ColMajor>& A, const TVVec<TType, TSizeTy, ColMajor>& B, int ColId, TVec<TType, TSizeTy>& y);
	template <class TType, class TSizeTy = int, bool ColMajor = false>
	inline static void Multiply(const TVVec<TType, TSizeTy, ColMajor>& A, const TVVec<TType, TSizeTy, ColMajor>& B, int ColIdB, TVVec<TType, TSizeTy, ColMajor>& C, int ColIdC);
	//LAPACKE stuff
#ifdef LAPACKE
	// Tested in other function
	//A is rewritten in place with orthogonal matrix Q
	template <class TType, class TSizeTy = int, bool ColMajor = false>
	inline static void QRbasis(TVVec<TType, TSizeTy, ColMajor>& A);
	template <class TType, class TSizeTy, bool ColMajor>
	inline static void QRbasis(const TVVec<TType, TSizeTy, ColMajor>& A, TVVec<TType, TSizeTy, ColMajor>& Q);
	// Tested in other function
	//A is rewritten in place with orthogonal matrix Q (column pivoting to improve stability);
	template <class TType, class TSizeTy = int, bool ColMajor = false>
	inline static void QRcolpbasis(TVVec<TType, TSizeTy, ColMajor>& A);
	// TEST
	template <class TType, class TSizeTy = int, bool ColMajor = false>
	inline static void QRcolpbasis(const TVVec<TType, TSizeTy, ColMajor>& A, TVVec<TType, TSizeTy, ColMajor>& Q);
	// TEST
	//S S option ensures that A is not modified
	template <class TType, class TSizeTy = int, bool ColMajor = false>
	inline static void thinSVD(const TVVec<TType, TSizeTy, ColMajor>& A, TVVec<TType, TSizeTy, ColMajor>& U, TVec<TType, TSizeTy>& S, TVVec<TType, TSizeTy, ColMajor>& VT);
#endif
	static int ComputeThinSVD(const TMatrix& X, const int& k, TFltVV& U, TFltV& s, TFltVV& V, const int Iters = 2, const double Tol = 1e-6);
#ifdef INTEL
	template <class TType, class TSizeTy, bool ColMajor = false>
	inline static void MultiplySF(const TTriple<TVec<TNum<TSizeTy>, TSizeTy>, TVec<TNum<TSizeTy>, TSizeTy>, TVec<TType, TSizeTy>>& A, const TVVec<TType, TSizeTy, false>& B,
		TVVec<TType, TSizeTy, ColMajor>& C, const TStr& transa = TStr("N"), const int& format = 0);
	template <class IndexType = TInt, class TType, class TSizeTy = int, bool ColMajor = false>
	inline static void MultiplyFS(TVVec<TType, TSizeTy, ColMajor>& B, const TTriple<TVec<IndexType, TSizeTy>, TVec<IndexType, TSizeTy>, TVec<TType, TSizeTy>>& A,
		TVVec<TType, TSizeTy, ColMajor>& C);
#endif
	// y := A * x
	template <class IndexType = TInt, class TType, class TSizeTy = int, bool ColMajor = false>
	inline static void Multiply(const TVVec<TType, TSizeTy, ColMajor>& A, const TPair<TVec<IndexType, TSizeTy>, TVec<TType, TSizeTy>>& x, TVec<TType, TSizeTy>& y);
	//y := x' * A ... row data!!
	template <class IndexType = TInt, class TType, class TSizeTy = int, bool ColMajor = false>
	inline static void MultiplyT(const TPair<TVec<IndexType, TSizeTy>, TVec<TType, TSizeTy>>& x, const TVVec<TType, TSizeTy, ColMajor>& A, TVec<TType, TSizeTy>& y);
	template <class TType, class TSizeTy = int, bool ColMajor = false>
	inline static void MultiplyT(const TVVec<TNum<TType>, TSizeTy, ColMajor>& A, const TVec<TNum<TType>, TSizeTy>& x, TVec<TNum<TType>, TSizeTy>& y);
#ifdef BLAS
	typedef enum { NOTRANS = 0, TRANS = 1 } TLinAlgBlasTranspose;
	template <class TType, class TSizeTy = int, bool ColMajor = false>
		inline static void Multiply(const TVVec<TNum<TType>, TSizeTy, ColMajor>& A, const TVVec<TNum<TType>, TSizeTy, ColMajor>& B, TVVec<TNum<TType>, TSizeTy, ColMajor>& C,
		const int& BlasTransposeFlagA, const int& BlasTransposeFlagB);
#endif
#ifdef BLAS
	template <class TType, class TSizeTy = int, bool ColMajor = false>
	inline static void Multiply(const TVVec<TNum<TType>, TSizeTy, ColMajor>& A, const TVec<TNum<TType>, TSizeTy>& x, TVec<TNum<TType>, TSizeTy>& y, const int& BlasTransposeFlagA, TType alpha = 1.0, TType beta = 0.0);
#endif
	template <class TType, class TSizeTy = int, bool ColMajor = false>
	inline static void Multiply(const TVVec<TType, TSizeTy, ColMajor>& A, const TVVec<TType, TSizeTy, ColMajor>& B, TVVec<TType, TSizeTy, ColMajor>& C);
	template <class TType, class TSizeTy = int, bool ColMajor = false>
	inline static void MultiplyT(const TVVec<TType, TSizeTy, ColMajor>& A, const TVVec<TType, TSizeTy, ColMajor>& B, TVVec<TType, TSizeTy, ColMajor>& C);
	template <class IndexType = TInt, class TType, class TSizeTy = int, bool ColMajor = false>
	inline static void Multiply(const TVVec<TType, TSizeTy, ColMajor>& A, const TTriple<TVec<IndexType, TSizeTy>, TVec<IndexType, TSizeTy>, TVec<TType, TSizeTy>>& B,
		TVVec<TType, TSizeTy, ColMajor>& C);
	template <class IndexType = TInt, class TType, class TSizeTy = int, bool ColMajor = false>
	inline static void MultiplyT(const TVVec<TType, TSizeTy, ColMajor>& A, const TTriple<TVec<IndexType, TSizeTy>, TVec<IndexType, TSizeTy>, TVec<TType, TSizeTy>>& B,
		TVVec<TType, TSizeTy, ColMajor>& C);
	//#if !defined(INTEL) || defined(INDEX_64);
	template <class TType, class TSizeTy = int, bool ColMajor = false>
	inline static void Multiply(const TTriple<TVec<TNum<TSizeTy>, TSizeTy>, TVec<TNum<TSizeTy>, TSizeTy>, TVec<TType, TSizeTy>>& A, const TVVec<TType, TSizeTy, ColMajor>& B,
		TVVec<TType, TSizeTy, ColMajor>& C);
	template <class TType, class TSizeTy = int, bool ColMajor = false>
	inline static void MultiplyT(const TTriple<TVec<TNum<TSizeTy>, TSizeTy>, TVec<TNum<TSizeTy>, TSizeTy>, TVec<TType, TSizeTy>>& A, const TVVec<TType, TSizeTy, ColMajor>& B,
		TVVec<TType, TSizeTy, ColMajor>& C);
	inline static void Multiply(const TFltVV& A, const TVec<TIntFltKdV>& B, TFltVV& C);
	// C:= A' * B
	template <class IndexType = TInt, class TType, class TSizeTy = int, bool ColMajor = false>
	inline static void MultiplyT(const TVVec<TType, TSizeTy, ColMajor>& A, const TVec<TVec<TKeyDat<IndexType, TType>, TSizeTy>, TSizeTy>& B, TVVec<TType, TSizeTy, ColMajor>& C);
	inline static void Multiply(const TVec<TIntFltKdV>& A, const TFltVV& B, TFltVV& C, const int RowsA = -1);
	inline static void MultiplyT(const TVec<TIntFltKdV>& A, const TFltVV& B, TFltVV& C);
	inline static void Multiply(const TVec<TIntFltKdV>& A, const TVec<TIntFltKdV>& B, TFltVV& C, const int RowsA = -1);
	inline static void MultiplyT(const TVec<TIntFltKdV>& A, const TVec<TIntFltKdV>& B, TFltVV& C);
	typedef enum { GEMM_NO_T = 0, GEMM_A_T = 1, GEMM_B_T = 2, GEMM_C_T = 4 } TLinAlgGemmTranspose;
	template <class TType, class TSizeTy = int, bool ColMajor = false>
	inline static void Gemm(const double& Alpha, const TVVec<TType, TSizeTy, ColMajor>& A, const TVVec<TType, TSizeTy, ColMajor>& B, const double& Beta,
		const TVVec<TType, TSizeTy, ColMajor>& C, TVVec<TType, TSizeTy, ColMajor>& D, const int& TransposeFlags);
	typedef enum { DECOMP_SVD } TLinAlgInverseType;
	template <class TType, class TSizeTy = int, bool ColMajor = false>
	inline static void Inverse(const TVVec<TType, TSizeTy, ColMajor>& A, TVVec<TType, TSizeTy, ColMajor >& B, const TLinAlgInverseType& DecompType);
	// subtypes of finding an inverse (works only for TFltVV, cuz of TSvd);
	template <class TType, class TSizeTy = int, bool ColMajor = false>
	inline static void InverseSVD(const TVVec<TType, TSizeTy, ColMajor>& A, TVVec<TType, TSizeTy, ColMajor>& B, const double& tol);
	// subtypes of finding an inverse (works only for TFltVV, cuz of TSvd);
	template <class TType, class TSizeTy = int, bool ColMajor = false>
	inline static void InverseSVD(const TVVec<TType, TSizeTy, ColMajor>& A, TVVec<TType, TSizeTy, ColMajor>& B);
	// transpose matrix - B = A'
	template <class TType, class TSizeTy = int, bool ColMajor = false>
	inline static void Transpose(const TVVec<TType, TSizeTy, ColMajor>& A, TVVec<TType, TSizeTy, ColMajor>& B);
	// performes Gram-Schmidt ortogonalization on elements of Q
	template <class TSizeTy = int>
	inline static void GS(TVec<TVec<TFlt, TSizeTy>, TSizeTy>& Q);
	template <class TType, class TSizeTy = int, bool ColMajor = false>
	inline static void GS(TVVec<TType, TSizeTy, ColMajor>& Q);
	// Modified Gram-Schmidt on columns of matrix Q
	inline static void MGS(TFltVV& Q);
	// QR based on Modified Gram-Schmidt decomposition.
	inline static void QR(const TFltVV& X, TFltVV& Q, TFltVV& R, const TFlt& Tol);
	// rotates vector (OldX,OldY) for angle Angle (in radians!);
	inline static void Rotate(const double& OldX, const double& OldY, const double& Angle, double& NewX, double& NewY);
	// checks if set of vectors is ortogonal
	template <class TSizeTy = int>
	inline static void AssertOrtogonality(const TVec<TVec<TFlt, TSizeTy>, TSizeTy>& Vecs, const double& Threshold);
	//ColMajor oriented data for optimal result
	template <class TType, class TSizeTy = int, bool ColMajor = false>
	inline static void AssertOrtogonality(const TVVec<TType, TSizeTy, ColMajor>& Vecs, const double& Threshold);
	inline static bool IsOrthonormal(const TFltVV& Vecs, const double& Threshold);
};


//////////////////////////////////////////////////////////////////////
// Basic Linear Algebra Operations
//////////////////////////////////////////////////////////////////////
// Basic Linear Algebra Operations
//class TLinAlg {
//public:
	// <x,y>
	// TEST
	template <class TType, class TSizeTy, bool ColMajor>
	double TLinAlg::DotProduct(const TVec<TType, TSizeTy>& x, const TVec<TType, TSizeTy>& y) {
		EAssertR(x.Len() == y.Len(), TStr::Fmt("%d != %d", x.Len(), y.Len()));
		TType result = 0.0; const  TSizeTy Len = x.Len();
		for (TSizeTy i = 0; i < Len; i++)
			result += x[i] * y[i];
		return result;
	}

	double TLinAlg::DotProduct(const TVec<TFltV>& X, int ColId, const TFltV& y) {
		EAssert(0 <= ColId && ColId < X.Len());
		return DotProduct(X[ColId], y);
	}
	double TLinAlg::DotProduct(const TVec<TIntFltKdV>& X, int ColId, const TFltV& y) {
		EAssert(0 <= ColId && ColId < X.Len());
		return DotProduct(y, X[ColId]);
	}

	// TEST
	// <X(:,ColIdX), Y(:,ColIdY)>
	template <class TType, class TSizeTy, bool ColMajor>
	double TLinAlg::DotProduct(const TVVec<TType, TSizeTy, ColMajor>& X,
		int ColIdX, const TVVec<TType, TSizeTy, ColMajor>& Y, int ColIdY) {
		EAssert(X.GetRows() == Y.GetRows());
		TType result = 0.0; const TSizeTy len = X.GetRows();
		for (TSizeTy i = 0; i < len; i++)
			result = result + X(i, ColIdX) * Y(i, ColIdY);
		return result;
	}
	// TEST
	// <X(:,ColId), Vec>
	template <class TType, class TSizeTy, bool ColMajor>
	double TLinAlg::DotProduct(const TVVec<TType, TSizeTy, ColMajor>& X,
		int ColId, const TVec<TType, TSizeTy>& Vec) {

		EAssert(X.GetRows() == Vec.Len());
		TType result = 0.0; const TSizeTy len = X.GetRows();
		for (TSizeTy i = 0; i < len; i++)
			result += X(i, ColId) * Vec[i];
		return result;
	}

	// sparse dot products:
	// <x,y> where x AND y are sparse
	//TODO TIntFltKdV indexing and is TInt enough?
	double TLinAlg::DotProduct(const TIntFltKdV& x, const TIntFltKdV& y) {
		const int xLen = x.Len(), yLen = y.Len();
		double Res = 0.0; int i1 = 0, i2 = 0;
		while (i1 < xLen && i2 < yLen) {
			if (x[i1].Key < y[i2].Key) i1++;
			else if (x[i1].Key > y[i2].Key) i2++;
			else { Res += x[i1].Dat * y[i2].Dat;  i1++;  i2++; }
		}
		return Res;
	}

	// <x,y> where only y is sparse
	//TODO TIntFltKdV indexing and is TInt enough?
	template <class TType, class TSizeTy, bool ColMajor>
	double TLinAlg::DotProduct(const TVec<TType, TSizeTy>& x, const TVec<TIntFltKd>& y) {
		double Res = 0.0; const int xLen = x.Len(), yLen = y.Len();
		for (TSizeTy i = 0; i < yLen; i++) {
			const TSizeTy key = y[i].Key;
			if (key < xLen) Res += y[i].Dat * x[key];
		}
		return Res;
	}

	// <X(:,ColId),y> where only y is sparse
	template <class TType, class TSizeTy, bool ColMajor>
	double TLinAlg::DotProduct(const TVVec<TType, TSizeTy, ColMajor>& X, int ColId, const TIntFltKdV& y) {
		TType Res = 0.0; const TSizeTy n = X.GetRows(), yLen = y.Len();
		for (TSizeTy i = 0; i < yLen; i++) {
			const TSizeTy key = y[i].Key;
			if (key < n) Res += y[i].Dat * X(key, ColId);
		}
		return Res;
	}

	// TEST
	// z = x * y'    
	template <class TType, class TSizeTy, bool ColMajor>
	void TLinAlg::OuterProduct(const TVec<TType, TSizeTy>& x,
		const TVec<TType, TSizeTy>& y, TVVec<TType, TSizeTy, ColMajor>& Z) {

		EAssert(Z.GetRows() == x.Len() && Z.GetCols() == y.Len());
		const TSizeTy XLen = x.Len();
		const TSizeTy YLen = y.Len();
		for (TSizeTy i = 0; i < XLen; i++) {
			for (TSizeTy j = 0; j < YLen; j++) {
				Z(i, j) = x[i] * y[j];
			}
		}
	}

	// z := p * x + q * y
	//TODO should double be TType?
	template <class TType, class TSizeTy, bool ColMajor>
	void TLinAlg::LinComb(const double& p, const TVec<TType, TSizeTy>& x,
		const double& q, const TVec<TType, TSizeTy>& y, TVec<TType, TSizeTy>& z) {

		EAssert(x.Len() == y.Len() && y.Len() == z.Len());
		const TSizeTy Len = x.Len();
		for (TSizeTy i = 0; i < Len; i++) {
			z[i] = p * x[i] + q * y[i];
		}
	}

	//TODO this will work only for glib type TFlt
	template <class TType, class TSizeTy, bool ColMajor>
	void TLinAlg::LinCombInPlace(const TType& alpha, const TVec<TNum<TType>, TSizeTy>& x,
		const TType& beta, TVec<TNum<TType>, TSizeTy>& y) {

#ifdef BLAS
		if (TypeCheck::is_double<TType>::value == true){
			typedef double Loc;
			cblas_daxpby(x.Len(), *((Loc *)&alpha), (Loc *)&x[0].Val, 1, *((Loc *)&beta), (Loc *)&y[0].Val, 1);
		}
		else
		if (TypeCheck::is_float<TType>::value == true){
			typedef float Loc;
			cblas_saxpby(x.Len(), *((Loc *)&alpha), (Loc *)&x[0].Val, 1, *((Loc *)&beta), (Loc *)&y[0].Val, 1);
		}
		else
		if (TypeCheck::is_complex_double<TType>::value == true){
			typedef double Loc;
			//std::complex<double> alpha_(alpha); std::complex<double> beta_(beta);
			cblas_zaxpby(x.Len(), (const Loc*)&alpha, (const Loc*)&x[0].Val, 1, (const Loc*)&beta, (Loc*)&y[0].Val, 1);
		}
		else
		if (TypeCheck::is_complex_float<TType>::value == true){
			typedef float Loc;
			//std::complex<float> alpha_((float)alpha); std::complex<float> beta_((float)beta);
			cblas_caxpby(x.Len(), (const Loc*)&alpha, (const Loc*)&x[0].Val, 1, (const Loc*)&beta, (Loc*)&y[0].Val, 1);
		}
#else
		LinComb(alpha, x, beta, y, y);
#endif
	}
	// TEST
	// Z := p * X + q * Y
	//TODO double or type?
	template <class TType, class TSizeTy, bool ColMajor>
	void TLinAlg::LinComb(const double& p, const TVVec<TType, TSizeTy, ColMajor>& X,
		const double& q, const TVVec<TType, TSizeTy, ColMajor>& Y, TVVec<TType, TSizeTy, ColMajor>& Z) {
		EAssert(X.GetRows() == Y.GetRows() && X.GetCols() == Y.GetCols() && X.GetRows() == Z.GetRows() && X.GetCols() == Z.GetCols());
		TSizeTy Rows = X.GetRows();
		TSizeTy Cols = X.GetCols();
		for (TSizeTy RowN = 0; RowN < Rows; RowN++) {
			for (TSizeTy ColN = 0; ColN < Cols; ColN++) {
				Z.At(RowN, ColN) = p*X.At(RowN, ColN) + q*Y.At(RowN, ColN);
			}
		}
	}
	// z = p * x + q * y
	void TLinAlg::LinComb(const double& p, const TIntFltKdV& x, const double& q, const TIntFltKdV& y, TIntFltKdV& z) {
		TSparseOpsIntFlt::SparseLinComb(p, x, q, y, z);
	}

	void TLinAlg::LinComb(const double& p, const TFltVV& X, int ColId,
		const double& q, const TFltV& y, TFltV& z) {

		if (z.Empty()) z.Gen(X.GetRows());
		EAssert(X.GetRows() == y.Len() && y.Len() == z.Len());

		const int len = z.Len();
		for (int i = 0; i < len; i++) {
			z[i] = p * X(i, ColId) + q * y[i];
		}
	}
	void TLinAlg::LinComb(const double& p, const TFltVV& X, int DimId,
		const double& q, const TFltV& y, TFltV& z, int Dim) {

		EAssertR(Dim == 1 || Dim == 2, "TLinAlg::LinComb: Invalid value of argument Dim.");
		if (Dim == 1) {
			if (z.Empty()) z.Gen(X.GetRows());
			EAssert(X.GetRows() == y.Len() && y.Len() == z.Len());

			const int len = z.Len();
			for (int i = 0; i < len; i++) {
				z[i] = p * X(i, DimId) + q * y[i];
			}
		}
		else if (Dim == 2) {
			if (z.Empty()) z.Gen(X.GetCols());
			EAssert(X.GetCols() == y.Len() && y.Len() == z.Len());

			const int len = z.Len();
			for (int i = 0; i < len; i++) {
				z[i] = p * X(DimId, i) + q * y[i];
			}
		}
	}
	void TLinAlg::LinComb(const double& p, const TFltVV& X, const double& q, const TFltVV& Y, TFltVV& Z) {
		if (Z.Empty()) Z.Gen(X.GetRows(), X.GetCols());
		EAssert(X.GetRows() == Y.GetRows() && X.GetCols() == Y.GetCols() && X.GetRows() == Z.GetRows() && X.GetCols() == Z.GetCols());
		int Rows = X.GetRows();
		int Cols = X.GetCols();
		for (int RowN = 0; RowN < Rows; RowN++) {
			for (int ColN = 0; ColN < Cols; ColN++) {
				Z.At(RowN, ColN) = p*X.At(RowN, ColN) + q*Y.At(RowN, ColN);
			}
		}
	}

	// TEST
	// z := p * x + (1 - p) * y
	template <class TType, class TSizeTy, bool ColMajor>
	void TLinAlg::ConvexComb(const double& p, const TVec<TType, TSizeTy>& x, const TVec<TType, TSizeTy>& y, TVec<TType, TSizeTy>& z)  {
		AssertR(0.0 <= p && p <= 1.0, TFlt::GetStr(p));
		TLinAlg::LinComb(p, x, 1.0 - p, y, z);
	}

	//this will fail if TType != TFlt, Specialization should be used
#ifdef BLAS
	// TEST
	//y = k * x + y 
	template <class TType, class TSizeTy, bool ColMajor>
	void TLinAlg::AddVec(const TType& k, const TVec<TNum<TType>, TSizeTy>& x, TVec<TNum<TType>, TSizeTy>& y) {
		if (TypeCheck::is_double<TType>::value == true){
			typedef double Loc;
			cblas_daxpy(x.Len(), *((Loc *)&k), (Loc *)&x[0].Val, 1, (Loc *)&y[0].Val, 1);
		}
		else
		if (TypeCheck::is_float<TType>::value == true){
			typedef float Loc;
			cblas_saxpy(x.Len(), *((Loc *)&k), (Loc *)&x[0].Val, 1, (Loc *)&y[0].Val, 1);
		}
		else
		if (TypeCheck::is_complex_double<TType>::value == true){
			typedef double Loc;
			cblas_zaxpy(x.Len(), (const Loc *)&k, (const Loc*)&x[0].Val, 1, (Loc *)&y[0].Val, 1);
		}
		else
		if (TypeCheck::is_complex_float<TType>::value == true){
			typedef float Loc;
			cblas_caxpy(x.Len(), (const Loc *)&k, (const Loc *)&x[0].Val, 1, (Loc *)&y[0].Val, 1);
		}
		//cblas_daxpy(x.Len(), k, &x[0].Val, 1, &y[0].Val, 1);
	}
#endif
	// TEST
	// z := k * x + y 
	template <class TType, class TSizeTy, bool ColMajor>
	void TLinAlg::AddVec(const double& k, const TVec<TType, TSizeTy>& x, const TVec<TType, TSizeTy>& y, TVec<TType, TSizeTy>& z)  {
		TLinAlg::LinComb(k, x, 1.0, y, z);
	}
	// z := k * X[ColId] + y
	//Andrej template <class TType, class TSizeTy, bool ColMajor>
	void TLinAlg::AddVec(const double& k, const TVec<TFltV>& X, int ColId, const TFltV& y, TFltV& z) {
		EAssert(0 <= ColId && ColId < X.Len());
		AddVec(k, X[ColId], y, z);
	}
	// z := k * X(:,ColId) + y
	//Andrej template <class TType, class TSizeTy, bool ColMajor>
	void TLinAlg::AddVec(const double& k, const TFltVV& X, int ColId, const TFltV& y, TFltV& z) {
		EAssert(X.GetRows() == y.Len());
		EAssert(y.Len() == z.Len());
		const int len = z.Len();
		for (int i = 0; i < len; i++) {
			z[i] = y[i] + k * X(i, ColId);
		}
	}
	// z := x + y
	template <class TType, class TSizeTy, bool ColMajor>
	void TLinAlg::AddVec(const TVec<TType, TSizeTy>& x, const TVec<TType, TSizeTy>& y, TVec<TType, TSizeTy>& z) {
		TLinAlg::LinComb(1.0, x, 1.0, y, z);
	}

	// z := k * x + y
	//template <class TType, class TSizeTy, bool ColMajor>
	void TLinAlg::AddVec(const double& k, const TIntFltKdV& x, const TFltV& y, TFltV& z) {
		EAssert(y.Len() == z.Len());
		z = y; // first we set z to be y
		// and than we add x to z (==y)
		const int xLen = x.Len(), yLen = y.Len();
		for (int i = 0; i < xLen; i++) {
			const int ii = x[i].Key;
			if (ii < yLen) {
				z[ii] = k * x[i].Dat + y[ii];
			}
		}
	}
	// z := k * X[ColId] + y
	void TLinAlg::AddVec(const double& k, const TVec<TIntFltKdV>& X, int ColId, const TFltV& y, TFltV& z) {
		EAssert(0 <= ColId && ColId < X.Len());
		AddVec(k, X[ColId], y, z);
	}
	// y := k * x + y
	//template <class TType, class TSizeTy, bool ColMajor>
	void TLinAlg::AddVec(const double& k, const TIntFltKdV& x, TFltV& y) {
		const int xLen = x.Len(), yLen = y.Len();
		for (int i = 0; i < xLen; i++) {
			const int ii = x[i].Key;
			if (ii < yLen) {
				y[ii] += k * x[i].Dat;
			}
		}
	}

	// TEST
	// Y(:,Col) += k * X(:,Col)
	template <class TType, class TSizeTy, bool ColMajor>
	void TLinAlg::AddVec(double k, const TVVec<TType, TSizeTy, ColMajor>& X, TSizeTy ColIdX, TVVec<TType, TSizeTy, ColMajor>& Y, TSizeTy ColIdY) {
		EAssert(X.GetRows() == Y.GetRows());
		const TSizeTy len = Y.GetRows();
		for (TSizeTy i = 0; i < len; i++) {
			Y(i, ColIdY) = Y(i, ColIdY) + k * X(i, ColIdX);
		}
	}

	// TEST
	// Y(:,ColIdY) += k * x
	template <class TType, class TSizeTy, bool ColMajor>
	void TLinAlg::AddVec(const double& k, const TVec<TType, TSizeTy>& x, TVVec<TType, TSizeTy, ColMajor>& Y, const TSizeTy& ColIdY) {
		EAssert(x.Len() == Y.GetRows());
		EAssert(ColIdY >= 0 && ColIdY < x.Len());
		for (TSizeTy RowN = 0; RowN < Y.GetRows(); RowN++) {
			Y.At(RowN, ColIdY) += k*x[RowN];
		}
	}

	// TEST
	// Result += k * X(:,Col)
	template <class TType, class TSizeTy, bool ColMajor>
	void TLinAlg::AddVec(double k, const TVVec<TType, TSizeTy, ColMajor>& X, int ColId, TVec<TType, TSizeTy>& Result) {
		EAssert(X.GetRows() == Result.Len());
		const TSizeTy len = Result.Len();
		for (TSizeTy i = 0; i < len; i++) {
			Result[i] = Result[i] + k * X(i, ColId);
		}
	}

	// z = x + y
	template <class TType, class TSizeTy, bool ColMajor>
	void TLinAlg::AddVec(const TIntFltKdV& x, const TIntFltKdV& y, TIntFltKdV& z) {
		TSparseOpsIntFlt::SparseMerge(x, y, z);
	}

	// TEST
	// Result = SUM(x)
	template <class TType, class TSizeTy>
	double TLinAlg::SumVec(const TVec<TType, TSizeTy>& x) {
		const TSizeTy len = x.Len();
		double Res = 0.0;
		for (int i = 0; i < len; i++) {
			Res += x[i];
		}
		return Res;
	}

	// Result = SUM(x)
	//template <class TType, class TSizeTy, bool ColMajor>
	double TLinAlg::SumVec(const TIntFltKdV& x) {
		const int len = x.Len();
		double Res = 0.0;
		for (int i = 0; i < len; i++) {
			Res += x[i].Dat;
		}
		return Res;
	}

	// TEST
	// Result = SUM(k*x + y)
	template <class TType, class TSizeTy>
	double TLinAlg::SumVec(double k, const TVec<TType, TSizeTy>& x, const TVec<TType, TSizeTy>& y) {
		EAssert(x.Len() == y.Len());
		const TSizeTy len = x.Len();
		double Res = 0.0;
		for (TSizeTy i = 0; i < len; i++) {
			Res += k * x[i] + y[i];
		}
		return Res;
	}

	// Result = ||x-y||^2 (Euclidian)
	template <class TType, class TSizeTy, bool ColMajor>
	double TLinAlg::EuclDist2(const TVec<TType, TSizeTy>& x, const TVec<TType, TSizeTy>& y) {
		EAssert(x.Len() == y.Len());
		const TSizeTy len = x.Len();
		double Res = 0.0;
		for (TSizeTy i = 0; i < len; i++) {
			Res += TMath::Sqr(x[i] - y[i]);
		}
		return Res;
	}

	// Result = ||x-y||^2 (Euclidian)
	double TLinAlg::EuclDist2(const TFltPr& x, const TFltPr& y) {
		return TMath::Sqr(x.Val1 - y.Val1) + TMath::Sqr(x.Val2 - y.Val2);
	}

	// TEST
	// Result = ||x-y|| (Euclidian)
	template <class TType, class TSizeTy>
	double TLinAlg::EuclDist(const TVec<TType, TSizeTy>& x, const TVec<TType, TSizeTy>& y) {
		return sqrt(TLinAlg::EuclDist2(x, y));
	}

	// Result = ||x-y|| (Euclidian)
	//template <class TType, class TSizeTy, bool ColMajor>
	double TLinAlg::EuclDist(const TFltPr& x, const TFltPr& y) {
		return sqrt(TLinAlg::EuclDist2(x, y));
	}
	// Result = ||A||_F (Frobenious)
	template <class TType, class TSizeTy, bool ColMajor>
	TType TLinAlg::Frob(const TVVec<TNum<TType>, TSizeTy, ColMajor> &A) {
		TType frob = 0;
		for (int RowN = 0; RowN < A.GetRows(); RowN++) {
			for (int ColN = 0; ColN < A.GetCols(); ColN++) {
				frob += A.At(RowN, ColN)*A.At(RowN, ColN);
			}
		}
		return sqrt(frob);
	}
	// TEST
	// Result = ||A - B||_F (Frobenious)
	template <class TType, class TSizeTy, bool ColMajor>
	double TLinAlg::FrobDist2(const TVVec<TType, TSizeTy, ColMajor>& A, const TVVec<TType, TSizeTy, ColMajor>& B) {
		double frob = 0;
		TVec<TType, TSizeTy> Apom = (const_cast<TVVec<TType, TSizeTy, ColMajor> &>(A)).Get1DVec();
		TVec<TType, TSizeTy> Bpom = (const_cast<TVVec<TType, TSizeTy, ColMajor> &>(B)).Get1DVec();
		frob = TLinAlg::EuclDist2(Apom, Bpom);
		/*for (int RowN = 0; RowN < A.GetRows(); RowN++) {
		for (int ColN = 0; ColN < A.GetCols(); ColN++) {
			frob += (A.At(RowN, ColN) - B.At(RowN, ColN))*(A.At(RowN, ColN) - B.At(RowN, ColN));
		}
		}*/
		return frob;
	}

	// TEST
	// Result = ||A - B||_F (Frobenious)
	template <class TType, class TSizeTy, bool ColMajor>
	double TLinAlg::FrobDist2(const TVec<TType, TSizeTy>& A, const TVec<TType, TSizeTy>& B) {
		double frob = 0;
		frob = TLinAlg::EuclDist2(A, B);
		/*for (int RowN = 0; RowN < A.Len(); RowN++) {
			frob += (A[RowN] - B[RowN])*(A[RowN] - B[RowN]);
		}*/
		return frob;
	}

	// Dense to sparse transform
	// TEST
	// Dense to sparse transform
	template <class TType, class TSizeTy, bool ColMajor, class IndexType>
	void TLinAlg::Sparse(const TVVec<TType, TSizeTy, ColMajor>& A, TTriple<TVec<IndexType, TSizeTy>, TVec<IndexType, TSizeTy>, TVec<TType, TSizeTy>>& B){
		B.Val1.Gen(0);
		B.Val2.Gen(0);
		B.Val3.Gen(0);
		for (TSizeTy RowN = 0; RowN < A.GetRows(); RowN++) {
			for (TSizeTy ColN = 0; ColN < A.GetCols(); ColN++) {
				if (A.At(RowN, ColN) != 0.0) {
					B.Val1.Add(RowN);
					B.Val2.Add(ColN);
					B.Val3.Add(A.At(RowN, ColN));
				}
			}
		}
	}

	// Dense to sparse transform
	//TODO fix TVec<TIntFltKdV> indexing and type
	template <class TType, class TSizeTy, bool ColMajor, class IndexType>
	void TLinAlg::Sparse(const TVVec<TType, TSizeTy, ColMajor>& A, TVec<TIntFltKdV>& B){
		TSizeTy Cols = A.GetCols();
		TSizeTy Rows = A.GetRows();
		B.Gen(Cols);
		for (TSizeTy ColN = 0; ColN < Cols; ColN++) {
			B[ColN].Gen(0);
			for (TSizeTy RowN = 0; RowN < Rows; RowN++) {
				if (A.At(RowN, ColN) != 0.0) {
					B[ColN].Add(TIntFltKd(RowN, A.At(RowN, ColN)));
				}
			}
		}
	}

	// TEST
	// Sparse to dense transform
	template <class TType, class TSizeTy, bool ColMajor, class IndexType>
	void TLinAlg::Full(const TTriple<TVec<IndexType, TSizeTy>, TVec<IndexType, TSizeTy>, TVec<TType, TSizeTy>>& A, TVVec<TType, TSizeTy, ColMajor>& B, const int Rows, const int Cols) {
		B.Gen(Rows, Cols);
		B.PutAll(0.0);
		TSizeTy nnz = A.Val1.Len();
		for (TSizeTy ElN = 0; ElN < nnz; ElN++) {
			B.At(A.Val1[ElN], A.Val2[ElN]) = A.Val3[ElN];
		}
	}

	// Sparse to dense transform
	template <class TType, class TSizeTy, bool ColMajor, class IndexType>
	void TLinAlg::Full(const TVec<TIntFltKdV, TSizeTy>& A, TVVec<TType, TSizeTy, ColMajor>& B, TSizeTy Rows){
		TSizeTy Cols = A.Len();
		B.Gen(Rows, Cols);
		B.PutAll(0.0);
		for (TSizeTy ColN = 0; ColN < Cols; ColN++) {
			TSizeTy Els = A[ColN].Len();
			for (TSizeTy ElN = 0; ElN < Els; ElN++) {
				B.At(A[ColN][ElN].Key, ColN) = A[ColN][ElN].Dat;
			}
		}
	}

	// TEST
	// Transpose
	template <class TType, class TSizeTy, bool ColMajor, class IndexType>
	void TLinAlg::Transpose(const TTriple<TVec<IndexType, TSizeTy>, TVec<IndexType, TSizeTy>, TVec<TType, TSizeTy>>& A,
		TTriple<TVec<IndexType, TSizeTy>, TVec<IndexType, TSizeTy>, TVec<TType, TSizeTy>>& At) {
		TSizeTy nnz = A.Val1.Len();
		At.Val1.Gen(nnz, 0);
		At.Val2.Gen(nnz, 0);
		At.Val3.Gen(nnz, 0);
		TVec<TSizeTy, TSizeTy> index;
		TIntV::SortGetPerm(A.Val2, At.Val1, index);
		for (TSizeTy ElN = 0; ElN < nnz; ElN++) {
			//At.Val1.Add(A.Val2[ElN]);
			At.Val2.Add(A.Val1[index[ElN]]);
			At.Val3.Add(A.Val3[index[ElN]]);
		}
	}

	// Transpose
	//TODO Index template
	void TLinAlg::Transpose(const TVec<TIntFltKdV>& A, TVec<TIntFltKdV>& At, int Rows){
		// A is a sparse col matrix:	
		int Cols = A.Len();
		// find number of rows
		if (Rows == -1) {
			for (int ColN = 0; ColN < Cols; ColN++) {
				int Els = A[ColN].Len();
				for (int ElN = 0; ElN < Els; ElN++) {
					Rows = MAX(Rows, A[ColN][ElN].Key.Val);
				}
			}
			Rows = Rows + 1;
		}
		At.Gen(Rows);
		// transpose
		for (int ColN = 0; ColN < Cols; ColN++) {
			int Els = A[ColN].Len();
			for (int ElN = 0; ElN < Els; ElN++) {
				At[A[ColN][ElN].Key].Add(TIntFltKd(ColN, A[ColN][ElN].Dat));
			}
		}
		// sort
		for (int ColN = 0; ColN < Rows; ColN++) {
			At[ColN].Sort();
		}
	}

	// Sign
	void  TLinAlg::Sign(const TVec<TIntFltKdV>& Mat, TVec<TIntFltKdV>& Mat2) {
		Mat2 = Mat;
		int Cols = Mat2.Len();
		for (int ColN = 0; ColN < Cols; ColN++) {
			int Els = Mat2[ColN].Len();
			for (int ElN = 0; ElN < Els; ElN++) {
				Mat2[ColN][ElN].Dat = TMath::Sign(Mat2[ColN][ElN].Dat);
			}
		}
	}

	// Vector of sparse vectors to sparse matrix (coordinate representation)
	//TODO Index template
	void TLinAlg::Convert(const TVec<TPair<TIntV, TFltV>>& A, TTriple<TIntV, TIntV, TFltV>& B) {
		B.Val1.Clr();
		B.Val2.Clr();
		B.Val3.Clr();
		int Cols = A.Len();
		for (int ColN = 0; ColN < Cols; ColN++) {
			int Nnz = A[ColN].Val1.Len();
			for (int ElN = 0; ElN < Nnz; ElN++) {
				B.Val1.Add(A[ColN].Val1[ElN]);
				B.Val2.Add(ColN);
				B.Val3.Add(A[ColN].Val2[ElN]);
			}
		}
	}
	// Vector of sparse vectors to sparse matrix (coordinate representation)
	//TODO Index template
	void TLinAlg::Convert(const TVec<TIntFltKdV>& A, TTriple<TIntV, TIntV, TFltV>&B) {
		int Cols = A.Len();
		int TotalNnz = 0;
		for (int ColN = 0; ColN < Cols; ColN++) {
			TotalNnz += A[ColN].Len();
		}
		B.Val1.Gen(TotalNnz, 0);
		B.Val2.Gen(TotalNnz, 0);
		B.Val3.Gen(TotalNnz, 0);
		for (int ColN = 0; ColN < Cols; ColN++) {
			int Nnz = A[ColN].Len();
			for (int ElN = 0; ElN < Nnz; ElN++) {
				B.Val1.Add(A[ColN][ElN].Key);
				B.Val2.Add(ColN);
				B.Val3.Add(A[ColN][ElN].Dat);
			}
		}
	}

	// TEST
	// sum columns (Dimension = 1) or rows (Dimension = 2) and store them in vector y
	template <class TType, class TSizeTy, bool ColMajor>
	void TLinAlg::Sum(const TVVec<TType, TSizeTy, ColMajor>& X, TVec<TType, TSizeTy>& y, const int Dimension){
		TSizeTy Cols = X.GetCols();
		TSizeTy Rows = X.GetRows();
		if (Dimension == 1) {
			y.Gen(Cols);
			for (TSizeTy ColN = 0; ColN < Cols; ColN++) {
				for (TSizeTy RowN = 0; RowN < Rows; RowN++) {
					y[ColN] += X.At(RowN, ColN);
				}
			}
		}
		else if (Dimension == 2) {
			y.Gen(Rows);
			for (TSizeTy ColN = 0; ColN < Cols; ColN++) {
				for (TSizeTy RowN = 0; RowN < Rows; RowN++) {
					y[RowN] += X.At(RowN, ColN);
				}
			}
		}
		else FailR("Dimension should be 1 or 2");
	}

	// TEST
	// sum columns (Dimesnion = 2) or rows (Dimension = 1) and store them in vector y
	template <class TType, class TSizeTy, bool ColMajor, class IndexType>
	void TLinAlg::Sum(const TTriple<TVec<IndexType, TSizeTy>, TVec<IndexType, TSizeTy>, TVec<TType, TSizeTy>>& X, TVec<TType, TSizeTy>& y, const int Dimension) {
		TSizeTy Cols = X.Val2.GetMxVal() + 1;
		TSizeTy Rows = X.Val1.GetMxVal() + 1;
		TSizeTy Els = X.Val1.Len();
		if (Dimension == 1) {
			y.Gen(Cols);
			for (TSizeTy ElN = 0; ElN < Els; ElN++) {
				//int RowN = X.Val1[ElN];
				TSizeTy ColN = X.Val2[ElN];
				y[ColN] += X.Val3[ElN];
			}
		}
		else if (Dimension == 2) {
			y.Gen(Rows);
			for (TSizeTy ElN = 0; ElN < Els; ElN++) {
				TSizeTy RowN = X.Val1[ElN];
				//int ColN = X.Val2[ElN];
				y[RowN] += X.Val3[ElN];
			}
		}
		else FailR("Dimension should be 1 or 2");
	}

	// TEST
	// ||x||^2 (Euclidian)
	template <class TType, class TSizeTy, bool ColMajor>
	double TLinAlg::Norm2(const TVec<TType, TSizeTy>& x) {
		return TLinAlg::DotProduct(x, x);
	}

	// ||x|| (Euclidian)
	template <class TType, class TSizeTy, bool ColMajor>
	double TLinAlg::Norm(const TVec<TType, TSizeTy>& x) {
		return sqrt(TLinAlg::Norm2(x));
	}

	//Andrej switch this to TNum<TType>
	// TEST
	// x := x / ||x||
	template <class TType, class TSizeTy, bool ColMajor>
	double TLinAlg::Normalize(TVec<TType, TSizeTy>& x) {
		const double xNorm = TLinAlg::Norm(x);
		if (xNorm > 0.0) { TLinAlg::MultiplyScalar(1 / xNorm, x, x); }
		return xNorm;
	}

	// TEST
	// Normalize X(:,ColId)
	template <class TType, class TSizeTy, bool ColMajor>
	void TLinAlg::NormalizeColumn(TVVec<TType, TSizeTy, ColMajor>& X, const TSizeTy& ColId) {
		double nX = TLinAlg::Norm(X, ColId);
		if (nX > 0.0) {
			for (TSizeTy RowN = 0; RowN < X.GetRows(); RowN++) {
				X.At(RowN, ColId) /= nX;
			}
		}
	}

	// TEST
	// Normalize the columns of X
	template <class TType, class TSizeTy, bool ColMajor>
	void TLinAlg::NormalizeColumns(TVVec<TType, TSizeTy, ColMajor>& X) {
		for (TSizeTy ColN = 0; ColN < X.GetCols(); ColN++) {
			TLinAlg::NormalizeColumn(X, ColN);
		}
	}
	template <class TType, class TSizeTy, bool ColMajor>
	void TLinAlg::NormalizeRows(TVVec<TType, TSizeTy, ColMajor>& X) {
		for (TSizeTy RowN = 0; RowN < X.GetRows(); RowN++) {
			TVec<TType> Row;
			X.GetRowPtr(RowN, Row);
			Normalize(Row);
		}
	}

#ifdef INTEL
	// TEST
	template <class TType, class TSizeTy, bool ColMajor>
	void TLinAlg::NormalizeColumns(TVVec<TType, TSizeTy, ColMajor>& X, TBool ColumnMajor) {
		const TSizeTy m = X.GetXDim();
		const TSizeTy n = X.GetYDim();
		TVVec<TType, TSizeTy, ColMajor> sqrX(m, n);
		vdSqr(m*n, &X(0, 0).Val, &sqrX(0, 0).Val);
		printf("Squaring of elements done!\n");
		TVec<TType, TSizeTy> enke(m); TVec<TType, TSizeTy> sumsqr(n);  TVec<TType, TSizeTy> norme(n); TLAMisc::Fill(enke, 1.0);
		TLinAlg::MultiplyT(sqrX, enke, sumsqr);
		printf("Summing elemnents done!\n");
		vdInvSqrt(n, &sumsqr[0].Val, &norme[0].Val);
		printf("Summing and inverting elemnents done!\n");
		// added code
		if (ColMajor) {
			TVVec<TType, TSizeTy, ColMajor> B; B.Gen(n, m);
			TLinAlg::Transpose(X, B);

			for (TSizeTy i = 0; i < m; i++) {
				vdMul(n, &norme[0].Val, &B(0, i).Val, &B(0, i).Val);
			}
			TLinAlg::Transpose(B, X);
		}
		else {
			for (TSizeTy i = 0; i < m; i++){
				vdMul(n, &norme[0].Val, &X(i, 0).Val, &X(i, 0).Val);
			}
		}
		//TLAMisc::PrintTFltVV(X, "Normalizirana");
	}
#endif

	// Normalize the columns of X
	//TODO what to do when number
	//MARK	
	template <class TType, class TSizeTy, bool ColMajor, class IndexType>
	void TLinAlg::NormalizeColumns(TTriple<TVec<IndexType, TSizeTy>, TVec<IndexType, TSizeTy>, TVec<TType, TSizeTy>>& X) {
		if (X.Val2.Len() == 0) return;
		EAssert(X.Val2.IsSorted(true));
		//int?
		int Cols = X.Val2.GetMxVal() + 1;
		TVec<TType, TSizeTy> InvColNorms(Cols); //get the last element colN and set the number of elements	

		TSizeTy Els = X.Val1.Len();
		for (TSizeTy ElN = 0; ElN < Els; ElN++) {
			InvColNorms[X.Val2[ElN]] += X.Val3[ElN] * X.Val3[ElN];
		}
		for (TSizeTy ColN = 0; ColN < Cols; ColN++) {
			if (InvColNorms[ColN] > 0.0) {
				InvColNorms[ColN] = 1.0 / TMath::Sqrt(InvColNorms[ColN]);
			}
		}
		for (TSizeTy ElN = 0; ElN < Els; ElN++) {
			X.Val3[ElN] *= InvColNorms[X.Val2[ElN]];
		}
	}

	// Normalize the columns of X
	template<class TSizeTy>
	void TLinAlg::NormalizeColumns(TVec<TIntFltKdV, TSizeTy>& X) {
		TSizeTy Cols = X.Len();
		for (TSizeTy ElN = 0; ElN < Cols; ElN++) {
			TLinAlg::Normalize(X[ElN]);
		}
	}
	// Frobenius norm of matrix A
	// TEST
	template <class TType, class TSizeTy, bool ColMajor>
	double TLinAlg::FrobNorm2(const TVVec<TType, TSizeTy, ColMajor>& X) {
		return TLinAlg::Norm2((const_cast<TVVec<TType, TSizeTy, ColMajor> &>(X)).Get1DVec());
	}
	template <class TType, class TSizeTy, bool ColMajor>
	double TLinAlg::FrobNorm(const TVVec<TType, TSizeTy, ColMajor>& X) {
		return sqrt(TLinAlg::FrobNorm2(X));
	}

	// ||x||^2 (Euclidian), x is sparse
	template<class TSizeTy>
	double TLinAlg::Norm2(const TVec<TIntFltKdV, TSizeTy>& x) {
		double Result = 0;
		for (TSizeTy i = 0; i < x.Len(); i++) {
			Result += TMath::Sqr(x[i].Dat);
		}
		return Result;
	}

	// ||x|| (Euclidian), x is sparse
	template<class TSizeTy>
	double TLinAlg::Norm(const TVec<TIntFltKdV, TSizeTy>& x) {
		return sqrt(Norm2(x));
	}

	// x := x / ||x||, x is sparse
	template<class TSizeTy, TSizeTy>
	void TLinAlg::Normalize(TVec<TIntFltKdV>& x) {
		double Normx = TLinAlg::Norm(x);
		if (Normx > 0) {
			TLinAlg::MultiplyScalar(1 / Normx, x, x);
		}
	}

	// ||X(:,ColId)||^2 (Euclidian)
	template <class TType, class TSizeTy, bool ColMajor>
	double TLinAlg::Norm2(const TVVec<TType, TSizeTy, ColMajor>& X, int ColId) {
		return TLinAlg::DotProduct(X, ColId, X, ColId);
	}

	// TEST
	// ||X(:,ColId)|| (Euclidian)
	template <class TType, class TSizeTy, bool ColMajor>
	double TLinAlg::Norm(const TVVec<TType, TSizeTy, ColMajor>& X, int ColId) {
		return sqrt(TLinAlg::Norm2(X, ColId));
	}

	// L1 norm of x (Sum[|xi|, i = 1..n])
	template <class TType, class TSizeTy>
	double TLinAlg::NormL1(const TVec<TType, TSizeTy>& x)  {
		double norm = 0.0; const TSizeTy Len = x.Len();
		for (TSizeTy i = 0; i < Len; i++)
			norm += TFlt::Abs(x[i]);
		return norm;
	}

	// TEST
	// L1 norm of k*x+y (Sum[|k*xi+yi|, i = 1..n])
	template <class TType, class TSizeTy>
	double TLinAlg::NormL1(double k, const TVec<TType, TSizeTy>& x, const TVec<TType, TSizeTy>& y) {
		EAssert(x.Len() == y.Len());
		double norm = 0.0; const TSizeTy len = x.Len();
		for (TSizeTy i = 0; i < len; i++) {
			norm += TFlt::Abs(k * x[i] + y[i]);
		}
		return norm;
	}

	// L1 norm of x (Sum[|xi|, i = 1..n])


	double TLinAlg::NormL1(const TIntFltKdV& x) {
		double norm = 0.0; const int Len = x.Len();
		for (int i = 0; i < Len; i++)
			norm += TFlt::Abs(x[i].Dat);
		return norm;
	}

	// TEST
	// x := x / ||x||_1
	template <class TType, class TSizeTy>
	void TLinAlg::NormalizeL1(TVec<TType, TSizeTy>& x) {
		const double xNorm = TLinAlg::NormL1(x);
		if (xNorm > 0.0) { TLinAlg::MultiplyScalar(1 / xNorm, x, x); }
	}

	// x := x / ||x||_1
	void TLinAlg::NormalizeL1(TIntFltKdV& x) {
		const double xNorm = TLinAlg::NormL1(x);
		if (xNorm > 0.0) { TLinAlg::MultiplyScalar(1 / xNorm, x, x); }
	}

	// TEST
	// Linf norm of x (Max{|xi|, i = 1..n})
	template <class TType, class TSizeTy>
	double TLinAlg::NormLinf(const TVec<TType, TSizeTy>& x) {
		double norm = 0.0; const TSizeTy Len = x.Len();
		for (TSizeTy i = 0; i < Len; i++)
			norm = TFlt::GetMx(TFlt::Abs(x[i]), norm);
		return norm;
	}

	// Linf norm of x (Max{|xi|, i = 1..n})
	double TLinAlg::NormLinf(const TIntFltKdV& x) {
		double norm = 0.0; const int Len = x.Len();
		for (int i = 0; i < Len; i++)
			norm = TFlt::GetMx(TFlt::Abs(x[i].Dat), norm);
		return norm;
	}

	// TEST
	// x := x / ||x||_inf
	template <class TType, class TSizeTy>
	void TLinAlg::NormalizeLinf(TVec<TType, TSizeTy>& x) {
		const double xNormLinf = TLinAlg::NormLinf(x);
		if (xNormLinf > 0.0) { TLinAlg::MultiplyScalar(1.0 / xNormLinf, x, x); }
	}

	// x := x / ||x||_inf, , x is sparse

	void TLinAlg::NormalizeLinf(TIntFltKdV& x) {
		const double xNormLInf = TLinAlg::NormLinf(x);
		if (xNormLInf > 0.0) { TLinAlg::MultiplyScalar(1.0 / xNormLInf, x, x); }
	}

 	// stores the squared norm of all the columns into the output vector
 	void TLinAlg::GetColNormV(const TFltVV& X, TFltV& ColNormV) {
 		const int Cols = X.GetCols();
 		GetColNorm2V(X, ColNormV);
 		for (int i = 0; i < Cols; i++) {
 			ColNormV[i] = sqrt(ColNormV[i]);
 		}
 	}

 	// stores the norm of all the columns into the output vector
 	void TLinAlg::GetColNorm2V(const TFltVV& X, TFltV& ColNormV) {
 		const int Cols = X.GetCols();
 		ColNormV.Gen(Cols);
 		for (int i = 0; i < Cols; i++) {
 			ColNormV[i] = Norm2(X, i);
 		}
 	}

	// TEST
	// find the index of maximum elements for a given row of X
	template <class TType, class TSizeTy, bool ColMajor>
	int TLinAlg::GetRowMaxIdx(const TVVec<TType, TSizeTy, ColMajor>& X, const TSizeTy& RowN) {
		TSizeTy Idx = -1;
		TSizeTy Cols = X.GetCols();
		double MaxVal = TFlt::Mn;
		for (TSizeTy ColN = 0; ColN < Cols; ColN++) {
			double Val = X.At(RowN, ColN);
			if (MaxVal < Val) {
				MaxVal = Val;
				Idx = ColN;
			}
		}
		return Idx;
	}

	// TEST
	// find the index of maximum elements for a given each col of X
	template <class TType, class TSizeTy, bool ColMajor>
	int TLinAlg::GetColMaxIdx(const TVVec<TType, TSizeTy, ColMajor>& X, const int& ColN) {
		TSizeTy Idx = -1;
		TSizeTy Rows = X.GetRows();
		double MaxVal = TFlt::Mn;
		for (TSizeTy RowN = 0; RowN < Rows; RowN++) {
			double Val = X.At(RowN, ColN);
			if (MaxVal < Val) {
				MaxVal = Val;
				Idx = RowN;
			}
		}
		return Idx;
	}

	// TEST
	// find the index of maximum elements for each row of X
	template <class TType, class TSizeTy, bool ColMajor>
	void TLinAlg::GetRowMaxIdxV(const TVVec<TType, TSizeTy, ColMajor>& X, TVec<TInt, TSizeTy>& IdxV) {
		IdxV.Gen(X.GetRows());
		TSizeTy Rows = X.GetRows();
		for (TSizeTy RowN = 0; RowN < Rows; RowN++) {
			IdxV[RowN] = TLinAlg::GetRowMaxIdx(X, RowN);
		}
	}
	// find the index of maximum elements for each col of X

	template <class TType, class TSizeTy, bool ColMajor>
	void TLinAlg::GetColMaxIdxV(const TVVec<TType, TSizeTy, ColMajor>& X, TVec<TInt, TSizeTy>& IdxV) {
		IdxV.Gen(X.GetCols());
		TSizeTy Cols = X.GetCols();
		for (TSizeTy ColN = 0; ColN < Cols; ColN++) {
			IdxV[ColN] = TLinAlg::GetColMaxIdx(X, ColN);
		}
	}
	//x := k * x
	// TEST
	//x := k * x
	template <class TType, class TSizeTy>
	void TLinAlg::MultiplyScalar(const double& k, TVec<TType, TSizeTy>& x) {
		TSizeTy Len = x.Len();
		for (TSizeTy i = 0; i < Len; i++)
			x[i] = k * x[i];
	}
	// find the index of maximum elements for a given each col of X
	int TLinAlg::GetColMinIdx(const TFltVV& X, const int& ColN) {
		const int Rows = X.GetRows();
		double MinVal = TFlt::Mx;
		int MinIdx = -1;
		for (int RowN = 0; RowN < Rows; RowN++) {
			double Val = X(RowN, ColN);
			if (Val < MinVal) {
				MinVal = Val;
				MinIdx = RowN;
			}
		}
		return MinIdx;
	}

	// find the index of maximum elements for each col of X
	void TLinAlg::GetColMinIdxV(const TFltVV& X, TIntV& IdxV) {
		int Cols = X.GetCols();
		IdxV.Gen(X.GetCols());
		for (int ColN = 0; ColN < Cols; ColN++) {
			IdxV[ColN] = GetColMinIdx(X, ColN);
		}
	}

	//template <class TVal> TVal TLinAlg::GetColMin(const TVVec<TVal>& X, const int& ColN);
	//template <class TVal> void TLinAlg::GetColMinV(const TVVec<TVal>& X, TVec<TVal>& ValV);
	// TEST
	// y := k * x
	template <class TType, class TSizeTy>
	void TLinAlg::MultiplyScalar(const double& k, const TVec<TType, TSizeTy>& x, TVec<TType, TSizeTy>& y) {
		EAssert(x.Len() == y.Len());
		TSizeTy Len = x.Len();
		for (TSizeTy i = 0; i < Len; i++)
			y[i] = k * x[i];
	}
	// y := k * x
	void TLinAlg::MultiplyScalar(const double& k, const TIntFltKdV& x, TIntFltKdV& y) {
		EAssert(x.Len() == y.Len());
		int Len = x.Len();
		for (int i = 0; i < Len; i++) {
			y[i].Key = x[i].Key;
			y[i].Dat = k * x[i].Dat;
		}
	}
	// TEST
	// Y := k * X
	template <class TType, class TSizeTy, bool ColMajor>
	void TLinAlg::MultiplyScalar(const double& k, const TVVec<TType, TSizeTy, ColMajor>& X, TVVec<TType, TSizeTy, ColMajor>& Y) {
		EAssert(X.GetRows() == Y.GetRows() && X.GetCols() == Y.GetCols());
		const TSizeTy Rows = X.GetRows();
		const TSizeTy Cols = X.GetCols();
		for (TSizeTy i = 0; i < Rows; i++) {
			for (TSizeTy j = 0; j < Cols; j++) {
				Y(i, j) = k*X(i, j);
			}
		}
	}
	// Y := k * X
	template <class TSizeTy>
	void TLinAlg::MultiplyScalar(const double& k, const TVec<TIntFltKdV, TSizeTy>& X, TVec<TIntFltKdV, TSizeTy>& Y) {
		// sparse column matrix
		Y = X;
		TSizeTy Cols = X.Len();
		for (TSizeTy ColN = 0; ColN < Cols; ColN++) {
			TSizeTy Els = X[ColN].Len();
			for (int ElN = 0; ElN < Els; ElN++) {
				Y[ColN][ElN].Dat = k * X[ColN][ElN].Dat;
			}
		}
	}

	// y := A * x
	template <class TType, class TSizeTy, bool ColMajor>
	void TLinAlg::Multiply(const TVVec<TType, TSizeTy, ColMajor>& A, const TVec<TType, TSizeTy>& x, TVec<TType, TSizeTy>& y) {
#ifdef BLAS
		TLinAlg::Multiply(A, x, y, TLinAlgBlasTranspose::NOTRANS, 1.0, 0.0);
#else
		if (y.Empty()) y.Gen(A.GetRows());
		EAssert(A.GetCols() == x.Len() && A.GetRows() == y.Len());
		int n = A.GetRows(), m = A.GetCols();
		for (int i = 0; i < n; i++) {
			y[i] = 0.0;
			for (int j = 0; j < m; j++)
				y[i] += A(i, j) * x[j];
		}
#endif
	}

	// TEST
	// C(:, ColId) := A * x
	template <class TType, class TSizeTy, bool ColMajor>
	void TLinAlg::Multiply(const TVVec<TType, TSizeTy, ColMajor>& A, const TVec<TType, TSizeTy>& x, TVVec<TType, TSizeTy, ColMajor>& C, TSizeTy ColId) {
		EAssert(A.GetCols() == x.Len() && A.GetRows() == C.GetRows());
		TSizeTy n = A.GetRows(), m = A.GetCols();
		for (TSizeTy i = 0; i < n; i++) {
			C(i, ColId) = 0.0;
			for (TSizeTy j = 0; j < m; j++)
				C(i, ColId) += A(i, j) * x[j];
		}
	}

	// TEST
	// y := A * B(:, ColId)
	template <class TType, class TSizeTy, bool ColMajor>
	void TLinAlg::Multiply(const TVVec<TType, TSizeTy, ColMajor>& A, const TVVec<TType, TSizeTy, ColMajor>& B, int ColId, TVec<TType, TSizeTy>& y)  {
		EAssert(A.GetCols() == B.GetRows() && A.GetRows() == y.Len());
		TSizeTy n = A.GetRows(), m = A.GetCols();
		for (TSizeTy i = 0; i < n; i++) {
			y[i] = 0.0;
			for (TSizeTy j = 0; j < m; j++)
				y[i] += A(i, j) * B(j, ColId);
		}
	}

	// TEST
	// C(:, ColIdC) := A * B(:, ColIdB)
	template <class TType, class TSizeTy, bool ColMajor>
	void TLinAlg::Multiply(const TVVec<TType, TSizeTy, ColMajor>& A, const TVVec<TType, TSizeTy, ColMajor>& B, int ColIdB, TVVec<TType, TSizeTy, ColMajor>& C, int ColIdC) {
		EAssert(A.GetCols() == B.GetRows() && A.GetRows() == C.GetRows());
		TSizeTy n = A.GetRows(), m = A.GetCols();
		for (TSizeTy i = 0; i < n; i++) {
			C(i, ColIdC) = 0.0;
			for (TSizeTy j = 0; j < m; j++)
				C(i, ColIdC) += A(i, j) * B(j, ColIdB);
		}
	}


	//LAPACKE stuff
#ifdef LAPACKE
	// Tested in other function
	//A is rewritten in place with orthogonal matrix Q
	template <class TType, class TSizeTy, bool ColMajor>
	void TLinAlg::QRbasis(TVVec<TType, TSizeTy, ColMajor>& A) {
		TSizeTy m = A.GetRows(); TSizeTy n = A.GetCols(); TSizeTy k = A.GetCols();
		TSizeTy lda = ColMajor ? m : n;
		int Matrix_Layout = ColMajor ? LAPACK_COL_MAJOR : LAPACK_ROW_MAJOR;
		TVec<TType, TSizeTy> tau; tau.Gen(MAX(1, MIN(m, n)));
		LAPACKE_dgeqrf(Matrix_Layout, m, n, &A(0, 0).Val, lda, &tau[0].Val);
		LAPACKE_dorgqr(Matrix_Layout, m, n, k, &A(0, 0).Val, lda, &tau[0].Val);
	}

	// TEST
	template <class TType, class TSizeTy, bool ColMajor>
	void TLinAlg::QRbasis(const TVVec<TType, TSizeTy, ColMajor>& A, TVVec<TType, TSizeTy, ColMajor>& Q) {
		Q = A;
		TLinAlg::QRbasis(Q);
	}

	// Tested in other function
	//A is rewritten in place with orthogonal matrix Q (column pivoting to improve stability)
	template <class TType, class TSizeTy, bool ColMajor>
	void TLinAlg::QRcolpbasis(TVVec<TType, TSizeTy, ColMajor>& A) {
		TSizeTy m = A.GetRows(); TSizeTy n = A.GetCols(); TSizeTy k = A.GetCols();
		TSizeTy lda = ColMajor ? m : n;
		TSizeTy Matrix_Layout = ColMajor ? LAPACK_COL_MAJOR : LAPACK_ROW_MAJOR;
		TVec<TType, TSizeTy> tau(MAX(1, MIN(m, n)));
		TVec<TInt, TSizeTy> jvpt(MAX(1, n));
		LAPACKE_dgeqp3(Matrix_Layout, m, n, &A(0, 0).Val, lda, &jvpt[0].Val, &tau[0].Val);
		LAPACKE_dorgqr(Matrix_Layout, m, n, k, &A(0, 0).Val, lda, &tau[0].Val);
	}

	// TEST
	template <class TType, class TSizeTy, bool ColMajor>
	void TLinAlg::QRcolpbasis(const TVVec<TType, TSizeTy, ColMajor>& A, TVVec<TType, TSizeTy, ColMajor>& Q) {
		Q = A;
		TLinAlg::QRcolpbasis(Q);
	}

	// TEST
	//S S option ensures that A is not modified
	template <class TType, class TSizeTy, bool ColMajor>
	void TLinAlg::thinSVD(const TVVec<TType, TSizeTy, ColMajor>& A, TVVec<TType, TSizeTy, ColMajor>& U, TVec<TType, TSizeTy>& S, TVVec<TType, TSizeTy, ColMajor>& VT) {

		TSizeTy m = A.GetRows(); TSizeTy n = A.GetCols();
		TSizeTy thin_dim = MIN(m, n);

		S.Gen(thin_dim); U.Gen(m, thin_dim); VT.Gen(thin_dim, n);

		int lda = ColMajor ? m : n;
		int ldu = ColMajor ? m : thin_dim;
		int ldvt = ColMajor ? thin_dim : n;

		TVec<TType, TSizeTy> superb(MAX(1, MIN(m, n)));
		int opt = ColMajor ? LAPACK_COL_MAJOR : LAPACK_ROW_MAJOR;

		/*int lda, ldu, ldvt;
		if (opt == LAPACK_ROW_MAJOR){
		lda = n; ldu = thin_dim; ldvt = n;
		}
		else{
		lda = m; ldu = m; ldvt = thin_dim;
		}*/
		LAPACKE_dgesvd(opt, 'S', 'S', m, n, const_cast<double *>(&A(0, 0).Val), lda, &S[0].Val, &U(0, 0).Val, ldu, &VT(0, 0).Val, ldvt, &superb[0].Val);
	}

#endif
	//int TLinAlg::ComputeThinSVD(const TMatrix& X, const int& k, TFltVV& U, TFltV& s, TFltVV& V, const int Iters = 2, const double Tol = 1e-6);

	//Full matrix times sparse vector
	//No need to reserve anything outside, functions currently take care of memory managment for safety
	/*template <class TType, class TSizeTy, bool ColMajor>
	void TLinAlg::Multiply(TFltVV& ProjMat, TPair<TIntV, TFltV> &, TFltVV& result) {
	};
	template <class TType, class TSizeTy, bool ColMajor>
	void TLinAlg::Multiply(const TFltVV& ProjMat, const TPair<TIntV, TFltV> &, TFltVV& result) {
	};*/

	////////////////////////////////////////////////////////////////////
	// Andrej says:
	// http://software.intel.com/en-us/node/468598#86F42CD2-6A3C-4E1F-B686-8690FCC03C75
	//call mkl_dcoomm(transa, m, n, k, alpha, matdescra, val, rowind, colind, nnz, b, ldb, beta, c, ldc)
	//if transa=='T' op(A) = A' op(m, k) = m else transa == 'N' op(m, k) = k
	//A is sparse, B and C are full
	//m Number of rows of the matrix A. n Number of columns of the matrix C. k Number of columns of the matrix A.
	//A m x k, B op(m, k) x n, C op(m, k) x n
	//C := alpha*op(A)*B + beta*C
	//	matdescra[6] ={'G', 'G', 'N', 'C', 'Q', 'Q'}; //General, General, Nonunit diagonal, Zero Based indexing
#ifdef INTEL
	// INTEL
	//Be careful C should be of the proper size! if not populated (works only for rowmajor!)
	template <class TType, class TSizeTy, bool ColMajor>
	void TLinAlg::MultiplySF(const TTriple<TVec<TNum<TSizeTy>, TSizeTy>, TVec<TNum<TSizeTy>, TSizeTy>, TVec<TType, TSizeTy>>& A, const TVVec<TType, TSizeTy, false>& B,
		TVVec<TType, TSizeTy, ColMajor>& C, const TStr& transa, const int& format){
		//B is row_major 
		TSizeTy m, n, k, ldb, ldc;

		//ldb = ColMajor ? B.GetRows() : B.GetCols();
		//ldc = ColMajor ? C.GetRows() : C.GetCols();

		ldb = B.GetCols();
		ldc = C.GetCols();

		n = C.GetCols();

		if (transa == "N"){
			m = C.GetRows();
			k = B.GetRows();
		}
		else{
			k = C.GetRows();
			m = B.GetRows();
		}
		double alpha = 1; double beta = 0; char matdescra[6] = { 'G', 'G', 'N', 'C', 'Q', 'Q' };
		TSizeTy nnz = A.Val3.Len();
		if (format == 0){
			MKL_DCOOMM(const_cast<char *>(transa.CStr()), &m, &n, &k, &alpha, matdescra, const_cast<double *>(&A.Val3[0].Val), const_cast<TSizeTy *>(&A.Val1[0].Val), const_cast<TSizeTy *>(&A.Val2[0].Val), &nnz, const_cast<double *>(&B(0, 0).Val), &ldb, &beta, const_cast<double *>(&C(0, 0).Val), &ldc);
		}
		else{
			//call mkl_dcsrmm(transa, m, n, k, alpha, matdescra, val, indx, pntrb, pntre, b, ldb, beta, c, ldc)
			printf("Max row %d, max column %d\n", A.Val1.Len() - 1, A.Val2.Len());
			mkl_dcsrmm(const_cast<char *>(transa.CStr()), &m, &n, &k, &alpha, matdescra, const_cast<double *>(&A.Val3[0].Val), const_cast<TSizeTy *>(&A.Val2[0].Val), const_cast<TSizeTy *>(&A.Val1[0].Val), const_cast<TSizeTy *>(&A.Val1[1].Val), const_cast<double *>(&B(0, 0).Val), &ldb, &beta, const_cast<double *>(&C(0, 0).Val), &ldc);
		}

	}

	// TEST
	//B will not be needed anymore (works only for rowmajor!)
	//TODO to much hacking
	template <class IndexType, class TType, class TSizeTy, bool ColMajor>
	void TLinAlg::MultiplyFS(TVVec<TType, TSizeTy, ColMajor>& B, const TTriple<TVec<IndexType, TSizeTy>, TVec<IndexType, TSizeTy>, TVec<TType, TSizeTy>>& A,
		TVVec<TType, TSizeTy, ColMajor>& C){
		C.SwitchDim();
		TTmStopWatch time;
		time.Start();
		B.Transpose();
		time.Stop("In place transpose of B costs: ");
		time.Start();
		MultiplySF(A, B, C, TStr("T"));//Heavy hacking
		time.Stop("Full times sparse multi costs: ");
		time.Start();
		B.Transpose();
		time.Stop("In place transpose of B costs: ");
		time.Start();
		C.Transpose();
		time.Stop("In place transpose of C costs: ");
	}
#endif

	// y := A * x
	template <class IndexType, class TType, class TSizeTy, bool ColMajor>
	void TLinAlg::Multiply(const TVVec<TType, TSizeTy, ColMajor>& A, const TPair<TVec<IndexType, TSizeTy>, TVec<TType, TSizeTy>>& x, TVec<TType, TSizeTy>& y) {
		// Assumptions on x        
		EAssert(x.Val1.Len() == x.Val2.Len());
		// Dimensions must match
		EAssert(A.GetRows() >= (x.Val1.Len() == 0 ? 0 : x.Val1[x.Val1.GetMxValN()] + 1) && A.GetCols() == y.Len());
		for (TSizeTy RowN = 0; RowN < A.GetRows(); RowN++) {
			y[RowN] = 0.0;
			for (TSizeTy ElN = 0; ElN < x.Val1.Len(); ElN++) {
				y[RowN] += A.At(RowN, x.Val1[ElN]) * x.Val2[ElN];
			}
		}
	}
	//y  := x' * A ... row data!!
	template <class IndexType, class TType, class TSizeTy, bool ColMajor>
	void TLinAlg::MultiplyT(const TPair<TVec<IndexType, TSizeTy>, TVec<TType, TSizeTy>>& x, const TVVec<TType, TSizeTy, ColMajor>& A, TVec<TType, TSizeTy>& y) {
		// Assumptions on x        
		EAssert(x.Val1.Len() == x.Val2.Len());
		// Dimensions must match
		EAssert(A.GetCols() >= (x.Val1.Len() == 0 ? 0 : x.Val1[x.Val1.GetMxValN()] + 1) && A.GetRows() == y.Len());
		TLAMisc::FillZero(y);
		int nnz = x.Val1.Len();
		for (TSizeTy i = 0; i < nnz; i++) {
			TVec<TType, TSizeTy> row;
			(const_cast<TVVec<TType, TSizeTy, ColMajor> &>(A)).GetRowPtr(x.Val1[i], row);
			//printf("vrstic %d, stolpcev %d\n", A.GetRows(), A.GetCols());
			//printf("Row len %d\n", row.Len());
			//printf("i je %d, vrstica je %d\n", i, x.Val1[i]);
			//TLinAlg::LinCombInPlace(x.Val2[i], row, 0.0, y);
#ifdef BLAS
			//y = k * x + y
			//cblas_daxpy(row.Len(), x.Val2[i].Val, &row[0].Val, 1, &y[0].Val, 1);
			//cblas_daxpy(x.Len(), k_, (Loc *)&x[0].Val, 1, (Loc *) &y[0].Val, 1);
			AddVec(x.Val2[i].Val, row, y);
#else
			TLinAlg::LinCombInPlace(x.Val2[i].Val, row, 1.0, y);
#endif			//printf("Lincomb does not fail\n");
		}
	}
	// TEST Move to BLAS
	// y := A' * x
	template <class TType, class TSizeTy, bool ColMajor>
	void TLinAlg::MultiplyT(const TVVec<TNum<TType>, TSizeTy, ColMajor>& A, const TVec<TNum<TType>, TSizeTy>& x, TVec<TNum<TType>, TSizeTy>& y) {
		if (y.Empty()) y.Gen(A.GetCols());
		EAssert(A.GetRows() == x.Len() && A.GetCols() == y.Len());
		TSizeTy n = A.GetCols(), m = A.GetRows();
		for (TSizeTy i = 0; i < n; i++) {
			y[i] = 0.0;
			for (TSizeTy j = 0; j < m; j++)
				y[i] += A(j, i) * x[j];
		}
	}

#ifdef BLAS
	typedef enum { NOTRANS = 0, TRANS = 1 } TLinAlgBlasTranspose;

	// TEST
	// C = op(A) * op(B)
	template <class TType, class TSizeTy, bool ColMajor>
	inline
		void TLinAlg::Multiply(const TVVec<TNum<TType>, TSizeTy, ColMajor>& A, const TVVec<TNum<TType>, TSizeTy, ColMajor>& B, TVVec<TNum<TType>, TSizeTy, ColMajor>& C,
		const int& BlasTransposeFlagA, const int& BlasTransposeFlagB) {
			//C := alpha*op(A)*op(B) + beta*C,
			//where:
			//op(X) is one of op(X) = X, or op(X) = XT, or op(X) = XH,
			//alpha and beta are scalars,
			//A, B and C are matrices:
			//op(A) is an m-by-k matrix,
			//op(B) is a k-by-n matrix,
			//C is an m-by-n matrix.
			TSizeTy m, n, k, lda, ldb, ldc;
			if (BlasTransposeFlagA == TLinAlg::TLinAlgBlasTranspose::TRANS) {
				m = A.GetCols();
				k = A.GetRows();
				lda = ColMajor ? k : m;
			}
			else {
				m = A.GetRows();
				k = A.GetCols();
				lda = ColMajor ? m : k;
			}
			if (BlasTransposeFlagB == TLinAlg::TLinAlgBlasTranspose::TRANS) {
				EAssert(k == B.GetCols());
				n = B.GetRows();
				ldb = ColMajor ? n : k;
			}
			else {
				EAssert(k == B.GetRows());
				n = B.GetCols();
				ldb = ColMajor ? k : n;
			}
			EAssert(m == C.GetRows() && n == C.GetCols());
			// simplified interface

			ldc = ColMajor ? m : n;

#ifdef BLAS //Standard CBLAS interface
			CBLAS_TRANSPOSE BlasTransA = (BlasTransposeFlagA == TLinAlgBlasTranspose::TRANS) ? CblasTrans : CblasNoTrans;
			CBLAS_TRANSPOSE BlasTransB = (BlasTransposeFlagB == TLinAlgBlasTranspose::TRANS) ? CblasTrans : CblasNoTrans;
			CBLAS_ORDER Matrix_Layout = ColMajor ? CblasColMajor : CblasRowMajor;
			if (TypeCheck::is_double<TType>::value == true){
				typedef double Loc;
				double alpha = 1.0, beta = 0.0;
				cblas_dgemm(Matrix_Layout, BlasTransA, BlasTransB, m, n, k, alpha, (Loc *)&A(0, 0).Val, lda, (Loc *)&B(0, 0).Val, ldb, beta, (Loc *)&C(0, 0).Val, ldc);
			}
			else
			if (TypeCheck::is_float<TType>::value == true){
				typedef float Loc;
				float alpha = 1.0f, beta = 0.0f;
				cblas_sgemm(Matrix_Layout, BlasTransA, BlasTransB, m, n, k, alpha, (Loc *)&A(0, 0).Val, lda, (Loc *)&B(0, 0).Val, ldb, beta, (Loc *)&C(0, 0).Val, ldc);
			}
			else
			if (TypeCheck::is_complex_double<TType>::value == true){
				typedef double Loc;
				std::complex<double> alpha(1.0); std::complex<double> beta(0.0);
				cblas_zgemm(Matrix_Layout, BlasTransA, BlasTransB, m, n, k, (const Loc *)&alpha, (const Loc *)&A(0, 0).Val, lda, (const Loc *)&B(0, 0).Val, ldb, (const Loc *)&beta, (Loc *)&C(0, 0).Val, ldc);
			}
			else
			if (TypeCheck::is_complex_float<TType>::value == true){
				typedef float Loc;
				std::complex<float> alpha(1.0f); std::complex<float> beta(0.0f);
				cblas_cgemm(Matrix_Layout, BlasTransA, BlasTransB, m, n, k, (const Loc *)&alpha, (const Loc *)&A(0, 0).Val, lda, (const Loc *)&B(0, 0).Val, ldb, (const Loc *)&beta, (Loc *)&C(0, 0).Val, ldc);
			}


#else //Fortran 77 style interface, all values must be passed by reference!
			TStr TransposeFlagA = "N";
			TStr TransposeFlagB = "N";
			if (BlasTransposeFlagA){ TransposeFlagA = "T"; /*lda = k;*/ }
			if (BlasTransposeFlagB){ TransposeFlagB = "T"; /*ldb = n;*/ }
#ifdef AMD
			DGEMM(TransposeFlagA.CStr(), TransposeFlagB.CStr(), &m, &n, &k, &alpha, &A(0, 0).Val, &lda, &B(0, 0).Val, &ldb, &beta, &C(0, 0).Val, &ldc, TransposeFlagA.Len(), TransposeFlagB.Len());
#else
			dgemm(TransposeFlagA.CStr(), TransposeFlagB.CStr(), &m, &n, &k, &alpha, &A(0, 0).Val, &lda, &B(0, 0).Val, &ldb, &beta, &C(0, 0).Val, &ldc);
#endif
#endif
		}
#endif

#ifdef BLAS	
	// TEST
	// y := alpha*op(A)*x + beta*y, where op(A) = A -- N, op(A) = A' -- T, op(A) = conj(A') -- C (only for complex)
	//Andrej ToDo In the future replace TType with TNum<type> and change double to type
	template <class TType, class TSizeTy, bool ColMajor>
	void TLinAlg::Multiply(const TVVec<TNum<TType>, TSizeTy, ColMajor>& A, const TVec<TNum<TType>, TSizeTy>& x, TVec<TNum<TType>, TSizeTy>& y, const int& BlasTransposeFlagA, TType alpha, TType beta) {
		TSizeTy m = A.GetRows();
		TSizeTy n = A.GetCols();
		//Can we multiply and store in y?
		if (BlasTransposeFlagA)//A'*x n*m x m -> n
			EAssert(x.Len() == m && y.Reserved() == n);
		else{//A*x  m x n * n -> m
			EAssert(x.Len() == n && y.Reserved() == m);
		}
		TSizeTy lda = ColMajor ? m : n;
		TSizeTy incx = /*ColMajor ? x.Len() :*/ 1;
		TSizeTy incy = /*ColMajor ? y.Len() :*/ 1;
		CBLAS_ORDER Matrix_Layout = ColMajor ? CblasColMajor : CblasRowMajor;

#ifdef BLAS //Standard CBLAS interface
		CBLAS_TRANSPOSE BlasTransA = BlasTransposeFlagA ? CblasTrans : CblasNoTrans;
		/*if (BlasTransposeFlagA){ BlasTransA = CblasTrans; }*/
		if (TypeCheck::is_double<TType>::value == true){
			typedef double Loc;
			double alpha_ = alpha; double beta_ = beta;
			cblas_dgemv(Matrix_Layout, BlasTransA, m, n, alpha_, (Loc *)&A(0, 0).Val, lda, (Loc *)&x[0].Val, incx, beta_, (Loc *)&y[0].Val, incy);
		}
		else
		if (TypeCheck::is_float<TType>::value == true){
			typedef float Loc;
			float alpha_ = (float)alpha; float beta_ = (float)beta;
			cblas_sgemv(Matrix_Layout, BlasTransA, m, n, alpha_, (Loc *)&A(0, 0).Val, lda, (Loc *)&x[0].Val, incx, beta_, (Loc *)&y[0].Val, incy);
		}
		else
		if (TypeCheck::is_complex_double<TType>::value == true){
			typedef double Loc;
			std::complex<double>  alpha_(alpha); std::complex<double>  beta_(beta);
			cblas_zgemv(Matrix_Layout, BlasTransA, m, n, (const Loc *)&alpha_, (const Loc *)&A(0, 0).Val, lda, (const Loc *)&x[0].Val, incx, (const Loc *)&beta_, (Loc *)&y[0].Val, incy);
		}
		else
		if (TypeCheck::is_complex_float<TType>::value == true){
			typedef float Loc;
			std::complex<float>  alpha_((float)alpha); std::complex<double>  beta_((float)beta);
			cblas_cgemv(Matrix_Layout, BlasTransA, m, n, (const Loc *)&alpha_, (const Loc *)&A(0, 0).Val, lda, (const Loc *)&x[0].Val, incx, (const Loc *)&beta_, (Loc *)&y[0].Val, incy);
		}

#else //Fortran 77 style interface, all values must be passed by reference!
		TStr TransposeFlag = "N";
		if (BlasTransposeFlagA){ TransposeFlag = 'T'; }
#ifdef AMD
		DGEMV(TransposeFlag.CStr(), &m, &n, &alpha, &A(0, 0).Val, &lda, &x[0].Val, &incx, &beta, &y[0].Val, &incy, TransposeFlag.Len());
		//DGEMV(char *trans, int *m, int *n, double *alpha, double *a, int *lda, double *x, int *incx, double *beta, double *y, int *incy, int trans_len);
#else
		dgemv(TransposeFlag.CStr(), &m, &n, &alpha, &A(0, 0).Val, &lda, &x[0].Val, &incx, &beta, &y[0].Val, &incy);
#endif
#endif
	}
#endif
	// TEST
	// C = A * B
	template <class TType, class TSizeTy, bool ColMajor>
	void TLinAlg::Multiply(const TVVec<TType, TSizeTy, ColMajor>& A, const TVVec<TType, TSizeTy, ColMajor>& B, TVVec<TType, TSizeTy, ColMajor>& C) {
		EAssert(A.GetRows() == C.GetRows() && B.GetCols() == C.GetCols() && A.GetCols() == B.GetRows());
#ifdef BLAS
		TLinAlg::Multiply(A, B, C, TLinAlgBlasTranspose::NOTRANS, TLinAlgBlasTranspose::NOTRANS);
#else
		EAssert(A.GetRows() == C.GetRows() && B.GetCols() == C.GetCols() && A.GetCols() == B.GetRows());
		TSizeTy n = C.GetRows(), m = C.GetCols(), l = A.GetCols();
		for (TSizeTy i = 0; i < n; i++) {
			for (TSizeTy j = 0; j < m; j++) {
				double sum = 0.0;
				for (TSizeTy k = 0; k < l; k++)
					sum += A(i, k)*B(k, j);
				C(i, j) = sum;
			}
		}
#endif

	}


	// TEST
	// C = A' * B
	template <class TType, class TSizeTy, bool ColMajor>
	void TLinAlg::MultiplyT(const TVVec<TType, TSizeTy, ColMajor>& A, const TVVec<TType, TSizeTy, ColMajor>& B, TVVec<TType, TSizeTy, ColMajor>& C) {
		EAssert(A.GetCols() == C.GetRows() && B.GetCols() == C.GetCols() && A.GetRows() == B.GetRows());
#ifdef BLAS
		TLinAlg::Multiply(A, B, C, TLinAlgBlasTranspose::TRANS, TLinAlgBlasTranspose::NOTRANS);
#else
		TSizeTy n = C.GetRows(), m = C.GetCols(), l = A.GetRows(); double sum;
		for (TSizeTy i = 0; i < n; i++) {
			for (TSizeTy j = 0; j < m; j++) {
				sum = 0.0;
				for (TSizeTy k = 0; k < l; k++)
					sum += A(k, i)*B(k, j);
				C(i, j) = sum;
			}
		}
#endif
	}


	//////////////////
	//  DENSE-SPARSE, SPARSE-DENSE

	// TEST
	// C := A * B
	template <class IndexType, class TType, class TSizeTy, bool ColMajor>
	void TLinAlg::Multiply(const TVVec<TType, TSizeTy, ColMajor>& A, const TTriple<TVec<IndexType, TSizeTy>, TVec<IndexType, TSizeTy>, TVec<TType, TSizeTy>>& B,
		TVVec<TType, TSizeTy, ColMajor>& C){
		// B well defined
		EAssert(B.Val1.Len() == B.Val2.Len() && B.Val2.Len() == B.Val3.Len());
		// Dimensions must match
		C.PutAll(0.0);
		if (B.Val1.Len() == 0) {
			return;
		}
#ifdef INTELS
		TLinAlg::MultiplyFS(const_cast<TVVec<TType, TSizeTy, ColMajor> &>(A), B, C);
#else
		TSizeTy Nonzeros = B.Val1.Len();
		IndexType MaxRowN = B.Val1[B.Val1.GetMxValN()];
		IndexType MaxColN = B.Val2[B.Val2.GetMxValN()];
		EAssert(A.GetRows() == C.GetRows() && (MaxColN + 1) <= C.GetCols() && (MaxRowN + 1) <= A.GetCols());
		for (TSizeTy RowN = 0; RowN < A.GetRows(); RowN++) {
			for (TSizeTy ElN = 0; ElN < Nonzeros; ElN++) {
				C.At(RowN, B.Val2[ElN]) += A.At(RowN, B.Val1[ElN]) * B.Val3[ElN];
			}
		}
#endif
	}

	// TEST
	// C:= A' * B
	template <class IndexType, class TType, class TSizeTy, bool ColMajor>
	void TLinAlg::MultiplyT(const TVVec<TType, TSizeTy, ColMajor>& A, const TTriple<TVec<IndexType, TSizeTy>, TVec<IndexType, TSizeTy>, TVec<TType, TSizeTy>>& B,
		TVVec<TType, TSizeTy, ColMajor>& C) {
		// B well defined
		EAssert(B.Val1.Len() == B.Val2.Len() && B.Val2.Len() == B.Val3.Len());
		// Dimensions must match
		C.PutAll(0.0);
		if (B.Val1.Len() == 0) {
			return;
		}
		TSizeTy Nonzeros = B.Val1.Len();
		IndexType MaxRowN = B.Val1[B.Val1.GetMxValN()];
		IndexType MaxColN = B.Val2[B.Val2.GetMxValN()];
		EAssert(A.GetCols() == C.GetRows() && (MaxColN + 1) <= C.GetCols() && (MaxRowN + 1) <= A.GetRows());
		for (TSizeTy RowN = 0; RowN < A.GetCols(); RowN++) {
			for (TSizeTy ElN = 0; ElN < Nonzeros; ElN++) {
				C.At(RowN, B.Val2[ElN]) += A.At(B.Val1[ElN], RowN) * B.Val3[ElN];
			}
		}
	}
	// TEST
	// C := A * B

	//#if !defined(INTEL) || defined(INDEX_64)
	template <class TType, class TSizeTy, bool ColMajor>
	void TLinAlg::Multiply(const TTriple<TVec<TNum<TSizeTy>, TSizeTy>, TVec<TNum<TSizeTy>, TSizeTy>, TVec<TType, TSizeTy>>& A, const TVVec<TType, TSizeTy, ColMajor>& B,
		TVVec<TType, TSizeTy, ColMajor>& C) {
		// A well defined
		EAssert(A.Val1.Len() == A.Val2.Len() && A.Val2.Len() == A.Val3.Len());
		// Dimensions must match
		C.PutAll(0.0);
		if (A.Val1.Len() == 0) {
			return;
		}
#if !defined(INTEL) || defined(INDEX_64)
		TSizeTy Nonzeros = A.Val1.Len();
		TSizeTy MaxRowN = A.Val1[A.Val1.GetMxValN()];
		TSizeTy MaxColN = A.Val2[A.Val2.GetMxValN()];
		EAssert(B.GetCols() == C.GetCols() && (MaxRowN + 1) <= C.GetRows() && (MaxColN + 1) <= B.GetRows());
		for (TSizeTy ColN = 0; ColN < B.GetCols(); ColN++) {
			for (TSizeTy ElN = 0; ElN < Nonzeros; ElN++) {
				C.At(A.Val1[ElN], ColN) += A.Val3[ElN] * B.At(A.Val2[ElN], ColN);
			}
		}
#else
		TLinAlg::MultiplySF(A, B, C);
#endif
	}
	// TEST
	// C:= A' * B
	template <class TType, class TSizeTy, bool ColMajor>
	void TLinAlg::MultiplyT(const TTriple<TVec<TNum<TSizeTy>, TSizeTy>, TVec<TNum<TSizeTy>, TSizeTy>, TVec<TType, TSizeTy>>& A, const TVVec<TType, TSizeTy, ColMajor>& B,
		TVVec<TType, TSizeTy, ColMajor>& C) {
		// B well defined
		EAssert(A.Val1.Len() == A.Val2.Len() && A.Val2.Len() == A.Val3.Len());
		// Dimensions must match
		C.PutAll(0.0);
		if (A.Val1.Len() == 0) {
			return;
		}
#if !defined(INTEL) || defined(INDEX_64)
		TSizeTy Nonzeros = A.Val1.Len();
		TSizeTy MaxRowN = A.Val1[A.Val1.GetMxValN()];
		TSizeTy MaxColN = A.Val2[A.Val2.GetMxValN()];
		EAssert(B.GetCols() == C.GetCols() && (MaxColN + 1) <= C.GetRows() && (MaxRowN + 1) <= B.GetRows());
		for (TSizeTy ColN = 0; ColN < B.GetCols(); ColN++) {
			for (TSizeTy ElN = 0; ElN < Nonzeros; ElN++) {
				C.At(A.Val2[ElN], ColN) += A.Val3[ElN] * B.At(A.Val1[ElN], ColN);
			}
		}
#else
		TLinAlg::MultiplySF(A, B, C, "T");
#endif
	}

	// DENSE-SPARSECOLMAT, SPARSECOLMAT-DENSE
	// C := A * B

	// DENSE-SPARSECOLMAT, SPARSECOLMAT-DENSE
	// C := A * B
	//Andrej Urgent
	//TODO template --- indextype TIntFltKdV ... TInt64
	void TLinAlg::Multiply(const TFltVV& A, const TVec<TIntFltKdV>& B, TFltVV& C) {
		// B = sparse column matrix
		if (C.Empty()) {
			C.Gen(A.GetRows(), B.Len());
		}
		else {
			EAssert(A.GetRows() == C.GetRows() && B.Len() == C.GetCols());
		}
		EAssert(TLAMisc::GetMaxDimIdx(B) < A.GetCols());
		int Cols = B.Len();
		int Rows = A.GetRows();
		C.PutAll(0.0);
		for (int RowN = 0; RowN < Rows; RowN++) {
			for (int ColN = 0; ColN < Cols; ColN++) {
				int Els = B[ColN].Len();
				for (int ElN = 0; ElN < Els; ElN++) {
					C.At(RowN, ColN) += A.At(RowN, B[ColN][ElN].Key) * B[ColN][ElN].Dat;
				}
			}
		}
	}

	// C:= A' * B
	template <class IndexType, class TType, class TSizeTy, bool ColMajor>
	void TLinAlg::MultiplyT(const TVVec<TType, TSizeTy, ColMajor>& A, const TVec<TVec<TKeyDat<IndexType, TType>, TSizeTy>, TSizeTy>& B, TVVec<TType, TSizeTy, ColMajor>& C) {
		// C = A' B = (B' A)'
#ifdef INTELBETA
		TTriple<TVec<IndexType, TSizeTy>, TVec<TInt, TSizeTy>, TVec<TType, TSizeTy>> BB;
		TLinAlg::Convert(B, BB); // convert the matrix to a coordinate form
		TVVec<TType, TSizeTy, ColMajor> CC(B.Len(), A.GetCols());
		TLinAlg::MultiplyT(BB, A, CC);
		if (C.Empty()) {
			C.Gen(A.GetCols(), B.Len());
		}
		else {
			EAssert(C.GetRows() == A.GetCols() && C.GetCols() == B.Len());
		}
		TLinAlg::Transpose(CC, C);
#else
		// B = sparse column matrix
		if (C.Empty()) {
			C.Gen(A.GetCols(), B.Len());
		}
		else {
			EAssert(A.GetCols() == C.GetRows() && B.Len() == C.GetCols());
		}
		EAssert(TLAMisc::GetMaxDimIdx(B) < A.GetRows());
		int Cols = B.Len();
		int Rows = A.GetCols();
		C.PutAll(0.0);
		for (int RowN = 0; RowN < Rows; RowN++) {
			for (int ColN = 0; ColN < Cols; ColN++) {
				int Els = B[ColN].Len();
				for (int ElN = 0; ElN < Els; ElN++) {
					C.At(RowN, ColN) += A.At(B[ColN][ElN].Key, RowN) * B[ColN][ElN].Dat;
				}
			}
		}
#endif
	}


	// C := A * B
	//Andrej Urgent
	//TODO template --- indextype TIntFltKdV ... TInt64
	void TLinAlg::Multiply(const TVec<TIntFltKdV>& A, const TFltVV& B, TFltVV& C, const int RowsA) {
		// A = sparse column matrix
		EAssert(A.Len() == B.GetRows());
		int Rows = RowsA;
		int ColsB = B.GetCols();
		if (RowsA == -1) {
			Rows = TLAMisc::GetMaxDimIdx(A) + 1;
		}
		else {
			EAssert(TLAMisc::GetMaxDimIdx(A) + 1 <= RowsA);
		}
		if (C.Empty()) {
			C.Gen(Rows, ColsB);
		}
		int RowsB = B.GetRows();
		C.PutAll(0.0);
		for (int ColN = 0; ColN < ColsB; ColN++) {
			for (int RowN = 0; RowN < RowsB; RowN++) {
				int Els = A[RowN].Len();
				for (int ElN = 0; ElN < Els; ElN++) {
					C.At(A[RowN][ElN].Key, ColN) += A[RowN][ElN].Dat * B.At(RowN, ColN);
				}
			}
		}
	}

	// C:= A' * B
	//Andrej Urgent
	//TODO template --- indextype TIntFltKdV ... TInt64 TFlt
	void TLinAlg::MultiplyT(const TVec<TIntFltKdV>& A, const TFltVV& B, TFltVV& C) {
		// A = sparse column matrix
		EAssert(TLAMisc::GetMaxDimIdx(A) + 1 <= B.GetRows());
		int ColsB = B.GetCols();
		//int RowsB = B.GetRows();
		int ColsA = A.Len();
		if (C.Empty()) {
			C.Gen(ColsA, ColsB);
		}
		else {
			EAssert(C.GetRows() == ColsA && C.GetCols() == ColsB);
		}
		C.PutAll(0.0);
		for (int RowN = 0; RowN < ColsA; RowN++) {
			for (int ColN = 0; ColN < ColsB; ColN++) {
				int Els = A[RowN].Len();
				for (int ElN = 0; ElN < Els; ElN++) {
					C.At(RowN, ColN) += A[RowN][ElN].Dat * B.At(A[RowN][ElN].Key, ColN);
				}
			}
		}
	}

	// SPARSECOLMAT-SPARSECOLMAT
	// C := A * B
	//Andrej Urgent
	//TODO template --- indextype TIntFltKdV ... TInt64
	//TLAMisc
	//GetMaxDimIdx
	void TLinAlg::Multiply(const TVec<TIntFltKdV>& A, const TVec<TIntFltKdV>& B, TFltVV& C, const int RowsA) {
		//// A,B = sparse column matrix
		//EAssert(A.Len() == B.GetRows());
		int Rows = RowsA;
		int ColsB = B.Len();
		if (RowsA == -1) {
			Rows = TLAMisc::GetMaxDimIdx(A) + 1;
		}
		else {
			EAssert(TLAMisc::GetMaxDimIdx(A) + 1 <= RowsA);
		}
		if (C.Empty()) {
			C.Gen(Rows, ColsB);
		}
		EAssert(TLAMisc::GetMaxDimIdx(B) + 1 <= A.Len());
		C.PutAll(0.0);
		for (int ColN = 0; ColN < ColsB; ColN++) {
			int ElsB = B[ColN].Len();
			for (int ElBN = 0; ElBN < ElsB; ElBN++) {
				int IdxB = B[ColN][ElBN].Key;
				double ValB = B[ColN][ElBN].Dat;
				int ElsA = A[IdxB].Len();
				for (int ElAN = 0; ElAN < ElsA; ElAN++) {
					int IdxA = A[IdxB][ElAN].Key;
					double ValA = A[IdxB][ElAN].Dat;
					C.At(IdxA, ColN) += ValA * ValB;
				}
			}
		}
	}

	// C:= A' * B
	//Andrej Urgent
	//TODO template --- indextype TIntFltKdV ... TInt64
	void TLinAlg::MultiplyT(const TVec<TIntFltKdV>& A, const TVec<TIntFltKdV>& B, TFltVV& C) {
		//// A, B = sparse column matrix
		int ColsA = A.Len();
		int ColsB = B.Len();
		if (C.Empty()) {
			C.Gen(ColsA, ColsB);
		}
		else {
			EAssert(ColsA == C.GetRows() && ColsB == C.GetCols());
		}
		for (int RowN = 0; RowN < ColsA; RowN++) {
			for (int ColN = 0; ColN < ColsB; ColN++) {
				C.At(RowN, ColN) = TLinAlg::DotProduct(A[RowN], B[ColN]);
			}
		}
	}

	//#ifdef INTEL
	//	void TLinAlg::Multiply(const TFltVV & ProjMat, const TPair<TIntV, TFltV> & Doc, TFltV & Result);
	//#endif

	// TEST
	// D = alpha * A(') * B(') + beta * C(')
	typedef enum { GEMM_NO_T = 0, GEMM_A_T = 1, GEMM_B_T = 2, GEMM_C_T = 4 } TLinAlgGemmTranspose;
	template <class TType, class TSizeTy, bool ColMajor>
	void TLinAlg::Gemm(const double& Alpha, const TVVec<TType, TSizeTy, ColMajor>& A, const TVVec<TType, TSizeTy, ColMajor>& B, const double& Beta,
		const TVVec<TType, TSizeTy, ColMajor>& C, TVVec<TType, TSizeTy, ColMajor>& D, const int& TransposeFlags) {

		bool tA = (TransposeFlags & GEMM_A_T) == GEMM_A_T;
		bool tB = (TransposeFlags & GEMM_B_T) == GEMM_B_T;
		bool tC = (TransposeFlags & GEMM_C_T) == GEMM_C_T;


		// setting dimensions
		TSizeTy a_i = tA ? A.GetRows() : A.GetCols();
		TSizeTy a_j = tA ? A.GetCols() : A.GetRows();

		TSizeTy b_i = tB ? B.GetRows() : B.GetCols();
		TSizeTy b_j = tB ? B.GetCols() : B.GetRows();

		TSizeTy c_i = tC ? C.GetRows() : C.GetCols();
		TSizeTy c_j = tC ? C.GetCols() : C.GetRows();

		TSizeTy d_i = D.GetCols();
		TSizeTy d_j = D.GetRows();

		// assertions for dimensions
		EAssert(a_j == c_j && b_i == c_i && a_i == b_j && c_i == d_i && c_j == d_j);

		double Aij, Bij, Cij;

		// rows of D
		for (TSizeTy j = 0; j < a_j; j++) {
			// cols of D
			for (TSizeTy i = 0; i < b_i; i++) {
				// not optimized for speed - naive algorithm
				double sum = 0.0;
				// cols of A
				for (TSizeTy k = 0; k < a_i; k++) {
					Aij = tA ? A.At(k, j) : A.At(j, k);
					Bij = tB ? B.At(i, k) : B.At(k, i);
					sum += Alpha * Aij * Bij;
				}
				Cij = tC ? C.At(i, j) : C.At(j, i);
				sum += Beta * Cij;
				D.At(j, i) = sum;
			}
		}

	}

	// TEST (works only for RowMajor, TSvd uses only TFltVV matrices)
	// B = A^(-1)
	typedef enum { DECOMP_SVD } TLinAlgInverseType;
	template <class TType, class TSizeTy, bool ColMajor>
	void TLinAlg::Inverse(const TVVec<TType, TSizeTy, ColMajor>& A, TVVec<TType, TSizeTy, ColMajor >& B, const TLinAlgInverseType& DecompType) {
		switch (DecompType) {
		case DECOMP_SVD:
			TLinAlg::InverseSVD(A, B);
		}
	}

	// subtypes of finding an inverse (works only for TFltVV, cuz of TSvd)
	template <class TType, class TSizeTy, bool ColMajor>
	void TLinAlg::InverseSVD(const TVVec<TType, TSizeTy, ColMajor>& A, TVVec<TType, TSizeTy, ColMajor>& B, const double& tol) {
		// create temp matrices
		TVVec<TType, TSizeTy, ColMajor> U, V;
		TVec<TType, TSizeTy> E;
		TSvd SVD;

		//U.Gen(M.GetRows(), M.GetRows());
		//V.Gen(M.GetCols(), M.GetCols());
		U.Gen(A.GetRows(), A.GetRows());
		V.Gen(A.GetCols(), A.GetCols());

		// do the SVD decompostion
		SVD.Svd(A, U, E, V);

		// calculate reciprocal values for diagonal matrix = inverse diagonal
		for (TSizeTy i = 0; i < E.Len(); i++) {
			if (E[i] > tol) {
				E[i] = 1 / E[i];
			}
			else {
				E[i] = 0.0;
			}
		}

		// calculate pseudoinverse: M^(-1) = V * E^(-1) * U'
		for (TSizeTy i = 0; i < U.GetCols(); i++) {
			for (TSizeTy j = 0; j < V.GetRows(); j++) {
				double sum = 0.0;
				for (TSizeTy k = 0; k < U.GetCols(); k++) {
					if (E[k] == 0.0) continue;
					sum += E[k] * V.At(i, k) * U.At(j, k);
				}
				B.At(i, j) = sum;
			}
		}
	}

	// subtypes of finding an inverse (works only for TFltVV, cuz of TSvd)
	template <class TType, class TSizeTy, bool ColMajor>
	void TLinAlg::InverseSVD(const TVVec<TType, TSizeTy, ColMajor>& A, TVVec<TType, TSizeTy, ColMajor>& B) {
		// create temp matrices
		TVVec<TType, TSizeTy, ColMajor> U, V;
		TVec<TType, TSizeTy> E;
		TSvd SVD;

		//U.Gen(M.GetRows(), M.GetRows());
		//V.Gen(M.GetCols(), M.GetCols());

		U.Gen(A.GetRows(), A.GetRows());
		V.Gen(A.GetCols(), A.GetCols());


		// do the SVD decompostion
		SVD.Svd(A, U, E, V);

		// http://en.wikipedia.org/wiki/Moore%E2%80%93Penrose_pseudoinverse#Singular_value_decomposition_.28SVD.29
		double tol = TFlt::Eps * MAX(A.GetRows(), A.GetCols()) * E[E.GetMxValN()];
		// calculate reciprocal values for diagonal matrix = inverse diagonal
		for (TSizeTy i = 0; i < E.Len(); i++) {
			if (E[i] > tol) {
				E[i] = 1 / E[i];
			}
			else {
				E[i] = 0.0;
			}
		}

		// calculate pseudoinverse: M^(-1) = V * E^(-1) * U'
		for (TSizeTy i = 0; i < U.GetCols(); i++) {
			for (TSizeTy j = 0; j < V.GetRows(); j++) {
				double sum = 0;
				for (TSizeTy k = 0; k < U.GetCols(); k++) {
					if (E[k] == 0.0) continue;
					sum += E[k] * V.At(i, k) * U.At(j, k);
				}
				B.At(i, j) = sum;
			}
		}
	}

	// transpose matrix - B = A'
	template <class TType, class TSizeTy, bool ColMajor>
	void TLinAlg::Transpose(const TVVec<TType, TSizeTy, ColMajor>& A, TVVec<TType, TSizeTy, ColMajor>& B) {
		EAssert(B.GetRows() == A.GetCols() && B.GetCols() == A.GetRows());
		for (TSizeTy i = 0; i < A.GetCols(); i++) {
			for (TSizeTy j = 0; j < A.GetRows(); j++) {
				B.At(i, j) = A.At(j, i);
			}
		}
	}

	// performes Gram-Schmidt ortogonalization on elements of Q
	template <class TSizeTy>
	void TLinAlg::GS(TVec<TVec<TFlt, TSizeTy>, TSizeTy>& Q) {
		EAssert(Q.Len() > 0);
		TSizeTy m = Q.Len(); // int n = Q[0].Len();
		for (TSizeTy i = 0; i < m; i++) {
			printf("%d\r", i);
			for (TSizeTy j = 0; j < i; j++) {
				double r = TLinAlg::DotProduct(Q[i], Q[j]);
				TLinAlg::AddVec(-r, Q[j], Q[i], Q[i]);
			}
			TLinAlg::Normalize(Q[i]);
		}
		printf("\n");
	}

	// TEST
	// Gram-Schmidt on columns of matrix Q
	template <class TType, class TSizeTy, bool ColMajor>
	void TLinAlg::GS(TVVec<TType, TSizeTy, ColMajor>& Q) {
		TSizeTy m = Q.GetCols(), n = Q.GetRows();
		for (TSizeTy i = 0; i < m; i++) {
			printf("%d\r", i);
			for (TSizeTy j = 0; j < i; j++) {
				double r = TLinAlg::DotProduct(Q, i, Q, j);
				TLinAlg::AddVec(-r, Q, j, Q, i);
			}
			double nr = TLinAlg::Norm(Q, i);
			for (TSizeTy k = 0; k < n; k++)
				Q(k, i) = Q(k, i) / nr;
		}
		printf("\n");
	}
	// Modified Gram-Schmidt on columns of matrix Q
	void TLinAlg::MGS(TFltVV& Q) {
		int Cols = Q.GetCols(), Rows = Q.GetRows();
		EAssertR(Rows >= Cols, "TLinAlg::MGS: number of rows should be greater or equal to the number of cols");
		for (int ColN = 0; ColN < Cols; ColN++) {
			TLinAlg::NormalizeColumns(Q);
			for (int ColN2 = ColN + 1; ColN2 < Cols; ColN2++) {
				double r = TLinAlg::DotProduct(Q, ColN, Q, ColN2);
				TLinAlg::AddVec(-r, Q, ColN, Q, ColN2);
			}
		}
	}
	// QR based on Modified Gram-Schmidt decomposition.
	void TLinAlg::QR(const TFltVV& X, TFltVV& Q, TFltVV& R, const TFlt& Tol) {
		int Rows = X.GetRows();
		int Cols = X.GetCols();
		int d = MIN(Rows, Cols);

		// make a copy of X
		TFltVV A(X);
		if (Q.GetRows() != Rows || Q.GetCols() != d) { Q.Gen(Rows, d); }
		if (R.GetRows() != d || R.GetCols() != Cols) { R.Gen(d, Cols); }
		TRnd Random;
		for (int k = 0; k < d; k++) {
			R(k, k) = TLinAlg::Norm(A, k);
			// if the remainders norm is too small we construct a random vector (handles rank deficient) 
			if (R(k, k) < Tol) {
				// random Q(:,k)
				for (int RowN = 0; RowN < Rows; RowN++) {
					Q(RowN, k) = Random.GetNrmDev();
				}
				// make it orthonormal on others
				for (int j = 0; j < k; j++) {
					TLinAlg::AddVec(-TLinAlg::DotProduct(Q, j, Q, k), Q, j, Q, k);
				}
				TLinAlg::NormalizeColumn(Q, k);
				R(k, k) = 0;
			}
			else {
				// normalize
				for (int RowN = 0; RowN < Rows; RowN++) {
					Q(RowN, k) = A(RowN, k) / R(k, k);
				}
			}

			// make the rest of the columns of A orthogonal to the current basis Q
			for (int j = k + 1; j < Cols; j++) {
				R(k, j) = TLinAlg::DotProduct(Q, k, A, j);
				TLinAlg::AddVec(-R(k, j), Q, k, A, j);
			}
		}
	}

	// rotates vector (OldX,OldY) for angle Angle (in radians!)
	void TLinAlg::Rotate(const double& OldX, const double& OldY, const double& Angle, double& NewX, double& NewY) {
		NewX = OldX*cos(Angle) - OldY*sin(Angle);
		NewY = OldX*sin(Angle) + OldY*cos(Angle);
	}

	// checks if set of vectors is ortogonal
	template <class TSizeTy>
	void TLinAlg::AssertOrtogonality(const TVec<TVec<TFlt, TSizeTy>, TSizeTy>& Vecs, const double& Threshold) {
		TSizeTy m = Vecs.Len();
		for (TSizeTy i = 0; i < m; i++) {
			for (TSizeTy j = 0; j < i; j++) {
				double res = TLinAlg::DotProduct(Vecs[i], Vecs[j]);
				if (TFlt::Abs(res) > Threshold)
					printf("<%d,%d> = %.5f", i, j, res);
			}
			double norm = TLinAlg::Norm2(Vecs[i]);
			if (TFlt::Abs(norm - 1) > Threshold)
				printf("||%d|| = %.5f", i, norm);
		}
	}
	//ColMajor oriented data for optimal result
	template <class TType, class TSizeTy, bool ColMajor>
	void TLinAlg::AssertOrtogonality(const TVVec<TType, TSizeTy, ColMajor>& Vecs, const double& Threshold) {
		TSizeTy m = Vecs.GetCols();
		for (TSizeTy i = 0; i < m; i++) {
			for (TSizeTy j = 0; j < i; j++) {
				double res = TLinAlg::DotProduct(Vecs, i, Vecs, j);
				if (TFlt::Abs(res) > Threshold)
					printf("<%d,%d> = %.5f", i, j, res);
			}
			double norm = TLinAlg::Norm2(Vecs, i);
			if (TFlt::Abs(norm - 1) > Threshold)
				printf("||%d|| = %.5f", i, norm);
		}
		printf("\n");
	}
	bool TLinAlg::IsOrthonormal(const TFltVV& Vecs, const double& Threshold) {
		int m = Vecs.GetCols();
		TFltVV R(m, m);
		TLinAlg::MultiplyT(Vecs, Vecs, R);
		for (int i = 0; i < m; i++) { R(i, i) -= 1; }
		return TLinAlg::Frob(R) < Threshold;
	}
//};


template <class TVal>
TVal TLinAlg::GetColMin(const TVVec<TVal>& X, const int& ColN) {
	const int Rows = X.GetRows();
	EAssertR(Rows > 0, "Input matrix should have at least one row!");

	TVal MinVal = X(0, ColN);
	for (int RowN = 1; RowN < Rows; RowN++) {
		TVal Val = X(RowN, ColN);
		if (Val < MinVal) {
			MinVal = Val;
		}
	}

	return MinVal;
}

template <class TVal>
void TLinAlg::GetColMinV(const TVVec<TVal>& X, TVec<TVal>& ValV) {
	const int Cols = X.GetCols();

	ValV.Gen(Cols);
	for (int ColN = 0; ColN < Cols; ColN++) {
		ValV[ColN] = GetColMin(X, ColN);
	}
}

//////////////////////////////////////////////////////////////////////
// Numerical-Recipes-Exception
class TNSException : public TExcept {
public:
	TStr Message;
public:
	TNSException(const TStr& Msg) : TExcept(Msg) {}
	TNSException(const TStr& MsgStr, const TStr& LocStr) : TExcept(MsgStr, LocStr) { }
	/// Create new numerical exception
	static PExcept New(const TStr& MsgStr, const TStr& LocStr = TStr()) {
		return PExcept(new TNSException(MsgStr, LocStr));
	}
};

//////////////////////////////////////////////////////////////////////
// Numerical-Linear-Algebra (copied from Numerical Recepies)
class TNumericalStuff {
private:
	static double sqr(double a);
	static double sign(double a, double b);

	// Computes (a^2 + b^2)^(1/2) without
	// destructive underflow or overflow.
	static double pythag(double a, double b);

	//displays error message to screen
	static void nrerror(const TStr& error_text);

public:
	// Householder reduction of a real, symmetric matrix a[1..n][1..n].
	// On output, a is replaced by the orthogonal matrix Q eecting the
	// transformation. d[1..n] returns the diagonal elements of the
	// tridiagonal matrix, and e[1..n] the o-diagonal elements, with
	// e[1]=0. Several statements, as noted in comments, can be omitted
	// if only eigenvalues are to be found, in which case a contains no
	// useful information on output. Otherwise they are to be included.
	static void SymetricToTridiag(TFltVV& a, int n, TFltV& d, TFltV& e);

	// QL algorithm with implicit shifts, to determine the eigenvalues
	// and eigenvectors of a real, symmetric, tridiagonal matrix, or of
	// a real, symmetric matrix previously reduced by tred2 x11.2. On
	// input, d[1..n] contains the diagonal elements of the tridiagonal
	// matrix. On output, it returns the eigenvalues. The vector e[1..n]
	// inputs the subdiagonal elements of the tridiagonal matrix, with
	// e[1] arbitrary. On output e is destroyed. When finding only the
	// eigenvalues, several lines may be omitted, as noted in the comments.
	// If the eigenvectors of a tridiagonal matrix are desired, the matrix
	// z[1..n][1..n] is input as the identity matrix. If the eigenvectors
	// of a matrix that has been reduced by tred2 are required, then z is
	// input as the matrix output by tred2. In either case, the kth column
	// of z returns the normalized eigenvector corresponding to d[k].
	static void EigSymmetricTridiag(TFltV& d, TFltV& e, int n, TFltVV& z);

	// Given a positive-dedinite symmetric matrix A(n,n), this routine
	// constructs its Cholesky decomposition, A = L * L^T . On input, only
	// the upper triangle of A need be given; it is not modified. The
	// Cholesky factor L is returned in the lower triangle of A, except for
	// its diagonal elements which are returned in p(n).
	static void CholeskyDecomposition(TFltVV& A, TFltV& p);

	// Solves the set of n linear equations A * x = b, where A is a
	// positive-definite symmetric matrix. A(n,n) and p[1..n] are input
	// as the output of the routine choldc. Only the lower triangle of A
	// is accessed. b(n) is input as the right-hand side vector. The
	// solution vector is returned in x(n). A  and p are not modified and
	// can be left in place for successive calls with diferent right-hand
	// sides b. b is not modified unless you identify b and x in the calling
	// sequence, which is allowed.
	static void CholeskySolve(const TFltVV& A, const TFltV& p, const TFltV& b, TFltV& x);

	// Solves system of linear equations A * x = b, where A is symetric
	// positive-definite matrix. A is first decomposed using
	// CholeskyDecomposition and after solved using CholeskySolve. Only
	// upper triangle of A need be given and it is not modified. However,
	// lower triangle is modified!
	static void SolveSymetricSystem(TFltVV& A, const TFltV& b, TFltV& x);

    // solve system A x_i = e_i for i = 1..n, where A and p are output
    // from CholeskyDecomposition. Result is stored to upper triangule
	// (possible since inverse of symetric matrix is also symetric! Sigh...)
	static void InverseSubstitute(TFltVV& A, const TFltV& p);

	// Calculates inverse of symetric positiv definit matrix
	// Matrix is given as upper triangule of A, result is stored
	// in upper triangule of A. Lower triangule is random (actually
	// it has part of Choleksy decompositon of A)
	static void InverseSymetric(TFltVV& A);

	// calcualtes inverse of upper triagonal matrix A
	// lower triangle is messed up...
	static void InverseTriagonal(TFltVV& A);

	// Given a matrix a[1..n][1..n], this routine replaces it by the LU
	// decomposition of a rowwise permutation of itself. a and n are input.
	// a is output, arranged as in equation (2.3.14) above; indx[1..n] is
	// an output vector that records the row permutation efected by the partial
	// pivoting; d is output as +-1 depending on whether the number of row
	// interchanges was even or odd, respectively. This routine is used in
	// combination with lubksb to solve linear equations or invert a matrix.
	static void LUDecomposition(TFltVV& A, TIntV& indx, double& d);

	// Solves the set of n linear equations A*X = B. Here a[1..n][1..n] is input,
	// not as the matrix A but rather as its LU decomposition, determined by the
	// routine ludcmp. indx[1..n] is input as the permutation vector returned by
	// ludcmp. b[1..n] is input as the right-hand side vector B, and returns with
	// the solution vector X. a, n, and indx are not modified by this routine and
	// can be left in place for successive calls with diferent right-hand sides b.
	// This routine takes into account the possibility that b will begin with many
	// zero elements, so it is efficient for use in matrix inversion.
	static void LUSolve(const TFltVV& A, const TIntV& indx, TFltV& b);


	// Finds x[1...f] that minimizes ||A' x - y||^2 + ||Gamma x||^2, where A[1...f][1...n]
	// is  a matrix with column training examples (rows = features) and y[1...n] is a
	// vector of targets. 
	// Solves the primal problem if the number of features is lower than the number of examples,
	// or the dual problem in the other case.
	//Paramter Gamma controls overfitting (large values force models to be simpler)
	// See http://en.wikipedia.org/wiki/Tikhonov_regularization, where the regularization matrix = Gamma*I
	static void LeastSquares(const TFltVV& A, const TFltV& b, const double& kappa, TFltV& x);

	// Finds x[1...f] that minimizes ||A' x - y||^2 + ||Gamma x||^2, where A[1...f][1...n]
	// is  a matrix with column training examples (rows = features) and y[1...n] is a
	// vector of targets. Paramter Gamma controls overfitting (large values force models to be simpler)
	// See http://en.wikipedia.org/wiki/Tikhonov_regularization, where the regularization matrix = Gamma*I
	static void PrimalLeastSquares(const TFltVV& A, const TFltV& b, const double& kappa, TFltV& x);


	// Finds x[1...f] that minimizes ||A' x - y||^2 + ||Gamma x||^2, where A[1...f][1...n]
	// is  a matrix with column training examples (rows = features) and y[1...n] is a
	// vector of targets. Solves the dual version of the problem and exresses it in the
	// original coordinates in the end - suitable for cases, where the number of examples
	// is larger than the number of features.
	// Paramter Gamma controls overfitting (large values force models to be simpler)
	// See http://en.wikipedia.org/wiki/Tikhonov_regularization, where the regularization matrix = Gamma*I
	static void DualLeastSquares(const TFltVV& A, const TFltV& b, const double& kappa, TFltV& x);

	// Solves system of linear equations A * x = b. A is first decomposed using
	// LUDecomposition and after solved using LUSolve. A is modified!
	static void SolveLinearSystem(TFltVV& A, const TFltV& b, TFltV& x);

	// Computes the eigenvector of A belonging to the specified eigenvalue
    // uses the inverse iteration algorithm
    // the algorithms does modify A due to its use of LU decomposition
    static void GetEigenVec(const TFltVV& A, const double& EigenVal, TFltV& EigenV, const double& ConvergEps=1e-7);

#ifdef BLAS
    // LU midstep used for LUFactorization and LUSolve
    // (Warning: the matrix is overwritten in the process)
    static void LUStep(TFltVV& A, TIntV& PermV);
    // LUFactorization create the matrices L, U and vector of permutations P such that P*A = L*U.
    // The L is unit lower triangular matrix and U is an upper triangular matrix.
    // Vector P tell's us: column i is swapped with column P[i].
    static void LUFactorization(const TFltVV& A, TFltVV& L, TFltVV& U, TIntV& P);
    // Solves the system of linear equations A * x = b, where A is a matrix, x and b are vectors.
    // Solution is saved in x.
    static void LUSolve(const TFltVV& A, TFltV& x, const TFltV& b);
    // Solves the system of linear equations A * X = B, where A, X and B are matrices.
    // Solution is saved in X.
    static void LUSolve(const TFltVV& A, TFltVV& X, const TFltVV& B);

    // solves the system A * x = b, where A is a triangular matrix, x and b are vectors.
    // The solution is saved in x.
    // UpperTriangFlag: if the matrix is upper triangular (true) or lower triangular (false).
    // DiagUnitFlag: if the matrix has ones on the diagonal (true) or not (false).
    static void TriangularSolve(TFltVV& A, TFltV& x, TFltV& b,
    		bool UpperTriangFlag = true, bool DiagonalUnitFlag = false);

	///////////////////////////////////////////////////////////////////////////
	// SVD factorization and solution

	// Makes the SVD factorization of matrix Matrix, such that A = U * Sing * VT.
	// Sing is the vector containing singular values, U is the matrix with left singular vectors,
	// VT is the matrix with right singular vectors.
	static void SVDFactorization(const TFltVV& A, TFltVV& U, TFltV& Sing, TFltVV& VT);

	// SVDSolve solves the Least Squares problem of equation A * x = b, where A is a matrix, x and b are vectors.
	// The solution is saved in x.
	static void SVDSolve(const TFltVV& A, TFltV& x, const TFltV& b, const double& EpsSing=0);
#endif
};

///////////////////////////////////////////////////////////////////////
// Sparse-SVD
//   Calculates singular-value-decompositon for sparse matrixes.
//   If A is a matrix than A is decomposed to A = U S V'
//   where S is diagonal with singular values on diagonal and U
//   and V are ortogonal (U'*U = V'*V = I).
typedef enum { ssotNoOrto, ssotSelective, ssotFull } TSpSVDReOrtoType;
class TSparseSVD {
private:
	// Result = Matrix' * Matrix * Vec(:,ColId)
	static void MultiplyATA(const TMatrix& Matrix,
		const TFltVV& Vec, int ColId, TFltV& Result);
	// Result = Matrix' * Matrix * Vec
	static void MultiplyATA(const TMatrix& Matrix,
		const TFltV& Vec, TFltV& Result);
public:
	// calculates NumEig eigen values of symetric matrix
	// if SvdMatrixProductP than matrix Matrix'*Matrix is used
	static void SimpleLanczos(const TMatrix& Matrix,
		const int& NumEig, TFltV& EigValV,
		const bool& DoLocalReortoP = false,
		const bool& SvdMatrixProductP = false);
	// fast, calculates NumEig largers eigen values and vectors
	// kk should be something like 4*NumEig
	// if SvdMatrixProductP than matrix Matrix'*Matrix is used
	static void Lanczos(const TMatrix& Matrix,
		int NumEig, int Iters, const TSpSVDReOrtoType& ReOrtoType,
		TFltV& EigValV, TFltVV& EigVecVV,
		const bool& SvdMatrixProductP = false);
	static void Lanczos2(const TMatrix& Matrix,
		int MaxNumEig, int MaxSecs, const TSpSVDReOrtoType& ReOrtoType,
		TFltV& EigValV, TFltVV& EigVecVV,
		const bool& SvdMatrixProductP = false);

	// calculates only singular values (based on SimpleLanczos)
	static void SimpleLanczosSVD(const TMatrix& Matrix,
		const int& CalcSV, TFltV& SngValV,
		const bool& DoLocalReortoP = false);
	// fast, calculates NumSV largers SV (based on Lanczos)
	static void LanczosSVD(const TMatrix& Matrix,
		int NumSV, int Iters, const TSpSVDReOrtoType& ReOrtoType,
		TFltV& SgnValV, TFltVV& LeftSgnVecVV, TFltVV& RightSgnVecVV);

	// slow - ortogonal iteration
	static void OrtoIterSVD(const TMatrix& Matrix, int NumSV, int IterN, TFltV& SgnValV);
	// slow - ortogonal iteration
	static void OrtoIterSVD(const TMatrix& Matrix, const int k, TFltV& S, TFltVV& U,
		TFltVV& V, const int Iters = 100, const double Tol = 1e-6);

	// projects sparse vector to space spanned by columns of matrix U
	static void Project(const TIntFltKdV& Vec, const TFltVV& U, TFltV& ProjVec);
};

//////////////////////////////////////////////////////////////////////
// Sigmoid  --  made by Janez(TM)
//  (y = 1/[1 + exp[-Ax+B]])
class TSigmoid {
private:
	TFlt A;
	TFlt B;
private:
	// Evaluates how well the sigmoid function fits the data.
	// J(A, B) = - ln prod_i P(Y = y_i | Z = z_i).  The 'data' parameter
	// should contain (z_i, y_i) pairs.  Smaller J means a better fit.
	static double EvaluateFit(const TFltIntKdV& data, const double A, const double B);
	// Computes not only J but also its partial derivatives.
	static void EvaluateFit(const TFltIntKdV& data, const double A,
		const double B, double& J, double& JA, double& JB);
	// Let J(lambda) = J(A + lambda U, B + lambda V).
	// This function computes J and its first and second derivatives.
	// They can be used to choose a good lambda (using Newton's method)
	// when minimizing J. -- This method has not been tested yet.
	static void EvaluateFit(const TFltIntKdV& data, const double A,
		const double B, const double U, const double V, const double lambda,
		double& J, double& JJ, double& JJJ);
public:
	TSigmoid() { };
	TSigmoid(const double& A_, const double& B_) : A(A_), B(B_) { };
	// Tries to find a pair (A, B) that minimizes J(A, B).
	// Uses gradient descent.
	TSigmoid(const TFltIntKdV& data);

	TSigmoid(TSIn& SIn) { A.Load(SIn); B.Load(SIn); }
	void Load(TSIn& SIn) { A.Load(SIn); B.Load(SIn); }
	void Save(TSOut& SOut) const { A.Save(SOut); B.Save(SOut); }

	double GetVal(const double& x) const {
		return 1.0 / (1.0 + exp(-A * x + B));
	}
	double operator()(const double& x) const {
		return GetVal(x);
	}

	void GetSigmoidAB(double& A_, double& B_) { A_ = A; B_ = B; }
};

class TFullMatrix;

/////////////////////////////////////////////////////////////////////////
//// Full-Vector
class TVector {
	friend class TFullMatrix;
public:
	bool IsColVector;
	TFltV Vec;

public:
	TVector(const bool& IsColVector = true);
	TVector(const int& Dim, const bool IsColVector = true);
	TVector(const TFltV& Vect, const bool IsColVector = true);
	TVector(const TIntV& Vect, const bool IsColVector = true);
	TVector(const TFullMatrix& Mat);

    // copy constructor
    TVector(const TVector& Vector);
#ifdef GLib_CPP11
    // Move constructor
    TVector(const TVector&& Vector);
#endif
    // Move assignment
    TVector& operator=(TVector Vector);

	// returns a new zero vector
	static TVector Init(const int& Dim, const bool _IsColVect);
	// returns a vector of ones
	static TVector Ones(const int& Dim, const bool IsColVect = true);
	// returns a vector of zeros
	static TVector Zeros(const int& Dim, const bool IsColVec = true);
	// returns a vector with a sequence starting with Start (inclusive) and ending
	// with End (exclusive)
	static TVector Range(const int& Start, const int& End, const bool IsColVect = true);
	// returns a vector with a sequence starting with 0 (inclusive) and ending
	// with End (exclusive)
	static TVector Range(const int& End, const bool IsColVect = true);

	void Add(const double& Val) { Vec.Add(Val); }
	void DelLast() { Vec.DelLast(); }

	// returns true if the vectors have the same orientation and the elements are the same
	bool operator ==(const TVector& Vect) const;
	// returns the element at index Idx
	TFlt& operator [](const int& Idx) { return Vec[Idx]; }
	const TFlt& operator [](const int& Idx) const { return Vec[Idx]; }

	TVector GetT() const;
	TVector& Transpose();

	double DotProduct(const TFltV& y) const;
	double DotProduct(const TVector& y) const;

	// multiplication
	TFullMatrix operator *(const TVector& y) const;
	TVector operator *(const TFullMatrix& Mat) const;
	TVector operator *(const double& k) const;
	// multiplies all elements by Lambda
	TVector& operator *=(const double& Lambda);

	// division
	// divides all elements by Lambda
	TVector operator /(const double& Lambda) const;
	// divides all elements by Lambda
	TVector& operator /=(const double& Lambda);

	// multiply the transpose of this vector with B (e.g. x'*B)
	TVector MulT(const TFullMatrix& B) const;

	// addition
	TVector operator +(const TVector& y) const;
	TVector& operator +=(const TVector& y);

	// subtraction
	TVector operator -(const TVector& y) const;

public:
	int Len() const { return Vec.Len(); }
	bool IsColVec() const { return IsColVector; }
	bool IsRowVec() const { return !IsColVec(); }
	bool Empty() const { return Vec.Empty(); }

	template<typename TFunc> TVector& Map(const TFunc& Func);
	// applies sqrt on all elements of this matrix
	TVector& Sqrt() { return Map([](TFlt Val) { return sqrt(Val); }); }

	// returns a vector containing indexes of all the elements satisfying a condition
	template<typename TFunc> TVector Find(const TFunc& Func) const;
	template<typename TFunc, typename TRes> void Find(const TFunc& Func, TRes& Res) const;

	// returns the 'euclidian' L2 norm
	double Norm() const;
	// returns the squared 'euclidian' L2 norm
	double Norm2() const;
	// returns the sum of elements
	double Sum() const;

	// returns the euclidean distance to the other vector
	double EuclDist(const TVector& y) const;

	// returns the underlying list
	const TFltV& GetVec() const { return Vec; }
	// returns the underlying list
	TFltV& GetVec() { return Vec; }
	// returns this vector as a list of integers
	TIntV GetIntVec() const;

	double GetMaxVal() const;
	// returns the index of the maximum element
	int GetMaxIdx() const;
	// returns the index and value of the maximum element
	TIntFltPr GetMax() const;

	// returns the index of the minimum element
	int GetMinIdx() const;

	void Save(TSOut& SOut) const { TBool(IsColVector).Save(SOut); Vec.Save(SOut); }
	void Load(TSIn& SIn) { IsColVector = TBool(SIn); Vec.Load(SIn); }
};

template <typename TFunc>
TVector& TVector::Map(const TFunc& Func) {
	const int& Dim = Len();

	for (int i = 0; i < Dim; i++) {
		Vec[i] = Func(Vec[i]);
	}

	return *this;
}

template <typename TFunc>
TVector TVector::Find(const TFunc& Func) const {
	TVector Res; Find(Func, Res);
	return Res;
//	const int& Dim = Len();
//
//	TVector Res(IsColVector);
//
//	for (int i = 0; i < Dim; i++) {
//		if (Func(Vec[i])) {
//			Res.Vec.Add(i);
//		}
//	}
//
//	return Res;
}

template <typename TFunc, typename TRes>
void TVector::Find(const TFunc& Func, TRes& Res) const {
	const int& Dim = Len();

	for (int i = 0; i < Dim; i++) {
		if (Func(Vec[i])) {
			Res.Add(i);
		}
	}
}

/////////////////////////////////////////////////////////////////////////
//// Full-Matrix
typedef TTriple<TFullMatrix, TFullMatrix, TFullMatrix> TFullMatrixTr;
typedef TTriple<TFullMatrix, TVector, TFullMatrix> TMatVecMatTr;

class TFullMatrix : public TMatrix {
	friend class TVector;
private:
	bool IsWrapper;
	TFltVV* Mat;

public:
	// constructors/destructors
	// empty matrix with 0 rows and 0 cols
	TFullMatrix();
	// zero matrix with the specified number of rows and cols
	TFullMatrix(const int& Rows, const int& Cols);
	// matrix from TFltVV, if IsWrapper is set to true then the
	// underlying matrix will not be deleted
	TFullMatrix(TFltVV& Mat, const bool IsWrapper = false);
	// matrix from vector
	TFullMatrix(const TVector& Vec);
	// copy constructor
	TFullMatrix(const TFullMatrix& Mat);
#ifdef GLib_CPP11
	// move constructor
	TFullMatrix(TFullMatrix&& Mat);
#endif

private:
	// wraps the matrix and takes control of all the cleanup
	TFullMatrix(TFltVV* Mat);

public:
<<<<<<< HEAD
#endif
=======
>>>>>>> 5435213c
    // destructor
    virtual ~TFullMatrix();

	// copy constructor
	TFullMatrix& operator =(const TFullMatrix& Mat);
	// move constructor
	TFullMatrix& operator =(TFullMatrix&& _Mat);

	// identity matrix
	static TFullMatrix Identity(const int& Dim);
	// matrix from TVec<TFltV>, each element from the list goes into one row
	static TFullMatrix RowMatrix(const TVec<TFltV>& Mat);
	// matrix from TVec<TFltV>, each element from the list goes into one column
	static TFullMatrix ColMatrix(const TVec<TFltV>& Mat);
	// get a matrix with the values from the vector are diagonal elements
	static TFullMatrix Diag(const TVector& Diag);

private:
	void Clr();

protected:
	virtual void PMultiply(const TFltVV& B, int ColId, TFltV& Result) const;
	virtual void PMultiply(const TFltV& Vec, TFltV& Result) const;
	virtual void PMultiplyT(const TFltVV& B, int ColId, TFltV& Result) const;
	virtual void PMultiplyT(const TFltV& Vec, TFltV& Result) const;
	virtual void PMultiply(const TFltVV& B, TFltVV& Result) const;
	virtual void PMultiplyT(const TFltVV& B, TFltVV& Result) const;

	// getters
	virtual int PGetRows() const { return Mat->GetRows(); }
	virtual int PGetCols() const { return Mat->GetCols(); }
public:
	// returns the underlying TFltVV
	const TFltVV& GetMat() const { return *Mat; }
	// returns the underlying TFltVV
	TFltVV& GetMat() { return *Mat; }
	// transposed
	virtual void Transpose();
	// returns the transpose of this matrix
	TFullMatrix GetT() const;
	// returns the value at position (i,j)
	TFlt& At(const int& i, const int& j) { return Mat->operator ()(i, j); }
	const TFlt& At(const int& i, const int& j) const { return Mat->operator ()(i, j); }
	// sets the value at position (i,j)
	void Set(const double& Val, const int& i, const int& j) { Mat->operator ()(i, j) = Val; }
	// returns true if the matrix is empty
	bool Empty() const { return Mat->Empty(); }

	TFullMatrix& AddCol(const TVector& Col);
	TFullMatrix& AddCols(const TFullMatrix& Cols);

    // operators
    TFlt& operator ()(const int& i, const int& j) { return At(i,j); }
    const TFlt& operator ()(const int& i, const int& j) const { return At(i,j); }
    // returns a submatrix specified by RowV and ColV
    template<class TIdxV1, class TIdxV2>
    TFullMatrix operator ()(const TIdxV1& RowV, const TIdxV2& ColV) const;
    template<class TIdxV>
    TVector operator ()(const int& RowIdx, const TIdxV& ColV) const;
    
    // adds matrix B and returns itself
    TFullMatrix& operator +=(const TFullMatrix& B);
    // subtracts matrix B and returns itself
    TFullMatrix& operator -=(const TFullMatrix& B);
    
    // add/subtract
    TFullMatrix operator +(const TFullMatrix& B) const;
    TFullMatrix operator -(const TFullMatrix& B) const;
    
    // multiply
    TFullMatrix operator *(const TFullMatrix& B) const;
    TFullMatrix operator *(const TSparseColMatrix& B) const;
    // multiply the transpose of this matrix with B (e.g. A'*B)
    TFullMatrix MulT(const TFullMatrix& B) const;
	TFullMatrix MulT(const TFltVV& B) const;
    // multiplies this matrix with a vector
    TVector operator *(const TVector& x) const;
    // multiplies this matrix with a vector represented as TFltV
    // ignores the vectors orientation
    TVector operator *(const TFltV& x) const;

    // scalars
    // multiplies this matrix by a scalar and returns the result
    TFullMatrix operator *(const double& Lambda) const;
    // divides this matrix by a scalar and returns the result
    TFullMatrix operator /(const double& Lambda) const;

    // returns the power of this matrix A^n where A is this matrix and n is the argument
    TFullMatrix Pow(const int& k) const;
    TFullMatrix operator ^(const int& k) const { return Pow(k); };

    // returns the RowIdx-th row
    TVector GetRow(const int& RowIdx) const;
    // returns the ColIdx-th column
    TVector GetCol(const int& ColIdx) const;
    
    void SetRow(const int& RowIdx, const TVector& RowV);
    void SetCol(const int& ColIdx, const TVector& ColV);

    // applies an element-wise operation on this matrix and returns the matrix itself
    template<typename TFunc> TFullMatrix& Map(const TFunc& Func);
    // applies sqrt on all elements of this matrix
    TFullMatrix& Sqrt() { return Map([](TFlt Val) { return sqrt(Val); }); }

    // returns the L2 norm of the specified column
    double ColNorm(const int& ColIdx) const;
    // returns the squared L2 norm of the specified column
    double ColNorm2(const int& ColIdx) const;
    // returns the L2 norm of each column and returns them in a row vector
    TVector ColNormV() const;
    // returns the squared L2 norm of each column and returns them in a row vector
    TVector ColNorm2V() const;
    // returns the Frobenius norm of this matrix
    double FromNorm() const;

    // returns the norm of the i-th row
    double RowNormL1(const int& i) const;
    // normalizes the rows using L1 norm
    void NormalizeRowsL1();

    // returns the sum of the i-th row
    double RowSum(const int& i) const;
    // returns a vector containing the sum of rows
    TVector RowSumV() const;

    // returns a vector containing the minimum values of each column
    TVector GetColMinV() const;

    // returns the index of the maximum element in each column in a row vector
    TVector GetColMaxIdxV() const;
    // returns the index of the minimum element in each column in a row vector
	TVector GetColMinIdxV() const;

	// transforms the rows of the matrix to have mean 0
	TFullMatrix& CenterRows();
	// returns a matrix which has rows centered around zero (check CenterRows)
	TFullMatrix GetCenteredRows() const;

	// computes the singular value decomposition if this matrix X = U*S*V'
	// returns a triple where U is stored in the first value, S is stored as a vector
	// in the second value and V is stored in the third value
	// k represents the number of singular values that are computed
	TMatVecMatTr Svd(const int& k) const;
	TMatVecMatTr Svd() const { return Svd(TMath::Mn(GetRows(), GetCols())); }

	// returns the inverse of this matrix
	TFullMatrix GetInverse() const;

	bool HasNan() const;

public:
	void Save(TSOut& SOut) const;
	void Load(TSIn& SIn);
};

template <class TIdxV1, class TIdxV2>
TFullMatrix TFullMatrix::operator ()(const TIdxV1& RowV, const TIdxV2& ColV) const {
	const int Rows = RowV.Len();
	const int Cols = ColV.Len();

	TFullMatrix Result(Rows, Cols);
	for (int i = 0; i < Rows; i++) {
		for (int j = 0; j < Cols; j++) {
			const int Idx1 = (int) RowV[i];
			const int Idx2 = (int) ColV[j];
			const TFlt Val = Mat->At(Idx1, Idx2);
			Result.Mat->PutXY(i, j, Val);
		}
	}

	return Result;
}

template <class TIdxV>
TVector TFullMatrix::operator ()(const int& RowIdx, const TIdxV& ColIdxV) const {
	EAssertR(RowIdx < GetRows(), TStr::Fmt("Invalid row index: %d", RowIdx));

	const int Cols = ColIdxV.Len();

	TVector Result(Cols, false);
	for (int ColIdx = 0; ColIdx < Cols; ColIdx++) {
		Result[ColIdx] = At(RowIdx, ColIdx);
	}

	return Result;
}

template <typename TFunc>
TFullMatrix& TFullMatrix::Map(const TFunc& Func) {
	const int& Rows = GetRows();
	const int& Cols = GetCols();

	for (int i = 0; i < Rows; i++) {
		for (int j = 0; j < Cols; j++) {
			Mat->At(i, j) = Func(Mat->At(i, j));
		}
	}

	return *this;
}

#ifdef LAPACKE
#include "MKLfunctions.h"
#endif

#endif<|MERGE_RESOLUTION|>--- conflicted
+++ resolved
@@ -3390,10 +3390,6 @@
 	TFullMatrix(TFltVV* Mat);
 
 public:
-<<<<<<< HEAD
-#endif
-=======
->>>>>>> 5435213c
     // destructor
     virtual ~TFullMatrix();
 
