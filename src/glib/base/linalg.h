--- conflicted
+++ resolved
@@ -11,23 +11,6 @@
 ///////////////////////////////////////////////////////////////////////
 // Blas Support
 #ifdef BLAS
-<<<<<<< HEAD
-	#ifdef AMD
-		#include "acml.h"
-	#elif INTEL 
-		#define MKL_Complex8 std::complex<float>
-		#define MKL_Complex16 std::complex<double>
-		#undef small
-		#include "mkl.h"
-			//#include "mkl_scalapack.h"
-	#else
-		#define LAPACK_COMPLEX_CPP
-		#include "cblas.h"
-	#ifdef LAPACKE
-	    #include "lapacke.h"
-	#endif
-	#endif
-=======
 #ifdef AMD
 #include "acml.h"
 #elif INTEL 
@@ -40,11 +23,18 @@
 #define LAPACK_COMPLEX_CPP
 #include "cblas.h"
 #ifdef LAPACKE
-#include "lapacke.h"		
->>>>>>> 6746a7ce
+#include "lapacke.h"
 #endif
 #endif
 #endif
+
+//==========================================================
+// TODO remove
+#ifdef BLAS
+#include "lapacke.h"
+#endif
+//==========================================================
+
 namespace TypeCheck{
 	template<typename T1>
 	struct is_float { static const bool value = false; };
@@ -67,49 +57,11 @@
 		static const bool value = false;
 	};
 
-<<<<<<< HEAD
-//==========================================================
-// TODO remove
-#ifdef BLAS
-#include "lapacke.h"
-#endif
-//==========================================================
-
-template<typename T1>
-struct is_float { static const bool value = false; };
-template<>
-struct is_float<float> { static const bool value = true; };
-template<>
-struct is_float<TNum<float> > { static const bool value = true; };
-
-template<typename T1>
-struct is_double { static const bool value = false; };
-
-template<>
-struct is_double<double> { static const bool value = true; };
-template<>
-struct is_double<TNum<double> > { static const bool value = true; };
-
-template<typename T1>
- struct is_complex_float
-{ static const bool value = false; };
-
-template<>
-struct is_complex_float< std::complex<float> >
-{ static const bool value = true; };
-
-template<>
-struct is_complex_float< TNum<std::complex<float>> >
-{
-	static const bool value = true;
-};
-=======
 	template<>
 	struct is_complex_float< std::complex<float> >
 	{
 		static const bool value = true;
 	};
->>>>>>> 6746a7ce
 
 	template<>
 	struct is_complex_float< TNum<std::complex<float>> >
@@ -701,6 +653,11 @@
 	inline static void NormalizeLinf(TVec<TType, TSizeTy>& x);
 	// x := x / ||x||_inf, , x is sparse
 	inline static void NormalizeLinf(TIntFltKdV& x);
+
+	inline static void GetColNormV(const TFltVV& X, TFltV& ColNormV);
+	// stores the norm of all the columns into the output vector
+	inline static void GetColNorm2V(const TFltVV& X, TFltV& ColNormV);
+
 	template <class TType, class TSizeTy = int, bool ColMajor = false>
 	inline static int GetRowMaxIdx(const TVVec<TType, TSizeTy, ColMajor>& X, const TSizeTy& RowN);
 	template <class TType, class TSizeTy = int, bool ColMajor = false>
@@ -754,7 +711,7 @@
 	template <class TType, class TSizeTy = int, bool ColMajor = false>
 	inline static void thinSVD(const TVVec<TType, TSizeTy, ColMajor>& A, TVVec<TType, TSizeTy, ColMajor>& U, TVec<TType, TSizeTy>& S, TVVec<TType, TSizeTy, ColMajor>& VT);
 #endif
-	inline static int ComputeThinSVD(const TMatrix& X, const int& k, TFltVV& U, TFltV& s, TFltVV& V, const int Iters = 2, const double Tol = 1e-6);
+	static int ComputeThinSVD(const TMatrix& X, const int& k, TFltVV& U, TFltV& s, TFltVV& V, const int Iters = 2, const double Tol = 1e-6);
 #ifdef INTEL
 	template <class TType, class TSizeTy, bool ColMajor = false>
 	inline static void MultiplySF(const TTriple<TVec<TNum<TSizeTy>, TSizeTy>, TVec<TNum<TSizeTy>, TSizeTy>, TVec<TType, TSizeTy>>& A, const TVVec<TType, TSizeTy, false>& B,
@@ -1190,18 +1147,11 @@
 		TSparseOpsIntFlt::SparseMerge(x, y, z);
 	}
 
-<<<<<<< HEAD
-    // Result = SUM(x)
-    template <class Type, class Size = int>
-	static double SumVec(const TVec<Type, Size>& x) {
-		const Size len = x.Len();
-=======
 	// TEST
 	// Result = SUM(x)
 	template <class TType, class TSizeTy>
 	double TLinAlg::SumVec(const TVec<TType, TSizeTy>& x) {
 		const TSizeTy len = x.Len();
->>>>>>> 6746a7ce
 		double Res = 0.0;
 		for (int i = 0; i < len; i++) {
 			Res += x[i];
@@ -1283,7 +1233,7 @@
 		frob = TLinAlg::EuclDist2(Apom, Bpom);
 		/*for (int RowN = 0; RowN < A.GetRows(); RowN++) {
 		for (int ColN = 0; ColN < A.GetCols(); ColN++) {
-		frob += (A.At(RowN, ColN) - B.At(RowN, ColN))*(A.At(RowN, ColN) - B.At(RowN, ColN));
+			frob += (A.At(RowN, ColN) - B.At(RowN, ColN))*(A.At(RowN, ColN) - B.At(RowN, ColN));
 		}
 		}*/
 		return frob;
@@ -1296,7 +1246,7 @@
 		double frob = 0;
 		frob = TLinAlg::EuclDist2(A, B);
 		/*for (int RowN = 0; RowN < A.Len(); RowN++) {
-		frob += (A[RowN] - B[RowN])*(A[RowN] - B[RowN]);
+			frob += (A[RowN] - B[RowN])*(A[RowN] - B[RowN]);
 		}*/
 		return frob;
 	}
@@ -1748,20 +1698,15 @@
 		if (xNormLinf > 0.0) { TLinAlg::MultiplyScalar(1.0 / xNormLinf, x, x); }
 	}
 
-<<<<<<< HEAD
-    // x := x / ||x||_inf, , x is sparse
- 	static void NormalizeLinf(TIntFltKdV& x) {
-=======
 	// x := x / ||x||_inf, , x is sparse
 
 	void TLinAlg::NormalizeLinf(TIntFltKdV& x) {
->>>>>>> 6746a7ce
 		const double xNormLInf = TLinAlg::NormLinf(x);
 		if (xNormLInf > 0.0) { TLinAlg::MultiplyScalar(1.0 / xNormLInf, x, x); }
 	}
 
  	// stores the squared norm of all the columns into the output vector
- 	static void GetColNormV(const TFltVV& X, TFltV& ColNormV) {
+ 	void TLinAlg::GetColNormV(const TFltVV& X, TFltV& ColNormV) {
  		const int Cols = X.GetCols();
  		GetColNorm2V(X, ColNormV);
  		for (int i = 0; i < Cols; i++) {
@@ -1770,7 +1715,7 @@
  	}
 
  	// stores the norm of all the columns into the output vector
- 	static void GetColNorm2V(const TFltVV& X, TFltV& ColNormV) {
+ 	void TLinAlg::GetColNorm2V(const TFltVV& X, TFltV& ColNormV) {
  		const int Cols = X.GetCols();
  		ColNormV.Gen(Cols);
  		for (int i = 0; i < Cols; i++) {
@@ -1930,16 +1875,9 @@
 	}
 
 	// TEST
-<<<<<<< HEAD
-    // C(:, ColId) := A * x
-	template <class Type, class Size = int, bool ColMajor = false>
-	static void Multiply(const TVVec<Type, Size, ColMajor>& A,
-			const TVec<Type, Size>& x, TVVec<Type, Size, ColMajor>& C, Size ColId) {
-=======
 	// C(:, ColId) := A * x
 	template <class TType, class TSizeTy, bool ColMajor>
 	void TLinAlg::Multiply(const TVVec<TType, TSizeTy, ColMajor>& A, const TVec<TType, TSizeTy>& x, TVVec<TType, TSizeTy, ColMajor>& C, TSizeTy ColId) {
->>>>>>> 6746a7ce
 		EAssert(A.GetCols() == x.Len() && A.GetRows() == C.GetRows());
 		TSizeTy n = A.GetRows(), m = A.GetCols();
 		for (TSizeTy i = 0; i < n; i++) {
@@ -3053,8 +2991,8 @@
 	// lower triangle is modified!
 	static void SolveSymetricSystem(TFltVV& A, const TFltV& b, TFltV& x);
 
-	// solve system A x_i = e_i for i = 1..n, where A and p are output
-	// from CholeskyDecomposition. Result is stored to upper triangule
+    // solve system A x_i = e_i for i = 1..n, where A and p are output
+    // from CholeskyDecomposition. Result is stored to upper triangule
 	// (possible since inverse of symetric matrix is also symetric! Sigh...)
 	static void InverseSubstitute(TFltVV& A, const TFltV& p);
 
@@ -3087,6 +3025,7 @@
 	// zero elements, so it is efficient for use in matrix inversion.
 	static void LUSolve(const TFltVV& A, const TIntV& indx, TFltV& b);
 
+
 	// Finds x[1...f] that minimizes ||A' x - y||^2 + ||Gamma x||^2, where A[1...f][1...n]
 	// is  a matrix with column training examples (rows = features) and y[1...n] is a
 	// vector of targets. 
@@ -3116,8 +3055,7 @@
 	// LUDecomposition and after solved using LUSolve. A is modified!
 	static void SolveLinearSystem(TFltVV& A, const TFltV& b, TFltV& x);
 
-<<<<<<< HEAD
-    // Computes the eigenvector of A belonging to the specified eigenvalue
+	// Computes the eigenvector of A belonging to the specified eigenvalue
     // uses the inverse iteration algorithm
     // the algorithms does modify A due to its use of LU decomposition
     static void GetEigenVec(const TFltVV& A, const double& EigenVal, TFltV& EigenV, const double& ConvergEps=1e-7);
@@ -3156,13 +3094,6 @@
 	// The solution is saved in x.
 	static void SVDSolve(const TFltVV& A, TFltV& x, const TFltV& b, const double& EpsSing=0);
 #endif
-=======
-	// Computes the eigenvector of A belonging to the specified eigenvalue
-	// uses the inverse iteration algorithm
-	// the algorithms does modify A due to its use of LU decomposition
-	// A is modified!!!
-	static void GetEigenVec(const TFltVV& A, const double& EigenVal, TFltV& EigenV, const double& ConvergEps = 1e-7);
->>>>>>> 6746a7ce
 };
 
 ///////////////////////////////////////////////////////////////////////
@@ -3483,25 +3414,24 @@
 	virtual int PGetRows() const { return Mat->GetRows(); }
 	virtual int PGetCols() const { return Mat->GetCols(); }
 public:
-<<<<<<< HEAD
-    // returns the underlying TFltVV
-    const TFltVV& GetMat() const { return *Mat; }
-    // returns the underlying TFltVV
-    TFltVV& GetMat() { return *Mat; }
-    // transposed
-    virtual void Transpose();
-    // returns the transpose of this matrix
-    TFullMatrix GetT() const;
-    // returns the value at position (i,j)
-    TFlt& At(const int& i, const int& j) { return Mat->operator ()(i,j); }
-    const TFlt& At(const int& i, const int& j) const { return Mat->operator ()(i,j); }
-    // sets the value at position (i,j)
-    void Set(const double& Val, const int& i, const int& j) { Mat->operator ()(i,j) = Val; }
-    // returns true if the matrix is empty
-    bool Empty() const { return Mat->Empty(); }
-    
-    TFullMatrix& AddCol(const TVector& Col);
-    TFullMatrix& AddCols(const TFullMatrix& Cols);
+	// returns the underlying TFltVV
+	const TFltVV& GetMat() const { return *Mat; }
+	// returns the underlying TFltVV
+	TFltVV& GetMat() { return *Mat; }
+	// transposed
+	virtual void Transpose();
+	// returns the transpose of this matrix
+	TFullMatrix GetT() const;
+	// returns the value at position (i,j)
+	TFlt& At(const int& i, const int& j) { return Mat->operator ()(i, j); }
+	const TFlt& At(const int& i, const int& j) const { return Mat->operator ()(i, j); }
+	// sets the value at position (i,j)
+	void Set(const double& Val, const int& i, const int& j) { Mat->operator ()(i, j) = Val; }
+	// returns true if the matrix is empty
+	bool Empty() const { return Mat->Empty(); }
+
+	TFullMatrix& AddCol(const TVector& Col);
+	TFullMatrix& AddCols(const TFullMatrix& Cols);
 
     // operators
     TFlt& operator ()(const int& i, const int& j) { return At(i,j); }
@@ -3526,7 +3456,7 @@
     TFullMatrix operator *(const TSparseColMatrix& B) const;
     // multiply the transpose of this matrix with B (e.g. A'*B)
     TFullMatrix MulT(const TFullMatrix& B) const;
-    TFullMatrix MulT(const TFltVV& B) const;
+	TFullMatrix MulT(const TFltVV& B) const;
     // multiplies this matrix with a vector
     TVector operator *(const TVector& x) const;
     // multiplies this matrix with a vector represented as TFltV
@@ -3583,106 +3513,6 @@
     // returns the index of the maximum element in each column in a row vector
     TVector GetColMaxIdxV() const;
     // returns the index of the minimum element in each column in a row vector
-=======
-	// returns the underlying TFltVV
-	const TFltVV& GetMat() const { return *Mat; }
-	// returns the underlying TFltVV
-	TFltVV& GetMat() { return *Mat; }
-	// transposed
-	virtual void Transpose();
-	// returns the transpose of this matrix
-	TFullMatrix GetT() const;
-	// returns the value at position (i,j)
-	TFlt& At(const int& i, const int& j) { return Mat->operator ()(i, j); }
-	const TFlt& At(const int& i, const int& j) const { return Mat->operator ()(i, j); }
-	// sets the value at position (i,j)
-	void Set(const double& Val, const int& i, const int& j) { Mat->operator ()(i, j) = Val; }
-	// returns true if the matrix is empty
-	bool Empty() const { return Mat->Empty(); }
-
-	TFullMatrix& AddCol(const TVector& Col);
-	TFullMatrix& AddCols(const TFullMatrix& Cols);
-
-	// operators
-	TFlt& operator ()(const int& i, const int& j) { return At(i, j); }
-	const TFlt& operator ()(const int& i, const int& j) const { return At(i, j); }
-	// returns a submatrix specified by RowV and ColV
-	template<class TIdxV1, class TIdxV2>
-	TFullMatrix operator ()(const TIdxV1& RowV, const TIdxV2& ColV) const;
-	template<class TIdxV>
-	TVector operator ()(const int& RowIdx, const TIdxV& ColV) const;
-
-	// adds matrix B and returns itself
-	TFullMatrix& operator +=(const TFullMatrix& B);
-	// subtracts matrix B and returns itself
-	TFullMatrix& operator -=(const TFullMatrix& B);
-
-	// add/subtract
-	TFullMatrix operator +(const TFullMatrix& B) const;
-	TFullMatrix operator -(const TFullMatrix& B) const;
-
-	// multiply
-	TFullMatrix operator *(const TFullMatrix& B) const;
-	TFullMatrix operator *(const TSparseColMatrix& B) const;
-	// multiply the transpose of this matrix with B (e.g. A'*B)
-	TFullMatrix MulT(const TFullMatrix& B) const;
-	// multiplies this matrix with a vector
-	TVector operator *(const TVector& x) const;
-	// multiplies this matrix with a vector represented as TFltV
-	// ignores the vectors orientation
-	TVector operator *(const TFltV& x) const;
-
-	// scalars
-	// multiplies this matrix by a scalar and returns the result
-	TFullMatrix operator *(const double& Lambda) const;
-	// divides this matrix by a scalar and returns the result
-	TFullMatrix operator /(const double& Lambda) const;
-
-	// returns the power of this matrix A^n where A is this matrix and n is the argument
-	TFullMatrix Pow(const int& k) const;
-	TFullMatrix operator ^(const int& k) const { return Pow(k); };
-
-	// returns the RowIdx-th row
-	TVector GetRow(const int& RowIdx) const;
-	// returns the ColIdx-th column
-	TVector GetCol(const int& ColIdx) const;
-
-	void SetRow(const int& RowIdx, const TVector& RowV);
-	void SetCol(const int& ColIdx, const TVector& ColV);
-
-	// applies an element-wise operation on this matrix and returns the matrix itself
-	template<typename TFunc> TFullMatrix& Map(const TFunc& Func);
-	// applies sqrt on all elements of this matrix
-	TFullMatrix& Sqrt() { return Map([](TFlt Val) { return sqrt(Val); }); }
-
-	// returns the L2 norm of the specified column
-	double ColNorm(const int& ColIdx) const;
-	// returns the squared L2 norm of the specified column
-	double ColNorm2(const int& ColIdx) const;
-	// returns the L2 norm of each column and returns them in a row vector
-	TVector ColNormV() const;
-	// returns the squared L2 norm of each column and returns them in a row vector
-	TVector ColNorm2V() const;
-	// returns the Frobenius norm of this matrix
-	double FromNorm() const;
-
-	// returns the norm of the i-th row
-	double RowNormL1(const int& i) const;
-	// normalizes the rows using L1 norm
-	void NormalizeRowsL1();
-
-	// returns the sum of the i-th row
-	double RowSum(const int& i) const;
-	// returns a vector containing the sum of rows
-	TVector RowSumV() const;
-
-	// returns a vector containing the minimum values of each column
-	TVector GetColMinV() const;
-
-	// returns the index of the maximum element in each column in a row vector
-	TVector GetColMaxIdxV() const;
-	// returns the index of the minimum element in each column in a row vector
->>>>>>> 6746a7ce
 	TVector GetColMinIdxV() const;
 
 	// transforms the rows of the matrix to have mean 0
