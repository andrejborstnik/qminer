/**
 * GLib - General C++ Library
 * 
 * Copyright (C) 2014 Jozef Stefan Institute
 *
 * This library is free software: you can redistribute it and/or modify
 * it under the terms of the GNU Affero General Public License, version 3,
 * as published by the Free Software Foundation.
 *
 * This library is distributed in the hope that it will be useful,
 * but WITHOUT ANY WARRANTY; without even the implied warranty of
 * MERCHANTABILITY or FITNESS FOR A PARTICULAR PURPOSE.  See the
 * GNU Affero General Public License for more details.
 *
 * You should have received a copy of the GNU Affero General Public License
 * along with this program. If not, see <http://www.gnu.org/licenses/>.
 * 
 */

///////////////////////////////////////////////////////////////////////
// Blas Support
#ifdef BLAS
	#ifdef AMD
		#include "acml.h"
	#endif
	#ifdef INTEL 
		#include "mkl.h"
	#endif
	#ifdef OPENBLAS		
		#include "cblas.h"
		#include "lapacke.h"		
	#endif
#endif

///////////////////////////////////////////////////////////////////////
// forward declarations
class TLinAlg;
class TLAMisc;

///////////////////////////////////////////////////////////////////////
/// Matrix. Class for matrix-vector and matrix-matrix operations
class TMatrix {	
private:
    bool Transposed;
protected:
    virtual void PMultiply(const TFltVV& B, int ColId, TFltV& Result) const = 0;
    virtual void PMultiplyT(const TFltVV& B, int ColId, TFltV& Result) const = 0;
    virtual void PMultiply(const TFltV& Vec, TFltV& Result) const = 0;
    virtual void PMultiplyT(const TFltV& Vec, TFltV& Result) const = 0;
	virtual void PMultiply(const TFltVV& B, TFltVV& Result) const { FailR("TMatrix PMultiply(const TFltVV& B, TFltVV& Result) not implemented");}
	virtual void PMultiplyT(const TFltVV& B, TFltVV& Result) const { FailR("TMatrix PMultiplyT(const TFltVV& B, TFltVV& Result) not implemented"); }

    virtual int PGetRows() const = 0;
    virtual int PGetCols() const = 0;
public:
    TMatrix(): Transposed(false) {}
    virtual ~TMatrix() { }

    // Result = A * B(:,ColId)
    void Multiply(const TFltVV& B, int ColId, TFltV& Result) const {
        if (Transposed) { PMultiplyT(B, ColId, Result); }
        else { PMultiply(B, ColId, Result); }
    }	
    // Result = A' * B(:,ColId)
    void MultiplyT(const TFltVV& B, int ColId, TFltV& Result) const {
        if (Transposed) { PMultiply(B, ColId, Result); }
        else { PMultiplyT(B, ColId, Result); }
    }	

    // Result = A * Vec
    void Multiply(const TFltV& Vec, TFltV& Result) const {
        if (Transposed) { PMultiplyT(Vec, Result); }
        else { PMultiply(Vec, Result); }
    }
    // Result = A' * Vec
    void MultiplyT(const TFltV& Vec, TFltV& Result) const{
        if (Transposed) { PMultiply(Vec, Result); }
        else { PMultiplyT(Vec, Result); }
    }

	// Result = A * B
    void Multiply(const TFltVV& B, TFltVV& Result) const {        
		if (Transposed) { PMultiplyT(B, Result); }
        else { PMultiply(B, Result); }
    }
    // Result = A' * B
    void MultiplyT(const TFltVV& B, TFltVV& Result) const {
		if (Transposed) { PMultiply(B, Result); }
        else { PMultiplyT(B, Result); }
    }

    // number of rows
    int GetRows() const { return Transposed ? PGetCols() : PGetRows(); }
    // number of columns
    int GetCols() const { return Transposed ? PGetRows() : PGetCols(); }

    virtual void Transpose() { Transposed = !Transposed; }

    void Save(TSOut& SOut) const { TBool(Transposed).Save(SOut); }
    void Load(TSIn& SIn) { Transposed = TBool(SIn); }
};

///////////////////////////////////////////////////////////////////////
// Sparse-Column-Matrix
//  matrix is given with columns as sparse vectors
class TSparseColMatrix: public TMatrix {
public:
    // number of rows and columns of matrix
    int RowN, ColN;
    // vector of sparse columns
    TVec<TIntFltKdV> ColSpVV;
protected:
    // Result = A * B(:,ColId)
    virtual void PMultiply(const TFltVV& B, int ColId, TFltV& Result) const;
    // Result = A * Vec
    virtual void PMultiply(const TFltV& Vec, TFltV& Result) const;
    // Result = A' * B(:,ColId)
    virtual void PMultiplyT(const TFltVV& B, int ColId, TFltV& Result) const;
    // Result = A' * Vec
    virtual void PMultiplyT(const TFltV& Vec, TFltV& Result) const;
	// Result = A * B
	virtual void PMultiply(const TFltVV& B, TFltVV& Result) const;
	// Result = A' * B
	virtual void PMultiplyT(const TFltVV& B, TFltVV& Result) const;

    int PGetRows() const { return RowN; }
    int PGetCols() const { return ColN; }

public:
    TSparseColMatrix(): TMatrix() {}
    TSparseColMatrix(const int& _RowN, const int& _ColN): RowN(_RowN), ColN(_ColN), ColSpVV() {}
    TSparseColMatrix(TVec<TIntFltKdV> _ColSpVV): TMatrix(), ColSpVV(_ColSpVV) {}
    TSparseColMatrix(TVec<TIntFltKdV> _ColSpVV, const int& _RowN, const int& _ColN): 
		TMatrix(), RowN(_RowN), ColN(_ColN), ColSpVV(_ColSpVV) {}
    // loads Matlab sparse matrix format: row, column, value.
    //   Indexes start with 1.
    void Save(TSOut& SOut) {
        SOut.Save(RowN); SOut.Save(ColN); ColSpVV.Save(SOut); }
    void Load(TSIn& SIn) {
        SIn.Load(RowN); SIn.Load(ColN); ColSpVV = TVec<TIntFltKdV>(SIn); }
};

///////////////////////////////////////////////////////////////////////
// Sparse-Row-Matrix
//  matrix is given with rows as sparse vectors
class TSparseRowMatrix: public TMatrix {
public:
    // number of rows and columns of matrix
    int RowN, ColN;
    // vector of sparse rows
    TVec<TIntFltKdV> RowSpVV;
protected:
    // Result = A * B(:,ColId)
    virtual void PMultiply(const TFltVV& B, int ColId, TFltV& Result) const;
	// Result = A * Vec
    virtual void PMultiply(const TFltV& Vec, TFltV& Result) const;
    // Result = A' * B(:,ColId)
    virtual void PMultiplyT(const TFltVV& B, int ColId, TFltV& Result) const;
	// Result = A' * Vec
    virtual void PMultiplyT(const TFltV& Vec, TFltV& Result) const;
	// Result = A * B
	virtual void PMultiply(const TFltVV& B, TFltVV& Result) const {FailR("Not implemented yet");} // TODO
	// Result = A' * B
	virtual void PMultiplyT(const TFltVV& B, TFltVV& Result) const {FailR("Not implemented yet");} // TODO

    int PGetRows() const { return RowN; }
    int PGetCols() const { return ColN; }

public:
    TSparseRowMatrix(): TMatrix() {}
    TSparseRowMatrix(TVec<TIntFltKdV> _RowSpVV): TMatrix(), RowSpVV(_RowSpVV) {}
    TSparseRowMatrix(TVec<TIntFltKdV> _RowSpVV, const int& _RowN, const int& _ColN): 
		TMatrix(), RowN(_RowN), ColN(_ColN), RowSpVV(_RowSpVV) {}
	// loads Matlab sparse matrix format: row, column, value.
    //   Indexes start with 1.
    TSparseRowMatrix(const TStr& MatlabMatrixFNm);
    void Save(TSOut& SOut) {
        SOut.Save(RowN); SOut.Save(ColN); RowSpVV.Save(SOut); }
    void Load(TSIn& SIn) {
        SIn.Load(RowN); SIn.Load(ColN); RowSpVV = TVec<TIntFltKdV>(SIn); }
};

///////////////////////////////////////////////////////////////////////
// Full-Col-Matrix
//  matrix is given with columns of full vectors
class TFullColMatrix: public TMatrix {
public:
    // number of rows and columns of matrix
    int RowN, ColN;
    // vector of sparse columns
    TVec<TFltV> ColV;
protected:
    // Result = A * B(:,ColId)
    virtual void PMultiply(const TFltVV& B, int ColId, TFltV& Result) const;
    // Result = A * Vec
    virtual void PMultiply(const TFltV& Vec, TFltV& Result) const;
    // Result = A' * B(:,ColId)
    virtual void PMultiplyT(const TFltVV& B, int ColId, TFltV& Result) const;
    // Result = A' * Vec
    virtual void PMultiplyT(const TFltV& Vec, TFltV& Result) const;
	// Result = A * B
	virtual void PMultiply(const TFltVV& B, TFltVV& Result) const {FailR("Not implemented yet");} // TODO
	// Result = A' * B
	virtual void PMultiplyT(const TFltVV& B, TFltVV& Result) const {FailR("Not implemented yet");} // TODO

    int PGetRows() const { return RowN; }
    int PGetCols() const { return ColN; }

public:
    TFullColMatrix(): TMatrix() {}
    // loads matrix saved in matlab with command:
    //  save -ascii Matrix.dat M
    TFullColMatrix(const TStr& MatlabMatrixFNm);
	TFullColMatrix(TVec<TFltV>& RowVV);
    void Save(TSOut& SOut) {SOut.Save(RowN); SOut.Save(ColN);  ColV.Save(SOut); }
    void Load(TSIn& SIn) {SIn.Load(RowN); SIn.Load(ColN); ColV.Load(SIn); }
};

///////////////////////////////////////////////////////////////////////
// Structured-Covariance-Matrix
//  matrix is a product of two sparse matrices X Y' (column examples, row features), 
//  which are centered implicitly by using two dense mean vectors
class TStructuredCovarianceMatrix: public TMatrix {	
private:
    // number of rows and columns of matrix
    int XRows, YRows;
	int Samples;
    // mean vectors
	TFltV MeanX;
	TFltV MeanY;
	TTriple<TIntV, TIntV, TFltV> X;
    TTriple<TIntV, TIntV, TFltV> Y;
protected:
    // Result = A * B(:,ColId)
	virtual void PMultiply(const TFltVV& B, int ColId, TFltV& Result) const;	
	// Result = A * B
	virtual void PMultiply(const TFltVV& B, TFltVV& Result) const;
    // Result = A * Vec
	virtual void PMultiply(const TFltV& Vec, TFltV& Result) const;
    // Result = A' * B(:,ColId)
	virtual void PMultiplyT(const TFltVV& B, int ColId, TFltV& Result) const;
	// Result = A' * B
	virtual void PMultiplyT(const TFltVV& B, TFltVV& Result) const;
    // Result = A' * Vec
	virtual void PMultiplyT(const TFltV& Vec, TFltV& Result) const;	
	
    int PGetRows() const { return XRows; }
    int PGetCols() const { return YRows; }

public:
    TStructuredCovarianceMatrix(): TMatrix() {}    
	TStructuredCovarianceMatrix(const int XRowN_, const int YRowN_, const int SampleN_, const TFltV& MeanX_, const TFltV& MeanY_, const TTriple<TIntV, TIntV, TFltV>& X_, const TTriple<TIntV, TIntV, TFltV>& Y_): TMatrix(), XRows(XRowN_), YRows(YRowN_), Samples(SampleN_), MeanX(MeanX_), MeanY(MeanY_), X(X_), Y(Y_) {};
    void Save(TSOut& SOut) {SOut.Save(XRows); SOut.Save(YRows); SOut.Save(Samples); MeanX.Save(SOut); MeanY.Save(SOut); X.Save(SOut); Y.Save(SOut);}
    void Load(TSIn& SIn) {SIn.Load(XRows); SIn.Load(YRows); SIn.Load(Samples); MeanX.Load(SIn); MeanY.Load(SIn); X.Load(SIn); Y.Load(SIn);}
};

//////////////////////////////////////////////////////////////////////
// Basic Linear Algebra Operations
class TLinAlg {
public:
    // <x,y>
    static double DotProduct(const TFltV& x, const TFltV& y);
    // <X[i],y>
    static double DotProduct(const TVec<TFltV>& X, int ColId, const TFltV& y);
    // <X(:,ColIdX), Y(:,ColIdY)>
    static double DotProduct(const TFltVV& X, int ColIdX, const TFltVV& Y, int ColIdY);
    // <X(:,ColId), Vec>
    static double DotProduct(const TFltVV& X, int ColId, const TFltV& Vec);
    // sparse dot products:
    // <x,y> where x AND y are sparse
    static double DotProduct(const TIntFltKdV& x, const TIntFltKdV& y);
    // <X[i],y> where x AND y are sparse
    static double DotProduct(const TVec<TIntFltKdV>& X, int ColId, const TIntFltKdV& y);
    // <x,y> where only y is sparse
    static double DotProduct(const TFltV& x, const TIntFltKdV& y);
    // <X[i],y> where only y is sparse
    static double DotProduct(const TVec<TFltV>& X, int ColId, const TIntFltKdV& y);
    // <X[i],y> where only X is sparse
    static double DotProduct(const TVec<TIntFltKdV>& X, int ColId, const TFltV& y);
    // <X(:,ColId),y> where only y is sparse
    static double DotProduct(const TFltVV& X, int ColId, const TIntFltKdV& y);
	// z = x * y'    
    static void OuterProduct(const TFltV& x, const TFltV& y, TFltVV& Z);

    // z := p * x + q * y
    static void LinComb(const double& p, const TFltV& x,
        const double& q, const TFltV& y, TFltV& z);
	// Z := p * X + q * Y
    static void LinComb(const double& p, const TFltVV& X,
        const double& q, const TFltVV& Y, TFltVV& Z);
	// z := p * X(:,ColId) + q * y
    //static void LinComb(const double& p, const TFltVV& X, int ColId,
    //    const double& q, const TFltV& y, TFltV& z);
	// if (Dim == 1) {z := p * X(:,ColId) + q * y} else if (Dim == 2) {z := p * X(:,RowId) + q * y}
    static void LinComb(const double& p, const TFltVV& X, int DimId,
        const double& q, const TFltV& y, TFltV& z, int Dim = 1);
	// z = p * x + q * y
    static void LinComb(const double& p, const TIntFltKdV& x, const double& q, const TIntFltKdV& y, TIntFltKdV& z);	  
    // z := p * x + (1 - p) * y
    static void ConvexComb(const double& p, const TFltV& x, const TFltV& y, TFltV& z);

    // z := k * x + y
    static void AddVec(const double& k, const TFltV& x, const TFltV& y, TFltV& z);
    // z := k * X[ColId] + y
    static void AddVec(const double& k, const TVec<TFltV>& X, int ColId, const TFltV& y, TFltV& z);
    // z := k * X(:,ColId) + y
    static void AddVec(const double& k, const TFltVV& X, int ColId, const TFltV& y, TFltV& z);
    // z := x + y
	static void AddVec(const TFltV& x, const TFltV& y, TFltV& z);
    // z := k * x + y
    static void AddVec(const double& k, const TIntFltKdV& x, const TFltV& y, TFltV& z);
    // z := k * X[ColId] + y
    static void AddVec(const double& k, const TVec<TIntFltKdV>& X, int ColId, const TFltV& y, TFltV& z);
    // y := k * x + y
    static void AddVec(const double& k, const TIntFltKdV& x, TFltV& y);
    // Y(:,Col) += k * X(:,Col)
    static void AddVec(const double& k, const TFltVV& X, int ColIdX, TFltVV& Y, int ColIdY);
	// Y(:,ColIdY) += k * x
	static void AddVec(const double& k, const TFltV& x, TFltVV& Y, const int& ColIdY);
    // Result += k * X(:,Col)
    static void AddVec(const double& k, const TFltVV& X, int ColId, TFltV& Result);
	// z = x + y
    static void AddVec(const TIntFltKdV& x, const TIntFltKdV& y, TIntFltKdV& z);	    

    // Result = SUM(x)
    static double SumVec(const TFltV& x);
	// Result = SUM(x)
    static double SumVec(const TIntFltKdV& x);
    // Result = SUM(k*x + y)
    static double SumVec(double k, const TFltV& x, const TFltV& y);

    // Result = ||x-y||^2 (Euclidian)
    static double EuclDist2(const TFltV& x, const TFltV& y);
    // Result = ||x-y||^2 (Euclidian)
    static double EuclDist2(const TFltPr& x, const TFltPr& y);
    // Result = ||x-y|| (Euclidian)
    static double EuclDist(const TFltV& x, const TFltV& y);
    // Result = ||x-y|| (Euclidian)
    static double EuclDist(const TFltPr& x, const TFltPr& y);
	// Result = ||A||_F (Frobenious)
	static double Frob(const TFltVV&A);
	// Result = ||A - B||_F (Frobenious)
	static double FrobDist2(const TFltVV& A, const TFltVV& B);
	// Result = ||A - B||_F (Frobenious)
	static double FrobDist2(const TFltV& A, const TFltV& B);
	// Dense to sparse transform
	static void Sparse(const TFltVV& A, TTriple<TIntV, TIntV, TFltV>& B);
	// Dense to sparse transform
	static void Sparse(const TFltVV& A, TVec<TIntFltKdV>& B);
	// Sparse to dense transform
	static void Full(const TTriple<TIntV, TIntV, TFltV>& A, TFltVV& B, const int Rows, const int Cols);
	// Sparse to dense transform
	static void Full(const TVec<TIntFltKdV>& A, TFltVV& B, const int Rows);
	// Transpose
	static void Transpose(const TTriple<TIntV, TIntV, TFltV>& A, TTriple<TIntV, TIntV, TFltV>& At);
	// Transpose
	static void Transpose(const TVec<TIntFltKdV>& A, TVec<TIntFltKdV>& At, int Rows = -1);
	// Sign
	static void Sign(const TVec<TIntFltKdV>& A, TVec<TIntFltKdV>& B);
	// Vector of sparse vectors to sparse matrix (coordinate representation)
	static void Convert(const TVec<TPair<TIntV, TFltV> >& A, TTriple<TIntV, TIntV, TFltV>& B);
	// Vector of sparse vectors to sparse matrix (coordinate representation)
	static void Convert(const TVec<TIntFltKdV>& A, TTriple<TIntV, TIntV, TFltV>& B);
	// sum columns (Dimension = 2) or rows (Dimension = 1) and store them in vector y
	static void Sum(const TFltVV& X, TFltV& y, const int Dimension = 1);
	// sum columns (Dimension = 2) or rows (Dimension = 1) and store them in vector y
	static void Sum(const TTriple<TIntV, TIntV, TFltV>& X, TFltV& y, const int Dimension = 1);

    // ||x||^2 (Euclidian)
    static double Norm2(const TFltV& x);
    // ||x|| (Euclidian)
    static double Norm(const TFltV& x);
    // x := x / ||x||
    static void Normalize(TFltV& x);
	// Normalize X(:,ColId)
	static void NormalizeColumn(TFltVV& X, const int& ColId);
	// Normalize the columns of X
	static void NormalizeColumns(TFltVV& X);
	// Normalize the columns of X
	static void NormalizeColumns(TTriple<TIntV, TIntV, TFltV>& X);
	// Normalize the columns of X
	static void NormalizeColumns(TVec<TIntFltKdV>& X);
	// Frobenius norm of matrix A
	static double FrobNorm(const TFltVV& A);

    // ||x||^2 (Euclidian), x is sparse
    static double Norm2(const TIntFltKdV& x);
    // ||x|| (Euclidian), x is sparse
    static double Norm(const TIntFltKdV& x);
    // x := x / ||x||, x is sparse
    static void Normalize(TIntFltKdV& x);

    // ||X(:,ColId)||^2 (Euclidian)
    static double Norm2(const TFltVV& X, int ColId);
    // ||X(:,ColId)|| (Euclidian)
    static double Norm(const TFltVV& X, int ColId);

    // L1 norm of x (Sum[|xi|, i = 1..n])
    static double NormL1(const TFltV& x);
    // L1 norm of k*x+y (Sum[|k*xi+yi|, i = 1..n])
    static double NormL1(double k, const TFltV& x, const TFltV& y);
    // L1 norm of x (Sum[|xi|, i = 1..n])
    static double NormL1(const TIntFltKdV& x);
    // x := x / ||x||_inf
    static void NormalizeL1(TFltV& x);
    // x := x / ||x||_inf
    static void NormalizeL1(TIntFltKdV& x);

    // Linf norm of x (Max{|xi|, i = 1..n})
    static double NormLinf(const TFltV& x);
    // Linf norm of x (Max{|xi|, i = 1..n})
    static double NormLinf(const TIntFltKdV& x);
    // x := x / ||x||_inf
    static void NormalizeLinf(TFltV& x);
    // x := x / ||x||_inf, , x is sparse
    static void NormalizeLinf(TIntFltKdV& x);
	// find the index of maximum elements for a given row of X
	static int GetRowMaxIdx(const TFltVV& X, const int& RowN);
	// find the index of maximum elements for a given each col of X
	static int GetColMaxIdx(const TFltVV& X, const int& ColN);
	// find the index of maximum elements for each row of X
	static void GetRowMaxIdxV(const TFltVV& X, TIntV& IdxV);
	// find the index of maximum elements for each col of X
	static void GetColMaxIdxV(const TFltVV& X, TIntV& IdxV);

	// find the index of maximum elements for a given each col of X
	static int GetColMinIdx(const TFltVV& X, const int& ColN);
	// find the index of maximum elements for each col of X
	static void GetColMinIdxV(const TFltVV& X, TIntV& IdxV);

	template <class TVal> static TVal GetColMin(const TVVec<TVal>& X, const int& ColN);
	template <class TVal> static void GetColMinV(const TVVec<TVal>& X, TVec<TVal>& ValV);

    // y := k * x
    static void MultiplyScalar(const double& k, const TFltV& x, TFltV& y);
    // y := k * x
    static void MultiplyScalar(const double& k, const TIntFltKdV& x, TIntFltKdV& y);
    // Y := k * X
    static void MultiplyScalar(const double& k, const TFltVV& X, TFltVV& Y);
	// Y := k * X
    static void MultiplyScalar(const double& k, const TVec<TIntFltKdV>& X, TVec<TIntFltKdV>& Y);
    
    // y := A * x
    static void Multiply(const TFltVV& A, const TFltV& x, TFltV& y);
    // C(:, ColId) := A * x
    static void Multiply(const TFltVV& A, const TFltV& x, TFltVV& C, int ColId);
    // y := A * B(:, ColId)
    static void Multiply(const TFltVV& A, const TFltVV& B, int ColId, TFltV& y);
    // C(:, ColIdC) := A * B(:, ColIdB)
    static void Multiply(const TFltVV& A, const TFltVV& B, int ColIdB, TFltVV& C, int ColIdC);

//LAPACKE stuff
#ifdef LAPACKE
	static void QRbasis(TFltVV& A);
	static void QRbasis(const TFltVV& A, TFltVV& Q);
	static void QRcolpbasis(TFltVV& A);
	static void QRcolpbasis(const TFltVV& A, TFltVV& Q);
	static void thinSVD(const TFltVV& A, TFltVV& U, TFltV& S, TFltVV& VT);
#endif
	static int ComputeThinSVD(const TMatrix& X, const int& k, TFltVV& U, TFltV& s, TFltVV& V, const int Iters = 2, const double Tol = 1e-6);	

//Full matrix times sparse vector
#ifdef INTEL	
	//No need to reserve anything outside, functions currently take care of memory managment for safety
	static void Multiply(TFltVV& ProjMat, TPair<TIntV, TFltV> &, TFltVV& result);
	static void Multiply(const TFltVV& ProjMat, const TPair<TIntV, TFltV> &, TFltVV& result);
	static void MultiplySF(const TTriple<TIntV, TIntV, TFltV>&, const TFltVV& B, TFltVV& C, const TStr& transa = TStr("N"));
#endif
	// y := A * x
	static void Multiply(const TFltVV& A, const TPair<TIntV, TFltV>& x, TFltV& y);
	// y := A' * x
	static void MultiplyT(const TFltVV& A, const TFltV& x, TFltV& y);

#ifdef BLAS
	typedef enum { NOTRANS = 0, TRANS = 1} TLinAlgBlasTranspose;
	// C = op(A) * op(B)
    static void Multiply(const TFltVV& A, const TFltVV& B, TFltVV& C, const int& BlasTransposeFlagA, const int& BlasTransposeFlagB);
	// y := alpha*op(A)*x + beta*y, where op(A) = A -- N, op(A) = A' -- T, op(A) = conj(A') -- C (only for complex)
    static void Multiply(const TFltVV& A, const TFltV& x, TFltV& y, const int& BlasTransposeFlagA, double alpha = 1.0, double beta = 0.0);
#endif
    // C = A * B
    static void Multiply(const TFltVV& A, const TFltVV& B, TFltVV& C);	

	// C = A' * B
    static void MultiplyT(const TFltVV& A, const TFltVV& B, TFltVV& C);

	//////////////////
	//  DENSE-SPARSE, SPARSE-DENSE
	// C := A * B
	static void Multiply(const TFltVV& A, const TTriple<TIntV, TIntV, TFltV>& B, TFltVV& C);
	// C:= A' * B
	static void MultiplyT(const TFltVV& A, const TTriple<TIntV, TIntV, TFltV>& B, TFltVV& C);
	// C := A * B
	static void Multiply(const TTriple<TIntV, TIntV, TFltV>& A, const TFltVV& B, TFltVV& C);
	// C:= A' * B
	static void MultiplyT(const TTriple<TIntV, TIntV, TFltV>& A, const TFltVV& B, TFltVV& C);
	// DENSE-SPARSECOLMAT, SPARSECOLMAT-DENSE
	// C := A * B
	static void Multiply(const TFltVV& A, const TVec<TIntFltKdV>& B, TFltVV& C);
	// C:= A' * B
	static void MultiplyT(const TFltVV& A, const TVec<TIntFltKdV>& B, TFltVV& C);
	// C := A * B
	static void Multiply(const TVec<TIntFltKdV>& A, const TFltVV& B, TFltVV& C, const int RowsA = -1);
	// C:= A' * B
	static void MultiplyT(const TVec<TIntFltKdV>& A, const TFltVV& B, TFltVV& C);
	// SPARSECOLMAT-SPARSECOLMAT
	// C := A * B
	static void Multiply(const TVec<TIntFltKdV>& A, const TVec<TIntFltKdV>& B, TFltVV& C, const int RowsA = -1);
	// C:= A' * B
	static void MultiplyT(const TVec<TIntFltKdV>& A, const TVec<TIntFltKdV>& B, TFltVV& C);

//#ifdef INTEL
//	static void Multiply(const TFltVV & ProjMat, const TPair<TIntV, TFltV> & Doc, TFltV & Result);
//#endif

	// D = alpha * A(') * B(') + beta * C(')
	typedef enum { GEMM_NO_T = 0, GEMM_A_T = 1, GEMM_B_T = 2, GEMM_C_T = 4 } TLinAlgGemmTranspose;
	static void Gemm(const double& Alpha, const TFltVV& A, const TFltVV& B, const double& Beta, 
		const TFltVV& C, TFltVV& D, const int& TransposeFlags);
	
	// B = A^(-1)
	typedef enum { DECOMP_SVD } TLinAlgInverseType;
	static void Inverse(const TFltVV& A, TFltVV& B, const TLinAlgInverseType& DecompType);
	// subtypes of finding an inverse
	static void InverseSVD(const TFltVV& A, TFltVV& B, const double& tol);
	static void InverseSVD(const TFltVV& A, TFltVV& B);

	// transpose matrix - B = A'
	static void Transpose(const TFltVV& A, TFltVV& B);

    // performes Gram-Schmidt ortogonalization on elements of Q
    static void GS(TVec<TFltV>& Q);
    // Gram-Schmidt on columns of matrix Q
    static void GS(TFltVV& Q);
	// Modified Gram-Schmidt on columns of matrix Q
	static void MGS(TFltVV& Q);
	// QR based on Modified Gram-Schmidt decomposition.
	static void QR(const TFltVV& A, TFltVV& Q, TFltVV& R, const TFlt& Tol);

    // rotates vector (OldX,OldY) for angle Angle (in radians!)
    static void Rotate(const double& OldX, const double& OldY, const double& Angle, double& NewX, double& NewY);

    // checks if set of vectors is ortogonal
    static void AssertOrtogonality(const TVec<TFltV>& Vecs, const double& Threshold);
    static void AssertOrtogonality(const TFltVV& Vecs, const double& Threshold);
	static bool IsOrthonormal(const TFltVV& Vecs, const double& Threshold);
};

template <class TVal>
TVal TLinAlg::GetColMin(const TVVec<TVal>& X, const int& ColN) {
	const int Rows = X.GetRows();
	EAssertR(Rows > 0, "Input matrix should have at least one row!");

	TVal MinVal = X(0, ColN);
	for (int RowN = 1; RowN < Rows; RowN++) {
		TVal Val = X(RowN, ColN);
		if (Val < MinVal) {
			MinVal = Val;
		}
	}

	return MinVal;
}

template <class TVal>
void TLinAlg::GetColMinV(const TVVec<TVal>& X, TVec<TVal>& ValV) {
	const int Cols = X.GetCols();

	ValV.Gen(Cols);
	for (int ColN = 0; ColN < Cols; ColN++) {
		ValV[ColN] = GetColMin(X, ColN);
	}
}

//////////////////////////////////////////////////////////////////////
// Numerical-Recipes-Exception
class TNSException : public TExcept {
public:
    TStr Message;
public:
    TNSException(const TStr& Msg): TExcept(Msg) {}
};

//////////////////////////////////////////////////////////////////////
// Numerical-Linear-Algebra (copied from Numerical Recepies)
class TNumericalStuff {
private:
  static double sqr(double a);
  static double sign(double a, double b);

  // Computes (a^2 + b^2)^(1/2) without
  // destructive underflow or overflow.
  static double pythag(double a, double b);

  //displays error message to screen
  static void nrerror(const TStr& error_text);

public:
    // Householder reduction of a real, symmetric matrix a[1..n][1..n].
    // On output, a is replaced by the orthogonal matrix Q eecting the
    // transformation. d[1..n] returns the diagonal elements of the
    // tridiagonal matrix, and e[1..n] the o-diagonal elements, with
    // e[1]=0. Several statements, as noted in comments, can be omitted
    // if only eigenvalues are to be found, in which case a contains no
    // useful information on output. Otherwise they are to be included.
    static void SymetricToTridiag(TFltVV& a, int n, TFltV& d, TFltV& e);

	// QL algorithm with implicit shifts, to determine the eigenvalues
	// and eigenvectors of a real, symmetric, tridiagonal matrix, or of
	// a real, symmetric matrix previously reduced by tred2 x11.2. On
	// input, d[1..n] contains the diagonal elements of the tridiagonal
	// matrix. On output, it returns the eigenvalues. The vector e[1..n]
	// inputs the subdiagonal elements of the tridiagonal matrix, with
	// e[1] arbitrary. On output e is destroyed. When finding only the
	// eigenvalues, several lines may be omitted, as noted in the comments.
	// If the eigenvectors of a tridiagonal matrix are desired, the matrix
	// z[1..n][1..n] is input as the identity matrix. If the eigenvectors
	// of a matrix that has been reduced by tred2 are required, then z is
	// input as the matrix output by tred2. In either case, the kth column
	// of z returns the normalized eigenvector corresponding to d[k].
	static void EigSymmetricTridiag(TFltV& d, TFltV& e, int n, TFltVV& z);

	// Given a positive-dedinite symmetric matrix A(n,n), this routine
	// constructs its Cholesky decomposition, A = L * L^T . On input, only
	// the upper triangle of A need be given; it is not modified. The
	// Cholesky factor L is returned in the lower triangle of A, except for
	// its diagonal elements which are returned in p(n).
	static void CholeskyDecomposition(TFltVV& A, TFltV& p);

	// Solves the set of n linear equations A * x = b, where A is a
	// positive-definite symmetric matrix. A(n,n) and p[1..n] are input
	// as the output of the routine choldc. Only the lower triangle of A
	// is accessed. b(n) is input as the right-hand side vector. The
	// solution vector is returned in x(n). A  and p are not modified and
	// can be left in place for successive calls with diferent right-hand
	// sides b. b is not modified unless you identify b and x in the calling
	// sequence, which is allowed.
	static void CholeskySolve(const TFltVV& A, const TFltV& p, const TFltV& b, TFltV& x);

	// Solves system of linear equations A * x = b, where A is symetric
	// positive-definite matrix. A is first decomposed using
	// CholeskyDecomposition and after solved using CholeskySolve. Only
	// upper triangle of A need be given and it is not modified. However,
	// lower triangle is modified!
	static void SolveSymetricSystem(TFltVV& A, const TFltV& b, TFltV& x);

    // solve system A x_i = e_i for i = 1..n, where A and p are output
    // from CholeskyDecomposition. Result is stored to upper triangule
    // (possible since inverse of symetric matrix is also symetric! Sigh...)
    static void InverseSubstitute(TFltVV& A, const TFltV& p);

    // Calculates inverse of symetric positiv definit matrix
    // Matrix is given as upper triangule of A, result is stored
    // in upper triangule of A. Lower triangule is random (actually
    // it has part of Choleksy decompositon of A)
    static void InverseSymetric(TFltVV& A);

    // calcualtes inverse of upper triagonal matrix A
    // lower triangle is messed up...
    static void InverseTriagonal(TFltVV& A);

    // Given a matrix a[1..n][1..n], this routine replaces it by the LU
    // decomposition of a rowwise permutation of itself. a and n are input.
    // a is output, arranged as in equation (2.3.14) above; indx[1..n] is
    // an output vector that records the row permutation efected by the partial
    // pivoting; d is output as +-1 depending on whether the number of row
    // interchanges was even or odd, respectively. This routine is used in
    // combination with lubksb to solve linear equations or invert a matrix.
    static void LUDecomposition(TFltVV& A, TIntV& indx, double& d);

    // Solves the set of n linear equations A*X = B. Here a[1..n][1..n] is input,
    // not as the matrix A but rather as its LU decomposition, determined by the
    // routine ludcmp. indx[1..n] is input as the permutation vector returned by
    // ludcmp. b[1..n] is input as the right-hand side vector B, and returns with
    // the solution vector X. a, n, and indx are not modified by this routine and
    // can be left in place for successive calls with diferent right-hand sides b.
    // This routine takes into account the possibility that b will begin with many
    // zero elements, so it is efficient for use in matrix inversion.
    static void LUSolve(const TFltVV& A, const TIntV& indx, TFltV& b);

    // Solves system of linear equations A * x = b. A is first decomposed using
    // LUDecomposition and after solved using LUSolve. A is modified!
    static void SolveLinearSystem(TFltVV& A, const TFltV& b, TFltV& x);

    // Computes the eigenvector of A belonging to the specified eigenvalue
    // uses the inverse iteration algorithm
    // the algorithms does modify A due to its use of LU decomposition
    static void GetEigenVec(TFltVV& A, const double& EigenVal, TFltV& EigenV, const double& ConvergEps=1e-7);
};

///////////////////////////////////////////////////////////////////////
// Sparse-SVD
//   Calculates singular-value-decompositon for sparse matrixes.
//   If A is a matrix than A is decomposed to A = U S V'
//   where S is diagonal with singular values on diagonal and U
//   and V are ortogonal (U'*U = V'*V = I).
typedef enum { ssotNoOrto, ssotSelective, ssotFull } TSpSVDReOrtoType;
class TSparseSVD {
private:
    // Result = Matrix' * Matrix * Vec(:,ColId)
    static void MultiplyATA(const TMatrix& Matrix,
        const TFltVV& Vec, int ColId, TFltV& Result);
    // Result = Matrix' * Matrix * Vec
    static void MultiplyATA(const TMatrix& Matrix,
        const TFltV& Vec, TFltV& Result);
public:
    // calculates NumEig eigen values of symetric matrix
    // if SvdMatrixProductP than matrix Matrix'*Matrix is used
    static void SimpleLanczos(const TMatrix& Matrix,
        const int& NumEig, TFltV& EigValV,
        const bool& DoLocalReortoP = false,
        const bool& SvdMatrixProductP = false);
    // fast, calculates NumEig largers eigen values and vectors
    // kk should be something like 4*NumEig
    // if SvdMatrixProductP than matrix Matrix'*Matrix is used
    static void Lanczos(const TMatrix& Matrix,
        int NumEig, int Iters, const TSpSVDReOrtoType& ReOrtoType,
        TFltV& EigValV, TFltVV& EigVecVV,
        const bool& SvdMatrixProductP = false);
    static void Lanczos2(const TMatrix& Matrix,
        int MaxNumEig, int MaxSecs, const TSpSVDReOrtoType& ReOrtoType,
        TFltV& EigValV, TFltVV& EigVecVV,
        const bool& SvdMatrixProductP = false);

    // calculates only singular values (based on SimpleLanczos)
    static void SimpleLanczosSVD(const TMatrix& Matrix,
        const int& CalcSV, TFltV& SngValV,
        const bool& DoLocalReortoP = false);
    // fast, calculates NumSV largers SV (based on Lanczos)
    static void LanczosSVD(const TMatrix& Matrix,
        int NumSV, int Iters, const TSpSVDReOrtoType& ReOrtoType,
        TFltV& SgnValV, TFltVV& LeftSgnVecVV, TFltVV& RightSgnVecVV);

    // slow - ortogonal iteration
    static void OrtoIterSVD(const TMatrix& Matrix, int NumSV, int IterN, TFltV& SgnValV);
	// slow - ortogonal iteration
    static void OrtoIterSVD(const TMatrix& Matrix, const int k, TFltV& S, TFltVV& U, 
		TFltVV& V, const int Iters = 100, const double Tol = 1e-6);

    // projects sparse vector to space spanned by columns of matrix U
    static void Project(const TIntFltKdV& Vec, const TFltVV& U, TFltV& ProjVec);
};

//////////////////////////////////////////////////////////////////////
// Sigmoid  --  made by Janez(TM)
//  (y = 1/[1 + exp[-Ax+B]])
class TSigmoid {
private:
    TFlt A;
    TFlt B;
private:
  // Evaluates how well the sigmoid function fits the data.
  // J(A, B) = - ln prod_i P(Y = y_i | Z = z_i).  The 'data' parameter
  // should contain (z_i, y_i) pairs.  Smaller J means a better fit.
  static double EvaluateFit(const TFltIntKdV& data, const double A, const double B);
  // Computes not only J but also its partial derivatives.
  static void EvaluateFit(const TFltIntKdV& data, const double A,
        const double B, double& J, double& JA, double& JB);
  // Let J(lambda) = J(A + lambda U, B + lambda V).
    // This function computes J and its first and second derivatives.
  // They can be used to choose a good lambda (using Newton's method)
    // when minimizing J. -- This method has not been tested yet.
  static void EvaluateFit(const TFltIntKdV& data, const double A,
        const double B, const double U, const double V, const double lambda,
    double& J, double& JJ, double& JJJ);
public:
    TSigmoid() { };
    TSigmoid(const double& A_, const double& B_): A(A_), B(B_) { };
	// Tries to find a pair (A, B) that minimizes J(A, B).
    // Uses gradient descent.
    TSigmoid(const TFltIntKdV& data);

    TSigmoid(TSIn& SIn) { A.Load(SIn); B.Load(SIn); }
    void Load(TSIn& SIn) { A.Load(SIn); B.Load(SIn); }
    void Save(TSOut& SOut) const {A.Save(SOut); B.Save(SOut);}

    double GetVal(const double& x) const {
        return 1.0 / (1.0 + exp(-A * x + B)); }
    double operator()(const double& x) const {
        return GetVal(x); }

    void GetSigmoidAB(double& A_, double& B_) { A_=A; B_=B; }
};

//////////////////////////////////////////////////////////////////////
// Useful stuff (hopefully)
class TLAMisc {
public:
	// Dumps vector to file so Excel can read it
    static void SaveCsvTFltV(const TFltV& Vec, TSOut& SOut);
	// Dumps sparse vector to file so Matlab can read it
    static void SaveMatlabTFltIntKdV(const TIntFltKdV& SpV, const int& ColN, TSOut& SOut);
	// Dumps sparse matrix to file so Matlab can read it
    static void SaveMatlabSpMat(const TTriple<TIntV, TIntV,TFltV>& SpMat, TSOut& SOut);
	// Dumps vector to file so Matlab can read it
    static void SaveMatlabTFltV(const TFltV& m, const TStr& FName);
	// Dumps vector to file so Matlab can read it
    static void SaveMatlabTIntV(const TIntV& m, const TStr& FName);
	// Dumps column ColId from m to file so Matlab can read it
    static void SaveMatlabTFltVVCol(const TFltVV& m, int ColId, const TStr& FName);
	// Dumps matrix to file so Matlab can read it
    static void SaveMatlabTFltVV(const TFltVV& m, const TStr& FName);
    // Dumps matrix to the output stream so Matlab can read it
    static void SaveMatlabTFltVV(const TFltVV& m, TSOut& SOut);
	// Dumps main minor rowN x colN to file so Matlab can read it
	static void SaveMatlabTFltVVMjrSubMtrx(const TFltVV& m, int rowN, int colN, const TStr& FName);
    // loads matlab full matrix
	static void LoadMatlabTFltVV(const TStr& FNm, TVec<TFltV>& ColV);
	// loads matlab full matrix
	static void LoadMatlabTFltVV(const TStr& FNm, TFltVV& MatrixVV);
	// loads matlab full matrix
	static void LoadMatlabTFltVV(TVec<TFltV>& ColV, TSIn& SIn);
	// loads matlab full matrix
	static void LoadMatlabTFltVV(TFltVV& MatrixVV, TSIn& SIn);
    // prints vector to screen
    static void PrintTFltV(const TFltV& Vec, const TStr& VecNm);
	// print matrix to string
	static void PrintTFltVVToStr(const TFltVV& A, TStr& Out);
	// print matrixt to screen
	static void PrintTFltVV(const TFltVV& A, const TStr& MatrixNm);
	// print sparse matrix to screen
	static void PrintSpMat(const TTriple<TIntV, TIntV, TFltV>& A, const TStr& MatrixNm);
	// print sparse matrix to screen
	static void PrintSpMat(const TVec<TIntFltKdV>& A, const TStr& MatrixNm);
    // prints vector to screen
    static void PrintTIntV(const TIntV& Vec, const TStr& VecNm);
    // fills vector with random numbers
    static void FillRnd(TFltV& Vec) { TRnd Rnd(0); FillRnd(Vec.Len(), Vec, Rnd); }
    static void FillRnd(TFltV& Vec, TRnd& Rnd) { FillRnd(Vec.Len(), Vec, Rnd); }	
    static void FillRnd(TFltVV& Mat) { TRnd Rnd(0); FillRnd(Mat, Rnd); }
	static void FillRnd(TFltVV& Mat, TRnd& Rnd) { FillRnd(Mat.Get1DVec(), Rnd); }
	static void FillRnd(const int& Len, TFltV& Vec, TRnd& Rnd);	
    // set all components
    static void Fill(TFltVV& M, const double& Val);
    // sets all compnents to zero
    static void FillZero(TFltV& Vec) { Vec.PutAll(0.0); }
    static void FillZero(TFltVV& M) { Fill(M, 0.0); }
    // set matrix to identity
    static void FillIdentity(TFltVV& M);
    static void FillIdentity(TFltVV& M, const double& Elt);
    // set vector to range
    static void FillRange(const int& Vals, TFltV& Vec);
    // sums elements in vector
    static int SumVec(const TIntV& Vec);
    static double SumVec(const TFltV& Vec);
    // converts full vector to sparse
    static void ToSpVec(const TFltV& Vec, TIntFltKdV& SpVec,
        const double& CutWordWgtSumPrc = 0.0);
    // converts sparse vector to full
    static void ToVec(const TIntFltKdV& SpVec, TFltV& Vec, const int& VecLen);
	// creates a diagonal matrix
	static void Diag(const TFltV& Vec, TFltVV& Mat);
	// creates a diagonal matrix
	static void Diag(const TFltV& Vec, TVec<TIntFltKdV>& Mat);
	// gets the maximal index of a sparse vector
	static int GetMaxDimIdx(const TIntFltKdV& SpVec);
	// gets the maximal row index of a sparse column matrix
<<<<<<< HEAD
	static int GetMaxDimIdx(const TVec<TIntFltKdV>& SpMat);	
	// returns the mean value of Vec.
	static double Mean(const TFltV& Vec);
	// returns the mean value along the dimension (Dim) of Mat. See Matlab documentation - mean().
	static void Mean(const TFltVV& Mat, TFltV& Vec, const int& Dim = 1);
	// returns standard deviation. See Matlab documentation - std().
	static void Std(const TFltVV& Mat, TFltV& Vec, const int& Flag = 0, const int& Dim = 1);
	// returns the z-score for each element of X such that columns of X are centered to have mean 0 and scaled to have standard deviation 1.
	static void ZScore(const TFltVV& Mat, TFltVV& Vec, const int& Flag = 0, const int& Dim = 1);
=======
	static int GetMaxDimIdx(const TVec<TIntFltKdV>& SpMat);
	// returns a vector with a sequence starting at Min and ending at Max
	static void RangeV(const int& Min, const int& Max, TIntV& Res);
>>>>>>> 867db3a0
};

//////////////////////////////////////////////////////////////////////
// Template-ised Sparse Operations
template <class TKey, class TDat>
class TSparseOps {
private:
	typedef TVec<TKeyDat<TKey, TDat> > TKeyDatV;
public:
	static void CoordinateCreateSparseColMatrix(const TVec<TKey>& RowIdxV, const TVec<TKey>& ColIdxV, const TVec<TDat>& ValV, TVec<TKeyDatV>& ColMatrix, const TKey& Cols) {
		ColMatrix.Gen(Cols);
		Assert(RowIdxV.Len() == ColIdxV.Len() && RowIdxV.Len() == ValV.Len());
		TKey Els = RowIdxV.Len();
		for (TKey ElN = 0; ElN < Els; ElN++) {
			ColMatrix[ColIdxV[ElN]].Add(TKeyDat<TKey, TDat>(RowIdxV[ElN], ValV[ElN]));
		}
		for (TKey ColN = 0; ColN < Cols; ColN++) {
			ColMatrix[ColN].Sort();
		}
	}
	static void SparseMerge(const TKeyDatV& SrcV1, const TKeyDatV& SrcV2, TKeyDatV& DstV) {
		DstV.Clr();
		const int Src1Len = SrcV1.Len();
		const int Src2Len = SrcV2.Len();
		int Src1N = 0, Src2N = 0;
		while (Src1N < Src1Len && Src2N < Src2Len) {
			if (SrcV1[Src1N].Key < SrcV2[Src2N].Key) { 
				DstV.Add(SrcV1[Src1N]); Src1N++;
			} else if (SrcV1[Src1N].Key > SrcV2[Src2N].Key) { 
				DstV.Add(SrcV2[Src2N]); Src2N++;
			} else { 
				DstV.Add(TKeyDat<TKey, TDat>(SrcV1[Src1N].Key, SrcV1[Src1N].Dat + SrcV2[Src2N].Dat));
				Src1N++;  Src2N++; 
			}
		}
		while (Src1N < Src1Len) { DstV.Add(SrcV1[Src1N]); Src1N++; }
		while (Src2N < Src2Len) { DstV.Add(SrcV2[Src2N]); Src2N++; }
	}
	static void SparseLinComb(const double& p, const TKeyDatV& SrcV1, const double& q, const TKeyDatV& SrcV2, TKeyDatV& DstV) {
		DstV.Clr();
		const int Src1Len = SrcV1.Len();
		const int Src2Len = SrcV2.Len();
		int Src1N = 0, Src2N = 0;
		while (Src1N < Src1Len && Src2N < Src2Len) {
			if (SrcV1[Src1N].Key < SrcV2[Src2N].Key) { 
				DstV.Add(TKeyDat<TKey, TDat>(SrcV1[Src1N].Key, p * SrcV1[Src1N].Dat)); Src1N++;
			} else if (SrcV1[Src1N].Key > SrcV2[Src2N].Key) { 
				DstV.Add(TKeyDat<TKey, TDat>(SrcV2[Src2N].Key, q * SrcV2[Src2N].Dat)); Src2N++;
			} else { 
				DstV.Add(TKeyDat<TKey, TDat>(SrcV1[Src1N].Key, p * SrcV1[Src1N].Dat + q * SrcV2[Src2N].Dat));
				Src1N++;  Src2N++; 
			}
		}
		while (Src1N < Src1Len) { DstV.Add(TKeyDat<TKey, TDat>(SrcV1[Src1N].Key, p * SrcV1[Src1N].Dat)); Src1N++; }
		while (Src2N < Src2Len) { DstV.Add(TKeyDat<TKey, TDat>(SrcV2[Src2N].Key, q * SrcV2[Src2N].Dat)); Src2N++; }
	}
};

typedef TSparseOps<TInt, TFlt> TSparseOpsIntFlt;

class TFullMatrix;

/////////////////////////////////////////////////////////////////////////
//// Full-Vector
class TVector { friend class TFullMatrix;
public:
    bool IsColVector;
    TFltV Vec;

public:
    TVector(const bool& IsColVector=true);
    TVector(const int& Dim, const bool IsColVector=true);
    TVector(const TFltV& Vect, const bool IsColVector=true);
    TVector(const TIntV& Vect, const bool IsColVector=true);
    TVector(const TFullMatrix& Mat);

    // copy constructor
    TVector(const TVector& Vector);
    // Move constructor
    TVector(const TVector&& Vector);
    // Move assignment
    TVector& operator=(TVector Vector);

    // returns a new zero vector
    static TVector Init(const int& Dim, const bool _IsColVect);
    // returns a vector of ones
    static TVector Ones(const int& Dim, const bool IsColVect = true);
    // returns a vector of zeros
    static TVector Zeros(const int& Dim, const bool IsColVec=true);
    // returns a vector with a sequence starting with Start (inclusive) and ending
    // with End (exclusive)
    static TVector Range(const int& Start, const int& End, const bool IsColVect = true);
    // returns a vector with a sequence starting with 0 (inclusive) and ending
    // with End (exclusive)
    static TVector Range(const int& End, const bool IsColVect = true);

    // returns true if the vectors have the same orientation and the elements are the same
    bool operator ==(const TVector& Vect) const;
    // returns the element at index Idx
    TFlt& operator [](const int& Idx) { return Vec[Idx]; }
    const TFlt& operator [](const int& Idx) const { return Vec[Idx]; }

    TVector GetT() const;
	TVector& Transpose();

	double DotProduct(const TFltV& y) const;
	double DotProduct(const TVector& y) const;

	// multiplication
    TFullMatrix operator *(const TVector& y) const;
    TVector operator *(const TFullMatrix& Mat) const;
    TVector operator *(const double& k) const;
    // multiplies all elements by Lambda
	TVector& operator *=(const double& Lambda);

	// division
	// divides all elements by Lambda
	TVector operator /(const double& Lambda) const;
	// divides all elements by Lambda
	TVector& operator /=(const double& Lambda);

    // multiply the transpose of this vector with B (e.g. x'*B)
	TVector MulT(const TFullMatrix& B) const;

    // addition
    TVector operator +(const TVector& y) const;
    TVector& operator +=(const TVector& y);
    
    // subtraction
    TVector operator -(const TVector& y) const;

public:
    int Len() const { return Vec.Len(); }
    bool IsColVec() const { return IsColVector; }
    bool IsRowVec() const { return !IsColVec(); }
    bool Empty() const { return Vec.Empty(); }

    template<typename TFunc> TVector& Map(const TFunc& Func);
    // applies sqrt on all elements of this matrix
	TVector& Sqrt() { return Map([](TFlt Val) { return sqrt(Val); }); }

    // returns a vector containing indexes of all the elements satisfying a condition
    template<typename TFunc> TVector Find(const TFunc& Func) const;

    // returns the 'euclidian' L2 norm
    double Norm() const;
    // returns the squared 'euclidian' L2 norm
    double Norm2() const;
    // returns the sum of elements
    double Sum() const;

    // returns the euclidean distance to the other vector
    double EuclDist(const TVector& y) const;

    // returns the underlying list
    const TFltV& GetVec() const { return Vec; }
    // returns the underlying list
	TFltV& GetVec() { return Vec; }
    // returns this vector as a list of integers
    TIntV GetIntVec() const;

    double GetMaxVal() const;
    // returns the index of the maximum element
    int GetMaxIdx() const;
    // returns the index and value of the maximum element
    TIntFltPr GetMax() const;

    // returns the index of the minimum element
	int GetMinIdx() const;

    void Save(TSOut& SOut) const { TBool(IsColVector).Save(SOut); Vec.Save(SOut); }
    void Load(TSIn& SIn) { IsColVector = TBool(SIn); Vec.Load(SIn); }
};

template <typename TFunc>
TVector& TVector::Map(const TFunc& Func) {
	const int& Dim = Len();

	for (int i = 0; i < Dim; i++) {
		Vec[i] = Func(Vec[i]);
	}

	return *this;
}

template <typename TFunc>
TVector TVector::Find(const TFunc& Func) const {
	const int& Dim = Len();

	TVector Res(IsColVector);

	for (int i = 0; i < Dim; i++) {
		if (Func(Vec[i])) {
			Res.Vec.Add(i);
		}
	}

	return Res;
}

/////////////////////////////////////////////////////////////////////////
//// Full-Matrix
typedef TTriple<TFullMatrix, TFullMatrix, TFullMatrix> TFullMatrixTr;
typedef TTriple<TFullMatrix, TVector, TFullMatrix> TMatVecMatTr;

class TFullMatrix: public TMatrix { friend class TVector;
private:
	bool IsWrapper;
	TFltVV* Mat;
    
public:
    // constructors/destructors
    // empty matrix with 0 rows and 0 cols
    TFullMatrix();
    // zero matrix with the specified number of rows and cols
    TFullMatrix(const int& Rows, const int& Cols);
    // matrix from TFltVV, if IsWrapper is set to true then the
    // underlying matrix will not be deleted
    TFullMatrix(TFltVV& Mat, const bool IsWrapper=false);
    // matrix from vector
    TFullMatrix(const TVector& Vec);
    // copy constructor
    TFullMatrix(const TFullMatrix& Mat);
	// move constructor
    TFullMatrix(TFullMatrix&& Mat);

private:
    // wraps the matrix and takes control of all the cleanup
    TFullMatrix(TFltVV* Mat);

public:
    // destructor
    virtual ~TFullMatrix();

    // copy constructor
	TFullMatrix& operator =(const TFullMatrix& Mat);
	// move constructor
	TFullMatrix& operator =(TFullMatrix&& _Mat);
    
    // identity matrix
    static TFullMatrix Identity(const int& Dim);
    // matrix from TVec<TFltV>, each element from the list goes into one row
    static TFullMatrix RowMatrix(const TVec<TFltV>& Mat);
    // matrix from TVec<TFltV>, each element from the list goes into one column
    static TFullMatrix ColMatrix(const TVec<TFltV>& Mat);
    // get a matrix with the values from the vector are diagonal elements
    static TFullMatrix Diag(const TVector& Diag);

private:
    void Clr();

protected:
    virtual void PMultiply(const TFltVV& B, int ColId, TFltV& Result) const;
    virtual void PMultiply(const TFltV& Vec, TFltV& Result) const;
    virtual void PMultiplyT(const TFltVV& B, int ColId, TFltV& Result) const;
    virtual void PMultiplyT(const TFltV& Vec, TFltV& Result) const;
    virtual void PMultiply(const TFltVV& B, TFltVV& Result) const;	
    virtual void PMultiplyT(const TFltVV& B, TFltVV& Result) const;

    // getters
    virtual int PGetRows() const { return Mat->GetRows(); }
    virtual int PGetCols() const { return Mat->GetCols(); }
public:
    // returns the underlying TFltVV
    const TFltVV& GetMat() const { return *Mat; }
    // returns the underlying TFltVV
    TFltVV& GetMat() { return *Mat; }
    // transposed
    virtual void Transpose();
    // returns the transpose of this matrix
    TFullMatrix GetT() const;
    // returns the value at position (i,j)
    TFlt& At(const int& i, const int& j) { return Mat->operator ()(i,j); }
    const TFlt& At(const int& i, const int& j) const { return Mat->operator ()(i,j); }
    // sets the value at position (i,j)
    void Set(const double& Val, const int& i, const int& j) { Mat->operator ()(i,j) = Val; }
    // returns true if the matrix is empty
    bool Empty() const { return Mat->Empty(); }
    
    TFullMatrix& AddCol(const TVector& Col);
    TFullMatrix& AddCols(const TFullMatrix& Cols);

    // operators
    TFlt& operator ()(const int& i, const int& j) { return At(i,j); }
    const TFlt& operator ()(const int& i, const int& j) const { return At(i,j); }
    // returns a submatrix specified by RowV and ColV
    template<class TIdxV1, class TIdxV2>
    TFullMatrix operator ()(const TIdxV1& RowV, const TIdxV2& ColV) const;
    template<class TIdxV>
    TVector operator ()(const int& RowIdx, const TIdxV& ColV) const;
    
    // adds matrix B and returns itself
    TFullMatrix& operator +=(const TFullMatrix& B);
    // subtracts matrix B and returns itself
    TFullMatrix& operator -=(const TFullMatrix& B);
    
    // add/subtract
    TFullMatrix operator +(const TFullMatrix& B) const;
    TFullMatrix operator -(const TFullMatrix& B) const;
    
    // multiply
    TFullMatrix operator *(const TFullMatrix& B) const;
    TFullMatrix operator *(const TSparseColMatrix& B) const;
    // multiply the transpose of this matrix with B (e.g. A'*B)
    TFullMatrix MulT(const TFullMatrix& B) const;
    // multiplies this matrix with a vector
    TVector operator *(const TVector& x) const;
    // multiplies this matrix with a vector represented as TFltV
    // ignores the vectors orientation
    TVector operator *(const TFltV& x) const;

    // scalars
    // multiplies this matrix by a scalar and returns the result
    TFullMatrix operator *(const double& Lambda) const;
    // divides this matrix by a scalar and returns the result
    TFullMatrix operator /(const double& Lambda) const;

    // returns the power of this matrix A^n where A is this matrix and n is the argument
    TFullMatrix Pow(const int& k) const;
    TFullMatrix operator ^(const int& k) const { return Pow(k); };

    // returns the RowIdx-th row
    TVector GetRow(const int& RowIdx) const;
    // returns the ColIdx-th column
    TVector GetCol(const int& ColIdx) const;
    
    void SetRow(const int& RowIdx, const TVector& RowV);
    void SetCol(const int& ColIdx, const TVector& ColV);

    // applies an element-wise operation on this matrix and returns the matrix itself
    template<typename TFunc> TFullMatrix& Map(const TFunc& Func);
    // applies sqrt on all elements of this matrix
    TFullMatrix& Sqrt() { return Map([](TFlt Val) { return sqrt(Val); }); }

    // returns the L2 norm of the specified column
    double ColNorm(const int& ColIdx) const;
    // returns the squared L2 norm of the specified column
    double ColNorm2(const int& ColIdx) const;
    // returns the L2 norm of each column and returns them in a row vector
    TVector ColNormV() const;
    // returns the squared L2 norm of each column and returns them in a row vector
    TVector ColNorm2V() const;
    // returns the Frobenius norm of this matrix
    double FromNorm() const;

    // returns the sum of the i-th row
    double RowSum(const int& i) const;
    // returns a vector containing the sum of rows
    TVector RowSumV() const;

    // returns a vector containing the minimum values of each column
    TVector GetColMinV() const;

    // returns the index of the maximum element in each column in a row vector
    TVector GetColMaxIdxV() const;
    // returns the index of the minimum element in each column in a row vector
	TVector GetColMinIdxV() const;

	// transforms the rows of the matrix to have mean 0
	TFullMatrix& CenterRows();
	// returns a matrix which has rows centered around zero (check CenterRows)
	TFullMatrix GetCenteredRows() const;

	// computes the singular value decomposition if this matrix X = U*S*V'
	// returns a triple where U is stored in the first value, S is stored as a vector
	// in the second value and V is stored in the third value
	// k represents the number of singular values that are computed
	TMatVecMatTr Svd(const int& k) const;
	TMatVecMatTr Svd() const { return Svd(TMath::Mn(GetRows(), GetCols())); }

	// returns the inverse of this matrix
	TFullMatrix GetInverse() const;


public:
    void Save(TSOut& SOut) const;
    void Load(TSIn& SIn);
};

template <class TIdxV1, class TIdxV2>
TFullMatrix TFullMatrix::operator ()(const TIdxV1& RowV, const TIdxV2& ColV) const {
	const int Rows = RowV.Len();
	const int Cols = ColV.Len();

	TFullMatrix Result(Rows, Cols);
	for (int i = 0; i < Rows; i++) {
		for (int j = 0; j < Cols; j++) {
			const int Idx1 = RowV[i];
			const int Idx2 = ColV[j];
			const TFlt Val = Mat->At(Idx1, Idx2);
			Result.Mat->PutXY(i, j, Val);
		}
	}

	return Result;
}

template <class TIdxV>
TVector TFullMatrix::operator ()(const int& RowIdx, const TIdxV& ColIdxV) const {
	EAssertR(RowIdx < GetRows(), "Invalid row index: " + RowIdx);

	const int Cols = ColIdxV.Len();

	TVector Result(Cols, false);
	for (int ColIdx = 0; ColIdx < Cols; ColIdx++) {
		Result[ColIdx] = At(RowIdx, ColIdx);
	}

	return Result;
}

template <typename TFunc>
TFullMatrix& TFullMatrix::Map(const TFunc& Func) {
	const int& Rows = GetRows();
	const int& Cols = GetCols();

	for (int i = 0; i < Rows; i++) {
		for (int j = 0; j < Cols; j++) {
			Mat->At(i,j) = Func(Mat->At(i,j));
		}
	}

	return *this;
}<|MERGE_RESOLUTION|>--- conflicted
+++ resolved
@@ -857,8 +857,9 @@
 	// gets the maximal index of a sparse vector
 	static int GetMaxDimIdx(const TIntFltKdV& SpVec);
 	// gets the maximal row index of a sparse column matrix
-<<<<<<< HEAD
-	static int GetMaxDimIdx(const TVec<TIntFltKdV>& SpMat);	
+	static int GetMaxDimIdx(const TVec<TIntFltKdV>& SpMat);
+	// returns a vector with a sequence starting at Min and ending at Max
+	static void RangeV(const int& Min, const int& Max, TIntV& Res);
 	// returns the mean value of Vec.
 	static double Mean(const TFltV& Vec);
 	// returns the mean value along the dimension (Dim) of Mat. See Matlab documentation - mean().
@@ -867,11 +868,6 @@
 	static void Std(const TFltVV& Mat, TFltV& Vec, const int& Flag = 0, const int& Dim = 1);
 	// returns the z-score for each element of X such that columns of X are centered to have mean 0 and scaled to have standard deviation 1.
 	static void ZScore(const TFltVV& Mat, TFltVV& Vec, const int& Flag = 0, const int& Dim = 1);
-=======
-	static int GetMaxDimIdx(const TVec<TIntFltKdV>& SpMat);
-	// returns a vector with a sequence starting at Min and ending at Max
-	static void RangeV(const int& Min, const int& Max, TIntV& Res);
->>>>>>> 867db3a0
 };
 
 //////////////////////////////////////////////////////////////////////
