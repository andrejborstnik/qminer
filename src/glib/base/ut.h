--- conflicted
+++ resolved
@@ -270,8 +270,5 @@
 	// static method that generates stack trace and returns it
 	static TChA GetStackTrace();
 };
-<<<<<<< HEAD
-=======
-
->>>>>>> 52afe817
+
 #endif