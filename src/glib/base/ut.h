--- conflicted
+++ resolved
@@ -7,108 +7,6 @@
  */
 
 #include "bd.h"
-
-
-#ifdef GLib_WIN
-#include <StackWalker.h>
-
-class TFileStackWalker : public StackWalker
-{
-public:
-	TFileStackWalker() : StackWalker()
-	{
-		int MxFNmLen = 1000;
-		char* FNm = new char[MxFNmLen]; if (FNm == NULL) { return; }
-		int FNmLen = GetModuleFileName(NULL, FNm, MxFNmLen); if (FNmLen == 0) { return; }
-		TStr FileName = TStr(FNm);
-		delete[] FNm;
-
-		FileName += ".ErrTrace";
-		FOut = fopen(FileName.CStr(), "a+b");
-
-		time_t Time = time(NULL);
-		fprintf(FOut, "\r\n--------\r\n%s --------\r\n", ctime(&Time));
-	}
-
-	void CloseOutputFile() {
-		if (FOut != NULL)
-			fclose(FOut);
-		FOut = NULL;
-	}
-
-	~TFileStackWalker() {
-		CloseOutputFile();
-	}
-
-	static void WriteStackTrace() {
-		TFileStackWalker Walker;
-		Walker.ShowCallstack();
-		Walker.CloseOutputFile();
-	}
-
-protected:
-	/*TStr FileName;*/
-	FILE* FOut;
-
-	virtual void OnOutput(LPCSTR szText)
-	{
-		//printf(szText); StackWalker::OnOutput(szText); 
-		if (FOut == NULL) { return; }
-
-		// LPCSTR can be a char or a wchar, depending on the compiler character settings
-		// use the appropriate strcopy method to copy to a string buffer
-		if (sizeof(TCHAR) == sizeof(char)) {
-			fputs((char*) szText, FOut);
-		}
-		else {
-			fputws((wchar_t*) szText, FOut);
-		}
-	}
-};
-
-class TBufferStackWalker : public StackWalker
-{
-public:
-	TBufferStackWalker() : StackWalker() {  }
-
-	TChA GetOutput() { return Output; }
-
-	// static method that generates stack trace and returns it
-	static TChA GetStackTrace() {
-		TBufferStackWalker Walker;
-		Walker.ShowCallstack();
-		return Walker.GetOutput();
-	}
-
-protected:
-	TChA Output;
-
-	virtual void OnOutput(LPCSTR szText)
-	{
-		// LPCSTR can be a char or a wchar, depending on the compiler character settings
-		// use the appropriate strcopy method to copy to a string buffer
-		TStr Text;
-		if (sizeof(TCHAR) == sizeof(char)) {
-			size_t size = strlen(szText);
-			char * pCopy = new char[size + 1];
-			strcpy(pCopy, szText);
-			Text = szText;
-			delete pCopy;
-			
-		}
-		else {
-			size_t size = wcstombs(NULL, (wchar_t*) szText, 0);
-			char * pCopy = new char[size + 1];
-			wcstombs(pCopy, (wchar_t*) szText, size + 1);
-			Text = pCopy;
-			delete pCopy;
-		}
-		// ignore highest stack items that consist of stack walker and TExcept
-		if (Text.SearchStr("StackWalker::") == -1 && Text.SearchStr("TExcept::") == -1)
-			Output += Text;
-	}
-};
-#endif
 
 /////////////////////////////////////////////////
 // Type-Name
@@ -201,7 +99,6 @@
   void OnStatus(const TStr& MsgStr){}
 };
 
-#ifndef SWIG
 /////////////////////////////////////////////////
 // Callback-Notifier
 typedef void (__stdcall *TCallbackF)(const TNotifyType& Type, const TStr& MsgStr);
@@ -247,7 +144,6 @@
     CallbackF((int)ntStat, MsgStr.CStr()); 
   }
 };
-#endif
 
 /////////////////////////////////////////////////
 // Standard-Notifier
@@ -286,11 +182,7 @@
 
 /////////////////////////////////////////////////
 // String-Notifier
-<<<<<<< HEAD
-class TStrNotify : public TNotify{
-=======
 class TStrNotify : public TNotify {
->>>>>>> 5435213c
 public:
 	TChA Log;
 	TStrNotify(){}
@@ -310,22 +202,7 @@
 public:
   TExcept(const TStr& _MsgStr): MsgStr(_MsgStr), LocStr(){}
   TExcept(const TStr& _MsgStr, const TStr& _LocStr): MsgStr(_MsgStr), LocStr(_LocStr){}
-<<<<<<< HEAD
-  static PExcept New(const TStr& MsgStr, const TStr& LocStr = TStr()) {
-	  TChA Stack = LocStr;
-	  
-#ifdef GLib_WIN
-	  if (Stack.Len() > 0)
-		  Stack += "\n";
-	  Stack += "Stack trace:\n";
-	  Stack += TBufferStackWalker::GetStackTrace();
-#endif
-	  
-	  return PExcept(new TExcept(MsgStr, Stack));
-  }
-=======
   static PExcept New(const TStr& MsgStr, const TStr& LocStr = TStr());
->>>>>>> 5435213c
   virtual ~TExcept(){}
 
   TStr GetMsgStr() const {return MsgStr;}
@@ -385,7 +262,7 @@
 protected:
     TChA Output;
     
-    void OnOutput(LPCSTR szText);};
+    void OnOutput(LPCSTR szText);
 public:
 	TBufferStackWalker();
 	TChA GetOutput();
