<<<<<<< HEAD
/**
 * GLib - General C++ Library
 * 
 * Copyright (C) 2014 Jozef Stefan Institute
 *
 * This library is free software: you can redistribute it and/or modify
 * it under the terms of the GNU Affero General Public License, version 3,
 * as published by the Free Software Foundation.
 *
 * This library is distributed in the hope that it will be useful,
 * but WITHOUT ANY WARRANTY; without even the implied warranty of
 * MERCHANTABILITY or FITNESS FOR A PARTICULAR PURPOSE.  See the
 * GNU Affero General Public License for more details.
 *
 * You should have received a copy of the GNU Affero General Public License
 * along with this program. If not, see <http://www.gnu.org/licenses/>.
 * 
 */

#include "bd.h"

/////////////////////////////////////////////////
// Json-Value

typedef enum {
  jvtUndef, jvtNull, jvtBool, jvtNum, jvtStr, jvtArr, jvtObj} TJsonValType;

// forward declarations
class TJsonVal;
typedef TPt<TJsonVal> PJsonVal;
typedef TVec<PJsonVal> TJsonValV;

class TJsonVal {
private:
  TCRef CRef;
public:
  friend class TPt<TJsonVal>;
private:
  TJsonValType JsonValType;
  TBool Bool; 
  TFlt Num; 
  TStr Str; 
  TJsonValV ValV;
  THash<TStr, PJsonVal> KeyValH;
  UndefCopyAssign(TJsonVal);
public:
  TJsonVal(): JsonValType(jvtUndef){}
  static PJsonVal New(){
    return new TJsonVal();}
  TJsonVal(TSIn& SIn);
  static PJsonVal Load(TSIn& SIn){return new TJsonVal(SIn);}
  void Save(TSOut& SOut) const;
  TStr SaveStr();

  bool operator==(const TJsonVal& JsonVal) const;
  bool operator!=(const TJsonVal& JsonVal) const;

  // putting value
  void PutNull(){JsonValType=jvtNull;}
  void PutBool(const bool& BoolArg){ JsonValType = jvtBool; Bool = BoolArg; }
  void PutNum(const double& _Num){JsonValType=jvtNum; Num=_Num;}
  void PutStr(const TStr& _Str){JsonValType=jvtStr; Str=_Str;}
  void PutArr(){JsonValType=jvtArr;}
  void AddToArr(const PJsonVal& Val){
    EAssert(JsonValType==jvtArr); ValV.Add(Val);}
  void AddToArr(const int& Val){ AddToArr(NewNum((double)Val)); }
  void AddToArr(const uint& Val){ AddToArr(NewNum((double)Val)); }
  void AddToArr(const double& Val){ AddToArr(NewNum(Val)); }
  void AddToArr(const double& Val1, const double& Val2){ AddToArr(NewArr(Val1, Val2)); }
  void AddToArr(const TStr& Val){ AddToArr(NewStr(Val)); }
  void AddToArr(const char* Val){ AddToArr(NewStr(Val)); }
  void AddToArr(const bool& Val){ AddToArr(NewBool(Val)); }
  void AddToArr(const TJsonValV& ValV){ AddToArr(NewArr(ValV)); }
  void PutObj(){JsonValType=jvtObj;}
  void AddToObj(const TStr& KeyNm, const PJsonVal& Val){
    EAssert(JsonValType==jvtObj); 
	EAssert(KeyNm != "");
	KeyValH.AddDat(KeyNm, Val);}
  void AddToObj(const TStr& KeyNm, const int& Val){ AddToObj(KeyNm, NewNum((double)Val)); }
  void AddToObj(const TStr& KeyNm, const uint& Val){ AddToObj(KeyNm, NewNum((double)Val)); }
  void AddToObj(const TStr& KeyNm, const double& Val){ AddToObj(KeyNm, NewNum(Val)); }
  void AddToObj(const TStr& KeyNm, const double& Val1, const double& Val2){ AddToObj(KeyNm, NewArr(Val1, Val2)); }
  void AddToObj(const TStr& KeyNm, const TStr& Val){ AddToObj(KeyNm, NewStr(Val)); }
  void AddToObj(const TStr& KeyNm, const char* Val){ AddToObj(KeyNm, NewStr(Val)); }
  void AddToObj(const TStr& KeyNm, const bool& Val){ AddToObj(KeyNm, NewBool(Val)); }
  void AddToObj(const TStr& KeyNm, const TJsonValV& ValV){ AddToObj(KeyNm, NewArr(ValV)); }
  void AddToObj(const PJsonVal& Val);
  void UpdateObj(const PJsonVal& Val);
  
  // simplified creation of basic elements
  static PJsonVal NewNull() { PJsonVal Val = TJsonVal::New(); Val->PutNull(); return Val; }
  static PJsonVal NewBool(const bool& Bool) { PJsonVal Val = TJsonVal::New(); Val->PutBool(Bool); return Val; }
  static PJsonVal NewNum(const double& Num) { PJsonVal Val = TJsonVal::New(); Val->PutNum(Num); return Val; }
  static PJsonVal NewStr(const TStr& Str) { PJsonVal Val = TJsonVal::New(); Val->PutStr(Str); return Val; }
  static PJsonVal NewArr() { PJsonVal Val = TJsonVal::New(); Val->PutArr(); return Val; }
  static PJsonVal NewArr(const TJsonValV& ValV);
  static PJsonVal NewArr(const TIntV& IntV);
  static PJsonVal NewArr(const TUInt64V& IntV);
  static PJsonVal NewArr(const TFltV& FltV);
  static PJsonVal NewArr(const double& Val1, const double& Val2);
  static PJsonVal NewArr(const TStrV& StrV);
  static PJsonVal NewArr(const TFltPr& FltPr);
  static PJsonVal NewObj() { PJsonVal Val = TJsonVal::New(); Val->PutObj(); return Val; }
  static PJsonVal NewObj(const TStr& KeyNm, const PJsonVal& ObjVal) {
	  PJsonVal Val = TJsonVal::New(); Val->PutObj(); Val->AddToObj(KeyNm, ObjVal); return Val; }
  static PJsonVal NewObj(const TStr& KeyNm, const int& ObjVal) {
	  PJsonVal Val = TJsonVal::New(); Val->PutObj(); Val->AddToObj(KeyNm, ObjVal); return Val; }
  static PJsonVal NewObj(const TStr& KeyNm, const double& ObjVal) {
	  PJsonVal Val = TJsonVal::New(); Val->PutObj(); Val->AddToObj(KeyNm, ObjVal); return Val; }
  static PJsonVal NewObj(const TStr& KeyNm, const TStr& ObjVal) {
	  PJsonVal Val = TJsonVal::New(); Val->PutObj(); Val->AddToObj(KeyNm, ObjVal); return Val; }
  static PJsonVal NewObj(const TStr& KeyNm, const bool& ObjVal) {
	  PJsonVal Val = TJsonVal::New(); Val->PutObj(); Val->AddToObj(KeyNm, ObjVal); return Val; }

  // testing value-type
  TJsonValType GetJsonValType() const {return JsonValType;}
  bool IsDef() const {return JsonValType!=jvtUndef;}
  bool IsNull() const {return JsonValType==jvtNull;}
  bool IsBool() const {return JsonValType==jvtBool;}
  bool IsNum() const {return JsonValType==jvtNum;}
  bool IsStr() const {return JsonValType==jvtStr;}
  bool IsArr() const {return JsonValType==jvtArr;}
  bool IsObj() const {return JsonValType==jvtObj;}

  // getting value
  bool GetBool() const {EAssert(IsBool()); return Bool;}
  double GetNum() const {EAssert(IsNum()); return Num;}
  int GetInt() const {EAssert(IsNum()); return TFlt::Round(Num);}
  const TStr& GetStr() const {EAssert(IsStr()); return Str;}
  int GetArrVals() const {EAssert(IsArr()); return ValV.Len();}
  PJsonVal GetArrVal(const int& ValN) const {return ValV[ValN];}
  void GetArrNumV(TFltV& FltV) const;
  void GetArrNumSpV(TIntFltKdV& NumSpV) const;
  void GetArrIntV(TIntV& IntV) const;
  void GetArrStrV(TStrV& StrV) const;
  int GetObjKeys() const {EAssert(IsObj()); return KeyValH.Len();}
  void GetObjKeyVal(const int& KeyValN, TStr& Key, PJsonVal& Val) const {
    EAssert(IsObj()); Key=KeyValH.GetKey(KeyValN); Val=KeyValH[KeyValN];}
  const TStr& GetObjKey(const int& KeyValN) const {
	  EAssert(IsObj()); return KeyValH.GetKey(KeyValN);
  }
  bool IsObjKey(const TStr& Key) const {EAssert(IsObj()); return KeyValH.IsKey(Key);}
  bool IsObjKey(const char *Key) const {EAssert(IsObj()); return KeyValH.IsKey(Key);}
  PJsonVal GetObjKey(const TStr& Key) const;
  PJsonVal GetObjKey(const char *Key) const;
  bool GetObjBool(const TStr& Key) const { return GetObjKey(Key)->GetBool(); }
  bool GetObjBool(const char *Key) const { return GetObjKey(Key)->GetBool(); }
  double GetObjNum(const TStr& Key) const { return GetObjKey(Key)->GetNum(); }
  double GetObjNum(const char *Key) const { return GetObjKey(Key)->GetNum(); }
  int GetObjInt(const TStr& Key) const { return GetObjKey(Key)->GetInt(); }
  int GetObjInt(const char *Key) const { return GetObjKey(Key)->GetInt(); }
  const TStr& GetObjStr(const TStr& Key) const { return GetObjKey(Key)->GetStr(); }
  const TStr& GetObjStr(const char *Key) const { return GetObjKey(Key)->GetStr(); }
  bool GetObjBool(const TStr& Key, const bool& DefBool) const;
  bool GetObjBool(const char *Key, const bool& DefBool) const;
  double GetObjNum(const TStr& Key, const double& DefNum) const;
  double GetObjNum(const char *Key, const double& DefNum) const;
  int GetObjInt(const TStr& Key, const int& DefNum) const;
  int GetObjInt(const char *Key, const int& DefNum) const;
  void GetObjIntV(const TStr& Key, TIntV& IntV) const;
  const TStr& GetObjStr(const TStr& Key, const TStr& DefStr) const;
  const TStr& GetObjStr(const char *Key, const TStr& DefStr) const;
  void GetObjStrV(const TStr& Key, TStrV& StrV) const;
  void GetObjStrV(const char *Key, TStrV& StrV) const;

  // removing value
  void DelObjKey(const TStr& Key) { EAssert(IsObj()); KeyValH.DelIfKey(Key); /*KeyValH.Defrag();*/ }
  void DelObjKey(const char *Key) { EAssert(IsObj()); KeyValH.DelIfKey(Key); /*KeyValH.Defrag();*/ }
  void DelArrVal(const int& ValN) { EAssert(IsArr()); ValV.Del(ValN); }

  // (de)serialization
  static PJsonVal GetValFromLx(TILx& Lx);
  static PJsonVal GetValFromSIn(const PSIn& SIn, bool& Ok, TStr& MsgStr);
  static PJsonVal GetValFromSIn(const PSIn& SIn);
  static PJsonVal GetValFromStr(const TStr& JsonStr, bool& Ok, TStr& MsgStr);
  static PJsonVal GetValFromStr(const TStr& JsonStr);
  static void AddEscapeChAFromStr(const TStr& Str, TChA& ChA);
  static TStr AddEscapeStrFromStr(const TStr& Str) { 
	  TChA ChA; AddEscapeChAFromStr(Str, ChA); return ChA; }
  static void AddQChAFromStr(const TStr& Str, TChA& ChA);
  static void GetChAFromVal(const PJsonVal& Val, TChA& ChA);
  static TStr GetStrFromVal(const PJsonVal& Val);
  
  // parsing json object to milliseconds from following supported formats:
  //  - 123  => milliseconds to milliseconds
  //  - {"value":12,"unit":"hour"} => parse out value and unit (second, minute, hour, day)
  //  - {"value":60} => assumes default unit second
  static uint64 GetMSecsFromJsonVal(const PJsonVal& Val);  
};

//////////////////////////////////////////////////////////////////////////////
// Binary serialization of Json Value
class TBsonObj {
public:
	static void Serialize(const TJsonVal& JsonVal, TSOut& SOut) { 
        CreateBsonRecursive(JsonVal, NULL, SOut); };
	static void SerializeVoc(const TJsonVal& JsonVal, TStrHash<TInt, TBigStrPool>& Voc, TSOut& SOut) { 
        CreateBsonRecursive(JsonVal, &Voc, SOut); };
	static int64 GetMemUsed(const TJsonVal& JsonVal) { 
        return GetMemUsedRecursive(JsonVal, false); };
	static int64 GetMemUsedVoc(const TJsonVal& JsonVal) { 
        return GetMemUsedRecursive(JsonVal, true); };

	static PJsonVal GetJson(TSIn& SIn) { 
        return GetJsonRecursive(SIn, NULL); };
	static PJsonVal GetJsonVoc(TSIn& SIn, TStrHash<TInt, TBigStrPool>& Voc) { 
        return GetJsonRecursive(SIn, &Voc); };

	static void UnitTest() { }

private:
	static void CreateBsonRecursive(const TJsonVal& JsonVal, 
        TStrHash<TInt, TBigStrPool> *Voc, TSOut& SOut);
	static int64 GetMemUsedRecursive(const TJsonVal& JsonVal, bool UseVoc);
	static PJsonVal GetJsonRecursive(TSIn& SIn, TStrHash<TInt, TBigStrPool>* Voc);
=======
/**
 * GLib - General C++ Library
 * 
 * Copyright (C) 2014 Jozef Stefan Institute
 *
 * This library is free software: you can redistribute it and/or modify
 * it under the terms of the GNU Affero General Public License, version 3,
 * as published by the Free Software Foundation.
 *
 * This library is distributed in the hope that it will be useful,
 * but WITHOUT ANY WARRANTY; without even the implied warranty of
 * MERCHANTABILITY or FITNESS FOR A PARTICULAR PURPOSE.  See the
 * GNU Affero General Public License for more details.
 *
 * You should have received a copy of the GNU Affero General Public License
 * along with this program. If not, see <http://www.gnu.org/licenses/>.
 * 
 */

#include "bd.h"

/////////////////////////////////////////////////
// Json-Value

typedef enum {
  jvtUndef, jvtNull, jvtBool, jvtNum, jvtStr, jvtArr, jvtObj} TJsonValType;

// forward declarations
class TJsonVal;
typedef TPt<TJsonVal> PJsonVal;
typedef TVec<PJsonVal> TJsonValV;

class TJsonVal {
private:
  TCRef CRef;
public:
  friend class TPt<TJsonVal>;
private:
  TJsonValType JsonValType;
  TBool Bool; 
  TFlt Num; 
  TStr Str; 
  TJsonValV ValV;
  THash<TStr, PJsonVal> KeyValH;
  UndefCopyAssign(TJsonVal);
public:
  TJsonVal(): JsonValType(jvtUndef){}
  static PJsonVal New(){
    return new TJsonVal();}
  TJsonVal(TSIn& SIn);
  static PJsonVal Load(TSIn& SIn){return new TJsonVal(SIn);}
  void Save(TSOut& SOut) const;
  TStr SaveStr();

  bool operator==(const TJsonVal& JsonVal) const;
  bool operator!=(const TJsonVal& JsonVal) const;

  // putting value
  void PutNull(){JsonValType=jvtNull;}
  void PutBool(const bool& BoolArg){ JsonValType = jvtBool; Bool = BoolArg; }
  void PutNum(const double& _Num){JsonValType=jvtNum; Num=_Num;}
  void PutStr(const TStr& _Str){JsonValType=jvtStr; Str=_Str;}
  void PutArr(){JsonValType=jvtArr;}
  void AddToArr(const PJsonVal& Val){
    EAssert(JsonValType==jvtArr); ValV.Add(Val);}
  void AddToArr(const int& Val){ AddToArr(NewNum((double)Val)); }
  void AddToArr(const uint& Val){ AddToArr(NewNum((double)Val)); }
  void AddToArr(const double& Val){ AddToArr(NewNum(Val)); }
  void AddToArr(const double& Val1, const double& Val2){ AddToArr(NewArr(Val1, Val2)); }
  void AddToArr(const TStr& Val){ AddToArr(NewStr(Val)); }
  void AddToArr(const char* Val){ AddToArr(NewStr(Val)); }
  void AddToArr(const bool& Val){ AddToArr(NewBool(Val)); }
  void AddToArr(const TJsonValV& ValV){ AddToArr(NewArr(ValV)); }
  void PutObj(){JsonValType=jvtObj;}
  void AddToObj(const TStr& KeyNm, const PJsonVal& Val){
    EAssert(JsonValType==jvtObj); KeyValH.AddDat(KeyNm, Val);}
  void AddToObj(const TStr& KeyNm, const int& Val){ AddToObj(KeyNm, NewNum((double)Val)); }
  void AddToObj(const TStr& KeyNm, const uint& Val){ AddToObj(KeyNm, NewNum((double)Val)); }
  void AddToObj(const TStr& KeyNm, const uint64& Val){ AddToObj(KeyNm, NewNum((double)Val)); }
  void AddToObj(const TStr& KeyNm, const double& Val){ AddToObj(KeyNm, NewNum(Val)); }
  void AddToObj(const TStr& KeyNm, const double& Val1, const double& Val2){ AddToObj(KeyNm, NewArr(Val1, Val2)); }
  void AddToObj(const TStr& KeyNm, const TStr& Val){ AddToObj(KeyNm, NewStr(Val)); }
  void AddToObj(const TStr& KeyNm, const char* Val){ AddToObj(KeyNm, NewStr(Val)); }
  void AddToObj(const TStr& KeyNm, const bool& Val){ AddToObj(KeyNm, NewBool(Val)); }
  void AddToObj(const TStr& KeyNm, const TJsonValV& ValV){ AddToObj(KeyNm, NewArr(ValV)); }
  void AddToObj(const PJsonVal& Val);
  void DelObjKey(const TStr& KeyNm) { KeyValH.DelIfKey(KeyNm); }

  // simplified creation of basic elements
  static PJsonVal NewNull() { PJsonVal Val = TJsonVal::New(); Val->PutNull(); return Val; }
  static PJsonVal NewBool(const bool& Bool) { PJsonVal Val = TJsonVal::New(); Val->PutBool(Bool); return Val; }
  static PJsonVal NewNum(const double& Num) { PJsonVal Val = TJsonVal::New(); Val->PutNum(Num); return Val; }
  static PJsonVal NewStr(const TStr& Str) { PJsonVal Val = TJsonVal::New(); Val->PutStr(Str); return Val; }
  static PJsonVal NewArr() { PJsonVal Val = TJsonVal::New(); Val->PutArr(); return Val; }
  static PJsonVal NewArr(const TJsonValV& ValV);
  static PJsonVal NewArr(const TIntV& IntV);
  static PJsonVal NewArr(const TFltV& FltV);
  static PJsonVal NewArr(const double& Val1, const double& Val2);
  static PJsonVal NewArr(const TStrV& StrV);
  static PJsonVal NewArr(const TFltPr& FltPr);
  static PJsonVal NewObj() { PJsonVal Val = TJsonVal::New(); Val->PutObj(); return Val; }
  static PJsonVal NewObj(const TStr& KeyNm, const PJsonVal& ObjVal) {
	  PJsonVal Val = TJsonVal::New(); Val->PutObj(); Val->AddToObj(KeyNm, ObjVal); return Val; }
  static PJsonVal NewObj(const TStr& KeyNm, const int& ObjVal) {
	  PJsonVal Val = TJsonVal::New(); Val->PutObj(); Val->AddToObj(KeyNm, ObjVal); return Val; }
  static PJsonVal NewObj(const TStr& KeyNm, const double& ObjVal) {
	  PJsonVal Val = TJsonVal::New(); Val->PutObj(); Val->AddToObj(KeyNm, ObjVal); return Val; }
  static PJsonVal NewObj(const TStr& KeyNm, const TStr& ObjVal) {
	  PJsonVal Val = TJsonVal::New(); Val->PutObj(); Val->AddToObj(KeyNm, ObjVal); return Val; }
  static PJsonVal NewObj(const TStr& KeyNm, const bool& ObjVal) {
	  PJsonVal Val = TJsonVal::New(); Val->PutObj(); Val->AddToObj(KeyNm, ObjVal); return Val; }

  // testing value-type
  TJsonValType GetJsonValType() const {return JsonValType;}
  bool IsDef() const {return JsonValType!=jvtUndef;}
  bool IsNull() const {return JsonValType==jvtNull;}
  bool IsBool() const {return JsonValType==jvtBool;}
  bool IsNum() const {return JsonValType==jvtNum;}
  bool IsStr() const {return JsonValType==jvtStr;}
  bool IsArr() const {return JsonValType==jvtArr;}
  bool IsObj() const {return JsonValType==jvtObj;}

  // getting value
  bool GetBool() const {EAssert(IsBool()); return Bool;}
  double GetNum() const {EAssert(IsNum()); return Num;}
  int GetInt() const {EAssert(IsNum()); return TFlt::Round(Num);}
  const TStr& GetStr() const {EAssert(IsStr()); return Str;}
  int GetArrVals() const {EAssert(IsArr()); return ValV.Len();}
  PJsonVal GetArrVal(const int& ValN) const {return ValV[ValN];}
  void GetArrNumV(TFltV& FltV) const;
  void GetArrNumSpV(TIntFltKdV& NumSpV) const;
  void GetArrIntV(TIntV& IntV) const;
  void GetArrStrV(TStrV& StrV) const;
  int GetObjKeys() const {EAssert(IsObj()); return KeyValH.Len();}
  void GetObjKeyVal(const int& KeyValN, TStr& Key, PJsonVal& Val) const {
    EAssert(IsObj()); Key=KeyValH.GetKey(KeyValN); Val=KeyValH[KeyValN];}
  bool IsObjKey(const TStr& Key) const {EAssert(IsObj()); return KeyValH.IsKey(Key);}
  bool IsObjKey(const char *Key) const {EAssert(IsObj()); return KeyValH.IsKey(Key);}
  PJsonVal GetObjKey(const TStr& Key) const;
  PJsonVal GetObjKey(const char *Key) const;
  bool GetObjBool(const TStr& Key) const { return GetObjKey(Key)->GetBool(); }
  bool GetObjBool(const char *Key) const { return GetObjKey(Key)->GetBool(); }
  double GetObjNum(const TStr& Key) const { return GetObjKey(Key)->GetNum(); }
  double GetObjNum(const char *Key) const { return GetObjKey(Key)->GetNum(); }
  int GetObjInt(const TStr& Key) const { return GetObjKey(Key)->GetInt(); }
  int GetObjInt(const char *Key) const { return GetObjKey(Key)->GetInt(); }
  const TStr& GetObjStr(const TStr& Key) const { return GetObjKey(Key)->GetStr(); }
  const TStr& GetObjStr(const char *Key) const { return GetObjKey(Key)->GetStr(); }
  bool GetObjBool(const TStr& Key, const bool& DefBool) const;
  bool GetObjBool(const char *Key, const bool& DefBool) const;
  double GetObjNum(const TStr& Key, const double& DefNum) const;
  double GetObjNum(const char *Key, const double& DefNum) const;
  int GetObjInt(const TStr& Key, const int& DefNum) const;
  int GetObjInt(const char *Key, const int& DefNum) const;
  void GetObjIntV(const TStr& Key, TIntV& IntV) const;
  const TStr& GetObjStr(const TStr& Key, const TStr& DefStr) const;
  const TStr& GetObjStr(const char *Key, const TStr& DefStr) const;
  void GetObjStrV(const TStr& Key, TStrV& StrV) const;
  void GetObjStrV(const char *Key, TStrV& StrV) const;

  // (de)serialization
  static PJsonVal GetValFromLx(TILx& Lx);
  static PJsonVal GetValFromSIn(const PSIn& SIn, bool& Ok, TStr& MsgStr);
  static PJsonVal GetValFromSIn(const PSIn& SIn);
  static PJsonVal GetValFromStr(const TStr& JsonStr, bool& Ok, TStr& MsgStr);
  static PJsonVal GetValFromStr(const TStr& JsonStr);
  static void AddEscapeChAFromStr(const TStr& Str, TChA& ChA);
  static TStr AddEscapeStrFromStr(const TStr& Str) { 
	  TChA ChA; AddEscapeChAFromStr(Str, ChA); return ChA; }
  static void AddQChAFromStr(const TStr& Str, TChA& ChA);
  static void GetChAFromVal(const PJsonVal& Val, TChA& ChA);
  static TStr GetStrFromVal(const PJsonVal& Val);
  
  // parsing json object to milliseconds from following supported formats:
  //  - 123  => milliseconds to milliseconds
  //  - {"value":12,"unit":"hour"} => parse out value and unit (second, minute, hour, day)
  //  - {"value":60} => assumes default unit second
  static uint64 GetMSecsFromJsonVal(const PJsonVal& Val);  
};

//////////////////////////////////////////////////////////////////////////////
// Binary serialization of Json Value
class TBsonObj {
public:
	static void Serialize(const TJsonVal& JsonVal, TSOut& SOut) { 
        CreateBsonRecursive(JsonVal, NULL, SOut); };
	static void SerializeVoc(const TJsonVal& JsonVal, TStrHash<TInt, TBigStrPool>& Voc, TSOut& SOut) { 
        CreateBsonRecursive(JsonVal, &Voc, SOut); };
	static int64 GetMemUsed(const TJsonVal& JsonVal) { 
        return GetMemUsedRecursive(JsonVal, false); };
	static int64 GetMemUsedVoc(const TJsonVal& JsonVal) { 
        return GetMemUsedRecursive(JsonVal, true); };

	static PJsonVal GetJson(TSIn& SIn) { 
        return GetJsonRecursive(SIn, NULL); };
	static PJsonVal GetJsonVoc(TSIn& SIn, TStrHash<TInt, TBigStrPool>& Voc) { 
        return GetJsonRecursive(SIn, &Voc); };

	static void UnitTest();

private:
	static void CreateBsonRecursive(const TJsonVal& JsonVal, 
        TStrHash<TInt, TBigStrPool> *Voc, TSOut& SOut);
	static int64 GetMemUsedRecursive(const TJsonVal& JsonVal, bool UseVoc);
	static PJsonVal GetJsonRecursive(TSIn& SIn, TStrHash<TInt, TBigStrPool>* Voc);
>>>>>>> ba40cdb0
};<|MERGE_RESOLUTION|>--- conflicted
+++ resolved
@@ -1,424 +1,217 @@
-<<<<<<< HEAD
-/**
- * GLib - General C++ Library
- * 
- * Copyright (C) 2014 Jozef Stefan Institute
- *
- * This library is free software: you can redistribute it and/or modify
- * it under the terms of the GNU Affero General Public License, version 3,
- * as published by the Free Software Foundation.
- *
- * This library is distributed in the hope that it will be useful,
- * but WITHOUT ANY WARRANTY; without even the implied warranty of
- * MERCHANTABILITY or FITNESS FOR A PARTICULAR PURPOSE.  See the
- * GNU Affero General Public License for more details.
- *
- * You should have received a copy of the GNU Affero General Public License
- * along with this program. If not, see <http://www.gnu.org/licenses/>.
- * 
- */
-
-#include "bd.h"
-
-/////////////////////////////////////////////////
-// Json-Value
-
-typedef enum {
-  jvtUndef, jvtNull, jvtBool, jvtNum, jvtStr, jvtArr, jvtObj} TJsonValType;
-
-// forward declarations
-class TJsonVal;
-typedef TPt<TJsonVal> PJsonVal;
-typedef TVec<PJsonVal> TJsonValV;
-
-class TJsonVal {
-private:
-  TCRef CRef;
-public:
-  friend class TPt<TJsonVal>;
-private:
-  TJsonValType JsonValType;
-  TBool Bool; 
-  TFlt Num; 
-  TStr Str; 
-  TJsonValV ValV;
-  THash<TStr, PJsonVal> KeyValH;
-  UndefCopyAssign(TJsonVal);
-public:
-  TJsonVal(): JsonValType(jvtUndef){}
-  static PJsonVal New(){
-    return new TJsonVal();}
-  TJsonVal(TSIn& SIn);
-  static PJsonVal Load(TSIn& SIn){return new TJsonVal(SIn);}
-  void Save(TSOut& SOut) const;
-  TStr SaveStr();
-
-  bool operator==(const TJsonVal& JsonVal) const;
-  bool operator!=(const TJsonVal& JsonVal) const;
-
-  // putting value
-  void PutNull(){JsonValType=jvtNull;}
-  void PutBool(const bool& BoolArg){ JsonValType = jvtBool; Bool = BoolArg; }
-  void PutNum(const double& _Num){JsonValType=jvtNum; Num=_Num;}
-  void PutStr(const TStr& _Str){JsonValType=jvtStr; Str=_Str;}
-  void PutArr(){JsonValType=jvtArr;}
-  void AddToArr(const PJsonVal& Val){
-    EAssert(JsonValType==jvtArr); ValV.Add(Val);}
-  void AddToArr(const int& Val){ AddToArr(NewNum((double)Val)); }
-  void AddToArr(const uint& Val){ AddToArr(NewNum((double)Val)); }
-  void AddToArr(const double& Val){ AddToArr(NewNum(Val)); }
-  void AddToArr(const double& Val1, const double& Val2){ AddToArr(NewArr(Val1, Val2)); }
-  void AddToArr(const TStr& Val){ AddToArr(NewStr(Val)); }
-  void AddToArr(const char* Val){ AddToArr(NewStr(Val)); }
-  void AddToArr(const bool& Val){ AddToArr(NewBool(Val)); }
-  void AddToArr(const TJsonValV& ValV){ AddToArr(NewArr(ValV)); }
-  void PutObj(){JsonValType=jvtObj;}
-  void AddToObj(const TStr& KeyNm, const PJsonVal& Val){
-    EAssert(JsonValType==jvtObj); 
-	EAssert(KeyNm != "");
-	KeyValH.AddDat(KeyNm, Val);}
-  void AddToObj(const TStr& KeyNm, const int& Val){ AddToObj(KeyNm, NewNum((double)Val)); }
-  void AddToObj(const TStr& KeyNm, const uint& Val){ AddToObj(KeyNm, NewNum((double)Val)); }
-  void AddToObj(const TStr& KeyNm, const double& Val){ AddToObj(KeyNm, NewNum(Val)); }
-  void AddToObj(const TStr& KeyNm, const double& Val1, const double& Val2){ AddToObj(KeyNm, NewArr(Val1, Val2)); }
-  void AddToObj(const TStr& KeyNm, const TStr& Val){ AddToObj(KeyNm, NewStr(Val)); }
-  void AddToObj(const TStr& KeyNm, const char* Val){ AddToObj(KeyNm, NewStr(Val)); }
-  void AddToObj(const TStr& KeyNm, const bool& Val){ AddToObj(KeyNm, NewBool(Val)); }
-  void AddToObj(const TStr& KeyNm, const TJsonValV& ValV){ AddToObj(KeyNm, NewArr(ValV)); }
-  void AddToObj(const PJsonVal& Val);
-  void UpdateObj(const PJsonVal& Val);
-  
-  // simplified creation of basic elements
-  static PJsonVal NewNull() { PJsonVal Val = TJsonVal::New(); Val->PutNull(); return Val; }
-  static PJsonVal NewBool(const bool& Bool) { PJsonVal Val = TJsonVal::New(); Val->PutBool(Bool); return Val; }
-  static PJsonVal NewNum(const double& Num) { PJsonVal Val = TJsonVal::New(); Val->PutNum(Num); return Val; }
-  static PJsonVal NewStr(const TStr& Str) { PJsonVal Val = TJsonVal::New(); Val->PutStr(Str); return Val; }
-  static PJsonVal NewArr() { PJsonVal Val = TJsonVal::New(); Val->PutArr(); return Val; }
-  static PJsonVal NewArr(const TJsonValV& ValV);
-  static PJsonVal NewArr(const TIntV& IntV);
-  static PJsonVal NewArr(const TUInt64V& IntV);
-  static PJsonVal NewArr(const TFltV& FltV);
-  static PJsonVal NewArr(const double& Val1, const double& Val2);
-  static PJsonVal NewArr(const TStrV& StrV);
-  static PJsonVal NewArr(const TFltPr& FltPr);
-  static PJsonVal NewObj() { PJsonVal Val = TJsonVal::New(); Val->PutObj(); return Val; }
-  static PJsonVal NewObj(const TStr& KeyNm, const PJsonVal& ObjVal) {
-	  PJsonVal Val = TJsonVal::New(); Val->PutObj(); Val->AddToObj(KeyNm, ObjVal); return Val; }
-  static PJsonVal NewObj(const TStr& KeyNm, const int& ObjVal) {
-	  PJsonVal Val = TJsonVal::New(); Val->PutObj(); Val->AddToObj(KeyNm, ObjVal); return Val; }
-  static PJsonVal NewObj(const TStr& KeyNm, const double& ObjVal) {
-	  PJsonVal Val = TJsonVal::New(); Val->PutObj(); Val->AddToObj(KeyNm, ObjVal); return Val; }
-  static PJsonVal NewObj(const TStr& KeyNm, const TStr& ObjVal) {
-	  PJsonVal Val = TJsonVal::New(); Val->PutObj(); Val->AddToObj(KeyNm, ObjVal); return Val; }
-  static PJsonVal NewObj(const TStr& KeyNm, const bool& ObjVal) {
-	  PJsonVal Val = TJsonVal::New(); Val->PutObj(); Val->AddToObj(KeyNm, ObjVal); return Val; }
-
-  // testing value-type
-  TJsonValType GetJsonValType() const {return JsonValType;}
-  bool IsDef() const {return JsonValType!=jvtUndef;}
-  bool IsNull() const {return JsonValType==jvtNull;}
-  bool IsBool() const {return JsonValType==jvtBool;}
-  bool IsNum() const {return JsonValType==jvtNum;}
-  bool IsStr() const {return JsonValType==jvtStr;}
-  bool IsArr() const {return JsonValType==jvtArr;}
-  bool IsObj() const {return JsonValType==jvtObj;}
-
-  // getting value
-  bool GetBool() const {EAssert(IsBool()); return Bool;}
-  double GetNum() const {EAssert(IsNum()); return Num;}
-  int GetInt() const {EAssert(IsNum()); return TFlt::Round(Num);}
-  const TStr& GetStr() const {EAssert(IsStr()); return Str;}
-  int GetArrVals() const {EAssert(IsArr()); return ValV.Len();}
-  PJsonVal GetArrVal(const int& ValN) const {return ValV[ValN];}
-  void GetArrNumV(TFltV& FltV) const;
-  void GetArrNumSpV(TIntFltKdV& NumSpV) const;
-  void GetArrIntV(TIntV& IntV) const;
-  void GetArrStrV(TStrV& StrV) const;
-  int GetObjKeys() const {EAssert(IsObj()); return KeyValH.Len();}
-  void GetObjKeyVal(const int& KeyValN, TStr& Key, PJsonVal& Val) const {
-    EAssert(IsObj()); Key=KeyValH.GetKey(KeyValN); Val=KeyValH[KeyValN];}
-  const TStr& GetObjKey(const int& KeyValN) const {
-	  EAssert(IsObj()); return KeyValH.GetKey(KeyValN);
-  }
-  bool IsObjKey(const TStr& Key) const {EAssert(IsObj()); return KeyValH.IsKey(Key);}
-  bool IsObjKey(const char *Key) const {EAssert(IsObj()); return KeyValH.IsKey(Key);}
-  PJsonVal GetObjKey(const TStr& Key) const;
-  PJsonVal GetObjKey(const char *Key) const;
-  bool GetObjBool(const TStr& Key) const { return GetObjKey(Key)->GetBool(); }
-  bool GetObjBool(const char *Key) const { return GetObjKey(Key)->GetBool(); }
-  double GetObjNum(const TStr& Key) const { return GetObjKey(Key)->GetNum(); }
-  double GetObjNum(const char *Key) const { return GetObjKey(Key)->GetNum(); }
-  int GetObjInt(const TStr& Key) const { return GetObjKey(Key)->GetInt(); }
-  int GetObjInt(const char *Key) const { return GetObjKey(Key)->GetInt(); }
-  const TStr& GetObjStr(const TStr& Key) const { return GetObjKey(Key)->GetStr(); }
-  const TStr& GetObjStr(const char *Key) const { return GetObjKey(Key)->GetStr(); }
-  bool GetObjBool(const TStr& Key, const bool& DefBool) const;
-  bool GetObjBool(const char *Key, const bool& DefBool) const;
-  double GetObjNum(const TStr& Key, const double& DefNum) const;
-  double GetObjNum(const char *Key, const double& DefNum) const;
-  int GetObjInt(const TStr& Key, const int& DefNum) const;
-  int GetObjInt(const char *Key, const int& DefNum) const;
-  void GetObjIntV(const TStr& Key, TIntV& IntV) const;
-  const TStr& GetObjStr(const TStr& Key, const TStr& DefStr) const;
-  const TStr& GetObjStr(const char *Key, const TStr& DefStr) const;
-  void GetObjStrV(const TStr& Key, TStrV& StrV) const;
-  void GetObjStrV(const char *Key, TStrV& StrV) const;
-
-  // removing value
-  void DelObjKey(const TStr& Key) { EAssert(IsObj()); KeyValH.DelIfKey(Key); /*KeyValH.Defrag();*/ }
-  void DelObjKey(const char *Key) { EAssert(IsObj()); KeyValH.DelIfKey(Key); /*KeyValH.Defrag();*/ }
-  void DelArrVal(const int& ValN) { EAssert(IsArr()); ValV.Del(ValN); }
-
-  // (de)serialization
-  static PJsonVal GetValFromLx(TILx& Lx);
-  static PJsonVal GetValFromSIn(const PSIn& SIn, bool& Ok, TStr& MsgStr);
-  static PJsonVal GetValFromSIn(const PSIn& SIn);
-  static PJsonVal GetValFromStr(const TStr& JsonStr, bool& Ok, TStr& MsgStr);
-  static PJsonVal GetValFromStr(const TStr& JsonStr);
-  static void AddEscapeChAFromStr(const TStr& Str, TChA& ChA);
-  static TStr AddEscapeStrFromStr(const TStr& Str) { 
-	  TChA ChA; AddEscapeChAFromStr(Str, ChA); return ChA; }
-  static void AddQChAFromStr(const TStr& Str, TChA& ChA);
-  static void GetChAFromVal(const PJsonVal& Val, TChA& ChA);
-  static TStr GetStrFromVal(const PJsonVal& Val);
-  
-  // parsing json object to milliseconds from following supported formats:
-  //  - 123  => milliseconds to milliseconds
-  //  - {"value":12,"unit":"hour"} => parse out value and unit (second, minute, hour, day)
-  //  - {"value":60} => assumes default unit second
-  static uint64 GetMSecsFromJsonVal(const PJsonVal& Val);  
-};
-
-//////////////////////////////////////////////////////////////////////////////
-// Binary serialization of Json Value
-class TBsonObj {
-public:
-	static void Serialize(const TJsonVal& JsonVal, TSOut& SOut) { 
-        CreateBsonRecursive(JsonVal, NULL, SOut); };
-	static void SerializeVoc(const TJsonVal& JsonVal, TStrHash<TInt, TBigStrPool>& Voc, TSOut& SOut) { 
-        CreateBsonRecursive(JsonVal, &Voc, SOut); };
-	static int64 GetMemUsed(const TJsonVal& JsonVal) { 
-        return GetMemUsedRecursive(JsonVal, false); };
-	static int64 GetMemUsedVoc(const TJsonVal& JsonVal) { 
-        return GetMemUsedRecursive(JsonVal, true); };
-
-	static PJsonVal GetJson(TSIn& SIn) { 
-        return GetJsonRecursive(SIn, NULL); };
-	static PJsonVal GetJsonVoc(TSIn& SIn, TStrHash<TInt, TBigStrPool>& Voc) { 
-        return GetJsonRecursive(SIn, &Voc); };
-
-	static void UnitTest() { }
-
-private:
-	static void CreateBsonRecursive(const TJsonVal& JsonVal, 
-        TStrHash<TInt, TBigStrPool> *Voc, TSOut& SOut);
-	static int64 GetMemUsedRecursive(const TJsonVal& JsonVal, bool UseVoc);
-	static PJsonVal GetJsonRecursive(TSIn& SIn, TStrHash<TInt, TBigStrPool>* Voc);
-=======
-/**
- * GLib - General C++ Library
- * 
- * Copyright (C) 2014 Jozef Stefan Institute
- *
- * This library is free software: you can redistribute it and/or modify
- * it under the terms of the GNU Affero General Public License, version 3,
- * as published by the Free Software Foundation.
- *
- * This library is distributed in the hope that it will be useful,
- * but WITHOUT ANY WARRANTY; without even the implied warranty of
- * MERCHANTABILITY or FITNESS FOR A PARTICULAR PURPOSE.  See the
- * GNU Affero General Public License for more details.
- *
- * You should have received a copy of the GNU Affero General Public License
- * along with this program. If not, see <http://www.gnu.org/licenses/>.
- * 
- */
-
-#include "bd.h"
-
-/////////////////////////////////////////////////
-// Json-Value
-
-typedef enum {
-  jvtUndef, jvtNull, jvtBool, jvtNum, jvtStr, jvtArr, jvtObj} TJsonValType;
-
-// forward declarations
-class TJsonVal;
-typedef TPt<TJsonVal> PJsonVal;
-typedef TVec<PJsonVal> TJsonValV;
-
-class TJsonVal {
-private:
-  TCRef CRef;
-public:
-  friend class TPt<TJsonVal>;
-private:
-  TJsonValType JsonValType;
-  TBool Bool; 
-  TFlt Num; 
-  TStr Str; 
-  TJsonValV ValV;
-  THash<TStr, PJsonVal> KeyValH;
-  UndefCopyAssign(TJsonVal);
-public:
-  TJsonVal(): JsonValType(jvtUndef){}
-  static PJsonVal New(){
-    return new TJsonVal();}
-  TJsonVal(TSIn& SIn);
-  static PJsonVal Load(TSIn& SIn){return new TJsonVal(SIn);}
-  void Save(TSOut& SOut) const;
-  TStr SaveStr();
-
-  bool operator==(const TJsonVal& JsonVal) const;
-  bool operator!=(const TJsonVal& JsonVal) const;
-
-  // putting value
-  void PutNull(){JsonValType=jvtNull;}
-  void PutBool(const bool& BoolArg){ JsonValType = jvtBool; Bool = BoolArg; }
-  void PutNum(const double& _Num){JsonValType=jvtNum; Num=_Num;}
-  void PutStr(const TStr& _Str){JsonValType=jvtStr; Str=_Str;}
-  void PutArr(){JsonValType=jvtArr;}
-  void AddToArr(const PJsonVal& Val){
-    EAssert(JsonValType==jvtArr); ValV.Add(Val);}
-  void AddToArr(const int& Val){ AddToArr(NewNum((double)Val)); }
-  void AddToArr(const uint& Val){ AddToArr(NewNum((double)Val)); }
-  void AddToArr(const double& Val){ AddToArr(NewNum(Val)); }
-  void AddToArr(const double& Val1, const double& Val2){ AddToArr(NewArr(Val1, Val2)); }
-  void AddToArr(const TStr& Val){ AddToArr(NewStr(Val)); }
-  void AddToArr(const char* Val){ AddToArr(NewStr(Val)); }
-  void AddToArr(const bool& Val){ AddToArr(NewBool(Val)); }
-  void AddToArr(const TJsonValV& ValV){ AddToArr(NewArr(ValV)); }
-  void PutObj(){JsonValType=jvtObj;}
-  void AddToObj(const TStr& KeyNm, const PJsonVal& Val){
-    EAssert(JsonValType==jvtObj); KeyValH.AddDat(KeyNm, Val);}
-  void AddToObj(const TStr& KeyNm, const int& Val){ AddToObj(KeyNm, NewNum((double)Val)); }
-  void AddToObj(const TStr& KeyNm, const uint& Val){ AddToObj(KeyNm, NewNum((double)Val)); }
-  void AddToObj(const TStr& KeyNm, const uint64& Val){ AddToObj(KeyNm, NewNum((double)Val)); }
-  void AddToObj(const TStr& KeyNm, const double& Val){ AddToObj(KeyNm, NewNum(Val)); }
-  void AddToObj(const TStr& KeyNm, const double& Val1, const double& Val2){ AddToObj(KeyNm, NewArr(Val1, Val2)); }
-  void AddToObj(const TStr& KeyNm, const TStr& Val){ AddToObj(KeyNm, NewStr(Val)); }
-  void AddToObj(const TStr& KeyNm, const char* Val){ AddToObj(KeyNm, NewStr(Val)); }
-  void AddToObj(const TStr& KeyNm, const bool& Val){ AddToObj(KeyNm, NewBool(Val)); }
-  void AddToObj(const TStr& KeyNm, const TJsonValV& ValV){ AddToObj(KeyNm, NewArr(ValV)); }
-  void AddToObj(const PJsonVal& Val);
-  void DelObjKey(const TStr& KeyNm) { KeyValH.DelIfKey(KeyNm); }
-
-  // simplified creation of basic elements
-  static PJsonVal NewNull() { PJsonVal Val = TJsonVal::New(); Val->PutNull(); return Val; }
-  static PJsonVal NewBool(const bool& Bool) { PJsonVal Val = TJsonVal::New(); Val->PutBool(Bool); return Val; }
-  static PJsonVal NewNum(const double& Num) { PJsonVal Val = TJsonVal::New(); Val->PutNum(Num); return Val; }
-  static PJsonVal NewStr(const TStr& Str) { PJsonVal Val = TJsonVal::New(); Val->PutStr(Str); return Val; }
-  static PJsonVal NewArr() { PJsonVal Val = TJsonVal::New(); Val->PutArr(); return Val; }
-  static PJsonVal NewArr(const TJsonValV& ValV);
-  static PJsonVal NewArr(const TIntV& IntV);
-  static PJsonVal NewArr(const TFltV& FltV);
-  static PJsonVal NewArr(const double& Val1, const double& Val2);
-  static PJsonVal NewArr(const TStrV& StrV);
-  static PJsonVal NewArr(const TFltPr& FltPr);
-  static PJsonVal NewObj() { PJsonVal Val = TJsonVal::New(); Val->PutObj(); return Val; }
-  static PJsonVal NewObj(const TStr& KeyNm, const PJsonVal& ObjVal) {
-	  PJsonVal Val = TJsonVal::New(); Val->PutObj(); Val->AddToObj(KeyNm, ObjVal); return Val; }
-  static PJsonVal NewObj(const TStr& KeyNm, const int& ObjVal) {
-	  PJsonVal Val = TJsonVal::New(); Val->PutObj(); Val->AddToObj(KeyNm, ObjVal); return Val; }
-  static PJsonVal NewObj(const TStr& KeyNm, const double& ObjVal) {
-	  PJsonVal Val = TJsonVal::New(); Val->PutObj(); Val->AddToObj(KeyNm, ObjVal); return Val; }
-  static PJsonVal NewObj(const TStr& KeyNm, const TStr& ObjVal) {
-	  PJsonVal Val = TJsonVal::New(); Val->PutObj(); Val->AddToObj(KeyNm, ObjVal); return Val; }
-  static PJsonVal NewObj(const TStr& KeyNm, const bool& ObjVal) {
-	  PJsonVal Val = TJsonVal::New(); Val->PutObj(); Val->AddToObj(KeyNm, ObjVal); return Val; }
-
-  // testing value-type
-  TJsonValType GetJsonValType() const {return JsonValType;}
-  bool IsDef() const {return JsonValType!=jvtUndef;}
-  bool IsNull() const {return JsonValType==jvtNull;}
-  bool IsBool() const {return JsonValType==jvtBool;}
-  bool IsNum() const {return JsonValType==jvtNum;}
-  bool IsStr() const {return JsonValType==jvtStr;}
-  bool IsArr() const {return JsonValType==jvtArr;}
-  bool IsObj() const {return JsonValType==jvtObj;}
-
-  // getting value
-  bool GetBool() const {EAssert(IsBool()); return Bool;}
-  double GetNum() const {EAssert(IsNum()); return Num;}
-  int GetInt() const {EAssert(IsNum()); return TFlt::Round(Num);}
-  const TStr& GetStr() const {EAssert(IsStr()); return Str;}
-  int GetArrVals() const {EAssert(IsArr()); return ValV.Len();}
-  PJsonVal GetArrVal(const int& ValN) const {return ValV[ValN];}
-  void GetArrNumV(TFltV& FltV) const;
-  void GetArrNumSpV(TIntFltKdV& NumSpV) const;
-  void GetArrIntV(TIntV& IntV) const;
-  void GetArrStrV(TStrV& StrV) const;
-  int GetObjKeys() const {EAssert(IsObj()); return KeyValH.Len();}
-  void GetObjKeyVal(const int& KeyValN, TStr& Key, PJsonVal& Val) const {
-    EAssert(IsObj()); Key=KeyValH.GetKey(KeyValN); Val=KeyValH[KeyValN];}
-  bool IsObjKey(const TStr& Key) const {EAssert(IsObj()); return KeyValH.IsKey(Key);}
-  bool IsObjKey(const char *Key) const {EAssert(IsObj()); return KeyValH.IsKey(Key);}
-  PJsonVal GetObjKey(const TStr& Key) const;
-  PJsonVal GetObjKey(const char *Key) const;
-  bool GetObjBool(const TStr& Key) const { return GetObjKey(Key)->GetBool(); }
-  bool GetObjBool(const char *Key) const { return GetObjKey(Key)->GetBool(); }
-  double GetObjNum(const TStr& Key) const { return GetObjKey(Key)->GetNum(); }
-  double GetObjNum(const char *Key) const { return GetObjKey(Key)->GetNum(); }
-  int GetObjInt(const TStr& Key) const { return GetObjKey(Key)->GetInt(); }
-  int GetObjInt(const char *Key) const { return GetObjKey(Key)->GetInt(); }
-  const TStr& GetObjStr(const TStr& Key) const { return GetObjKey(Key)->GetStr(); }
-  const TStr& GetObjStr(const char *Key) const { return GetObjKey(Key)->GetStr(); }
-  bool GetObjBool(const TStr& Key, const bool& DefBool) const;
-  bool GetObjBool(const char *Key, const bool& DefBool) const;
-  double GetObjNum(const TStr& Key, const double& DefNum) const;
-  double GetObjNum(const char *Key, const double& DefNum) const;
-  int GetObjInt(const TStr& Key, const int& DefNum) const;
-  int GetObjInt(const char *Key, const int& DefNum) const;
-  void GetObjIntV(const TStr& Key, TIntV& IntV) const;
-  const TStr& GetObjStr(const TStr& Key, const TStr& DefStr) const;
-  const TStr& GetObjStr(const char *Key, const TStr& DefStr) const;
-  void GetObjStrV(const TStr& Key, TStrV& StrV) const;
-  void GetObjStrV(const char *Key, TStrV& StrV) const;
-
-  // (de)serialization
-  static PJsonVal GetValFromLx(TILx& Lx);
-  static PJsonVal GetValFromSIn(const PSIn& SIn, bool& Ok, TStr& MsgStr);
-  static PJsonVal GetValFromSIn(const PSIn& SIn);
-  static PJsonVal GetValFromStr(const TStr& JsonStr, bool& Ok, TStr& MsgStr);
-  static PJsonVal GetValFromStr(const TStr& JsonStr);
-  static void AddEscapeChAFromStr(const TStr& Str, TChA& ChA);
-  static TStr AddEscapeStrFromStr(const TStr& Str) { 
-	  TChA ChA; AddEscapeChAFromStr(Str, ChA); return ChA; }
-  static void AddQChAFromStr(const TStr& Str, TChA& ChA);
-  static void GetChAFromVal(const PJsonVal& Val, TChA& ChA);
-  static TStr GetStrFromVal(const PJsonVal& Val);
-  
-  // parsing json object to milliseconds from following supported formats:
-  //  - 123  => milliseconds to milliseconds
-  //  - {"value":12,"unit":"hour"} => parse out value and unit (second, minute, hour, day)
-  //  - {"value":60} => assumes default unit second
-  static uint64 GetMSecsFromJsonVal(const PJsonVal& Val);  
-};
-
-//////////////////////////////////////////////////////////////////////////////
-// Binary serialization of Json Value
-class TBsonObj {
-public:
-	static void Serialize(const TJsonVal& JsonVal, TSOut& SOut) { 
-        CreateBsonRecursive(JsonVal, NULL, SOut); };
-	static void SerializeVoc(const TJsonVal& JsonVal, TStrHash<TInt, TBigStrPool>& Voc, TSOut& SOut) { 
-        CreateBsonRecursive(JsonVal, &Voc, SOut); };
-	static int64 GetMemUsed(const TJsonVal& JsonVal) { 
-        return GetMemUsedRecursive(JsonVal, false); };
-	static int64 GetMemUsedVoc(const TJsonVal& JsonVal) { 
-        return GetMemUsedRecursive(JsonVal, true); };
-
-	static PJsonVal GetJson(TSIn& SIn) { 
-        return GetJsonRecursive(SIn, NULL); };
-	static PJsonVal GetJsonVoc(TSIn& SIn, TStrHash<TInt, TBigStrPool>& Voc) { 
-        return GetJsonRecursive(SIn, &Voc); };
-
-	static void UnitTest();
-
-private:
-	static void CreateBsonRecursive(const TJsonVal& JsonVal, 
-        TStrHash<TInt, TBigStrPool> *Voc, TSOut& SOut);
-	static int64 GetMemUsedRecursive(const TJsonVal& JsonVal, bool UseVoc);
-	static PJsonVal GetJsonRecursive(TSIn& SIn, TStrHash<TInt, TBigStrPool>* Voc);
->>>>>>> ba40cdb0
-};+/**
+ * GLib - General C++ Library
+ * 
+ * Copyright (C) 2014 Jozef Stefan Institute
+ *
+ * This library is free software: you can redistribute it and/or modify
+ * it under the terms of the GNU Affero General Public License, version 3,
+ * as published by the Free Software Foundation.
+ *
+ * This library is distributed in the hope that it will be useful,
+ * but WITHOUT ANY WARRANTY; without even the implied warranty of
+ * MERCHANTABILITY or FITNESS FOR A PARTICULAR PURPOSE.  See the
+ * GNU Affero General Public License for more details.
+ *
+ * You should have received a copy of the GNU Affero General Public License
+ * along with this program. If not, see <http://www.gnu.org/licenses/>.
+ * 
+ */
+
+#include "bd.h"
+
+/////////////////////////////////////////////////
+// Json-Value
+
+typedef enum {
+  jvtUndef, jvtNull, jvtBool, jvtNum, jvtStr, jvtArr, jvtObj} TJsonValType;
+
+// forward declarations
+class TJsonVal;
+typedef TPt<TJsonVal> PJsonVal;
+typedef TVec<PJsonVal> TJsonValV;
+
+class TJsonVal {
+private:
+  TCRef CRef;
+public:
+  friend class TPt<TJsonVal>;
+private:
+  TJsonValType JsonValType;
+  TBool Bool; 
+  TFlt Num; 
+  TStr Str; 
+  TJsonValV ValV;
+  THash<TStr, PJsonVal> KeyValH;
+  UndefCopyAssign(TJsonVal);
+public:
+  TJsonVal(): JsonValType(jvtUndef){}
+  static PJsonVal New(){
+    return new TJsonVal();}
+  TJsonVal(TSIn& SIn);
+  static PJsonVal Load(TSIn& SIn){return new TJsonVal(SIn);}
+  void Save(TSOut& SOut) const;
+  TStr SaveStr();
+
+  bool operator==(const TJsonVal& JsonVal) const;
+  bool operator!=(const TJsonVal& JsonVal) const;
+
+  // putting value
+  void PutNull(){JsonValType=jvtNull;}
+  void PutBool(const bool& BoolArg){ JsonValType = jvtBool; Bool = BoolArg; }
+  void PutNum(const double& _Num){JsonValType=jvtNum; Num=_Num;}
+  void PutStr(const TStr& _Str){JsonValType=jvtStr; Str=_Str;}
+  void PutArr(){JsonValType=jvtArr;}
+  void AddToArr(const PJsonVal& Val){
+    EAssert(JsonValType==jvtArr); ValV.Add(Val);}
+  void AddToArr(const int& Val){ AddToArr(NewNum((double)Val)); }
+  void AddToArr(const uint& Val){ AddToArr(NewNum((double)Val)); }
+  void AddToArr(const double& Val){ AddToArr(NewNum(Val)); }
+  void AddToArr(const double& Val1, const double& Val2){ AddToArr(NewArr(Val1, Val2)); }
+  void AddToArr(const TStr& Val){ AddToArr(NewStr(Val)); }
+  void AddToArr(const char* Val){ AddToArr(NewStr(Val)); }
+  void AddToArr(const bool& Val){ AddToArr(NewBool(Val)); }
+  void AddToArr(const TJsonValV& ValV){ AddToArr(NewArr(ValV)); }
+  void PutObj(){JsonValType=jvtObj;}
+  void AddToObj(const TStr& KeyNm, const PJsonVal& Val){
+    EAssert(JsonValType==jvtObj); 
+	EAssert(KeyNm != "");
+	KeyValH.AddDat(KeyNm, Val);}
+  void AddToObj(const TStr& KeyNm, const int& Val){ AddToObj(KeyNm, NewNum((double)Val)); }
+  void AddToObj(const TStr& KeyNm, const uint& Val){ AddToObj(KeyNm, NewNum((double)Val)); }
+  void AddToObj(const TStr& KeyNm, const uint64& Val){ AddToObj(KeyNm, NewNum((double)Val)); }
+  void AddToObj(const TStr& KeyNm, const double& Val){ AddToObj(KeyNm, NewNum(Val)); }
+  void AddToObj(const TStr& KeyNm, const double& Val1, const double& Val2){ AddToObj(KeyNm, NewArr(Val1, Val2)); }
+  void AddToObj(const TStr& KeyNm, const TStr& Val){ AddToObj(KeyNm, NewStr(Val)); }
+  void AddToObj(const TStr& KeyNm, const char* Val){ AddToObj(KeyNm, NewStr(Val)); }
+  void AddToObj(const TStr& KeyNm, const bool& Val){ AddToObj(KeyNm, NewBool(Val)); }
+  void AddToObj(const TStr& KeyNm, const TJsonValV& ValV){ AddToObj(KeyNm, NewArr(ValV)); }
+  void AddToObj(const PJsonVal& Val);
+  void UpdateObj(const PJsonVal& Val);
+  
+  // simplified creation of basic elements
+  static PJsonVal NewNull() { PJsonVal Val = TJsonVal::New(); Val->PutNull(); return Val; }
+  static PJsonVal NewBool(const bool& Bool) { PJsonVal Val = TJsonVal::New(); Val->PutBool(Bool); return Val; }
+  static PJsonVal NewNum(const double& Num) { PJsonVal Val = TJsonVal::New(); Val->PutNum(Num); return Val; }
+  static PJsonVal NewStr(const TStr& Str) { PJsonVal Val = TJsonVal::New(); Val->PutStr(Str); return Val; }
+  static PJsonVal NewArr() { PJsonVal Val = TJsonVal::New(); Val->PutArr(); return Val; }
+  static PJsonVal NewArr(const TJsonValV& ValV);
+  static PJsonVal NewArr(const TIntV& IntV);
+  static PJsonVal NewArr(const TUInt64V& IntV);
+  static PJsonVal NewArr(const TFltV& FltV);
+  static PJsonVal NewArr(const double& Val1, const double& Val2);
+  static PJsonVal NewArr(const TStrV& StrV);
+  static PJsonVal NewArr(const TFltPr& FltPr);
+  static PJsonVal NewObj() { PJsonVal Val = TJsonVal::New(); Val->PutObj(); return Val; }
+  static PJsonVal NewObj(const TStr& KeyNm, const PJsonVal& ObjVal) {
+	  PJsonVal Val = TJsonVal::New(); Val->PutObj(); Val->AddToObj(KeyNm, ObjVal); return Val; }
+  static PJsonVal NewObj(const TStr& KeyNm, const int& ObjVal) {
+	  PJsonVal Val = TJsonVal::New(); Val->PutObj(); Val->AddToObj(KeyNm, ObjVal); return Val; }
+  static PJsonVal NewObj(const TStr& KeyNm, const double& ObjVal) {
+	  PJsonVal Val = TJsonVal::New(); Val->PutObj(); Val->AddToObj(KeyNm, ObjVal); return Val; }
+  static PJsonVal NewObj(const TStr& KeyNm, const TStr& ObjVal) {
+	  PJsonVal Val = TJsonVal::New(); Val->PutObj(); Val->AddToObj(KeyNm, ObjVal); return Val; }
+  static PJsonVal NewObj(const TStr& KeyNm, const bool& ObjVal) {
+	  PJsonVal Val = TJsonVal::New(); Val->PutObj(); Val->AddToObj(KeyNm, ObjVal); return Val; }
+
+  // testing value-type
+  TJsonValType GetJsonValType() const {return JsonValType;}
+  bool IsDef() const {return JsonValType!=jvtUndef;}
+  bool IsNull() const {return JsonValType==jvtNull;}
+  bool IsBool() const {return JsonValType==jvtBool;}
+  bool IsNum() const {return JsonValType==jvtNum;}
+  bool IsStr() const {return JsonValType==jvtStr;}
+  bool IsArr() const {return JsonValType==jvtArr;}
+  bool IsObj() const {return JsonValType==jvtObj;}
+
+  // getting value
+  bool GetBool() const {EAssert(IsBool()); return Bool;}
+  double GetNum() const {EAssert(IsNum()); return Num;}
+  int GetInt() const {EAssert(IsNum()); return TFlt::Round(Num);}
+  const TStr& GetStr() const {EAssert(IsStr()); return Str;}
+  int GetArrVals() const {EAssert(IsArr()); return ValV.Len();}
+  PJsonVal GetArrVal(const int& ValN) const {return ValV[ValN];}
+  void GetArrNumV(TFltV& FltV) const;
+  void GetArrNumSpV(TIntFltKdV& NumSpV) const;
+  void GetArrIntV(TIntV& IntV) const;
+  void GetArrStrV(TStrV& StrV) const;
+  int GetObjKeys() const {EAssert(IsObj()); return KeyValH.Len();}
+  void GetObjKeyVal(const int& KeyValN, TStr& Key, PJsonVal& Val) const {
+    EAssert(IsObj()); Key=KeyValH.GetKey(KeyValN); Val=KeyValH[KeyValN];}
+  const TStr& GetObjKey(const int& KeyValN) const {
+	  EAssert(IsObj()); return KeyValH.GetKey(KeyValN);
+  }
+  bool IsObjKey(const TStr& Key) const {EAssert(IsObj()); return KeyValH.IsKey(Key);}
+  bool IsObjKey(const char *Key) const {EAssert(IsObj()); return KeyValH.IsKey(Key);}
+  PJsonVal GetObjKey(const TStr& Key) const;
+  PJsonVal GetObjKey(const char *Key) const;
+  bool GetObjBool(const TStr& Key) const { return GetObjKey(Key)->GetBool(); }
+  bool GetObjBool(const char *Key) const { return GetObjKey(Key)->GetBool(); }
+  double GetObjNum(const TStr& Key) const { return GetObjKey(Key)->GetNum(); }
+  double GetObjNum(const char *Key) const { return GetObjKey(Key)->GetNum(); }
+  int GetObjInt(const TStr& Key) const { return GetObjKey(Key)->GetInt(); }
+  int GetObjInt(const char *Key) const { return GetObjKey(Key)->GetInt(); }
+  const TStr& GetObjStr(const TStr& Key) const { return GetObjKey(Key)->GetStr(); }
+  const TStr& GetObjStr(const char *Key) const { return GetObjKey(Key)->GetStr(); }
+  bool GetObjBool(const TStr& Key, const bool& DefBool) const;
+  bool GetObjBool(const char *Key, const bool& DefBool) const;
+  double GetObjNum(const TStr& Key, const double& DefNum) const;
+  double GetObjNum(const char *Key, const double& DefNum) const;
+  int GetObjInt(const TStr& Key, const int& DefNum) const;
+  int GetObjInt(const char *Key, const int& DefNum) const;
+  void GetObjIntV(const TStr& Key, TIntV& IntV) const;
+  const TStr& GetObjStr(const TStr& Key, const TStr& DefStr) const;
+  const TStr& GetObjStr(const char *Key, const TStr& DefStr) const;
+  void GetObjStrV(const TStr& Key, TStrV& StrV) const;
+  void GetObjStrV(const char *Key, TStrV& StrV) const;
+
+  // removing value
+  void DelObjKey(const TStr& Key) { EAssert(IsObj()); KeyValH.DelIfKey(Key); /*KeyValH.Defrag();*/ }
+  void DelObjKey(const char *Key) { EAssert(IsObj()); KeyValH.DelIfKey(Key); /*KeyValH.Defrag();*/ }
+  void DelArrVal(const int& ValN) { EAssert(IsArr()); ValV.Del(ValN); }
+
+  // (de)serialization
+  static PJsonVal GetValFromLx(TILx& Lx);
+  static PJsonVal GetValFromSIn(const PSIn& SIn, bool& Ok, TStr& MsgStr);
+  static PJsonVal GetValFromSIn(const PSIn& SIn);
+  static PJsonVal GetValFromStr(const TStr& JsonStr, bool& Ok, TStr& MsgStr);
+  static PJsonVal GetValFromStr(const TStr& JsonStr);
+  static void AddEscapeChAFromStr(const TStr& Str, TChA& ChA);
+  static TStr AddEscapeStrFromStr(const TStr& Str) { 
+	  TChA ChA; AddEscapeChAFromStr(Str, ChA); return ChA; }
+  static void AddQChAFromStr(const TStr& Str, TChA& ChA);
+  static void GetChAFromVal(const PJsonVal& Val, TChA& ChA);
+  static TStr GetStrFromVal(const PJsonVal& Val);
+  
+  // parsing json object to milliseconds from following supported formats:
+  //  - 123  => milliseconds to milliseconds
+  //  - {"value":12,"unit":"hour"} => parse out value and unit (second, minute, hour, day)
+  //  - {"value":60} => assumes default unit second
+  static uint64 GetMSecsFromJsonVal(const PJsonVal& Val);  
+};
+
+//////////////////////////////////////////////////////////////////////////////
+// Binary serialization of Json Value
+class TBsonObj {
+public:
+	static void Serialize(const TJsonVal& JsonVal, TSOut& SOut) { 
+        CreateBsonRecursive(JsonVal, NULL, SOut); };
+	static void SerializeVoc(const TJsonVal& JsonVal, TStrHash<TInt, TBigStrPool>& Voc, TSOut& SOut) { 
+        CreateBsonRecursive(JsonVal, &Voc, SOut); };
+	static int64 GetMemUsed(const TJsonVal& JsonVal) { 
+        return GetMemUsedRecursive(JsonVal, false); };
+	static int64 GetMemUsedVoc(const TJsonVal& JsonVal) { 
+        return GetMemUsedRecursive(JsonVal, true); };
+
+	static PJsonVal GetJson(TSIn& SIn) { 
+        return GetJsonRecursive(SIn, NULL); };
+	static PJsonVal GetJsonVoc(TSIn& SIn, TStrHash<TInt, TBigStrPool>& Voc) { 
+        return GetJsonRecursive(SIn, &Voc); };
+
+	static void UnitTest() { }
+
+private:
+	static void CreateBsonRecursive(const TJsonVal& JsonVal, 
+        TStrHash<TInt, TBigStrPool> *Voc, TSOut& SOut);
+	static int64 GetMemUsedRecursive(const TJsonVal& JsonVal, bool UseVoc);
+	static PJsonVal GetJsonRecursive(TSIn& SIn, TStrHash<TInt, TBigStrPool>* Voc);
+};