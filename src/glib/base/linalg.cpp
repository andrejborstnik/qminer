--- conflicted
+++ resolved
@@ -3138,7 +3138,6 @@
 	return MaxDim;
 }
 
-<<<<<<< HEAD
 int TLAMisc::GetMaxDimIdx(const TVec<TIntFltKdV>& SpMat) {
 	int MaxDim = 0;
 	for (int ColN = 0; ColN < SpMat.Len(); ColN++) {
@@ -3149,6 +3148,13 @@
 	return MaxDim;
 }
  
+ void TLAMisc::RangeV(const int& Min, const int& Max, TIntV& Res) {
+	 Res.Gen(Max - Min + 1, 0);
+	 for (int i = Min; i <= Max; i++) {
+		 Res.Add(i);
+	 }
+ }
+
 double TLAMisc::Mean(const TFltV& Vec) {
 	EAssertR(Vec.Len() != 0, "TLAMisc::Mean: Vector length should not be zero");
 	return TLinAlg::SumVec(Vec)/Vec.Len();
@@ -3255,24 +3261,6 @@
 
 }
 
-=======
- int TLAMisc::GetMaxDimIdx(const TVec<TIntFltKdV>& SpMat) {
-	 int MaxDim = 0;
-	 for (int ColN = 0; ColN < SpMat.Len(); ColN++) {
-          if (!SpMat[ColN].Empty()) {
-             MaxDim = MAX(MaxDim, SpMat[ColN].Last().Key.Val);
-          }
-	 }
-	 return MaxDim;
- }
- 
- void TLAMisc::RangeV(const int& Min, const int& Max, TIntV& Res) {
-	 Res.Gen(Max - Min + 1, 0);
-	 for (int i = Min; i <= Max; i++) {
-		 Res.Add(i);
-	 }
- }
->>>>>>> 867db3a0
 
 ///////////////////////////////////////////////////////////////////////
 // TVector
