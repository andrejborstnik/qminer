/**
 * Copyright (c) 2015, Jozef Stefan Institute, Quintelligence d.o.o. and contributors
 * All rights reserved.
 * 
 * This source code is licensed under the FreeBSD license found in the
 * LICENSE file in the root directory of this source tree.
 */
#include "bd.h"
//#include "base.h"
#ifdef LAPACKE
#include "MKLfunctions.h"
#endif

#ifdef EIGEN
#include <Eigen/Dense>
#include <Eigen/Sparse>
#endif

///////////////////////////////////////////////////////////////////////
// Sparse-Column-Matrix
void TSparseColMatrix::PMultiply(const TFltVV& B, int ColId, TFltV& Result) const {
    EAssert(B.GetRows() >= ColN && Result.Len() >= RowN);
    int i, j; TFlt *ResV = Result.BegI();
    for (i = 0; i < RowN; i++) ResV[i] = 0.0;
    for (j = 0; j < ColN; j++) {
        const TIntFltKdV& ColV = ColSpVV[j]; int len = ColV.Len();
        for (i = 0; i < len; i++) {
            ResV[ColV[i].Key] += ColV[i].Dat * B(j,ColId);
        }
    }
}

void TSparseColMatrix::PMultiply(const TFltV& Vec, TFltV& Result) const {
    EAssert(Vec.Len() >= ColN && Result.Len() >= RowN);
    int i, j; TFlt *ResV = Result.BegI();
    for (i = 0; i < RowN; i++) ResV[i] = 0.0;
    for (j = 0; j < ColN; j++) {
        const TIntFltKdV& ColV = ColSpVV[j]; int len = ColV.Len();
        for (i = 0; i < len; i++) {
            ResV[ColV[i].Key] += ColV[i].Dat * Vec[j];
        }
    }
}

void TSparseColMatrix::PMultiplyT(const TFltVV& B, int ColId, TFltV& Result) const {
    EAssert(B.GetRows() >= RowN && Result.Len() >= ColN);
    int i, j, len; TFlt *ResV = Result.BegI();
    for (j = 0; j < ColN; j++) {
        const TIntFltKdV& ColV = ColSpVV[j];
        len = ColV.Len(); ResV[j] = 0.0;
        for (i = 0; i < len; i++) {
            ResV[j] += ColV[i].Dat * B(ColV[i].Key, ColId);
        }
    }
}

void TSparseColMatrix::PMultiplyT(const TFltV& Vec, TFltV& Result) const {
    EAssert(Vec.Len() >= RowN && Result.Len() >= ColN);
    int i, j, len; TFlt *VecV = Vec.BegI(), *ResV = Result.BegI();
    for (j = 0; j < ColN; j++) {
        const TIntFltKdV& ColV = ColSpVV[j];
        len = ColV.Len(); ResV[j] = 0.0;
        for (i = 0; i < len; i++) {
            ResV[j] += ColV[i].Dat * VecV[ColV[i].Key];
        }
    }
}

void TSparseColMatrix::PMultiply(const TFltVV& B, TFltVV& Result) const {
	TLinAlg::Multiply(ColSpVV, B, Result, RowN);
}

void TSparseColMatrix::PMultiplyT(const TFltVV& B, TFltVV& Result) const {
	TLinAlg::MultiplyT(ColSpVV, B, Result);
}

///////////////////////////////////////////////////////////////////////
// Sparse-Row-Matrix
TSparseRowMatrix::TSparseRowMatrix(const TStr& MatlabMatrixFNm) {
   FILE *F = fopen(MatlabMatrixFNm.CStr(), "rt");  EAssert(F != NULL);
   TVec<TTriple<TInt, TInt, TSFlt> > MtxV;
   RowN = 0;  ColN = 0;
   while (! feof(F)) {
     int row=-1, col=-1; float val;
     if (fscanf(F, "%d %d %f\n", &row, &col, &val) == 3) {
       EAssert(row > 0 && col > 0);
       MtxV.Add(TTriple<TInt, TInt, TSFlt>(row, col, val));
       RowN = TMath::Mx(RowN, row);
       ColN = TMath::Mx(ColN, col);
     }
   }
   fclose(F);
   // create matrix
   MtxV.Sort();
   RowSpVV.Gen(RowN);
   int cnt = 0;
   for (int row = 1; row <= RowN; row++) {
     while (cnt < MtxV.Len() && MtxV[cnt].Val1 == row) {
       RowSpVV[row-1].Add(TIntFltKd(MtxV[cnt].Val2-1, MtxV[cnt].Val3()));
       cnt++;
     }
   }
}

void TSparseRowMatrix::PMultiplyT(const TFltVV& B, int ColId, TFltV& Result) const {
    EAssert(B.GetRows() >= RowN && Result.Len() >= ColN);
    for (int i = 0; i < ColN; i++) Result[i] = 0.0;
    for (int j = 0; j < RowN; j++) {
        const TIntFltKdV& RowV = RowSpVV[j]; int len = RowV.Len();
        for (int i = 0; i < len; i++) {
            Result[RowV[i].Key] += RowV[i].Dat * B(j,ColId);
        }
    }
}

void TSparseRowMatrix::PMultiplyT(const TFltV& Vec, TFltV& Result) const {
    EAssert(Vec.Len() >= RowN && Result.Len() >= ColN);
    for (int i = 0; i < ColN; i++) Result[i] = 0.0;
    for (int j = 0; j < RowN; j++) {
        const TIntFltKdV& RowV = RowSpVV[j]; int len = RowV.Len();
        for (int i = 0; i < len; i++) {
            Result[RowV[i].Key] += RowV[i].Dat * Vec[j];
        }
    }
}

void TSparseRowMatrix::PMultiply(const TFltVV& B, int ColId, TFltV& Result) const {
    EAssert(B.GetRows() >= ColN && Result.Len() >= RowN);
    for (int j = 0; j < RowN; j++) {
        const TIntFltKdV& RowV = RowSpVV[j];
        int len = RowV.Len(); Result[j] = 0.0;
        for (int i = 0; i < len; i++) {
            Result[j] += RowV[i].Dat * B(RowV[i].Key, ColId);
        }
    }
}

void TSparseRowMatrix::PMultiply(const TFltV& Vec, TFltV& Result) const {
    EAssert(Vec.Len() >= ColN && Result.Len() >= RowN);
    for (int j = 0; j < RowN; j++) {
        const TIntFltKdV& RowV = RowSpVV[j];
        int len = RowV.Len(); Result[j] = 0.0;
        for (int i = 0; i < len; i++) {
            Result[j] += RowV[i].Dat * Vec[RowV[i].Key];
        }
    }
}

///////////////////////////////////////////////////////////////////////
// Full-Col-Matrix
TFullColMatrix::TFullColMatrix(const TStr& MatlabMatrixFNm): TMatrix() {
    TLAMisc::LoadMatlabTFltVV(MatlabMatrixFNm, ColV);
    RowN=ColV[0].Len(); ColN=ColV.Len();
    for (int i = 0; i < ColN; i++) {
        EAssertR(ColV[i].Len() == RowN, TStr::Fmt("%d != %d", ColV[i].Len(), RowN));
    }
}

TFullColMatrix::TFullColMatrix(TVec<TFltV>& FullM): TMatrix(), ColV(FullM) {
	 RowN=FullM.Len(); ColN=FullM[0].Len();
}

void TFullColMatrix::PMultiplyT(const TFltVV& B, int ColId, TFltV& Result) const {
    EAssert(B.GetRows() >= RowN && Result.Len() >= ColN);
    for (int i = 0; i < ColN; i++) {
        Result[i] = TLinAlg::DotProduct(B, ColId, ColV[i]);
    }
}

void TFullColMatrix::PMultiplyT(const TFltV& Vec, TFltV& Result) const {
    //EAssert(Vec.Len() >= RowN && Result.Len() >= ColN);
    for (int i = 0; i < ColN; i++) {
        Result[i] = TLinAlg::DotProduct(Vec, ColV[i]);
    }
}

void TFullColMatrix::PMultiply(const TFltVV& B, int ColId, TFltV& Result) const {
    EAssert(B.GetRows() >= ColN && Result.Len() >= RowN);
    for (int i = 0; i < RowN; i++) { Result[i] = 0.0; }
    for (int i = 0; i < ColN; i++) {
        TLinAlg::AddVec(B(i, ColId), ColV[i], Result, Result);
    }
}

void TFullColMatrix::PMultiply(const TFltV& Vec, TFltV& Result) const {
    //EAssert(Vec.Len() >= ColN && Result.Len() >= RowN);
    for (int i = 0; i < RowN; i++) { Result[i] = 0.0; }
    for (int i = 0; i < ColN; i++) {
        TLinAlg::AddVec(Vec[i], ColV[i], Result, Result);
    }
}

///////////////////////////////////////////////////////////////////////
// Structured-Covariance-Matrix
void TStructuredCovarianceMatrix::PMultiply(const TFltVV& B, int ColId, TFltV& Result) const {FailR("Not implemented yet");} // TODO

void TStructuredCovarianceMatrix::PMultiply(const TFltVV& B, TFltVV& Result) const {
	// 1/Samples * (X - MeanX*ones(1,Samples)) (Y - MeanY*(ones(1,Samples))' B
	// 1/ Samples X (Y' B) - MeanX (MeanY' B)
	EAssert(Result.GetRows() == XRows && Result.GetCols() == B.GetCols());
	int BCols = B.GetCols();
	TFltVV YtB(Samples, BCols);;
	TLinAlg::MultiplyT(Y, B, YtB);
	TLinAlg::Multiply(X, YtB, Result); YtB.Clr();

	TFltV MeanYtB(BCols); // MeanY' B the same TFltV as  B' MeanY	
	TLinAlg::MultiplyT(B, MeanY, MeanYtB);
	// Result := 1/SampleN Result - MeanX MeanY' B	
	for (int RowN = 0; RowN < XRows; RowN++) {
		for (int ColN = 0; ColN < BCols; ColN++) {
			Result.At(RowN, ColN) = 1.0/Samples * Result.At(RowN, ColN) - MeanX[RowN]*MeanYtB[ColN];
		}
	}
}; 

void TStructuredCovarianceMatrix::PMultiply(const TFltV& Vec, TFltV& Result) const {FailR("Not implemented yet");} // TODO

void TStructuredCovarianceMatrix::PMultiplyT(const TFltVV& B, int ColId, TFltV& Result) const {FailR("Not implemented yet");} // TODO

void TStructuredCovarianceMatrix::PMultiplyT(const TFltVV& B, TFltVV& Result) const {
	// 1/Samples * (Y - MeanY*ones(1,Samples)) (X - MeanX*(ones(1,Samples))' B
	// 1/ Samples Y (X' B) - MeanY (MeanX' B)
	EAssert(Result.GetRows() == YRows && Result.GetCols() == B.GetCols());
	int BCols = B.GetCols();
	TFltVV XtB(Samples, BCols);
	TLinAlg::MultiplyT(X, B, XtB);
	TLinAlg::Multiply(Y, XtB, Result); XtB.Clr();

	TFltV MeanXtB(BCols); // MeanX' B the same TFltV as  B' MeanX
	TLinAlg::MultiplyT(B, MeanX, MeanXtB);
	// Result := 1/SampleN Result - MeanY MeanX' B	
	for (int RowN = 0; RowN < YRows; RowN++) {
		for (int ColN = 0; ColN < BCols; ColN++) {
			Result.At(RowN, ColN) = 1.0/Samples * Result.At(RowN, ColN) - MeanY[RowN]*MeanXtB[ColN];
		}
	}
};

void TStructuredCovarianceMatrix::PMultiplyT(const TFltV& Vec, TFltV& Result) const {
    FailR("Not implemented yet"); // TODO
} 

////////////////////////////////////////////////////////////////////////
//// Basic Linear Algebra Operations
/// Everything moved to linalg.h

///////////////////////////////////////////////////////////////////////
// Numerical Linear Algebra
double TNumericalStuff::sqr(double a) {
  return a == 0.0 ? 0.0 : a*a;
}

double TNumericalStuff::sign(double a, double b) {
  return b >= 0.0 ? fabs(a) : -fabs(a);
}

void TNumericalStuff::nrerror(const TStr& error_text) {
    //printf("NR_ERROR: %s", error_text.CStr());
    throw TNSException::New(error_text);
}

double TNumericalStuff::pythag(double a, double b) {
    double absa = fabs(a), absb = fabs(b);
    if (absa > absb)
        return absa*sqrt(1.0+sqr(absb/absa));
    else
        return (absb == 0.0 ? 0.0 : absb*sqrt(1.0+sqr(absa/absb)));
}

void TNumericalStuff::SymetricToTridiag(TFltVV& a, int n, TFltV& d, TFltV& e) {
    int l,k,j,i;
    double scale,hh,h,g,f;
    for (i=n;i>=2;i--) {
        l=i-1;
        h=scale=0.0;
        if (l > 1) {
            for (k=1;k<=l;k++)
                scale += fabs(a(i-1,k-1).Val);
            if (scale == 0.0) //Skip transformation.
                e[i]=a(i-1,l-1);
            else {
                for (k=1;k<=l;k++) {
                    a(i-1,k-1) /= scale; //Use scaled a's for transformation.
                    h += a(i-1,k-1)*a(i-1,k-1);
                }
                f=a(i-1,l-1);
                g=(f >= 0.0 ? -sqrt(h) : sqrt(h));
                EAssertR(_isnan(g) == 0, TFlt::GetStr(h));
                e[i]=scale*g;
                h -= f*g; //Now h is equation (11.2.4).
                a(i-1,l-1)=f-g; //Store u in the ith row of a.
                f=0.0;
                for (j=1;j<=l;j++) {
                    // Next statement can be omitted if eigenvectors not wanted
                    a(j-1,i-1)=a(i-1,j-1)/h; //Store u=H in ith column of a.
                    g=0.0; //Form an element of A  u in g.
                    for (k=1;k<=j;k++)
                        g += a(j-1,k-1)*a(i-1,k-1);
                    for (k=j+1;k<=l;k++)
                        g += a(k-1,j-1)*a(i-1,k-1);
                    e[j]=g/h; //Form element of p in temporarily unused element of e.
                    f += e[j]*a(i-1,j-1);
                }
                hh=f/(h+h); //Form K, equation (11.2.11).
                for (j=1;j<=l;j++) { //Form q and store in e overwriting p.
                    f=a(i-1,j-1);
                    e[j]=g=e[j]-hh*f;
                    for (k=1;k<=j;k++) { //Reduce a, equation (11.2.13).
                        a(j-1,k-1) -= (f*e[k]+g*a(i-1,k-1));
                        EAssert(!a(j-1,k-1).IsNan());
                    }
                }
            }
        } else
            e[i]=a(i-1,l-1);
        d[i]=h;
    }
    // Next statement can be omitted if eigenvectors not wanted
    d[1]=0.0;
    e[1]=0.0;
    // Contents of this loop can be omitted if eigenvectors not
    // wanted except for statement d[i]=a[i][i];
    for (i=1;i<=n;i++) { //Begin accumulation of transformationmatrices.
        l=i-1;
        if (d[i]) { //This block skipped when i=1.
            for (j=1;j<=l;j++) {
                g=0.0;
                for (k=1;k<=l;k++) //Use u and u=H stored in a to form PQ.
                    g += a(i-1,k-1)*a(k-1,j-1);
                for (k=1;k<=l;k++) {
                    a(k-1,j-1) -= g*a(k-1,i-1);
                    EAssert(!a(k-1,j-1).IsNan());
                }
            }
        }
        d[i]=a(i-1,i-1); //This statement remains.
        a(i-1,i-1)=1.0; //Reset row and column of a to identity  matrix for next iteration.
        for (j=1;j<=l;j++) a(j-1,i-1)=a(i-1,j-1)=0.0;
    }
}

void TNumericalStuff::EigSymmetricTridiag(TFltV& d, TFltV& e, int n, TFltVV& z) {
    int m,l,iter,i,k; // N = n+1;
    double s,r,p,g,f,dd,c,b;
    // Convenient to renumber the elements of e
    for (i=2;i<=n;i++) e[i-1]=e[i];
    e[n]=0.0;
    for (l=1;l<=n;l++) {
        iter=0;
        do {
            // Look for a single small subdiagonal element to split the matrix.
            for (m=l;m<=n-1;m++) {
        dd=TFlt::Abs(d[m])+TFlt::Abs(d[m+1]);
                if ((double)(TFlt::Abs(e[m])+dd) == dd) break;
            }
            if (m != l) {
                if (iter++ == 60) nrerror("Too many iterations in EigSymmetricTridiag");
                //Form shift.
                g=(d[l+1]-d[l])/(2.0*e[l]);
                r=pythag(g,1.0);
                //This is dm - ks.
                g=d[m]-d[l]+e[l]/(g+sign(r,g));
                s=c=1.0;
                p=0.0;
                // A plane rotation as in the original QL, followed by
                // Givens rotations to restore tridiagonal form
                for (i=m-1;i>=l;i--) {
                    f=s*e[i];
                    b=c*e[i];
                    e[i+1]=(r=pythag(f,g));
                    // Recover from underflow.
                    if (r == 0.0) {
                        d[i+1] -= p;
                        e[m]=0.0;
                        break;
                    }
                    s=f/r;
                    c=g/r;
                    g=d[i+1]-p;
                    r=(d[i]-g)*s+2.0*c*b;
                    d[i+1]=g+(p=s*r);
                    g=c*r-b;
                    // Next loop can be omitted if eigenvectors not wanted
                    for (k=0;k<n;k++) {
                        f=z(k,i);
                        z(k,i)=s*z(k,i-1)+c*f;
                        z(k,i-1)=c*z(k,i-1)-s*f;
                    }
                }
                if (r == 0.0 && i >= l) continue;
                d[l] -= p;
                e[l]=g;
                e[m]=0.0;
            }
        } while (m != l);
    }
}

void TNumericalStuff::CholeskyDecomposition(TFltVV& A, TFltV& p) {
  EAssert(A.GetRows() == A.GetCols());
  int n = A.GetRows(); p.Reserve(n,n);

  int i,j,k;
  double sum;
  for (i=1;i<=n;i++) {
    for (j=i;j<=n;j++) {
      for (sum=A(i-1,j-1),k=i-1;k>=1;k--) sum -= A(i-1,k-1)*A(j-1,k-1);
      if (i == j) {
        if (sum <= 0.0)
          nrerror("choldc failed");
        p[i-1]=sqrt(sum);
      } else A(j-1,i-1)=sum/p[i-1];
    }
  }
}

void TNumericalStuff::CholeskySolve(const TFltVV& A, const TFltV& p, const TFltV& b, TFltV& x) {
  EAssert(A.GetRows() == A.GetCols());
  int n = A.GetRows(); x.Reserve(n,n);

  int i,k;
  double sum;

  // Solve L * y = b, storing y in x
  for (i=1;i<=n;i++) {
    for (sum=b[i-1],k=i-1;k>=1;k--)
      sum -= A(i-1,k-1)*x[k-1];
    x[i-1]=sum/p[i-1];
  }

  // Solve L^T * x = y
  for (i=n;i>=1;i--) {
    for (sum=x[i-1],k=i+1;k<=n;k++)
      sum -= A(k-1,i-1)*x[k-1];
    x[i-1]=sum/p[i-1];
  }
}

void TNumericalStuff::SolveSymetricSystem(TFltVV& A, const TFltV& b, TFltV& x) {
  EAssert(A.GetRows() == A.GetCols());
  TFltV p; CholeskyDecomposition(A, p);
  CholeskySolve(A, p, b, x);
}

void TNumericalStuff::InverseSubstitute(TFltVV& A, const TFltV& p) {
  EAssert(A.GetRows() == A.GetCols());
  int n = A.GetRows(); TFltV x(n);

    int i, j, k; double sum;
    for (i = 0; i < n; i++) {
      // solve L * y = e_i, store in x
        // elements from 0 to i-1 are 0.0
        for (j = 0; j < i; j++) x[j] = 0.0;
        // solve l_ii * y_i = 1 => y_i = 1/l_ii
        x[i] = 1/p[i];
        // solve y_j for j > i
        for (j = i+1; j < n; j++) {
            for (sum = 0.0, k = i; k < j; k++)
                sum -= A(j,k) * x[k];
            x[j] = sum / p[j];
        }

      // solve L'* x = y, store in upper triangule of A
        for (j = n-1; j >= i; j--) {
            for (sum = x[j], k = j+1; k < n; k++)
                sum -= A(k,j)*x[k];
            x[j] = sum/p[j];
        }
        for (int j = i; j < n; j++) A(i,j) = x[j];
    }

}

void TNumericalStuff::InverseSymetric(TFltVV& A) {
    EAssert(A.GetRows() == A.GetCols());
    TFltV p;
    // first we calculate cholesky decomposition of A
    CholeskyDecomposition(A, p);
    // than we solve system A x_i = e_i for i = 1..n
    InverseSubstitute(A, p);
}

void TNumericalStuff::InverseTriagonal(TFltVV& A) {
  EAssert(A.GetRows() == A.GetCols());
  int n = A.GetRows(); TFltV x(n), p(n);

    int i, j, k; double sum;
    // copy upper triangle to lower one as we'll overwrite upper one
    for (i = 0; i < n; i++) {
        p[i] = A(i,i);
        for (j = i+1; j < n; j++)
            A(j,i) = A(i,j);
    }
    // solve
    for (i = 0; i < n; i++) {
        // solve R * x = e_i, store in x
        // elements from 0 to i-1 are 0.0
        for (j = n-1; j > i; j--) x[j] = 0.0;
        // solve l_ii * y_i = 1 => y_i = 1/l_ii
        x[i] = 1/p[i];
        // solve y_j for j > i
        for (j = i-1; j >= 0; j--) {
            for (sum = 0.0, k = i; k > j; k--)
                sum -= A(k,j) * x[k];
            x[j] = sum / p[j];
        }
        for (int j = 0; j <= i; j++) A(j,i) = x[j];
    }
}

void TNumericalStuff::LUDecomposition(TFltVV& A, TIntV& indx, double& d) {
  EAssert(A.GetRows() == A.GetCols());
  int n = A.GetRows(); indx.Reserve(n,n);

    int i=0,imax=0,j=0,k=0;
    double big,dum,sum,temp;
    TFltV vv(n); // vv stores the implicit scaling of each row.
    d=1.0;       // No row interchanges yet.

    // Loop over rows to get the implicit scaling information.
    for (i=1;i<=n;i++) {
        big=0.0;
        for (j=1;j<=n;j++)
            if ((temp=TFlt::Abs(A(i-1,j-1))) > big) big=temp;
        if (big == 0.0) nrerror("Singular matrix in routine LUDecomposition");
        vv[i-1]=1.0/big;
    }

    for (j=1;j<=n;j++) {
        for (i=1;i<j;i++) {
            sum=A(i-1,j-1);
            for (k=1;k<i;k++) sum -= A(i-1,k-1)*A(k-1,j-1);
            A(i-1,j-1)=sum;
        }
        big=0.0; //Initialize for the search for largest pivot element.
        for (i=j;i<=n;i++) {
            sum=A(i-1,j-1);
            for (k=1;k<j;k++)
                sum -= A(i-1,k-1)*A(k-1,j-1);
            A(i-1,j-1)=sum;

            //Is the figure of merit for the pivot better than the best so far?
            if ((dum=vv[i-1] * TFlt::Abs(sum)) >= big) {
                big=dum;
                imax=i;
            }
        }

        //Do we need to interchange rows?
        if (j != imax) {
            //Yes, do so...
            for (k=1;k<=n;k++) {
                dum=A(imax-1,k-1);
            A(imax-1,k-1)=A(j-1,k-1); // Tadej: imax-1,k looks wrong
            A(j-1,k-1)=dum;
            }
            //...and change the parity of d.
            d = -d;
            vv[imax-1]=vv[j-1]; //Also interchange the scale factor.
        }
        indx[j-1]=imax;

        //If the pivot element is zero the matrix is singular (at least to the precision of the
        //algorithm). For some applications on singular matrices, it is desirable to substitute
        //TINY for zero.
        if (A(j-1,j-1) == 0.0) A(j-1,j-1)=1e-20;

         //Now, finally, divide by the pivot element.
        if (j != n) {
            dum=1.0/(A(j-1,j-1));
            for (i=j+1;i<=n;i++) A(i-1,j-1) *= dum;
        }
    } //Go back for the next column in the reduction.
}

void TNumericalStuff::LUSolve(const TFltVV& A, const TIntV& indx, TFltV& b) {
  EAssert(A.GetRows() == A.GetCols());
  int n = A.GetRows();
    int i,ii=0,ip,j;
    double sum;
    for (i=1;i<=n;i++) {
        ip=indx[i-1];
        sum=b[ip-1];
        b[ip-1]=b[i-1];
        if (ii)
            for (j=ii;j<=i-1;j++) sum -= A(i-1,j-1)*b[j-1];
        else if (sum) ii=i;b[i-1]=sum;
    }
    for (i=n;i>=1;i--) {
        sum=b[i-1];
        for (j=i+1;j<=n;j++) sum -= A(i-1,j-1)*b[j-1];
        b[i-1]=sum/A(i-1,i-1);
    }
}

void TNumericalStuff::SolveLinearSystem(TFltVV& A, const TFltV& b, TFltV& x) {
    TIntV indx; double d;
    LUDecomposition(A, indx, d);
    x = b;
    LUSolve(A, indx, x);
}

void TNumericalStuff::LeastSquares(const TFltVV& A, const TFltV& b, const double& Gamma, TFltV& x) {
	if (A.GetRows() < A.GetCols()) {
		TNumericalStuff::PrimalLeastSquares(A, b, Gamma, x);
<<<<<<< HEAD
	}
	else {
=======
	} else {
>>>>>>> 5cc8f1f4
		TNumericalStuff::DualLeastSquares(A, b, Gamma, x);
	}
}

void TNumericalStuff::PrimalLeastSquares(const TFltVV& A, const TFltV& b, const double& Gamma, TFltV& x) {
	EAssertR(A.GetCols() == b.Len(), "TNumericalStuff::LeastSquares: number of columns (examples) does not match the number of targets (length of b)");
	if (x.Empty()) {
		x.Gen(A.GetRows());
	}
	else {
		EAssertR(x.Len() == A.GetRows(), "TNumericalStuff::LeastSquares: solution dimension does not match the number of rows of A (features)");
	}
	// x = (A * A' + Gamma^2 * I)^{-1} A * b
	int Feats = A.GetRows();
	// A'
	TFltVV At = TFltVV(A.GetCols(), A.GetRows());
	TLinAlg::Transpose(A, At);
	// A * A'
	TFltVV B = TFltVV(Feats, Feats);
	TLinAlg::Multiply(A, At, B);
	// I
	TFltVV I = TFltVV(Feats, Feats);
	TFltV Ones = TFltV(Feats); Ones.PutAll(1.0);
	TLAMisc::Diag(Ones, I);
	// B = A * A' + Gamma^2 * I
	TLinAlg::LinComb(1.0, B, Gamma*Gamma, I, B);
	// Ab = A * b
	TFltV Ab = TFltV(Feats);
	TLinAlg::Multiply(A, b, Ab);
	TNumericalStuff::SolveLinearSystem(B, Ab, x);
}

void TNumericalStuff::DualLeastSquares(const TFltVV& A, const TFltV& b, const double& Gamma, TFltV& x) {
	EAssertR(A.GetCols() == b.Len(), "TNumericalStuff::LeastSquares: number of columns (examples) does not match the number of targets (length of b)");
<<<<<<< HEAD
	if (x.Empty()) {
		x.Gen(A.GetRows());
	}
	else {
=======
	if (x.Empty()) { 
		x.Gen(A.GetRows());
	} else {
>>>>>>> 5cc8f1f4
		EAssertR(x.Len() == A.GetRows(), "TNumericalStuff::DualLeastSquares: solution dimension does not match the number of rows of A (features)");
	}

	// x = A (A' * A + Gamma^2 * I)^{-1} * b
<<<<<<< HEAD
	int Feats = A.GetRows();
=======
>>>>>>> 5cc8f1f4
	int N = A.GetCols();
	// B = A' * A
	TFltVV B = TFltVV(N, N);
	TLinAlg::MultiplyT(A, A, B);
	// I
	TFltVV I = TFltVV(N, N);
	TFltV Ones = TFltV(N); Ones.PutAll(1.0);
	TLAMisc::Diag(Ones, I);
	// B = A' * A + Gamma^2 * I
	TLinAlg::LinComb(1.0, B, Gamma*Gamma, I, B);
	// B^{-1}b
	TFltV InvBb = TFltV(N);
	TNumericalStuff::SolveLinearSystem(B, b, InvBb);
	// x = A * InvB
<<<<<<< HEAD
	TLinAlg::Multiply(A, InvBb, x);
}


#ifdef OPENBLAS
=======
	TLinAlg::Multiply(A, InvBb, x);	
}

void TNumericalStuff::GetEigenVec(const TFltVV& A, const double& EigenVal, TFltV& EigenV, const double& ConvergEps) {
#if defined(BLAS) && defined(LAPACKE)
	EAssertR(A.GetRows() == A.GetCols(), "A should be a square matrix to compute eigenvalues!");

	TFltVV A1 = A;

//    printf("input matrix:\n%s\n", TStrUtil::GetStr(A1, ", ", "%.7f").CStr());

    const int Dim = A1.GetRows();

    // inverse iteration algorithm
    // first compute (A - Lambda*I)
	for (int i = 0; i < Dim; i++) {
		A1(i,i) -= EigenVal;
	}

    const double UEps = 1e-8 * TLinAlg::FrobNorm(A1);
    double Dist, Norm;
    double Sgn;

    TFltVV L, U;
	TFltV OnesV(Dim), TempV(Dim);

	TVec<TNum<index_t>, index_t> PermV;

    // build an initial estimate of the eigenvector
    // decompose (A - Lambda*I) into LU
	LUFactorization(A1, L, U, PermV);

    // extract U, replace any zero diagonal elements by |A|*eps
    for (int i = 0; i < Dim; i++) {
        OnesV[i] = 1;
        if (TFlt::Abs(U(i,i)) < UEps) {
        	Sgn = U(i,i) >= 0 ? 1 : -1;
        	U(i,i) = Sgn*UEps;
        }
    }

//    printf("U:\n%s\n", TStrUtil::GetStr(U, ", ", "%.7f").CStr());
//    printf("PermV:\n%s\n", TStrUtil::GetStr(PermV, ", ").CStr());

    // construct A from LU
    TLinAlg::Multiply(L, U, A1);
    // swap column i with column PermV[i]
    for (int i = 0; i < Dim; i++) {
    	const int pi = PermV[i] - 1;
    	// swap rows i and pi in A
    	for (int ColIdx = 0; ColIdx < Dim; ColIdx++) {
			std::swap(A1(i, ColIdx), A1(pi, ColIdx));
		}
    }

    // compute an initial estimate for the eigenvector
    // I can ignore permutations here since then only swap elements
    // in the vector of ones: P*A = L*U => A*x = b <=> L*U*x = P*b = P*1 = 1
    TriangularSolve(U, EigenV, OnesV);	// TODO I get a better initial approximation in matlab by doing U \ ones(dim,1)	// TODO I get a better initial approximation in matlab by doing U \ ones(dim,1)

//    printf("initial estimate (unnorm): %s\n", TStrUtil::GetStr(EigenV, ", ", "%.7f").CStr());

    Norm = TLinAlg::Normalize(EigenV);
	EAssertR(Norm != 0, "Cannot normalize, norm is 0!");

//	printf("initial estimate: %s\n", TStrUtil::GetStr(EigenV, ", ", "%.7f").CStr());

    // iterate (A - Lambda*I)*x_n+1 = x_n until convergence
    do {
    	TempV = EigenV;

    	LUSolve(A1, EigenV, TempV);

//        printf("solution vector: %s\n", TStrUtil::GetStr(EigenV, ", ", "%.7f").CStr());

        // normalize
//        Norm = TLinAlg::Normalize(EigenV);
        // FIXME: not a general solution, works only in my case, where the eigen vector only has all positive or all negative elements
        Norm = TLinAlg::SumVec(EigenV);	// taking the sum because sometimes I get +- on consecutive iterations when using the norm
        EAssertR(Norm != 0, "Cannot normalize, norm is 0!");
        TLinAlg::MultiplyScalar(1/Norm, EigenV, EigenV);

//        printf("eigen vector: %s\n", TStrUtil::GetStr(EigenV, ", ", "%.7f").CStr());

        Dist = TLinAlg::EuclDist(EigenV, TempV);
    } while (Dist > ConvergEps);
#else
    throw TExcept::New("Should include BLAS!!!");
#endif
}

#ifdef BLAS
>>>>>>> 5cc8f1f4

void TNumericalStuff::LUStep(TFltVV& A, TIntV& Perm) {
	Assert(A.GetRows() == A.GetCols());

	// data used for factorization
	int NumOfRows_Matrix = A.GetRows();
	int NumOfCols_Matrix = A.GetCols();
	int LeadingDimension_Matrix = NumOfCols_Matrix;
	int Matrix_Layout = LAPACK_ROW_MAJOR;

	Perm.Gen(NumOfRows_Matrix);

	// factorization
	LAPACKE_dgetrf(Matrix_Layout, NumOfRows_Matrix, NumOfCols_Matrix, &A(0, 0).Val, LeadingDimension_Matrix,
		&Perm[0].Val);
}

// LUFactorization create the matrices L, U and vector of permutations P such that P*A = L*U.
// The L is unit lower triangular matrix and U is an upper triangular matrix.
// Vector P tell's us: column i is swapped with column P[i].
void TNumericalStuff::LUFactorization(const TFltVV& A, TFltVV& L, TFltVV& U, TIntV& P) {
	Assert(A.GetRows() == A.GetCols());

	int NumOfRows_Matrix = A.GetRows();
	int NumOfCols_Matrix = A.GetCols();

	// copy of the matrix
	TFltVV M = A;

	// LUStep
	LUStep(M, P);

	// construction of L matrix
	L.Gen(NumOfRows_Matrix, NumOfCols_Matrix);
	for (int i = 0; i < NumOfRows_Matrix; i++) {
		for (int j = 0; j < NumOfCols_Matrix; j++) {

			if (j < i) { L(i, j) = M(i, j); }

			else if (j == i) { L(i, j) = 1; }

			else { L(i, j) = 0; }
		}
	}

	// construction of U matrix
	U.Gen(NumOfRows_Matrix, NumOfCols_Matrix);
	for (int i = 0; i < NumOfRows_Matrix; i++) {
		for (int j = 0; j < NumOfCols_Matrix; j++) {

			if (i <= j) { U(i, j) = M(i, j); }

			else { U(i, j) = 0; }
		}
	}
}

void TNumericalStuff::LUSolve(const TFltVV& A, TFltV& x, const TFltV& b) {
	Assert(A.GetRows() == b.Len());

	// for matrix
	int NumOfRows_Matrix = A.GetRows();
	int NumOfCols_Matrix = A.GetCols();
	int LeadingDimension_Matrix = NumOfCols_Matrix;
	int Matrix_Layout = LAPACK_ROW_MAJOR;

	// for vector
	int LeadingDimension_Vector = 1;
	int NumOfCols_Vector = 1;

	// LU factorization
	TFltVV M = A;
	TIntV Perm; Perm.Gen(MIN(NumOfRows_Matrix, NumOfCols_Matrix));
	LUStep(M, Perm);

	// solution
	x = b;
	LAPACKE_dgetrs(Matrix_Layout, 'N', NumOfCols_Matrix, NumOfCols_Vector, &M(0, 0).Val, LeadingDimension_Matrix,
		&Perm[0].Val, &x[0].Val, LeadingDimension_Vector);
}

void TNumericalStuff::SVDFactorization(const TFltVV& A,
	TFltVV& U, TFltV& Sing, TFltVV& VT) {

	// data used for factorization
	int NumOfRows_Matrix = A.GetRows();
	int NumOfCols_Matrix = A.GetCols();
	int LeadingDimension_Matrix = NumOfCols_Matrix;
	int Matrix_Layout = LAPACK_ROW_MAJOR;

	// preperation for factorization
	Sing.Gen(MIN(NumOfRows_Matrix, NumOfCols_Matrix));
	TFltV UpDiag, TauQ, TauP;
	UpDiag.Gen(MIN(NumOfRows_Matrix, NumOfCols_Matrix) - 1);
	TauQ.Gen(MIN(NumOfRows_Matrix, NumOfCols_Matrix));
	TauP.Gen(MIN(NumOfRows_Matrix, NumOfCols_Matrix));

	// bidiagonalization of Matrix
	TFltVV M = A;
	LAPACKE_dgebrd(Matrix_Layout, NumOfRows_Matrix, NumOfCols_Matrix, &M(0, 0).Val, LeadingDimension_Matrix,
		&Sing[0].Val, &UpDiag[0].Val, &TauQ[0].Val, &TauP[0].Val);

	// matrix U used in the SVD factorization
	U = M;
	LAPACKE_dorgbr(Matrix_Layout, 'Q', NumOfRows_Matrix, MIN(NumOfRows_Matrix, NumOfCols_Matrix), NumOfCols_Matrix,
		&U(0, 0).Val, LeadingDimension_Matrix, &TauQ[0].Val);

	// matrix VT used in the SVD factorization
	VT = M;
	LAPACKE_dorgbr(Matrix_Layout, 'P', MIN(NumOfRows_Matrix, NumOfCols_Matrix), NumOfCols_Matrix, NumOfRows_Matrix,
		&VT(0, 0).Val, LeadingDimension_Matrix, &TauP[0].Val);

	// factorization
	TFltVV C(U.GetCols(), 1);
	char UpperLower = NumOfRows_Matrix >= NumOfCols_Matrix ? 'U' : 'L';
	int LeadingDimension_VT = VT.GetCols();
	int LeadingDimension_U = U.GetCols();
	LAPACKE_dbdsqr(Matrix_Layout, UpperLower, Sing.Len(), VT.GetCols(), U.GetRows(), 0, &Sing[0].Val, &UpDiag[0].Val,
		&VT(0, 0).Val, LeadingDimension_VT, &U(0, 0).Val, LeadingDimension_U, &C(0, 0).Val, 1);
}

void TNumericalStuff::SVDSolve(const TFltVV& A, TFltV& x, const TFltV& b,
		const double& EpsSing) {
	Assert(A.GetRows() == b.Len());

	// data used for solution
	int NumOfRows_Matrix = A.GetRows();
	int NumOfCols_Matrix = A.GetCols();

	// generating the SVD factorization
	TFltVV U, VT, M = A;
	TFltV Sing;
	SVDFactorization(M, U, Sing, VT);

	// generating temporary solution
	x.Gen(NumOfCols_Matrix);
	TLAMisc::FillZero(x);
	TFltV ui; ui.Gen(U.GetRows());
	TFltV vi; vi.Gen(VT.GetCols());

	int i = 0;
	while (i < MIN(NumOfRows_Matrix, NumOfCols_Matrix) &&
			Sing[i].Val > EpsSing*Sing[0]) {
		U.GetCol(i, ui);
		VT.GetRow(i, vi);
		double Scalar = TLinAlg::DotProduct(ui, b) / Sing[i].Val;
		TLinAlg::AddVec(Scalar, vi, x);
		i++;
	}
}

void TNumericalStuff::LUSolve(const TFltVV& A, TFltVV& X, const TFltVV& B) {
	Assert(A.GetRows() == B.GetRows());

	// for matrix
	int NumOfRows_Matrix = A.GetRows();
	int NumOfCols_Matrix = A.GetCols();
	int LeadingDimension_Matrix = NumOfCols_Matrix;
	int Matrix_Layout = LAPACK_ROW_MAJOR;

	// for vector
	int LeadingDimension_B = B.GetCols();
	int NumOfCols_B = B.GetCols();

	// LU factorization
	TFltVV M = A;
	TIntV Perm; Perm.Gen(MIN(NumOfRows_Matrix, NumOfCols_Matrix));
	LUStep(M, Perm);

	// solution
	X = B;
	LAPACKE_dgetrs(Matrix_Layout, 'N', NumOfRows_Matrix, NumOfCols_B, &M(0, 0).Val, LeadingDimension_Matrix,
		&Perm[0].Val, &X(0, 0).Val, LeadingDimension_B);
}

void TNumericalStuff::TriangularSolve(TFltVV& A, TFltV& x, TFltV& b,
		bool UpperTriangFlag, bool DiagonalUnitFlag) {
	Assert(A.GetRows() == b.Len());

	// data used for solution
	int NumOfRows_Matrix = A.GetRows();
	int NumOfCols_Matrix = A.GetCols();
	char uplo = UpperTriangFlag ? 'U' : 'L';
	char diag = DiagonalUnitFlag ? 'U' : 'N';
	char trans = 'N';							// matrix is not transposed
	int NumOfCols_Vector = 1;
	int LeadingDimension_Matrix = NumOfCols_Matrix;
	int LeadingDimension_Vector = 1;
	int Matrix_Layout = LAPACK_ROW_MAJOR;

	// solution
	x = b;
	LAPACKE_dtrtrs(Matrix_Layout, uplo, trans, diag, NumOfRows_Matrix, NumOfCols_Vector, &A(0, 0).Val,
		LeadingDimension_Matrix, &x[0].Val, LeadingDimension_Vector);
}

#endif
///////////////////////////////////////////////////////////////////////
// Sparse-SVD
void TSparseSVD::MultiplyATA(const TMatrix& Matrix,
        const TFltVV& Vec, int ColId, TFltV& Result) {
    TFltV tmp(Matrix.GetRows());
    // tmp = A * Vec(:,ColId)
    Matrix.Multiply(Vec, ColId, tmp);
    // Vec = A' * tmp
    Matrix.MultiplyT(tmp, Result);
}

void TSparseSVD::MultiplyATA(const TMatrix& Matrix,
        const TFltV& Vec, TFltV& Result) {
    TFltV tmp(Matrix.GetRows());
    // tmp = A * Vec
    Matrix.Multiply(Vec, tmp);
    // Vec = A' * tmp
    Matrix.MultiplyT(tmp, Result);
}

void TSparseSVD::OrtoIterSVD(const TMatrix& Matrix,
        int NumSV, int IterN, TFltV& SgnValV) {

    int i, j, k;
    int N = Matrix.GetCols(), M = NumSV;
    TFltVV Q(N, M);

    // Q = rand(N,M)
    TRnd rnd;
    for (i = 0; i < N; i++) {
        for (j = 0; j < M; j++)
            Q(i,j) = rnd.GetUniDev();
    }

    TFltV tmp(N);
    for (int IterC = 0; IterC < IterN; IterC++) {
        printf("%d..", IterC);
        // Gram-Schmidt
        TLinAlg::GS(Q);
        // Q = A'*A*Q
        for (int ColId = 0; ColId < M; ColId++) {
            MultiplyATA(Matrix, Q, ColId, tmp);
            for (k = 0; k < N; k++) Q(k,ColId) = tmp[k];
        }
    }

    SgnValV.Reserve(NumSV,0);
    for (i = 0; i < NumSV; i++)
        SgnValV.Add(sqrt(TLinAlg::Norm(Q,i)));
    TLinAlg::GS(Q);
}

void TSparseSVD::OrtoIterSVD(const TMatrix& Matrix,
        const int k, TFltV& S, TFltVV& U, TFltVV& V, const int Iters_, const double Tol) {
	const int Iters = Iters_ != -1 ? Iters_ : 100;
	int Rows = Matrix.GetRows();
	int Cols = Matrix.GetCols();
	EAssert(k <= Rows && k <= Cols);
	TFltVV Q, R;
	
	if (S.Empty()) {S.Gen(k);}
	if (U.Empty()) {U.Gen(Rows, k); TLAMisc::FillRnd(U);}
	if (V.Empty()) {V.Gen(Cols, k);}


	TFltV SOld = S;	
    for (int IterN = 0; IterN < Iters; IterN++) {
		Matrix.MultiplyT(U, V);
		for (int i = 0; i < k; i++) {
			S[i] = TLinAlg::Norm(V,i);
		}		
		Matrix.Multiply(V, U);
		//U = GS(AA'U)
		// orthogonalization
		TLinAlg::QR(U, U, R, Tol);
		if (!TLinAlg::IsOrthonormal(U, Tol)) {
			// reorthogonalization
			TLinAlg::QR(U, U, R, Tol);
		}
		if (!TLinAlg::IsOrthonormal(U, Tol)) {
			printf("Orthofail!\n");
		}
		if (IterN > 0 && sqrt(TLinAlg::FrobDist2(S, SOld)/TLinAlg::Norm2(S)) < Tol) {break;}
		SOld = S;
    }

	Matrix.MultiplyT(U, V);
	for (int i = 0; i < k; i++) {
		S[i] = TLinAlg::Norm(V, i);
	}
	TLinAlg::QR(V, V, R, Tol);
}

void TSparseSVD::SimpleLanczos(const TMatrix& Matrix,
        const int& NumEig, TFltV& EigValV,
        const bool& DoLocalReortoP, const bool& SvdMatrixProductP) {

    if (SvdMatrixProductP) {
        // if this fails, use transposed matrix
        EAssert(Matrix.GetRows() >= Matrix.GetCols());
    } else {
        EAssert(Matrix.GetRows() == Matrix.GetCols());
    }

    const int N = Matrix.GetCols(); // size of matrix
    TFltV r(N), v0(N), v1(N); // current vector and 2 previous ones
    TFltV alpha(NumEig, 0), beta(NumEig, 0); // diagonal and subdiagonal of T

    printf("Calculating %d eigen-values of %d x %d matrix\n", NumEig, N, N);

    // set starting vector
    //TRnd Rnd(0);
    for (int i = 0; i < N; i++) {
        r[i] = 1/sqrt((double)N); // Rnd.GetNrmDev();
        v0[i] = v1[i] = 0.0;
    }
    beta.Add(TLinAlg::Norm(r));

    for (int j = 0; j < NumEig; j++) {
        printf("%d\r", j+1);
        // v_j -> v_(j-1)
        v0 = v1;
        // v_j = (1/beta_(j-1)) * r
        TLinAlg::MultiplyScalar(1/beta[j], r, v1);
        // r = A*v_j
        if (SvdMatrixProductP) {
            // A = Matrix'*Matrix
            MultiplyATA(Matrix, v1, r);
        } else {
            // A = Matrix
            Matrix.Multiply(v1, r);
        }
        // r = r - beta_(j-1) * v_(j-1)
        TLinAlg::AddVec(-beta[j], v0, r, r);
        // alpha_j = vj'*r
        alpha.Add(TLinAlg::DotProduct(v1, r));
        // r = r - v_j * alpha_j
        TLinAlg::AddVec(-alpha[j], v1, r, r);
        // reortogonalization if neessary
        if (DoLocalReortoP) { } //TODO
        // beta_j = ||r||_2
        beta.Add(TLinAlg::Norm(r));
        // compoute approximatie eigenvalues T_j
        // test bounds for convergence
    }
    printf("\n");

    // prepare matrix T
    TFltV d(NumEig + 1), e(NumEig + 1);
    d[1] = alpha[0]; d[0] = e[0] = e[1] = 0.0;
    for (int i = 1; i < NumEig; i++) {
        d[i+1] = alpha[i]; e[i+1] = beta[i]; }
    // solve eigne problem for tridiagonal matrix with diag d and subdiag e
    TFltVV S(NumEig+1,NumEig+1); // eigen-vectors
    TLAMisc::FillIdentity(S); // make it identity
    TNumericalStuff::EigSymmetricTridiag(d, e, NumEig, S); // solve
    //TLAMisc::PrintTFltV(d, "AllEigV");

    // check convergence
    TFltKdV AllEigValV(NumEig, 0);
    for (int i = 1; i <= NumEig; i++) {
        const double ResidualNorm = TFlt::Abs(S(i-1, NumEig-1) * beta.Last());
        if (ResidualNorm < 1e-5)
            AllEigValV.Add(TFltKd(TFlt::Abs(d[i]), d[i]));
    }

    // prepare results
    AllEigValV.Sort(false); EigValV.Gen(NumEig, 0);
    for (int i = 0; i < AllEigValV.Len(); i++) {
        if (i == 0 || (TFlt::Abs(AllEigValV[i].Dat/AllEigValV[i-1].Dat) < 0.9999))
            EigValV.Add(AllEigValV[i].Dat);
    }
}

void TSparseSVD::Lanczos(const TMatrix& Matrix, int NumEig,
        int Iters, const TSpSVDReOrtoType& ReOrtoType,
        TFltV& EigValV, TFltVV& EigVecVV, const bool& SvdMatrixProductP) {

    if (SvdMatrixProductP) {
        // if this fails, use transposed matrix
        EAssert(Matrix.GetRows() >= Matrix.GetCols());
    } else {
        EAssert(Matrix.GetRows() == Matrix.GetCols());
    }
 	EAssertR(NumEig <= Iters, TStr::Fmt("%d <= %d", NumEig, Iters));

    //if (ReOrtoType == ssotFull) printf("Full reortogonalization\n");
    int i, N = Matrix.GetCols(), K = 0; // K - current dimension of T
    double t = 0.0, eps = 1e-6; // t - 1-norm of T

    //sequence of Ritz's vectors
    TFltVV Q(N, Iters);
    double tmp = 1/sqrt((double)N);
    for (i = 0; i < N; i++) {
        Q(i,0) = tmp;
    }
    //converget Ritz's vectors
    TVec<TFltV> ConvgQV(Iters);
    TIntV CountConvgV(Iters);
    for (i = 0; i < Iters; i++) CountConvgV[i] = 0;
    // const int ConvgTreshold = 50;

    //diagonal and subdiagonal of T
    TFltV d(Iters+1), e(Iters+1);
    //eigenvectors of T
    //TFltVV V;
    TFltVV V(Iters, Iters);

    // z - current Lanczos's vector
    TFltV z(N), bb(Iters), aa(Iters), y(N);
    //printf("svd(%d,%d)...\n", NumEig, Iters);

    if (SvdMatrixProductP) {
        // A = Matrix'*Matrix
        MultiplyATA(Matrix, Q, 0, z);
    } else {
        // A = Matrix
        Matrix.Multiply(Q, 0, z);
    }

    for (int j = 0; j < (Iters-1); j++) {
        //printf("%d..\r",j+2);

        //calculates (j+1)-th Lanczos's vector
        // aa[j] = <Q(:,j), z>
        aa[j] = TLinAlg::DotProduct(Q, j, z);
        //printf(" %g -- ", aa[j].Val); //HACK

        TLinAlg::AddVec(-aa[j], Q, j, z);
        if (j > 0) {
            // z := -aa[j] * Q(:,j) + z
            TLinAlg::AddVec(-bb[j-1], Q, j-1, z);

            //reortogonalization
            if (ReOrtoType == ssotSelective || ReOrtoType == ssotFull) {
                for (i = 0; i <= j; i++) {
                    // if i-tj vector converget, than we have to ortogonalize against it
                    if ((ReOrtoType == ssotFull) ||
                        (bb[j-1] * TFlt::Abs(V(K-1, i)) < eps * t)) {

                        ConvgQV[i].Reserve(N,N); CountConvgV[i]++;
                        TFltV& vec = ConvgQV[i];
                        //vec = Q * V(:,i)
                        for (int k = 0; k < N; k++) {
                            vec[k] = 0.0;
                            for (int l = 0; l < K; l++)
                                vec[k] += Q(k,l) * V(l,i);
                        }
                        TLinAlg::AddVec(-TLinAlg::DotProduct(ConvgQV[i], z), ConvgQV[i], z ,z);
                    }
                }
            }
        }

        //adds (j+1)-th Lanczos's vector to Q
        bb[j] = TLinAlg::Norm(z);
    if (!(bb[j] > 1e-10)) {
      printf("Rank of matrix is only %d\n", j+2);
      printf("Last singular value is %g\n", bb[j].Val);
      break;
    }
        for (i = 0; i < N; i++) {
            Q(i, j+1) = z[i] / bb[j];
        }

        //next Lanzcos vector
        if (SvdMatrixProductP) {
            // A = Matrix'*Matrix
            MultiplyATA(Matrix, Q, j+1, z);
        } else {
            // A = Matrix
            Matrix.Multiply(Q, j+1, z);
        }

        //calculate T (K x K matrix)
        K = j + 2;
        // calculate diagonal
        for (i = 1; i < K; i++) d[i] = aa[i-1];
        d[K] = TLinAlg::DotProduct(Q, K-1, z);
        // calculate subdiagonal
        e[1] = 0.0;
        for (i = 2; i <= K; i++) e[i] = bb[i-2];

        //calculate 1-norm of T
        t = TFlt::GetMx(TFlt::Abs(d[1]) + TFlt::Abs(e[2]), TFlt::Abs(e[K]) + TFlt::Abs(d[K]));
        for (i = 2; i < K; i++) {
            t = TFlt::GetMx(t, TFlt::Abs(e[i]) + TFlt::Abs(d[i]) + TFlt::Abs(e[i+1]));
        }

        //set V to identity matrix
        //V.Gen(K,K);
        for (i = 0; i < K; i++) {
            for (int k = 0; k < K; k++) {
                V(i,k) = 0.0;
            }
            V(i,i) = 1.0;
        }

        //eigenvectors of T
        TNumericalStuff::EigSymmetricTridiag(d, e, K, V);
    }//for
    //printf("\n");

    // Finds NumEig largest eigen values
    TFltIntKdV sv(K);
    for (i = 0; i < K; i++) {
        sv[i].Key = TFlt::Abs(d[i+1]);
        sv[i].Dat = i;
    }
    sv.Sort(false);

    TFltV uu(Matrix.GetRows());
    const int FinalNumEig = TInt::GetMn(NumEig, K);
    EigValV.Reserve(FinalNumEig,0);
    EigVecVV.Gen(Matrix.GetCols(), FinalNumEig);
    for (i = 0; i < FinalNumEig; i++) {
        //printf("s[%d] = %20.15f\r", i, sv[i].Key.Val);
        int ii = sv[i].Dat;
        double sigma = d[ii+1].Val;
        // calculate singular value
        EigValV.Add(sigma);
        // calculate i-th right singular vector ( V := Q * W )
        TLinAlg::Multiply(Q, V, ii, EigVecVV, i);
    }
    //printf("done                           \n");
}

void TSparseSVD::Lanczos2(const TMatrix& Matrix, int MaxNumEig,
    int MaxSecs, const TSpSVDReOrtoType& ReOrtoType,
    TFltV& EigValV, TFltVV& EigVecVV, const bool& SvdMatrixProductP) {

  if (SvdMatrixProductP) {
    // if this fails, use transposed matrix
    EAssert(Matrix.GetRows() >= Matrix.GetCols());
  } else {
    EAssert(Matrix.GetRows() == Matrix.GetCols());
  }
  //EAssertR(NumEig <= Iters, TStr::Fmt("%d <= %d", NumEig, Iters));

  //if (ReOrtoType == ssotFull) printf("Full reortogonalization\n");
  int i, N = Matrix.GetCols(), K = 0; // K - current dimension of T
  double t = 0.0, eps = 1e-6; // t - 1-norm of T

  //sequence of Ritz's vectors
  TFltVV Q(N, MaxNumEig);
  double tmp = 1/sqrt((double)N);
  for (i = 0; i < N; i++) {
      Q(i,0) = tmp;
  }
  //converget Ritz's vectors
  TVec<TFltV> ConvgQV(MaxNumEig);
  TIntV CountConvgV(MaxNumEig);
  for (i = 0; i < MaxNumEig; i++) {
      CountConvgV[i] = 0;
  }
  // const int ConvgTreshold = 50;

  //diagonal and subdiagonal of T
  TFltV d(MaxNumEig+1), e(MaxNumEig+1);
  //eigenvectors of T
  //TFltVV V;
  TFltVV V(MaxNumEig, MaxNumEig);

  // z - current Lanczos's vector
  TFltV z(N), bb(MaxNumEig), aa(MaxNumEig), y(N);
  //printf("svd(%d,%d)...\n", NumEig, Iters);

  if (SvdMatrixProductP) {
      // A = Matrix'*Matrix
      MultiplyATA(Matrix, Q, 0, z);
  } else {
      // A = Matrix
      Matrix.Multiply(Q, 0, z);
  }
  TExeTm ExeTm;
  for (int j = 0; j < (MaxNumEig-1); j++) {
    printf("%d [%s]..\r",j+2, ExeTm.GetStr());
    if (ExeTm.GetSecs() > MaxSecs) { break; }

    //calculates (j+1)-th Lanczos's vector
    // aa[j] = <Q(:,j), z>
    aa[j] = TLinAlg::DotProduct(Q, j, z);
    //printf(" %g -- ", aa[j].Val); //HACK

    TLinAlg::AddVec(-aa[j], Q, j, z);
    if (j > 0) {
        // z := -aa[j] * Q(:,j) + z
        TLinAlg::AddVec(-bb[j-1], Q, j-1, z);

        //reortogonalization
        if (ReOrtoType == ssotSelective || ReOrtoType == ssotFull) {
            for (i = 0; i <= j; i++) {
                // if i-tj vector converget, than we have to ortogonalize against it
                if ((ReOrtoType == ssotFull) ||
                    (bb[j-1] * TFlt::Abs(V(K-1, i)) < eps * t)) {

                    ConvgQV[i].Reserve(N,N); CountConvgV[i]++;
                    TFltV& vec = ConvgQV[i];
                    //vec = Q * V(:,i)
                    for (int k = 0; k < N; k++) {
                        vec[k] = 0.0;
                        for (int l = 0; l < K; l++)
                            vec[k] += Q(k,l) * V(l,i);
                    }
                    TLinAlg::AddVec(-TLinAlg::DotProduct(ConvgQV[i], z), ConvgQV[i], z ,z);
                }
            }
        }
    }

    //adds (j+1)-th Lanczos's vector to Q
    bb[j] = TLinAlg::Norm(z);
    if (!(bb[j] > 1e-10)) {
      printf("Rank of matrix is only %d\n", j+2);
      printf("Last singular value is %g\n", bb[j].Val);
      break;
    }
    for (i = 0; i < N; i++)
        Q(i, j+1) = z[i] / bb[j];

    //next Lanzcos vector
    if (SvdMatrixProductP) {
        // A = Matrix'*Matrix
        MultiplyATA(Matrix, Q, j+1, z);
    } else {
        // A = Matrix
        Matrix.Multiply(Q, j+1, z);
    }

    //calculate T (K x K matrix)
    K = j + 2;
    // calculate diagonal
    for (i = 1; i < K; i++) d[i] = aa[i-1];
    d[K] = TLinAlg::DotProduct(Q, K-1, z);
    // calculate subdiagonal
    e[1] = 0.0;
    for (i = 2; i <= K; i++) e[i] = bb[i-2];

    //calculate 1-norm of T
    t = TFlt::GetMx(TFlt::Abs(d[1]) + TFlt::Abs(e[2]), TFlt::Abs(e[K]) + TFlt::Abs(d[K]));
    for (i = 2; i < K; i++)
        t = TFlt::GetMx(t, TFlt::Abs(e[i]) + TFlt::Abs(d[i]) + TFlt::Abs(e[i+1]));

    //set V to identity matrix
    //V.Gen(K,K);
    for (i = 0; i < K; i++) {
        for (int k = 0; k < K; k++)
            V(i,k) = 0.0;
        V(i,i) = 1.0;
    }

    //eigenvectors of T
    TNumericalStuff::EigSymmetricTridiag(d, e, K, V);
  }//for
  printf("... calc %d.", K);
  // Finds NumEig largest eigen values
  TFltIntKdV sv(K);
  for (i = 0; i < K; i++) {
    sv[i].Key = TFlt::Abs(d[i+1]);
    sv[i].Dat = i;
  }
  sv.Sort(false);

  TFltV uu(Matrix.GetRows());
  const int FinalNumEig = K; //TInt::GetMn(NumEig, K);
  EigValV.Reserve(FinalNumEig,0);
  EigVecVV.Gen(Matrix.GetCols(), FinalNumEig);
  for (i = 0; i < FinalNumEig; i++) {
    //printf("s[%d] = %20.15f\r", i, sv[i].Key.Val);
    int ii = sv[i].Dat;
    double sigma = d[ii+1].Val;
    // calculate singular value
    EigValV.Add(sigma);
    // calculate i-th right singular vector ( V := Q * W )
    TLinAlg::Multiply(Q, V, ii, EigVecVV, i);
  }
  printf("  done\n");
}


void TSparseSVD::SimpleLanczosSVD(const TMatrix& Matrix,
        const int& CalcSV, TFltV& SngValV, const bool& DoLocalReorto) {

    SimpleLanczos(Matrix, CalcSV, SngValV, DoLocalReorto, true);
    for (int SngValN = 0; SngValN < SngValV.Len(); SngValN++) {
      //EAssert(SngValV[SngValN] >= 0.0);
      if (SngValV[SngValN] < 0.0) {
        printf("bad sng val: %d %g\n", SngValN, SngValV[SngValN]());
        SngValV[SngValN] = 0;
      }
      SngValV[SngValN] = sqrt(SngValV[SngValN].Val);
    }
}

void TSparseSVD::LanczosSVD(const TMatrix& Matrix, int NumSV,
        int Iters, const TSpSVDReOrtoType& ReOrtoType,
        TFltV& SgnValV, TFltVV& LeftSgnVecVV, TFltVV& RightSgnVecVV) {

    // solve eigen problem for Matrix'*Matrix
    Lanczos(Matrix, NumSV, Iters, ReOrtoType, SgnValV, RightSgnVecVV, true);
    // calculate left singular vectors and sqrt singular values
    const int FinalNumSV = SgnValV.Len();
    LeftSgnVecVV.Gen(Matrix.GetRows(), FinalNumSV);
    TFltV LeftSgnVecV(Matrix.GetRows());
    for (int i = 0; i < FinalNumSV; i++) {
        if (SgnValV[i].Val < 0.0) { SgnValV[i] = 0.0; }
        const double SgnVal = sqrt(SgnValV[i]);
        SgnValV[i] = SgnVal;
        // calculate i-th left singular vector ( U := A * V * S^(-1) )
        Matrix.Multiply(RightSgnVecVV, i, LeftSgnVecV);
        for (int j = 0; j < LeftSgnVecV.Len(); j++) {
            LeftSgnVecVV(j,i) = LeftSgnVecV[j] / SgnVal; }
    }
    //printf("done                           \n");
}

void TSparseSVD::Project(const TIntFltKdV& Vec, const TFltVV& U, TFltV& ProjVec) {
    const int m = U.GetCols(); // number of columns

    ProjVec.Gen(m, 0);
    for (int j = 0; j < m; j++) {
        double x = 0.0;
        for (int i = 0; i < Vec.Len(); i++)
            x += U(Vec[i].Key, j) * Vec[i].Dat;
        ProjVec.Add(x);
    }
}

//////////////////////////////////////////////////////////////////////
// Sigmoid
double TSigmoid::EvaluateFit(const TFltIntKdV& data, const double A, const double B)
{
  double J = 0.0;
  for (int i = 0; i < data.Len(); i++)
  {
    double zi = data[i].Key; int yi = data[i].Dat;
    double e = exp(-A * zi + B);
    double denum = 1.0 + e;
    double prob = (yi > 0) ? (1.0 / denum) : (e / denum);
    J -= log(prob < 1e-20 ? 1e-20 : prob);
  }
  return J;
}

void TSigmoid::EvaluateFit(const TFltIntKdV& data, const double A, const double B, double& J, double& JA, double& JB)
{
  //               J(A, B) = \sum_{i : y_i = 1} ln [1 + e^{-Az_i + B}] + \sum_{i : y_i = -1} [ln [1 + e^{-Az_i + B}] - {-Az_i + B}]
  //                       = \sum_i ln [1 + e^{-Az_i + B}] - \sum_{i : y_i = -1} {-Az_i + B}.
  // partial J / partial A = \sum_i (-z_i) e^{-Az_i + B} / [1 + e^{-Az_i + B}] + \sum_{i : y_i = -1} Az_i.
  // partial J / partial B = \sum_i        e^{-Az_i + B} / [1 + e^{-Az_i + B}] + \sum_{i : y_i = -1} (-1).
  J = 0.0; double sum_all_PyNeg = 0.0, sum_all_ziPyNeg = 0.0, sum_yNeg_zi = 0.0, sum_yNeg_1 = 0.0;
  for (int i = 0; i < data.Len(); i++)
  {
    double zi = data[i].Key; int yi = data[i].Dat;
    double e = exp(-A * zi + B);
    double denum = 1.0 + e;
    double prob = (yi > 0) ? (1.0 / denum) : (e / denum);
    J -= log(prob < 1e-20 ? 1e-20 : prob);
    sum_all_PyNeg += e / denum;
    sum_all_ziPyNeg += zi * e / denum;
    if (yi < 0) { sum_yNeg_zi += zi; sum_yNeg_1 += 1; }
  }
  JA = -sum_all_ziPyNeg +     sum_yNeg_zi;
  JB =  sum_all_PyNeg   -     sum_yNeg_1;
}

void TSigmoid::EvaluateFit(const TFltIntKdV& data, const double A, const double B, const double U,
                           const double V, const double lambda, double& J, double& JJ, double& JJJ)
{
  // Let E_i = e^{-(A + lambda U) z_i + (B + lambda V)}.  Then we have
  // J(lambda) = \sum_i ln [1 + E_i] - \sum_{i : y_i = -1} {-(A + lambda U)z_i + (B + lambda V)}.
  // J'(lambda) = \sum_i (V - U z_i) E_i / [1 + E_i] - \sum_{i : y_i = -1} {V - U z_i).
  //            = \sum_i (V - U z_i) [1 - 1 / [1 + E_i]] - \sum_{i : y_i = -1} {V - U z_i).
  // J"(lambda) = \sum_i (V - U z_i)^2 E_i / [1 + E_i]^2.
  J = 0.0; JJ = 0.0; JJJ = 0.0;
  for (int i = 0; i < data.Len(); i++)
  {
    double zi = data[i].Key; int yi = data[i].Dat;
    double e = exp(-A * zi + B);
    double denum = 1.0 + e;
    double prob = (yi > 0) ? (1.0 / denum) : (e / denum);
    J -= log(prob < 1e-20 ? 1e-20 : prob);
    double VU = V - U * zi;
    JJ += VU * (e / denum); if (yi < 0) JJ -= VU;
    JJJ += VU * VU * e / denum / denum;
  }
}

TSigmoid::TSigmoid(const TFltIntKdV& data) {
  // Let z_i be the projection of the i'th training example, and y_i \in {-1, +1} be its class label.
  // Our sigmoid is: P(Y = y | Z = z) = 1 / [1 + e^{-Az + B}]
  // and we want to maximize \prod_i P(Y = y_i | Z = z_i)
  //                       = \prod_{i : y_i = 1} 1 / [1 + e^{-Az_i + B}]  \prod_{i : y_i = -1} e^{-Az_i + B} / [1 + e^{-Az_i + B}]
  // or minimize its negative logarithm,
  //               J(A, B) = \sum_{i : y_i = 1} ln [1 + e^{-Az_i + B}] + \sum_{i : y_i = -1} [ln [1 + e^{-Az_i + B}] - {-Az_i + B}]
  //                       = \sum_i ln [1 + e^{-Az_i + B}] - \sum_{i : y_i = -1} {-Az_i + B}.
  // partial J / partial A = \sum_i (-z_i) e^{-Az_i + B} / [1 + e^{-Az_i + B}] + \sum_{i : y_i = -1} Az_i.
  // partial J / partial B = \sum_i        e^{-Az_i + B} / [1 + e^{-Az_i + B}] + \sum_{i : y_i = -1} (-1).
  double minProj = data[0].Key, maxProj = data[0].Key;
  {for (int i = 1; i < data.Len(); i++) {
    double zi = data[i].Key; if (zi < minProj) minProj = zi; if (zi > maxProj) maxProj = zi; }}
  //const bool dump = false;
  A = 1.0; B = 0.5 * (minProj + maxProj);
  double bestJ = 0.0, bestA = 0.0, bestB = 0.0, lambda = 1.0;
  for (int nIter = 0; nIter < 50; nIter++)
  {
    double J, JA, JB; TSigmoid::EvaluateFit(data, A, B, J, JA, JB);
    if (nIter == 0 || J < bestJ) { bestJ = J; bestA = A; bestB = B; }
    // How far should we move?
    //if (dump) printf("Iter %2d: A = %.5f, B = %.5f, J = %.5f, partial = (%.5f, %.5f)\n", nIter, A, B, J, JA, JB);
        double norm = TMath::Sqr(JA) + TMath::Sqr(JB);
    if (norm < 1e-10) break;
    const int cl = -1; // should be -1

    double Jc = TSigmoid::EvaluateFit(data, A + cl * lambda * JA / norm, B + cl * lambda * JB / norm);
    //if (dump) printf("  At lambda = %.5f, Jc = %.5f\n", lambda, Jc);
    if (Jc > J) {
      while (lambda > 1e-5) {
        lambda = 0.5 * lambda;
        Jc = TSigmoid::EvaluateFit(data, A + cl * lambda * JA / norm, B + cl * lambda * JB / norm);
        //if (dump) printf("  At lambda = %.5f, Jc = %.5f\n", lambda, Jc);
      } }
    else if (Jc < J) {
      while (lambda < 1e5) {
        double lambda2 = 2 * lambda;
        double Jc2 = TSigmoid::EvaluateFit(data, A + cl * lambda2 * JA / norm, B + cl * lambda2 * JB / norm);
        //if (dump) printf("  At lambda = %.5f, Jc = %.5f\n", lambda2, Jc2);
        if (Jc2 > Jc) break;
        lambda = lambda2; Jc = Jc2; } }
    if (Jc >= J) break;
    A += cl * lambda * JA / norm; B += cl * lambda * JB / norm;
    //if (dump) printf("   Lambda = %.5f, new A = %.5f, new B = %.5f, new J = %.5f\n", lambda, A, B, Jc);
  }
  A = bestA; B = bestB;
}

//////////////////////////////////////////////////////////////////////
// Useful stuff (hopefuly)
#ifdef SCALAPACK
template<class Size>
void TLAMisc::Sort(TVec<TFlt, Size> & Vec, TVec<Size, Size>& index, const TBool& decrease) {
	if (index.Empty()){
		TLAMisc::FillRange(Vec.Len(), index);
	}
	char* id = decrease ? "D" : "I";
	int n = Vec.Len();
	int info;
	dlasrt2(id, &n, &Vec[0].Val, &index[0].Val, &info);
	//dlasrt2(id, n, d, key, info)
}
#endif


void TLAMisc::SaveCsvTFltV(const TFltV& Vec, TSOut& SOut) {
    for (int ValN = 0; ValN < Vec.Len(); ValN++) {
        SOut.PutFlt(Vec[ValN]); SOut.PutCh(',');
    }
    SOut.PutLn();
}

void TLAMisc::SaveMatlabTFltIntKdV(const TIntFltKdV& SpV, const int& ColN, TSOut& SOut) {
    const int Len = SpV.Len();
    for (int ValN = 0; ValN < Len; ValN++) {
        SOut.PutStrLn(TStr::Fmt("%d %d %g", SpV[ValN].Key+1, ColN+1, SpV[ValN].Dat()));
    }
}

void TLAMisc::SaveMatlabSpMat(const TTriple<TIntV, TIntV,TFltV>& SpMat, TSOut& SOut) {
	int Len = SpMat.Val1.Len();
	for (int ElN = 0; ElN < Len; ElN++) {
		SOut.PutStrLn(SpMat.Val1[ElN].GetStr() + " " + SpMat.Val2[ElN].GetStr() + " " + SpMat.Val3[ElN].GetStr());
	}
	SOut.Flush();
}

void TLAMisc::SaveMatlabTFltV(const TFltV& m, const TStr& FName) {
    PSOut out = TFOut::New(FName);
    const int RowN = m.Len();
    for (int RowId = 0; RowId < RowN; RowId++) {
        out->PutStr(TFlt::GetStr(m[RowId], 20, 18));
        out->PutCh('\n');
    }
    out->Flush();
}

void TLAMisc::SaveMatlabTIntV(const TIntV& m, const TStr& FName) {
    PSOut out = TFOut::New(FName);
    const int RowN = m.Len();
    for (int RowId = 0; RowId < RowN; RowId++) {
        out->PutInt(m[RowId]);
        out->PutCh('\n');
    }
    out->Flush();
}

void TLAMisc::SaveMatlabTFltVVCol(const TFltVV& m, int ColId, const TStr& FName) {
    PSOut out = TFOut::New(FName);
    const int RowN = m.GetRows();
    for (int RowId = 0; RowId < RowN; RowId++) {
        out->PutStr(TFlt::GetStr(m(RowId,ColId), 20, 18));
        out->PutCh('\n');
    }
    out->Flush();
}


void TLAMisc::SaveMatlabTFltVV(const TFltVV& m, const TStr& FName) {
    PSOut out = TFOut::New(FName);
	TLAMisc::SaveMatlabTFltVV(m, *out);	
}

void TLAMisc::SaveMatlabTFltVV(const TFltVV& m, TSOut& SOut) {	
	const int RowN = m.GetRows();
	const int ColN = m.GetCols();
	for (int RowId = 0; RowId < RowN; RowId++) {
		for (int ColId = 0; ColId < ColN; ColId++) {
			SOut.PutStr(TFlt::GetStr(m(RowId, ColId), 20, 18));
			SOut.PutCh(' ');
		}
		SOut.PutCh('\n');
	}
	SOut.Flush();
}

void TLAMisc::SaveMatlabTFltVVMjrSubMtrx(const TFltVV& m,
        int RowN, int ColN, const TStr& FName) {

    PSOut out = TFOut::New(FName);
    for (int RowId = 0; RowId < RowN; RowId++) {
        for (int ColId = 0; ColId < ColN; ColId++) {
            out->PutStr(TFlt::GetStr(m(RowId,ColId), 20, 18)); out->PutCh(' ');
        }
        out->PutCh('\n');
    }
    out->Flush();
}

void TLAMisc::LoadMatlabTFltVV(const TStr& FNm, TVec<TFltV>& ColV) {
    PSIn SIn = TFIn::New(FNm);
	TLAMisc::LoadMatlabTFltVV(ColV, *SIn);
}

void TLAMisc::LoadMatlabTFltVV(const TStr& FNm, TFltVV& MatrixVV) {
	PSIn SIn = TFIn::New(FNm);
	TLAMisc::LoadMatlabTFltVV(MatrixVV, *SIn);
}

void TLAMisc::LoadMatlabTFltVV(TFltVV& MatrixVV, TSIn& SIn) {
	TVec<TFltV> ColV; LoadMatlabTFltVV(ColV, SIn);
	if (ColV.Empty()) { MatrixVV.Clr(); return; }
	const int Rows = ColV[0].Len(), Cols = ColV.Len();
	MatrixVV.Gen(Rows, Cols);
	for (int RowN = 0; RowN < Rows; RowN++) {
		for (int ColN = 0; ColN < Cols; ColN++) {
			MatrixVV(RowN, ColN) = ColV[ColN][RowN];
		}
	}
}

void TLAMisc::LoadMatlabTFltVV(TVec<TFltV>& ColV, TSIn& SIn) {
	TILx Lx(&SIn, TFSet() | iloRetEoln | iloSigNum | iloExcept);
	int Row = 0, Col = 0; ColV.Clr();
	Lx.GetSym(syFlt, syEof, syEoln);
	//printf("%d x %d\r", Row, ColV.Len());
	while (Lx.Sym != syEof) {
		if (Lx.Sym == syFlt) {
			if (ColV.Len() > Col) {
				EAssert(ColV[Col].Len() == Row);
				ColV[Col].Add(Lx.Flt);
			}
			else {
				EAssert(Row == 0);
				ColV.Add(TFltV::GetV(Lx.Flt));
			}
			Col++;
		}
		else if (Lx.Sym == syEoln) {
			EAssert(Col == ColV.Len());
			Col = 0; Row++;
			if (Row % 100 == 0) {
				//printf("%d x %d\r", Row, ColV.Len());
			}
		}
		else {
			Fail;
		}
		Lx.GetSym(syFlt, syEof, syEoln);
	}
	//printf("\n");
	EAssert(Col == ColV.Len() || Col == 0);
}

void TLAMisc::PrintTFltV(const TFltV& Vec, const TStr& VecNm) {
    printf("%s = [", VecNm.CStr());
    for (int i = 0; i < Vec.Len(); i++) {
        printf("%.5f", Vec[i]());
		if (i < Vec.Len() - 1) { printf(", "); }
    }
    printf("]\n");
}

void TLAMisc::PrintTFltVVToStr(const TFltVV& A, TStr& Out) {
	Out = "";
	int Rows = A.GetRows();
	int Cols = A.GetCols();
	for (int RowN = 0; RowN < Rows; RowN++) {
		for (int ColN = 0; ColN < Cols; ColN++) {
			Out += A.At(RowN,ColN).GetStr() + " "; 
		}
		Out += "\n";
	}
    Out += "\n";

}

void TLAMisc::PrintTFltVV(const TFltVV& A, const TStr& MatrixNm) {
    printf("%s = [\n", MatrixNm.CStr());
	int Rows = A.GetRows();
	int Cols = A.GetCols();
	for (int RowN = 0; RowN < Rows; RowN++) {
		for (int ColN = 0; ColN < Cols; ColN++) {
			printf("%f ", A.At(RowN, ColN).Val);
		}
		printf("\n");
	}
    printf("]\n");
}

void TLAMisc::PrintSpMat(const TTriple<TIntV, TIntV, TFltV>& A, const TStr& MatrixNm) {
	int Nonzeros = A.Val1.Len();
	printf("%s = [\n", MatrixNm.CStr());
	for (int ElN = 0; ElN < Nonzeros; ElN++) {
		printf("%d %d %f\n", A.Val1[ElN].Val, A.Val2[ElN].Val, A.Val3[ElN].Val);
	}
	printf("]\n");
}

void TLAMisc::PrintSpMat(const TVec<TIntFltKdV>& A, const TStr& MatrixNm) {
	printf("%s = [\n", MatrixNm.CStr());
	int Cols = A.Len();
	for (int ColN = 0; ColN < Cols; ColN++) {
		int Els = A[ColN].Len();
		for (int ElN = 0; ElN < Els; ElN++) {
			printf("%d %d %f\n", A[ColN][ElN].Key.Val, ColN, A[ColN][ElN].Dat.Val);
		}
	}
	printf("]\n");
}

void TLAMisc::PrintTIntV(const TIntV& Vec, const TStr& VecNm) {
    printf("%s = [", VecNm.CStr());
    for (int i = 0; i < Vec.Len(); i++) {
        printf("%d", Vec[i]());
        if (i < Vec.Len() - 1) printf(", ");
    }
    printf("]\n");
}

void TLAMisc::FillRnd(const int& Len, TFltV& Vec, TRnd& Rnd) {
    Vec.Gen(Len);
    for(int i = 0; i < Len; i++) {
        Vec[i] = Rnd.GetUniDev();
    }    
}

<<<<<<< HEAD
void TLAMisc::Fill(TFltVV& M, const double& Val)
{
	IAssert(M.GetRows() == M.GetCols());
	int Len = M.GetRows();
	for (int i = 0; i < Len; i++) {
		for (int j = 0; j < Len; j++) M(i, j) = Val;
=======
void TLAMisc::Fill(TFltV& V, const double& val){
	const int n = V.Len();
	for (int i = 0; i < n; i++){
		V[i] = val;
>>>>>>> 5cc8f1f4
	}
}

void TLAMisc::FillIdentity(TFltVV& M) {
    EAssert(M.GetRows() == M.GetCols());
    int Len = M.GetRows();
    for (int i = 0; i < Len; i++) {
        for (int j = 0; j < Len; j++) M(i,j) = 0.0;
        M(i,i) = 1.0;
    }
}

void TLAMisc::FillIdentity(TFltVV& M, const double& Elt) {
    EAssert(M.GetRows() == M.GetCols());
    int Len = M.GetRows();
    for (int i = 0; i < Len; i++) {
        for (int j = 0; j < Len; j++) M(i,j) = 0.0;
        M(i,i) = Elt;
    }
}

void TLAMisc::FillRange(const int& Vals, TFltV& Vec) {
	//Added by Andrej
	if (Vec.Len() != Vals){
		Vec.Gen(Vals);
	}
	for(int i = 0; i < Vals; i++){
		Vec[i] = i;
	}
}
void TLAMisc::FillRange(const int& Vals, TIntV& Vec) {
	//Added by Andrej
	if (Vec.Len() != Vals){
		Vec.Gen(Vals);
	}
	for (int i = 0; i < Vals; i++){
		Vec[i] = i;
	}
}

int TLAMisc::SumVec(const TIntV& Vec) {
    const int Len = Vec.Len();
    int res = 0;
    for (int i = 0; i < Len; i++)
        res += Vec[i];
    return res;
}

double TLAMisc::SumVec(const TFltV& Vec) {
    const int Len = Vec.Len();
    double res = 0.0;
    for (int i = 0; i < Len; i++)
        res += Vec[i];
    return res;
}

void TLAMisc::ToSpVec(const TFltV& Vec, TIntFltKdV& SpVec,
        const double& CutSumPrc) {

    // determine minimal element value
    EAssert(0.0 <= CutSumPrc && CutSumPrc <= 1.0);
    const int Elts = Vec.Len();
    double EltSum = 0.0;
    for (int EltN = 0; EltN < Elts; EltN++) {
        EltSum += TFlt::Abs(Vec[EltN]); }
    const double MnEltVal = CutSumPrc * EltSum;
    // create sparse vector
    SpVec.Clr();
    for (int EltN = 0; EltN < Elts; EltN++) {
        if (TFlt::Abs(Vec[EltN]) > MnEltVal) {
            SpVec.Add(TIntFltKd(EltN, Vec[EltN]));
        }
    }
    SpVec.Pack();
}

void TLAMisc::ToVec(const TIntFltKdV& SpVec, TFltV& Vec, const int& VecLen) {
    Vec.Gen(VecLen); Vec.PutAll(0.0);
    int Elts = SpVec.Len();
    for (int EltN = 0; EltN < Elts; EltN++) {
        if (SpVec[EltN].Key < VecLen) {
            Vec[SpVec[EltN].Key] = SpVec[EltN].Dat;
        }
    }
}

void TLAMisc::Diag(const TFltV& Vec, TFltVV& Mat) {
	Mat.Gen(Vec.Len(), Vec.Len());
	Mat.PutAll(0.0);
	for (int ElN = 0; ElN < Vec.Len(); ElN++) {
		Mat.At(ElN, ElN) = Vec[ElN];
	}
}

void TLAMisc::Diag(const TFltV& Vec, TVec<TIntFltKdV>& Mat) {
	int Len = Vec.Len();
	Mat.Gen(Len);
	for (int ColN = 0; ColN < Len; ColN++) {
		Mat[ColN].Add(TIntFltKd(ColN, Vec[ColN]));
	}	 
}

int TLAMisc::GetMaxDimIdx(const TIntFltKdV& SpVec) {
	return SpVec.Len() > 0 ? SpVec.Last().Key.Val : 0;
}

int TLAMisc::GetMaxDimIdx(const TVec<TIntFltKdV>& SpMat) {
	int MaxDim = 0;
	for (int ColN = 0; ColN < SpMat.Len(); ColN++) {
		if (!SpMat[ColN].Empty()) {
			MaxDim = MAX(MaxDim, SpMat[ColN].Last().Key.Val);
		}
	}
	return MaxDim;
}

int TLAMisc::GetMinIdx(const TFltV& Vec) {
	const int Len = Vec.Len();

	int MinIdx = 0;
	double MinVal = Vec[MinIdx];
	for (int i = 1; i < Len; i++) {
		if (Vec[i] < MinVal) {
			MinVal = Vec[i];
			MinIdx = i;
		}
	}

	return MinIdx;
}
 
 void TLAMisc::RangeV(const int& Min, const int& Max, TIntV& Res) {
	 Res.Gen(Max - Min + 1, 0);
	 for (int i = Min; i <= Max; i++) {
		 Res.Add(i);
	 }
 }

 double TLAMisc::Mean(const TFltV& Vec) {
	 EAssertR(Vec.Len() != 0, "TLAMisc::Mean: Vector length should not be zero");
	 return TLinAlg::SumVec(Vec) / Vec.Len();
 }

 void TLAMisc::Mean(const TFltVV& Mat, TFltV& Res, const int& Dim) {
	 EAssertR(Dim == 1 || Dim == 2, "TLAMisc::Mean: Invalid value of 'Dim' argument. "
		 "Supported 'Dim' arguments are 1 (col mean), or 2 (row mean).");
	 if (Dim == 1) {
		 int Rows = Mat.GetRows();
		 TFltV Vec(Rows);
		 Vec.PutAll(1.0 / Rows);
		 TLinAlg::MultiplyT(Mat, Vec, Res);
	 } else if (Dim == 2) {
		 int Cols = Mat.GetCols();
		 TFltV Vec(Cols);
		 Vec.PutAll(1.0 / Cols);
		 TLinAlg::Multiply(Mat, Vec, Res);
	 }
 }

void TLAMisc::Std(const TFltVV& Mat, TFltV& Res, const int& Flag, const int& Dim) {
	EAssertR(Flag == 0 || Flag == 1, "TLAMisc::Std: Invalid value of 'Flag' argument. "
							"Supported 'Flag' arguments are 0 or 1. See Matlab std() documentation.");
	EAssertR(Dim == 1 || Dim == 2, "TLAMisc::Std: Invalid value of 'Dim' argument. "
							"Supported 'Dim' arguments are 1 (col std), or 2 (row std).");

	int Cols = Mat.GetCols();
	int Rows = Mat.GetRows();
	TFltV MeanVec;
	TLAMisc::Mean(Mat, MeanVec, Dim);
	EAssertR(Cols == MeanVec.Len() || Rows == MeanVec.Len(), "TLAMisc::Std");

	if (Dim == 1) {
		if(Res.Empty()) Res.Gen(Cols);
		EAssertR(Cols == Res.Len(), "TLAMisc::Std");	

		double Scalar = (Flag == 1) ? TMath::Sqrt(1.0/(Rows)) : TMath::Sqrt(1.0/(Rows-1));
		TFltV TempRes(Rows);
		TFltV Ones(Rows);
		Ones.PutAll(1.0);

		for (int ColN = 0; ColN < Cols; ColN++) {		
			TLinAlg::LinComb(-1.0, Mat, ColN, MeanVec[ColN], Ones, TempRes);
			Res[ColN] = Scalar * TLinAlg::Norm(TempRes);
		}
	} else if (Dim == 2) {
		if(Res.Empty()) Res.Gen(Rows);
		EAssertR(Rows == Res.Len(), "TLAMisc::Std");	

		double Scalar = (Flag == 1) ? TMath::Sqrt(1.0/(Cols)) : TMath::Sqrt(1.0/(Cols-1));
		TFltV TempRes(Cols);
		TFltV Ones(Cols);
		Ones.PutAll(1.0);

		for (int RowN = 0; RowN < Rows; RowN++) {
			TLinAlg::LinComb(-1.0, Mat, RowN, MeanVec[RowN], Ones, TempRes, 2);
			Res[RowN] = Scalar * TLinAlg::Norm(TempRes);
		}
	}
}

void TLAMisc::ZScore(const TFltVV& Mat, TFltVV& Res, const int& Flag, const int& Dim) {
	EAssertR(Flag == 0 || Flag == 1, "TLAMisc::ZScore: Invalid value of 'Flag' argument. "
							"Supported 'Flag' arguments are 0 or 1. See Matlab std() documentation.");
	EAssertR(Dim == 1 || Dim == 2, "TLAMisc::ZScore: Invalid value of 'Dim' argument. "
							"Supported 'Dim' arguments are 1 (col std), or 2 (row std).");

	int Cols = Mat.GetCols();
	int Rows = Mat.GetRows();

	if (Res.Empty()) Res.Gen(Rows, Cols);

	TFltV MeanVec;
	TLAMisc::Mean(Mat, MeanVec, Dim);
	TFltV StdVec;
	TLAMisc::Std(Mat, StdVec, Flag, Dim);

	if (Dim == 1) {
		
		TFltV TempRes(Rows);
		TFltV Ones(Rows);
		Ones.PutAll(1.0);

		for (int ColN = 0; ColN < Cols; ColN++) {		
			TLinAlg::LinComb(1.0/StdVec[ColN], Mat, ColN, -1.0 * MeanVec[ColN]/StdVec[ColN], Ones, TempRes);	
			for (int RowN = 0; RowN < Rows; RowN++) {
				Res.At(RowN, ColN) = TempRes[RowN];
			}
		}
	} else if (Dim == 2) {

		TFltV TempRes(Cols);
		TFltV Ones(Cols);
		Ones.PutAll(1.0);

		for (int RowN = 0; RowN < Rows; RowN++) {		
			TLinAlg::LinComb(1.0/StdVec[RowN], Mat, RowN, -1.0 * MeanVec[RowN]/StdVec[RowN], Ones, TempRes, 2);	
			for (int ColN = 0; ColN < Cols; ColN++) {
				Res.At(RowN, ColN) = TempRes[ColN];
			}
		}
	}

}


///////////////////////////////////////////////////////////////////////
// TVector
TVector::TVector(const bool& _IsColVector):
		IsColVector(_IsColVector),
		Vec() {}

TVector::TVector(const int& Dim, const bool _IsColVector):
		IsColVector(_IsColVector),
		Vec(Dim) {}

TVector::TVector(const TFltV& Vect, const bool _IsColVector):
		IsColVector(_IsColVector),
		Vec(Vect) {}

TVector::TVector(const TIntV& Vect, const bool _IsColVector):
		IsColVector(_IsColVector),
		Vec(Vect.Len()) {

	for (int i = 0; i < Vec.Len(); i++) {
		Vec[i] = Vect[i];
	}
}

TVector::TVector(const TFullMatrix& Mat):
		IsColVector(Mat.GetRows() > 1),
		Vec(TMath::Mx(Mat.GetRows(), Mat.GetCols())) {
	EAssertR(Mat.GetRows() == 1 || Mat.GetCols() == 1, "Cannot create a vector from matrix that is not a vector!");
	if (Mat.GetRows() == 1) {
		for (int ColIdx = 0; ColIdx < Mat.GetCols(); ColIdx++) {
			Vec[ColIdx] = Mat(0, ColIdx);
		}
	} else {
		for (int RowIdx = 0; RowIdx < Mat.GetRows(); RowIdx++) {
			Vec[RowIdx] = Mat(RowIdx, 0);
		}
	}
}

TVector::TVector(const TVector& Vector) {
	IsColVector = Vector.IsColVector;
	Vec = Vector.Vec;
}

#ifdef CPP11
// move constructor
TVector::TVector(const TVector&& Vector) {
	IsColVector = Vector.IsColVector;
	Vec = std::move(Vector.Vec);
}
#endif 

TVector& TVector::operator=(TVector Vector) {
	std::swap(IsColVector, Vector.IsColVector);
	std::swap(Vec, Vector.Vec);
	return *this;
}

TVector TVector::Init(const int& Dim, const bool _IsColVect = true) {
	return TVector(Dim, _IsColVect);
}

TVector TVector::Ones(const int& Dim, const bool IsColVect) {
	TVector Res(Dim, IsColVect);
	for (int i = 0; i < Dim; i++) {
		Res[i] = 1;
	}
	return TVector(Res);
}

TVector TVector::Zeros(const int& Dim, const bool IsColVec) {
	return TVector(Dim, IsColVec);
}

TVector TVector::Range(const int& Start, const int& End, const bool IsColVect) {
	EAssert(Start < End);

	const int Len = End - Start;

	TVector Res(Len, IsColVect);
	for (int i = 0; i < Len; i++) {
		Res[i] = i + Start;
	}

	return Res;
}

TVector TVector::Range(const int& End, const bool IsColVect) {
	return TVector::Range(0, End, IsColVect);
}

bool TVector::operator ==(const TVector& Vect) const {
	return IsColVector == Vect.IsColVector && Vec == Vect.Vec;
}

TVector TVector::GetT() const {
	TVector Res(*this);
	Res.Transpose();
	return Res;
}

TVector& TVector::Transpose() {
	 IsColVector = !IsColVector;
	 return *this;
}

double TVector::DotProduct(const TFltV& y) const {
	EAssert(Len() == y.Len());
	return TLinAlg::DotProduct(Vec, y);
}

double TVector::DotProduct(const TVector& y) const {
	EAssert(Len() == y.Len() && IsRowVec() && y.IsColVec());
	return DotProduct(y.Vec);
}

TFullMatrix TVector::operator *(const TVector& y) const {
	EAssertR(IsColVec() != y.IsColVec(), " TVector::operator*(TVector): invalid dimensions!");

	if (IsRowVec()) {
		// dot product
		const double& Dot = DotProduct(y);
		TFullMatrix Res(1,1);
		Res.Set(Dot,0,0);
		return Res;
	} else {
		// outer product
		TFullMatrix Res(Len(), y.Len());
		TLinAlg::OuterProduct(Vec, y.Vec, *Res.Mat);
		return Res;
	}
}

TVector TVector::operator *(const TFullMatrix& Mat) const {
	EAssertR(IsRowVec() && Len() == Mat.GetRows(), "TVector::operator*(TFullMatrix&): Invalid dimensions!");

	TVector Res(Mat.GetCols(), false);
	Mat.MultiplyT(Vec, Res.Vec);

	return Res;
}

TVector TVector::operator *(const double& Lambda) const {
	TVector Res(Vec.Len(), IsColVec());
	TLinAlg::MultiplyScalar(Lambda, Vec, Res.Vec);
	return Res;
}

TVector& TVector::operator *=(const double& Lambda) {
	TLinAlg::MultiplyScalar(Lambda, Vec, Vec);
	return *this;
}

TVector TVector::operator /(const double& Lambda) const {
	return operator *(1/Lambda);
}

TVector& TVector::operator /=(const double& Lambda) {
	return operator *=(1/Lambda);
}

TVector TVector::MulT(const TFullMatrix& B) const {
	EAssertR(Len() == B.GetRows(), "TVector::MulT: Dimension should equal the number of rows in B!");

	TVector Res(B.GetCols(), false);
	TLinAlg::MultiplyT(*B.Mat, Vec, Res.Vec);

	return Res;
}

TVector TVector::operator +(const TVector& y) const {
	EAssertR(Len() == y.Len() && IsColVec() == y.IsColVec(), "TVector::operator +(TVector& y): Invalid dimensions!");

	TVector Res(Len(), IsColVec());
	TLinAlg::LinComb(1.0, Vec, 1.0, y.Vec, Res.Vec);
	return Res;
}

TVector& TVector::operator +=(const TVector& y) {
	EAssertR(Len() == y.Len() && IsColVec() == y.IsColVec(), "TVector::operator +=(TVector&): Invalid dimensions!");
	TLinAlg::LinComb(1.0, Vec, 1.0, y.Vec, Vec);
	return *this;
}

TVector TVector::operator -(const TVector& y) const {
	EAssertR(Len() == y.Len() && IsColVec() == y.IsColVec(), "TVector::operator -(TVector& y): Invalid dimensions!");

	TVector Res(Len(), IsColVec());
	TLinAlg::LinComb(1.0, Vec, -1.0, y.Vec, Res.Vec);
	return Res;
}

double TVector::Norm() const {
	return TLinAlg::Norm(Vec);
}

double TVector::Norm2() const {
	return TLinAlg::Norm2(Vec);
}

double TVector::Sum() const {
	const int Dim = Len();

	double Sum = 0;
	for (int i = 0; i < Dim; i++) {
		Sum += Vec[i];
	}

	return Sum;
}

double TVector::EuclDist(const TVector& y) const {
	return TLinAlg::EuclDist(Vec, y.Vec);
}

TIntV TVector::GetIntVec() const {
	 const int Dim = Len();
	 TIntV Res(Dim);

	 for (int i = 0; i < Dim; i++) {
		 Res[i] = (int) Vec[i];
	 }

	 return Res;
}

double TVector::GetMaxVal() const {
	return GetMax().Val2;
}

int TVector::GetMaxIdx() const {
	return GetMax().Val1;
}

TIntFltPr TVector::GetMax() const {
	const int Dim = Len();

	double MaxVal = TFlt::Mn;
	int MaxIdx = 0;

	for (int i = 0; i < Dim; i++) {
		if (Vec[i] > MaxVal) {
			MaxVal = Vec[i];
			MaxIdx = i;
		}
	}

	return TIntFltPr(MaxIdx, MaxVal);
}

int TVector::GetMinIdx() const {
	const int Dim = Len();

	double MinVal = TFlt::Mx;
	int MinIdx = 0;

	for (int i = 0; i < Dim; i++) {
		if (Vec[i] < MinVal) {
			MinVal = Vec[i];
			MinIdx = i;
		}
	}

	return MinIdx;
}

///////////////////////////////////////////////////////////////////////
// Full-Matrix
TFullMatrix::TFullMatrix():
		TMatrix(),
		IsWrapper(false),
		Mat(new TFltVV(0,0)) {}

TFullMatrix::TFullMatrix(const int& Rows, const int& Cols):
	 	TMatrix(),
	 	IsWrapper(false),
	 	Mat(new TFltVV(Rows, Cols)) {}

TFullMatrix::TFullMatrix(TFltVV& _Mat, const bool _IsWrapper):
		TMatrix(),
		IsWrapper(_IsWrapper),
		Mat(_IsWrapper ? &_Mat : new TFltVV(_Mat)) {}

TFullMatrix::TFullMatrix(const TVector& Vec):
		TMatrix(),
		IsWrapper(false),
		Mat(new TFltVV(Vec.IsColVec() ? Vec.Len() : 1, Vec.IsRowVec() ? Vec.Len() : 1)) {

	if (Vec.IsColVec()) {
		for (int i = 0; i < Vec.Len(); i++) {
			Mat->PutXY(i,0,Vec[i]);
		}
	} else {
		for (int i = 0; i < Vec.Len(); i++) {
			Mat->PutXY(0,i,Vec[i]);
		}
	}
}

TFullMatrix::TFullMatrix(const TFullMatrix& Other):
		TMatrix(Other),
		IsWrapper(Other.IsWrapper),
		Mat(Other.IsWrapper ? Other.Mat : new TFltVV(*Other.Mat)) {}

TFullMatrix::TFullMatrix(TFullMatrix&& Other):
		TMatrix(Other),
		IsWrapper(std::move(Other.IsWrapper)),
		Mat(Other.Mat) {
	Other.Mat = nullptr;
}

TFullMatrix::TFullMatrix(TFltVV* _Mat):
		IsWrapper(false),
		Mat(_Mat) {}

TFullMatrix::~TFullMatrix() {
	Clr();
}

TFullMatrix& TFullMatrix::operator =(const TFullMatrix& Other) {
	TMatrix::operator =(Other);

	Clr();
	IsWrapper = Other.IsWrapper;
	Mat = IsWrapper ? Other.Mat : new TFltVV(*Other.Mat);

	return *this;
}

TFullMatrix& TFullMatrix::operator =(TFullMatrix&& Other) {
	TMatrix::operator =(Other);

	if (this != &Other) {
		std::swap(IsWrapper, Other.IsWrapper);
		std::swap(Mat, Other.Mat);
		Other.Clr();
	}

	return *this;
}

TFullMatrix TFullMatrix::Identity(const int& Dim) {
	TFullMatrix Mat(Dim, Dim);

    for (int i = 0; i < Dim; i++) {
    	Mat(i,i) = 1;
    }

    return Mat;
}

TFullMatrix TFullMatrix::RowMatrix(const TVec<TFltV>& Mat) {
	EAssertR(Mat.Len() > 0, "Input vector should have at least one row!");
	EAssertR(Mat[0].Len() > 0, "Input vector should have at least one column!");

	const int Rows = Mat.Len();
	const int Cols = Mat[0].Len();

	TFullMatrix Res(Rows, Cols);
	for (int RowIdx = 0; RowIdx < Rows; RowIdx++) {
		for (int ColIdx = 0; ColIdx < Cols; ColIdx++) {
			Res.Mat->PutXY(RowIdx, ColIdx, Mat[RowIdx][ColIdx]);
		}
	}

	return Res;
}

TFullMatrix TFullMatrix::ColMatrix(const TVec<TFltV>& Mat) {
	EAssertR(Mat.Len() > 0, "Input vector should have at least one column!");
	EAssertR(Mat[0].Len() > 0, "Input vector should have at least one row!");

	const int Cols = Mat.Len();
	const int Rows = Mat[0].Len();

	TFullMatrix Res(Rows, Cols);
	for (int ColIdx = 0; ColIdx < Cols; ColIdx++) {
		for (int RowIdx = 0; RowIdx < Rows; RowIdx++) {
			Res.Mat->PutXY(RowIdx, ColIdx, Mat[ColIdx][RowIdx]);
		}
	}

	return Res;
}

TFullMatrix TFullMatrix::Diag(const TVector& Diag) {
	const int Dim = Diag.Len();

	TFullMatrix Result(Dim,Dim);
	for (int i = 0; i < Dim; i++) {
		Result(i,i) = Diag[i];
	}

	return Result;
}

void TFullMatrix::Clr() {
	if (!IsWrapper && Mat != nullptr) {
		delete Mat;
		Mat = nullptr;
	}
}

void TFullMatrix::PMultiply(const TFltVV& B, int ColId, TFltV& Result) const {
	TLinAlg::Multiply(*Mat, B, ColId, Result);
}

void TFullMatrix::PMultiply(const TFltV& Vec, TFltV& Result) const {
	TLinAlg::Multiply(*Mat, Vec, Result);
}

void TFullMatrix::PMultiply(const TFltVV& B, TFltVV& Result) const {
	TLinAlg::Multiply(*Mat, B, Result);
}

void TFullMatrix::PMultiplyT(const TFltVV& B, int ColId, TFltV& Result) const {
	FailR("TFullMatrix::PMultiplyT: Not implemented!!!");
}

void TFullMatrix::PMultiplyT(const TFltV& Vec, TFltV& Result) const {
	TLinAlg::MultiplyT(*Mat, Vec, Result);
}

void TFullMatrix::PMultiplyT(const TFltVV& B, TFltVV& Result) const {
	TLinAlg::MultiplyT(*Mat, B, Result);
}

void TFullMatrix::Transpose() {
	Mat->Transpose();
}

TFullMatrix TFullMatrix::GetT() const {
	TFullMatrix Res(*this);      // copy
	Res.Transpose();
	return Res;
}

TFullMatrix& TFullMatrix::AddCol(const TVector& Col) {
	const int Rows = GetRows();
	const int LastColIdx = GetCols();

	EAssertR(Col.Len() == Rows, "TFullMatrix::AddCol: dimension mismatch!");

	Mat->AddYDim();
	for (int RowIdx = 0; RowIdx < Rows; RowIdx++) {
		Mat->PutXY(RowIdx, LastColIdx, Col[RowIdx]);
	}

	return *this;
}

TFullMatrix& TFullMatrix::AddCols(const TFullMatrix& ColMat) {
	EAssertR(GetRows() == ColMat.GetRows(), "Invalid dimensions when concatenating matrices!");

	const int Rows = GetRows();
	const int Cols = GetCols();
	const int NNewCols = ColMat.GetCols();

	Mat->AddYDim(NNewCols);
	for (int RowIdx = 0; RowIdx < Rows; RowIdx++) {
		for (int ColIdx = 0; ColIdx < NNewCols; ColIdx++) {
			Mat->PutXY(RowIdx, Cols + ColIdx, ColMat(RowIdx, ColIdx));
		}
	}

	return *this;
}

TFullMatrix& TFullMatrix::operator -=(const TFullMatrix& B) {
	EAssert(GetCols() == B.GetCols() && GetRows() == B.GetRows());

	TLinAlg::LinComb(1.0, *Mat, -1.0, B.GetMat(), *Mat);
	return *this;
}

TFullMatrix& TFullMatrix::operator +=(const TFullMatrix& B) {
	EAssert(GetCols() == B.GetCols() && GetRows() == B.GetRows());
	TLinAlg::LinComb(1.0, *Mat, 1.0, B.GetMat(), *Mat);
	return *this;
}

TFullMatrix TFullMatrix::operator +(const TFullMatrix& B) const {
	EAssert(GetCols() == B.GetCols() && GetRows() == B.GetRows());

	TFullMatrix Result(GetRows(), GetCols());
	TLinAlg::LinComb(1.0, *Mat, 1.0, B.GetMat(), *Result.Mat);

	return Result;
}

TFullMatrix TFullMatrix::operator -(const TFullMatrix& B) const {
	EAssert(GetCols() == B.GetCols() && GetRows() == B.GetRows());

	TFullMatrix Result(GetRows(), GetCols());
	TLinAlg::LinComb(1.0, *Mat, -1.0, B.GetMat(), *Result.Mat);

	return Result;
}

TFullMatrix TFullMatrix::operator *(const TFullMatrix& B) const {
	EAssert(GetCols() == B.GetRows());

	TFullMatrix Result(GetRows(), B.GetCols());
	Multiply(*B.Mat, *Result.Mat);

 	return Result;
}

TFullMatrix TFullMatrix::operator *(const TSparseColMatrix& B) const {
	EAssert(GetCols() == B.GetRows());

	TFullMatrix Result(GetRows(), B.GetCols());
	TLinAlg::Multiply(*Mat, B.ColSpVV, *Result.Mat);

	return Result;
}

TFullMatrix TFullMatrix::MulT(const TFullMatrix& B) const {
	return MulT(B.GetMat());
}

TFullMatrix TFullMatrix::MulT(const TFltVV& B) const {
	EAssert(GetRows() == B.GetRows());

	TFullMatrix Result(GetCols(), B.GetCols());
	MultiplyT(B, *Result.Mat);
	return Result;
}

TVector TFullMatrix::operator *(const TVector& x) const {
	EAssertR(x.IsColVec(), "x must be a column vector!");
	return operator *(x.Vec);
}

TVector TFullMatrix::operator *(const TFltV& y) const {
	TVector Res(GetRows());
	Multiply(y, Res.Vec);
	return Res;
}

TFullMatrix TFullMatrix::operator *(const double& Lambda) const {
	TFullMatrix Res(GetRows(), GetCols());
	TLinAlg::MultiplyScalar(Lambda, *Mat, *Res.Mat);

	return Res;
}

TFullMatrix TFullMatrix::operator /(const double& Lambda) const {
	return operator *(1.0/Lambda);
}

TVector TFullMatrix::GetRow(const int& RowIdx) const {
	EAssertR(RowIdx < GetRows(), "Row index should be smaller then the number of rows!");

	const int Cols = GetCols();

	TVector Res(Cols, false);
	for (int ColIdx = 0; ColIdx < Cols; ColIdx++) {
		Res[ColIdx] = Mat->At(RowIdx, ColIdx);
	}

	return Res;
}

TFullMatrix TFullMatrix::Pow(const int& k) const {
	EAssertR(k >= 0, "TFullMatrix::operator ^: Negative powers not implemented!");
	EAssertR(GetRows() == GetCols(), "TFullMatrix::operator ^: Can only compute powers of square matrices!");

	if (k == 0) { return TFullMatrix::Identity(GetRows()); }
	else if (k < 0) { return GetInverse()^(-k); }
	else {
		// we will compute the power using the binary algorithm
		// X <- A
		TFltVV* X = new TFltVV(*Mat);

		// temporary variables
		TFltVV* X1 = new TFltVV(GetRows(), GetCols());
		TFltVV* Temp;

		// do the work
		uint k1 = (uint) k;
		uint n = (uint) TMath::Log2(k);

		uint b;

		for (uint i = 1; i <= n; i++) {
			b = (k1 >> (n-i)) & 1;

			// X <- X*X
			TLinAlg::Multiply(*X, *X, *X1);

			// swap X and X1 so that X holds the content
			Temp = X1;
			X1 = X;
			X = Temp;
			if (b == 1) {
				// X <- X*A
				TLinAlg::Multiply(*X, *Mat, *X1);
				// swap X and X1 so that X holds the content
				Temp = X1;
				X1 = X;
				X = Temp;
			}
		}

		// delete the temporary variables and wrap the result
		delete X1;

		return TFullMatrix(X);
	}
}

TVector TFullMatrix::GetCol(const int& ColIdx) const {
	EAssertR(ColIdx < GetCols(), "Column index should be smaller then the number of columns!");

	const int Rows = GetRows();

	TVector Res(Rows, true);
	for (int RowIdx = 0; RowIdx < Rows; RowIdx++) {
		Res[RowIdx] = Mat->At(RowIdx, ColIdx);
	}

	return Res;
}

void TFullMatrix::SetRow(const int& RowIdx, const TVector& RowV) {
	EAssertR(RowV.IsRowVec(), "When setting a row the input vector should be a row vector!");
	EAssertR(RowV.Len() == GetCols(), "Dimension mismatch!");

	const int Cols = GetCols();

	for (int ColIdx = 0; ColIdx < Cols; ColIdx++) {
		Mat->At(RowIdx, ColIdx) = RowV[ColIdx];
	}
}

void TFullMatrix::SetCol(const int& ColIdx, const TVector& ColV) {
	EAssertR(ColV.IsColVec(), "When setting a column the input vector should be a column vector!");
	EAssertR(ColV.Len() == GetRows(), "Dimension mismatch!");

	const int Rows = GetRows();

	for (int RowIdx = 0; RowIdx < Rows; RowIdx++) {
		Mat->At(RowIdx, ColIdx) = ColV[RowIdx];
	}
}

double TFullMatrix::ColNorm(const int& ColIdx) const {
	return TLinAlg::Norm(*Mat, ColIdx);
}

double TFullMatrix::ColNorm2(const int& ColIdx) const {
	double Norm = ColNorm(ColIdx);
	return Norm * Norm;
}

TVector TFullMatrix::ColNormV() const {
	const int Cols = GetCols();

	TVector Res(Cols, false);
	for (int i = 0; i < Cols; i++) {
		Res[i] = ColNorm(i);
	}

	return Res;
}

TVector TFullMatrix::ColNorm2V() const {
	TVector Res = ColNormV();

	const int Cols = GetCols();
	for (int i = 0; i < Cols; i++) {
		Res.Vec[i] *= Res.Vec[i];
	}

	return Res;
}

double TFullMatrix::FromNorm() const {
	return TLinAlg::FrobNorm(*Mat);
}

double TFullMatrix::RowNormL1(const int& RowIdx) const {
	const int Cols = GetCols();

	double NormL1 = 0;
	for (int ColIdx = 0; ColIdx < Cols; ColIdx++) {
		NormL1 += TFlt::Abs(Mat->At(RowIdx, ColIdx));
	}

	return NormL1;
}

void TFullMatrix::NormalizeRowsL1() {
	const int Rows = GetRows();
	const int Cols = GetCols();

	printf("%s\n", TStrUtil::GetStr(*Mat, ", ", "%.3f").CStr());	// TODO remove

	for (int RowIdx = 0; RowIdx < Rows; RowIdx++) {
		const double Norm = RowNormL1(RowIdx);
		for (int ColIdx = 0; ColIdx < Cols; ColIdx++) {
			Mat->At(RowIdx, ColIdx) /= Norm;
		}
	}
}

double TFullMatrix::RowSum(const int& RowIdx) const {
	EAssertR(RowIdx < GetRows(), TStr::Fmt("Invalid row index: %d", RowIdx));

	const int NCols = GetCols();
	double Sum = 0;

	for (int i = 0; i < NCols; i++) {
		Sum += Mat->At(RowIdx, i);
	}

	return Sum;
}

TVector TFullMatrix::RowSumV() const {
	const int Rows = GetRows();

	TVector Res(Rows, true);
	for (int i = 0; i < Rows; i++) {
		Res.Vec[i] = RowSum(i);
	}

	return Res;
}

TVector TFullMatrix::GetColMinV() const {
	TVector Result;	TLinAlg::GetColMinV(*Mat, Result.Vec);
	return Result;
}

TVector TFullMatrix::GetColMaxIdxV() const {
	TIntV IdxV;	TLinAlg::GetColMaxIdxV(*Mat, IdxV);
	return TVector(IdxV, false);
}

TVector TFullMatrix::GetColMinIdxV() const {
	TIntV IdxV;	TLinAlg::GetColMinIdxV(*Mat, IdxV);
	return TVector(IdxV, false);
}

TFullMatrix& TFullMatrix::CenterRows() {
	const int Rows = GetRows();
	const int Cols = GetCols();

	#pragma omp parallel for
	for (int RowIdx = 0; RowIdx < Rows; RowIdx++) {
		double RowMean = 0;
		for (int ColIdx = 0; ColIdx < Cols; ColIdx++) {
			RowMean += At(RowIdx, ColIdx);
		}
		RowMean /= Cols;
		for (int ColIdx = 0; ColIdx < Cols; ColIdx++) {
			At(RowIdx, ColIdx) -= RowMean;
		}
	}

	return *this;
}

TFullMatrix TFullMatrix::GetCenteredRows() const {
	return TFullMatrix(*this).CenterRows();
}

TTriple<TFullMatrix, TVector, TFullMatrix> TFullMatrix::Svd(const int& k) const {
	TTriple<TFullMatrix, TVector, TFullMatrix> Result;

	TLinAlg::ComputeThinSVD(*this, k, Result.Val1.GetMat(), Result.Val2.Vec, Result.Val3.GetMat());

	return Result;
}

TFullMatrix TFullMatrix::GetInverse() const {
	EAssertR(GetRows() == GetCols(), "Can only invert square matrices!");
	throw TExcept::New("TFullMatrix::GetInverse: Not implemented!");
}

bool TFullMatrix::HasNan() const {
	const int Cols = GetCols();
	const int Rows = GetRows();

	for (int RowN = 0; RowN < Rows; RowN++) {
		for (int ColN = 0; ColN < Cols; ColN++) {
			if (TFlt::IsNan(At(RowN, ColN))) {
				return true;
			}
		}
	}

	return false;
}

void TFullMatrix::Save(TSOut& SOut) const {
	EAssertR(!IsWrapper, "TFullMatrix::Save: Cannot save a wrapper!");
	TMatrix::Save(SOut);
	Mat->Save(SOut);
}

void TFullMatrix::Load(TSIn& SIn) {
	EAssertR(!IsWrapper, "TFullMatrix::Load: Cannot load a wrapper!");
	TMatrix::Load(SIn);
	Mat->Load(SIn);
	IsWrapper = false;
}
 
#if defined(LAPACKE) && defined(EIGEN)
//no need to reserve memory for the matrices, all will be done internaly
//Set k to 500
//Tolerance ignored!
int TLinAlg::ComputeThinSVD(const TMatrix& XYt, const int& k, TFltVV& U, TFltV& s, TFltVV& V, const int Iters, const double Tol){
	//TStructuredCovarianceMatrix XYt(rows, cols, SampleN, MeanX, MeanY, X, Y);
	 const int its = Iters != -1 ? Iters : 2;
	 const int m = XYt.GetRows();
	 const int n = XYt.GetCols();
	 int l = (int)((11 / 10.0) * k);
	 printf("l is %d\n", l);	 
	 if ((its+1)*l >= MIN(m, n)){
		 TFltVV XYtfull; XYtfull.Gen(m, n);
		 TFltVV Identity; Identity.Gen(n, n);
		 typedef Eigen::Matrix<double, Eigen::Dynamic, Eigen::Dynamic, Eigen::RowMajor> Mat;
		 typedef Eigen::Map<Mat> MatW;
		 MatW IdentityWrapped(&Identity(0, 0).Val, n, n);
		 IdentityWrapped.setIdentity(n, n);
		 XYt.Multiply(Identity, XYtfull);
		 TFltVV VT;
		 TLinAlg::thinSVD(XYtfull, U, s, VT);
	     V.Gen(VT.GetCols(), VT.GetRows());
		 TLinAlg::Transpose(VT, V);
	 }
	 else{
		 TTmStopWatch Time;
		 if (m >= n){
			 //H is used for intermediate result and should be of the size n times l!			 
			 TFltVV H(n,l); TLAMisc::FillRnd(H);
			 //TFltVV RSample; RSample.GenRandom(n, l);
			 TFltVV F, F0, F1, F2; F0.Gen(m, l); F1.Gen(m, l); F2.Gen(m, l);
			 Time.Start();
			 printf("Start Multiplying with XYt'*XYt twice\n");
			 //Size of F0 should be m x l
			 XYt.Multiply(H, F0);
			 //H is used for intermediate result and should be of the size n times l!
			 XYt.MultiplyT(F0, H);
			 //H is used for intermediate result and should be of the size n times l!
			 XYt.Multiply(H, F1);
			 //H is used for intermediate result and should be of the size n times l!
			 XYt.MultiplyT(F1, H); XYt.Multiply(H, F2);
			 Time.Stop("Finish Multiplying with XYt'*XYt twice\n");
			 //Free the memory
			 H.Clr();
			 typedef Eigen::Matrix<double, Eigen::Dynamic, Eigen::Dynamic, Eigen::RowMajor> Mat;
			 F.Gen(m, (its + 1) * l);//its+1
			 typedef Eigen::Map<Mat> MatW;
			 MatW FWrapped(&F(0, 0).Val, m, (its + 1) * l); MatW F0Wrapped(&F0(0, 0).Val, m, l); MatW F1Wrapped(&F1(0, 0).Val, m, l); MatW F2Wrapped(&F2(0, 0).Val, m, l);
			 printf("Started to join the memory\n");
			 Time.Start();
			 FWrapped << F0Wrapped, F1Wrapped, F2Wrapped;
			 Time.Stop("Finished joining the memory\n");
			 //Free the memory
			 F0.Clr(); F1.Clr(); F2.Clr();
			 //Do QR in place at the end F becomes Q
			 printf("Orthogonal basis in place computation\n");
			 Time.Start();
			 TLinAlg::QRbasis(F);
			 Time.Stop("Orthogonal basis in place computation took: ");
			 //Is F still valid
			 TFltVV FF; FF.Gen(n, (its + 1) * l);
			 printf("Start Multiplying with XYt'\n");
			 Time.Start();
			 XYt.MultiplyT(F, FF);
			 Time.Stop("Multiplying with XYt' took: ");
			 TFltVV UU, VT;
			 printf("Size of matrix FF: %d\n", FF.GetCols());
			 printf("Computation of thin SVD\n");
			 Time.Start();
			 TFltVV FFT; FFT.Gen((its + 1) * l, n);
			 TLinAlg::Transpose(FF, FFT);
			 TLinAlg::thinSVD(FFT, UU, s, VT);
			 Time.Stop("Computation of thin SVD took:");
			 printf("UU (%d, %d)\n", UU.GetRows(), UU.GetCols());
			 //Copy and save U
			 U.Gen(m, (its + 1)*l);
			 TLinAlg::Multiply(F, UU, U);
			 V.Gen(VT.GetCols(), VT.GetRows());
			 TLinAlg::Transpose(VT, V);
			 //U = Q*U2;
		 }
		 else{
			 //H is used for intermediate result and should be of the size m times l!
			 TFltVV H(m,l); TLAMisc::FillRnd(H);
			 //TFltVV RSample; RSample.GenRandom(n, l);
			 TFltVV F, F0, F1, F2; F0.Gen(n, l); F1.Gen(n, l); F2.Gen(n, l);
			 printf("Star Multiplying with XYt'*XYt\n");
			 //Size of F0 should be m x l
			 XYt.MultiplyT(H, F0);
			 printf("Finish Multiplying with XYt'*Xyt");
			 //H is used for intermediate result and should be of the size m times l!
			 XYt.Multiply(F0, H);
			 //H is used for intermediate result and should be of the size m times l!
			 XYt.MultiplyT(H, F1);
			 //H is used for intermediate result and should be of the size m times l!
			 XYt.Multiply(F1, H); XYt.MultiplyT(H, F2);
			 printf("Finish Multiplying with XYt\n");
			 //Free the memory
			 H.Clr();
			 typedef Eigen::Matrix<double, Eigen::Dynamic, Eigen::Dynamic, Eigen::RowMajor> Mat;
			 F.Gen(n, (its + 1) * l); TLAMisc::FillRnd(F);//its+1

			 typedef Eigen::Map<Mat> MatW;
			 MatW FWrapped(&F(0, 0).Val, n, (its + 1) * l); MatW F0Wrapped(&F0(0, 0).Val, n, l); MatW F1Wrapped(&F1(0, 0).Val, n, l); MatW F2Wrapped(&F2(0, 0).Val, n, l);
			 printf("Started to join the memory");
			 FWrapped << F0Wrapped, F1Wrapped, F2Wrapped;
			 printf("Finished join the memory");
			 //Free the memory
			 F0.Clr(); F1.Clr(); F2.Clr();
			 //Do QR in place at the end F becomes Q
			 TLinAlg::QRbasis(F);
			 printf("QR finsihed\n");
			 //Is F still valid
			 TFltVV FF; FF.Gen(m, (its + 1) * l);
			 XYt.Multiply(F, FF);
			 TFltVV VV, VVT;
			 printf("Size of matrix FF: %d\n", FF.GetCols());
			 TLinAlg::thinSVD(FF, U, s, VVT);
			 VV.Gen(VVT.GetCols(), VVT.GetRows());
			 TLinAlg::Transpose(VVT, VV);
			 V.Gen(n, (its + 1)*l);
			 printf("Almost done\n");
			 printf("F sizes: (%d, %d), VV sizes (%d, %d), V sizes (%d, %d)", F.GetRows(), F.GetCols(), VV.GetRows(), VV.GetCols(), V.GetRows(), V.GetCols());
			 TLinAlg::Multiply(F, VV, V);
			 //V = Q*V2;
		 }
	 }
	 //Clip to only top k components
	 int kk = MIN(k, MIN(m, n));
	 TFltVV UU, VV; UU.Gen(U.GetRows(), kk); VV.Gen(V.GetRows(), kk);
	 TFltV ss; ss.Gen(kk); 
	 for (int j = 0; j < kk; j++){
		 ss[j] = s[j];
		 for (int i = 0; i < U.GetRows(); i++){
			 UU(i, j) = U(i, j);
		 }
		 for (int i = 0; i < V.GetRows(); i++){
			 VV(i, j) = V(i, j);
		 }
	 }
	 U = UU;
	 V = VV;
	 s = ss;
	 return kk;
 }
#else
int TLinAlg::ComputeThinSVD(const TMatrix& X, const int& k, TFltVV& U, TFltV& s, TFltVV& V, const int Iters, const double Tol){
	TSparseSVD::OrtoIterSVD(X, k, s, U, V, Iters, Tol);
	return k;
}
#endif<|MERGE_RESOLUTION|>--- conflicted
+++ resolved
@@ -603,12 +603,7 @@
 void TNumericalStuff::LeastSquares(const TFltVV& A, const TFltV& b, const double& Gamma, TFltV& x) {
 	if (A.GetRows() < A.GetCols()) {
 		TNumericalStuff::PrimalLeastSquares(A, b, Gamma, x);
-<<<<<<< HEAD
-	}
-	else {
-=======
 	} else {
->>>>>>> 5cc8f1f4
 		TNumericalStuff::DualLeastSquares(A, b, Gamma, x);
 	}
 }
@@ -643,24 +638,13 @@
 
 void TNumericalStuff::DualLeastSquares(const TFltVV& A, const TFltV& b, const double& Gamma, TFltV& x) {
 	EAssertR(A.GetCols() == b.Len(), "TNumericalStuff::LeastSquares: number of columns (examples) does not match the number of targets (length of b)");
-<<<<<<< HEAD
-	if (x.Empty()) {
-		x.Gen(A.GetRows());
-	}
-	else {
-=======
 	if (x.Empty()) { 
 		x.Gen(A.GetRows());
 	} else {
->>>>>>> 5cc8f1f4
 		EAssertR(x.Len() == A.GetRows(), "TNumericalStuff::DualLeastSquares: solution dimension does not match the number of rows of A (features)");
 	}
 
 	// x = A (A' * A + Gamma^2 * I)^{-1} * b
-<<<<<<< HEAD
-	int Feats = A.GetRows();
-=======
->>>>>>> 5cc8f1f4
 	int N = A.GetCols();
 	// B = A' * A
 	TFltVV B = TFltVV(N, N);
@@ -675,13 +659,6 @@
 	TFltV InvBb = TFltV(N);
 	TNumericalStuff::SolveLinearSystem(B, b, InvBb);
 	// x = A * InvB
-<<<<<<< HEAD
-	TLinAlg::Multiply(A, InvBb, x);
-}
-
-
-#ifdef OPENBLAS
-=======
 	TLinAlg::Multiply(A, InvBb, x);	
 }
 
@@ -774,7 +751,6 @@
 }
 
 #ifdef BLAS
->>>>>>> 5cc8f1f4
 
 void TNumericalStuff::LUStep(TFltVV& A, TIntV& Perm) {
 	Assert(A.GetRows() == A.GetCols());
@@ -1837,19 +1813,10 @@
     }    
 }
 
-<<<<<<< HEAD
-void TLAMisc::Fill(TFltVV& M, const double& Val)
-{
-	IAssert(M.GetRows() == M.GetCols());
-	int Len = M.GetRows();
-	for (int i = 0; i < Len; i++) {
-		for (int j = 0; j < Len; j++) M(i, j) = Val;
-=======
 void TLAMisc::Fill(TFltV& V, const double& val){
 	const int n = V.Len();
 	for (int i = 0; i < n; i++){
 		V[i] = val;
->>>>>>> 5cc8f1f4
 	}
 }
 
