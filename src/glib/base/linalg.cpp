--- conflicted
+++ resolved
@@ -175,11 +175,7 @@
 }
 
 void TFullColMatrix::PMultiplyT(const TFltV& Vec, TFltV& Result) const {
-<<<<<<< HEAD
-    //Assert(Vec.Len() >= RowN && Result.Len() >= ColN);
-=======
-    EAssert(Vec.Len() >= RowN && Result.Len() >= ColN);
->>>>>>> ba40cdb0
+    //EAssert(Vec.Len() >= RowN && Result.Len() >= ColN);
     for (int i = 0; i < ColN; i++) {
         Result[i] = TLinAlg::DotProduct(Vec, ColV[i]);
     }
@@ -194,11 +190,7 @@
 }
 
 void TFullColMatrix::PMultiply(const TFltV& Vec, TFltV& Result) const {
-<<<<<<< HEAD
-    //Assert(Vec.Len() >= ColN && Result.Len() >= RowN);
-=======
-    EAssert(Vec.Len() >= ColN && Result.Len() >= RowN);
->>>>>>> ba40cdb0
+    //EAssert(Vec.Len() >= ColN && Result.Len() >= RowN);
     for (int i = 0; i < RowN; i++) { Result[i] = 0.0; }
     for (int i = 0; i < ColN; i++) {
         TLinAlg::AddVec(Vec[i], ColV[i], Result, Result);
@@ -2161,7 +2153,6 @@
 }
 
 void TNumericalStuff::LeastSquares(const TFltVV& A, const TFltV& b, const double& Gamma, TFltV& x) {
-<<<<<<< HEAD
 	if (A.GetRows() < A.GetCols()) {
 		TNumericalStuff::PrimalLeastSquares(A, b, Gamma, x);
 	}
@@ -2176,23 +2167,13 @@
 		x.Gen(A.GetRows());
 	}
 	else {
-=======
-	EAssertR(A.GetCols() == b.Len(), "TNumericalStuff::LeastSquares: number of columns (examples) does not match the number of targets (length of b)");
-	if (x.Empty()) { 
-		x.Gen(A.GetRows());
-	} else {
->>>>>>> ba40cdb0
 		EAssertR(x.Len() == A.GetRows(), "TNumericalStuff::LeastSquares: solution dimension does not match the number of rows of A (features)");
 	}
 	// x = (A * A' + Gamma^2 * I)^{-1} A * b
 	int Feats = A.GetRows();
 	int N = A.GetCols();
 	// A'
-<<<<<<< HEAD
 	TFltVV At = TFltVV(A.GetCols(), A.GetRows());
-=======
-	TFltVV At = TFltVV(A.GetCols(), A.GetRows()); 
->>>>>>> ba40cdb0
 	TLinAlg::Transpose(A, At);
 	// A * A'
 	TFltVV B = TFltVV(Feats, Feats);
@@ -2209,7 +2190,6 @@
 	TNumericalStuff::SolveLinearSystem(B, Ab, x);
 }
 
-<<<<<<< HEAD
 void TNumericalStuff::DualLeastSquares(const TFltVV& A, const TFltV& b, const double& Gamma, TFltV& x) {
 	EAssertR(A.GetCols() == b.Len(), "TNumericalStuff::LeastSquares: number of columns (examples) does not match the number of targets (length of b)");
 	if (x.Empty()) {
@@ -2236,7 +2216,9 @@
 	TNumericalStuff::SolveLinearSystem(B, b, InvBb);
 	// x = A * InvB
 	TLinAlg::Multiply(A, InvBb, x);
-=======
+}
+
+
 #ifdef OPENBLAS
 
 void TNumericalStuff::LUStep(TFltVV& A, TIntV& Perm) {
@@ -2452,7 +2434,6 @@
 #else
     throw TExcept::New("Should include OpenBLAS!!!");
 #endif
->>>>>>> ba40cdb0
 }
 
 ///////////////////////////////////////////////////////////////////////
