--- conflicted
+++ resolved
@@ -3096,15 +3096,9 @@
  int TLAMisc::GetMaxDimIdx(const TVec<TIntFltKdV>& SpMat) {
 	 int MaxDim = 0;
 	 for (int ColN = 0; ColN < SpMat.Len(); ColN++) {
-<<<<<<< HEAD
-          if(!SpMat[ColN].Empty()) {
+          if (!SpMat[ColN].Empty()) {
              MaxDim = MAX(MaxDim, SpMat[ColN].Last().Key.Val);
           }
-=======
-		 if (!SpMat[ColN].Empty()) {
-			 MaxDim = MAX(MaxDim, SpMat[ColN].Last().Key.Val);
-		 }
->>>>>>> fd78bb83
 	 }
 	 return MaxDim;
  }
