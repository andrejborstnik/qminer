/**
 * Copyright (c) 2015, Jozef Stefan Institute, Quintelligence d.o.o. and contributors
 * All rights reserved.
 * 
 * This source code is licensed under the FreeBSD license found in the
 * LICENSE file in the root directory of this source tree.
 */

/////////////////////////////////////////////////
// Address-Pointer
template <class TRec>
class TAPt{
private:
  TRec* Addr;
public:
  TAPt(): Addr(NULL){}
  TAPt(const TAPt& Pt): Addr(Pt.Addr){}
  TAPt(TRec* _Addr): Addr(_Addr){}
  TAPt(TSIn&){Fail;}
  void Save(TSOut&) const {Fail;}

  TAPt& operator=(const TAPt& Pt){Addr=Pt.Addr; return *this;}
  TAPt& operator=(TRec* _Addr){Addr=_Addr; return *this;}
  bool operator==(const TAPt& Pt) const {return *Addr==*Pt.Addr;}
  bool operator!=(const TAPt& Pt) const {return *Addr!=*Pt.Addr;}
  bool operator<(const TAPt& Pt) const {return *Addr<*Pt.Addr;}

  TRec* operator->() const {Assert(Addr!=NULL); return Addr;}
  TRec& operator*() const {Assert(Addr!=NULL); return *Addr;}
  TRec& operator[](const int& RecN) const {
    Assert(Addr!=NULL); return Addr[RecN];}
  TRec* operator()() const {return Addr;}

  bool Empty() const {return Addr==NULL;}
};

/////////////////////////////////////////////////
// Pair
template <class TVal1, class TVal2>
class TPair{
public:
  TVal1 Val1;
  TVal2 Val2;
public:
  TPair(): Val1(), Val2(){}
  TPair(const TPair& Pair): Val1(Pair.Val1), Val2(Pair.Val2){}
  TPair(const TPair&& Pair): Val1(std::move(Pair.Val1)), Val2(std::move(Pair.Val2)) {}
  TPair(const TVal1& _Val1, const TVal2& _Val2): Val1(_Val1), Val2(_Val2){}
  explicit TPair(TSIn& SIn): Val1(SIn), Val2(SIn){}
  void Save(TSOut& SOut) const {
    Val1.Save(SOut); Val2.Save(SOut);}
  void Load(TSIn& SIn) {Val1.Load(SIn); Val2.Load(SIn);}
  void LoadXml(const PXmlTok& XmlTok, const TStr& Nm="");
  void SaveXml(TSOut& SOut, const TStr& Nm) const;

  TPair& operator=(const TPair& Pair){
    if (this!=&Pair){Val1=Pair.Val1; Val2=Pair.Val2;} return *this;}
  TPair& operator=(TPair&& Pair) {
	  if (this != &Pair) {std::swap(Val1, Pair.Val1); std::swap(Val2, Pair.Val2);} return *this;}
  bool operator==(const TPair& Pair) const {
    return (Val1==Pair.Val1)&&(Val2==Pair.Val2);}
  bool operator<(const TPair& Pair) const {
    return (Val1<Pair.Val1)||((Val1==Pair.Val1)&&(Val2<Pair.Val2));}

  uint64 GetMemUsed() const {return Val1.GetMemUsed()+Val2.GetMemUsed();}

  int GetPrimHashCd() const {return TPairHashImpl::GetHashCd(Val1.GetPrimHashCd(), Val2.GetPrimHashCd()); }
  int GetSecHashCd() const {return TPairHashImpl::GetHashCd(Val2.GetSecHashCd(), Val1.GetSecHashCd()); }

  void GetVal(TVal1& _Val1, TVal2& _Val2) const {_Val1=Val1; _Val2=Val2;}
  const TVal1& GetVal1() const { return Val1;}
  const TVal2& GetVal2() const { return Val2;}
  TStr GetStr() const {return TStr("Pair(")+Val1.GetStr()+", "+Val2.GetStr()+")";}
};

template <class TVal1, class TVal2, class TSizeTy>
void GetSwitchedPrV(const TVec<TPair<TVal1, TVal2>, TSizeTy>& SrcPrV, TVec<TPair<TVal2, TVal1>, TSizeTy>& DstPrV){
  const TSizeTy Prs = SrcPrV.Len();
  DstPrV.Gen(Prs, 0);
  for (TSizeTy PrN=0; PrN<Prs; PrN++){
    const TPair<TVal1, TVal2>& SrcPr=SrcPrV[PrN];
    DstPrV.Add(TPair<TVal2, TVal1>(SrcPr.Val2, SrcPr.Val1));
  }
}

typedef TPair<TBool, TCh> TBoolChPr;
typedef TPair<TBool, TFlt> TBoolFltPr;
typedef TPair<TUCh, TInt> TUChIntPr;
typedef TPair<TUCh, TUInt64> TUChUInt64Pr;
typedef TPair<TUCh, TStr> TUChStrPr;
typedef TPair<TInt, TBool> TIntBoolPr;
typedef TPair<TInt, TCh> TIntChPr;
typedef TPair<TInt, TInt> TIntPr;
typedef TPair<TInt, TUInt64> TIntUInt64Pr;
typedef TPair<TInt, TIntPr> TIntIntPrPr;
typedef TPair<TInt, TVec<TInt, int> > TIntIntVPr;
typedef TPair<TInt, TFlt> TIntFltPr;
typedef TPair<TInt, TStr> TIntStrPr;
typedef TPair<TInt, TStrV> TIntStrVPr;
typedef TPair<TIntPr, TInt> TIntPrIntPr;
typedef TPair<TUInt, TUInt> TUIntUIntPr;
typedef TPair<TUInt, TInt> TUIntIntPr;
typedef TPair<TUInt, TStr> TUIntStrPr;
typedef TPair<TUInt64, TInt> TUInt64IntPr;
typedef TPair<TUInt64, TUInt64> TUInt64Pr;
typedef TPair<TUInt64, TFlt> TUInt64FltPr;
typedef TPair<TUInt64, TStr> TUInt64StrPr;
typedef TPair<TFlt, TInt> TFltIntPr;
typedef TPair<TFlt, TUInt64> TFltUInt64Pr;
typedef TPair<TFlt, TFlt> TFltPr;
typedef TPair<TFlt, TStr> TFltStrPr;
typedef TPair<TAscFlt, TInt> TAscFltIntPr;
typedef TPair<TAscFlt, TAscFlt> TAscFltPr;
typedef TPair<TFlt, TStr> TFltStrPr;
typedef TPair<TAscFlt, TStr> TAscFltStrPr;
typedef TPair<TStr, TInt> TStrIntPr;
typedef TPair<TStr, TFlt> TStrFltPr;
typedef TPair<TStr, TStr> TStrPr;
typedef TPair<TStr, TStrV> TStrStrVPr;
typedef TPair<TStrV, TInt> TStrVIntPr;
typedef TPair<TInt, TIntPr> TIntIntPrPr;
typedef TPair<TInt, TStrPr> TIntStrPrPr;
typedef TPair<TFlt, TStrPr> TFltStrPrPr;

/// Compares the pair by the second value.
template <class TVal1, class TVal2>
class TCmpPairByVal2 {
private:
  bool IsAsc;
public:
  TCmpPairByVal2(const bool& AscSort=true) : IsAsc(AscSort) { }
  bool operator () (const TPair<TVal1, TVal2>& P1, const TPair<TVal1, TVal2>& P2) const {
    if (IsAsc) { return P1.Val2 < P2.Val2; } else { return P2.Val2 < P1.Val2; }
  }
};

/////////////////////////////////////////////////
// Triple
template <class TVal1, class TVal2, class TVal3>
class TTriple{
public:
  TVal1 Val1;
  TVal2 Val2;
  TVal3 Val3;
public:
  TTriple(): Val1(), Val2(), Val3(){}
  TTriple(const TTriple& Triple):
    Val1(Triple.Val1), Val2(Triple.Val2), Val3(Triple.Val3){}
  TTriple(TTriple&& Triple):
  	Val1(std::move(Triple.Val1)), Val2(std::move(Triple.Val2)), Val3(std::move(Triple.Val3)) {}
  TTriple(const TVal1& _Val1, const TVal2& _Val2, const TVal3& _Val3):
    Val1(_Val1), Val2(_Val2), Val3(_Val3){}
  explicit TTriple(TSIn& SIn): Val1(SIn), Val2(SIn), Val3(SIn){}
  void Load(TSIn& SIn) {Val1.Load(SIn); Val2.Load(SIn); Val3.Load(SIn);}
  void Save(TSOut& SOut) const {
    Val1.Save(SOut); Val2.Save(SOut); Val3.Save(SOut);}
  void LoadXml(const PXmlTok& XmlTok, const TStr& Nm="");
  void SaveXml(TSOut& SOut, const TStr& Nm) const;

  TTriple& operator=(const TTriple& Triple){
    if (this!=&Triple){Val1=Triple.Val1; Val2=Triple.Val2; Val3=Triple.Val3;}
    return *this;}
  TTriple& operator=(TTriple&& Triple) {
	  if (this != &Triple) {
		std::swap(Val1, Triple.Val1);
		std::swap(Val2, Triple.Val2);
		std::swap(Val3, Triple.Val3);
	  }
	  return *this;
  }
  bool operator==(const TTriple& Triple) const {
    return (Val1==Triple.Val1)&&(Val2==Triple.Val2)&&(Val3==Triple.Val3);}
  bool operator<(const TTriple& Triple) const {
    return (Val1<Triple.Val1)||((Val1==Triple.Val1)&&(Val2<Triple.Val2))||
     ((Val1==Triple.Val1)&&(Val2==Triple.Val2)&&(Val3<Triple.Val3));}

  int GetPrimHashCd() const {return  TPairHashImpl::GetHashCd(TPairHashImpl::GetHashCd(Val1.GetPrimHashCd(), Val2.GetPrimHashCd()), Val3.GetPrimHashCd()); }
  int GetSecHashCd() const {return TPairHashImpl::GetHashCd(TPairHashImpl::GetHashCd(Val2.GetSecHashCd(), Val3.GetSecHashCd()), Val1.GetSecHashCd()); }
  int GetMemUsed() const {return Val1.GetMemUsed()+Val2.GetMemUsed()+Val3.GetMemUsed();}

  void GetVal(TVal1& _Val1, TVal2& _Val2, TVal3& _Val3) const {
    _Val1=Val1; _Val2=Val2; _Val3=Val3;}
  TStr GetStr() const {
    return TStr("Triple(")+Val1.GetStr()+", "+Val2.GetStr()+", "+Val3.GetStr()+")";}
};

typedef TTriple<TCh, TCh, TCh> TChTr;
typedef TTriple<TCh, TInt, TInt> TChIntIntTr;
typedef TTriple<TUCh, TInt, TInt> TUChIntIntTr;
typedef TTriple<TInt, TInt, TInt> TIntTr;
typedef TTriple<TUInt64, TUInt64, TUInt64> TUInt64Tr;
typedef TTriple<TInt, TStr, TInt> TIntStrIntTr;
typedef TTriple<TInt, TInt, TStr> TIntIntStrTr;
typedef TTriple<TInt, TInt, TFlt> TIntIntFltTr;
typedef TTriple<TInt, TFlt, TInt> TIntFltIntTr;
typedef TTriple<TInt, TFlt, TFlt> TIntFltFltTr;
typedef TTriple<TInt, TVec<TInt, int>, TInt> TIntIntVIntTr;
typedef TTriple<TInt, TInt, TVec<TInt, int> > TIntIntIntVTr;
typedef TTriple<TFlt, TFlt, TFlt> TFltTr;
typedef TTriple<TFlt, TInt, TInt> TFltIntIntTr;
typedef TTriple<TFlt, TFlt, TInt> TFltFltIntTr;
typedef TTriple<TFlt, TFlt, TStr> TFltFltStrTr;
typedef TTriple<TChA, TChA, TChA> TChATr;
typedef TTriple<TStr, TStr, TStr> TStrTr;
typedef TTriple<TStr, TInt, TInt> TStrIntIntTr;
typedef TTriple<TStr, TFlt, TFlt> TStrFltFltTr;
typedef TTriple<TStr, TStr, TInt> TStrStrIntTr;
typedef TTriple<TStr, TInt, TStrV> TStrIntStrVTr;
    
/// Compares the triple by the second value.
template <class TVal1, class TVal2, class TVal3>
class TCmpTripleByVal2 {
private:
  bool IsAsc;
public:
  TCmpTripleByVal2(const bool& AscSort=true) : IsAsc(AscSort) { }
  bool operator () (const TTriple<TVal1, TVal2, TVal3>& T1, const TTriple<TVal1, TVal2, TVal3>& T2) const {
    if (IsAsc) { return T1.Val2 < T2.Val2; } else { return T2.Val2 < T1.Val2; }
  }
};
    
/// Compares the triple by the third value.
template <class TVal1, class TVal2, class TVal3>
class TCmpTripleByVal3 {
private:
  bool IsAsc;
public:
  TCmpTripleByVal3(const bool& AscSort=true) : IsAsc(AscSort) { }
  bool operator () (const TTriple<TVal1, TVal2, TVal3>& T1, const TTriple<TVal1, TVal2, TVal3>& T2) const {
    if (IsAsc) { return T1.Val3 < T2.Val3; } else { return T2.Val3 < T1.Val3; }
  }
};

/////////////////////////////////////////////////
// Quad
template <class TVal1, class TVal2, class TVal3, class TVal4>
class TQuad{
public:
  TVal1 Val1;
  TVal2 Val2;
  TVal3 Val3;
  TVal4 Val4;
public:
  TQuad():
    Val1(), Val2(), Val3(), Val4(){}
  TQuad(const TQuad& Quad):
    Val1(Quad.Val1), Val2(Quad.Val2), Val3(Quad.Val3), Val4(Quad.Val4){}
  TQuad(const TVal1& _Val1, const TVal2& _Val2, const TVal3& _Val3, const TVal4& _Val4):
    Val1(_Val1), Val2(_Val2), Val3(_Val3), Val4(_Val4){}
  explicit TQuad(TSIn& SIn):
    Val1(SIn), Val2(SIn), Val3(SIn), Val4(SIn){}
  void Save(TSOut& SOut) const {
    Val1.Save(SOut); Val2.Save(SOut); Val3.Save(SOut); Val4.Save(SOut);}
  void LoadXml(const PXmlTok& XmlTok, const TStr& Nm="");
  void SaveXml(TSOut& SOut, const TStr& Nm) const;

  TQuad& operator=(const TQuad& Quad){
    if (this!=&Quad){
      Val1=Quad.Val1; Val2=Quad.Val2; Val3=Quad.Val3; Val4=Quad.Val4;}
    return *this;}
  bool operator==(const TQuad& Quad) const {
    return (Val1==Quad.Val1)&&(Val2==Quad.Val2)&&(Val3==Quad.Val3)&&(Val4==Quad.Val4);}
  bool operator<(const TQuad& Quad) const {
    return (Val1<Quad.Val1)||((Val1==Quad.Val1)&&(Val2<Quad.Val2))||
     ((Val1==Quad.Val1)&&(Val2==Quad.Val2)&&(Val3<Quad.Val3))||
     ((Val1==Quad.Val1)&&(Val2==Quad.Val2)&&(Val3==Quad.Val3)&&(Val4<Quad.Val4));}

  int GetPrimHashCd() const {return  TPairHashImpl::GetHashCd(TPairHashImpl::GetHashCd(Val1.GetPrimHashCd(), Val2.GetPrimHashCd()), TPairHashImpl::GetHashCd(Val3.GetPrimHashCd(), Val4.GetPrimHashCd())); }
  int GetSecHashCd() const {return TPairHashImpl::GetHashCd(TPairHashImpl::GetHashCd(Val2.GetSecHashCd(), Val3.GetSecHashCd()), TPairHashImpl::GetHashCd(Val4.GetSecHashCd(), Val1.GetSecHashCd())); }

  void GetVal(TVal1& _Val1, TVal2& _Val2, TVal3& _Val3, TVal4& _Val4) const {
    _Val1=Val1; _Val2=Val2; _Val3=Val3; _Val4=Val4;}
  TStr GetStr() const {
    return TStr("Quad(")+Val1.GetStr()+", "+Val2.GetStr()+", "+Val3.GetStr()+", "+Val4.GetStr()+")";}
};

typedef TQuad<TStr, TStr, TInt, TInt> TStrStrIntIntQu;
typedef TQuad<TStr, TStr, TStr, TStr> TStrQu;
typedef TQuad<TInt, TInt, TInt, TInt> TIntQu;
typedef TQuad<TFlt, TFlt, TFlt, TFlt> TFltQu;
typedef TQuad<TFlt, TInt, TInt, TInt> TFltIntIntIntQu;
typedef TQuad<TInt, TStr, TInt, TInt> TIntStrIntIntQu;
typedef TQuad<TInt, TInt, TFlt, TFlt> TIntIntFltFltQu;

/////////////////////////////////////////////////
// Tuple
template<class TVal, int NVals>
class TTuple {
private:
  TVal ValV [NVals];
public:
  TTuple(){}
  TTuple(const TVal& InitVal) { for (int i=0; i<Len(); i++) ValV[i]=InitVal; }
  TTuple(const TTuple& Tup) { for (int i=0; i<Len(); i++) ValV[i]=Tup[i]; }
  TTuple(TSIn& SIn) { for (int i=0; i<Len(); i++) ValV[i].Load(SIn); }
  void Save(TSOut& SOut) const { for (int i=0; i<Len(); i++) ValV[i].Save(SOut); }
  void Load(TSIn& SIn) { for (int i=0; i<Len(); i++) ValV[i].Load(SIn); }

  int Len() const { return NVals; }
  TVal& operator[] (const int& ValN) { return ValV[ValN]; }
  const TVal& operator[] (const int& ValN) const { return ValV[ValN]; }
  TTuple& operator = (const TTuple& Tup) { if (this != & Tup) {
    for (int i=0; i<Len(); i++) ValV[i]=Tup[i]; } return *this; }
  bool operator == (const TTuple& Tup) const {
    if (Len()!=Tup.Len()) { return false; }  if (&Tup==this) { return true; }
    for (int i=0; i<Len(); i++) if(ValV[i]!=Tup[i]){return false;} return true; }
  bool operator < (const TTuple& Tup) const {
    if (Len() == Tup.Len()) { for (int i=0; i<Len(); i++) {
      if(ValV[i]<Tup[i]){return true;} else if(ValV[i]>Tup[i]){return false;} } return false; }
    else { return Len() < Tup.Len(); } }
  void Sort(const bool& Asc=true);
  int FindMx() const;
  int FindMn() const;
  int GetPrimHashCd() const { int hc = 0;
    for (int i = 0; i < NVals; i++) { hc = TPairHashImpl::GetHashCd(hc, ValV[i].GetPrimHashCd()); }
    return hc; }
  int GetSecHashCd() const { int hc = 0;
    for (int i = 1; i < NVals; i++) { hc = TPairHashImpl::GetHashCd(hc, ValV[i].GetSecHashCd()); }
    if (NVals > 0) { hc = TPairHashImpl::GetHashCd(hc, ValV[0].GetSecHashCd()); }
    return hc; }
  
  TStr GetStr() const { TChA ValsStr;
    for (int i=0; i<Len(); i++) { ValsStr+=" "+ValV[i].GetStr(); }
    return TStr::Fmt("Tuple(%d):", Len())+ValsStr; }
};

template<class TVal, int NVals>
void TTuple<TVal, NVals>::Sort(const bool& Asc) {
  TVec<TVal, int> V(NVals);
  for (int i=0; i<NVals; i++) { V.Add(ValV[i]); }
  V.Sort(Asc);
  for (int i=0; i<NVals; i++) { ValV[i] = V[i]; }
}

template<class TVal, int NVals>
int TTuple<TVal, NVals>::FindMx() const {
  TVal MxVal = ValV[0];
  int ValN = 0;
  for (int i = 1; i < NVals; i++) {
    if (MxVal<ValV[i]) {
      MxVal=ValV[i]; ValN=i;
    }
  }
  return ValN;
}

template<class TVal, int NVals>
int TTuple<TVal, NVals>::FindMn() const {
  TVal MnVal = ValV[0];
  int ValN = 0;
  for (int i = 1; i < NVals; i++) {
    if (MnVal>ValV[i]) {
      MnVal=ValV[i]; ValN=i;
    }
  }
  return ValN;
}

/////////////////////////////////////////////////
// Key-Data
template <class TKey, class TDat>
class TKeyDat{
public:
  TKey Key;
  TDat Dat;
public:
  TKeyDat(): Key(), Dat(){}
  TKeyDat(const TKeyDat& KeyDat): Key(KeyDat.Key), Dat(KeyDat.Dat){}
  explicit TKeyDat(const TKey& _Key): Key(_Key), Dat(){}
  TKeyDat(const TKey& _Key, const TDat& _Dat): Key(_Key), Dat(_Dat){}
  explicit TKeyDat(TSIn& SIn): Key(SIn), Dat(SIn){}
  void Save(TSOut& SOut) const {Key.Save(SOut); Dat.Save(SOut);}
  void LoadXml(const PXmlTok& XmlTok, const TStr& Nm="");
  void SaveXml(TSOut& SOut, const TStr& Nm) const;

  TKeyDat& operator=(const TKeyDat& KeyDat){
  if (this!=&KeyDat){Key=KeyDat.Key; Dat=KeyDat.Dat;} return *this;}
  bool operator==(const TKeyDat& KeyDat) const {return Key==KeyDat.Key;}
  bool operator<(const TKeyDat& KeyDat) const {return Key<KeyDat.Key;}

  int GetPrimHashCd() const {return Key.GetPrimHashCd();}
  int GetSecHashCd() const {return Key.GetSecHashCd();}
  uint64 GetMemUsed() const { return Key.GetMemUsed() + Dat.GetMemUsed(); }
};

template <class TKey, class TDat>
void GetSwitchedKdV(const TVec<TKeyDat<TKey, TDat>, int>& SrcKdV, TVec<TKeyDat<TDat, TKey>, int>& DstKdV){
  const int Kds=SrcKdV.Len();
  DstKdV.Gen(Kds, 0);
  for (int KdN=0; KdN<Kds; KdN++){
    const TKeyDat<TKey, TDat>& SrcKd=SrcKdV[KdN];
    DstKdV.Add(TKeyDat<TDat, TKey>(SrcKd.Dat, SrcKd.Key));
  }
}

template <class TKey, class TDat>
void GetKeyV(const TVec<TKeyDat<TKey, TDat>, int>& SrcKdV, TVec<TKey, int>& DstV){
  const int Kds=SrcKdV.Len();
  DstV.Gen(Kds, 0);
  for (int KdN=0; KdN<Kds; KdN++){
    DstV.Add(SrcKdV[KdN].Key);
  }
}

template <class TKey, class TDat>
void GetDatV(const TVec<TKeyDat<TKey, TDat>, int>& SrcKdV, TVec<TDat, int>& DstV){
  const int Kds=SrcKdV.Len();
  DstV.Gen(Kds, 0);
  for (int KdN=0; KdN<Kds; KdN++){
    DstV.Add(SrcKdV[KdN].Dat);
  }
}

typedef TKeyDat<TInt, TInt> TIntKd;
typedef TKeyDat<TInt, TUInt64> TIntUInt64Kd;
typedef TKeyDat<TInt, TFlt> TIntFltKd;
typedef TKeyDat<TIntPr, TFlt> TIntPrFltKd;
typedef TKeyDat<TInt, TFltPr> TIntFltPrKd;
typedef TKeyDat<TInt, TSFlt> TIntSFltKd;
typedef TKeyDat<TInt, TStr> TIntStrKd;
typedef TKeyDat<TUInt, TInt> TUIntIntKd;
typedef TKeyDat<TUInt, TUInt> TUIntKd;
typedef TKeyDat<TUInt64, TInt> TUInt64IntKd;
typedef TKeyDat<TUInt64, TFlt> TUInt64FltKd;
typedef TKeyDat<TUInt64, TStr> TUInt64StrKd;
typedef TKeyDat<TFlt, TBool> TFltBoolKd;
typedef TKeyDat<TFlt, TInt> TFltIntKd;
typedef TKeyDat<TFlt, TUInt64> TFltUInt64Kd;
typedef TKeyDat<TFlt, TIntPr> TFltIntPrKd;
typedef TKeyDat<TFlt, TUInt> TFltUIntKd;
typedef TKeyDat<TFlt, TFlt> TFltKd;
typedef TKeyDat<TFlt, TStr> TFltStrKd;
typedef TKeyDat<TFlt, TBool> TFltBoolKd;
typedef TKeyDat<TFlt, TIntBoolPr> TFltIntBoolPrKd;
typedef TKeyDat<TAscFlt, TInt> TAscFltIntKd;
typedef TKeyDat<TStr, TBool> TStrBoolKd;
typedef TKeyDat<TStr, TInt> TStrIntKd;
typedef TKeyDat<TStr, TFlt> TStrFltKd;
typedef TKeyDat<TStr, TAscFlt> TStrAscFltKd;
typedef TKeyDat<TStr, TStr> TStrKd;

// Key-Data comparator

template <class TVal1, class TVal2>
class TCmpKeyDatByDat {
private:
  bool IsAsc;
public:
  TCmpKeyDatByDat(const bool& AscSort=true) : IsAsc(AscSort) { }
  bool operator () (const TKeyDat<TVal1, TVal2>& P1, const TKeyDat<TVal1, TVal2>& P2) const {
    if (IsAsc) { return P1.Dat < P2.Dat; } else { return P2.Dat < P1.Dat; }
  }
};

//#//////////////////////////////////////////////
/// Vector is a sequence \c TVal objects representing an array that can change in size. ##TVec
template <class TVal, class TSizeTy = int>
class TVec{
public:
  typedef TVal* TIter;  //!< Random access iterator to \c TVal.
protected:
  TSizeTy MxVals; //!< Vector capacity. Capacity is the size of allocated storage. If <tt>MxVals==-1</tt>, then \c ValT is not owned by the vector, and it won't free it at destruction.
  TSizeTy Vals;   //!< Vector length. Length is the number of elements stored in the vector.
  TVal* ValT;     //!< Pointer to the memory where the elements of the vector are stored.
  /// Resizes the vector so that it can store at least \c _MxVals.
  void Resize(const TSizeTy& _MxVals=-1);
  /// Constructs the out of bounds error message.
  TStr GetXOutOfBoundsErrMsg(const TSizeTy& ValN) const;
public:
  TVec(): MxVals(0), Vals(0), ValT(NULL){}
  TVec(const TVec<TVal, TSizeTy>& Vec);
#ifdef GLib_CPP11
  // Move constructor
  TVec(TVec<TVal, TSizeTy>&& Vec);
#endif

  /// Constructs a vector (an array) of length \c _Vals.
  explicit TVec(const TSizeTy& _Vals){
    IAssert(0<=_Vals); MxVals=Vals=_Vals;
    if (_Vals==0){ValT=NULL;} else {ValT=new TVal[_Vals];}}
  /// Constructs a vector (an array) of length \c _Vals, while reserving enough memory to store \c _MxVals elements.
  TVec(const TSizeTy& _MxVals, const TSizeTy& _Vals){
    IAssert((0 <= _Vals) && (_Vals <= _MxVals)); MxVals = _MxVals; Vals = _Vals;
    if (_MxVals == 0){ ValT = NULL; } else { ValT = new TVal[_MxVals]; }}
  /// Constructs a vector of \c _Vals elements of memory array \c _ValT. ##TVec::TVec
  explicit TVec(TVal *_ValT, const TSizeTy& _Vals):
    MxVals(-1), Vals(_Vals), ValT(_ValT){}
  ~TVec(){if ((ValT!=NULL) && (MxVals!=-1)){delete[] ValT;}}
  explicit TVec(TSIn& SIn): MxVals(0), Vals(0), ValT(NULL){Load(SIn);}
  // For fast deserialization
  explicit TVec(TMIn& MemIn) : MxVals(0), Vals(0), ValT(NULL) { LoadMemCpy(MemIn); }

  void Load(TSIn& SIn);
  // optimized deserialization from stream, uses memcpy
  void LoadMemCpy(TMIn& SIn);
  void Save(TSOut& SOut) const;  
  // optimized serialization to stream, uses memcpy
  void SaveMemCpy(TMOut& SOut) const;

  /// Sends the vector contents via a socket \c fd.
  int Send(int sd);
  /// Writes \c nbytes bytes starting at \c ptr to a file/socket descriptor \c fd.
  int WriteN(int fd, char *ptr, int nbytes);
  void LoadXml(const PXmlTok& XmlTok, const TStr& Nm="");
  void SaveXml(TSOut& SOut, const TStr& Nm) const;

  /// Assigns new contents to the vector, replacing its current content.
  TVec<TVal, TSizeTy>& operator=(const TVec<TVal, TSizeTy>& Vec);
  // Move assignment
  TVec<TVal, TSizeTy>& operator=(TVec<TVal, TSizeTy>&& Vec);
  /// Appends value \c Val to the vector.
  TVec<TVal, TSizeTy>& operator+(const TVal& Val){Add(Val); return *this;}
  /// Checks that the two vectors have the same contents.
  bool operator==(const TVec<TVal, TSizeTy>& Vec) const;
  /// Lexicographically compares two vectors. ##TVec::Less
  bool operator<(const TVec<TVal, TSizeTy>& Vec) const;
  /// Returns a reference to the element at position \c ValN in the vector.
  const TVal& operator[](const TSizeTy& ValN) const {
    AssertR((0<=ValN)&&(ValN<Vals), GetXOutOfBoundsErrMsg(ValN));
    return ValT[ValN];}
  /// Returns a reference to the element at position \c ValN in the vector.
  TVal& operator[](const TSizeTy& ValN){
    AssertR((0<=ValN)&&(ValN<Vals), GetXOutOfBoundsErrMsg(ValN));
    return ValT[ValN];}
  /// Returns the memory footprint (the number of bytes) of the vector.
  uint64 GetMemUsed() const {
	  return TSizeTy(2 * sizeof(TSizeTy) + sizeof(TVal*) + sizeof(TVal)*(MxVals != -1 ? MxVals : 0));
  }
  /// Returns the memory footprint (the number of bytes) of the vector.
  uint64 GetMemUsedDeep() const {
	  uint64 MemSize = 2 * sizeof(TSizeTy) + sizeof(TVal*);
	  if (ValT != NULL && MxVals != -1){
		  for (TSizeTy i = 0; i < MxVals; i++){
			  MemSize += ValT[i].GetMemUsed();
		  }
	  }
	  return MemSize;
  }
  /// Returns the memory size (the number of bytes) of a binary representation.
  TSizeTy GetMemSize(bool flat = true) const {
	  return TSizeTy(2 * sizeof(TVal) + sizeof(TVal)*Vals);
  }
  
  /// Returns primary hash code of the vector. Used by \c THash.
  int GetPrimHashCd() const;
  /// Returns secondary hash code of the vector. Used by \c THash.
  int GetSecHashCd() const;
  
  /// Constructs a vector (an array) of \c _Vals elements.
  void Gen(const TSizeTy& _Vals){ IAssert(0<=_Vals);
    if (ValT!=NULL && MxVals!=-1){delete[] ValT;} MxVals=Vals=_Vals;
    if (MxVals==0){ValT=NULL;} else {ValT=new TVal[MxVals];}}
  /// Constructs a vector (an array) of \c _Vals elements, while reserving enough memory for \c _MxVals elements.
  void Gen(const TSizeTy& _MxVals, const TSizeTy& _Vals){ IAssert((0<=_Vals)&&(_Vals<=_MxVals));
    if (ValT!=NULL  && MxVals!=-1){delete[] ValT;} MxVals=_MxVals; Vals=_Vals;
    if (_MxVals==0){ValT=NULL;} else {ValT=new TVal[_MxVals];}}
  /// Constructs a vector of \c _Vals elements of memory array \c _ValT. ##TVec::GenExt
  void GenExt(TVal *_ValT, const TSizeTy& _Vals){
    if (ValT!=NULL && MxVals!=-1){delete[] ValT;}
    MxVals=-1; Vals=_Vals; ValT=_ValT;}
  /// Returns true if the vector was created using the \c GenExt(). ##TVec::IsExt
  bool IsExt() const {return MxVals==-1;}
  /// Reserves enough memory for the vector to store \c _MxVals elements.
  void Reserve(const TSizeTy& _MxVals){Resize(_MxVals);}
  /// Reserves enough memory for the vector to store \c _MxVals elements and sets its length to \c _Vals.
  void Reserve(const TSizeTy& _MxVals, const TSizeTy& _Vals){ IAssert((0<=_Vals)&&(_Vals<=_MxVals)); Resize(_MxVals); Vals=_Vals;}
  /// Clears the contents of the vector. ##TVec::Clr
  void Clr(const bool& DoDel=true, const TSizeTy& NoDelLim=-1);
  /// Truncates the vector's length and capacity to \c _Vals elements. ##TVec::Trunc
  void Trunc(const TSizeTy& _Vals=-1);
  /// The vector reduces its capacity (frees memory) to match its size.
  void Pack();
  /// Takes over the data and the capacity from \c Vec. ##TVec::MoveFrom
  void MoveFrom(TVec<TVal, TSizeTy>& Vec);
  /// Swaps the contents of the vector with \c Vec.
  void Swap(TVec<TVal, TSizeTy>& Vec);
  
  /// Tests whether the vector is empty. ##TVec::Empty
  bool Empty() const {return Vals==0;}
  /// Returns the number of elements in the vector. ##TVec::Len
  TSizeTy Len() const {return Vals;}
  /// Returns the size of allocated storage capacity.
  TSizeTy Reserved() const {return MxVals;}
  /// Returns a reference to the last element of the vector.
  const TVal& Last() const {return GetVal(Len()-1);}
  /// Returns a reference to the last element of the vector.
  TVal& Last(){return GetVal(Len()-1);}
  /// Returns the position of the last element.
  TSizeTy LastValN() const {return Len()-1;}
  /// Returns a reference to the one before last element of the vector.
  const TVal& LastLast() const { AssertR(1<Vals, GetXOutOfBoundsErrMsg(Vals-2)); return ValT[Vals-2];}
  /// Returns a reference to the one before last element of the vector.
  TVal& LastLast(){ AssertR(1<Vals, GetXOutOfBoundsErrMsg(Vals-2)); return ValT[Vals-2];}
  
  /// Returns an iterator pointing to the first element in the vector.
  TIter BegI() const {return ValT;}
  /// Returns an iterator pointing to the first element in the vector (used by C++11)
  TIter begin() const {return ValT;}
  /// Returns an iterator referring to the past-the-end element in the vector.
  TIter EndI() const {return ValT+Vals;}
  /// Returns an iterator referring to the past-the-end element in the vector (used by C++11))
  TIter end() const {return ValT+Vals;}
  /// Returns an iterator an element at position \c ValN.
  TIter GetI(const TSizeTy& ValN) const {return ValT+ValN;}
  
  /// Adds a new element at the end of the vector, after its current last element. ##TVec::Add
  TSizeTy Add(){ AssertR(MxVals!=-1, "This vector was obtained from TVecPool. Such a vector cannot change its size!");
    if (Vals==MxVals){Resize();} return Vals++;}
  /// Adds a new element at the end of the vector, after its current last element. ##TVec::Add1
  TSizeTy Add(const TVal& Val){ AssertR(MxVals!=-1, "This vector was obtained from TVecPool. Such a vector cannot change its size!");
    if (Vals==MxVals){Resize();} ValT[Vals]=Val; return Vals++;}
  TSizeTy Add(TVal& Val){ AssertR(MxVals!=-1, "This vector was obtained from TVecPool. Such a vector cannot change its size!");
    if (Vals==MxVals){Resize();} ValT[Vals]=Val; return Vals++;}
  /// Adds element \c Val at the end of the vector. #TVec::Add2
  TSizeTy Add(const TVal& Val, const TSizeTy& ResizeLen){ AssertR(MxVals!=-1, "This vector was obtained from TVecPool. Such a vector cannot change its size!");
    if (Vals==MxVals){Resize(MxVals+ResizeLen);} ValT[Vals]=Val; return Vals++;}
  /// Adds the elements of the vector \c ValV to the to end of the vector.
  TSizeTy AddV(const TVec<TVal, TSizeTy>& ValV);
  /// Adds the elements of the vector \c ValV to the to end of the vector using memcpy.
  TSizeTy AddVMemCpy(const TVec<TVal, TSizeTy>& ValV);
  /// Adds element \c Val to a sorted vector. ##TVec::AddSorted
  TSizeTy AddSorted(const TVal& Val, const bool& Asc=true, const TSizeTy& _MxVals=-1);
  /// Adds element \c Val to a sorted vector. ##TVec::AddBackSorted
  TSizeTy AddBackSorted(const TVal& Val, const bool& Asc);
  /// Adds element \c Val to a sorted vector only if the element \c Val is not already in the vector. ##TVec::AddMerged
  TSizeTy AddMerged(const TVal& Val);
  /// Adds elements of \c ValV to a sorted vector only if a particular element is not already in the vector. ##TVec::AddMerged1
  TSizeTy AddVMerged(const TVec<TVal, TSizeTy>& ValV);
  /// Adds element \c Val to a vector only if the element \c Val is not already in the vector. ##TVec::AddUnique
  TSizeTy AddUnique(const TVal& Val);
  /// Returns a reference to the element at position \c ValN in the vector.
  const TVal& GetVal(const TSizeTy& ValN) const {return operator[](ValN);}
  /// Returns a reference to the element at position \c ValN in the vector.
  TVal& GetVal(const TSizeTy& ValN){return operator[](ValN);}
  /// Sets the value of element at position \c ValN to \c Val.
  void SetVal(const TSizeTy& ValN, const TVal& Val){AssertR((0<=ValN)&&(ValN<Vals), GetXOutOfBoundsErrMsg(ValN)); ValT[ValN] = Val;}
  /// Returns a vector on elements at positions <tt>BValN...EValN</tt>.
  void GetSubValV(const TSizeTy& BValN, const TSizeTy& EValN, TVec<TVal, TSizeTy>& ValV) const;
  /// Returns a vector on elements at positions <tt>BValN...EValN</tt> using memcpy.
  void GetSubValVMemCpy(const TSizeTy& _BValN, const TSizeTy& _EValN, TVec<TVal, TSizeTy>& SubValV) const;

  /// Inserts new element \c Val before the element at position \c ValN.
  void Ins(const TSizeTy& ValN, const TVal& Val);
  /// Removes the element at position \c ValN.
  void Del(const TSizeTy& ValN);
  /// Removes the element at position \c ValN using memcpy
  void DelMemCpy(const TSizeTy& ValN);
  /// Removes the elements at positions <tt>MnValN...MxValN</tt>.
  void Del(const TSizeTy& MnValN, const TSizeTy& MxValN);
  /// Removes the elements at positions <tt>MnValN...MxValN</tt> using memcpy
  void DelMemCpy(const TSizeTy& MnValN, const TSizeTy& MxValN);
  /// Removes the last element of the vector.
  void DelLast(){Del(Len()-1);}
  /// Removes the first occurrence of element \c Val.
  bool DelIfIn(const TVal& Val);
  /// Removes all occurrences of element \c Val.
  void DelAll(const TVal& Val);
  /// Sets all elements of the vector to value \c Val.
  void PutAll(const TVal& Val);
  
  /// Move element from position \c ValN1 to \c ValN2
  void Move(const TSizeTy& FromValN, const TSizeTy& ToValN){
    ValT[ToValN] = std::move(ValT[FromValN]); } // C++11
    //ValT[ValN2] = ValT[ValN1]; } // C++98
  /// Swaps elements at positions \c ValN1 and \c ValN2.
  void Swap(const TSizeTy& ValN1, const TSizeTy& ValN2){ 
    std::swap(ValT[ValN1], ValT[ValN2]); } // C++11
    // const TVal Val=ValT[ValN1]; ValT[ValN1]=ValT[ValN2]; ValT[ValN2]=Val;} // C++98
  /// Swaps the elements that iterators \c LVal and \c RVal point to.
  static void SwapI(TIter LVal, TIter RVal){ const TVal Val=*LVal; *LVal=*RVal; *RVal=Val;}
  
  /// Generates next permutation of the elements in the vector. ##TVec::NextPerm
  bool NextPerm();
  /// Generates previous permutation of the elements in the vector. ##TVec::PrevPerm
  bool PrevPerm();
  
  // Sorting functions
  /// Picks three random elements at positions <tt>LValN...RValN</tt> and returns the middle one.
  TSizeTy GetPivotValN(const TSizeTy& LValN, const TSizeTy& RValN) const;
  /// Bubble sorts the values between positions <tt>MnLValN...MxLValN</tt>. ##TVec::BSort
  void BSort(const TSizeTy& MnLValN, const TSizeTy& MxRValN, const bool& Asc);
  /// Insertion sorts the values between positions <tt>MnLValN...MxLValN</tt>. ##TVec::ISort
  void ISort(const TSizeTy& MnLValN, const TSizeTy& MxRValN, const bool& Asc);
  /// Partitions the values between positions <tt>MnLValN...MxLValN</tt>. ##TVec::Partition
  TSizeTy Partition(const TSizeTy& MnLValN, const TSizeTy& MxRValN, const bool& Asc);
  /// Quick sorts the values between positions <tt>MnLValN...MxLValN</tt>. ##TVec::QSort
  void QSort(const TSizeTy& MnLValN, const TSizeTy& MxRValN, const bool& Asc);
  /// Sorts the elements of the vector. ##TVec::Sort
  void Sort(const bool& Asc=true);
  /// Sorts the elements of the vector in a new copy and returns the permutation. ##TVec::SortGetPerm
  static void SortGetPerm(const TVec<TVal, TSizeTy>& Vec, TVec<TVal, TSizeTy>& SortedVec, TVec<TInt, TSizeTy>& PermV, bool Asc = true);
  /// Checks whether the vector is sorted in ascending (if \c Asc=true) or descending (if \c Asc=false) order.
  bool IsSorted(const bool& Asc=true) const;
  /// Randomly shuffles the elements of the vector.
  void Shuffle(TRnd& Rnd);
  /// Reverses the order of the elements in the vector.
  void Reverse();
  /// Reverses the order of elements between <tt>LValN...RValN</tt>.
  void Reverse(TSizeTy LValN, TSizeTy RValN){ Assert(LValN>=0 && RValN<Len()); while (LValN < RValN){Swap(LValN++, RValN--);} }
  /// Sorts the vector and only keeps a single element of each value.
  void Merge();

  TStr GetStr() const { return TStr("<Vector>");}
  
  /// Picks three random elements at positions <tt>BI...EI</tt> and returns the middle one under the comparator \c Cmp.
  template <class TCmp>
  static TIter GetPivotValNCmp(const TIter& BI, const TIter& EI, const TCmp& Cmp) {
    TSizeTy SubVals=TSizeTy(EI-BI); if (SubVals > TInt::Mx-1) { SubVals = TInt::Mx-1; }
    const TSizeTy ValN1=TInt::GetRnd(SubVals), ValN2=TInt::GetRnd(SubVals), ValN3=TInt::GetRnd(SubVals);
    const TVal& Val1 = *(BI+ValN1);  const TVal& Val2 = *(BI+ValN2); const TVal& Val3 = *(BI+ValN3);
    if (Cmp(Val1, Val2)) {
      if (Cmp(Val2, Val3)) return BI+ValN2;
      else if (Cmp(Val3, Val1)) return BI+ValN1;
      else return BI+ValN3;
    } else {
      if (Cmp(Val1, Val3)) return BI+ValN1;
      else if (Cmp(Val3, Val2)) return BI+ValN2;
      else return BI+ValN3; } }
  /// Partitions the values between positions <tt>BI...EI</tt> under the comparator \c Cmp.
  template <class TCmp>
  static TIter PartitionCmp(TIter BI, TIter EI, const TVal Pivot, const TCmp& Cmp) {
    forever {
      while (Cmp(*BI, Pivot)){++BI;}  --EI;
      while (Cmp(Pivot, *EI)){--EI;}
      if (!(BI<EI)){return BI;}  SwapI(BI, EI);  ++BI; } }
  /// Bubble sorts the values between positions <tt>BI...EI</tt> under the comparator \c Cmp.
  template <class TCmp>
  static void BSortCmp(TIter BI, TIter EI, const TCmp& Cmp) {
    for (TIter i = BI; i != EI; ++i) {
      for (TIter j = EI-1; j != i; --j) {
        if (Cmp(*j, *(j-1))) { SwapI(j, j-1); } } } }
  /// Insertion sorts the values between positions <tt>BI...EI</tt> under the comparator \c Cmp.
  template <class TCmp>
  static void ISortCmp(TIter BI, TIter EI, const TCmp& Cmp) {
    if (BI + 1 < EI) {
      for (TIter i = BI, j; i != EI; ++i) { TVal Tmp=*i;  j=i;
        while (j > BI && Cmp(Tmp, *(j-1))) { *j = *(j-1); --j; } *j=Tmp; } } }
  /// Quick sorts the values between positions <tt>BI...EI</tt> under the comparator \c Cmp.
  template <class TCmp>
  static void QSortCmp(TIter BI, TIter EI, const TCmp& Cmp) {
    if (BI + 1 < EI) {
      if (EI - BI < 20) { ISortCmp(BI, EI, Cmp); }
      else { const TVal Val = *GetPivotValNCmp(BI, EI, Cmp);
        TIter Split = PartitionCmp(BI, EI, Val, Cmp);
        QSortCmp(BI, Split, Cmp);  QSortCmp(Split, EI, Cmp); } } }
  /// Sorts the elements of the vector using the comparator \c Cmp.
  template <class TCmp>
  void SortCmp(const TCmp& Cmp){ QSortCmp(BegI(), EndI(), Cmp);}
  /// Checks whether the vector is sorted according to the comparator \c Cmp.
  template <class TCmp>
  bool IsSortedCmp(const TCmp& Cmp) const {
    if (EndI() == BegI()) return true;
    for (TIter i = BegI(); i != EndI()-1; ++i) {
      if (Cmp(*(i+1), *i)){return false;} } return true; }
  
  /// Result is the intersection of \c this vector with \c ValV. ##TVec::Intrs
  void Intrs(const TVec<TVal, TSizeTy>& ValV);
  /// Result is the union of \c this vector with \c ValV. ##TVec::Union
  void Union(const TVec<TVal, TSizeTy>& ValV);
  /// Subtracts \c ValV from \c this vector. ##TVec::Diff
  void Diff(const TVec<TVal, TSizeTy>& ValV);
  /// \c DstValV is the intersection of vectors \c this and \c ValV. ##TVec::Intrs1
  void Intrs(const TVec<TVal, TSizeTy>& ValV, TVec<TVal, TSizeTy>& DstValV) const;
  /// \c DstValV is the union of vectors \c this and \c ValV. ##TVec::Union1
  void Union(const TVec<TVal, TSizeTy>& ValV, TVec<TVal, TSizeTy>& DstValV) const;
  /// \c DstValV is the difference of vectors \c this and \c ValV. ##TVec::Diff1
  void Diff(const TVec<TVal, TSizeTy>& ValV, TVec<TVal, TSizeTy>& DstValV) const;
  /// Returns the size of the intersection of vectors \c this and \c ValV. ##TVec::IntrsLen
  TSizeTy IntrsLen(const TVec<TVal, TSizeTy>& ValV) const;
  /// Returns the size of the union of vectors \c this and \c ValV. ##TVec::UnionLen
  TSizeTy UnionLen(const TVec<TVal, TSizeTy>& ValV) const;

  /// Counts the number of occurrences of \c Val in the vector.
  TSizeTy Count(const TVal& Val) const;
  /// Returns the position of an element with value \c Val. ##TVec::SearchBin
  TSizeTy SearchBin(const TVal& Val) const;
  /// Returns the position of an element with value \c Val. ##TVec::SearchBin1
  TSizeTy SearchBin(const TVal& Val, TSizeTy& InsValN) const;
  /// Returns the position of an element with value \c Val. ##TVec::SearchForw
  TSizeTy SearchForw(const TVal& Val, const TSizeTy& BValN=0) const;
  /// Returns the position of an element with value \c Val. ##TVec::SearchBack
  TSizeTy SearchBack(const TVal& Val) const;
  /// Returns the starting position of vector \c ValV. ##TVec::SearchVForw
  TSizeTy SearchVForw(const TVec<TVal, TSizeTy>& ValV, const TSizeTy& BValN=0) const;

  /// Checks whether element \c Val is a member of the vector.
  bool IsIn(const TVal& Val) const {return SearchForw(Val)!=-1;}
  /// Checks whether element \c Val is a member of the vector. ##TVec::IsIn
  bool IsIn(const TVal& Val, TSizeTy& ValN) const { ValN=SearchForw(Val); return ValN!=-1;}
  /// Checks whether element \c Val is a member of the vector. ##TVec::IsInBin
  bool IsInBin(const TVal& Val) const {return SearchBin(Val)!=-1;}
  /// Returns reference to the first occurrence of element \c Val.
  const TVal& GetDat(const TVal& Val) const { return GetVal(SearchForw(Val));}
  /// Returns reference to the first occurrence of element \c Val. ##TVec::GetAddDat
  TVal& GetAddDat(const TVal& Val){ AssertR(MxVals!=-1, "This vector was obtained from TVecPool. Such a vector cannot change its size!");
    const TSizeTy ValN=SearchForw(Val); if (ValN==-1){Add(Val); return Last();} else {return GetVal(ValN);}}
  /// Returns the position of the largest element in the vector.
  TSizeTy GetMxValN() const;
  /// Returns the largest element in the vector \c Val. ###TVec::GetMxVal
  const TVal& GetMxVal() const {return GetVal(GetMxValN());}
  
  /// Returns a vector on element \c Val1.
  static TVec<TVal, TSizeTy> GetV(const TVal& Val1){
    TVec<TVal, TSizeTy> V(1, 0); V.Add(Val1); return V;}
  /// Returns a vector on elements \c Val1, \c Val2.
  static TVec<TVal, TSizeTy> GetV(const TVal& Val1, const TVal& Val2){
    TVec<TVal, TSizeTy> V(2, 0); V.Add(Val1); V.Add(Val2); return V;}
  /// Returns a vector on elements <tt>Val1...Val3</tt>.
  static TVec<TVal, TSizeTy> GetV(const TVal& Val1, const TVal& Val2, const TVal& Val3){
    TVec<TVal, TSizeTy> V(3, 0); V.Add(Val1); V.Add(Val2); V.Add(Val3); return V;}
  /// Returns a vector on elements <tt>Val1...Val4</tt>.
  static TVec<TVal, TSizeTy> GetV(const TVal& Val1, const TVal& Val2, const TVal& Val3, const TVal& Val4){
    TVec<TVal, TSizeTy> V(4, 0); V.Add(Val1); V.Add(Val2); V.Add(Val3); V.Add(Val4); return V;}
  /// Returns a vector on elements <tt>Val1...Val5</tt>.
  static TVec<TVal, TSizeTy> GetV(const TVal& Val1, const TVal& Val2, const TVal& Val3, const TVal& Val4, const TVal& Val5){
    TVec<TVal, TSizeTy> V(5, 0); V.Add(Val1); V.Add(Val2); V.Add(Val3); V.Add(Val4); V.Add(Val5); return V;}
  /// Returns a vector on elements <tt>Val1...Val6</tt>.
  static TVec<TVal, TSizeTy> GetV(const TVal& Val1, const TVal& Val2, const TVal& Val3, const TVal& Val4, const TVal& Val5, const TVal& Val6){
    TVec<TVal, TSizeTy> V(6, 0); V.Add(Val1); V.Add(Val2); V.Add(Val3); V.Add(Val4); V.Add(Val5); V.Add(Val6); return V;}
  /// Returns a vector on elements <tt>Val1...Val7</tt>.
  static TVec<TVal, TSizeTy> GetV(const TVal& Val1, const TVal& Val2, const TVal& Val3, const TVal& Val4, const TVal& Val5, const TVal& Val6, const TVal& Val7){
    TVec<TVal, TSizeTy> V(7, 0); V.Add(Val1); V.Add(Val2); V.Add(Val3); V.Add(Val4); V.Add(Val5); V.Add(Val6); V.Add(Val7); return V;}
  /// Returns a vector on elements <tt>Val1...Val8</tt>.
  static TVec<TVal, TSizeTy> GetV(const TVal& Val1, const TVal& Val2, const TVal& Val3, const TVal& Val4, const TVal& Val5, const TVal& Val6, const TVal& Val7, const TVal& Val8){
    TVec<TVal, TSizeTy> V(8, 0); V.Add(Val1); V.Add(Val2); V.Add(Val3); V.Add(Val4); V.Add(Val5); V.Add(Val6); V.Add(Val7); V.Add(Val8); return V;}
  /// Returns a vector on elements <tt>Val1...Val9</tt>.
  static TVec<TVal, TSizeTy> GetV(const TVal& Val1, const TVal& Val2, const TVal& Val3, const TVal& Val4, const TVal& Val5, const TVal& Val6, const TVal& Val7, const TVal& Val8, const TVal& Val9){
    TVec<TVal, TSizeTy> V(9, 0); V.Add(Val1); V.Add(Val2); V.Add(Val3); V.Add(Val4); V.Add(Val5); V.Add(Val6); V.Add(Val7); V.Add(Val8); V.Add(Val9); return V;}
};

//#//////////////////////////////////////////////
/// TSIter is a stride iterator. ##TVec
template <class TVal, class TSizeTy = int>
class TSIter{
protected:
	TVec<TVal, TSizeTy>* Vector;
	TSizeTy start;
	TSizeTy stride;
public:
	TSIter<TVal, TSizeTy>(){
		Vector = NULL;
		start = 0;
		stride = 1;
	}
	TSIter<TVal, TSizeTy>(TVec<TVal, TSizeTy>* Vec, TSizeTy _start = 0, TSizeTy _stride = 1){
		Vector = Vec;
		start = _start;
		stride = _stride;
	}
	const TVal& operator[](const TSizeTy& El) const {
		TSizeTy index = start + El*stride;
		AssertR((0 <= index) && (index < Vector->Vals), GetXOutOfBoundsErrMsg(index));
		return (*Vector)[index];
	}
	TVal& operator[](const TSizeTy& El){
		TSizeTy index = start + El*stride;
		AssertR((0 <= index) && (index < Vector->Vals), GetXOutOfBoundsErrMsg(index));
		return (*Vector)[index];
	}
};

// add new vector of data to current vector, use memcpy for performance
template <class TVal, class TSizeTy>
TSizeTy TVec<TVal, TSizeTy>::AddVMemCpy(const TVec<TVal, TSizeTy>& ValV) {
	if (ValV.Len() == 0)
		return 0;
	Resize(Vals + ValV.Len());
	memcpy(ValT + Vals, ValV.ValT, ValV.Len() * sizeof(TVal));
	Vals += ValV.Len();
	return ValV.Len();
}

// optimized deserialization from stream, uses memcpy
template <class TVal, class TSizeTy>
void TVec<TVal, TSizeTy>::LoadMemCpy(TMIn& SIn) {
	if ((ValT != NULL) && (MxVals != -1)) { delete[] ValT; }
	SIn.Load(MxVals);
	SIn.Load(Vals);
	MxVals = Vals;
	if (MxVals == 0) {
		ValT = NULL;
	} else {
		ValT = new TVal[MxVals];
		SIn.GetBfMemCpy(ValT, Vals*sizeof(TVal));
	}
}
// optimized serialization from stream, uses memcpy
template <class TVal, class TSizeTy>
void TVec<TVal, TSizeTy>::SaveMemCpy(TMOut& SOut) const {
	SOut.Save(MxVals);
	SOut.Save(Vals);
	if (MxVals > 0)
		SOut.AppendBf(ValT, Vals*sizeof(TVal));
}

template <class TVal, class TSizeTy>
void TVec<TVal, TSizeTy>::Resize(const TSizeTy& _MxVals){
  IAssertR(MxVals!=-1, TStr::Fmt("Can not increase the capacity of the vector. %s. [Program failed to allocate more memory. Solution: Get a bigger machine and a 64-bit compiler.]", GetTypeNm(*this).CStr()).CStr());
  IAssertR(MxVals!=(TInt::Mx-1024), TStr::Fmt("Buffer size at maximum. %s. [Program refuses to allocate more memory. Solution-1: Send your test case to developers.]", GetTypeNm(*this).CStr()).CStr());
  if (_MxVals==-1){
    if (Vals==0){MxVals=16;} else {MxVals*=2;}
  } else {
    if (_MxVals<=MxVals){return;} else {MxVals=_MxVals;}
  }
  if (MxVals < 0) {
    MxVals = TInt::Mx-1024;
  }
  if (ValT==NULL){
    try {ValT=new TVal[MxVals];}
    catch (std::exception Ex){
      FailR(TStr::Fmt("TVec::Resize: %s, Length:%s, Capacity:%s, New capacity:%s, Type:%s [Program failed to allocate more memory. Solution: Get a bigger machine and a 64-bit compiler.]",
        Ex.what(), TInt::GetStr(Vals).CStr(), TInt::GetStr(MxVals).CStr(), TInt::GetStr(_MxVals).CStr(), GetTypeNm(*this).CStr()).CStr());}
  } else {
    TVal* NewValT = NULL;
    try {
      NewValT=new TVal[MxVals];}
    catch (std::exception Ex){
      FailR(TStr::Fmt("TVec::Resize: %s, Length:%s, Capacity:%s, New capacity:%s, Type:%s [Program failed to allocate more memory. Solution: Get a bigger machine and a 64-bit compiler.]",
        Ex.what(), TInt::GetStr(Vals).CStr(), TInt::GetStr(MxVals).CStr(), TInt::GetStr(_MxVals).CStr(), GetTypeNm(*this).CStr()).CStr());}
    IAssert(NewValT!=NULL);
    for (TSizeTy ValN=0; ValN<Vals; ValN++){NewValT[ValN]=std::move(ValT[ValN]);} //C++11
    //for (TSizeTy ValN=0; ValN<Vals; ValN++){NewValT[ValN]=ValT[ValN];} // C++98
    delete[] ValT; ValT=NewValT;
  }
}

template <class TVal, class TSizeTy>
TStr TVec<TVal, TSizeTy>::GetXOutOfBoundsErrMsg(const TSizeTy& ValN) const {
  return TStr()+
  "Index:"+TInt::GetStr(ValN)+
  " Vals:"+TInt::GetStr(Vals)+
  " MxVals:"+TInt::GetStr(MxVals)+
  " Type:"+GetTypeNm(*this);
}

template <class TVal, class TSizeTy>
TVec<TVal, TSizeTy>::TVec(const TVec<TVal, TSizeTy>& Vec){
  MxVals=Vec.MxVals; Vals=Vec.Vals;
  if (MxVals==0){ValT=NULL;} else {ValT=new TVal[MxVals];}
  for (TSizeTy ValN=0; ValN<Vec.Vals; ValN++){ValT[ValN]=Vec.ValT[ValN];}
}

#ifdef GLib_CPP11
template <class TVal, class TSizeTy>
TVec<TVal, TSizeTy>::TVec(TVec<TVal, TSizeTy>&& Vec) : MxVals(0), Vals(0), ValT() {
	//TSizeTy MxVals; //!< Vector capacity. Capacity is the size of allocated storage. If <tt>MxVals==-1</tt>, then \c ValT is not owned by the vector, and it won't free it at destruction.
	//TSizeTy Vals;   //!< Vector length. Length is the number of elements stored in the vector.
    //TVal* ValT;     //!< Pointer to the memory where the elements of the vector are stored.
	delete[] ValT;
	MxVals = std::move(Vec.MxVals);
	Vals = std::move(Vec.Vals);
	ValT = Vec.ValT;
	Vec.MxVals = 0;
	Vec.Vals = 0;
	Vec.ValT = NULL;
}
#endif 

template <class TVal, class TSizeTy>
void TVec<TVal, TSizeTy>::Load(TSIn& SIn){
  if ((ValT!=NULL)&&(MxVals!=-1)){delete[] ValT;}
  SIn.Load(MxVals); SIn.Load(Vals); MxVals=Vals;
  if (MxVals==0){ValT=NULL;} else {ValT=new TVal[MxVals];}
  for (TSizeTy ValN=0; ValN<Vals; ValN++){ValT[ValN]=TVal(SIn);}
}

template <class TVal, class TSizeTy>
void TVec<TVal, TSizeTy>::Save(TSOut& SOut) const {
  if (MxVals!=-1){SOut.Save(MxVals);} else {SOut.Save(Vals);}
  SOut.Save(Vals);
  for (TSizeTy ValN=0; ValN<Vals; ValN++){ValT[ValN].Save(SOut);}
}

template <class TVal, class TSizeTy>
TVec<TVal, TSizeTy>& TVec<TVal, TSizeTy>::operator=(const TVec<TVal, TSizeTy>& Vec){
	if (this != &Vec){
		//Delete if arrays are not of the same size
		//Otherwise only copy the data
		if (ValT != NULL){
			if (Vals == Vec.Vals){//Just Copy
				for (TSizeTy ValN = 0; ValN<Vec.Vals; ValN++){
					ValT[ValN] = Vec.ValT[ValN];
				}
				if (Vals == 0){
					ValT = NULL;
				}
				//Nothing to update
				//If(MxVals == -1) original referenced data is changed!!!!
			}
			else{//Different sizes of Vectors, delete and new!
				//Vectors generated by GenExt do not own the data
				//Do not delete it
				if (MxVals != -1){
					delete[] ValT;
				}
				//Vector is not an Extension anymore!!! It owns the data now!
				MxVals = Vals = Vec.Vals;
				ValT = new TVal[MxVals];
				for (TSizeTy ValN = 0; ValN<Vec.Vals; ValN++){
					ValT[ValN] = Vec.ValT[ValN];
				}
			}
		}
		else{//No need to delete, empty vector
			MxVals = Vals = Vec.Vals;
			ValT = new TVal[MxVals];
			if (Vals == Vec.Vals){//Correct the data
				for (TSizeTy ValN = 0; ValN < Vec.Vals; ValN++){
					ValT[ValN] = Vec.ValT[ValN];
				}
			}

		}
	}
	return *this;
}

template <class TVal, class TSizeTy>
TVec<TVal, TSizeTy>& TVec<TVal, TSizeTy>::operator=(TVec<TVal, TSizeTy>&& Vec) {
	if (this != &Vec) {
		delete[] ValT;
		MxVals = std::move(Vec.MxVals);
		Vals = std::move(Vec.Vals);		
		ValT = Vec.ValT;
		Vec.MxVals = 0;
		Vec.Vals = 0;
		Vec.ValT = NULL;
	}
	return *this;
}

template <class TVal, class TSizeTy>
bool TVec<TVal, TSizeTy>::operator==(const TVec<TVal, TSizeTy>& Vec) const {
  if (this==&Vec){return true;}
  if (Len()!=Vec.Len()){return false;}
  for (TSizeTy ValN=0; ValN<Vals; ValN++){
    if (ValT[ValN]!=Vec.ValT[ValN]){return false;}}
  return true;
}

template <class TVal, class TSizeTy>
bool TVec<TVal, TSizeTy>::operator<(const TVec<TVal, TSizeTy>& Vec) const {
  if (this==&Vec){return false;}
  if (Len()==Vec.Len()){
    for (TSizeTy ValN=0; ValN<Vals; ValN++){
      if (ValT[ValN]<Vec.ValT[ValN]){return true;}
      else if (ValT[ValN]>Vec.ValT[ValN]){return false;}
      else {}
    }
    return false;
  } else {
    return Len()<Vec.Len();
  }
}

// Improved hashing of vectors (Jure Apr 20 2013)
// This change makes binary representation of vectors incompatible with previous code.
// Previous hash functions are available for compatibility in class TVecHashF_OldGLib
template <class TVal, class TSizeTy>
int TVec<TVal, TSizeTy>::GetPrimHashCd() const {
  int hc = 0;
  for (TSizeTy i=0; i<Vals; i++){
    hc = TPairHashImpl::GetHashCd(hc, ValT[i].GetPrimHashCd());
  }
  return hc;
}

// Improved hashing of vectors (Jure Apr 20 2013)
// This change makes binary representation of vectors incompatible with previous code.
// Previous hash functions are available for compatibility in class TVecHashF_OldGLib
template <class TVal, class TSizeTy>
int TVec<TVal, TSizeTy>::GetSecHashCd() const {
  int hc = 0;
  for (TSizeTy i=0; i<Vals; i++){
    hc = TPairHashImpl::GetHashCd(hc, ValT[i].GetSecHashCd());
  }
  if (Vals > 0) {
    hc = TPairHashImpl::GetHashCd(hc, ValT[0].GetSecHashCd()); }
  return hc;
}

template <class TVal, class TSizeTy>
void TVec<TVal, TSizeTy>::Clr(const bool& DoDel, const TSizeTy& NoDelLim){
  if ((DoDel)||((!DoDel)&&(NoDelLim!=-1)&&(MxVals>NoDelLim))){
    if ((ValT!=NULL)&&(MxVals!=-1)){delete[] ValT;}
    MxVals=Vals=0; ValT=NULL;
  } else {
    IAssertR(MxVals!=-1, "This vector was obtained from TVecPool. Such a vector cannot change its size!"); 
    Vals=0;
  }
}

template <class TVal, class TSizeTy>
void TVec<TVal, TSizeTy>::Trunc(const TSizeTy& _Vals){
  IAssertR(MxVals!=-1, "This vector was obtained from TVecPool. Such a vector cannot change its size!");
  IAssert((_Vals==-1)||(_Vals>=0));
  if ((_Vals!=-1)&&(_Vals>=Vals)){
    return;
  } else
    if (((_Vals==-1)&&(Vals==0))||(_Vals==0)){
      if (ValT!=NULL){delete[] ValT;}
      MxVals=Vals=0; ValT=NULL;
    } else {
      if (_Vals==-1){
        if (MxVals==Vals){return;} else {MxVals=Vals;}
      } else {
        MxVals=Vals=_Vals;
      }
      TVal* NewValT=new TVal[MxVals];
      IAssert(NewValT!=NULL);
      for (TSizeTy ValN=0; ValN<Vals; ValN++){NewValT[ValN]=std::move(ValT[ValN]);} //C++11
      // for (TSizeTy ValN=0; ValN<Vals; ValN++){NewValT[ValN]=ValT[ValN];} // C++98
      delete[] ValT; ValT=NewValT;
    }
}

template <class TVal, class TSizeTy>
void TVec<TVal, TSizeTy>::Pack(){
  IAssertR(MxVals!=-1, "This vector was obtained from TVecPool. Such a vector cannot change its size!");
  if (Vals==0){
    if (ValT!=NULL){delete[] ValT;} ValT=NULL;
  } else
    if (Vals<MxVals){
      MxVals=Vals;
      TVal* NewValT=new TVal[MxVals];
      IAssert(NewValT!=NULL);
      for (TSizeTy ValN=0; ValN<Vals; ValN++){NewValT[ValN]=std::move(ValT[ValN]);} //C++11
      // for (TSizeTy ValN=0; ValN<Vals; ValN++){NewValT[ValN]=ValT[ValN];} // C++98
      delete[] ValT; ValT=NewValT;
    }
}

template <class TVal, class TSizeTy>
void TVec<TVal, TSizeTy>::MoveFrom(TVec<TVal, TSizeTy>& Vec){
  if (this!=&Vec){
    if (ValT!=NULL && MxVals!=-1){delete[] ValT;}
    MxVals=Vec.MxVals; Vals=Vec.Vals; ValT=Vec.ValT;
    Vec.MxVals=0; Vec.Vals=0; Vec.ValT=NULL;
  }
}

template <class TVal, class TSizeTy>
void TVec<TVal, TSizeTy>::Swap(TVec<TVal, TSizeTy>& Vec){
  if (this!=&Vec){
    ::Swap(MxVals, Vec.MxVals);
    ::Swap(Vals, Vec.Vals);
    ::Swap(ValT, Vec.ValT);
  }
}

template <class TVal, class TSizeTy>
TSizeTy TVec<TVal, TSizeTy>::AddV(const TVec<TVal, TSizeTy>& ValV){
  AssertR(MxVals!=-1, "This vector was obtained from TVecPool. Such a vector cannot change its size!");
  for (TSizeTy ValN=0; ValN<ValV.Vals; ValN++){Add(ValV[ValN]);}
  return Len();
}

template <class TVal, class TSizeTy>
TSizeTy TVec<TVal, TSizeTy>::AddSorted(const TVal& Val, const bool& Asc, const TSizeTy& _MxVals){
  AssertR(MxVals!=-1, "This vector was obtained from TVecPool. Such a vector cannot change its size!");
  TSizeTy ValN=Add(Val);
  if (Asc){
    while ((ValN>0)&&(ValT[ValN]<ValT[ValN-1])){
      Swap(ValN, ValN-1); ValN--;}
  } else {
    while ((ValN>0)&&(ValT[ValN]>ValT[ValN-1])){
      Swap(ValN, ValN-1); ValN--;}
  }
  if ((_MxVals!=-1)&&(Len()>_MxVals)){Del(_MxVals, Len()-1);}
  return ValN;
}

template <class TVal, class TSizeTy>
TSizeTy TVec<TVal, TSizeTy>::AddBackSorted(const TVal& Val, const bool& Asc){
  AssertR(MxVals!=-1, "This vector was obtained from TVecPool. Such a vector cannot change its size!");
  Add();
  TSizeTy ValN=Vals-2;
  while ((ValN>=0)&&((Asc&&(Val<ValT[ValN]))||(!Asc&&(Val>ValT[ValN])))){
    Move(ValN, ValN+1); }
    //ValT[ValN+1]=ValT[ValN]; ValN--;}
  ValT[ValN+1]=Val;
  return ValN+1;
}

template <class TVal, class TSizeTy>
TSizeTy TVec<TVal, TSizeTy>::AddMerged(const TVal& Val){
  AssertR(MxVals!=-1, "This vector was obtained from TVecPool. Such a vector cannot change its size!");
  TSizeTy ValN=SearchBin(Val);
  if (ValN==-1){return AddSorted(Val);}
  else {GetVal(ValN)=Val; return -1;}
}

template <class TVal, class TSizeTy>
TSizeTy TVec<TVal, TSizeTy>::AddVMerged(const TVec<TVal, TSizeTy>& ValV){
  AssertR(MxVals!=-1, "This vector was obtained from TVecPool. Such a vector cannot change its size!");
  for (TSizeTy ValN=0; ValN<ValV.Vals; ValN++){AddMerged(ValV[ValN]);}
  return Len();
}

template <class TVal, class TSizeTy>
TSizeTy TVec<TVal, TSizeTy>::AddUnique(const TVal& Val){
  AssertR(MxVals!=-1, "This vector was obtained from TVecPool. Such a vector cannot change its size!");
  TSizeTy ValN=SearchForw(Val);
  if (ValN==-1){return Add(Val);}
  else {GetVal(ValN)=Val; return -1;}
}

template <class TVal, class TSizeTy>
void TVec<TVal, TSizeTy>::GetSubValV(const TSizeTy& _BValN, const TSizeTy& _EValN, TVec<TVal, TSizeTy>& SubValV) const {
  SubValV.Clr();
<<<<<<< HEAD
  if (Len() == 0 || _BValN >= Len() || _BValN > _EValN)
    return;
=======
  if (Len() == 0 || _BValN >= Len() || _BValN > _EValN) { return; }
>>>>>>> 5435213c
  const TSizeTy BValN=TInt::GetInRng(_BValN, 0, Len()-1);
  const TSizeTy EValN=TInt::GetInRng(_EValN, 0, Len()-1);
  const TSizeTy SubVals=TInt::GetMx(0, EValN-BValN+1);
  SubValV.Gen(SubVals, 0);
  for (TSizeTy ValN=BValN; ValN<=EValN; ValN++){
    SubValV.Add(GetVal(ValN));}
}

template <class TVal, class TSizeTy>
void TVec<TVal, TSizeTy>::GetSubValVMemCpy(const TSizeTy& _BValN, const TSizeTy& _EValN, TVec<TVal, TSizeTy>& SubValV) const {
    SubValV.Clr();
<<<<<<< HEAD
	if (Len() == 0 || _BValN >= Len() || _BValN > _EValN)
		return;
=======
	if (Len() == 0 || _BValN >= Len() || _BValN > _EValN) { return; }
>>>>>>> 5435213c
	const TSizeTy BValN = TInt::GetInRng(_BValN, 0, Len() - 1);
	const TSizeTy EValN = TInt::GetInRng(_EValN, 0, Len() - 1);
	const TSizeTy SubVals = TInt::GetMx(0, EValN - BValN + 1);
	SubValV.Gen(SubVals, 0);
	memcpy(SubValV.ValT, ValT + BValN, SubVals * sizeof(TVal));
	SubValV.Vals += SubVals;
}

template <class TVal, class TSizeTy>
void TVec<TVal, TSizeTy>::Ins(const TSizeTy& ValN, const TVal& Val){
  AssertR(MxVals!=-1, "This vector was obtained from TVecPool. Such a vector cannot change its size!");
  Add();  Assert((0<=ValN)&&(ValN<Vals));
  for (TSizeTy MValN=Vals-2; MValN>=ValN; MValN--){Move(MValN, MValN+1);}
  //for (TSizeTy MValN=Vals-2; MValN>=ValN; MValN--){ValT[MValN+1]=ValT[MValN];}
  ValT[ValN]=Val;
}

template <class TVal, class TSizeTy>
void TVec<TVal, TSizeTy>::Del(const TSizeTy& ValN){
  AssertR(MxVals!=-1, "This vector was obtained from TVecPool. Such a vector cannot change its size!");
  Assert((0<=ValN)&&(ValN<Vals));
  for (TSizeTy MValN=ValN+1; MValN<Vals; MValN++){Move(MValN, MValN-1);}
  //for (TSizeTy MValN=ValN+1; MValN<Vals; MValN++){ValT[MValN-1]=ValT[MValN];}
  ValT[--Vals]=TVal();
}

template <class TVal, class TSizeTy>
void TVec<TVal, TSizeTy>::DelMemCpy(const TSizeTy& ValN) {
	AssertR(MxVals != -1, "This vector was obtained from TVecPool. Such vectors cannot change its size!");
	Assert((0 <= ValN) && (ValN<Vals));
	if (ValN < Vals - 1) {
		memmove(ValT + ValN, ValT + ValN + 1, sizeof(TVal) * (Vals - ValN - 1)); // overlapping buffers, use memmove instead of memcpy
	}
	ValT[--Vals] = TVal();
}

template <class TVal, class TSizeTy>
void TVec<TVal, TSizeTy>::Del(const TSizeTy& MnValN, const TSizeTy& MxValN){
  AssertR(MxVals!=-1, "This vector was obtained from TVecPool. Such a vector cannot change its size!");
  Assert((0<=MnValN)&&(MnValN<Vals)&&(0<=MxValN)&&(MxValN<Vals));
  Assert(MnValN<=MxValN);
  for (TSizeTy ValN=MxValN+1; ValN<Vals; ValN++){
    Move(ValN, MnValN+ValN-MxValN-1);}
    //ValT[MnValN+ValN-MxValN-1]=ValT[ValN];}
  for (TSizeTy ValN=Vals-MxValN+MnValN-1; ValN<Vals; ValN++){
    ValT[ValN]=TVal();}
  Vals-=MxValN-MnValN+1;
}

template <class TVal, class TSizeTy>
void TVec<TVal, TSizeTy>::DelMemCpy(const TSizeTy& MnValN, const TSizeTy& MxValN) {
	AssertR(MxVals != -1, "This vector was obtained from TVecPool. Such vectors cannot change its size!");
	Assert((0 <= MnValN) && (MnValN<Vals) && (0 <= MxValN) && (MxValN<Vals));
	Assert(MnValN <= MxValN);
	if (MxValN < Vals - 1) {
		memmove(ValT + MnValN, ValT + MxValN + 1, sizeof(TVal) * (Vals - MxValN - 1)); // overlapping buffers, use memmove instead of memcpy	
	}
	Vals -= MxValN - MnValN + 1;
}

template <class TVal, class TSizeTy>
bool TVec<TVal, TSizeTy>::DelIfIn(const TVal& Val){
  AssertR(MxVals!=-1, "This vector was obtained from TVecPool. Such a vector cannot change its size!");
  TSizeTy ValN=SearchForw(Val);
  if (ValN!=-1){Del(ValN); return true;}
  else {return false;}
}

template <class TVal, class TSizeTy>
void TVec<TVal, TSizeTy>::DelAll(const TVal& Val){
  AssertR(MxVals!=-1, "This vector was obtained from TVecPool. Such a vector cannot change its size!");
  TSizeTy ValN;
  while ((ValN=SearchForw(Val))!=-1){Del(ValN);}
}

template <class TVal, class TSizeTy>
void TVec<TVal, TSizeTy>::PutAll(const TVal& Val){
  for (TSizeTy ValN=0; ValN<Vals; ValN++){ValT[ValN]=Val;}
}

template <class TVal, class TSizeTy>
void TVec<TVal, TSizeTy>::BSort(const TSizeTy& MnLValN, const TSizeTy& MxRValN, const bool& Asc){
  for (TSizeTy ValN1=MnLValN; ValN1<=MxRValN; ValN1++){
    for (TSizeTy ValN2=MxRValN; ValN2>ValN1; ValN2--){
      if (Asc){
        if (ValT[ValN2]<ValT[ValN2-1]){Swap(ValN2, ValN2-1);}
      } else {
        if (ValT[ValN2]>ValT[ValN2-1]){Swap(ValN2, ValN2-1);}
      }
    }
  }
}

template <class TVal, class TSizeTy>
void TVec<TVal, TSizeTy>::ISort(const TSizeTy& MnLValN, const TSizeTy& MxRValN, const bool& Asc){
  if (MnLValN<MxRValN){
    for (TSizeTy ValN1=MnLValN+1; ValN1<=MxRValN; ValN1++){
      TVal Val=ValT[ValN1]; TSizeTy ValN2=ValN1;
      if (Asc){
        while ((ValN2>MnLValN)&&(ValT[ValN2-1]>Val)){
          Move(ValN2-1, ValN2); ValN2--;}
          //ValT[ValN2]=ValT[ValN2-1]; ValN2--;}
      } else {
        while ((ValN2>MnLValN)&&(ValT[ValN2-1]<Val)){
          Move(ValN2-1, ValN2); ValN2--;}
          //ValT[ValN2]=ValT[ValN2-1]; ValN2--;}
      }
      ValT[ValN2]=Val;
    }
  }
}

template <class TVal, class TSizeTy>
TSizeTy TVec<TVal, TSizeTy>::GetPivotValN(const TSizeTy& LValN, const TSizeTy& RValN) const {
  TSizeTy SubVals=RValN-LValN+1;
  if (SubVals > TInt::Mx-1) { SubVals = TInt::Mx-1; }
  const TSizeTy ValN1=LValN+TInt::GetRnd(int(SubVals));
  const TSizeTy ValN2=LValN+TInt::GetRnd(int(SubVals));
  const TSizeTy ValN3=LValN+TInt::GetRnd(int(SubVals));
  const TVal& Val1=ValT[ValN1];
  const TVal& Val2=ValT[ValN2];
  const TVal& Val3=ValT[ValN3];
  if (Val1<Val2){
    if (Val2<Val3){return ValN2;}
    else if (Val3<Val1){return ValN1;}
    else {return ValN3;}
  } else {
    if (Val1<Val3){return ValN1;}
    else if (Val3<Val2){return ValN2;}
    else {return ValN3;}
  }
}

template <class TVal, class TSizeTy>
TSizeTy TVec<TVal, TSizeTy>::Partition(const TSizeTy& MnLValN, const TSizeTy& MxRValN, const bool& Asc){
  TSizeTy PivotValN=GetPivotValN(MnLValN, MxRValN);
  Swap(PivotValN, MnLValN);
  TVal PivotVal=ValT[MnLValN];
  TSizeTy LValN=MnLValN-1;  TSizeTy RValN=MxRValN+1;
  forever {
    if (Asc){
      do {RValN--;} while (ValT[RValN]>PivotVal);
      do {LValN++;} while (ValT[LValN]<PivotVal);
    } else {
      do {RValN--;} while (ValT[RValN]<PivotVal);
      do {LValN++;} while (ValT[LValN]>PivotVal);
    }
    if (LValN<RValN){Swap(LValN, RValN);}
    else {return RValN;}
  };
}

template <class TVal, class TSizeTy>
void TVec<TVal, TSizeTy>::QSort(const TSizeTy& MnLValN, const TSizeTy& MxRValN, const bool& Asc){
  if (MnLValN<MxRValN){
    if (MxRValN-MnLValN<20){
      ISort(MnLValN, MxRValN, Asc);
    } else {
      TSizeTy SplitValN=Partition(MnLValN, MxRValN, Asc);
      QSort(MnLValN, SplitValN, Asc);
      QSort(SplitValN+1, MxRValN, Asc);
    }
  }
}

template <class TVal, class TSizeTy>
void TVec<TVal, TSizeTy>::Sort(const bool& Asc){
  QSort(0, Len()-1, Asc);
}

template <class TVal, class TSizeTy>
void TVec<TVal, TSizeTy>::SortGetPerm(const TVec<TVal, TSizeTy>& Vec, TVec<TVal, TSizeTy>& SortedVec, TVec<TInt, TSizeTy>& PermV, bool Asc) {
	TSizeTy Len = Vec.Len();
	TVec<TPair<TVal, TInt> > PairV; PairV.Gen(Len, 0);
	for (TSizeTy ElN = 0; ElN < Len; ElN++) {
		PairV.Add(TPair<TVal, TInt>(Vec[ElN], ElN));
	}
	PairV.Sort(Asc);
	SortedVec.Gen(Len, 0);
	PermV.Gen(Len, 0);
	for (TSizeTy ElN = 0; ElN < Len; ElN++) {
		SortedVec.Add(PairV[ElN].Val1);
		PermV.Add(PairV[ElN].Val2);
	}
}

template <class TVal, class TSizeTy>
bool TVec<TVal, TSizeTy>::IsSorted(const bool& Asc) const {
  if (Asc){
    for (TSizeTy ValN=0; ValN<Vals-1; ValN++){
      if (ValT[ValN]>ValT[ValN+1]){return false;}}
  } else {
    for (TSizeTy ValN=0; ValN<Vals-1; ValN++){
      if (ValT[ValN]<ValT[ValN+1]){return false;}}
  }
  return true;
}

template <class TVal, class TSizeTy>
void TVec<TVal, TSizeTy>::Shuffle(TRnd& Rnd){
  if (Len() < TInt::Mx) {
    for (TSizeTy ValN=0; ValN<Vals-1; ValN++){
      const int Range = int(Vals-ValN);
      Swap(ValN, ValN+Rnd.GetUniDevInt(Range));
    }
  } else {
    for (TSizeTy ValN=0; ValN<Vals-1; ValN++){
      const TSizeTy Range = Vals-ValN;
      Swap(ValN, TSizeTy(ValN+Rnd.GetUniDevInt64(Range)));
    }
  }
}

template <class TVal, class TSizeTy>
void TVec<TVal, TSizeTy>::Reverse(){
  for (TSizeTy ValN=0; ValN<Vals/2; ValN++){
    Swap(ValN, Vals-ValN-1);}
}

template <class TVal, class TSizeTy>
void TVec<TVal, TSizeTy>::Merge(){
  AssertR(MxVals!=-1, "This vector was obtained from TVecPool. Such a vector cannot change its size!");
  TVec<TVal, TSizeTy> SortedVec(*this); SortedVec.Sort();
  Clr();
  for (TSizeTy ValN=0; ValN<SortedVec.Len(); ValN++){
    if ((ValN==0)||(SortedVec[ValN-1]!=SortedVec[ValN])){
      Add(SortedVec[ValN]);}
  }
}

template <class TVal, class TSizeTy>
bool TVec<TVal, TSizeTy>::NextPerm() {
  // start with a sorted sequence to obtain all permutations
  TSizeTy First = 0, Last = Len(), Next = Len()-1;
  if (Last < 2) return false;
  for(; ; ) {
    // find rightmost element smaller than successor
    TSizeTy Next1 = Next;
    if (GetVal(--Next) < GetVal(Next1)) { // swap with rightmost element that's smaller, flip suffix
      TSizeTy Mid = Last;
      for (; GetVal(Next) >= GetVal(--Mid); ) { }
      Swap(Next, Mid);
      Reverse(Next1, Last-1);
      return true;
    }
    if (Next == First) { // pure descending, flip all
      Reverse();
      return false;
    }
  }
}

template <class TVal, class TSizeTy>
bool TVec<TVal, TSizeTy>::PrevPerm() {
  TSizeTy First = 0, Last = Len(), Next = Len()-1;
  if (Last < 2) return false;
  for(; ; ) {
    // find rightmost element not smaller than successor
    TSizeTy Next1 = Next;
    if (GetVal(--Next) >= GetVal(Next1)) { // swap with rightmost element that's not smaller, flip suffix
      TSizeTy Mid = Last;
      for (; GetVal(Next) < GetVal(--Mid); ) { }
      Swap(Next, Mid);
      Reverse(Next1, Last);
      return true;
    }
    if (Next == First) { // pure descending, flip all
      Reverse();
      return false;
    }
  }
}

template <class TVal, class TSizeTy>
void TVec<TVal, TSizeTy>::Intrs(const TVec<TVal, TSizeTy>& ValV){
  TVec<TVal, TSizeTy> IntrsVec;
  Intrs(ValV, IntrsVec);
  MoveFrom(IntrsVec);
}

template <class TVal, class TSizeTy>
void TVec<TVal, TSizeTy>::Union(const TVec<TVal, TSizeTy>& ValV){
  TVec<TVal, TSizeTy> UnionVec;
  Union(ValV, UnionVec);
  MoveFrom(UnionVec);
}

template <class TVal, class TSizeTy>
void TVec<TVal, TSizeTy>::Diff(const TVec<TVal, TSizeTy>& ValV){
  TVec<TVal, TSizeTy> DiffVec;
  Diff(ValV, DiffVec);
  MoveFrom(DiffVec);
}

template <class TVal, class TSizeTy>
void TVec<TVal, TSizeTy>::Intrs(const TVec<TVal, TSizeTy>& ValV, TVec<TVal, TSizeTy>& DstValV) const {
  DstValV.Clr();
  TSizeTy ValN1=0, ValN2=0;
  while ((ValN1<Len())&&(ValN2<ValV.Len())){
    const TVal& Val1=GetVal(ValN1);
    while ((ValN2<ValV.Len())&&(Val1>ValV.GetVal(ValN2))){
      ValN2++;}
    if ((ValN2<ValV.Len())&&(Val1==ValV.GetVal(ValN2))){
      DstValV.Add(Val1); ValN2++;}
    ValN1++;
  }
}

template <class TVal, class TSizeTy>
void TVec<TVal, TSizeTy>::Union(const TVec<TVal, TSizeTy>& ValV, TVec<TVal, TSizeTy>& DstValV) const {
  DstValV.Gen(TInt::GetMx(Len(), ValV.Len()), 0);
  TSizeTy ValN1=0, ValN2=0;
  while ((ValN1<Len())&&(ValN2<ValV.Len())){
    const TVal& Val1=GetVal(ValN1);
    const TVal& Val2=ValV.GetVal(ValN2);
    if (Val1<Val2){DstValV.Add(Val1); ValN1++;}
    else if (Val1>Val2){DstValV.Add(Val2); ValN2++;}
    else {DstValV.Add(Val1); ValN1++; ValN2++;}
  }
  for (TSizeTy RestValN1=ValN1; RestValN1<Len(); RestValN1++){
    DstValV.Add(GetVal(RestValN1));}
  for (TSizeTy RestValN2=ValN2; RestValN2<ValV.Len(); RestValN2++){
    DstValV.Add(ValV.GetVal(RestValN2));}
}

template <class TVal, class TSizeTy>
void TVec<TVal, TSizeTy>::Diff(const TVec<TVal, TSizeTy>& ValV, TVec<TVal, TSizeTy>& DstValV) const {
  DstValV.Clr();
  TSizeTy ValN1=0, ValN2=0;
  while (ValN1<Len() && ValN2<ValV.Len()) {
    const TVal& Val1 = GetVal(ValN1);
    while (ValN2<ValV.Len() && Val1>ValV.GetVal(ValN2)) ValN2++;
    if (ValN2<ValV.Len()) {
      if (Val1!=ValV.GetVal(ValN2)) { DstValV.Add(Val1); }
      ValN1++;
    }
  }
  for (TSizeTy RestValN1=ValN1; RestValN1<Len(); RestValN1++){
    DstValV.Add(GetVal(RestValN1));}
}

template <class TVal, class TSizeTy>
TSizeTy TVec<TVal, TSizeTy>::IntrsLen(const TVec<TVal, TSizeTy>& ValV) const {
  TSizeTy Cnt=0, ValN1=0, ValN2=0;
  while ((ValN1<Len())&&(ValN2<ValV.Len())){
    const TVal& Val1=GetVal(ValN1);
    while ((ValN2<ValV.Len())&&(Val1>ValV.GetVal(ValN2))){
      ValN2++;}
    if ((ValN2<ValV.Len())&&(Val1==ValV.GetVal(ValN2))){
      ValN2++; Cnt++;}
    ValN1++;
  }
  return Cnt;
}

template <class TVal, class TSizeTy>
TSizeTy TVec<TVal, TSizeTy>::UnionLen(const TVec<TVal, TSizeTy>& ValV) const {
  TSizeTy Cnt = 0, ValN1 = 0, ValN2 = 0;
  while ((ValN1 < Len()) && (ValN2 < ValV.Len())) {
    const TVal& Val1 = GetVal(ValN1);
    const TVal& Val2 = ValV.GetVal(ValN2);
    if (Val1 < Val2) {
      Cnt++; ValN1++;
    } else if (Val1 > Val2) {
      Cnt++; ValN2++;
    } else {
      Cnt++; ValN1++; ValN2++;
    }
  }
  Cnt += (Len() - ValN1) + (ValV.Len() - ValN2);
  return Cnt;
}

template <class TVal, class TSizeTy>
TSizeTy TVec<TVal, TSizeTy>::Count(const TVal& Val) const {
  TSizeTy Count = 0;
  for (TSizeTy i = 0; i < Len(); i++){
    if (Val == ValT[i]){Count++;}}
  return Count;
}

template <class TVal, class TSizeTy>
TSizeTy TVec<TVal, TSizeTy>::SearchBin(const TVal& Val) const {
  TSizeTy LValN=0, RValN=Len()-1;
  while (RValN>=LValN){
    TSizeTy ValN=(LValN+RValN)/2;
    if (Val==ValT[ValN]){return ValN;}
    if (Val<ValT[ValN]){RValN=ValN-1;} else {LValN=ValN+1;}
  }
  return -1;
}

template <class TVal, class TSizeTy>
TSizeTy TVec<TVal, TSizeTy>::SearchBin(const TVal& Val, TSizeTy& InsValN) const {
  TSizeTy LValN=0, RValN=Len()-1;
  while (RValN>=LValN){
    TSizeTy ValN=(LValN+RValN)/2;
    if (Val==ValT[ValN]){InsValN=ValN; return ValN;}
    if (Val<ValT[ValN]){RValN=ValN-1;} else {LValN=ValN+1;}
  }
  InsValN=LValN; return -1;
}

template <class TVal, class TSizeTy>
TSizeTy TVec<TVal, TSizeTy>::SearchForw(const TVal& Val, const TSizeTy& BValN) const {
  for (TSizeTy ValN=BValN; ValN<Vals; ValN++){
    if (Val==ValT[ValN]){return ValN;}}
  return -1;
}

template <class TVal, class TSizeTy>
TSizeTy TVec<TVal, TSizeTy>::SearchBack(const TVal& Val) const {
  for (TSizeTy ValN=Vals-1; ValN>=0; ValN--){
    if (Val==ValT[ValN]){return ValN;}}
  return -1;
}

template <class TVal, class TSizeTy>
TSizeTy TVec<TVal, TSizeTy>::SearchVForw(const TVec<TVal, TSizeTy>& ValV, const TSizeTy& BValN) const {
  TSizeTy ValVLen=ValV.Len();
  for (TSizeTy ValN=BValN; ValN<Vals-ValVLen+1; ValN++){
    bool Found=true;
    for (TSizeTy SubValN=0; SubValN<ValVLen; SubValN++){
      if (ValV[SubValN]!=GetVal(ValN+SubValN)){Found=false; break;}
    }
    if (Found){return ValN;}
  }
  return -1;
}

template <class TVal, class TSizeTy>
TSizeTy TVec<TVal, TSizeTy>::GetMxValN() const {
  if (Vals==0){return -1;}
  TSizeTy MxValN=0;
  for (TSizeTy ValN=1; ValN<Vals; ValN++){
    if (ValT[ValN]>ValT[MxValN]){MxValN=ValN;}
  }
  return MxValN;
}

/////////////////////////////////////////////////
// Common-Vector-Types
typedef TVec<TBool> TBoolV;
typedef TVec<TCh> TChV;
typedef TVec<TUCh> TUChV;
typedef TVec<TUInt> TUIntV;
typedef TVec<TInt> TIntV;
typedef TVec<TUInt64> TUInt64V;
typedef TVec<TFlt> TFltV;
typedef TVec<TSFlt> TSFltV;
typedef TVec<TAscFlt> TAscFltV;
//typedef TVec<TStr> TStrV; // defined in dt.h
typedef TVec<TChA> TChAV;
typedef TVec<TIntPr> TIntPrV;
typedef TVec<TIntTr> TIntTrV;
typedef TVec<TIntQu> TIntQuV;
typedef TVec<TFltPr> TFltPrV;
typedef TVec<TFltTr> TFltTrV;
typedef TVec<TIntKd> TIntKdV;
typedef TVec<TUChIntPr> TUChIntPrV;
typedef TVec<TUChUInt64Pr> TUChUInt64PrV;
typedef TVec<TIntUInt64Pr> TIntUInt64PrV;
typedef TVec<TIntUInt64Kd> TIntUInt64KdV;
typedef TVec<TIntFltPr> TIntFltPrV;
typedef TVec<TIntFltPrKd> TIntFltPrKdV;
typedef TVec<TFltIntPr> TFltIntPrV;
typedef TVec<TFltUInt64Pr> TFltUInt64PrV;
typedef TVec<TFltStrPr> TFltStrPrV;
typedef TVec<TAscFltStrPr> TAscFltStrPrV;
typedef TVec<TIntStrPr> TIntStrPrV;
typedef TVec<TIntIntStrTr> TIntIntStrTrV;
typedef TVec<TIntIntFltTr> TIntIntFltTrV;
typedef TVec<TIntFltIntTr> TIntFltIntTrV;
typedef TVec<TIntStrIntTr> TIntStrIntTrV;
typedef TVec<TIntKd> TIntKdV;
typedef TVec<TUIntIntKd> TUIntIntKdV;
typedef TVec<TIntFltKd> TIntFltKdV;
typedef TVec<TIntPrFltKd> TIntPrFltKdV;
typedef TVec<TIntStrKd> TIntStrKdV;
typedef TVec<TIntStrPrPr> TIntStrPrPrV;
typedef TVec<TIntStrVPr> TIntStrVPrV;
typedef TVec<TIntIntVIntTr> TIntIntVIntTrV;
typedef TVec<TIntIntIntVTr> TIntIntIntVTrV;
typedef TVec<TUInt64IntPr> TUInt64IntPrV;
typedef TVec<TUInt64FltPr> TUInt64FltPrV;
typedef TVec<TUInt64StrPr> TUInt64StrPrV;
typedef TVec<TUInt64IntKd> TUInt64IntKdV;
typedef TVec<TUInt64FltKd> TUInt64FltKdV;
typedef TVec<TUInt64StrKd> TUInt64StrKdV;
typedef TVec<TFltBoolKd> TFltBoolKdV;
typedef TVec<TFltIntKd> TFltIntKdV;
typedef TVec<TFltUInt64Kd> TFltUInt64KdV;
typedef TVec<TFltIntPrKd> TFltIntPrKdV;
typedef TVec<TFltKd> TFltKdV;
typedef TVec<TFltStrKd> TFltStrKdV;
typedef TVec<TFltStrPrPr> TFltStrPrPrV;
typedef TVec<TFltIntIntTr> TFltIntIntTrV;
typedef TVec<TFltFltStrTr> TFltFltStrTrV;
typedef TVec<TAscFltIntPr> TAscFltIntPrV;
typedef TVec<TAscFltIntKd> TAscFltIntKdV;
typedef TVec<TStrPr> TStrPrV;
typedef TVec<TStrIntPr> TStrIntPrV;
typedef TVec<TStrFltPr> TStrFltPrV;
typedef TVec<TStrIntKd> TStrIntKdV;
typedef TVec<TStrFltKd> TStrFltKdV;
typedef TVec<TStrAscFltKd> TStrAscFltKdV;
typedef TVec<TStrTr> TStrTrV;
typedef TVec<TStrQu> TStrQuV;
typedef TVec<TStrFltFltTr> TStrFltFltTrV;
typedef TVec<TStrStrIntTr> TStrStrIntTrV;
typedef TVec<TStrKd> TStrKdV;
typedef TVec<TStrStrVPr> TStrStrVPrV;
typedef TVec<TStrVIntPr> TStrVIntPrV;
typedef TVec<TFltIntIntIntQu> TFltIntIntIntQuV;
typedef TVec<TIntStrIntIntQu> TIntStrIntIntQuV;
typedef TVec<TIntIntPrPr> TIntIntPrPrV;

//#//////////////////////////////////////////////
/// Vector Pool. ##TVecPool
template <class TVal, class TSizeTy=int>
class TVecPool {
public:
  typedef TPt<TVecPool<TVal, TSizeTy> > PVecPool;
  typedef TVec<TVal, TSizeTy> TValV;
private:
  TCRef CRef;
  TBool FastCopy;
  TSize GrowBy, MxVals, Vals;
  TVal EmptyVal;                // Empty value/vector
  TVal *ValBf;                  // Buffer for storing all the values
  TVec<uint64, int> IdToOffV;   // Id to one past last (Vector starts at [id-1]). Vector length is IdToOff[id]-IdToOff[id-1]
private:
  void Resize(const TSize& _MxVals);
public:
  /// Vector pool constructor. ##TVecPool::TVecPool
  TVecPool(const TSize& ExpectVals=0, const TSize& _GrowBy=1000000, const bool& _FastCopy=false, const TVal& _EmptyVal=TVal());
  TVecPool(const TVecPool<TVal, TSizeTy>& Pool);
  TVecPool(TSIn& SIn);
  ~TVecPool() { if (ValBf != NULL) { delete [] ValBf; } ValBf=NULL; }
  static PVecPool New(const TSize& ExpectVals=0, const TSize& GrowBy=1000000, const bool& FastCopy=false) {
    return new TVecPool(ExpectVals, GrowBy, FastCopy); }
  static PVecPool Load(TSIn& SIn) { return new TVecPool(SIn); }
  static PVecPool Load(const TStr& FNm) { TFIn FIn(FNm); return Load(FIn); }
  void Save(TSOut& SOut) const;
  TVecPool& operator = (const TVecPool& Pool);
  
  /// Returns the total number of vectors stored in the vector pool.
  int GetVecs() const { return IdToOffV.Len(); }
  /// Returns the total number of values stored in the vector pool.
  TSize GetVals() const { return Vals; }
  /// Tests whether vector of id \c VId is in the pool.
  bool IsVId(const int& VId) const { return (0 <= VId) && (VId < IdToOffV.Len()); }
  /// Returns the total capacity of the pool.
  uint64 Reserved() const { return MxVals; }
  /// Reserves enough capacity for the pool to store \c MxVals elements.
  void Reserve(const TSize& MxVals) { Resize(MxVals); }
  /// Returns the reference to an empty value.
  const TVal& GetEmptyVal() const { return EmptyVal; }
  /// Sets the empty value.
  void SetEmptyVal(const TVal& _EmptyVal) { EmptyVal = _EmptyVal; }
  /// Returns the total memory footprint (in bytes) of the pool.
  uint64 GetMemUsed() const {
    return sizeof(TCRef)+sizeof(TBool)+3*sizeof(TSize)+sizeof(TVal*)+MxVals*sizeof(TVal);}
  
  /// Adds vector \c ValV to the pool and returns its id.
  int AddV(const TValV& ValV);
  /// Adds a vector of length \c ValVLen to the pool and returns its id. ##TVecPool::AddEmptyV
  int AddEmptyV(const int& ValVLen);
  /// Returns the number of elements in the vector with id \c VId.
  int GetVLen(const int& VId) const { if (VId==0){return 0;} else {return int(IdToOffV[VId]-IdToOffV[VId-1]);}}
  /// Returns pointer to the first element of the vector with id \c VId.
  TVal* GetValVPt(const int& VId) const {
    if (GetVLen(VId)==0){return (TVal*)&EmptyVal;}
    else {return ValBf+IdToOffV[VId-1];}}
  /// Returns \c ValV which is a reference (not a copy) to vector with id \c VId. ##TVecPool::GetV
  void GetV(const int& VId, TValV& ValV) const {
    if (GetVLen(VId)==0){ValV.Clr();}
    else { ValV.GenExt(GetValVPt(VId), GetVLen(VId)); } }
  /// Sets the values of vector \c VId with those in \c ValV.
  void PutV(const int& VId, const TValV& ValV) {
    IAssert(IsVId(VId) && GetVLen(VId) == ValV.Len());
    if (FastCopy) {
      memcpy(GetValVPt(VId), ValV.BegI(), sizeof(TVal)*ValV.Len()); }
    else { TVal* ValPt = GetValVPt(VId);
      for (::TSize ValN=0; ValN < ::TSize(ValV.Len()); ValN++, ValPt++) { *ValPt=ValV[ValN]; }
    } }
  /// Deletes all elements of value \c DelVal from all vectors. ##TVecPool::CompactPool
  void CompactPool(const TVal& DelVal);
  /// Shuffles the order of all elements in the pool. ##TVecPool::ShuffleAll
  void ShuffleAll(TRnd& Rnd=TInt::Rnd);
  
  /// Clears the contents of the pool. ##TVecPool::Clr
  void Clr(bool DoDel = true) {
    IdToOffV.Clr(DoDel);  MxVals=0;  Vals=0;
    if (DoDel && ValBf!=NULL) { delete [] ValBf; ValBf=NULL;}
    if (! DoDel) { PutAll(EmptyVal); } }
  /// Sets the values of all elements in the pool to \c Val.
  void PutAll(const TVal& Val) {
    for (TSize ValN = 0; ValN < MxVals; ValN++) { ValBf[ValN]=Val; } }
  friend class TPt<TVecPool<TVal> >;
};
  
template <class TVal, class TSizeTy>
void TVecPool<TVal, TSizeTy>::Resize(const TSize& _MxVals){
  if (_MxVals <= MxVals){ return; } else { MxVals = _MxVals; }
  if (ValBf == NULL) {
    try { ValBf = new TVal [MxVals]; }
    catch (std::exception Ex) {
      FailR(TStr::Fmt("TVecPool::Resize 1: %s, MxVals: %s. [Program failed to allocate more memory. Solution: Get a bigger machine and a 64-bit compiler.]", Ex.what(), TInt::GetStr(uint64(_MxVals)).CStr()).CStr()); }
    IAssert(ValBf != NULL);
    if (EmptyVal != TVal()) { PutAll(EmptyVal); }
  } else {
    // printf("*** Resize vector pool: %llu -> %llu\n", uint64(Vals), uint64(MxVals));
    TVal* NewValBf = NULL;
    try { NewValBf = new TVal [MxVals]; }
    catch (std::exception Ex) {
      FailR(TStr::Fmt("TVecPool::Resize 1: %s, MxVals: %s. [Program failed to allocate more memory. Solution: Get a bigger machine and a 64-bit compiler.]", Ex.what(), TInt::GetStr(uint64(_MxVals)).CStr()).CStr()); }
    IAssert(NewValBf != NULL);
    if (FastCopy) {
      memcpy(NewValBf, ValBf, Vals*sizeof(TVal)); }
    else {
      for (TSize ValN = 0; ValN < Vals; ValN++){ NewValBf[ValN] = ValBf[ValN]; } }
    if (EmptyVal != TVal()) { // init empty values
      for (TSize ValN = Vals; ValN < MxVals; ValN++) { NewValBf[ValN] = EmptyVal; }
    }
    delete [] ValBf;
    ValBf = NewValBf;
  }
}

template <class TVal, class TSizeTy>
TVecPool<TVal, TSizeTy>::TVecPool(const TSize& ExpectVals, const TSize& _GrowBy, const bool& _FastCopy, const TVal& _EmptyVal) : GrowBy(_GrowBy), MxVals(0), Vals(0), EmptyVal(_EmptyVal), ValBf(NULL) {
  IdToOffV.Add(0);
  Resize(ExpectVals);
}

template <class TVal, class TSizeTy>
TVecPool<TVal, TSizeTy>::TVecPool(const TVecPool& Pool) : FastCopy(Pool.FastCopy), GrowBy(Pool.GrowBy), MxVals(Pool.MxVals), Vals(Pool.Vals), EmptyVal(Pool.EmptyVal), IdToOffV(Pool.IdToOffV) {
  try {
    ValBf = new TVal [MxVals]; }
  catch (std::exception Ex) {
    FailR(TStr::Fmt("TVecPool::TVecPool: %s, MxVals: %s. [Program failed to allocate memory. Solution: Get a bigger machine and a 64-bit compiler.]", Ex.what(), TInt::GetStr(uint64(MxVals)).CStr()).CStr()); }
  IAssert(ValBf != NULL);
  if (FastCopy) {
    memcpy(ValBf, Pool.ValBf, MxVals*sizeof(TVal)); }
  else {
    for (TSize ValN = 0; ValN < MxVals; ValN++){ ValBf[ValN] = Pool.ValBf[ValN]; } }
}

template <class TVal, class TSizeTy>
TVecPool<TVal, TSizeTy>::TVecPool(TSIn& SIn) : FastCopy(SIn) {
  uint64 _GrowBy, _MxVals, _Vals;
  SIn.Load(_GrowBy); SIn.Load(_MxVals);  SIn.Load(_Vals);
  IAssertR(_GrowBy<TSizeMx && _MxVals<TSizeMx && _Vals<TSizeMx, "This is a 64-bit vector pool. Use a 64-bit compiler.");
  GrowBy=TSize(_GrowBy);  MxVals=TSize(_Vals);  Vals=TSize(_Vals); //note MxVals==Vals
  EmptyVal = TVal(SIn);
  if (MxVals==0) { ValBf = NULL; } else { ValBf = new TVal [MxVals]; }
  for (TSize ValN = 0; ValN < Vals; ValN++) { ValBf[ValN] = TVal(SIn); }
  { TInt MxVals(SIn), Vals(SIn);
    IdToOffV.Gen(Vals);
    for (int ValN = 0; ValN < Vals; ValN++) {
      uint64 Offset;  SIn.Load(Offset);  IAssert(Offset < TSizeMx);
      IdToOffV[ValN]=TSize(Offset);
    } }
}

template <class TVal, class TSizeTy>
void TVecPool<TVal, TSizeTy>::Save(TSOut& SOut) const {
  SOut.Save(FastCopy);
  uint64 _GrowBy=GrowBy, _MxVals=MxVals, _Vals=Vals;
  SOut.Save(_GrowBy); SOut.Save(_MxVals);  SOut.Save(_Vals);
  SOut.Save(EmptyVal);
  for (TSize ValN = 0; ValN < Vals; ValN++) { ValBf[ValN].Save(SOut); }
  { SOut.Save(IdToOffV.Len());  SOut.Save(IdToOffV.Len());
    for (int ValN = 0; ValN < IdToOffV.Len(); ValN++) {
      const uint64 Offset=IdToOffV[ValN];  SOut.Save(Offset);
    } }
}

template <class TVal, class TSizeTy>
TVecPool<TVal, TSizeTy>& TVecPool<TVal, TSizeTy>::operator = (const TVecPool& Pool) {
  if (this!=&Pool) {
    FastCopy = Pool.FastCopy;
    GrowBy = Pool.GrowBy;
    MxVals = Pool.MxVals;
    Vals = Pool.Vals;
    EmptyVal = Pool.EmptyVal;
    IdToOffV=Pool.IdToOffV;
    try {
      ValBf = new TVal [MxVals]; }
    catch (std::exception Ex) {
      FailR(TStr::Fmt("TVecPool::operator=: %s, MxVals: %s. [Program failed to allocate memory. Solution: Get a bigger machine and a 64-bit compiler.]", Ex.what(), TInt::GetStr(uint64(MxVals)).CStr()).CStr()); }
    IAssert(ValBf != NULL);
    if (FastCopy) {
      memcpy(ValBf, Pool.ValBf, Vals*sizeof(TVal)); }
    else {
      for (TSize ValN = 0; ValN < Vals; ValN++){ ValBf[ValN] = Pool.ValBf[ValN]; } }
  }
  return *this;
}

template <class TVal, class TSizeTy>
int TVecPool<TVal, TSizeTy>::AddV(const TValV& ValV) {
  const TSizeTy ValVLen = ValV.Len();
  if (ValVLen == 0) { return 0; }
  if ((TSizeTy)MxVals < (TSizeTy)(Vals+ValVLen)) { Resize(Vals+MAX(ValVLen, GrowBy)); }
  if (FastCopy) { memcpy(ValBf+Vals, ValV.BegI(), sizeof(TVal)*ValV.Len()); }
  else { for (int ValN=0; ValN < ValVLen; ValN++) { ValBf[Vals+ValN]=ValV[ValN]; } }
  Vals+=ValVLen;  IdToOffV.Add(Vals);
  return IdToOffV.Len()-1;
}

template <class TVal, class TSizeTy>
int TVecPool<TVal, TSizeTy>::AddEmptyV(const int& ValVLen) {
  if (ValVLen==0){return 0;}
  if (MxVals < Vals+ValVLen){Resize(Vals+MAX(TSize(ValVLen), GrowBy)); }
  Vals+=ValVLen; IdToOffV.Add(Vals);
  return IdToOffV.Len()-1;
}

// Delete all elements of value DelVal from all vectors. Empty space is left at the end of the pool.
template <class TVal, class TSizeTy>
void TVecPool<TVal, TSizeTy>::CompactPool(const TVal& DelVal) {
  ::TSize TotalDel=0, NDel=0;
  // printf("Compacting %d vectors\n", IdToOffV.Len());
  for (int vid = 1; vid < IdToOffV.Len(); vid++) {
    // if (vid % 10000000 == 0) { printf(" %dm", vid/1000000);  fflush(stdout); }
    const uint Len = GetVLen(vid);
    TVal* ValV = GetValVPt(vid);
    if (TotalDel > 0) { IdToOffV[vid-1] -= TotalDel; } // update end of vector
    if (Len == 0) { continue; }
    NDel = 0;
    for (TVal* v = ValV; v < ValV+Len-NDel; v++) {
      if (*v == DelVal) {
        TVal* Beg = v;
        while (*v == DelVal && v < ValV+Len) { v++; NDel++; }
        memcpy(Beg, v, sizeof(TVal)*int(Len - ::TSize(v - ValV)));
        v -= NDel;
      }
    }
    memcpy(ValV-TotalDel, ValV, sizeof(TVal)*Len);  // move data
    TotalDel += NDel;
  }
  IdToOffV.Last() -= TotalDel;
  for (::TSize i = Vals-TotalDel; i < Vals; i++) { ValBf[i] = EmptyVal; }
  Vals -= TotalDel;
  // printf("  deleted %llu elements from the pool\n", TotalDel);
}

// shuffles all the order of elements in the pool (does not respect vector boundaries)
template <class TVal, class TSizeTy>
void TVecPool<TVal, TSizeTy>::ShuffleAll(TRnd& Rnd) {
  for (::TSize n = Vals-1; n > 0; n--) {
    const ::TSize k = ::TSize(((uint64(Rnd.GetUniDevInt())<<32) | uint64(Rnd.GetUniDevInt())) % (n+1));
    const TVal Tmp = ValBf[n];
    ValBf[n] = ValBf[k];
    ValBf[k] = Tmp;
  }
}

///////////////////////////////
// Linked queue
template <class TVal, class TSizeTy = TUInt64>
class TLinkedQueue {
private:
	class TNode {
	public:
		TNode* Next;
		const TVal Val;

		TNode(TNode* Next, const TVal& Val);
	};

	TNode* First;
	TNode* Last;
	TSizeTy Size;

public:
	TLinkedQueue();
	TLinkedQueue(TSIn& SIn);
	~TLinkedQueue();

	void Save(TSOut& SOut) const;

	void Push(const TVal& Val);
	TVal Pop();
	const TVal& Peek();
	void DelFirst();

	bool Empty() const { return Len() == 0; };
	TSizeTy Len() const { return Size; };
};

template <class TVal, class TSizeTy>
TLinkedQueue<TVal, TSizeTy>::TNode::TNode(TNode* _Next, const TVal& _Val):
		Next(_Next),
		Val(_Val) {}

template <class TVal, class TSizeTy>
TLinkedQueue<TVal, TSizeTy>::TLinkedQueue():
		First(nullptr),
		Last(nullptr),
		Size() {
	Size = 0;	// explicitly set the size in case the default constructor does nothing
}

template <class TVal, class TSizeTy>
TLinkedQueue<TVal, TSizeTy>::TLinkedQueue(TSIn& SIn):
		First(nullptr),
		Last(nullptr),
		Size() {
	Size = 0;	// explicitly set the size in case the default constructor does nothing

	const TSizeTy FinalSize(SIn);
	for (TSizeTy i = 0; i < FinalSize; i++) {
		Push(TVal(SIn));
	}
}

template <class TVal, class TSizeTy>
TLinkedQueue<TVal, TSizeTy>::~TLinkedQueue() {
	while (!Empty()) { DelFirst(); }
}

template <class TVal, class TSizeTy>
void TLinkedQueue<TVal, TSizeTy>::Save(TSOut& SOut) const {
	Size.Save(SOut);

	TNode* Curr = First;
	while (Curr != nullptr) {
		Curr->Val.Save(SOut);
		Curr = Curr->Next;
	}
}

template <class TVal, class TSizeTy>
void TLinkedQueue<TVal, TSizeTy>::Push(const TVal& Val) {
	TNode* Node = new TNode(nullptr, Val);

	if (Size++ == 0) {
		First = Node;
	} else {
		Last->Next = Node;
	}

	Last = Node;
}

template <class TVal, class TSizeTy>
TVal TLinkedQueue<TVal, TSizeTy>::Pop() {
	TVal Result = Peek();
	DelFirst();
	return Result;
}

template <class TVal, class TSizeTy>
const TVal& TLinkedQueue<TVal, TSizeTy>::Peek() {
	IAssertR(!Empty(), "Cannot peek when the queue is empty!");
	return First->Val;
}

template <class TVal, class TSizeTy>
void TLinkedQueue<TVal, TSizeTy>::DelFirst() {
	IAssertR(!Empty(), "Cannot delete elements from empty buffer!");

	TNode* Temp = First;

	if (--Size == 0) {
		First = nullptr;
		Last = nullptr;
	} else {
		First = First->Next;
	}

	delete Temp;
}

/////////////////////////////////////////////////
// Below are old 32-bit implementations of TVec and other classes.
// Old TVec takes at most 2G elements.
// The new vector class supports 64-bits for the number of elements,
// but also allows 32-bits for backward compatibility.
// by Jure (Jan 2013)
namespace TGLib_OLD {
/////////////////////////////////////////////////
// Vector Pool
template<class TVal>
class TVecPool {
public:
  typedef TPt<TVecPool<TVal> > PVecPool;
  typedef TVec<TVal> TValV;
private:
  TCRef CRef;
  TBool FastCopy;
  ::TSize GrowBy, MxVals, Vals;
  TVal EmptyVal;           // empty vector
  TVal *ValBf;             // buffer storing all the values
  TVec< ::TSize> IdToOffV; // id to one past last (vector starts at [id-1])
private:
  void Resize(const ::TSize& _MxVals);
public:
  TVecPool(const ::TSize& ExpectVals=0, const ::TSize& _GrowBy=1000000, const bool& _FastCopy=false, const TVal& _EmptyVal=TVal());
  TVecPool(const TVecPool& Pool);
  TVecPool(TSIn& SIn);
  ~TVecPool() { if (ValBf != NULL) { delete [] ValBf; } ValBf=NULL; }
  static PVecPool New(const ::TSize& ExpectVals=0, const ::TSize& GrowBy=1000000, const bool& FastCopy=false) {
    return new TVecPool(ExpectVals, GrowBy, FastCopy); }
  static PVecPool Load(TSIn& SIn) { return new TVecPool(SIn); }
  static PVecPool Load(const TStr& FNm) { TFIn FIn(FNm); return Load(FIn); }
  void Save(TSOut& SOut) const;

  TVecPool& operator = (const TVecPool& Pool);

  ::TSize GetVals() const { return Vals; }
  ::TSize GetVecs() const { return IdToOffV.Len(); }
  bool IsVId(const int& VId) const { return (0 <= VId) && (VId < IdToOffV.Len()); }
  ::TSize Reserved() const { return MxVals; }
  void Reserve(const ::TSize& MxVals) { Resize(MxVals); }
  const TVal& GetEmptyVal() const { return EmptyVal; }
  void SetEmptyVal(const TVal& _EmptyVal) { EmptyVal = _EmptyVal; }
  ::TSize GetMemUsed() const {
    return sizeof(TCRef)+sizeof(TBool)+3*sizeof(TSize)+sizeof(TVal*)+MxVals*sizeof(TVal);}

  int AddV(const TValV& ValV);
  int AddEmptyV(const int& ValVLen);
  uint GetVLen(const int& VId) const {
    if (VId==0){return 0;}
    else {return uint(IdToOffV[VId]-IdToOffV[VId-1]);}}
  TVal* GetValVPt(const int& VId) const {
    if (GetVLen(VId)==0){return (TVal*)&EmptyVal;}
    else {return ValBf+IdToOffV[VId-1];}}
  void GetV(const int& VId, TValV& ValV) const {
    if (GetVLen(VId)==0){ValV.Clr();}
    else { ValV.GenExt(GetValVPt(VId), GetVLen(VId)); } }
  void PutV(const int& VId, const TValV& ValV) {
    IAssert(IsVId(VId) && GetVLen(VId) == ValV.Len());
    if (FastCopy) {
      memcpy(GetValVPt(VId), ValV.BegI(), sizeof(TVal)*ValV.Len()); }
    else { TVal* ValPt = GetValVPt(VId);
      for (uint ValN=0; ValN < uint(ValV.Len()); ValN++, ValPt++) { *ValPt=ValV[ValN]; }
    }
  }
  void CompactPool(const TVal& DelVal); // delete all elements of value DelVal from all vectors
  void ShuffleAll(TRnd& Rnd=TInt::Rnd); // shuffles all the order of elements in the Pool (does not respect vector boundaries)

  //bool HasIdMap() const { return ! IdToOffV.Empty(); }
  //void ClrIdMap() { IdToOffV.Clr(true); }
  void Clr(bool DoDel = true) {
    IdToOffV.Clr(DoDel);  MxVals=0;  Vals=0;
    if (DoDel && ValBf!=NULL) { delete [] ValBf; ValBf=NULL;}
    if (! DoDel) { PutAll(EmptyVal); }
  }
  void PutAll(const TVal& Val) {
    for (TSize ValN = 0; ValN < MxVals; ValN++) { ValBf[ValN]=Val; } }

  friend class TPt<TVecPool<TVal> >;
};

template <class TVal>
void TVecPool<TVal>::Resize(const ::TSize& _MxVals){
  if (_MxVals <= MxVals){ return; } else { MxVals = _MxVals; }
  if (ValBf == NULL) {
    try { ValBf = new TVal [MxVals]; }
    catch (std::exception Ex) {
      FailR(TStr::Fmt("TVecPool::Resize 1: %s, MxVals: %d. [Program failed to allocate more memory. Solution: Get a bigger machine and a 64-bit compiler.]", Ex.what(), _MxVals).CStr()); }
    IAssert(ValBf != NULL);
    if (EmptyVal != TVal()) { PutAll(EmptyVal); }
  } else {
    // printf("*** Resize vector pool: %llu -> %llu\n", uint64(Vals), uint64(MxVals));
    TVal* NewValBf = NULL;
    try { NewValBf = new TVal [MxVals]; }
    catch (std::exception Ex) { FailR(TStr::Fmt("TVecPool::Resize 2: %s, MxVals: %d. [Program failed to allocate more memory. Solution: Get a bigger machine and a 64-bit compiler.]", Ex.what(), _MxVals).CStr()); }
    IAssert(NewValBf != NULL);
    if (FastCopy) {
      memcpy(NewValBf, ValBf, Vals*sizeof(TVal)); }
    else {
      for (TSize ValN = 0; ValN < Vals; ValN++){ NewValBf[ValN] = ValBf[ValN]; } }
    if (EmptyVal != TVal()) { // init empty values
      for (TSize ValN = Vals; ValN < MxVals; ValN++) { NewValBf[ValN] = EmptyVal; }
    }
    delete [] ValBf;
    ValBf = NewValBf;
  }
}

template <class TVal>
TVecPool<TVal>::TVecPool(const ::TSize& ExpectVals, const ::TSize& _GrowBy, const bool& _FastCopy, const TVal& _EmptyVal) :
  GrowBy(_GrowBy), MxVals(0), Vals(0), EmptyVal(_EmptyVal), ValBf(NULL) {
  IdToOffV.Add(0);
  Resize(ExpectVals);
}

template <class TVal>
TVecPool<TVal>::TVecPool(const TVecPool& Pool):
  FastCopy(Pool.FastCopy), GrowBy(Pool.GrowBy),
  MxVals(Pool.MxVals), Vals(Pool.Vals), EmptyVal(Pool.EmptyVal), IdToOffV(Pool.IdToOffV) {
  try { ValBf = new TVal [MxVals]; }
  catch (std::exception Ex) { FailR(TStr::Fmt("TVecPool::TVecPool: %s, MxVals: %d", Ex.what(), MxVals).CStr()); }
  IAssert(ValBf != NULL);
  if (FastCopy) {
    memcpy(ValBf, Pool.ValBf, MxVals*sizeof(TVal)); }
  else {
    for (TSize ValN = 0; ValN < MxVals; ValN++){ ValBf[ValN] = Pool.ValBf[ValN]; } }
}

template <class TVal>
TVecPool<TVal>::TVecPool(TSIn& SIn):
  FastCopy(SIn) {
  uint64 _GrowBy, _MxVals, _Vals;
  SIn.Load(_GrowBy); SIn.Load(_MxVals);  SIn.Load(_Vals);
  IAssert(_GrowBy<TSizeMx && _MxVals<TSizeMx && _Vals<TSizeMx);
  GrowBy=TSize(_GrowBy);  MxVals=TSize(_Vals);  Vals=TSize(_Vals); //note MxVals==Vals
  EmptyVal = TVal(SIn);
  if (MxVals==0) { ValBf = NULL; } else { ValBf = new TVal [MxVals]; }
  for (TSize ValN = 0; ValN < Vals; ValN++) { ValBf[ValN] = TVal(SIn); }
  { TInt MxVals(SIn), Vals(SIn);
  IdToOffV.Gen(Vals);
  for (int ValN = 0; ValN < Vals; ValN++) {
    uint64 Offset;  SIn.Load(Offset);  IAssert(Offset < TSizeMx);
    IdToOffV[ValN]=TSize(Offset);
  } }
}

template <class TVal>
void TVecPool<TVal>::Save(TSOut& SOut) const {
  SOut.Save(FastCopy);
  uint64 _GrowBy=GrowBy, _MxVals=MxVals, _Vals=Vals;
  SOut.Save(_GrowBy); SOut.Save(_MxVals);  SOut.Save(_Vals);
  SOut.Save(EmptyVal);
  for (TSize ValN = 0; ValN < Vals; ValN++) { ValBf[ValN].Save(SOut); }
  { SOut.Save(IdToOffV.Len());  SOut.Save(IdToOffV.Len());
  for (int ValN = 0; ValN < IdToOffV.Len(); ValN++) {
    const uint64 Offset=IdToOffV[ValN];  SOut.Save(Offset);
  } }
}

template <class TVal>
TVecPool<TVal>& TVecPool<TVal>::operator = (const TVecPool& Pool) {
  if (this!=&Pool) {
    FastCopy = Pool.FastCopy;
    GrowBy = Pool.GrowBy;
    MxVals = Pool.MxVals;
    Vals = Pool.Vals;
    EmptyVal = Pool.EmptyVal;
    IdToOffV=Pool.IdToOffV;
    try { ValBf = new TVal [MxVals]; }
    catch (std::exception Ex) { FailR(TStr::Fmt("TVec::operator= : %s, MxVals: %d", Ex.what(), MxVals).CStr()); }
    IAssert(ValBf != NULL);
    if (FastCopy) {
      memcpy(ValBf, Pool.ValBf, Vals*sizeof(TVal)); }
    else {
      for (uint64 ValN = 0; ValN < Vals; ValN++){ ValBf[ValN] = Pool.ValBf[ValN]; } }
  }
  return *this;
}

template<class TVal>
int TVecPool<TVal>::AddV(const TValV& ValV) {
  const ::TSize ValVLen = ValV.Len();
  if (ValVLen == 0) { return 0; }
  if (MxVals < Vals+ValVLen) { Resize(Vals+MAX(ValVLen, GrowBy)); }
  if (FastCopy) { memcpy(ValBf+Vals, ValV.BegI(), sizeof(TVal)*ValV.Len()); }
  else { for (uint ValN=0; ValN < ValVLen; ValN++) { ValBf[Vals+ValN]=ValV[ValN]; } }
  Vals+=ValVLen;  IdToOffV.Add(Vals);
  return IdToOffV.Len()-1;
}

template<class TVal>
int TVecPool<TVal>::AddEmptyV(const int& ValVLen) {
  if (ValVLen==0){return 0;}
  if (MxVals < Vals+ValVLen){Resize(Vals+MAX(TSize(ValVLen), GrowBy)); }
  Vals+=ValVLen; IdToOffV.Add(Vals);
  return IdToOffV.Len()-1;
}

// delete all elements of value DelVal from all vectors
// empty space is left at the end of the pool
template<class TVal>
void TVecPool<TVal>::CompactPool(const TVal& DelVal) {
  ::TSize TotalDel=0, NDel=0;
  // printf("Compacting %d vectors\n", IdToOffV.Len());
  for (int vid = 1; vid < IdToOffV.Len(); vid++) {
    // if (vid % 10000000 == 0) { printf(" %dm", vid/1000000);  fflush(stdout); }
    const uint Len = GetVLen(vid);
    TVal* ValV = GetValVPt(vid);
    if (TotalDel > 0) { IdToOffV[vid-1] -= TotalDel; } // update end of vector
    if (Len == 0) { continue; }
    NDel = 0;
    for (TVal* v = ValV; v < ValV+Len-NDel; v++) {
      if (*v == DelVal) {
        TVal* Beg = v;
        while (*v == DelVal && v < ValV+Len) { v++; NDel++; }
        memcpy(Beg, v, sizeof(TVal)*int(Len - ::TSize(v - ValV)));
        v -= NDel;
      }
    }
    memcpy(ValV-TotalDel, ValV, sizeof(TVal)*Len);  // move data
    TotalDel += NDel;
  }
  IdToOffV.Last() -= TotalDel;
  for (::TSize i = Vals-TotalDel; i < Vals; i++) { ValBf[i] = EmptyVal; }
  Vals -= TotalDel;
  // printf("  deleted %llu elements from the pool\n", TotalDel);
}

// shuffles all the order of elements in the pool (does not respect vector boundaries)
template<class TVal>
void TVecPool<TVal>::ShuffleAll(TRnd& Rnd) {
  for (::TSize n = Vals-1; n > 0; n--) {
    const ::TSize k = ::TSize(((uint64(Rnd.GetUniDevInt())<<32) | uint64(Rnd.GetUniDevInt())) % (n+1));
    const TVal Tmp = ValBf[n];
    ValBf[n] = ValBf[k];
    ValBf[k] = Tmp;
  }
}

}; // namespace TGLib_OLD

typedef TVecPool<TInt> TIntVecPool;
typedef TPt<TIntVecPool> PIntVecPool;

/////////////////////////////////////////////////
// Vector-Pointer
template <class TVal>
class PVec{
private:
  TCRef CRef;
public:
  TVec<TVal> V;
public:
  PVec<TVal>(): V(){}
  PVec<TVal>(const PVec<TVal>& Vec): V(Vec.V){}
  static TPt<PVec<TVal> > New(){
    return new PVec<TVal>();}
  PVec<TVal>(const int& MxVals, const int& Vals): V(MxVals, Vals){}
  static TPt<PVec<TVal> > New(const int& MxVals, const int& Vals){
    return new PVec<TVal>(MxVals, Vals);}
  PVec<TVal>(const TVec<TVal>& _V): V(_V){}
  static TPt<PVec<TVal> > New(const TVec<TVal>& V){
    return new PVec<TVal>(V);}
  explicit PVec<TVal>(TSIn& SIn): V(SIn){}
  static TPt<PVec<TVal> > Load(TSIn& SIn){return new PVec<TVal>(SIn);}
  void Save(TSOut& SOut) const {V.Save(SOut);}

  PVec<TVal>& operator=(const PVec<TVal>& Vec){
    if (this!=&Vec){V=Vec.V;} return *this;}
  bool operator==(const PVec<TVal>& Vec) const {return V==Vec.V;}
  bool operator<(const PVec<TVal>& Vec) const {return V<Vec.V;}
  TVal& operator[](const int& ValN) const {return V[ValN];}

  bool Empty() const {return V.Empty();}
  int Len() const {return V.Len();}
  TVal GetVal(const int& ValN) const {return V[ValN];}

  int Add(const TVal& Val){return V.Add(Val);}

  friend class TPt<PVec<TVal> >;
};

/////////////////////////////////////////////////
// Common-Vector-Pointer-Types
typedef PVec<TFlt> TFltVP;
typedef TPt<TFltVP> PFltV;
typedef PVec<TAscFlt> TAscFltVP;
typedef TPt<TAscFltVP> PAscFltV;
typedef PVec<TStr> TStrVP;
typedef TPt<TStrVP> PStrV;

/////////////////////////////////////////////////
// 2D-Vector
template <class TVal, class TSizeTy = int, bool colmajor = false>
class TVVec{
protected:
	TSizeTy XDim, YDim;
	TVec<TVal, TSizeTy> ValV;
	TBool ColMajor;
	//TSizeTy XStride, YStride;
public:
	TVVec() : XDim(), YDim(), ValV(), ColMajor(){}
	TVVec(const TVVec& Vec) :
		XDim(Vec.XDim), YDim(Vec.YDim), ValV(Vec.ValV), ColMajor(Vec.ColMajor){}
	TVVec(const TVec<TVal, TSizeTy>& Vec) :
		XDim(colmajor ? Vec.Len() : 1), YDim(colmajor ? 1 : Vec.Len()), ValV(Vec), ColMajor(colmajor){}
	TVVec(const TVec<TVal, TSizeTy> && Vec) :
		XDim(colmajor ? Vec.Len() : 1), YDim(colmajor ? 1 : Vec.Len()), ValV(std::move(Vec)), ColMajor(colmajor){}
	//-------------------------------------------------------------------------------------------
#ifdef GLib_CPP11
	TVVec(const TVVec&& Vec) :
		XDim(std::move(Vec.XDim)), YDim(std::move(Vec.YDim)), ValV(std::move(Vec.ValV)), ColMajor(std::move(Vec.ColMajor)){ }
#endif
	TVVec(const TSizeTy& _XDim, const TSizeTy& _YDim, const TBool& _ColMajor = false) :
		XDim(), YDim(), ValV(), ColMajor(_ColMajor){
		Gen(_XDim, _YDim);
	}
	explicit TVVec(const TVec<TVal, TSizeTy>& _ValV, const TSizeTy& _XDim, const TSizeTy& _YDim, const TBool& _ColMajor = false) :
		XDim(_XDim), YDim(_YDim), ValV(_ValV), ColMajor(_ColMajor){
		IAssert(ValV.Len() == XDim*YDim);
	}
	//Andrej beta specialize
	void GetExtRows(TVVec& VVec, const TSizeTy& RowStart, const TSizeTy& RowEnd){
		//VVec.ValV.MxVals = -1;//I will not be resonsible for this memory!
		VVec.ValV.GenExt(&ValV[RowStart*YDim], (RowEnd - RowStart + 1)*YDim);
		VVec.XDim = (RowEnd - RowStart + 1);
		VVec.YDim = YDim;
	}
	explicit TVVec(TSIn& SIn) { Load(SIn); }
	void Load(TSIn& SIn){
		SIn.Load(XDim);
		SIn.Load(YDim);
		ValV.Load(SIn);
		if (colmajor){
			ColMajor.Load(SIn);
		}
		else{
			ColMajor = false;
		}
	}
	void Save(TSOut& SOut) const {
		SOut.Save(XDim);
		SOut.Save(YDim);
		ValV.Save(SOut);
		/*Added by Andrej*/
		if (colmajor){
			ColMajor.Save(SOut);
		}
	}
  TVVec<TVal, TSizeTy>& operator=(const TVVec<TVal, TSizeTy>& Vec){
	  if (this != &Vec){ XDim = Vec.XDim; YDim = Vec.YDim;  ValV = Vec.ValV; ColMajor = Vec.ColMajor; } return *this;
  }
  bool operator==(const TVVec& Vec) const {
	  return (XDim == Vec.XDim) && (YDim == Vec.YDim) && (ValV == Vec.ValV) && (ColMajor == Vec.ColMajor);
  }

  bool Empty() const {return ValV.Len()==0;}
  void Clr(){XDim=0; YDim=0; ValV.Clr();}
  void Gen(const TSizeTy& _XDim, const TSizeTy& _YDim){
	  Assert((_XDim >= 0) && (_YDim >= 0));
	  XDim = _XDim; YDim = _YDim;  ValV.Gen(XDim*YDim); ColMajor = colmajor;
  }
  TSizeTy GetXDim() const {return XDim;}
  TSizeTy GetYDim() const {return YDim;}
  TSizeTy GetRows() const {return XDim;}
  TSizeTy GetCols() const {return YDim;}
  TVec<TVal, TSizeTy>& Get1DVec(){return ValV;}

  const TVal& At(const TSizeTy& X, const TSizeTy& Y) const {
	  Assert((0 <= X) && (X<TSizeTy(XDim)) && (0 <= Y) && (Y<TSizeTy(YDim)));
	  return colmajor ? ValV[Y*XDim + X] : ValV[X*YDim + Y];
  }
  TVal& At(const TSizeTy& X, const TSizeTy& Y){
	  Assert((0 <= X) && (X<TSizeTy(XDim)) && (0 <= Y) && (Y<TSizeTy(YDim)));
	  return colmajor ? ValV[Y*XDim + X] : ValV[X*YDim + Y];
  }
  TVal& operator()(const TSizeTy& X, const TSizeTy& Y){
    return At(X, Y);}
  const TVal& operator()(const TSizeTy& X, const TSizeTy& Y) const {
    return At(X, Y);}

  void PutXY(const TSizeTy& X, const TSizeTy& Y, const TVal& Val){At(X, Y)=Val;}
  void PutAll(const TVal& Val){ValV.PutAll(Val);}
  void PutX(const TSizeTy& X, const TVal& Val){
    for (TSizeTy Y=0; Y<TSizeTy(YDim); Y++){At(X, Y)=Val;}}
  void PutY(const TSizeTy& Y, const TVal& Val){
    for (TSizeTy X=0; X<TSizeTy(XDim); X++){At(X, Y)=Val;}}
  TVal GetXY(const TSizeTy& X, const TSizeTy& Y) const {
	  Assert((0 <= X) && (X<TSizeTy(XDim)) && (0 <= Y) && (Y<TSizeTy(YDim)));
	  return colmajor ? ValV[Y*XDim + X] : ValV[X*YDim + Y];
  }
  void GetRow(const TSizeTy& RowN, TVec<TVal, TSizeTy>& Vec) const;
  // Get a pointer to the row (no copying in case of row major format)
  void GetRowPtr(const TSizeTy& RowN, TVec<TVal, TSizeTy>& Vec);
  void GetRowsPtr(const TSizeTy& RowStart, const TSizeTy& RowEnd, TVVec<TVal, TSizeTy>& Vec);
  void GetRowSIter(const TSizeTy& RowN, TSIter<TVal, TSizeTy>& SIter);
  void GetCol(const TSizeTy& ColN, TVec<TVal, TSizeTy>& Vec) const;
  void GetColPtr(const TSizeTy& ColN, TVec<TVal, TSizeTy>& Vec);
  void GetColSIter(const TSizeTy& ColN, TSIter<TVal, TSizeTy>& Vec);

  void SetRow(const TSizeTy& RowN, const TVec<TVal, TSizeTy>& Vec);
  void SetCol(const TSizeTy& ColN, const TVec<TVal, TSizeTy>& Vec);

  void SwapX(const TSizeTy& X1, const TSizeTy& X2);
  void SwapY(const TSizeTy& Y1, const TSizeTy& Y2);
  void Swap(TVVec<TVal, TSizeTy, colmajor>& VVec);

  void ShuffleX(TRnd& Rnd);
  void ShuffleY(TRnd& Rnd);
  void GetMxValXY(TSizeTy& X, TSizeTy& Y) const;

  void CopyFrom(const  TVVec<TVal, TSizeTy, colmajor>& VVec);
  void AddXDim();
  void AddYDim(const TSizeTy& NDims=1);
  void DelX(const TSizeTy& X);
  void DelY(const TSizeTy& Y);
#ifndef INTEL_TRANSPOSE
  void Transpose() {
	  TVec<TVal, TSizeTy> ValV2 = ValV;
	  int Counter = 0;
	  for (int Y = 0; Y < YDim; Y++) {
		  for (int X = 0; X < XDim; X++) {
			  ValV2[Counter] = colmajor ? ValV[Y*XDim + Y] : ValV[X*YDim + Y];
			  Counter++;
		  }
	  }
	  std::swap(ValV, ValV2);
	  TSizeTy temp2 = XDim;
	  XDim = YDim;
	  YDim = temp2;
  }
  void SwitchDim() {
	  TSizeTy temp2 = XDim;
	  XDim = YDim;
	  YDim = temp2;
  }
#else
  //INTEL MKL in place transpose needs to be fixed to support both row and column major format
  void Transpose() {
	  //void mkl_dimatcopy(const char ordering, const char trans, size_t rows, size_t cols, const double alpha, double * AB, size_t lda, size_t ldb);
	  char Format = colmajor ? 'C' : 'T';
	  mkl_dimatcopy(Format, 'T', XDim, YDim, 1.0, &ValV[0].Val, YDim, XDim);
	  TSizeTy temp2 = XDim;
	  XDim = YDim;
	  YDim = temp2;
  }
  void SwitchDim() {
	  TSizeTy temp2 = XDim;
	  XDim = YDim;
	  YDim = temp2;
  }
#endif
};


template <class TVal, class TSizeTy, bool colmajor>
void TVVec<TVal, TSizeTy, colmajor>::SwapX(const TSizeTy& X1, const TSizeTy& X2){
  for (TSizeTy Y=0; Y<TSizeTy(YDim); Y++){
    TVal Val=At(X1, Y); At(X1, Y)=At(X2, Y); At(X2, Y)=Val;}
}


template <class TVal, class TSizeTy, bool colmajor>
void TVVec<TVal, TSizeTy, colmajor>::SwapY(const TSizeTy& Y1, const TSizeTy& Y2){
  for (TSizeTy X=0; X<TSizeTy(XDim); X++){
    TVal Val=At(X, Y1); At(X, Y1)=At(X, Y2); At(X, Y2)=Val;}
}

template <class TVal, class TSizeTy, bool colmajor>
void TVVec<TVal, TSizeTy, colmajor>::Swap(TVVec<TVal, TSizeTy, colmajor>& Vec){  //J:
	if (this != &Vec){
		::Swap(XDim, Vec.XDim);
		::Swap(YDim, Vec.YDim);
		ValV.Swap(Vec.ValV);
	}
}

template <class TVal, class TSizeTy, bool colmajor>
void TVVec<TVal, TSizeTy, colmajor>::ShuffleX(TRnd& Rnd){
  if (GetXDim() < TInt::Mx) {
    for (TSizeTy X=0; X<XDim-1; X++){SwapX(X, X+Rnd.GetUniDevInt(XDim-X));}
  } else {
	for (TSizeTy X=0; X<XDim-1; X++){SwapX(X, X+Rnd.GetUniDevInt64(XDim-X));}
  }
}

template <class TVal, class TSizeTy, bool colmajor>
void TVVec<TVal, TSizeTy, colmajor>::ShuffleY(TRnd& Rnd){
  if (GetYDim() < TInt::Mx) {
    for (TSizeTy Y=0; Y<YDim-1; Y++){SwapY(Y, Y+Rnd.GetUniDevInt(YDim-Y));}
  } else {
	for (TSizeTy Y=0; Y<YDim-1; Y++){SwapY(Y, Y+Rnd.GetUniDevInt64(YDim-Y));}
  }
}

template <class TVal, class TSizeTy, bool colmajor>
void TVVec<TVal, TSizeTy, colmajor>::GetMxValXY(TSizeTy& X, TSizeTy& Y) const {
  TSizeTy MxValN=ValV.GetMxValN();
  if (colmajor){
	  Y = MxValN%YDim;
	  X = MxValN / YDim;
  }
  else{
	  Y = MxValN%XDim;
	  X = MxValN / XDim;
  }
}

template <class TVal, class TSizeTy, bool colmajor>
void  TVVec<TVal, TSizeTy, colmajor>::CopyFrom(const  TVVec<TVal, TSizeTy, colmajor>& VVec){
	TSizeTy CopyXDim = MIN(GetXDim(), VVec.GetXDim());
	TSizeTy CopyYDim = MIN(GetYDim(), VVec.GetYDim());
	for (TSizeTy X = 0; X<CopyXDim; X++){
		for (TSizeTy Y = 0; Y<CopyYDim; Y++){
			At(X, Y) = VVec.At(X, Y);
		}
	}
}


template <class TVal, class TSizeTy, bool colmajor>
void  TVVec<TVal, TSizeTy, colmajor>::AddXDim(){
	TVVec<TVal, TSizeTy, colmajor> NewVVec(XDim + 1, YDim);
	NewVVec.CopyFrom(*this);
	*this = NewVVec;
}

template <class TVal, class TSizeTy, bool colmajor>
void  TVVec<TVal, TSizeTy, colmajor>::AddYDim(const TSizeTy& NDims){
	TVVec<TVal, TSizeTy, colmajor> NewVVec(XDim, YDim + NDims);
	NewVVec.CopyFrom(*this);
	*this = NewVVec;
}

template <class TVal, class TSizeTy, bool colmajor>
void  TVVec<TVal, TSizeTy, colmajor>::DelX(const TSizeTy& X){
	TVVec<TVal, TSizeTy, colmajor> NewVVec(XDim - 1, YDim);
	for (TSizeTy Y = 0; Y<YDim; Y++){
		for (TSizeTy LX = 0; LX<X; LX++){
			NewVVec.At(LX, Y) = At(LX, Y);
		}
		for (TSizeTy RX = X + 1; RX<XDim; RX++){
			NewVVec.At(RX - 1, Y) = At(RX, Y);
		}
	}
	*this = NewVVec;
}

template <class TVal, class TSizeTy, bool colmajor>
void  TVVec<TVal, TSizeTy, colmajor>::DelY(const TSizeTy& Y){
	TVVec<TVal, TSizeTy, colmajor> NewVVec(XDim, YDim - 1);
	for (TSizeTy X = 0; X<XDim; X++){
		for (TSizeTy LY = 0; LY<Y; LY++){
			NewVVec.At(X, LY) = At(X, LY);
		}
		for (TSizeTy RY = Y + 1; RY<YDim; RY++){
			NewVVec.At(X, RY - 1) = At(X, RY);
		}
	}
	*this = NewVVec;
}

template <class TVal, class TSizeTy, bool colmajor>
void TVVec<TVal, TSizeTy, colmajor>::GetRow(const TSizeTy& RowN, TVec<TVal, TSizeTy>& Vec) const {
	EAssert((0 <= RowN) && (RowN<TSizeTy(XDim)));
	Vec.Gen(GetCols(), 0);
	for (TSizeTy ColN = 0; ColN < YDim; ColN++) {
		Vec.Add(At(RowN, ColN));
	}
}

template <class TVal, class TSizeTy, bool colmajor>
void  TVVec<TVal, TSizeTy, colmajor>::GetRowPtr(const TSizeTy& RowN, TVec<TVal, TSizeTy>& Vec){
	EAssert((0<=RowN)&&(RowN<TSizeTy(XDim)));	
	if (!colmajor){
		Vec.GenExt(&ValV[RowN*YDim], YDim);
	}
	else{
		GetRow(RowN, Vec);
	}
}

template <class TVal, class TSizeTy, bool colmajor>
void  TVVec<TVal, TSizeTy, colmajor>::GetRowsPtr(const TSizeTy& RowStart, const TSizeTy& RowEnd, TVVec<TVal, TSizeTy>& VVec){
	EAssert((0 <= RowStart) && (RowStart<TSizeTy(XDim)));
	EAssert((0 <= RowStart) && (RowEnd<TSizeTy(XDim)));
	if (!colmajor){
		this->GetExtRows(VVec, RowStart, RowEnd);
	}
	else{
		//Allocate
		VVec.Gen((RowEnd - RowStart + 1), YDim);
		for (TSizeTy c = 0; c < YDim; c++){
			for (TSizeTy r = RowStart; r <= RowEnd; r++){
				VVec.ValV.Add(At(c, r));
			}
		}
	}
}

template <class TVal, class TSizeTy, bool colmajor>
void  TVVec<TVal, TSizeTy, colmajor>::GetRowSIter(const TSizeTy& RowN, TSIter<TVal, TSizeTy>& SIter) {
	Assert((0 <= RowN) && (RowN<TSizeTy(XDim)));
	if (!colmajor){
		SIter = TSIter<TVal, TSizeTy>(&this->Get1DVec(), RowN*YDim, 1);
	}
	else{
		SIter = TSIter<TVal, TSizeTy>(&this->Get1DVec(), RowN, YDim);
	}
}


template <class TVal, class TSizeTy, bool colmajor>
void  TVVec<TVal, TSizeTy, colmajor>::GetCol(const TSizeTy& ColN, TVec<TVal, TSizeTy>& Vec) const {
	Vec.Gen(GetRows(), 0);
	for (TSizeTy RowN = 0; RowN < XDim; RowN++) {
		Vec.Add(At(RowN, ColN));
	}
}

template <class TVal, class TSizeTy, bool colmajor>
void  TVVec<TVal, TSizeTy, colmajor>::GetColPtr(const TSizeTy& ColN, TVec<TVal, TSizeTy>& Vec){
	Assert((0 <= ColN) && (ColN<TSizeTy(YDim)));
	if (colmajor){
		Vec.GenExt(&ValV[ColN*XDim], XDim);
	}
	else
	{
		GetCol(ColN, Vec);
	}
}



template <class TVal, class TSizeTy, bool colmajor>
void  TVVec<TVal, TSizeTy, colmajor>::GetColSIter(const TSizeTy& ColN, TSIter<TVal, TSizeTy>& SIter){
	Assert((0 <= ColN) && (ColN<TSizeTy(YDim)));
	if (!colmajor){
		SIter = TSIter<TVal, TSizeTy>(&this->Get1DVec(), ColN, XDim);
	}
	else{
		SIter = TSIter<TVal, TSizeTy>(&this->Get1DVec(), ColN*XDim, 1);
	}
}

template <class TVal, class TSizeTy, bool colmajor>
void  TVVec<TVal, TSizeTy, colmajor>::SetRow(const TSizeTy& RowN, const TVec<TVal, TSizeTy>& Vec) {
	EAssert((0<=RowN)&&(RowN<TSizeTy(XDim))&&(Vec.Len()==TSizeTy(YDim)));
	for (TSizeTy ColN = 0; ColN < YDim; ColN++) {
		At(RowN, ColN) = Vec[ColN];
	}
}


template <class TVal, class TSizeTy, bool colmajor>
void  TVVec<TVal, TSizeTy, colmajor>::SetCol(const TSizeTy& ColN, const TVec<TVal, TSizeTy>& Vec) {
	EAssert((0 <= ColN) && (ColN<TSizeTy(YDim)) && (Vec.Len() == TSizeTy(XDim)));
	for (TSizeTy RowN = 0; RowN < XDim; RowN++) {
		At(RowN, ColN) = Vec[RowN];
	}
}

/////////////////////////////////////////////////
// Common-2D-Vector-Types
typedef TVVec<TBool> TBoolVV;
typedef TVVec<TCh> TChVV;
typedef TVVec<TInt> TIntVV;
typedef TVVec<TSFlt> TSFltVV;
typedef TVVec<TFlt> TFltVV;
typedef TVVec<TStr> TStrVV;
typedef TVVec<TIntPr> TIntPrVV;
typedef TVVec<TUInt64> TUInt64VV;

/////////////////////////////////////////////////
// 3D-Vector
template <class TVal>
class TVVVec{
private:
  TInt XDim, YDim, ZDim;
  TVec<TVal> ValV;
public:
  TVVVec(): XDim(), YDim(), ZDim(), ValV(){}
  TVVVec(const TVVVec& Vec):
    XDim(Vec.XDim), YDim(Vec.YDim), ZDim(Vec.ZDim), ValV(Vec.ValV){}
  TVVVec(const int& _XDim, const int& _YDim, const int& _ZDim):
    XDim(), YDim(), ZDim(), ValV(){Gen(_XDim, _YDim, _ZDim);}
  explicit TVVVec(TSIn& SIn):
    XDim(SIn), YDim(SIn), ZDim(SIn), ValV(SIn){}
  void Save(TSOut& SOut) const {
    XDim.Save(SOut); YDim.Save(SOut); ZDim.Save(SOut); ValV.Save(SOut);}

  TVVVec<TVal>& operator=(const TVVVec<TVal>& Vec){
    XDim=Vec.XDim; YDim=Vec.YDim; ZDim=Vec.ZDim; ValV=Vec.ValV;
    return *this;
  }
  bool operator==(const TVVVec& Vec) const {
    return (XDim==Vec.XDim)&&(YDim==Vec.YDim)&&(ZDim==Vec.ZDim)&&
     (ValV==Vec.ValV);}

  bool Empty() const {return ValV.Len()==0;}
  void Clr(){XDim=0; YDim=0; ZDim=0; ValV.Clr();}
  void Gen(const int& _XDim, const int& _YDim, const int& _ZDim){
    Assert((_XDim>=0)&&(_YDim>=0)&&(_ZDim>=0));
    XDim=_XDim; YDim=_YDim; ZDim=_ZDim; ValV.Gen(XDim*YDim*ZDim);}
  TVal& At(const int& X, const int& Y, const int& Z){
    Assert((0<=X)&&(X<int(XDim))&&(0<=Y)&&(Y<int(YDim))&&(0<=Z)&&(Z<int(ZDim)));
    return ValV[X*YDim*ZDim+Y*ZDim+Z];}
  const TVal& At(const int& X, const int& Y, const int& Z) const {
    Assert((0<=X)&&(X<int(XDim))&&(0<=Y)&&(Y<int(YDim))&&(0<=Z)&&(Z<int(ZDim)));
    return ValV[X*YDim*ZDim+Y*ZDim+Z];}
  TVal& operator()(const int& X, const int& Y, const int& Z){
    return At(X, Y, Z);}
  const TVal& operator()(const int& X, const int& Y, const int& Z) const {
    return At(X, Y, Z);}
  int GetXDim() const {return XDim;}
  int GetYDim() const {return YDim;}
  int GetZDim() const {return ZDim;}
};

/////////////////////////////////////////////////
// Common-3D-Vector-Types
typedef TVVVec<TInt> TIntVVV;
typedef TVVVec<TFlt> TFltVVV;

/////////////////////////////////////////////////
// Tree
template <class TVal>
class TTree{
private:
  TVec<TTriple<TInt, TIntV, TVal> > NodeV; // (ParentNodeId, ChildNodeIdV, NodeVal)
public:
  TTree(): NodeV(){}
  TTree(const TTree& Tree): NodeV(Tree.NodeV){}
  explicit TTree(TSIn& SIn): NodeV(SIn){}
  void Save(TSOut& SOut) const {NodeV.Save(SOut);}
  void Load(TSIn& SIn) {NodeV.Load(SIn);}
  void LoadXml(const PXmlTok& XmlTok, const TStr& Nm="");
  void SaveXml(TSOut& SOut, const TStr& Nm) const;

  TTree& operator=(const TTree& Tree){if (this!=&Tree){NodeV=Tree.NodeV;} return *this;}
  bool operator==(const TTree& Tree) const {return NodeV==Tree.NodeV;}
  bool operator<(const TTree& Tree) const {return false;}

  int GetPrimHashCd() const {return NodeV.GetPrimHashCd();}
  int GetSecHashCd() const {return NodeV.GetSecHashCd();}

  int GetMemUsed() const {return NodeV.GetMemUsed();}

  void Clr(){NodeV.Clr();}

  int AddNode(const int& ParentNodeId, const TVal& NodeVal=TVal()){
    IAssert(((ParentNodeId==-1)&&(NodeV.Len()==0))||(NodeV.Len()>0));
    if (ParentNodeId!=-1){NodeV[ParentNodeId].Val2.Add(NodeV.Len());}
    return NodeV.Add(TTriple<TInt, TIntV, TVal>(ParentNodeId, TIntV(), NodeVal));}
  int AddRoot(const TVal& NodeVal=TVal()){
    return AddNode(-1, NodeVal);}
 
  int GetNodes() const {return NodeV.Len();}
  void GetNodeIdV(TIntV& NodeIdV, const int& NodeId=0);
  int GetParentNodeId(const int& NodeId) const {return NodeV[NodeId].Val1;} 
  int GetChildren(const int& NodeId) const {return NodeV[NodeId].Val2.Len();}
  int GetChildNodeId(const int& NodeId, const int& ChildN) const {return NodeV[NodeId].Val2[ChildN];}
  TVal& GetNodeVal(const int& NodeId){return NodeV[NodeId].Val3;}

  void GenRandomTree(const int& Nodes, TRnd& Rnd);

  void DelNode(const int& NodeId);
  void CopyTree(const int& SrcNodeId, TTree& DstTree, const int& DstParentNodeId=-1);

  void WrTree(const int& NodeId=0, const int& Lev=0);
};

template <class TVal>
void TTree<TVal>::GetNodeIdV(TIntV& NodeIdV, const int& NodeId){
  if (NodeId==0){NodeIdV.Clr(); if (GetNodes()==0){return;}}
  else if (GetParentNodeId(NodeId)==-1){return;}
  NodeIdV.Add(NodeId);
  for (int ChildN=0; ChildN<GetChildren(NodeId); ChildN++){
    int ChildNodeId=GetChildNodeId(NodeId, ChildN);
    if (ChildNodeId!=-1){
      GetNodeIdV(NodeIdV, ChildNodeId);
    }
  }
}

template <class TVal>
void TTree<TVal>::GenRandomTree(const int& Nodes, TRnd& Rnd){
  Clr();
  if (Nodes>0){
    AddRoot(TVal());
    for (int NodeN=1; NodeN<Nodes; NodeN++){
      int ParentNodeId=Rnd.GetUniDevInt(0, GetNodes()-1);
      AddNode(ParentNodeId, TVal());
    }
  }
}

template <class TVal>
void TTree<TVal>::DelNode(const int& NodeId){
  if (NodeId==0){
    Clr();
  } else {
    TIntV& ChildNodeIdV=NodeV[GetParentNodeId(NodeId)].Val2;
    int ChildNodeIdN=ChildNodeIdV.SearchForw(NodeId);
    ChildNodeIdV[ChildNodeIdN]=-1;
  }
}

template <class TVal>
void TTree<TVal>::CopyTree(const int& SrcNodeId, TTree& DstTree, const int& DstParentNodeId){
  int DstNodeId=DstTree.AddNode(DstParentNodeId, GetNodeVal(SrcNodeId));
  for (int ChildN=0; ChildN<GetChildren(SrcNodeId); ChildN++){
    int ChildNodeId=GetChildNodeId(SrcNodeId, ChildN);
    if (ChildNodeId!=-1){
      CopyTree(ChildNodeId, DstTree, DstNodeId);
    }
  }
}

template <class TVal>
void TTree<TVal>::WrTree(const int& NodeId, const int& Lev){
  for (int LevN=0; LevN<Lev; LevN++){printf("| ");}
  printf("%d (%d)\n", NodeId, GetChildren(NodeId));
  for (int ChildN=0; ChildN<GetChildren(NodeId); ChildN++){
    int ChildNodeId=GetChildNodeId(NodeId, ChildN);
    if (ChildNodeId!=-1){
      WrTree(ChildNodeId, Lev+1);
    }
  }
}

/////////////////////////////////////////////////
// Common-Tree-Types
typedef TTree<TInt> TIntTree;
typedef TTree<TFlt> TFltTree;
typedef TTree<TStr> TStrTree;
typedef TTree<TStrIntPr> TStrIntPrTree;
typedef TTree<TStrIntStrVTr> TStrIntStrVTrTree;

/////////////////////////////////////////////////
// Stack
template <class TVal>
class TSStack{
private:
  TVec<TVal> ValV;
public:
  TSStack(): ValV(){}
  TSStack(const int& MxVals): ValV(MxVals, 0){}
  TSStack(const TSStack& Stack): ValV(Stack.ValV){}
  explicit TSStack(TSIn& SIn): ValV(SIn){}
  void Save(TSOut& SOut) const {ValV.Save(SOut);}

  TSStack& operator=(const TSStack& Stack){
    if (this!=&Stack){ValV=Stack.ValV;} return *this;}
  bool operator==(const TSStack& Stack) const {return this==&Stack;}
  const TVal& operator[](const int& ValN) const {return ValV[ValV.Len()-ValN-1];}
  TVal& operator[](const int& ValN) {return ValV[ValV.Len()-ValN-1];}

  bool Empty(){return ValV.Len()==0;}
  void Clr(const bool& DoDel=false) {ValV.Clr(DoDel);}
  bool IsIn(const TVal& Val) const {return ValV.IsIn(Val);}
  int Len(){return ValV.Len();}
  TVal& Top(){Assert(0<ValV.Len()); return ValV.Last();}
  const TVal& Top() const {Assert(0<ValV.Len()); return ValV.Last();}
  void Push(){ValV.Add();}
  void Push(const TVal& Val){ValV.Add(Val);}
  void Pop(){Assert(0<ValV.Len()); ValV.DelLast();}
};

/////////////////////////////////////////////////
// Common-Stack-Types
typedef TSStack<TInt> TIntS;
typedef TSStack<TBoolChPr> TBoolChS;

/////////////////////////////////////////////////
// Queue
template <class TVal>
class TQQueue{
private:
  TInt MxLast, MxLen;
  TInt First, Last;
  TVec<TVal> ValV;
public:
  TQQueue(const int& _MxLast=64, const int& _MxLen=-1):
    MxLast(_MxLast), MxLen(_MxLen), First(0), Last(0), ValV(){
    Assert(int(MxLast)>0); Assert((MxLen==-1)||(int(MxLen)>0));}
  TQQueue(const TQQueue& Queue):
    MxLast(Queue.MxLast), MxLen(Queue.MxLen),
    First(Queue.First), Last(Queue.Last), ValV(Queue.ValV){}
  explicit TQQueue(TSIn& SIn):
    MxLast(SIn), MxLen(SIn), First(SIn), Last(SIn), ValV(SIn){}
  void Save(TSOut& SOut) const {
    MxLast.Save(SOut); MxLen.Save(SOut);
    First.Save(SOut); Last.Save(SOut); ValV.Save(SOut);}
  void Load(TSIn& SIn){
    MxLast.Load(SIn); MxLen.Load(SIn);
    First.Load(SIn); Last.Load(SIn); ValV.Load(SIn);}

  TQQueue& operator=(const TQQueue& Queue){
    if (this!=&Queue){MxLast=Queue.MxLast; MxLen=Queue.MxLen;
      First=Queue.First; Last=Queue.Last; ValV=Queue.ValV;}
    return *this;}
  const TVal& operator[](const int& ValN) const {Assert((0<=ValN)&&(ValN<Len()));
    return ValV[Last+ValN];}

  void Clr(const bool& DoDel=true){ValV.Clr(DoDel); First=Last=0;}
  void Gen(const int& _MxLast=64, const int& _MxLen=-1){
    MxLast=_MxLast; MxLen=_MxLen; First=0; Last=0; ValV.Clr();}
  void GetSubValV(const int& _BValN, const int& _EValN, TVec<TVal>& SubValV) const {
    int BValN=TInt::GetMx(0, _BValN);
    int EValN=TInt::GetMn(Len()-1, _EValN);
    SubValV.Gen(EValN-BValN+1);
    for (int ValN=BValN; ValN<=EValN; ValN++){
      SubValV[ValN-BValN]=ValV[Last+ValN];}
  }

  bool Empty() const {return First==Last;}
  int Len() const {return First-Last;}
  const TVal& Top() const {
    Assert(First!=Last); return ValV[Last];}
  void Pop(){
    IAssert(First!=Last); Last++;
    if (First==Last){ValV.Clr(); First=Last=0;}}
  void Push(const TVal& Val){
    if (Last>MxLast){ValV.Del(0, Last-1); First-=Last; Last=0;}
    if ((MxLen!=-1)&&(MxLen==Len())){Pop();}
    First++; ValV.Add(Val);}
  // add all items from the vector to the queue
  void PushV(const TVec<TVal>& ValV) {
<<<<<<< HEAD
	  for (int N = 0; N < ValV.Len(); N++)
		  Push(ValV[N]);
=======
	  for (int N = 0; N < ValV.Len(); N++) {
		  Push(ValV[N]); }
>>>>>>> 5435213c
  }

  void Shuffle(TRnd& Rnd){
    TVec<TVal> ValV(Len(), 0); while (!Empty()){ValV.Add(Top()); Pop();}
    ValV.Shuffle(Rnd); Clr();
    for (int ValN=0; ValN<ValV.Len(); ValN++){Push(ValV[ValN]);}}
};

/////////////////////////////////////////////////
// Common-Queue-Types
typedef TQQueue<TInt> TIntQ;
typedef TQQueue<TFlt> TFltQ;
typedef TQQueue<TStr> TStrQ;
typedef TQQueue<TIntPr> TIntPrQ;
typedef TQQueue<TIntStrPr> TIntStrPrQ;
typedef TQQueue<TFltV> TFltVQ;
typedef TQQueue<TAscFltV> TAscFltVQ;
typedef TVec<TQQueue<TInt> > TIntQV;

/////////////////////////////////////////////////
// List-Node
template <class TVal>
class TLstNd{
public:
  TLstNd* PrevNd;
  TLstNd* NextNd;
  TVal Val;
public:
  TLstNd(): PrevNd(NULL), NextNd(NULL), Val(){}
  TLstNd(const TLstNd&);
  TLstNd(TLstNd* _PrevNd, TLstNd* _NextNd, const TVal& _Val):
    PrevNd(_PrevNd), NextNd(_NextNd), Val(_Val){}

  TLstNd& operator=(const TLstNd&);

  bool IsPrev() const {return (PrevNd != NULL); }
  bool IsNext() const {return (NextNd != NULL); }
  TLstNd* Prev() const {Assert(this!=NULL); return PrevNd;}
  TLstNd* Next() const {Assert(this!=NULL); return NextNd;}
  TVal& GetVal(){Assert(this!=NULL); return Val;}
  const TVal& GetVal() const {Assert(this!=NULL); return Val;}
};

/////////////////////////////////////////////////
// List
template <class TVal>
class TLst{
public:
  typedef TLstNd<TVal>* PLstNd;
private:
  int Nds;
  PLstNd FirstNd;
  PLstNd LastNd;
public:
  TLst(): Nds(0), FirstNd(NULL), LastNd(NULL){}
  TLst(const TLst&);
  TLst<TVal>& operator=(const TLst<TVal>& Val);
  ~TLst(){Clr();}
  explicit TLst(TSIn& SIn);
  void Save(TSOut& SOut) const;

  void Clr(){
    PLstNd Nd=FirstNd;
    while (Nd!=NULL){PLstNd NextNd=Nd->NextNd; delete Nd; Nd=NextNd;}
    Nds=0; FirstNd=NULL; LastNd=NULL;}

  bool Empty() const {return Nds==0;}
  int Len() const {return Nds;}
  PLstNd First() const {return FirstNd;}
  PLstNd Last() const {return LastNd;}
  TVal& FirstVal() const {return FirstNd->GetVal();}
  TVal& LastVal() const {return LastNd->GetVal();}

  PLstNd AddFront(const TVal& Val);
  PLstNd AddBack(const TVal& Val);
  PLstNd AddFrontSorted(const TVal& Val, const bool& Asc=true);
  PLstNd AddBackSorted(const TVal& Val, const bool& Asc=true);
  void PutFront(const PLstNd& Nd);
  void PutBack(const PLstNd& Nd);
  PLstNd Ins(const PLstNd& Nd, const TVal& Val);
  void Del(const TVal& Val);
  void Del(const PLstNd& Nd);
  void DelFirst() { PLstNd DelNd = FirstNd; Del(DelNd); }
  void DelLast() { PLstNd DelNd = LastNd; Del(DelNd); }

  PLstNd SearchForw(const TVal& Val);
  PLstNd SearchBack(const TVal& Val);
  uint64 GetMemUsed() const {
	  return uint64(sizeof(int) + 2 * sizeof(PLstNd) + Nds * sizeof(TLstNd<TVal>));
  }
  friend class TLstNd<TVal>;
};

template <class TVal>
TLst<TVal>::TLst(TSIn& SIn):
  Nds(0), FirstNd(NULL), LastNd(NULL){
  int CheckNds=0; SIn.Load(CheckNds);
  for (int NdN=0; NdN<CheckNds; NdN++){AddBack(TVal(SIn));}
  Assert(Nds==CheckNds);
}

template <class TVal>
TLst<TVal>& TLst<TVal>::operator=(const TLst<TVal>& Val){
	if (this != &Val) {
		Clr();
		PLstNd Nd = Val.First();
		while (Nd != NULL) { 
			AddBack(TVal(Nd->Val));
			Nd = Nd->NextNd; 
		}
	}
	return *this;
}

template <class TVal>
void TLst<TVal>::Save(TSOut& SOut) const {
  SOut.Save(Nds);
  PLstNd Nd=FirstNd; int CheckNds=0;
  while (Nd!=NULL){
    Nd->Val.Save(SOut); Nd=Nd->NextNd; CheckNds++;}
  IAssert(Nds==CheckNds);
}

template <class TVal>
TLstNd<TVal>* TLst<TVal>::AddFront(const TVal& Val){
  PLstNd Nd=new TLstNd<TVal>(NULL, FirstNd, Val);
  if (FirstNd!=NULL){FirstNd->PrevNd=Nd; FirstNd=Nd;}
  else {FirstNd=Nd; LastNd=Nd;}
  Nds++; return Nd;
}

template <class TVal>
TLstNd<TVal>* TLst<TVal>::AddBack(const TVal& Val){
  PLstNd Nd=new TLstNd<TVal>(LastNd, NULL, Val);
  if (LastNd!=NULL){LastNd->NextNd=Nd; LastNd=Nd;}
  else {FirstNd=Nd; LastNd=Nd;}
  Nds++; return Nd;
}

template <class TVal>
TLstNd<TVal>* TLst<TVal>::AddFrontSorted(const TVal& Val, const bool& Asc){
  PLstNd Nd=First();
  if (Nd==NULL){
    return Ins(Nd, Val);
  } else {
    while ((Nd!=NULL)&&((Asc&&(Val>Nd->Val))||(!Asc&&(Val<Nd->Val)))){
      Nd=Nd->Next();}
    if (Nd==NULL){return Ins(Last(), Val);}
    else {return Ins(Nd->Prev(), Val);}
  }
}

template <class TVal>
TLstNd<TVal>* TLst<TVal>::AddBackSorted(const TVal& Val, const bool& Asc){
  PLstNd Nd=Last();
  while ((Nd!=NULL)&&((Asc&&(Val<Nd->Val))||(!Asc&&(Val>Nd->Val)))){
    Nd=Nd->Prev();}
  return Ins(Nd, Val);
}

template <class TVal>
void TLst<TVal>::PutFront(const PLstNd& Nd){
  Assert(Nd!=NULL);
  // unchain
  if (Nd->PrevNd==NULL){FirstNd=Nd->NextNd;}
  else {Nd->PrevNd->NextNd=Nd->NextNd;}
  if (Nd->NextNd==NULL){LastNd=Nd->PrevNd;}
  else {Nd->NextNd->PrevNd=Nd->PrevNd;}
  // add to front
  Nd->PrevNd=NULL; Nd->NextNd=FirstNd;
  if (FirstNd!=NULL){FirstNd->PrevNd=Nd; FirstNd=Nd;}
  else {FirstNd=Nd; LastNd=Nd;}
}

template <class TVal>
void TLst<TVal>::PutBack(const PLstNd& Nd){
  Assert(Nd!=NULL);
  // unchain
  if (Nd->PrevNd==NULL){FirstNd=Nd->NextNd;}
  else {Nd->PrevNd->NextNd=Nd->NextNd;}
  if (Nd->NextNd==NULL){LastNd=Nd->PrevNd;}
  else {Nd->NextNd->PrevNd=Nd->PrevNd;}
  // add to back
  Nd->PrevNd=LastNd; Nd->NextNd=NULL;
  if (LastNd!=NULL){LastNd->NextNd=Nd; LastNd=Nd;}
  else {FirstNd=Nd; LastNd=Nd;}
}

template <class TVal>
TLstNd<TVal>* TLst<TVal>::Ins(const PLstNd& Nd, const TVal& Val){
  if (Nd==NULL){return AddFront(Val);}
  else if (Nd->NextNd==NULL){return AddBack(Val);}
  else {
    PLstNd NewNd=new TLstNd<TVal>(Nd, Nd->NextNd, Val);
    Nd->NextNd=NewNd; NewNd->NextNd->PrevNd=NewNd;
    Nds++; return NewNd;
  }
}

template <class TVal>
void TLst<TVal>::Del(const TVal& Val){
  PLstNd Nd=SearchForw(Val);
  if (Nd!=NULL){Del(Nd);}
}

template <class TVal>
void TLst<TVal>::Del(const PLstNd& Nd){
  Assert(Nd!=NULL);
  if (Nd->PrevNd==NULL){FirstNd=Nd->NextNd;}
  else {Nd->PrevNd->NextNd=Nd->NextNd;}
  if (Nd->NextNd==NULL){LastNd=Nd->PrevNd;}
  else {Nd->NextNd->PrevNd=Nd->PrevNd;}
  Nds--; delete Nd;
}

template <class TVal>
TLstNd<TVal>* TLst<TVal>::SearchForw(const TVal& Val){
  PLstNd Nd=First();
  while (Nd!=NULL){
    if (Nd->GetVal()==Val){return Nd;}
    Nd=Nd->Next();
  }
  return NULL;
}

template <class TVal>
TLstNd<TVal>* TLst<TVal>::SearchBack(const TVal& Val){
  PLstNd Nd=Last();
  while (Nd!=NULL){
    if (Nd->GetVal()==Val){return Nd;}
    Nd=Nd->Prev();
  }
  return NULL;
}

/////////////////////////////////////////////////
// Common-List-Types
typedef TLst<TInt> TIntL;
typedef TLstNd<TInt>* PIntLN;
typedef TLst<TIntKd> TIntKdL;
typedef TLstNd<TIntKd>* PIntKdLN;
typedef TLst<TFlt> TFltL;
typedef TLstNd<TFlt>* PFltLN;
typedef TLst<TFltIntKd> TFltIntKdL;
typedef TLstNd<TFltIntKd>* PFltIntKdLN;
typedef TLst<TAscFltIntKd> TAscFltIntKdL;
typedef TLstNd<TAscFltIntKd>* PAscFltIntKdLN;
typedef TLst<TStr> TStrL;
typedef TLstNd<TStr>* PStrLN;

/////////////////////////////////////////////////
// Record-File
template <class THd, class TRec>
class TFRec{
private:
  PFRnd FRnd;
public:
  TFRec(const TStr& FNm, const TFAccess& FAccess, const bool& CreateIfNo):
    FRnd(PFRnd(new TFRnd(FNm, FAccess, CreateIfNo, sizeof(THd), sizeof(TRec)))){}
  TFRec(const TFRec&);

  TFRec& operator=(const TFRec&);

  void SetRecN(const int& RecN){FRnd->SetRecN(RecN);}
  int GetRecN(){return FRnd->GetRecN();}
  int GetRecs(){return FRnd->GetRecs();}

  void GetHd(THd& Hd){FRnd->GetHd(&Hd);}
  void PutHd(const THd& Hd){FRnd->PutHd(&Hd);}
  void GetRec(TRec& Rec, const int& RecN=-1){FRnd->GetRec(&Rec, RecN);}
  void PutRec(const TRec& Rec, const int& RecN=-1){FRnd->PutRec(&Rec, RecN);}
};

/////////////////////////////////////////////////
// Function
template <class TFuncPt>
class TFunc{
private:
  TFuncPt FuncPt;
public:
  TFunc(): FuncPt(NULL){}
  TFunc(const TFunc& Func): FuncPt(Func.FuncPt){}
  TFunc(const TFuncPt& _FuncPt): FuncPt(_FuncPt){}
  TFunc(TSIn&){Fail;}
  void Save(TSOut&) const {Fail;}

  TFunc& operator=(const TFunc& Func){
    if (this!=&Func){FuncPt=Func.FuncPt;} return *this;}
  bool operator==(const TFunc& Func) const {
    return FuncPt==Func.FuncPt;}
  bool operator<(const TFunc&) const {
    Fail; return false;}
  TFuncPt operator()() const {return FuncPt;}
};<|MERGE_RESOLUTION|>--- conflicted
+++ resolved
@@ -1208,12 +1208,7 @@
 template <class TVal, class TSizeTy>
 void TVec<TVal, TSizeTy>::GetSubValV(const TSizeTy& _BValN, const TSizeTy& _EValN, TVec<TVal, TSizeTy>& SubValV) const {
   SubValV.Clr();
-<<<<<<< HEAD
-  if (Len() == 0 || _BValN >= Len() || _BValN > _EValN)
-    return;
-=======
   if (Len() == 0 || _BValN >= Len() || _BValN > _EValN) { return; }
->>>>>>> 5435213c
   const TSizeTy BValN=TInt::GetInRng(_BValN, 0, Len()-1);
   const TSizeTy EValN=TInt::GetInRng(_EValN, 0, Len()-1);
   const TSizeTy SubVals=TInt::GetMx(0, EValN-BValN+1);
@@ -1225,12 +1220,7 @@
 template <class TVal, class TSizeTy>
 void TVec<TVal, TSizeTy>::GetSubValVMemCpy(const TSizeTy& _BValN, const TSizeTy& _EValN, TVec<TVal, TSizeTy>& SubValV) const {
     SubValV.Clr();
-<<<<<<< HEAD
-	if (Len() == 0 || _BValN >= Len() || _BValN > _EValN)
-		return;
-=======
 	if (Len() == 0 || _BValN >= Len() || _BValN > _EValN) { return; }
->>>>>>> 5435213c
 	const TSizeTy BValN = TInt::GetInRng(_BValN, 0, Len() - 1);
 	const TSizeTy EValN = TInt::GetInRng(_EValN, 0, Len() - 1);
 	const TSizeTy SubVals = TInt::GetMx(0, EValN - BValN + 1);
@@ -3037,13 +3027,8 @@
     First++; ValV.Add(Val);}
   // add all items from the vector to the queue
   void PushV(const TVec<TVal>& ValV) {
-<<<<<<< HEAD
-	  for (int N = 0; N < ValV.Len(); N++)
-		  Push(ValV[N]);
-=======
 	  for (int N = 0; N < ValV.Len(); N++) {
 		  Push(ValV[N]); }
->>>>>>> 5435213c
   }
 
   void Shuffle(TRnd& Rnd){
