--- conflicted
+++ resolved
@@ -497,15 +497,6 @@
   /// Memory used by this String object
   int GetMemUsed() const;
   
-<<<<<<< HEAD
-  /// Is upper-case?
-  bool IsUc() const;
-  /// Returns a new string converted to uppercase
-  TStr GetUc() const;
-  /// Converts string to uppercase
-  TStr& ToUc() ;
-=======
->>>>>>> 2d13314a
   /// Case insensitive comparison
   static int CmpI(const char* p, const char* r);
   /// Case insensitive comparison
@@ -524,15 +515,7 @@
   TStr& ToLc();
   /// Returns new string converted to lowercase
   TStr GetLc() const;
-<<<<<<< HEAD
-  /// Converts to lowercase
-  TStr& ToLc();  
-  /// Returns new, capitalized string
-  TStr GetCap() const;
-  /// Converts to capitalized string
-=======
   /// Converts this string to capitalized (first char is uppercase, rest lowercase)
->>>>>>> 2d13314a
   TStr& ToCap();
   /// Returns string as capitalized (first char is uppercase, rest lowercase)
   TStr GetCap() const;
@@ -640,26 +623,6 @@
   /// Returns true if this string ends with the sufix c-string
   bool EndsWith(const char *Str) const;
   /// Returns true if this string ends with the sufix string
-<<<<<<< HEAD
-  bool EndsWith(const TStr& Str) const {
-    return EndsWith(Str.CStr());}
-
-  /*
-   * Change chars & Substrings
-   */
-  /// Return a string with first occurrence of SrcCh character replaced with DstCh. Start search at BChN
-  TStr ChangeCh(const char& SrcCh, const char& DstCh, const int& BChN=0) const;
-  /// Replace the first occurrence of SrcCh character with DstCh. Start search at BChN
-  TStr& ChangeCh(const char& SrcCh, const char& DstCh, const int& BChN = 0);
-  /// Return a string with all occurrences of SrcCh character replaced with DstCh
-  TStr ChangeChAll(const char& SrcCh, const char& DstCh) const;
-  /// Replace all occurrences of SrcCh character with DstCh
-  TStr& ChangeChAll(const char& SrcCh, const char& DstCh);
-  // Return a string with first occurrence of ScrStr string replaced with DstStr string.
-  TStr ChangeStr(const TStr& SrcStr, const TStr& DstStr, const int& BChN=0) const;
-  /// Return a string with all occurrences of ScrStr string replaced with DstStr string
-  TStr ChangeStrAll(const TStr& SrcStr, const TStr& DstStr) const;
-=======
   bool EndsWith(const TStr& Str) const { return EndsWith(Str.CStr()); }
 
   /// Replaces first occurrence of SrcCh character with DstCh. Start search at BChN.
@@ -670,7 +633,6 @@
   int ChangeStr(const TStr& SrcStr, const TStr& DstStr, const int& BChN=0);
   /// Replace all occurrences of ScrStr string with DstStr string
   int ChangeStrAll(const TStr& SrcStr, const TStr& DstStr);
->>>>>>> 2d13314a
   /// Returns a String with the order of the characters in this String Reversed
   TStr Reverse() const;
 
