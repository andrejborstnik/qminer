--- conflicted
+++ resolved
@@ -518,6 +518,18 @@
   /// otherwise format is first the length and then the data without last \0
   void Save(TSOut& SOut, const bool& IsSmall = false) const;
 
+    inner = new char[SInLen];
+    SIn->GetBf(inner, SInLen);
+  }
+  ~TStr(){ if (inner != NULL) delete[] inner; } // Destructor
+
+  /*
+   * Save & Load From File
+   */
+  explicit TStr(TSIn& SIn, const bool& IsSmall) { SIn.Load(inner); }
+  void Load(TSIn& SIn, const bool& IsSmall) { *this = TStr(SIn, IsSmall); } // Compatibility
+  void Save(TSOut& SOut) const { SOut.Save(inner); }
+  void Save(TSOut& SOut, const bool& IsSmall) const{ Save(SOut); } // Compatibility
   // Save & Load From XML File
   void LoadXml(const PXmlTok& XmlTok, const TStr& Nm);
   void SaveXml(TSOut& SOut, const TStr& Nm) const;
@@ -534,20 +546,12 @@
   /*
    * Concatenation Assignment Operator +=
    */
-  // Concatenates and assigns
+  /// Concatenates and assigns
   TStr operator+=(const TStr& Str) const { return *this + Str; } ;
+  /// Concatenates and assigns
   TStr operator+=(const char* CStr) const { return *this + CStr; } ;
 
-<<<<<<< HEAD
-
-  // Boolean comparisons
-  /*
-   *  == (is equal comparison)
-   */
-  // TStr == TStr
-=======
   /// Boolean comparison TStr == TStr
->>>>>>> 5348e199
   bool operator==(const TStr& Str) const {
 	  // self = self
 	  if(this == &Str) return true;
@@ -578,23 +582,13 @@
   bool operator<(const TStr& Str) const {
     return strcmp(Inner, Str.Inner)<0;
   }
-<<<<<<< HEAD
   /// Indexing operator, returns character at position ChN
   char operator[](const int& ChN) const { return GetCh(ChN); }
   /// Memory used by this String object
   int GetMemUsed() const { return int( sizeof(TRStr*) +  strlen(inner) );}
-  /// Get the inner C-String
-  const char* CStr() const {return inner == NULL ? &EmptyStr : inner;}
-  /// Return a COPY of the string as a C String (char array)
-=======
-  // Indexing operator, returns character at position ChN
-  char operator[](const int& ChN) const { return GetCh(ChN); }
-  // Memory used by this String object
-  int GetMemUsed() const { return int( sizeof(TRStr*) +  strlen(Inner) );}
   // Get the inner C-String
   const char* CStr() const {return Inner == NULL ? &EmptyStr : Inner;}
   // Return a COPY of the string as a C String (char array)
->>>>>>> 5348e199
   char* CloneCStr() const {
       char* Bf = new char[Len()+1];
       strcpy(Bf, Inner);
@@ -607,17 +601,10 @@
   }
   /// Get last character in string (before null terminator)
   char LastCh() const {return GetCh(Len()-1);}
-<<<<<<< HEAD
-  /// Get String Length (null terminator not included)
-  int Len() const { return inner != NULL ? strlen(inner) : 0;}
-  /// Check if this is an empty string
-  bool Empty() const { return Len() == 0;}
-=======
   // Get String Length (null terminator not included)
   int Len() const { return Inner != NULL ? strlen(Inner) : 0;}
   // Check if this is an empty string
   bool Empty() const { return Len() == 0;}
->>>>>>> 5348e199
 
   /*
    * Case related methods
@@ -637,7 +624,7 @@
   /// Capitalize
   TStr GetCap() const;
 
-  /// Truncate (no spaces in the end)
+  /// Truncate
   TStr GetTrunc() const;
 
   /// Get hex
@@ -911,6 +898,7 @@
   /// Concatenates the two strings
   friend TStr operator+(const TStr& LStr, const TStr& RStr);
 
+
   /*
    * Private methods
    */
