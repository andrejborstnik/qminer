--- conflicted
+++ resolved
@@ -462,8 +462,6 @@
 
 /////////////////////////////////////////////////
 // String
-<<<<<<< HEAD
-=======
 // Small example that 
 //int main() {
 //	TStr Str0("abc"); // char* constructor
@@ -477,55 +475,12 @@
 //}
 
 
->>>>>>> 5348e199
 class TStr;
 template <class TVal, class TSizeTy> class TVec;
 typedef TVec<TStr, int> TStrV;
 
 class TStr{
 private:
-<<<<<<< HEAD
-  const static char EmptyStr;
-
-  char* inner;
-  
-public:
-  // Empty String Constructor
-  TStr(): inner(NULL) {}
-  // C-String constructor
-  TStr(const char *Ch);
-  // 2 char constructor
-  TStr(const char& Ch1, const char& Ch2, bool): inner(new char[3]) {
-	  inner[0] = Ch1; inner[1] = Ch2; inner[2] = 0;
-  }
-  // 1 char constructor
-  explicit TStr(const char& Ch): inner(new char[2]) {
-	  inner[0] = Ch; inner[1] = 0;
-  }
-  // copy constructor
-  TStr(const TStr& Str): inner(new char[Str.Len()+1]) {
-	  strcpy(inner, Str.inner);
-  }
-  // move constructor
-  TStr(TStr&& Str) {
-	  inner = Str.inner;
-	  // reset other
-	  Str.inner=nullptr;
-  }
-  // TCha constructor (char-array class)
-  TStr(const TChA& ChA): TStr(ChA.CStr()) {}
-
-  TStr(const TMem& Mem): inner(new char[Mem.Len()]) {
-    memcpy(inner, Mem(), Mem.Len());
-  }
-  explicit TStr(const PSIn& SIn){ // Stream (file) reading constructor
-    int SInLen = SIn->Len();
-
-    inner = new char[SInLen];
-    SIn->GetBf(inner, SInLen);
-  }
-  ~TStr(){ if (inner != NULL) delete[] inner; } // Destructor
-=======
   /// Used to construct empty strings ("") to be returned by CStr()
   const static char EmptyStr;
   /// String
@@ -562,7 +517,6 @@
   /// Serialize TStr to stream, when IsSmall, the string is save as CStr,
   /// otherwise format is first the length and then the data without last \0
   void Save(TSOut& SOut, const bool& IsSmall = false) const;
->>>>>>> 5348e199
 
   // Save & Load From XML File
   void LoadXml(const PXmlTok& XmlTok, const TStr& Nm);
@@ -615,11 +569,7 @@
   // Memory used by this String object
   int GetMemUsed() const { return int( sizeof(TRStr*) +  strlen(Inner) );}
   // Get the inner C-String
-<<<<<<< HEAD
-  const char* CStr() const {return inner == NULL ? &EmptyStr : inner;}
-=======
   const char* CStr() const {return Inner == NULL ? &EmptyStr : Inner;}
->>>>>>> 5348e199
   // Return a COPY of the string as a C String (char array)
   char* CloneCStr() const {
       char* Bf = new char[Len()+1];
@@ -634,11 +584,7 @@
   // Get last character in string (before null terminator)
   char LastCh() const {return GetCh(Len()-1);}
   // Get String Length (null terminator not included)
-<<<<<<< HEAD
-  int Len() const { return inner != NULL ? strlen(inner) : 0;}
-=======
   int Len() const { return Inner != NULL ? strlen(Inner) : 0;}
->>>>>>> 5348e199
   // Check if this is an empty string
   bool Empty() const { return Len() == 0;}
 
@@ -695,12 +641,7 @@
   TStr RightOfLast(const char& SplitCh) const;
 
   /// Split on the index, return Pair of Left/Right strings, omits the target index
-<<<<<<< HEAD
-  TStrPr SplitOnIdx(const int& Idx) const;
-
-=======
   TStrPr SplitOnChN(const int& ChN) const;
->>>>>>> 5348e199
   /// Split on first occurrence of SplitCh, return Pair of Left/Right strings, omits the target character
   /// if the character is not found the whole string is returned as the left side
   TStrPr SplitOnCh(const char& SplitCh) const;
@@ -771,13 +712,8 @@
   TStr ChangeChAll(const char& SrcCh, const char& DstCh) const;
   // Return a string with first occurrence of ScrStr string replaced with DstStr string.
   TStr ChangeStr(const TStr& SrcStr, const TStr& DstStr, int& BChN=0) const;
-<<<<<<< HEAD
   // Return a string with all occurrences of ScrStr string replaced with DstStr string
   TStr ChangeStrAll(const TStr& SrcStr, const TStr& DstStr) const ;
-=======
-  // Return a string with all occurrences of ScrStr string replaced with DstStr string - @TODO not sure what FromStartP is - remove?
-  TStr ChangeStrAll(const TStr& SrcStr, const TStr& DstStr, const bool& FromStartP = false) const ;
->>>>>>> 5348e199
   /// Returns a String with the order of the characters in this String Reversed
   TStr Reverse() const;
 
@@ -950,15 +886,9 @@
    */
 private:
   // Alternative C-String constructor: designed for when owning memory passed is the intended effect, dangerous function, use with care
-<<<<<<< HEAD
-  TStr(char *Ch, const bool Own=false) {
-	  if(!Own) { TStr(Ch); } // guard against misuse
-	  inner = Ch; // straight up pointer assignment
-=======
   TStr(char *Ch, const bool Own) {
 	  if(!Own) { TStr(Ch); } // guard against misuse
 	  Inner = Ch; // straight up pointer assignment
->>>>>>> 5348e199
   }
 };
 
@@ -970,15 +900,9 @@
   char* Bf;
   int BfC, BfL;
 private:
-<<<<<<< HEAD
-  TStrIn() { }
-  TStrIn(const TStrIn&) { }
-  TStrIn& operator = (const TStrIn&) { }
-=======
   TStrIn();
   TStrIn(const TStrIn&);
   TStrIn& operator = (const TStrIn&);
->>>>>>> 5348e199
 public:
   TStrIn(const TStr& Str, const bool& _OwnP = true);
   static PSIn New(const TStr& Str, const bool& OwnP = true){return PSIn(new TStrIn(Str, OwnP));}
