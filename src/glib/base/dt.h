/**
 * GLib - General C++ Library
 * 
 * Copyright (C) 2014 Jozef Stefan Institute
 *
 * This library is free software: you can redistribute it and/or modify
 * it under the terms of the GNU Affero General Public License, version 3,
 * as published by the Free Software Foundation.
 *
 * This library is distributed in the hope that it will be useful,
 * but WITHOUT ANY WARRANTY; without even the implied warranty of
 * MERCHANTABILITY or FITNESS FOR A PARTICULAR PURPOSE.  See the
 * GNU Affero General Public License for more details.
 *
 * You should have received a copy of the GNU Affero General Public License
 * along with this program. If not, see <http://www.gnu.org/licenses/>.
 * 
 */

#include "bd.h"


/////////////////////////////////////////////////
// Forward
class TILx;
class TOLx;
ClassHdTP(TXmlTok, PXmlTok);

/////////////////////////////////////////////////
// Random
class TRnd{
public:
  static const int RndSeed;
private:
  static const int a, m, q, r;
  int Seed;
  int GetNextSeed(){
    if ((Seed=a*(Seed%q)-r*(Seed/q))>0){return Seed;} else {return Seed+=m;}}
public:
  TRnd(const int& _Seed=1, const int& Steps=0){
    PutSeed(_Seed); Move(Steps);}
  explicit TRnd(TSIn& SIn){SIn.Load(Seed);}
  void Save(TSOut& SOut) const {SOut.Save(Seed);}
  void LoadXml(const PXmlTok& XmlTok, const TStr& Nm);
  void SaveXml(TSOut& SOut, const TStr& Nm) const;

  TRnd& operator=(const TRnd& Rnd){Seed=Rnd.Seed; return *this;}
  bool operator==(const TRnd&) const {Fail; return false;}

  double GetUniDev(){return GetNextSeed()/double(m);}
  int GetUniDevInt(const int& Range=0);
  int GetUniDevInt(const int& MnVal, const int& MxVal){
    IAssert(MnVal<=MxVal); return MnVal+GetUniDevInt(MxVal-MnVal+1);}
  uint GetUniDevUInt(const uint& Range=0);
  int64 GetUniDevInt64(const int64& Range=0);
  uint64 GetUniDevUInt64(const uint64& Range=0);
  double GetNrmDev();
  double GetNrmDev(
   const double& Mean, const double& SDev, const double& Mn, const double& Mx);
  double GetExpDev();
  double GetExpDev(const double& Lambda); // mean=1/lambda
  double GetGammaDev(const int& Order);
  double GetPoissonDev(const double& Mean);
  double GetBinomialDev(const double& Prb, const int& Trials);
  int GetGeoDev(const double& Prb){
    return 1+(int)floor(log(1.0-GetUniDev())/log(1.0-Prb));}
  double GetPowerDev(const double& AlphaSlope){ // power-law degree distribution (AlphaSlope>0)
    IAssert(AlphaSlope>1.0);
    return pow(1.0-GetUniDev(), -1.0/(AlphaSlope-1.0));}
  double GetRayleigh(const double& Sigma) { // 1/sqrt(alpha) = sigma
    IAssert(Sigma>0.0);
    return Sigma*sqrt(-2*log(1-GetUniDev()));}
  double GetWeibull(const double& K, const double& Lambda) { // 1/alpha = lambda
    IAssert(Lambda>0.0 && K>0.0);
    return Lambda*pow(-log(1-GetUniDev()), 1.0/K);}
  //void GetSphereDev(const int& Dim, TFltV& ValV);

  void PutSeed(const int& _Seed);
  int GetSeed() const {return Seed;}
  void Randomize(){PutSeed(RndSeed);}
  void Move(const int& Steps);
  bool Check();

  static double GetUniDevStep(const int& Seed, const int& Steps){
    TRnd Rnd(Seed); Rnd.Move(Steps); return Rnd.GetUniDev();}
  static double GetNrmDevStep(const int& Seed, const int& Steps){
    TRnd Rnd(Seed); Rnd.Move(Steps); return Rnd.GetNrmDev();}
  static double GetExpDevStep(const int& Seed, const int& Steps){
    TRnd Rnd(Seed); Rnd.Move(Steps); return Rnd.GetExpDev();}

  static TRnd LoadTxt(TILx& Lx);
  void SaveTxt(TOLx& Lx) const;
};

/////////////////////////////////////////////////
// Memory
ClassTP(TMem, PMem)//{
private:
  int MxBfL, BfL;
  char* Bf;
  void Resize(const int& _MxBfL);
  bool DoFitLen(const int& LBfL) const {return BfL+LBfL<=MxBfL;}
public:
  TMem(const int& _MxBfL=0):
    MxBfL(_MxBfL), BfL(0), Bf(NULL){ IAssert(BfL>=0);
    if (MxBfL>0){Bf=new char[MxBfL]; IAssert(Bf!=NULL);}}
  static PMem New(const int& MxBfL=0){return new TMem(MxBfL);}
  TMem(const void* _Bf, const int& _BfL):
    MxBfL(_BfL), BfL(_BfL), Bf(NULL){ IAssert(BfL>=0);
    if (BfL>0){Bf=new char[BfL]; IAssert(Bf!=NULL); memcpy(Bf, _Bf, BfL);}}
  static PMem New(const void* Bf, const int& BfL){return new TMem(Bf, BfL);}
  TMem(const TMem& Mem):
    MxBfL(Mem.MxBfL), BfL(Mem.BfL), Bf(NULL){
    if (MxBfL>0){Bf=new char[MxBfL]; memcpy(Bf, Mem.Bf, BfL);}}
  static PMem New(const TMem& Mem){return new TMem(Mem);}
  static PMem New(const PMem& Mem){return new TMem(*Mem);}
  TMem(const TStr& Str);
  static PMem New(const TStr& Str){return new TMem(Str);}
  ~TMem(){if (Bf!=NULL){delete[] Bf;}}
  explicit TMem(TSIn& SIn){
    SIn.Load(MxBfL); SIn.Load(BfL);
    Bf=new char[MxBfL=BfL]; SIn.LoadBf(Bf, BfL);}
  void Save(TSOut& SOut) const {
    SOut.Save(MxBfL); SOut.Save(BfL); SOut.SaveBf(Bf, BfL);}
  void LoadXml(const PXmlTok& XmlTok, const TStr& Nm);
  void SaveXml(TSOut& SOut, const TStr& Nm) const;

  TMem& operator=(const TMem& Mem){
    if (this!=&Mem){
      if (Bf!=NULL){delete[] Bf;}
      MxBfL=Mem.MxBfL; BfL=Mem.BfL; Bf=NULL;
      if (MxBfL>0){Bf=new char[MxBfL]; memcpy(Bf, Mem.Bf, BfL);}}
    return *this;}
  char* operator()() const {return Bf;}
  TMem& operator+=(const char& Ch);
  TMem& operator+=(const TMem& Mem);
  TMem& operator+=(const TStr& Str);
  TMem& operator+=(const PSIn& SIn);
  char& operator[](const int& ChN) const {
    Assert((0<=ChN)&&(ChN<BfL)); return Bf[ChN];}
  int GetMemUsed() const {return int(2*sizeof(int)+sizeof(char*)+MxBfL);}

  void Gen(const int& _BfL){
    Clr(); Resize(_BfL); BfL=_BfL;}
  void GenZeros(const int& _BfL){
    Clr(false); Resize(_BfL); BfL=_BfL;
    if (BfL > 0) memset(Bf, 0, BfL);}
  void Reserve(const int& _MxBfL, const bool& DoClr = true){
    if (DoClr){ Clr(); } Resize(_MxBfL);}
  void Del(const int& BChN, const int& EChN);
  void Clr(const bool& DoDel=true){
    if (DoDel){if (Bf!=NULL){delete[] Bf;} MxBfL=0; BfL=0; Bf=NULL;}
    else {BfL=0;}}
  int Len() const {return BfL;}
  bool Empty() const {return BfL==0;}
  void Trunc(const int& _BfL){
    if ((0<=_BfL)&&(_BfL<=BfL)){BfL=_BfL;}}
  void Push(const char& Ch){operator+=(Ch);}
  char Pop(){IAssert(BfL>0); BfL--; return Bf[BfL];}

  bool DoFitStr(const TStr& Str) const;
  //int AddStr(const TStr& Str);
  void AddBf(const void* Bf, const int& BfL);
  char* GetBf() const {return Bf;}
  TStr GetAsStr(const char& NewNullCh='\0') const;
  PSIn GetSIn() const {
    TMOut MOut(BfL); MOut.SaveBf(Bf, BfL); return MOut.GetSIn();}

  static void LoadMem(const PSIn& SIn, TMem& Mem){
    Mem.Clr(); Mem.Gen(SIn->Len()); SIn->GetBf(Mem.Bf, SIn->Len());}
  static void LoadMem(const PSIn& SIn, const PMem& Mem){
    Mem->Clr(); Mem->Gen(SIn->Len()); SIn->GetBf(Mem->Bf, SIn->Len());}
  void SaveMem(const PSOut& SOut) const {SOut->SaveBf(Bf, Len());}
};

/////////////////////////////////////////////////
// Input-Memory
class TMemIn: public TSIn{
private:
  PMem Mem;
  const char* Bf;
  int BfC, BfL;
public:
  TMemIn(const TMem& _Mem, const int& _BfC=0);
  static PSIn New(const TMem& Mem){
    return PSIn(new TMemIn(Mem));}
  static PSIn New(const PMem& Mem){
    TMemIn* MemIn=new TMemIn(*Mem); MemIn->Mem=Mem; return PSIn(MemIn);}
  ~TMemIn(){}

  bool Eof(){return BfC==BfL;}
  int Len() const {return BfL-BfC;}
  char GetCh(){Assert(BfC<BfL); return Bf[BfC++];}
  char PeekCh(){Assert(BfC<BfL); return Bf[BfC];}
  int GetBf(const void* LBf, const TSize& LBfL);
  void Reset(){Cs=TCs(); BfC=0;}
  bool GetNextLnBf(TChA& LnChA);
};

/////////////////////////////////////////////////
// Output-Memory (TMem stored by reference)
class TRefMemOut: public TSOut{
private:
  TMem& Mem;
public:
  TRefMemOut(TMem& _Mem);
  static PSOut New(TMem& Mem){return new TRefMemOut(Mem);}
  ~TRefMemOut(){}

  int PutCh(const char& Ch){Mem += Ch; return Ch;}
  int PutBf(const void* LBf, const TSize& LBfL);
  void Flush(){}
};

/////////////////////////////////////////////////
// Output-Memory
class TMemOut: public TSOut{
private:
  PMem Mem;
private:
  void FlushBf();
public:
  TMemOut(const PMem& _Mem);
  static PSOut New(const PMem& Mem){
    return new TMemOut(Mem);}
  ~TMemOut(){}

  int PutCh(const char& Ch){
    Mem->operator+=(Ch); return Ch;}
  int PutBf(const void* LBf, const TSize& LBfL);
  void Flush(){}
};

/////////////////////////////////////////////////
// Char-Array
class TChA{
private:
  int MxBfL, BfL;
  char* Bf;
  void Resize(const int& _MxBfL);
public:
  explicit TChA(const int& _MxBfL=256){
    Bf=new char[(MxBfL=_MxBfL)+1]; Bf[BfL=0]=0;}
  TChA(const char* CStr){
    Bf=new char[(MxBfL=BfL=int(strlen(CStr)))+1]; strcpy(Bf, CStr);}
  TChA(const char* CStr, const int& StrLen) : MxBfL(StrLen), BfL(StrLen) {
    Bf=new char[StrLen+1]; strncpy(Bf, CStr, StrLen); Bf[StrLen]=0;}
  TChA(const TChA& ChA){
    Bf=new char[(MxBfL=ChA.MxBfL)+1]; BfL=ChA.BfL; strcpy(Bf, ChA.CStr());}
  TChA(const TStr& Str);
  TChA(const TMem& Mem){
    Bf=new char[(MxBfL=BfL=Mem.Len())+1]; Bf[MxBfL]=0;
    memcpy(CStr(), Mem(), Mem.Len());}
  ~TChA(){delete[] Bf;}
  explicit TChA(TSIn& SIn){
    SIn.Load(MxBfL); SIn.Load(BfL); SIn.Load(Bf, MxBfL, BfL);}
  void Load(TSIn& SIn){ delete[] Bf;
    SIn.Load(MxBfL); SIn.Load(BfL); SIn.Load(Bf, MxBfL, BfL);}
  void Save(TSOut& SOut, const bool& SaveCompact=true) const { //J:
    SOut.Save(SaveCompact?BfL:MxBfL); SOut.Save(BfL); SOut.Save(Bf, BfL);}
  void LoadXml(const PXmlTok& XmlTok, const TStr& Nm);
  void SaveXml(TSOut& SOut, const TStr& Nm) const;

  TChA& operator=(const TChA& ChA);
  TChA& operator=(const TStr& Str);
  TChA& operator=(const char* CStr);
  bool operator==(const TChA& ChA) const {return strcmp(CStr(), ChA.CStr())==0;}
  bool operator==(const char* _CStr) const {return strcmp(CStr(), _CStr)==0;}
  bool operator==(const char& Ch) const {return (BfL==1)&&(Bf[0]==Ch);}
  bool operator!=(const TChA& ChA) const {return strcmp(CStr(), ChA.CStr())!=0;}
  bool operator!=(const char* _CStr) const {return strcmp(CStr(), _CStr)!=0;}
  bool operator!=(const char& Ch) const {return !((BfL==1)&&(Bf[0]==Ch));}
  bool operator<(const TChA& ChA) const {return strcmp(CStr(), ChA.CStr())<0;}

  TChA& operator+=(const TMem& Mem);
  TChA& operator+=(const TChA& ChA);
  TChA& operator+=(const TStr& Str);
  TChA& operator+=(const char* CStr);
  TChA& operator+=(const char& Ch){
    if (BfL==MxBfL){Resize(BfL+1);}
    Bf[BfL]=Ch; BfL++; Bf[BfL]=0; return *this;}
  char operator[](const int& ChN) const {
    Assert((0<=ChN)&&(ChN<BfL)); return Bf[ChN];}
  char& operator[](const int& ChN){
    Assert((0<=ChN)&&(ChN<BfL)); return Bf[ChN];}
  int GetMemUsed() const {return int(2*sizeof(int)+sizeof(char*)+sizeof(char)*MxBfL);}

  char* operator ()(){return Bf;}
  const char* operator ()() const {return Bf;}
  char* CStr() {return Bf;}
  const char* CStr() const {return Bf;}

  void Clr(){Bf[BfL=0]=0;}
  int Len() const {return BfL;}
  bool Empty() const {return BfL==0;}
  void Ins(const int& BChN, const char* CStr);
  void Del(const int& ChN);
  void DelLastCh(){Pop();}
  void Push(const char& Ch){operator+=(Ch);}
  char Pop(){IAssert(BfL>0); BfL--; char Ch=Bf[BfL]; Bf[BfL]=0; return Ch;}
  void Trunc();
  void Trunc(const int& _BfL){
    if ((0<=_BfL)&&(_BfL<=BfL)){Bf[BfL=_BfL]=0;}}
  void Reverse();

  void AddCh(const char& Ch, const int& MxLen=-1){
    if ((MxLen==-1)||(BfL<MxLen)){operator+=(Ch);}}
  void AddChTo(const char& Ch, const int& ToChN){
    while (Len()<ToChN){AddCh(Ch);}}
  void AddBf(char *NewBf, const int& BfS){
    if ((BfL+BfS+1)>MxBfL){Resize(BfL+BfS+1);}
    strncpy(Bf+BfL,NewBf,BfS); BfL+=BfS; Bf[BfL]=0;}
  void PutCh(const int& ChN, const char& Ch){
    Assert((0<=ChN)&&(ChN<BfL)); Bf[ChN]=Ch;}
  char GetCh(const int& ChN) const {return operator[](ChN);}
  char LastCh() const { Assert(1<=BfL); return Bf[BfL-1]; }
  char LastLastCh() const { Assert(2<=BfL); return Bf[BfL-2]; }

  TChA GetSubStr(const int& BChN, const int& EChN) const;

  int CountCh(const char& Ch, const int& BChN=0) const;
  int SearchCh(const char& Ch, const int& BChN=0) const;
  int SearchChBack(const char& Ch, int BChN=-1) const;
  int SearchStr(const TChA& Str, const int& BChN=0) const;
  int SearchStr(const TStr& Str, const int& BChN=0) const;
  int SearchStr(const char* CStr, const int& BChN=0) const;
  bool IsStrIn(const TStr& Str) const {return SearchStr(Str)!=-1;}
  bool IsPrefix(const char* CStr, const int& BChN=0) const;
  bool IsPrefix(const TStr& Str) const;
  bool IsPrefix(const TChA& Str) const;
  bool IsPrefixLc(const char* CStr, const int& BChN=0) const;
  bool IsPrefixLc(const TStr& Str) const;
  bool IsPrefixLc(const TChA& Str) const;
  bool IsSuffix(const char* CStr) const;
  bool IsSuffix(const TStr& Str) const;
  bool IsSuffix(const TChA& Str) const;

  bool IsChIn(const char& Ch) const {return SearchCh(Ch)!=-1;}
  void ChangeCh(const char& SrcCh, const char& DstCh);
  TChA& ToUc();
  TChA& ToLc();
  TChA& ToTrunc();
  void CompressWs();
  void Swap(const int& ChN1, const int& ChN2);
  void Swap(TChA& ChA);

  int GetPrimHashCd() const;
  int GetSecHashCd() const;

  static void LoadTxt(const PSIn& SIn, TChA& ChA);
  void SaveTxt(const PSOut& SOut) const;
  
  //friend TChA operator+(const TChA& LStr, const TChA& RStr);
  //friend TChA operator+(const TChA& LStr, const TStr& RStr);
  //friend TChA operator+(const TChA& LStr, const char* RCStr);
};

/////////////////////////////////////////////////
// Input-Char-Array
class TChAIn: public TSIn{
private:
  const char* Bf;
  int BfC, BfL;
private:
  TChAIn();
  TChAIn(const TChAIn&);
  TChAIn& operator=(const TChAIn&);
public:
  TChAIn(const TChA& ChA, const int& _BfC=0);
  static PSIn New(const TChA& ChA){return PSIn(new TChAIn(ChA));}
  ~TChAIn(){}

  bool Eof(){return BfC==BfL;}
  int Len() const {return BfL-BfC;}
  char GetCh(){Assert(BfC<BfL); return Bf[BfC++];}
  char PeekCh(){Assert(BfC<BfL); return Bf[BfC];}
  int GetBf(const void* LBf, const TSize& LBfL);
  void Reset(){Cs=TCs(); BfC=0;}
  bool GetNextLnBf(TChA& LnChA);
};

/////////////////////////////////////////////////
// Ref-String
class TRStr{
public:
  char* Bf;
  int Refs;
  //mutable std::atomic<unsigned> Refs;

public:
  TRStr(){Refs=1; Bf=new char[0+1]; Bf[0]=0;}
  TRStr(const int& Len){
    IAssert(Len>=0); Refs=0; Bf=new char[Len+1]; Bf[Len]=0;}
  TRStr(const char* CStr){
    Refs=0; Bf=new char[strlen(CStr)+1]; strcpy(Bf, CStr);}
  TRStr(const char* CStr, const int& MxLen){
    Refs=0; Bf=new char[MxLen+1]; strncpy(Bf, CStr, MxLen); Bf[MxLen]=0;}
  TRStr(const char* CStr1, const char* CStr2){
    Refs=0; int CStr1Len=int(strlen(CStr1)); Bf=new char[CStr1Len+int(strlen(CStr2))+1];
    strcpy(Bf, CStr1); strcpy(Bf+CStr1Len, CStr2);}
  TRStr(const char& Ch){
    Refs=0; Bf=new char[1+1]; Bf[0]=Ch; Bf[1]=0;}
  TRStr(const char& Ch1, const char& Ch2){
    Refs=0; Bf=new char[2+1]; Bf[0]=Ch1; Bf[1]=Ch2; Bf[2]=0;}
  ~TRStr(){
    Assert(Refs==0);
    //Assert(((this!=GetNullRStr())&&(Refs==0))||((this==GetNullRStr())&&(Refs==1)));
    delete[] Bf;}
  explicit TRStr(TSIn& SIn, const bool& IsSmall){
    if (IsSmall){Refs=0; SIn.Load(Bf);}
    else {Refs=0; int BfL; SIn.Load(BfL); SIn.Load(Bf, BfL, BfL);}}
  void Save(TSOut& SOut, const bool& IsSmall) const {
    if (IsSmall){SOut.Save(Bf);}
    else {int BfL=int(strlen(Bf)); SOut.Save(BfL); SOut.Save(Bf, BfL);}}

  TRStr& operator=(const TRStr&){Fail; return *this;}
  int GetMemUsed() const {return int(sizeof(int))+int(strlen(Bf));}

  //void MkRef(){Refs++;}
  void MkRef(){
        //std::atomic_fetch_add_explicit(&Refs, 1u, std::memory_order_relaxed);
        Refs++;
    }

  //void UnRef(){Assert(Refs>0); if (--Refs==0){delete this;}}
  void UnRef() {
        /*if (std::atomic_fetch_sub_explicit (&Refs, 1u, std::memory_order_release) == 1) {
             std::atomic_thread_fence(std::memory_order_acquire);
             delete this;
        }*/
        Assert(Refs>0);
        if (--Refs==0) {
            delete this;
        }
    }

  const char* CStr() const {return Bf;}
  char* CStr() {return Bf;}
  bool Empty() const {return Bf[0]==0;}
  int Len() const {return int(strlen(Bf));}

  void PutCh(const int& ChN, const char& Ch){
    Assert((0<=ChN)&&(ChN<Len())); Bf[ChN]=Ch;}
  char GetCh(const int& ChN) const {
    Assert((0<=ChN)&&(ChN<Len())); return Bf[ChN];}

  bool IsUc() const;
  void ToUc();
  bool IsLc() const;
  void ToLc();
  void ToCap();
  static int CmpI(const char* CStr1, const char* CStr2);

  int GetPrimHashCd() const;
  int GetSecHashCd() const;
  int GetHashTrick() const;

  static TRStr* GetNullRStr(){
    return new TRStr(0); }  
    //static TRStr NullRStr; Assert(NullRStr.Bf!=NULL); return &NullRStr;}
};

/////////////////////////////////////////////////
// String
// Small example that 
//int main() {
//	TStr Str0("abc"); // char* constructor
//	TStr Str1("def"); // char* constructor
//	TStr Str2 = Str1; // copy constructor
//	Str2 = Str0;      // copy assignment
//	TStr& Str3 = Str2; // no copying
//
//	// Str0, Str and Str2 call destructors, Str3 doesnt call destructor (that's as it should be)
//	return 0;
//}


class TStr;
template <class TVal, class TSizeTy> class TVec;
typedef TVec<TStr, int> TStrV;

class TStr{
private:
  /// Used to construct empty strings ("") to be returned by CStr()
  const static char EmptyStr;
  /// String
  char* Inner;
  
public:
  /// Empty String Constructor
  TStr(): Inner(NULL) {}
  /// C-String constructor
  TStr(const char *Ch);
  /// 2 char constructor
  TStr(const char& Ch1, const char& Ch2, bool);
  /// 1 char constructor
  explicit TStr(const char& Ch);
  /// copy constructor
  TStr(const TStr& Str);
  /// move constructor
  TStr(TStr&& Str);
  /// TChA constructor (char-array class)
  TStr(const TChA& ChA);
  /// TMem constructor
  TStr(const TMem& Mem);
  /// TSStr constructor
  TStr(const TSStr& SStr);
  /// Stream (file) reading constructor
  explicit TStr(const PSIn& SIn);
  
  /// We only delete when not empty
  ~TStr() { Clr(); }

  /*
  * Save & Load From File
  */
  /// Deserialize TStr from stream, when IsSmall, the string is saved as CStr,
  /// otherwise the format is first the length and then the data without last \0
  explicit TStr(TSIn& SIn, const bool& IsSmall = false);
  // Left for compatibility reasons, best if we can remove it at some point
  void Load(TSIn& SIn, const bool& IsSmall = false);
  /// Serialize TStr to stream, when IsSmall, the string is saved as CStr,
  /// otherwise the format is first the length and then the data without last \0
  void Save(TSOut& SOut, const bool& IsSmall = false) const;  
   /// Deserialize from XML File
  void LoadXml(const PXmlTok& XmlTok, const TStr& Nm);
  /// Serialize to XML File
  void SaveXml(TSOut& SOut, const TStr& Nm) const;

  /// Assigment operator TStr = TStr
  TStr& operator=(const TStr& Str);
  /// Assigment operator TStr = TChA
  TStr& operator=(const TChA& ChA);
  /// Assigment operator TStr = char* (C-String)
  TStr& operator=(const char* CStr);
  /// Assigment operator TStr = char
  TStr& operator=(const char& Ch);

  /*
   * Concatenation Assignment Operator +=
   */
  /// Concatenates and assigns
  TStr operator+=(const TStr& Str) const { return *this + Str; } ;
  /// Concatenates and assigns
  TStr operator+=(const char* CStr) const { return *this + CStr; } ;

  /// Boolean comparison TStr == char*
<<<<<<< HEAD
  bool operator==(const char* _CStr) const { return Inner == _CStr || strcmp(CStr(), _CStr) == 0; }
=======
  bool operator==(const char* CStr) const;
>>>>>>> 341ca9d9
  /// Boolean comparison TStr == TStr
  bool operator==(const TStr& Str) const { return operator==(Str.CStr()); }
  // TStr != TStr
  bool operator!=(const TStr& Str) const { return !operator==(Str); }
  // TStr != C-String
  bool operator!=(const char* CStr) const { return !operator==(CStr); }
  /// < (is less than comparison) TStr < TStr
  bool operator<(const TStr& Str) const;
  /// Indexing operator, returns character at position ChN
  char operator[](const int& ChN) const { return GetCh(ChN); }
  /// Memory used by this String object
  int GetMemUsed() const;
  /// Get the inner C-String
  const char* CStr() const { return (Inner == NULL) ? &EmptyStr : Inner;}
  /// Return a COPY of the string as a C String (char array)
  char* CloneCStr() const;
  /// Get character at position ChN
  char GetCh(const int& ChN) const;
  /// Get last character in string (before null terminator)
  char LastCh() const {return GetCh(Len()-1);}
  /// Get String Length (null terminator not included)
  int Len() const { return (Inner != NULL) ? strlen(Inner) : 0;}
  /// Check if this is an empty string
  bool Empty() const { return Len() == 0;}
  /// returns a reference to this string (used for templating)
  const TStr& GetStr() const { return *this; }

  /*
   * Case related methods
   */
  /// Is upper-case?
  bool IsUc() const;
  /// Returns a new string converted to uppercase
  TStr GetUc() const;
  /// Case insensitive comparison
  static int CmpI(const char* p, const char* r);
  /// Case insensitive comparison
  int CmpI(const TStr& Str) const {return CmpI(CStr(), Str.CStr()); }
  /// Case insensitive equality
  bool EqI(const TStr& Str) const {return CmpI(CStr(), Str.CStr()) == 0; }
  /// Is lower-case?
  bool IsLc() const;
  /// Returns new string converted to lowercase
  TStr GetLc() const;
  /// Capitalize
  TStr GetCap() const;

  /// Truncate
  TStr GetTrunc() const;

  /// Get hex
  TStr GetHex() const;
  /// create from hex string
  TStr GetFromHex() const;

  /*
   * Substring methods
   */
  // Get substring from BchN to EchN
  TStr GetSubStr(const int& BChN, const int& EChN) const;
  // Get substring from BchN to the end of the string
  TStr GetSubStr(const int& BChN) const { return GetSubStr(BChN, Len()-1); }
  // Insert a string Str into this string starting position BchN, return the new string
  TStr InsStr(const int& BChN, const TStr& Str) const;
  // Return a new string with all the occurrences of char Ch replaced
  TStr DelChAll(const char& Ch) const;
  // Return a new string with the substring from BChN to EChN removed
  TStr DelSubStr(const int& BChN, const int& EChN) const;
  // Return a new string with the first occurrences of substring Str removed
  TStr DelStr(const TStr& Str) const;
  // Return a new string with the all occurrences of substring Str removed (single pass)
  TStr DelStrAll(const TStr& Str) const;

  /*
   * Split methods
   */
  TStr LeftOf(const char& SplitCh) const;
  TStr LeftOfLast(const char& SplitCh) const;
  TStr RightOf(const char& SplitCh) const;
  TStr RightOfLast(const char& SplitCh) const;

  /// Puts the contents to the left of LeftOfChN (exclusive) into LStr and the contents on the right of RightOfChN
  /// into RStr (exclusive)
  void SplitLeftOfRightOf(TStr& LStr, const int& LeftOfChN, const int& RightOfChN, TStr& RStr) const;
  /// Split on the index, return Pair of Left/Right strings, omits the target index
  void SplitOnChN(TStr& LStr, const int& ChN, TStr& RStr) const;
  /// Split on first occurrence of SplitCh, return Pair of Left/Right strings, omits the target character
  /// if the character is not found the whole string is returned as the left side
  void SplitOnCh(TStr& LStr, const char& SplitCh, TStr& RStr) const;
  /// Splits on the first occurrence of the target string
  /// if the target string is not found the whole string is returned as the left side
  void SplitOnStr(TStr& LStr, const TStr& SplitStr, TStr& RStr) const;
  /// Split on last occurrence of SplitCh, return Pair of Left/Right strings
  /// if the character is not found the whole string is returned as the right side
  void SplitOnLastCh(TStr& LStr, const char& SplitCh, TStr& RStr) const;
  /// Split on all occurrences of SplitCh, write to StrV, optionally don't create empy strings (default true)
  void SplitOnAllCh(const char& SplitCh, TStrV& StrV, const bool& SkipEmpty=true) const;
  /// Split on all occurrences of any char in SplitChStr, optionally don't create empy strings (default true)
  void SplitOnAllAnyCh(const TStr& SplitChStr, TStrV& StrV, const bool& SkipEmpty=true) const;
  /// Split on the occurrences of any string in StrV
  void SplitOnWs(TStrV& StrV) const;
  /// Split on the occurrences of any non alphanumeric character
  void SplitOnNonAlNum(TStrV& StrV) const;
  /// Split on all the occurrences of SplitStr
  void SplitOnStr(const TStr& SplitStr, TStrV& StrV) const;



  /* comment preserved for future archaeologists:
  //TStr operator()(const int& BChN, const int& EChNP1) const {return Slice(BChN, EChNP1);}
  //J: as in python or matlab: 1 is 1st character, -1 is last character
  // TODO ROK, ask Jure about this comment
   */

  /*
   * Slicing methods
   */
  TStr Left(const int& EChN) const { return EChN>0 ? GetSubStr(0, EChN-1) : GetSubStr(0, Len()+EChN-1);}
  TStr Right(const int& BChN) const {return BChN>=0 ? GetSubStr(BChN, Len()-1) : GetSubStr(Len()+BChN, Len()-1);}
  TStr Slice(int BChN, int EChNP1) const { if(BChN<0){BChN=Len()+BChN;} if(EChNP1<=0){EChNP1=Len()+EChNP1;} return GetSubStr(BChN, EChNP1-1); }
//  TStr operator()(const int& BChN, const int& EChNP1) const {return Slice(BChN, EChNP1);}
  TStr Mid(const int& BChN, const int& Chs) const { return GetSubStr(BChN, BChN+Chs-1); }
  TStr Mid(const int& BChN) const {return GetSubStr(BChN, Len()-1); }

  /*
   * Count, Search, Exists in, Prefix, Suffix
   */
  /// Counts occurrences of a character between [BChN, end]
  int CountCh(const char& Ch, const unsigned int& BChN=0) const;
  /// Returns the position of the first occurrence of a character between [BChN, end]
  int SearchCh(const char& Ch, const int& BChN=0) const;
  /// Returns the position of the last occurrence of a character between [BChN, end]
  int SearchChBack(const char& Ch, int BChN=-1) const;
  /// Returns the position of the first occurrence of a (sub)string between [BChN, end]
  int SearchStr(const TStr& Str, const int& BChN=0) const;
  /// Returns true if character occurs in string
  bool IsChIn(const char& Ch) const {return SearchCh(Ch)!=-1;}
  /// Returns true if (sub)string occurs in string
  bool IsStrIn(const TStr& Str) const {return SearchStr(Str)!=-1;}
  /// Returns true if this string starts with the prefix c-string
  bool IsPrefix(const char *Str) const;
  /// Returns true if this string starts with the prefix string
  bool IsPrefix(const TStr& Str) const {
    return IsPrefix(Str.CStr());}
  /// Returns true if this string ends with the sufix c-string
  bool IsSuffix(const char *Str) const;
  /// Returns true if this string ends with the sufix string
  bool IsSuffix(const TStr& Str) const {
    return IsSuffix(Str.CStr());}

  /*
   * Change chars & Substrings
   */
  // Return a string with first occurrence of SrcCh character replaced with DstCh. Start search at BChN
  TStr ChangeCh(const char& SrcCh, const char& DstCh, const int& BChN=0) const;
  // Return a string with all occurrences of SrcCh character replaced with DstCh
  TStr ChangeChAll(const char& SrcCh, const char& DstCh) const;
  // Return a string with first occurrence of ScrStr string replaced with DstStr string.
  TStr ChangeStr(const TStr& SrcStr, const TStr& DstStr, const int& BChN=0) const;
  // Return a string with all occurrences of ScrStr string replaced with DstStr string
  TStr ChangeStrAll(const TStr& SrcStr, const TStr& DstStr) const;
  /// Returns a String with the order of the characters in this String Reversed
  TStr Reverse() const;

  /*
   * Hashing
   */
  int GetPrimHashCd() const;
  int GetSecHashCd() const;
  int GetHashTrick() const; // @TODO change this to uint32_t

  /*
   * Check if string contains a valid representation of another type
   * Convert to other type
   */
  // Return true if string is 'T' or 'F'. Return true or false accordingly in Val
  bool IsBool(bool& Val) const;

  bool IsInt(const bool& Check, const int& MnVal, const int& MxVal, int& Val) const;
  bool IsInt(int& Val) const {return IsInt(false, 0, 0, Val);}
  bool IsInt() const {int Val; return IsInt(false, 0, 0, Val);}
  int GetInt() const {int Val; IAssertR(IsInt(false, 0, 0, Val), *this); return Val;}
  int GetInt(const int& DfVal) const {
    int Val; if (IsInt(false, 0, 0, Val)){return Val;} else {return DfVal;}}

  bool IsUInt(
   const bool& Check, const uint& MnVal, const uint& MxVal, uint& Val) const;
  bool IsUInt(uint& Val) const {return IsUInt(false, 0, 0, Val);}
  bool IsUInt() const {uint Val; return IsUInt(false, 0, 0, Val);}
  uint GetUInt() const {uint Val; IAssert(IsUInt(false, 0, 0, Val)); return Val;}
  uint GetUInt(const uint& DfVal) const {
    uint Val; if (IsUInt(false, 0, 0, Val)){return Val;} else {return DfVal;}}

  bool IsInt64(
   const bool& Check, const int64& MnVal, const int64& MxVal, int64& Val) const;
  bool IsInt64(int64& Val) const {return IsInt64(false, 0, 0, Val);}
  bool IsInt64() const {int64 Val; return IsInt64(false, 0, 0, Val);}
  int64 GetInt64() const {
    int64 Val; IAssert(IsInt64(false, 0, 0, Val)); return Val;}
  int64 GetInt64(const int64& DfVal) const {
    int64 Val; if (IsInt64(false, 0, 0, Val)){return Val;} else {return DfVal;}}

  bool IsUInt64(
   const bool& Check, const uint64& MnVal, const uint64& MxVal, uint64& Val) const;
  bool IsUInt64(uint64& Val) const {return IsUInt64(false, 0, 0, Val);}
  bool IsUInt64() const {uint64 Val; return IsUInt64(false, 0, 0, Val);}
  uint64 GetUInt64() const {
    uint64 Val; IAssert(IsUInt64(false, 0, 0, Val)); return Val;}
  uint64 GetUInt64(const uint64& DfVal) const {
    uint64 Val; if (IsUInt64(false, 0, 0, Val)){return Val;} else {return DfVal;}}

  bool IsHexInt(const bool& Check, const int& MnVal, const int& MxVal, int& Val) const;
  bool IsHexInt(int& Val) const {return IsHexInt(false, 0, 0, Val);}
  bool IsHexInt() const {int Val; return IsHexInt(false, 0, 0, Val);}
  int GetHexInt() const {
    int Val; IAssert(IsHexInt(false, 0, 0, Val)); return Val;}
  int GetHexInt(const int& DfVal) const {
    int Val; if (IsHexInt(false, 0, 0, Val)){return Val;} else {return DfVal;}}

  bool IsHexInt64(const bool& Check, const int64& MnVal, const int64& MxVal, int64& Val) const;
  bool IsHexInt64(int64& Val) const {return IsHexInt64(false, 0, 0, Val);}
  bool IsHexInt64() const {int64 Val; return IsHexInt64(false, 0, 0, Val);}
  int64 GetHexInt64() const {
    int64 Val; IAssert(IsHexInt64(false, 0, 0, Val)); return Val;}
  int64 GetHexInt64(const int64& DfVal) const {
    int64 Val; if (IsHexInt64(false, 0, 0, Val)){return Val;} else {return DfVal;}}

  bool IsFlt(const bool& Check, const double& MnVal, const double& MxVal,
   double& Val, const char& DecDelimCh='.') const;
  bool IsFlt(double& Val) const {return IsFlt(false, 0, 0, Val);}
  bool IsFlt() const {double Val; return IsFlt(false, 0, 0, Val);}
  double GetFlt() const {
    double Val; IAssert(IsFlt(false, 0, 0, Val)); return Val;}
  double GetFlt(const double& DfVal) const {
    double Val; if (IsFlt(false, 0, 0, Val)){return Val;} else {return DfVal;}}

  /*
   * Word matching methods
   */
  bool IsWord(const bool& WsPrefixP=true, const bool& FirstUcAllowedP=true) const;
  bool IsWs() const;

  bool IsWcMatch(
   const int& StrBChN, const TStr& WcStr, const int& WcStrBChN, TStrV& StarStrV,
   const char& StarCh='*', const char& QuestCh='?') const;
  bool IsWcMatch(
   const TStr& WcStr, TStrV& StarStrV,
   const char& StarCh='*', const char& QuestCh='?') const;
  bool IsWcMatch(const TStr& WcStr, const char& StarCh, const char& QuestCh) const;
  bool IsWcMatch(const TStr& WcStr, const int& StarStrN, TStr& StarStr) const;
  bool IsWcMatch(const TStr& WcStr) const;
  TStr GetWcMatch(const TStr& WcStr, const int& StarStrN=0) const;

  /*
   * Path Handling Functions
   */
  TStr GetFPath() const;
  TStr GetFBase() const;
  TStr GetFMid() const;
  TStr GetFExt() const;

  /*
   * Static Path Handling Functions
   */
  static TStr GetNrFPath(const TStr& FPath);
  static TStr GetNrFMid(const TStr& FMid);
  static TStr GetNrFExt(const TStr& FExt);
  static TStr GetNrNumFExt(const int& FExtN);
  static TStr GetNrFNm(const TStr& FNm);
  static TStr GetNrAbsFPath(const TStr& FPath, const TStr& BaseFPath=TStr());
  static bool IsAbsFPath(const TStr& FPath);
  static TStr PutFExt(const TStr& FNm, const TStr& FExt);
  static TStr PutFExtIfEmpty(const TStr& FNm, const TStr& FExt);
  static TStr PutFBase(const TStr& FNm, const TStr& FBase);
  static TStr PutFBaseIfEmpty(const TStr& FNm, const TStr& FBase);
  static TStr AddToFMid(const TStr& FNm, const TStr& ExtFMid);
  static TStr GetNumFNm(const TStr& FNm, const int& Num);
  static TStr GetFNmStr(const TStr& Str, const bool& AlNumOnlyP=true);

  /*
   * Static Save/Load Text File Functions
   */
  static TStr LoadTxt(const PSIn& SIn){
    return TStr(SIn);}
  static TStr LoadTxt(const TStr& FNm){
    PSIn SIn=TFIn::New(FNm); return LoadTxt(SIn);}
  void SaveTxt(const PSOut& SOut) const {
    SOut->SaveBf(CStr(), Len());}
  void SaveTxt(const TStr& FNm) const {
    PSOut SOut=TFOut::New(FNm); SaveTxt(SOut);}


  /*
   * Static methods for FmtStr
   */

  static TStr GetStr(const TStr& Str, const char* FmtStr);
  static TStr GetStr(const TStr& Str, const TStr& FmtStr){
    return GetStr(Str, FmtStr.CStr());
  }
  static TStr GetStr(const TStrV& StrV, const TStr& DelimiterStr);
  static TStr Fmt(const char *FmtStr, ...);
  static TStr GetSpaceStr(const int& Spaces);

  /*
   * Concatenation operator +
   */
  /// Concatenates the first string parameter with the char array
  friend TStr operator+(const TStr& LStr, const char* RCStr);
  /// Concatenates the two strings
  friend TStr operator+(const TStr& LStr, const TStr& RStr);


  /*
   * Private methods
   */
private:
  // Alternative C-String constructor: designed for when owning memory passed is the intended effect, dangerous function, use with care
  TStr(char *Ch, const bool Own);

  void Clr() { if (Inner != NULL) { delete[] Inner; Inner = NULL; } }
};

/////////////////////////////////////////////////
// Input-String
class TStrIn: public TSIn{
private:
  const bool OwnP;
  const char* Bf;
  int BfC, BfL;
private:
  TStrIn();
  TStrIn(const TStrIn&);
  TStrIn& operator = (const TStrIn&);
public:
  TStrIn(const TStr& Str, const bool& _OwnP = false);
  static PSIn New(const TStr& Str, const bool& OwnP = false){return PSIn(new TStrIn(Str, OwnP));}
  ~TStrIn(){ if (!OwnP) { delete[] Bf; }}

  bool Eof(){return BfC==BfL;}
  int Len() const {return BfL-BfC;}
  char GetCh(){Assert(BfC<BfL); return Bf[BfC++];}
  char PeekCh(){Assert(BfC<BfL); return Bf[BfC];}
  int GetBf(const void* LBf, const TSize& LBfL);
  void Reset(){Cs=TCs(); BfC=0;}
  bool GetNextLnBf(TChA& LnChA);
};

/////////////////////////////////////////////////
// Double-String
class TDbStr{
public:
  TStr Str1;
  TStr Str2;
public:
  TDbStr(): Str1(), Str2(){}
  TDbStr(const TDbStr& DbStr): Str1(DbStr.Str1), Str2(DbStr.Str2){}
  TDbStr(const TStr& _Str1): Str1(_Str1), Str2(){}
  TDbStr(const TStr& _Str1, const TStr& _Str2): Str1(_Str1), Str2(_Str2){}
  explicit TDbStr(TSIn& SIn): Str1(SIn), Str2(SIn){}
  void Save(TSOut& SOut) const {Str1.Save(SOut); Str2.Save(SOut);}

  TDbStr& operator=(const TDbStr& DbStr){
    if (this!=&DbStr){Str1=DbStr.Str1; Str2=DbStr.Str2;} return *this;}
  bool operator==(const TDbStr& DbStr) const {
    return (Str1==DbStr.Str1)&&(Str2==DbStr.Str2);}
  bool operator<(const TDbStr& DbStr) const {
    return (Str1<DbStr.Str1)||((Str1==DbStr.Str1)&&(Str2<DbStr.Str2));}

  TStr GetStr(const TStr& MidStr=TStr()) const {
    if (Filled()){return Str1+MidStr+Str2;} else {return Str1+Str2;}}
  int GetPrimHashCd() const {
    return Str1.GetPrimHashCd()+Str2.GetPrimHashCd();}
  int GetSecHashCd() const {
    return Str1.GetSecHashCd()+Str2.GetSecHashCd();}

  bool Empty() const {return (Str1.Empty())&&(Str2.Empty());}
  bool Filled() const {return (!Str2.Empty())&&(!Str1.Empty());}
};

/////////////////////////////////////////////////
// Simple-String-Pool
//ClassTP(TSStrPool, PSStrPool)//{
//private:
//  TMem Bf;
//public:
//  TSStrPool(const int& MxLen=0): Bf(MxLen){}
//  TSStrPool(TSStrPool& StrPool): Bf(StrPool.Bf){}
//  TSStrPool(TSIn& SIn): Bf(SIn){}
//  void Save(TSOut& SOut) const {Bf.Save(SOut);}
//
//  TSStrPool& operator=(const TSStrPool& StrPool){
//    Bf=StrPool.Bf; return *this;}
//
//  int Len() const {return Bf.Len();}
//  void Clr(){Bf.Clr();}
//  int AddStr(const TStr& Str){
//    if (Str.Empty()){return -1;}
//    else {int StrId=Bf.Len(); Bf+=Str; Bf+=char(0); return StrId;}}
//  TStr GetStr(const int& StrId) const {
//    if (StrId==-1){return "";}
//    else {return TStr(Bf()+StrId);}}
//};

/////////////////////////////////////////////////
// String-Pool
ClassTP(TStrPool, PStrPool)//{
private:
  uint MxBfL, BfL, GrowBy;
  char *Bf;
private:
  void Resize(const uint& _MxBfL);
public:
  TStrPool(const uint& MxBfLen = 0, const uint& _GrowBy = 16*1024*1024);
  TStrPool(TSIn& SIn, bool LoadCompact = true);
  TStrPool(const TStrPool& Pool) : MxBfL(Pool.MxBfL), BfL(Pool.BfL), GrowBy(Pool.GrowBy) {
    Bf = (char *) malloc(Pool.MxBfL); IAssertR(Bf, TStr::Fmt("Can not resize buffer to %u bytes. [Program failed to allocate more memory. Solution: Get a bigger machine.]", MxBfL).CStr()); memcpy(Bf, Pool.Bf, Pool.BfL); }
  ~TStrPool() { if (Bf) free(Bf); else IAssertR(MxBfL == 0, TStr::Fmt("size: %u, expected size: 0", MxBfL).CStr());  Bf = 0; MxBfL = 0; BfL = 0; }

  static PStrPool New(const uint& _MxBfLen = 0, const uint& _GrowBy = 16*1024*1024) { return PStrPool(new TStrPool(_MxBfLen, _GrowBy)); }
  static PStrPool New(TSIn& SIn) { return new TStrPool(SIn); }
  static PStrPool New(const TStr& fileName) { PSIn SIn = TFIn::New(fileName); return new TStrPool(*SIn); }
  static PStrPool Load(TSIn& SIn, bool LoadCompacted = true) { return PStrPool(new TStrPool(SIn, LoadCompacted)); }
  void Save(TSOut& SOut) const;
  void Save(const TStr& FNm){PSOut SOut=TFOut::New(FNm); Save(*SOut);}

  uint Len() const { return BfL; }
  uint Size() const { return MxBfL; }
  bool Empty() const { return ! Len(); }
  char* operator () () const { return Bf; }
  TStrPool& operator = (const TStrPool& Pool);

  uint AddStr(const char *Str, const uint& Len);
  uint AddStr(const char *Str) { return AddStr(Str, uint(strlen(Str)) + 1); }
  uint AddStr(const TStr& Str) { return AddStr(Str.CStr(), Str.Len() + 1); }

  TStr GetStr(const uint& Offset) const { Assert(Offset < BfL);
    if (Offset == 0) return TStr(); else return TStr(Bf + Offset); }
  const char *GetCStr(const uint& Offset) const { Assert(Offset < BfL);
    if (Offset == 0) return TStr().CStr(); else return Bf + Offset; }

  // Clr() removes the empty string at the start.
  // Call AddStr("") after Clr(), if you want to use the pool again.
  void Clr(bool DoDel = false) { BfL = 0; if (DoDel && Bf) { free(Bf); Bf = 0; MxBfL = 0; } }
  int Cmp(const uint& Offset, const char *Str) const { Assert(Offset < BfL);
    if (Offset != 0) return strcmp(Bf + Offset, Str); else return strcmp("", Str); }

  static int GetPrimHashCd(const char *CStr);
  static int GetSecHashCd(const char *CStr);
  int GetPrimHashCd(const uint& Offset) { Assert(Offset < BfL);
    if (Offset != 0) return GetPrimHashCd(Bf + Offset); else return GetPrimHashCd(""); }
  int GetSecHashCd(const uint& Offset) { Assert(Offset < BfL);
    if (Offset != 0) return GetSecHashCd(Bf + Offset); else return GetSecHashCd(""); }
};

/////////////////////////////////////////////////
// String-Pool-64bit
ClassTP(TStrPool64, PStrPool64)//{
private:
  ::TSize MxBfL, BfL, GrowBy;
  char *Bf;
private:
  void Resize(const ::TSize& _MxBfL);
public:
  TStrPool64(::TSize _MxBfL = 0, ::TSize _GrowBy = 16*1024*1024);
  TStrPool64(const TStrPool64& StrPool);
  TStrPool64(TSIn& SIn, bool LoadCompact = true);
  ~TStrPool64() { Clr(true); }
  void Save(TSOut& SOut) const;

  static PStrPool64 New(::TSize MxBfL = 0, ::TSize GrowBy = 16*1024*1024) { 
      return PStrPool64(new TStrPool64(MxBfL, GrowBy)); }
  static PStrPool64 Load(TSIn& SIn, bool LoadCompact = true) { 
      return PStrPool64(new TStrPool64(SIn, LoadCompact)); }

  TStrPool64& operator=(const TStrPool64& StrPool);

  uint64 GetMemUsed() const { return 3*sizeof(::TSize) + uint64(MxBfL); }

  bool Empty() const { return (BfL == 0); }
  uint64 Len() const {return BfL;}
  uint64 Reserved() const { return MxBfL; }
  void Clr(bool DoDel = false);
  int Cmp(uint64 Offset, const char *Str) const { Assert(Offset < BfL);
    if (Offset != 0) return strcmp(Bf + Offset, Str); else return strcmp("", Str); }

  uint64 AddStr(const TStr& Str);
  TStr GetStr(const uint64& StrId) const;
};

/////////////////////////////////////////////////
// Void
class TVoid{
public:
  TVoid(){}
  TVoid(TSIn&){}
  void Save(TSOut&) const {}
  void LoadXml(const PXmlTok& XmlTok, const TStr& Nm);
  void SaveXml(TSOut& SOut, const TStr& Nm) const;

  TVoid& operator=(const TVoid&){return *this;}
  bool operator==(const TVoid&) const {return true;}
  bool operator<(const TVoid&) const {Fail; return false;}
  int GetMemUsed() const {return sizeof(TVoid);}
};

/////////////////////////////////////////////////
// Boolean
class TBool{
public:
  bool Val;
public:
  static const bool Mn;
  static const bool Mx;
  static const int Vals;
  static TRnd Rnd;

  static const TStr FalseStr;
  static const TStr TrueStr;
  static const TStr NStr;
  static const TStr YStr;
  static const TStr NoStr;
  static const TStr YesStr;

  TBool(): Val(false){}
  TBool(const bool& _Val): Val(_Val){}
  operator bool() const {return Val;}
  explicit TBool(TSIn& SIn){SIn.Load(Val);}
  void Load(TSIn& SIn){SIn.Load(Val);}
  void Save(TSOut& SOut) const {SOut.Save(Val);}
  void LoadXml(const PXmlTok& XmlTok, const TStr& Nm);
  void SaveXml(TSOut& SOut, const TStr& Nm) const;

  TBool& operator=(const TBool& Bool){Val=Bool.Val; return *this;}
  bool operator==(const TBool& Bool) const {return Val==Bool.Val;}
  bool operator<(const TBool& Bool) const {//return Val<Bool.Val;
    return (Val==false)&&(Bool.Val==true);}
  bool operator()() const {return Val;}
  int GetMemUsed() const {return sizeof(TBool);}

  int GetPrimHashCd() const {return Val;}
  int GetSecHashCd() const {return Val;}

  static bool GetRnd(){return Rnd.GetUniDevInt(2)==1;}

  static TStr GetStr(const bool& Val){
    if (Val){return TrueStr;} else {return FalseStr;}}
  static TStr GetStr(const TBool& Bool){
    return GetStr(Bool.Val);}
  static TStr GetYNStr(const bool& Val){
    if (Val){return YStr;} else {return NStr;}}
  static TStr GetYesNoStr(const bool& Val){
    if (Val){return YesStr;} else {return NoStr;}}
  static TStr Get01Str(const bool& Val){
    if (Val){return "1";} else {return "0";}}
  static bool IsValStr(const TStr& Str);
  static bool GetValFromStr(const TStr& Str);
  static bool GetValFromStr(const TStr& Str, const bool& DfVal);
};

/////////////////////////////////////////////////
// Char
class TCh{
public:
  char Val;
public:
  static const char Mn;
  static const char Mx;
  static const int Vals;

  static const char NullCh;
  static const char TabCh;
  static const char LfCh;
  static const char CrCh;
  static const char EofCh;
  static const char HashCh;

  TCh(): Val(TCh::NullCh){}
  TCh(const char& _Val): Val(_Val){}
  operator char() const {return Val;}
  explicit TCh(TSIn& SIn){SIn.Load(Val);}
  void Save(TSOut& SOut) const {SOut.Save(Val);}
  void LoadXml(const PXmlTok& XmlTok, const TStr& Nm);
  void SaveXml(TSOut& SOut, const TStr& Nm) const;

  TCh& operator=(const TCh& Ch){Val=Ch.Val; return *this;}
  bool operator==(const TCh& Ch) const {return Val==Ch.Val;}
  bool operator<(const TCh& Ch) const {return Val<Ch.Val;}
  char operator()() const {return Val;}
  int GetMemUsed() const {return sizeof(TCh);}

  int GetPrimHashCd() const {return Val;}
  int GetSecHashCd() const {return Val;}

  static bool IsWs(const char& Ch){
    return (Ch==' ')||(Ch==TabCh)||(Ch==CrCh)||(Ch==LfCh);}
  static bool IsAlpha(const char& Ch){
    return (('A'<=Ch)&&(Ch<='Z'))||(('a'<=Ch)&&(Ch<='z'));}
  static bool IsNum(const char& Ch){return ('0'<=Ch)&&(Ch<='9');}
  static bool IsAlNum(const char& Ch){return IsAlpha(Ch)||IsNum(Ch);}
  static int GetNum(const char& Ch){Assert(IsNum(Ch)); return Ch-'0';}
  static bool IsHex(const char& Ch){return
    (('0'<=Ch)&&(Ch<='9'))||(('A'<=Ch)&&(Ch<='F'))||(('a'<=Ch)&&(Ch<='f'));}
  static int GetHex(const char& Ch){
    if (('0'<=Ch)&&(Ch<='9')){return Ch-'0';}
    else if (('A'<=Ch)&&(Ch<='F')){return Ch-'A'+10;}
    else if (('a'<=Ch)&&(Ch<='f')){return Ch-'a'+10;}
    else Fail; return 0;}
  static char GetHexCh(const int& Val){
    if ((0<=Val)&&(Val<=9)){return char('0'+char(Val));}
    else if ((10<=Val)&&(Val<=15)){return char('A'+char(Val-10));}
    else Fail; return 0;}
  static char IsUc(const char& Ch){
    return ('A'<=Ch)&&(Ch<='Z');}
  static char GetUc(const char& Ch){
    if (('a'<=Ch)&&(Ch<='z')){return Ch-'a'+'A';} else {return Ch;}}

  static TStr GetStr(const TCh& Ch){
    return TStr(Ch.Val);}
};

/////////////////////////////////////////////////
// Unsigned-Char
class TUCh{
public:
  uchar Val;
public:
  static const uchar Mn;
  static const uchar Mx;
  static const int Vals;

  TUCh(): Val(TCh::NullCh){}
  TUCh(const uchar& _Val): Val(_Val){}
  operator uchar() const {return Val;}
  explicit TUCh(TSIn& SIn){SIn.Load(Val);}
  void Save(TSOut& SOut) const {SOut.Save(Val);}
  void LoadXml(const PXmlTok& XmlTok, const TStr& Nm);
  void SaveXml(TSOut& SOut, const TStr& Nm) const;

  TUCh& operator=(const TUCh& UCh){Val=UCh.Val; return *this;}
  bool operator==(const TUCh& UCh) const {return Val==UCh.Val;}
  bool operator<(const TUCh& UCh) const {return Val<UCh.Val;}
  uchar operator()() const {return Val;}
  int GetMemUsed() const {return sizeof(TUCh);}

  int GetPrimHashCd() const {return Val;}
  int GetSecHashCd() const {return Val;}
};

/////////////////////////////////////////////////
// Short-Integer
class TSInt{
public:
  int16 Val;
public:
  TSInt(): Val(0){}
  TSInt(const int16& _Val): Val(_Val){}
  operator int16() const {return Val;}
  explicit TSInt(TSIn& SIn){SIn.Load(Val);}
  void Load(TSIn& SIn){SIn.Load(Val);}
  void Save(TSOut& SOut) const {SOut.Save(Val);}
  int GetPrimHashCd() const {return Val;}
  int GetSecHashCd() const {return Val/0x10;}
};

/////////////////////////////////////////////////
// Integer
class TInt{
public:
  int Val;
public:
  static const int Mn;
  static const int Mx;
  static const int Kilo;
  static const int Mega;
  static const int Giga;
  static TRnd Rnd;

  TInt(): Val(0){}
  TInt(const int& _Val): Val(_Val){}
  operator int() const {return Val;}
  explicit TInt(TSIn& SIn){SIn.Load(Val);}
  void Load(TSIn& SIn){SIn.Load(Val);}
  void Save(TSOut& SOut) const {SOut.Save(Val);}
  void LoadXml(const PXmlTok& XmlTok, const TStr& Nm);
  void SaveXml(TSOut& SOut, const TStr& Nm) const;

  TInt& operator=(const TInt& Int){Val=Int.Val; return *this;}
  TInt& operator=(const int& Int){Val=Int; return *this;}
  bool operator==(const TInt& Int) const {return Val==Int.Val;}
  bool operator==(const int& Int) const {return Val==Int;}
  bool operator!=(const int& Int) const {return Val!=Int;}
  bool operator<(const TInt& Int) const {return Val<Int.Val;}
  bool operator<(const int& Int) const {return Val<Int;}
  int operator()() const {return Val;}
  TInt& operator+=(const int& Int){Val+=Int; return *this;}
  TInt& operator-=(const int& Int){Val-=Int; return *this;}
  TInt& operator++(){++Val; return *this;} // prefix
  TInt& operator--(){--Val; return *this;} // prefix
  TInt operator++(int){TInt oldVal = Val; Val++; return oldVal;} // postfix
  TInt operator--(int){TInt oldVal = Val; Val--; return oldVal;} // postfix
  int GetMemUsed() const {return sizeof(TInt);}

  int GetPrimHashCd() const {return Val;}
  int GetSecHashCd() const {return Val/0x10;}

  static int Abs(const int& Int){return Int<0?-Int:Int;}
  static int Sign(const int& Int){return Int<0?-1:(Int>0?1:0);}
  static void Swap(int& Int1, int& Int2){
    int SwapInt1=Int1; Int1=Int2; Int2=SwapInt1;}
  static int GetRnd(const int& Range=0){return Rnd.GetUniDevInt(Range);}
  static void SetRndSeed(const int& Seed){Rnd.PutSeed(Seed);}

  static bool IsOdd(const int& Int){return ((Int%2)==1);}
  static bool IsEven(const int& Int){return ((Int%2)==0);}

  static int GetMn(const int& Int1, const int& Int2){
    return Int1<Int2?Int1:Int2;}
  static int GetMx(const int& Int1, const int& Int2){
    return Int1>Int2?Int1:Int2;}
  static int GetMn(const int& Int1, const int& Int2, const int& Int3){
    return GetMn(Int1, GetMn(Int2, Int3));}
  static int GetMn(const int& Int1, const int& Int2,
   const int& Int3, const int& Int4){
    return GetMn(GetMn(Int1, Int2), GetMn(Int3, Int4));}
  static int GetMx(const int& Int1, const int& Int2, const int& Int3){
    return GetMx(Int1, GetMx(Int2, Int3));}
  static int GetMx(const int& Int1, const int& Int2,
   const int& Int3, const int& Int4){
    return GetMx(GetMx(Int1, Int2), GetMx(Int3, Int4));}
  static int GetInRng(const int& Val, const int& Mn, const int& Mx){
    IAssert(Mn<=Mx); return Val<Mn?Mn:(Val>Mx?Mx:Val);}

  TStr GetStr() const {return TInt::GetStr(Val);}
  
  static TStr GetStr(const int& Val){ return TStr::Fmt("%d", Val); }
  static TStr GetStr(const TInt& Int){ return GetStr(Int.Val);}
  static TStr GetStr(const int& Val, const char* FmtStr);
  static TStr GetStr(const int& Val, const TStr& FmtStr){ return GetStr(Val, FmtStr.CStr());}

  //J: So that TInt can convert any kind of integer to a string
  static TStr GetStr(const uint& Val){ return TStr::Fmt("%u", Val); }
  #ifdef GLib_WIN
  static TStr GetStr(const int64& Val) {return TStr::Fmt("%I64d", Val);}
  static TStr GetStr(const uint64& Val) {return TStr::Fmt("%I64u", Val);}
  #else
  static TStr GetStr(const int64& Val) {return TStr::Fmt("%lld", Val);}
  static TStr GetStr(const uint64& Val) {return TStr::Fmt("%llu", Val);}
  #endif

  static TStr GetHexStr(const int& Val){
    char Bf[255]; sprintf(Bf, "%X", Val); return TStr(Bf);}
  static TStr GetHexStr(const TInt& Int){
    return GetHexStr(Int.Val);}

  static TStr GetKiloStr(const int& Val){
    if (Val>=100*1000){return GetStr(Val/1000)+"K";}
    else if (Val>=1000){return GetStr(Val/1000)+"."+GetStr((Val%1000)/100)+"K";}
    else {return GetStr(Val);}}
  static TStr GetMegaStr(const int& Val){
    if (Val>=100*1000000){return GetStr(Val/1000000)+"M";}
    else if (Val>=1000000){
      return GetStr(Val/1000000)+"."+GetStr((Val%1000000)/100000)+"M";}
    else {return GetKiloStr(Val);}}

  // frugal
  static char* SaveFrugalInt(char *pDest, int i);
  static char* LoadFrugalInt(char *pSrc, int& i);
  static void TestFrugalInt();
  static void SaveFrugalIntV(TSOut& SOut, const TVec<TInt, int>& IntV);
  static void LoadFrugalIntV(TSIn& SIn, TVec<TInt, int>& IntV, bool ClrP=true);
};

/////////////////////////////////////////////////
// Unsigned-Integer
class TUInt{
public:
  uint Val;
public:
  static const uint Mn;
  static const uint Mx;
  static TRnd Rnd;

  TUInt(): Val(0){}
  TUInt(const uint& _Val): Val(_Val){}
  operator uint() const {return Val;}
  explicit TUInt(TSIn& SIn){SIn.Load(Val);}
  void Load(TSIn& SIn){SIn.Load(Val);}
  void Save(TSOut& SOut) const {SOut.Save(Val);}
  void LoadXml(const PXmlTok& XmlTok, const TStr& Nm);
  void SaveXml(TSOut& SOut, const TStr& Nm) const;

  TUInt& operator=(const TUInt& UInt){Val=UInt.Val; return *this;}
  TUInt& operator=(const uint& _Val){Val=_Val; return *this;}
  TUInt& operator++(){++Val; return *this;} // prefix
  TUInt& operator--(){--Val; return *this;} // prefix
  TUInt operator++(int){TUInt oldVal = Val; Val++; return oldVal;} // postfix
  TUInt operator--(int){TUInt oldVal = Val; Val--; return oldVal;} // postfix
  //bool operator==(const TUInt& UInt) const {return Val==UInt.Val;}
  //bool operator==(const uint& UInt) const {return Val==UInt;}
  //bool operator!=(const uint& UInt) const {return Val!=UInt;}
  //bool operator<(const TUInt& UInt) const {return Val<UInt.Val;}
  uint operator()() const {return Val;}
  uint& operator()() {return Val;}
  TUInt& operator~(){Val=~Val; return *this;}
  TUInt& operator&=(const TUInt& UInt){Val&=UInt.Val; return *this;}
  TUInt& operator|=(const TUInt& UInt){Val|=UInt.Val; return *this;}
  TUInt& operator^=(const TUInt& UInt){Val^=UInt.Val; return *this;}
  TUInt& operator>>=(const int& ShiftBits){Val>>=ShiftBits; return *this;}
  TUInt& operator<<=(const int& ShiftBits){Val<<=ShiftBits; return *this;}
  int GetMemUsed() const {return sizeof(TUInt);}

  int GetPrimHashCd() const {return int(Val);}
  int GetSecHashCd() const {return Val/0x10;}

  static uint GetRnd(const uint& Range=0){return Rnd.GetUniDevUInt(Range);}

  TStr GetStr() const {return TUInt::GetStr(Val);}
  static TStr GetStr(const uint& Val){
    char Bf[255]; sprintf(Bf, "%u", Val); return TStr(Bf);}
  static TStr GetStr(const TUInt& UInt){
    return GetStr(UInt.Val);}
  static TStr GetStr(const uint& Val, const char* FmtStr);
  static TStr GetStr(const uint& Val, const TStr& FmtStr){
    return GetStr(Val, FmtStr.CStr());}

  static TStr GetKiloStr(const uint& Val){
    if (Val>100*1000){return GetStr(Val/1000)+"K";}
    else if (Val>1000){return GetStr(Val/1000)+"."+GetStr((Val%1000)/100)+"K";}
    else {return GetStr(Val);}}
  static TStr GetMegaStr(const uint& Val){
    if (Val>100*1000000){return GetStr(Val/1000000)+"M";}
    else if (Val>1000000){
      return GetStr(Val/1000000)+"."+GetStr((Val%1000000)/100000)+"M";}
    else {return GetKiloStr(Val);}}

  static uint JavaUIntToCppUInt(const uint& JavaUInt){
    uint B1=(JavaUInt & 0xFF000000) >> 24;
    uint B2=(JavaUInt & 0x00FF0000) >> 16;
    uint B3=(JavaUInt & 0x0000FF00) >> 8;
    uint B4=(JavaUInt & 0x000000FF) >> 0;
    uint CppUInt=(B4<<24)+(B3<<16)+(B2<<8)+(B1<<0);
    return CppUInt;}

  static bool IsIpStr(const TStr& IpStr, uint& Ip, const char& SplitCh = '.');
  static bool IsIpStr(const TStr& IpStr, const char& SplitCh = '.') { uint Ip; return IsIpStr(IpStr, Ip, SplitCh); }
  static uint GetUIntFromIpStr(const TStr& IpStr, const char& SplitCh = '.');
  static TStr GetStrFromIpUInt(const uint& Ip);
  static bool IsIpv6Str(const TStr& IpStr, const char& SplitCh = ':');
};

/////////////////////////////////////////////////
// Unsigned-Integer-64Bit
class TUInt64{
public:
  uint64 Val;
public:
  static const TUInt64 Mn;
  static const TUInt64 Mx;

  TUInt64(): Val(0){}
  TUInt64(const TUInt64& Int): Val(Int.Val){}
  TUInt64(const uint64& Int): Val(Int){}
  TUInt64(const uint& MsVal, const uint& LsVal): Val(0){
    Val=(((uint64)MsVal) << 32) | ((uint64)LsVal);}
  explicit TUInt64(void* Pt): Val(0){
     TConv_Pt64Ints32 Conv(Pt); Val=Conv.GetUInt64();}
  operator uint64() const {return Val;}
  explicit TUInt64(TSIn& SIn){SIn.Load(Val);}
  void Load(TSIn& SIn){SIn.Load(Val);}
  void Save(TSOut& SOut) const {SOut.Save(Val);}
  void LoadXml(const PXmlTok& XmlTok, const TStr& Nm);
  void SaveXml(TSOut& SOut, const TStr& Nm) const;

  TUInt64& operator=(const TUInt64& Int){Val=Int.Val; return *this;}
  TUInt64& operator+=(const TUInt64& Int){Val+=Int.Val; return *this;}
  TUInt64& operator-=(const TUInt64& Int){Val-=Int.Val; return *this;}
  TUInt64& operator++(){++Val; return *this;} // prefix
  TUInt64& operator--(){--Val; return *this;} // prefix
  TUInt64 operator++(int){TUInt64 oldVal = Val; Val++; return oldVal;} // postfix
  TUInt64 operator--(int){TUInt64 oldVal = Val; Val--; return oldVal;} // postfix
  int GetMemUsed() const {return sizeof(TUInt64);}

  int GetPrimHashCd() const { return (int)GetMsVal() + (int)GetLsVal(); } //TODO: to check
  int GetSecHashCd() const { return ((int)GetMsVal() + (int)GetLsVal()) / 0x10; } //TODO: to check

  uint GetMsVal() const {
    return (uint)(Val >> 32);}
  uint GetLsVal() const {
    return (uint)(Val & 0xffffffff);}

  //TStr GetStr() const {return TStr::Fmt("%Lu", Val);}
  //static TStr GetStr(const TUInt64& Int){return TStr::Fmt("%Lu", Int.Val);}
  //static TStr GetHexStr(const TUInt64& Int){return TStr::Fmt("%LX", Int.Val);}
  #ifdef GLib_WIN
  TStr GetStr() const {return TStr::Fmt("%I64u", Val);}
  static TStr GetStr(const TUInt64& Int){return TStr::Fmt("%I64u", Int.Val);}
  static TStr GetHexStr(const TUInt64& Int){return TStr::Fmt("%I64X", Int.Val);}
  #else
  TStr GetStr() const {return TStr::Fmt("%llu", Val);}
  static TStr GetStr(const TUInt64& Int){return TStr::Fmt("%llu", Int.Val);}
  static TStr GetHexStr(const TUInt64& Int){return TStr::Fmt("%llX", Int.Val);}
  #endif

  static TStr GetKiloStr(const uint64& Val){
    if (Val>100*1000){return GetStr(Val/1000)+"K";}
    else if (Val>1000){return GetStr(Val/1000)+"."+GetStr((Val%1000)/100)+"K";}
    else {return GetStr(Val);}}
  static TStr GetMegaStr(const uint64& Val){
    if (Val>100*1000000){return GetStr(Val/1000000)+"M";}
    else if (Val>1000000){
      return GetStr(Val/1000000)+"."+GetStr((Val%1000000)/100000)+"M";}
    else {return GetKiloStr(Val);}}
  /*static TStr GetGigaStr(const uint64& Val){
    if (Val>100*1000000000){return GetStr(Val/1000000000)+"G";}
    else if (Val>1000000000){
      return GetStr(Val/1000000000)+"."+GetStr((Val%1000000000)/100000000)+"G";}
    else {return GetMegaStr(Val);}}*/
};

/////////////////////////////////////////////////
// Float
class TFlt{
public:
  double Val;
public:
  static const double Mn;
  static const double Mx;
  static const double NInf;
  static const double PInf;
  static const double Eps;
  static const double EpsHalf;
  static TRnd Rnd;

  TFlt(): Val(0){}
  TFlt(const double& _Val): Val(_Val){}
  operator double() const {return Val;}
  explicit TFlt(TSIn& SIn){SIn.Load(Val);}
  void Save(TSOut& SOut) const {SOut.Save(Val);}
  explicit TFlt(TSIn& SIn, const bool& IsTxt){
    if (IsTxt){TStr Str(SIn, true); Val=Str.GetFlt(0);} else {SIn.Load(Val);}}
  void Load(TSIn& SIn){SIn.Load(Val);}
  void Save(TSOut& SOut, const bool& IsTxt) const {
    if (IsTxt){GetStr(Val).Save(SOut, true);} else {SOut.Save(Val);}}
  void LoadXml(const PXmlTok& XmlTok, const TStr& Nm);
  void SaveXml(TSOut& SOut, const TStr& Nm) const;

  TFlt& operator=(const TFlt& Flt){Val=Flt.Val; return *this;}
  TFlt& operator=(const double& Flt){Val=Flt; return *this;}
  bool operator==(const TFlt& Flt) const _CMPWARN {return Val==Flt.Val;}
  bool operator==(const double& Flt) const _CMPWARN {return Val==Flt;}
  bool operator!=(const double& Flt) const _CMPWARN {return Val!=Flt;}
  double operator()() const {return Val;}
  TFlt& operator+=(const double& Flt){Val+=Flt; return *this;}
  TFlt& operator-=(const double& Flt){Val-=Flt; return *this;}
  TFlt& operator*=(const double& Flt){Val*=Flt; return *this;}
  TFlt& operator/=(const double& Flt){Val/=Flt; return *this;}
  TFlt& operator++(){++Val; return *this;} // prefix
  TFlt& operator--(){--Val; return *this;} // prefix
  TFlt operator++(int){TFlt oldVal = Val; Val++; return oldVal;} // postfix
  TFlt operator--(int){TFlt oldVal = Val; Val--; return oldVal;} // postfix
  int GetMemUsed() const {return sizeof(TFlt);}

  int GetPrimHashCd() const {
    int Expn; return int((frexp(Val, &Expn)-0.5)*double(TInt::Mx));}
  int GetSecHashCd() const {
    int Expn; frexp(Val, &Expn); return Expn;}

  static double Abs(const double& Flt){return Flt<0?-Flt:Flt;}
  static int Sign(const double& Flt){return Flt<0?-1:(Flt>0?1:0);}
  static int Round(const double& Flt){return int(floor(Flt+0.5));}
  static double GetRnd(){return Rnd.GetUniDev();}
  static bool Eq6(const double& LFlt, const double& RFlt){
    return fabs(LFlt-RFlt)<0.000001;}

  static double GetMn(const double& Flt1, const double& Flt2){
    return Flt1<Flt2?Flt1:Flt2;}
  static double GetMn(const double& Flt1, const double& Flt2, const double& Flt3){
    return GetMn(GetMn(Flt1, Flt2), Flt3); }
  static double GetMn(const double& Flt1, const double& Flt2, const double& Flt3, const double& Flt4){
    return GetMn(GetMn(Flt1, Flt2), GetMn(Flt3, Flt4)); }

  static double GetMx(const double& Flt1, const double& Flt2){
    return Flt1>Flt2?Flt1:Flt2;}
  static double GetMx(const double& Flt1, const double& Flt2, const double Flt3){
    return GetMx(GetMx(Flt1, Flt2), Flt3); }
  static double GetMx(const double& Flt1, const double& Flt2, const double Flt3, const double& Flt4){
    return GetMx(GetMx(Flt1, Flt2), GetMx(Flt3, Flt4)); }

  static double GetInRng(const double& Val, const double& Mn, const double& Mx){
    IAssert(Mn<=Mx); return Val<Mn?Mn:(Val>Mx?Mx:Val);}

  static bool IsNum(const double& Val){
    return (Mn<=Val)&&(Val<=Mx);}
  static bool IsNan(const double& Val){
    return (Val!=Val);}

  bool IsNum() const { return IsNum(Val); }
  bool IsNan() const { return IsNan(Val); }

  TStr GetStr() const {return TFlt::GetStr(Val);}
  static TStr GetStr(const double& Val, const int& Width=-1, const int& Prec=-1);
  static TStr GetStr(const TFlt& Flt, const int& Width=-1, const int& Prec=-1){
    return GetStr(Flt.Val, Width, Prec);}
  static TStr GetStr(const double& Val, const char* FmtStr);
  static TStr GetStr(const double& Val, const TStr& FmtStr){
    return GetStr(Val, FmtStr.CStr());}
  static TStr GetPrcStr(const double& RelVal, const double& FullVal){
    return GetStr(100*RelVal/FullVal, "%3.0f%%");}

  static TStr GetKiloStr(const double& Val){
    if (fabs(Val)>100*1000){return TStr::Fmt("%.0fK", Val/1000);}
    else if (fabs(Val)>1000){return TStr::Fmt("%.1fK", Val/1000);}
    else {return TStr::Fmt("%.0f", Val);}}
  static TStr GetMegaStr(const double& Val){
    if (fabs(Val)>100*1000000){return TStr::Fmt("%.0fM", Val/1000000);}
    else if (fabs(Val)>1000000){return TStr::Fmt("%.1fM", Val/1000000);}
    else {return GetKiloStr(Val);}}
  static TStr GetGigaStr(const double& Val){
    if (fabs(Val)>100*1000000000.0){return TStr::Fmt("%.0fG", Val/1000000000.0);}
    else if (fabs(Val)>1000000000.0){return TStr::Fmt("%.1fG", Val/1000000000.0);}
    else {return GetMegaStr(Val);}}
};

/////////////////////////////////////////////////
// Ascii-Float
class TAscFlt: public TFlt{
public:
  TAscFlt(): TFlt(){}
  TAscFlt(const double& Val): TFlt(Val){}
  explicit TAscFlt(TSIn& SIn): TFlt(SIn, true){}
  void Save(TSOut& SOut) const {TFlt::Save(SOut, true);}
};

/////////////////////////////////////////////////
// Short-Float
class TSFlt{
public:
  sdouble Val;
public:
  static const sdouble Mn;
  static const sdouble Mx;

  TSFlt(): Val(0){}
  TSFlt(const sdouble& _Val): Val(sdouble(_Val)){}
  //TSFlt(const double& _Val): Val(sdouble(_Val)){}
  operator sdouble() const {return Val;}
  //operator double() const {return Val;}
  explicit TSFlt(TSIn& SIn){SIn.Load(Val);}
  void Save(TSOut& SOut) const {SOut.Save(Val);}
  void LoadXml(const PXmlTok& XmlTok, const TStr& Nm);
  void SaveXml(TSOut& SOut, const TStr& Nm) const;

  TSFlt& operator=(const TSFlt& SFlt){Val=SFlt.Val; return *this;}
  bool operator==(const TSFlt& SFlt) const _CMPWARN {return Val==SFlt.Val;}
  bool operator==(const double& Flt) const _CMPWARN {return Val==Flt;}
  bool operator!=(const double& Flt) const _CMPWARN {return Val!=Flt;}
  bool operator<(const TSFlt& SFlt) const {return Val<SFlt.Val;}
  sdouble operator()() const {return Val;}
  TSFlt& operator+=(const double& SFlt){Val+=sdouble(SFlt); return *this;}
  TSFlt& operator-=(const double& SFlt){Val-=sdouble(SFlt); return *this;}
  TSFlt& operator*=(const double& SFlt){Val*=sdouble(SFlt); return *this;}
  TSFlt& operator/=(const double& SFlt){Val/=sdouble(SFlt); return *this;}
  TSFlt& operator++(){++Val; return *this;} // prefix
  TSFlt& operator--(){--Val; return *this;} // prefix
  TSFlt operator++(int){TSFlt oldVal = Val; Val++; return oldVal;} // postfix
  TSFlt operator--(int){TSFlt oldVal = Val; Val--; return oldVal;} // postfix
  int GetMemUsed() const {return sizeof(TSFlt);}

  int GetPrimHashCd() const {
    int Expn; return int((frexp(Val, &Expn)-0.5)*double(TInt::Mx));}
  int GetSecHashCd() const {
    int Expn; frexp(Val, &Expn); return Expn;}
};

/////////////////////////////////////////////////
// Long-Float
class TLFlt{
public:
  ldouble Val;
public:
  static const ldouble Mn;
  static const ldouble Mx;

  TLFlt(): Val(0){}
  TLFlt(const ldouble& _Val): Val(_Val){}
  operator ldouble() const {return Val;}
  explicit TLFlt(TSIn& SIn){SIn.Load(Val);}
  void Save(TSOut& SOut) const {SOut.Save(Val);}
  void LoadXml(const PXmlTok& XmlTok, const TStr& Nm);
  void SaveXml(TSOut& SOut, const TStr& Nm) const;

  TLFlt& operator=(const TLFlt& LFlt){Val=LFlt.Val; return *this;}
  bool operator==(const TLFlt& LFlt) const _CMPWARN {return Val==LFlt.Val;}
  bool operator==(const ldouble& LFlt) const _CMPWARN {return Val==LFlt;}
  bool operator!=(const ldouble& LFlt) const _CMPWARN {return Val!=LFlt;}
  bool operator<(const TLFlt& LFlt) const {return Val<LFlt.Val;}
  ldouble operator()() const {return Val;}
  TLFlt& operator+=(const ldouble& LFlt){Val+=LFlt; return *this;}
  TLFlt& operator-=(const ldouble& LFlt){Val-=LFlt; return *this;}
  TLFlt& operator++(){++Val; return *this;} // prefix
  TLFlt& operator--(){--Val; return *this;} // prefix
  TLFlt operator++(int){TLFlt oldVal = Val; Val++; return oldVal;} // postfix
  TLFlt operator--(int){TLFlt oldVal = Val; Val--; return oldVal;} // postfix
  int GetMemUsed() const {return sizeof(TLFlt);}

  int GetPrimHashCd() const {Fail; return 0;}
  int GetSecHashCd() const {Fail; return 0;}

  static TStr GetStr(const ldouble& Val, const int& Width=-1, const int& Prec=-1);
  static TStr GetStr(const TLFlt& LFlt, const int& Width=-1, const int& Prec=-1){
    return GetStr(LFlt.Val, Width, Prec);}
  static TStr GetStr(const ldouble& Val, const char* FmtStr);
  static TStr GetStr(const ldouble& Val, const TStr& FmtStr){
    return GetStr(Val, FmtStr.CStr());}
};

/////////////////////////////////////////////////
// Float-Rectangle
class TFltRect{
public:
  TFlt MnX, MnY, MxX, MxY;
public:
  TFltRect():
    MnX(), MnY(), MxX(), MxY(){}
  TFltRect(const TFltRect& FltRect):
    MnX(FltRect.MnX), MnY(FltRect.MnY), MxX(FltRect.MxX), MxY(FltRect.MxY){}
  TFltRect(
   const double& _MnX, const double& _MnY,
   const double& _MxX, const double& _MxY):
    MnX(_MnX), MnY(_MnY), MxX(_MxX), MxY(_MxY){}
  TFltRect(TSIn& SIn):
    MnX(SIn), MnY(SIn), MxX(SIn), MxY(SIn){}
  void Save(TSOut& SOut) const {
    MnX.Save(SOut); MnY.Save(SOut); MxX.Save(SOut); MxY.Save(SOut);}
  void LoadXml(const PXmlTok& XmlTok, const TStr& Nm);
  void SaveXml(TSOut& SOut, const TStr& Nm) const;

  TFltRect& operator=(const TFltRect& FltRect){
    MnX=FltRect.MnX; MnY=FltRect.MnY; MxX=FltRect.MxX; MxY=FltRect.MxY;
    return *this;}

  // get coordinates
  double GetMnX() const {return MnX;}
  double GetMnY() const {return MnY;}
  double GetMxX() const {return MxX;}
  double GetMxY() const {return MxY;}

  // get lengths
  double GetXLen() const {return MxX-MnX;}
  double GetYLen() const {return MxY-MnY;}

  // get centers
  double GetXCenter() const {return MnX+(MxX-MnX)/2;}
  double GetYCenter() const {return MnY+(MxY-MnY)/2;}

  // tests
  bool IsXYIn(const double& X, const double& Y) const {
    return (MnX<=X)&&(X<=MxX)&&(MnY<=Y)&&(Y<=MxY);}
  static bool Intersection(const TFltRect& Rect1, const TFltRect& Rect2);

  // string
  TStr GetStr() const;
};

/////////////////////////////////////////////////
// Saving and loading enums
template <class TVal>
void SaveEnum(TSOut& SOut, const TVal& Val) {
    TInt((int)Val).Save(SOut);
}

template <class TVal>
TVal LoadEnum(TSIn& SIn) {
    return (TVal)(TInt(SIn).Val);
}<|MERGE_RESOLUTION|>--- conflicted
+++ resolved
@@ -545,11 +545,7 @@
   TStr operator+=(const char* CStr) const { return *this + CStr; } ;
 
   /// Boolean comparison TStr == char*
-<<<<<<< HEAD
   bool operator==(const char* _CStr) const { return Inner == _CStr || strcmp(CStr(), _CStr) == 0; }
-=======
-  bool operator==(const char* CStr) const;
->>>>>>> 341ca9d9
   /// Boolean comparison TStr == TStr
   bool operator==(const TStr& Str) const { return operator==(Str.CStr()); }
   // TStr != TStr
