/**
 * GLib - General C++ Library
 * 
 * Copyright (C) 2014 Jozef Stefan Institute
 *
 * This library is free software: you can redistribute it and/or modify
 * it under the terms of the GNU Affero General Public License, version 3,
 * as published by the Free Software Foundation.
 *
 * This library is distributed in the hope that it will be useful,
 * but WITHOUT ANY WARRANTY; without even the implied warranty of
 * MERCHANTABILITY or FITNESS FOR A PARTICULAR PURPOSE.  See the
 * GNU Affero General Public License for more details.
 *
 * You should have received a copy of the GNU Affero General Public License
 * along with this program. If not, see <http://www.gnu.org/licenses/>.
 * 
 */

#include "bd.h"


/////////////////////////////////////////////////
// Forward
class TILx;
class TOLx;
ClassHdTP(TXmlTok, PXmlTok);

/////////////////////////////////////////////////
// Random
class TRnd{
public:
  static const int RndSeed;
private:
  static const int a, m, q, r;
  int Seed;
  int GetNextSeed(){
    if ((Seed=a*(Seed%q)-r*(Seed/q))>0){return Seed;} else {return Seed+=m;}}
public:
  TRnd(const int& _Seed=1, const int& Steps=0){
    PutSeed(_Seed); Move(Steps);}
  explicit TRnd(TSIn& SIn){SIn.Load(Seed);}
  void Save(TSOut& SOut) const {SOut.Save(Seed);}
  void LoadXml(const PXmlTok& XmlTok, const TStr& Nm);
  void SaveXml(TSOut& SOut, const TStr& Nm) const;

  TRnd& operator=(const TRnd& Rnd){Seed=Rnd.Seed; return *this;}
  bool operator==(const TRnd&) const {Fail; return false;}

  double GetUniDev(){return GetNextSeed()/double(m);}
  int GetUniDevInt(const int& Range=0);
  int GetUniDevInt(const int& MnVal, const int& MxVal){
    IAssert(MnVal<=MxVal); return MnVal+GetUniDevInt(MxVal-MnVal+1);}
  uint GetUniDevUInt(const uint& Range=0);
  int64 GetUniDevInt64(const int64& Range=0);
  uint64 GetUniDevUInt64(const uint64& Range=0);
  double GetNrmDev();
  double GetNrmDev(
   const double& Mean, const double& SDev, const double& Mn, const double& Mx);
  double GetExpDev();
  double GetExpDev(const double& Lambda); // mean=1/lambda
  double GetGammaDev(const int& Order);
  double GetPoissonDev(const double& Mean);
  double GetBinomialDev(const double& Prb, const int& Trials);
  int GetGeoDev(const double& Prb){
    return 1+(int)floor(log(1.0-GetUniDev())/log(1.0-Prb));}
  double GetPowerDev(const double& AlphaSlope){ // power-law degree distribution (AlphaSlope>0)
    IAssert(AlphaSlope>1.0);
    return pow(1.0-GetUniDev(), -1.0/(AlphaSlope-1.0));}
  double GetRayleigh(const double& Sigma) { // 1/sqrt(alpha) = sigma
    IAssert(Sigma>0.0);
    return Sigma*sqrt(-2*log(1-GetUniDev()));}
  double GetWeibull(const double& K, const double& Lambda) { // 1/alpha = lambda
    IAssert(Lambda>0.0 && K>0.0);
    return Lambda*pow(-log(1-GetUniDev()), 1.0/K);}
  //void GetSphereDev(const int& Dim, TFltV& ValV);

  void PutSeed(const int& _Seed);
  int GetSeed() const {return Seed;}
  void Randomize(){PutSeed(RndSeed);}
  void Move(const int& Steps);
  bool Check();

  static double GetUniDevStep(const int& Seed, const int& Steps){
    TRnd Rnd(Seed); Rnd.Move(Steps); return Rnd.GetUniDev();}
  static double GetNrmDevStep(const int& Seed, const int& Steps){
    TRnd Rnd(Seed); Rnd.Move(Steps); return Rnd.GetNrmDev();}
  static double GetExpDevStep(const int& Seed, const int& Steps){
    TRnd Rnd(Seed); Rnd.Move(Steps); return Rnd.GetExpDev();}

  static TRnd LoadTxt(TILx& Lx);
  void SaveTxt(TOLx& Lx) const;
};

/////////////////////////////////////////////////
// Memory
ClassTP(TMem, PMem)//{
private:
  int MxBfL, BfL;
  char* Bf;
  void Resize(const int& _MxBfL);
  bool DoFitLen(const int& LBfL) const {return BfL+LBfL<=MxBfL;}
public:
  TMem(const int& _MxBfL=0):
    MxBfL(_MxBfL), BfL(0), Bf(NULL){ IAssert(BfL>=0);
    if (MxBfL>0){Bf=new char[MxBfL]; IAssert(Bf!=NULL);}}
  static PMem New(const int& MxBfL=0){return new TMem(MxBfL);}
  TMem(const void* _Bf, const int& _BfL):
    MxBfL(_BfL), BfL(_BfL), Bf(NULL){ IAssert(BfL>=0);
    if (BfL>0){Bf=new char[BfL]; IAssert(Bf!=NULL); memcpy(Bf, _Bf, BfL);}}
  static PMem New(const void* Bf, const int& BfL){return new TMem(Bf, BfL);}
  TMem(const TMem& Mem):
    MxBfL(Mem.MxBfL), BfL(Mem.BfL), Bf(NULL){
    if (MxBfL>0){Bf=new char[MxBfL]; memcpy(Bf, Mem.Bf, BfL);}}
  static PMem New(const TMem& Mem){return new TMem(Mem);}
  static PMem New(const PMem& Mem){return new TMem(*Mem);}
  TMem(const TStr& Str);
  static PMem New(const TStr& Str){return new TMem(Str);}
  ~TMem(){if (Bf!=NULL){delete[] Bf;}}
  explicit TMem(TSIn& SIn){
    SIn.Load(MxBfL); SIn.Load(BfL);
    Bf=new char[MxBfL=BfL]; SIn.LoadBf(Bf, BfL);}
  void Save(TSOut& SOut) const {
    SOut.Save(MxBfL); SOut.Save(BfL); SOut.SaveBf(Bf, BfL);}
  void LoadXml(const PXmlTok& XmlTok, const TStr& Nm);
  void SaveXml(TSOut& SOut, const TStr& Nm) const;

  TMem& operator=(const TMem& Mem){
    if (this!=&Mem){
      if (Bf!=NULL){delete[] Bf;}
      MxBfL=Mem.MxBfL; BfL=Mem.BfL; Bf=NULL;
      if (MxBfL>0){Bf=new char[MxBfL]; memcpy(Bf, Mem.Bf, BfL);}}
    return *this;}
  char* operator()() const {return Bf;}
  TMem& operator+=(const char& Ch);
  TMem& operator+=(const TMem& Mem);
  TMem& operator+=(const TStr& Str);
  TMem& operator+=(const PSIn& SIn);
  char& operator[](const int& ChN) const {
    Assert((0<=ChN)&&(ChN<BfL)); return Bf[ChN];}
  int GetMemUsed() const {return int(2*sizeof(int)+sizeof(char*)+MxBfL);}

  void Gen(const int& _BfL){
    Clr(); Resize(_BfL); BfL=_BfL;}
  void GenZeros(const int& _BfL){
    Clr(false); Resize(_BfL); BfL=_BfL;
    if (BfL > 0) memset(Bf, 0, BfL);}
  void Reserve(const int& _MxBfL, const bool& DoClr = true){
    if (DoClr){ Clr(); } Resize(_MxBfL);}
  void Del(const int& BChN, const int& EChN);
  void Clr(const bool& DoDel=true){
    if (DoDel){if (Bf!=NULL){delete[] Bf;} MxBfL=0; BfL=0; Bf=NULL;}
    else {BfL=0;}}
  int Len() const {return BfL;}
  bool Empty() const {return BfL==0;}
  void Trunc(const int& _BfL){
    if ((0<=_BfL)&&(_BfL<=BfL)){BfL=_BfL;}}
  void Push(const char& Ch){operator+=(Ch);}
  char Pop(){IAssert(BfL>0); BfL--; return Bf[BfL];}

  bool DoFitStr(const TStr& Str) const;
  //int AddStr(const TStr& Str);
  void AddBf(const void* Bf, const int& BfL);
  char* GetBf() const {return Bf;}
  TStr GetAsStr(const char& NewNullCh='\0') const;
  PSIn GetSIn() const {
    TMOut MOut(BfL); MOut.SaveBf(Bf, BfL); return MOut.GetSIn();}

  static void LoadMem(const PSIn& SIn, TMem& Mem){
    Mem.Clr(); Mem.Gen(SIn->Len()); SIn->GetBf(Mem.Bf, SIn->Len());}
  static void LoadMem(const PSIn& SIn, const PMem& Mem){
    Mem->Clr(); Mem->Gen(SIn->Len()); SIn->GetBf(Mem->Bf, SIn->Len());}
  void SaveMem(const PSOut& SOut) const {SOut->SaveBf(Bf, Len());}
};

/////////////////////////////////////////////////
// Input-Memory
class TMemIn: public TSIn{
private:
  PMem Mem;
  const char* Bf;
  int BfC, BfL;
public:
  TMemIn(const TMem& _Mem, const int& _BfC=0);
  static PSIn New(const TMem& Mem){
    return PSIn(new TMemIn(Mem));}
  static PSIn New(const PMem& Mem){
    TMemIn* MemIn=new TMemIn(*Mem); MemIn->Mem=Mem; return PSIn(MemIn);}
  ~TMemIn(){}

  bool Eof(){return BfC==BfL;}
  int Len() const {return BfL-BfC;}
  char GetCh(){Assert(BfC<BfL); return Bf[BfC++];}
  char PeekCh(){Assert(BfC<BfL); return Bf[BfC];}
  int GetBf(const void* LBf, const TSize& LBfL);
  void Reset(){Cs=TCs(); BfC=0;}
  bool GetNextLnBf(TChA& LnChA);
};

/////////////////////////////////////////////////
// Output-Memory (TMem stored by reference)
class TRefMemOut: public TSOut{
private:
  TMem& Mem;
public:
  TRefMemOut(TMem& _Mem);
  static PSOut New(TMem& Mem){return new TRefMemOut(Mem);}
  ~TRefMemOut(){}

  int PutCh(const char& Ch){Mem += Ch; return Ch;}
  int PutBf(const void* LBf, const TSize& LBfL);
  void Flush(){}
};

/////////////////////////////////////////////////
// Output-Memory
class TMemOut: public TSOut{
private:
  PMem Mem;
private:
  void FlushBf();
public:
  TMemOut(const PMem& _Mem);
  static PSOut New(const PMem& Mem){
    return new TMemOut(Mem);}
  ~TMemOut(){}

  int PutCh(const char& Ch){
    Mem->operator+=(Ch); return Ch;}
  int PutBf(const void* LBf, const TSize& LBfL);
  void Flush(){}
};

/////////////////////////////////////////////////
// Char-Array
class TChA{
private:
  int MxBfL, BfL;
  char* Bf;
  void Resize(const int& _MxBfL);
public:
  explicit TChA(const int& _MxBfL=256){
    Bf=new char[(MxBfL=_MxBfL)+1]; Bf[BfL=0]=0;}
  TChA(const char* CStr){
    Bf=new char[(MxBfL=BfL=int(strlen(CStr)))+1]; strcpy(Bf, CStr);}
  TChA(const char* CStr, const int& StrLen) : MxBfL(StrLen), BfL(StrLen) {
    Bf=new char[StrLen+1]; strncpy(Bf, CStr, StrLen); Bf[StrLen]=0;}
  TChA(const TChA& ChA){
    Bf=new char[(MxBfL=ChA.MxBfL)+1]; BfL=ChA.BfL; strcpy(Bf, ChA.CStr());}
  TChA(const TStr& Str);
  TChA(const TMem& Mem){
    Bf=new char[(MxBfL=BfL=Mem.Len())+1]; Bf[MxBfL]=0;
    memcpy(CStr(), Mem(), Mem.Len());}
  ~TChA(){delete[] Bf;}
  explicit TChA(TSIn& SIn){
    SIn.Load(MxBfL); SIn.Load(BfL); SIn.Load(Bf, MxBfL, BfL);}
  void Load(TSIn& SIn){ delete[] Bf;
    SIn.Load(MxBfL); SIn.Load(BfL); SIn.Load(Bf, MxBfL, BfL);}
  void Save(TSOut& SOut, const bool& SaveCompact=true) const { //J:
    SOut.Save(SaveCompact?BfL:MxBfL); SOut.Save(BfL); SOut.Save(Bf, BfL);}
  void LoadXml(const PXmlTok& XmlTok, const TStr& Nm);
  void SaveXml(TSOut& SOut, const TStr& Nm) const;

  TChA& operator=(const TChA& ChA);
  TChA& operator=(const TStr& Str);
  TChA& operator=(const char* CStr);
  bool operator==(const TChA& ChA) const {return strcmp(CStr(), ChA.CStr())==0;}
  bool operator==(const char* _CStr) const {return strcmp(CStr(), _CStr)==0;}
  bool operator==(const char& Ch) const {return (BfL==1)&&(Bf[0]==Ch);}
  bool operator!=(const TChA& ChA) const {return strcmp(CStr(), ChA.CStr())!=0;}
  bool operator!=(const char* _CStr) const {return strcmp(CStr(), _CStr)!=0;}
  bool operator!=(const char& Ch) const {return !((BfL==1)&&(Bf[0]==Ch));}
  bool operator<(const TChA& ChA) const {return strcmp(CStr(), ChA.CStr())<0;}

  TChA& operator+=(const TMem& Mem);
  TChA& operator+=(const TChA& ChA);
  TChA& operator+=(const TStr& Str);
  TChA& operator+=(const char* CStr);
  TChA& operator+=(const char& Ch){
    if (BfL==MxBfL){Resize(BfL+1);}
    Bf[BfL]=Ch; BfL++; Bf[BfL]=0; return *this;}
  char operator[](const int& ChN) const {
    Assert((0<=ChN)&&(ChN<BfL)); return Bf[ChN];}
  char& operator[](const int& ChN){
    Assert((0<=ChN)&&(ChN<BfL)); return Bf[ChN];}
  int GetMemUsed() const {return int(2*sizeof(int)+sizeof(char*)+sizeof(char)*MxBfL);}

  char* operator ()(){return Bf;}
  const char* operator ()() const {return Bf;}
  char* CStr() {return Bf;}
  const char* CStr() const {return Bf;}

  void Clr(){Bf[BfL=0]=0;}
  int Len() const {return BfL;}
  bool Empty() const {return BfL==0;}
  void Ins(const int& BChN, const char* CStr);
  void Del(const int& ChN);
  void DelLastCh(){Pop();}
  void Push(const char& Ch){operator+=(Ch);}
  char Pop(){IAssert(BfL>0); BfL--; char Ch=Bf[BfL]; Bf[BfL]=0; return Ch;}
  void Trunc();
  void Trunc(const int& _BfL){
    if ((0<=_BfL)&&(_BfL<=BfL)){Bf[BfL=_BfL]=0;}}
  void Reverse();

  void AddCh(const char& Ch, const int& MxLen=-1){
    if ((MxLen==-1)||(BfL<MxLen)){operator+=(Ch);}}
  void AddChTo(const char& Ch, const int& ToChN){
    while (Len()<ToChN){AddCh(Ch);}}
  void AddBf(char *NewBf, const int& BfS){
    if ((BfL+BfS+1)>MxBfL){Resize(BfL+BfS+1);}
    strncpy(Bf+BfL,NewBf,BfS); BfL+=BfS; Bf[BfL]=0;}
  void PutCh(const int& ChN, const char& Ch){
    Assert((0<=ChN)&&(ChN<BfL)); Bf[ChN]=Ch;}
  char GetCh(const int& ChN) const {return operator[](ChN);}
  char LastCh() const { Assert(1<=BfL); return Bf[BfL-1]; }
  char LastLastCh() const { Assert(2<=BfL); return Bf[BfL-2]; }

  TChA GetSubStr(const int& BChN, const int& EChN) const;

  int CountCh(const char& Ch, const int& BChN=0) const;
  int SearchCh(const char& Ch, const int& BChN=0) const;
  int SearchChBack(const char& Ch, int BChN=-1) const;
  int SearchStr(const TChA& Str, const int& BChN=0) const;
  int SearchStr(const TStr& Str, const int& BChN=0) const;
  int SearchStr(const char* CStr, const int& BChN=0) const;
  bool IsStrIn(const TStr& Str) const {return SearchStr(Str)!=-1;}
  bool IsPrefix(const char* CStr, const int& BChN=0) const;
  bool IsPrefix(const TStr& Str) const;
  bool IsPrefix(const TChA& Str) const;
  bool IsPrefixLc(const char* CStr, const int& BChN=0) const;
  bool IsPrefixLc(const TStr& Str) const;
  bool IsPrefixLc(const TChA& Str) const;
  bool IsSuffix(const char* CStr) const;
  bool IsSuffix(const TStr& Str) const;
  bool IsSuffix(const TChA& Str) const;

  bool IsChIn(const char& Ch) const {return SearchCh(Ch)!=-1;}
  void ChangeCh(const char& SrcCh, const char& DstCh);
  TChA& ToUc();
  TChA& ToLc();
  TChA& ToTrunc();
  void CompressWs();
  void Swap(const int& ChN1, const int& ChN2);
  void Swap(TChA& ChA);

  int GetPrimHashCd() const;
  int GetSecHashCd() const;

  static void LoadTxt(const PSIn& SIn, TChA& ChA);
  void SaveTxt(const PSOut& SOut) const;
  
  //friend TChA operator+(const TChA& LStr, const TChA& RStr);
  //friend TChA operator+(const TChA& LStr, const TStr& RStr);
  //friend TChA operator+(const TChA& LStr, const char* RCStr);
};

/////////////////////////////////////////////////
// Input-Char-Array
class TChAIn: public TSIn{
private:
  const char* Bf;
  int BfC, BfL;
private:
  TChAIn();
  TChAIn(const TChAIn&);
  TChAIn& operator=(const TChAIn&);
public:
  TChAIn(const TChA& ChA, const int& _BfC=0);
  static PSIn New(const TChA& ChA){return PSIn(new TChAIn(ChA));}
  ~TChAIn(){}

  bool Eof(){return BfC==BfL;}
  int Len() const {return BfL-BfC;}
  char GetCh(){Assert(BfC<BfL); return Bf[BfC++];}
  char PeekCh(){Assert(BfC<BfL); return Bf[BfC];}
  int GetBf(const void* LBf, const TSize& LBfL);
  void Reset(){Cs=TCs(); BfC=0;}
  bool GetNextLnBf(TChA& LnChA);
};

/////////////////////////////////////////////////
// Ref-String
class TRStr{
public:
  char* Bf;
  int Refs;
  //mutable std::atomic<unsigned> Refs;

public:
  TRStr(){Refs=1; Bf=new char[0+1]; Bf[0]=0;}
  TRStr(const int& Len){
    IAssert(Len>=0); Refs=0; Bf=new char[Len+1]; Bf[Len]=0;}
  TRStr(const char* CStr){
    Refs=0; Bf=new char[strlen(CStr)+1]; strcpy(Bf, CStr);}
  TRStr(const char* CStr, const int& MxLen){
    Refs=0; Bf=new char[MxLen+1]; strncpy(Bf, CStr, MxLen); Bf[MxLen]=0;}
  TRStr(const char* CStr1, const char* CStr2){
    Refs=0; int CStr1Len=int(strlen(CStr1)); Bf=new char[CStr1Len+int(strlen(CStr2))+1];
    strcpy(Bf, CStr1); strcpy(Bf+CStr1Len, CStr2);}
  TRStr(const char& Ch){
    Refs=0; Bf=new char[1+1]; Bf[0]=Ch; Bf[1]=0;}
  TRStr(const char& Ch1, const char& Ch2){
    Refs=0; Bf=new char[2+1]; Bf[0]=Ch1; Bf[1]=Ch2; Bf[2]=0;}
  ~TRStr(){
    Assert(Refs==0);
    //Assert(((this!=GetNullRStr())&&(Refs==0))||((this==GetNullRStr())&&(Refs==1)));
    delete[] Bf;}
  explicit TRStr(TSIn& SIn, const bool& IsSmall){
    if (IsSmall){Refs=0; SIn.Load(Bf);}
    else {Refs=0; int BfL; SIn.Load(BfL); SIn.Load(Bf, BfL, BfL);}}
  void Save(TSOut& SOut, const bool& IsSmall) const {
    if (IsSmall){SOut.Save(Bf);}
    else {int BfL=int(strlen(Bf)); SOut.Save(BfL); SOut.Save(Bf, BfL);}}

  TRStr& operator=(const TRStr&){Fail; return *this;}
  int GetMemUsed() const {return int(sizeof(int))+int(strlen(Bf));}

  //void MkRef(){Refs++;}
  void MkRef(){
        //std::atomic_fetch_add_explicit(&Refs, 1u, std::memory_order_relaxed);
        Refs++;
    }

  //void UnRef(){Assert(Refs>0); if (--Refs==0){delete this;}}
  void UnRef() {
        /*if (std::atomic_fetch_sub_explicit (&Refs, 1u, std::memory_order_release) == 1) {
             std::atomic_thread_fence(std::memory_order_acquire);
             delete this;
        }*/
        Assert(Refs>0);
        if (--Refs==0) {
            delete this;
        }
    }
<<<<<<< HEAD

  const char* CStr() const {return Bf;}
  char* CStr() {return Bf;}
  bool Empty() const {return Bf[0]==0;}
  int Len() const {return int(strlen(Bf));}

  void PutCh(const int& ChN, const char& Ch){
    Assert((0<=ChN)&&(ChN<Len())); Bf[ChN]=Ch;}
  char GetCh(const int& ChN) const {
    Assert((0<=ChN)&&(ChN<Len())); return Bf[ChN];}

  bool IsUc() const;
  void ToUc();
  bool IsLc() const;
  void ToLc();
  void ToCap();
  static int CmpI(const char* CStr1, const char* CStr2);

  int GetPrimHashCd() const;
=======

  const char* CStr() const {return Bf;}
  char* CStr() {return Bf;}
  bool Empty() const {return Bf[0]==0;}
  int Len() const {return int(strlen(Bf));}

  void PutCh(const int& ChN, const char& Ch){
    Assert((0<=ChN)&&(ChN<Len())); Bf[ChN]=Ch;}
  char GetCh(const int& ChN) const {
    Assert((0<=ChN)&&(ChN<Len())); return Bf[ChN];}

  bool IsUc() const;
  void ToUc();
  bool IsLc() const;
  void ToLc();
  void ToCap();
  void ConvUsFromYuAscii();
  static int CmpI(const char* CStr1, const char* CStr2);

  int GetPrimHashCd() const;
>>>>>>> 4f92af72
  int GetSecHashCd() const;
  int GetHashTrick() const;

  static TRStr* GetNullRStr(){
    return new TRStr(0); }  
    //static TRStr NullRStr; Assert(NullRStr.Bf!=NULL); return &NullRStr;}
};

/////////////////////////////////////////////////
// String
class TStr;
template <class TVal, class TSizeTy> class TVec;
typedef TVec<TStr, int> TStrV;

class TStr{
private:
  const static char EmptyStr;

  char* inner;
  
public:
  // Empty String Constructor
  TStr(): inner(NULL) {}
  // C-String constructor
  TStr(const char *Ch);
  // 2 char constructor
  TStr(const char& Ch1, const char& Ch2, bool): inner(new char[3]) {
	  inner[0] = Ch1; inner[1] = Ch2; inner[2] = 0;
  }
  // 1 char constructor
  explicit TStr(const char& Ch): inner(new char[2]) {
	  inner[0] = Ch; inner[1] = 0;
  }
  // copy constructor
  TStr(const TStr& Str): inner(new char[Str.Len()+1]) {
	  strcpy(inner, Str.inner);
  }
  // move constructor
  TStr(TStr&& Str) {
	  inner = Str.inner;
	  // reset other
	  Str.inner=nullptr;
  }
  // TCha constructor (char-array class)
  TStr(const TChA& ChA): TStr(ChA.CStr()) {}

  TStr(const TMem& Mem): inner(new char[Mem.Len()]) {
    memcpy(inner, Mem(), Mem.Len());
  }
  explicit TStr(const PSIn& SIn){ // Stream (file) reading constructor
    int SInLen = SIn->Len();

    inner = new char[SInLen];
    SIn->GetBf(inner, SInLen);
  }
  ~TStr(){ if (inner != NULL) delete[] inner; } // Destructor

  /*
   * Save & Load From File
   */
  explicit TStr(TSIn& SIn, const bool& IsSmall) { SIn.Load(inner); }
  void Load(TSIn& SIn, const bool& IsSmall) { *this = TStr(SIn, IsSmall); } // Compatibility
  void Save(TSOut& SOut) const { SOut.Save(inner); }
  void Save(TSOut& SOut, const bool& IsSmall) const{ Save(SOut); } // Compatibility
  // Save & Load From XML File
  void LoadXml(const PXmlTok& XmlTok, const TStr& Nm);
  void SaveXml(TSOut& SOut, const TStr& Nm) const;

  /*
   *  Assigment operators
   */
  // TStr = TStr
  TStr& operator=(const TStr& Str) {
	  TStr temp(Str);
	  std::swap(*this, temp);
	  return *this;
  }
  // TStr = TCha
  TStr& operator=(const TChA& ChA) {
	  TStr temp(ChA);
	  std::swap(*this, temp);
	  return *this;
  }
  // TStr = char* (C-String)
  TStr& operator=(const char* CStr) {
	  TStr temp(CStr);
	  std::swap(*this, temp);
	  return *this;
  }
  // TStr = char
  TStr& operator=(const char& Ch) {
	  TStr temp(Ch);
	  std::swap(*this, temp);
	  return *this;
  }

  // += operators disabled (Immutable)

  // Boolean comparisons

  /*
   *  == (is equal comparison)
   */
  // TStr == TStr
  bool operator==(const TStr& Str) const {
	  // self = self
	  if(this == &Str) return true;
	  // string comparison
	  return strcmp(inner, Str.inner) == 0;
  }
  bool operator==(const char* CStr) const { // TStr == C-String
    return strcmp(inner, CStr) == 0;
  }

  /*
   * != (is not equal comparison)
   */
  // TStr != TStr
  bool operator!=(const TStr& Str) const {
	  // self = self
	  if(this == &Str) return false;
	  // string comparison
	  return strcmp(inner, Str.inner) != 0;
  }
  // TStr != C-String
  bool operator!=(const char* CStr) const {
	  return strcmp(inner, CStr) != 0;
  }
  // < (is less than comparison)
  // TStr < TStr
  bool operator<(const TStr& Str) const {
    return strcmp(inner, Str.inner)<0;
  }
  // Indexing operator, returns character at position ChN
  char operator[](const int& ChN) const { return GetCh(ChN); }
  // Memory used by this String object
  int GetMemUsed() const { return int( sizeof(TRStr*) +  strlen(inner) );}
  // Get the inner C-String
  const char* CStr() const {return inner == NULL ? &EmptyStr : inner;}
  // Return a COPY of the string as a C String (char array)
  char* CloneCStr() const {
      char* Bf = new char[Len()+1];
      strcpy(Bf, inner);
      return Bf;
  }
  // Get character at position ChN
  char GetCh(const int& ChN) const {
	  Assert( (0 <= ChN) && (ChN < Len()) ); // Assert index not negative, index not >= Length
	  return inner[ChN];
  }
  // Get last character in string (before null terminator)
  char LastCh() const {return GetCh(Len()-1);}
  // Get String Length (null terminator not included)
  int Len() const { return inner != NULL ? strlen(inner) : 0;}
  // Check if this is an empty string
  bool Empty() const { return Len() == 0;}

  /*
   * Case related methods
   */
  // Is upper-case?
  bool IsUc() const;
  // Returns a new string converted to uppercase
  TStr GetUc() const;
  // Case insensitive comparison
  int CmpI(const TStr& Str) const {return TRStr::CmpI(CStr(), Str.CStr());}
  // Case insensitive equality
  bool EqI(const TStr& Str) const {return TRStr::CmpI(CStr(), Str.CStr())==0;}
  // Is lower-case?
  bool IsLc() const;
  // Returns new string converted to lowercase
  TStr GetLc() const;
  // Capitalize
  TStr GetCap() const;

  // truncate
  TStr GetTrunc() const;

  // get hex
  TStr GetHex() const;
  // create from hex string
  TStr GetFromHex() const;

  /*
   * Substring methods
   */
  // Get substring from BchN to EchN
  TStr GetSubStr(const int& BChN, const int& EChN) const;
  // Get substring from BchN to the end of the string
  TStr GetSubStr(const int& BChN) const { return GetSubStr(BChN, Len()-1); }
  // Insert a string Str into this string starting position BchN, return the new string
  TStr InsStr(const int& BChN, const TStr& Str) const;
  // Return a new string with all the occurrences of char Ch replaced
  TStr DelChAll(const char& Ch) const;
  // Return a new string with the substring from BChN to EChN removed
  TStr DelSubStr(const int& BChN, const int& EChN) const;
  // Return a new string with the first occurrences of substring Str removed
  TStr DelStr(const TStr& Str) const;
  // Return a new string with the all occurrences of substring Str removed
  TStr DelStrAll(const TStr& Str) const;

  /*
   * Split methods
   */
  TStr LeftOf(const char& SplitCh) const;
  TStr LeftOfLast(const char& SplitCh) const;
  TStr RightOf(const char& SplitCh) const;
  TStr RightOfLast(const char& SplitCh) const;

  /// Split on the index, return Pair of Left/Right strings, omits the target index
  TStrPr SplitOnIdx(const int& Idx) const;

  /// Split on first occurrence of SplitCh, return Pair of Left/Right strings, omits the target character
  /// if the character is not found the whole string is returned as the left side
  TStrPr SplitOnCh(const char& SplitCh) const;
  /// Split on last occurrence of SplitCh, return Pair of Left/Right strings
  /// if the character is not found the whole string is returned as the right side
  TStrPr SplitOnLastCh(const char& SplitCh) const;
  /// Split on all occurrences of SplitCh, write to StrV, optionally don't create empy strings (default true)
  void SplitOnAllCh(const char& SplitCh, TStrV& StrV, const bool& SkipEmpty=true) const;
  // Split on all occurrences of any char in SplitChStr, optionally don't create empy strings (default true)
  void SplitOnAllAnyCh(const TStr& SplitChStr, TStrV& StrV, const bool& SkipEmpty=true) const;
  // Split on the occurrences of any string in StrV
  void SplitOnWs(TStrV& StrV) const;
  // Split on the occurrences of any non alphanumeric character
  void SplitOnNonAlNum(TStrV& StrV) const;
  // Split on all the occurrences of SplitStr
  void SplitOnStr(const TStr& SplitStr, TStrV& StrV) const;



  /* comment preserved for future archaeologists:
  //TStr operator()(const int& BChN, const int& EChNP1) const {return Slice(BChN, EChNP1);}
  //J: as in python or matlab: 1 is 1st character, -1 is last character
  // TODO ROK, ask Jure about this comment
   */

  /*
   * Slicing methods
   */
  TStr Left(const int& EChN) const { return EChN>0 ? GetSubStr(0, EChN-1) : GetSubStr(0, Len()+EChN-1);}
  TStr Right(const int& BChN) const {return BChN>=0 ? GetSubStr(BChN, Len()-1) : GetSubStr(Len()+BChN, Len()-1);}
  TStr Slice(int BChN, int EChNP1) const { if(BChN<0){BChN=Len()+BChN;} if(EChNP1<=0){EChNP1=Len()+EChNP1;} return GetSubStr(BChN, EChNP1-1); }
  TStr operator()(const int& BChN, const int& EChNP1) const {return Slice(BChN, EChNP1);}
  TStr Mid(const int& BChN, const int& Chs) const { return GetSubStr(BChN, BChN+Chs-1); }
  TStr Mid(const int& BChN) const {return GetSubStr(BChN, Len()-1); }

  /*
   * Count, Search, Exists in, Prefix, Suffix
   */
  int CountCh(const char& Ch, const int& BChN=0) const;
  int SearchCh(const char& Ch, const int& BChN=0) const;
  int SearchChBack(const char& Ch, int BChN=-1) const;
  int SearchStr(const TStr& Str, const int& BChN=0) const;
  bool IsChIn(const char& Ch) const {return SearchCh(Ch)!=-1;}
  bool IsStrIn(const TStr& Str) const {return SearchStr(Str)!=-1;}
  bool IsPrefix(const char *Str) const;
  bool IsPrefix(const TStr& Str) const {
    return IsPrefix(Str.CStr());}
  bool IsSuffix(const char *Str) const;
  bool IsSuffix(const TStr& Str) const {
    return IsSuffix(Str.CStr());}

  /*
   * Change chars & Substrings
   */
  // Return a string with first occurrence of SrcCh character replaced with DstCh. Start search at BChN
  TStr ChangeCh(const char& SrcCh, const char& DstCh, const int& BChN=0) const;
  // Return a string with all occurrences of SrcCh character replaced with DstCh
  TStr ChangeChAll(const char& SrcCh, const char& DstCh) const;
  // Return a string with first occurrence of ScrStr string replaced with DstStr string.
  TStr ChangeStr(const TStr& SrcStr, const TStr& DstStr, const int& BChN=0) const;
  // Return a string with all occurrences of ScrStr string replaced with DstStr string - @TODO not sure what FromStartP is - remove?
  int ChangeStrAll(const TStr& SrcStr, const TStr& DstStr, const bool& FromStartP=false);
  /// Returns a String with the order of the characters in this String Reversed
  TStr Reverse() const;

  /*
   * Hashing
   */
  int GetPrimHashCd() const;
  int GetSecHashCd() const;
  int GetHashTrick() const; // @TODO change this to uint32_t

  /*
   * Check if string contains a valid representation of another type
   * Convert to other type
   */
  // Return true if string is 'T' or 'F'. Return true or false accordingly in Val
  bool IsBool(bool& Val) const;

  bool IsInt(const bool& Check, const int& MnVal, const int& MxVal, int& Val) const;
  bool IsInt(int& Val) const {return IsInt(false, 0, 0, Val);}
  bool IsInt() const {int Val; return IsInt(false, 0, 0, Val);}
  int GetInt() const {int Val; IAssertR(IsInt(false, 0, 0, Val), *this); return Val;}
  int GetInt(const int& DfVal) const {
    int Val; if (IsInt(false, 0, 0, Val)){return Val;} else {return DfVal;}}

  bool IsUInt(
   const bool& Check, const uint& MnVal, const uint& MxVal, uint& Val) const;
  bool IsUInt(uint& Val) const {return IsUInt(false, 0, 0, Val);}
  bool IsUInt() const {uint Val; return IsUInt(false, 0, 0, Val);}
  uint GetUInt() const {uint Val; IAssert(IsUInt(false, 0, 0, Val)); return Val;}
  uint GetUInt(const uint& DfVal) const {
    uint Val; if (IsUInt(false, 0, 0, Val)){return Val;} else {return DfVal;}}

  bool IsInt64(
   const bool& Check, const int64& MnVal, const int64& MxVal, int64& Val) const;
  bool IsInt64(int64& Val) const {return IsInt64(false, 0, 0, Val);}
  bool IsInt64() const {int64 Val; return IsInt64(false, 0, 0, Val);}
  int64 GetInt64() const {
    int64 Val; IAssert(IsInt64(false, 0, 0, Val)); return Val;}
  int64 GetInt64(const int64& DfVal) const {
    int64 Val; if (IsInt64(false, 0, 0, Val)){return Val;} else {return DfVal;}}

  bool IsUInt64(
   const bool& Check, const uint64& MnVal, const uint64& MxVal, uint64& Val) const;
  bool IsUInt64(uint64& Val) const {return IsUInt64(false, 0, 0, Val);}
  bool IsUInt64() const {uint64 Val; return IsUInt64(false, 0, 0, Val);}
  uint64 GetUInt64() const {
    uint64 Val; IAssert(IsUInt64(false, 0, 0, Val)); return Val;}
  uint64 GetUInt64(const uint64& DfVal) const {
    uint64 Val; if (IsUInt64(false, 0, 0, Val)){return Val;} else {return DfVal;}}

  bool IsHexInt(const bool& Check, const int& MnVal, const int& MxVal, int& Val) const;
  bool IsHexInt(int& Val) const {return IsHexInt(false, 0, 0, Val);}
  bool IsHexInt() const {int Val; return IsHexInt(false, 0, 0, Val);}
  int GetHexInt() const {
    int Val; IAssert(IsHexInt(false, 0, 0, Val)); return Val;}
  int GetHexInt(const int& DfVal) const {
    int Val; if (IsHexInt(false, 0, 0, Val)){return Val;} else {return DfVal;}}

  bool IsHexInt64(const bool& Check, const int64& MnVal, const int64& MxVal, int64& Val) const;
  bool IsHexInt64(int64& Val) const {return IsHexInt64(false, 0, 0, Val);}
  bool IsHexInt64() const {int64 Val; return IsHexInt64(false, 0, 0, Val);}
  int64 GetHexInt64() const {
    int64 Val; IAssert(IsHexInt64(false, 0, 0, Val)); return Val;}
  int64 GetHexInt64(const int64& DfVal) const {
    int64 Val; if (IsHexInt64(false, 0, 0, Val)){return Val;} else {return DfVal;}}

  bool IsFlt(const bool& Check, const double& MnVal, const double& MxVal,
   double& Val, const char& DecDelimCh='.') const;
  bool IsFlt(double& Val) const {return IsFlt(false, 0, 0, Val);}
  bool IsFlt() const {double Val; return IsFlt(false, 0, 0, Val);}
  double GetFlt() const {
    double Val; IAssert(IsFlt(false, 0, 0, Val)); return Val;}
  double GetFlt(const double& DfVal) const {
    double Val; if (IsFlt(false, 0, 0, Val)){return Val;} else {return DfVal;}}

  /*
   * Word matching methods
   */
  bool IsWord(const bool& WsPrefixP=true, const bool& FirstUcAllowedP=true) const;
  bool IsWs() const;

  bool IsWcMatch(
   const int& StrBChN, const TStr& WcStr, const int& WcStrBChN, TStrV& StarStrV,
   const char& StarCh='*', const char& QuestCh='?') const;
  bool IsWcMatch(
   const TStr& WcStr, TStrV& StarStrV,
   const char& StarCh='*', const char& QuestCh='?') const;
  bool IsWcMatch(const TStr& WcStr, const char& StarCh, const char& QuestCh) const;
  bool IsWcMatch(const TStr& WcStr, const int& StarStrN, TStr& StarStr) const;
  bool IsWcMatch(const TStr& WcStr) const;
  TStr GetWcMatch(const TStr& WcStr, const int& StarStrN=0) const;

  /*
   * Path Handling Functions
   */
  TStr GetFPath() const;
  TStr GetFBase() const;
  TStr GetFMid() const;
  TStr GetFExt() const;

  /*
   * Static Path Handling Functions
   */
  static TStr GetNrFPath(const TStr& FPath);
  static TStr GetNrFMid(const TStr& FMid);
  static TStr GetNrFExt(const TStr& FExt);
  static TStr GetNrNumFExt(const int& FExtN);
  static TStr GetNrFNm(const TStr& FNm);
  static TStr GetNrAbsFPath(const TStr& FPath, const TStr& BaseFPath=TStr());
  static bool IsAbsFPath(const TStr& FPath);
  static TStr PutFExt(const TStr& FNm, const TStr& FExt);
  static TStr PutFExtIfEmpty(const TStr& FNm, const TStr& FExt);
  static TStr PutFBase(const TStr& FNm, const TStr& FBase);
  static TStr PutFBaseIfEmpty(const TStr& FNm, const TStr& FBase);
  static TStr AddToFMid(const TStr& FNm, const TStr& ExtFMid);
  static TStr GetNumFNm(const TStr& FNm, const int& Num);
  static TStr GetFNmStr(const TStr& Str, const bool& AlNumOnlyP=true);

  /*
   * Static Save/Load Text File Functions
   */
  static TStr LoadTxt(const PSIn& SIn){
    return TStr(SIn);}
  static TStr LoadTxt(const TStr& FNm){
    PSIn SIn=TFIn::New(FNm); return LoadTxt(SIn);}
  void SaveTxt(const PSOut& SOut) const {
    SOut->SaveBf(CStr(), Len());}
  void SaveTxt(const TStr& FNm) const {
    PSOut SOut=TFOut::New(FNm); SaveTxt(SOut);}

  /*
   * Static methods for characters
   */

  // Return const  this... @TODO remove unless there's a reason for it
  //TStr GetStr() const {return *this;}
  static TStr& GetChStr(const char& Ch);
  static TStr& GetDChStr(const char& Ch1, const char& Ch2);

  /*
   * Static methods for FmtStr
   */

  static TStr GetStr(const TStr& Str, const char* FmtStr);
  static TStr GetStr(const TStr& Str, const TStr& FmtStr){
    return GetStr(Str, FmtStr.CStr());
  }
  static TStr GetStr(const TStrV& StrV, const TStr& DelimiterStr);
  static TStr Fmt(const char *FmtStr, ...);
  static TStr GetSpaceStr(const int& Spaces);


  /*
   * Static methods: clone and NullStr
   */
  // Create a clone of a String
  static TStr MkClone(const TStr& Str){return TStr(Str.CStr());}

  /*
   * Concatenation operator +
   */
  /// Concatenates the first string parameter with the char array
  friend TStr operator+(const TStr& LStr, const char* RCStr);
  /// Concatenates the two strings
  friend TStr operator+(const TStr& LStr, const TStr& RStr);


  /*
   * Private methods
   */
private:
  // Alternative C-String constructor: designed for when owning memory passed is the intended effect, dangerous function, use with care
  TStr(char *Ch, const bool Own=false) {
	  if(!Own) { TStr(Ch); } // guard against misuse
	  inner = Ch; // straight up pointer assignment
  }
<<<<<<< HEAD
};

/////////////////////////////////////////////////
// Input-String
class TStrIn: public TSIn{
private:
  TStr Str;
  char* Bf;
  int BfC, BfL;
private:
  TStrIn();
  TStrIn(const TStrIn&);
  TStrIn& operator = (const TStrIn&);
public:
  TStrIn(const TStr& _Str);
  static PSIn New(const TStr& Str){return PSIn(new TStrIn(Str));}
  ~TStrIn(){}

  bool Eof(){return BfC==BfL;}
  int Len() const {return BfL-BfC;}
  char GetCh(){Assert(BfC<BfL); return Bf[BfC++];}
  char PeekCh(){Assert(BfC<BfL); return Bf[BfC];}
  int GetBf(const void* LBf, const TSize& LBfL);
  void Reset(){Cs=TCs(); BfC=0;}
  bool GetNextLnBf(TChA& LnChA);
};

/////////////////////////////////////////////////
// Double-String
class TDbStr{
public:
  TStr Str1;
  TStr Str2;
public:
  TDbStr(): Str1(), Str2(){}
  TDbStr(const TDbStr& DbStr): Str1(DbStr.Str1), Str2(DbStr.Str2){}
  TDbStr(const TStr& _Str1): Str1(_Str1), Str2(){}
  TDbStr(const TStr& _Str1, const TStr& _Str2): Str1(_Str1), Str2(_Str2){}
  explicit TDbStr(TSIn& SIn): Str1(SIn), Str2(SIn){}
  void Save(TSOut& SOut) const {Str1.Save(SOut); Str2.Save(SOut);}

  TDbStr& operator=(const TDbStr& DbStr){
    if (this!=&DbStr){Str1=DbStr.Str1; Str2=DbStr.Str2;} return *this;}
  bool operator==(const TDbStr& DbStr) const {
    return (Str1==DbStr.Str1)&&(Str2==DbStr.Str2);}
  bool operator<(const TDbStr& DbStr) const {
    return (Str1<DbStr.Str1)||((Str1==DbStr.Str1)&&(Str2<DbStr.Str2));}

  TStr GetStr(const TStr& MidStr=TStr()) const {
    if (Filled()){return Str1+MidStr+Str2;} else {return Str1+Str2;}}
  int GetPrimHashCd() const {
    return Str1.GetPrimHashCd()+Str2.GetPrimHashCd();}
  int GetSecHashCd() const {
    return Str1.GetSecHashCd()+Str2.GetSecHashCd();}

  bool Empty() const {return (Str1.Empty())&&(Str2.Empty());}
  bool Filled() const {return (!Str2.Empty())&&(!Str1.Empty());}
};

/////////////////////////////////////////////////
// Simple-String-Pool
//ClassTP(TSStrPool, PSStrPool)//{
//private:
//  TMem Bf;
//public:
//  TSStrPool(const int& MxLen=0): Bf(MxLen){}
//  TSStrPool(TSStrPool& StrPool): Bf(StrPool.Bf){}
//  TSStrPool(TSIn& SIn): Bf(SIn){}
//  void Save(TSOut& SOut) const {Bf.Save(SOut);}
//
//  TSStrPool& operator=(const TSStrPool& StrPool){
//    Bf=StrPool.Bf; return *this;}
//
//  int Len() const {return Bf.Len();}
//  void Clr(){Bf.Clr();}
//  int AddStr(const TStr& Str){
//    if (Str.Empty()){return -1;}
//    else {int StrId=Bf.Len(); Bf+=Str; Bf+=char(0); return StrId;}}
//  TStr GetStr(const int& StrId) const {
//    if (StrId==-1){return "";}
//    else {return TStr(Bf()+StrId);}}
//};

/////////////////////////////////////////////////
// String-Pool
ClassTP(TStrPool, PStrPool)//{
private:
  uint MxBfL, BfL, GrowBy;
  char *Bf;
private:
  void Resize(const uint& _MxBfL);
public:
  TStrPool(const uint& MxBfLen = 0, const uint& _GrowBy = 16*1024*1024);
  TStrPool(TSIn& SIn, bool LoadCompact = true);
  TStrPool(const TStrPool& Pool) : MxBfL(Pool.MxBfL), BfL(Pool.BfL), GrowBy(Pool.GrowBy) {
    Bf = (char *) malloc(Pool.MxBfL); IAssertR(Bf, TStr::Fmt("Can not resize buffer to %u bytes. [Program failed to allocate more memory. Solution: Get a bigger machine.]", MxBfL).CStr()); memcpy(Bf, Pool.Bf, Pool.BfL); }
  ~TStrPool() { if (Bf) free(Bf); else IAssertR(MxBfL == 0, TStr::Fmt("size: %u, expected size: 0", MxBfL).CStr());  Bf = 0; MxBfL = 0; BfL = 0; }

  static PStrPool New(const uint& _MxBfLen = 0, const uint& _GrowBy = 16*1024*1024) { return PStrPool(new TStrPool(_MxBfLen, _GrowBy)); }
  static PStrPool New(TSIn& SIn) { return new TStrPool(SIn); }
  static PStrPool New(const TStr& fileName) { PSIn SIn = TFIn::New(fileName); return new TStrPool(*SIn); }
  static PStrPool Load(TSIn& SIn, bool LoadCompacted = true) { return PStrPool(new TStrPool(SIn, LoadCompacted)); }
  void Save(TSOut& SOut) const;
  void Save(const TStr& FNm){PSOut SOut=TFOut::New(FNm); Save(*SOut);}

  uint Len() const { return BfL; }
  uint Size() const { return MxBfL; }
  bool Empty() const { return ! Len(); }
  char* operator () () const { return Bf; }
  TStrPool& operator = (const TStrPool& Pool);

  uint AddStr(const char *Str, const uint& Len);
  uint AddStr(const char *Str) { return AddStr(Str, uint(strlen(Str)) + 1); }
  uint AddStr(const TStr& Str) { return AddStr(Str.CStr(), Str.Len() + 1); }

  TStr GetStr(const uint& Offset) const { Assert(Offset < BfL);
    if (Offset == 0) return TStr(); else return TStr(Bf + Offset); }
  const char *GetCStr(const uint& Offset) const { Assert(Offset < BfL);
    if (Offset == 0) return TStr().CStr(); else return Bf + Offset; }

  // Clr() removes the empty string at the start.
  // Call AddStr("") after Clr(), if you want to use the pool again.
  void Clr(bool DoDel = false) { BfL = 0; if (DoDel && Bf) { free(Bf); Bf = 0; MxBfL = 0; } }
  int Cmp(const uint& Offset, const char *Str) const { Assert(Offset < BfL);
    if (Offset != 0) return strcmp(Bf + Offset, Str); else return strcmp("", Str); }

  static int GetPrimHashCd(const char *CStr);
  static int GetSecHashCd(const char *CStr);
  int GetPrimHashCd(const uint& Offset) { Assert(Offset < BfL);
    if (Offset != 0) return GetPrimHashCd(Bf + Offset); else return GetPrimHashCd(""); }
  int GetSecHashCd(const uint& Offset) { Assert(Offset < BfL);
    if (Offset != 0) return GetSecHashCd(Bf + Offset); else return GetSecHashCd(""); }
};

/////////////////////////////////////////////////
// String-Pool-64bit
ClassTP(TStrPool64, PStrPool64)//{
private:
  ::TSize MxBfL, BfL, GrowBy;
  char *Bf;
private:
  void Resize(const ::TSize& _MxBfL);
public:
  TStrPool64(::TSize _MxBfL = 0, ::TSize _GrowBy = 16*1024*1024);
  TStrPool64(const TStrPool64& StrPool);
  TStrPool64(TSIn& SIn, bool LoadCompact = true);
  ~TStrPool64() { Clr(true); }
  void Save(TSOut& SOut) const;

  static PStrPool64 New(::TSize MxBfL = 0, ::TSize GrowBy = 16*1024*1024) { 
      return PStrPool64(new TStrPool64(MxBfL, GrowBy)); }
  static PStrPool64 Load(TSIn& SIn, bool LoadCompact = true) { 
      return PStrPool64(new TStrPool64(SIn, LoadCompact)); }

  TStrPool64& operator=(const TStrPool64& StrPool);

  uint64 GetMemUsed() const { return 3*sizeof(::TSize) + uint64(MxBfL); }

  bool Empty() const { return (BfL == 0); }
  uint64 Len() const {return BfL;}
  uint64 Reserved() const { return MxBfL; }
  void Clr(bool DoDel = false);
  int Cmp(uint64 Offset, const char *Str) const { Assert(Offset < BfL);
    if (Offset != 0) return strcmp(Bf + Offset, Str); else return strcmp("", Str); }

  uint64 AddStr(const TStr& Str);
  TStr GetStr(const uint64& StrId) const;
};

/////////////////////////////////////////////////
// Void
class TVoid{
public:
  TVoid(){}
  TVoid(TSIn&){}
  void Save(TSOut&) const {}
  void LoadXml(const PXmlTok& XmlTok, const TStr& Nm);
  void SaveXml(TSOut& SOut, const TStr& Nm) const;

  TVoid& operator=(const TVoid&){return *this;}
  bool operator==(const TVoid&) const {return true;}
  bool operator<(const TVoid&) const {Fail; return false;}
  int GetMemUsed() const {return sizeof(TVoid);}
};

/////////////////////////////////////////////////
// Boolean
class TBool{
public:
  bool Val;
public:
  static const bool Mn;
  static const bool Mx;
  static const int Vals;
  static TRnd Rnd;

  static const TStr FalseStr;
  static const TStr TrueStr;
  static const TStr NStr;
  static const TStr YStr;
  static const TStr NoStr;
  static const TStr YesStr;

  TBool(): Val(false){}
  TBool(const bool& _Val): Val(_Val){}
  operator bool() const {return Val;}
  explicit TBool(TSIn& SIn){SIn.Load(Val);}
  void Load(TSIn& SIn){SIn.Load(Val);}
  void Save(TSOut& SOut) const {SOut.Save(Val);}
  void LoadXml(const PXmlTok& XmlTok, const TStr& Nm);
  void SaveXml(TSOut& SOut, const TStr& Nm) const;

  TBool& operator=(const TBool& Bool){Val=Bool.Val; return *this;}
  bool operator==(const TBool& Bool) const {return Val==Bool.Val;}
  bool operator<(const TBool& Bool) const {//return Val<Bool.Val;
    return (Val==false)&&(Bool.Val==true);}
  bool operator()() const {return Val;}
  int GetMemUsed() const {return sizeof(TBool);}

  int GetPrimHashCd() const {return Val;}
  int GetSecHashCd() const {return Val;}

  static bool GetRnd(){return Rnd.GetUniDevInt(2)==1;}

  static TStr GetStr(const bool& Val){
    if (Val){return TrueStr;} else {return FalseStr;}}
  static TStr GetStr(const TBool& Bool){
    return GetStr(Bool.Val);}
  static TStr GetYNStr(const bool& Val){
    if (Val){return YStr;} else {return NStr;}}
  static TStr GetYesNoStr(const bool& Val){
    if (Val){return YesStr;} else {return NoStr;}}
  static TStr Get01Str(const bool& Val){
    if (Val){return "1";} else {return "0";}}
  static bool IsValStr(const TStr& Str);
  static bool GetValFromStr(const TStr& Str);
  static bool GetValFromStr(const TStr& Str, const bool& DfVal);
};

/////////////////////////////////////////////////
// Char
class TCh{
public:
  char Val;
public:
  static const char Mn;
  static const char Mx;
  static const int Vals;

  static const char NullCh;
  static const char TabCh;
  static const char LfCh;
  static const char CrCh;
  static const char EofCh;
  static const char HashCh;

  TCh(): Val(TCh::NullCh){}
  TCh(const char& _Val): Val(_Val){}
  operator char() const {return Val;}
  explicit TCh(TSIn& SIn){SIn.Load(Val);}
  void Save(TSOut& SOut) const {SOut.Save(Val);}
  void LoadXml(const PXmlTok& XmlTok, const TStr& Nm);
  void SaveXml(TSOut& SOut, const TStr& Nm) const;

  TCh& operator=(const TCh& Ch){Val=Ch.Val; return *this;}
  bool operator==(const TCh& Ch) const {return Val==Ch.Val;}
  bool operator<(const TCh& Ch) const {return Val<Ch.Val;}
  char operator()() const {return Val;}
  int GetMemUsed() const {return sizeof(TCh);}

  int GetPrimHashCd() const {return Val;}
  int GetSecHashCd() const {return Val;}

  static bool IsWs(const char& Ch){
    return (Ch==' ')||(Ch==TabCh)||(Ch==CrCh)||(Ch==LfCh);}
  static bool IsAlpha(const char& Ch){
    return (('A'<=Ch)&&(Ch<='Z'))||(('a'<=Ch)&&(Ch<='z'));}
  static bool IsNum(const char& Ch){return ('0'<=Ch)&&(Ch<='9');}
  static bool IsAlNum(const char& Ch){return IsAlpha(Ch)||IsNum(Ch);}
  static int GetNum(const char& Ch){Assert(IsNum(Ch)); return Ch-'0';}
  static bool IsHex(const char& Ch){return
    (('0'<=Ch)&&(Ch<='9'))||(('A'<=Ch)&&(Ch<='F'))||(('a'<=Ch)&&(Ch<='f'));}
  static int GetHex(const char& Ch){
    if (('0'<=Ch)&&(Ch<='9')){return Ch-'0';}
    else if (('A'<=Ch)&&(Ch<='F')){return Ch-'A'+10;}
    else if (('a'<=Ch)&&(Ch<='f')){return Ch-'a'+10;}
    else Fail; return 0;}
  static char GetHexCh(const int& Val){
    if ((0<=Val)&&(Val<=9)){return char('0'+char(Val));}
    else if ((10<=Val)&&(Val<=15)){return char('A'+char(Val-10));}
    else Fail; return 0;}
  static char IsUc(const char& Ch){
    return ('A'<=Ch)&&(Ch<='Z');}
  static char GetUc(const char& Ch){
    if (('a'<=Ch)&&(Ch<='z')){return Ch-'a'+'A';} else {return Ch;}}

  static TStr GetStr(const TCh& Ch){
    return TStr(Ch.Val);}
};

/////////////////////////////////////////////////
// Unsigned-Char
class TUCh{
public:
  uchar Val;
public:
  static const uchar Mn;
  static const uchar Mx;
  static const int Vals;

  TUCh(): Val(TCh::NullCh){}
  TUCh(const uchar& _Val): Val(_Val){}
  operator uchar() const {return Val;}
  explicit TUCh(TSIn& SIn){SIn.Load(Val);}
  void Save(TSOut& SOut) const {SOut.Save(Val);}
  void LoadXml(const PXmlTok& XmlTok, const TStr& Nm);
  void SaveXml(TSOut& SOut, const TStr& Nm) const;

  TUCh& operator=(const TUCh& UCh){Val=UCh.Val; return *this;}
  bool operator==(const TUCh& UCh) const {return Val==UCh.Val;}
  bool operator<(const TUCh& UCh) const {return Val<UCh.Val;}
  uchar operator()() const {return Val;}
  int GetMemUsed() const {return sizeof(TUCh);}

  int GetPrimHashCd() const {return Val;}
  int GetSecHashCd() const {return Val;}
};

/////////////////////////////////////////////////
// Short-Integer
class TSInt{
public:
  int16 Val;
public:
  TSInt(): Val(0){}
  TSInt(const int16& _Val): Val(_Val){}
  operator int16() const {return Val;}
  explicit TSInt(TSIn& SIn){SIn.Load(Val);}
  void Load(TSIn& SIn){SIn.Load(Val);}
  void Save(TSOut& SOut) const {SOut.Save(Val);}
  int GetPrimHashCd() const {return Val;}
  int GetSecHashCd() const {return Val/0x10;}
};

/////////////////////////////////////////////////
// Integer
class TInt{
public:
  int Val;
public:
  static const int Mn;
  static const int Mx;
  static const int Kilo;
  static const int Mega;
  static const int Giga;
  static TRnd Rnd;

  TInt(): Val(0){}
  TInt(const int& _Val): Val(_Val){}
  operator int() const {return Val;}
  explicit TInt(TSIn& SIn){SIn.Load(Val);}
  void Load(TSIn& SIn){SIn.Load(Val);}
  void Save(TSOut& SOut) const {SOut.Save(Val);}
  void LoadXml(const PXmlTok& XmlTok, const TStr& Nm);
  void SaveXml(TSOut& SOut, const TStr& Nm) const;

  TInt& operator=(const TInt& Int){Val=Int.Val; return *this;}
  TInt& operator=(const int& Int){Val=Int; return *this;}
  bool operator==(const TInt& Int) const {return Val==Int.Val;}
  bool operator==(const int& Int) const {return Val==Int;}
  bool operator!=(const int& Int) const {return Val!=Int;}
  bool operator<(const TInt& Int) const {return Val<Int.Val;}
  bool operator<(const int& Int) const {return Val<Int;}
  int operator()() const {return Val;}
  TInt& operator+=(const int& Int){Val+=Int; return *this;}
  TInt& operator-=(const int& Int){Val-=Int; return *this;}
  TInt& operator++(){++Val; return *this;} // prefix
  TInt& operator--(){--Val; return *this;} // prefix
  TInt operator++(int){TInt oldVal = Val; Val++; return oldVal;} // postfix
  TInt operator--(int){TInt oldVal = Val; Val--; return oldVal;} // postfix
  int GetMemUsed() const {return sizeof(TInt);}

  int GetPrimHashCd() const {return Val;}
  int GetSecHashCd() const {return Val/0x10;}

  static int Abs(const int& Int){return Int<0?-Int:Int;}
  static int Sign(const int& Int){return Int<0?-1:(Int>0?1:0);}
  static void Swap(int& Int1, int& Int2){
    int SwapInt1=Int1; Int1=Int2; Int2=SwapInt1;}
  static int GetRnd(const int& Range=0){return Rnd.GetUniDevInt(Range);}
  static void SetRndSeed(const int& Seed){Rnd.PutSeed(Seed);}

  static bool IsOdd(const int& Int){return ((Int%2)==1);}
  static bool IsEven(const int& Int){return ((Int%2)==0);}

  static int GetMn(const int& Int1, const int& Int2){
    return Int1<Int2?Int1:Int2;}
  static int GetMx(const int& Int1, const int& Int2){
    return Int1>Int2?Int1:Int2;}
  static int GetMn(const int& Int1, const int& Int2, const int& Int3){
    return GetMn(Int1, GetMn(Int2, Int3));}
  static int GetMn(const int& Int1, const int& Int2,
   const int& Int3, const int& Int4){
    return GetMn(GetMn(Int1, Int2), GetMn(Int3, Int4));}
  static int GetMx(const int& Int1, const int& Int2, const int& Int3){
    return GetMx(Int1, GetMx(Int2, Int3));}
  static int GetMx(const int& Int1, const int& Int2,
   const int& Int3, const int& Int4){
    return GetMx(GetMx(Int1, Int2), GetMx(Int3, Int4));}
  static int GetInRng(const int& Val, const int& Mn, const int& Mx){
    IAssert(Mn<=Mx); return Val<Mn?Mn:(Val>Mx?Mx:Val);}

  TStr GetStr() const {return TInt::GetStr(Val);}
  
  static TStr GetStr(const int& Val){ return TStr::Fmt("%d", Val); }
  static TStr GetStr(const TInt& Int){ return GetStr(Int.Val);}
  static TStr GetStr(const int& Val, const char* FmtStr);
  static TStr GetStr(const int& Val, const TStr& FmtStr){ return GetStr(Val, FmtStr.CStr());}

  //J: So that TInt can convert any kind of integer to a string
  static TStr GetStr(const uint& Val){ return TStr::Fmt("%u", Val); }
  #ifdef GLib_WIN
  static TStr GetStr(const int64& Val) {return TStr::Fmt("%I64d", Val);}
  static TStr GetStr(const uint64& Val) {return TStr::Fmt("%I64u", Val);}
  #else
  static TStr GetStr(const int64& Val) {return TStr::Fmt("%lld", Val);}
  static TStr GetStr(const uint64& Val) {return TStr::Fmt("%llu", Val);}
  #endif

  static TStr GetHexStr(const int& Val){
    char Bf[255]; sprintf(Bf, "%X", Val); return TStr(Bf);}
  static TStr GetHexStr(const TInt& Int){
    return GetHexStr(Int.Val);}

  static TStr GetKiloStr(const int& Val){
    if (Val>=100*1000){return GetStr(Val/1000)+"K";}
    else if (Val>=1000){return GetStr(Val/1000)+"."+GetStr((Val%1000)/100)+"K";}
    else {return GetStr(Val);}}
  static TStr GetMegaStr(const int& Val){
    if (Val>=100*1000000){return GetStr(Val/1000000)+"M";}
    else if (Val>=1000000){
      return GetStr(Val/1000000)+"."+GetStr((Val%1000000)/100000)+"M";}
    else {return GetKiloStr(Val);}}

  // frugal
  static char* SaveFrugalInt(char *pDest, int i);
  static char* LoadFrugalInt(char *pSrc, int& i);
  static void TestFrugalInt();
  static void SaveFrugalIntV(TSOut& SOut, const TVec<TInt, int>& IntV);
  static void LoadFrugalIntV(TSIn& SIn, TVec<TInt, int>& IntV, bool ClrP=true);
};

/////////////////////////////////////////////////
// Unsigned-Integer
class TUInt{
public:
  uint Val;
public:
  static const uint Mn;
  static const uint Mx;
  static TRnd Rnd;

  TUInt(): Val(0){}
  TUInt(const uint& _Val): Val(_Val){}
  operator uint() const {return Val;}
  explicit TUInt(TSIn& SIn){SIn.Load(Val);}
  void Load(TSIn& SIn){SIn.Load(Val);}
  void Save(TSOut& SOut) const {SOut.Save(Val);}
  void LoadXml(const PXmlTok& XmlTok, const TStr& Nm);
  void SaveXml(TSOut& SOut, const TStr& Nm) const;

  TUInt& operator=(const TUInt& UInt){Val=UInt.Val; return *this;}
  TUInt& operator=(const uint& _Val){Val=_Val; return *this;}
  TUInt& operator++(){++Val; return *this;} // prefix
  TUInt& operator--(){--Val; return *this;} // prefix
  TUInt operator++(int){TUInt oldVal = Val; Val++; return oldVal;} // postfix
  TUInt operator--(int){TUInt oldVal = Val; Val--; return oldVal;} // postfix
  //bool operator==(const TUInt& UInt) const {return Val==UInt.Val;}
  //bool operator==(const uint& UInt) const {return Val==UInt;}
  //bool operator!=(const uint& UInt) const {return Val!=UInt;}
  //bool operator<(const TUInt& UInt) const {return Val<UInt.Val;}
  uint operator()() const {return Val;}
  uint& operator()() {return Val;}
  TUInt& operator~(){Val=~Val; return *this;}
  TUInt& operator&=(const TUInt& UInt){Val&=UInt.Val; return *this;}
  TUInt& operator|=(const TUInt& UInt){Val|=UInt.Val; return *this;}
  TUInt& operator^=(const TUInt& UInt){Val^=UInt.Val; return *this;}
  TUInt& operator>>=(const int& ShiftBits){Val>>=ShiftBits; return *this;}
  TUInt& operator<<=(const int& ShiftBits){Val<<=ShiftBits; return *this;}
  int GetMemUsed() const {return sizeof(TUInt);}

  int GetPrimHashCd() const {return int(Val);}
  int GetSecHashCd() const {return Val/0x10;}

  static uint GetRnd(const uint& Range=0){return Rnd.GetUniDevUInt(Range);}

  TStr GetStr() const {return TUInt::GetStr(Val);}
  static TStr GetStr(const uint& Val){
    char Bf[255]; sprintf(Bf, "%u", Val); return TStr(Bf);}
  static TStr GetStr(const TUInt& UInt){
    return GetStr(UInt.Val);}
  static TStr GetStr(const uint& Val, const char* FmtStr);
  static TStr GetStr(const uint& Val, const TStr& FmtStr){
    return GetStr(Val, FmtStr.CStr());}

  static TStr GetKiloStr(const uint& Val){
    if (Val>100*1000){return GetStr(Val/1000)+"K";}
    else if (Val>1000){return GetStr(Val/1000)+"."+GetStr((Val%1000)/100)+"K";}
    else {return GetStr(Val);}}
  static TStr GetMegaStr(const uint& Val){
    if (Val>100*1000000){return GetStr(Val/1000000)+"M";}
    else if (Val>1000000){
      return GetStr(Val/1000000)+"."+GetStr((Val%1000000)/100000)+"M";}
    else {return GetKiloStr(Val);}}

  static uint JavaUIntToCppUInt(const uint& JavaUInt){
    uint B1=(JavaUInt & 0xFF000000) >> 24;
    uint B2=(JavaUInt & 0x00FF0000) >> 16;
    uint B3=(JavaUInt & 0x0000FF00) >> 8;
    uint B4=(JavaUInt & 0x000000FF) >> 0;
    uint CppUInt=(B4<<24)+(B3<<16)+(B2<<8)+(B1<<0);
    return CppUInt;}

  static bool IsIpStr(const TStr& IpStr, uint& Ip, const char& SplitCh = '.');
  static bool IsIpStr(const TStr& IpStr, const char& SplitCh = '.') { uint Ip; return IsIpStr(IpStr, Ip, SplitCh); }
  static uint GetUIntFromIpStr(const TStr& IpStr, const char& SplitCh = '.');
  static TStr GetStrFromIpUInt(const uint& Ip);
  static bool IsIpv6Str(const TStr& IpStr, const char& SplitCh = ':');
};

/////////////////////////////////////////////////
// Unsigned-Integer-64Bit
class TUInt64{
public:
  uint64 Val;
public:
  static const TUInt64 Mn;
  static const TUInt64 Mx;

  TUInt64(): Val(0){}
  TUInt64(const TUInt64& Int): Val(Int.Val){}
  TUInt64(const uint64& Int): Val(Int){}
  TUInt64(const uint& MsVal, const uint& LsVal): Val(0){
    Val=(((uint64)MsVal) << 32) | ((uint64)LsVal);}
  explicit TUInt64(void* Pt): Val(0){
     TConv_Pt64Ints32 Conv(Pt); Val=Conv.GetUInt64();}
  operator uint64() const {return Val;}
  explicit TUInt64(TSIn& SIn){SIn.Load(Val);}
  void Load(TSIn& SIn){SIn.Load(Val);}
  void Save(TSOut& SOut) const {SOut.Save(Val);}
  void LoadXml(const PXmlTok& XmlTok, const TStr& Nm);
  void SaveXml(TSOut& SOut, const TStr& Nm) const;

  TUInt64& operator=(const TUInt64& Int){Val=Int.Val; return *this;}
  TUInt64& operator+=(const TUInt64& Int){Val+=Int.Val; return *this;}
  TUInt64& operator-=(const TUInt64& Int){Val-=Int.Val; return *this;}
  TUInt64& operator++(){++Val; return *this;} // prefix
  TUInt64& operator--(){--Val; return *this;} // prefix
  TUInt64 operator++(int){TUInt64 oldVal = Val; Val++; return oldVal;} // postfix
  TUInt64 operator--(int){TUInt64 oldVal = Val; Val--; return oldVal;} // postfix
  int GetMemUsed() const {return sizeof(TUInt64);}

  int GetPrimHashCd() const { return (int)GetMsVal() + (int)GetLsVal(); } //TODO: to check
  int GetSecHashCd() const { return ((int)GetMsVal() + (int)GetLsVal()) / 0x10; } //TODO: to check

  uint GetMsVal() const {
    return (uint)(Val >> 32);}
  uint GetLsVal() const {
    return (uint)(Val & 0xffffffff);}

  //TStr GetStr() const {return TStr::Fmt("%Lu", Val);}
  //static TStr GetStr(const TUInt64& Int){return TStr::Fmt("%Lu", Int.Val);}
  //static TStr GetHexStr(const TUInt64& Int){return TStr::Fmt("%LX", Int.Val);}
  #ifdef GLib_WIN
  TStr GetStr() const {return TStr::Fmt("%I64u", Val);}
  static TStr GetStr(const TUInt64& Int){return TStr::Fmt("%I64u", Int.Val);}
  static TStr GetHexStr(const TUInt64& Int){return TStr::Fmt("%I64X", Int.Val);}
  #else
  TStr GetStr() const {return TStr::Fmt("%llu", Val);}
  static TStr GetStr(const TUInt64& Int){return TStr::Fmt("%llu", Int.Val);}
  static TStr GetHexStr(const TUInt64& Int){return TStr::Fmt("%llX", Int.Val);}
  #endif

  static TStr GetKiloStr(const uint64& Val){
    if (Val>100*1000){return GetStr(Val/1000)+"K";}
    else if (Val>1000){return GetStr(Val/1000)+"."+GetStr((Val%1000)/100)+"K";}
    else {return GetStr(Val);}}
  static TStr GetMegaStr(const uint64& Val){
    if (Val>100*1000000){return GetStr(Val/1000000)+"M";}
    else if (Val>1000000){
      return GetStr(Val/1000000)+"."+GetStr((Val%1000000)/100000)+"M";}
    else {return GetKiloStr(Val);}}
  /*static TStr GetGigaStr(const uint64& Val){
    if (Val>100*1000000000){return GetStr(Val/1000000000)+"G";}
    else if (Val>1000000000){
      return GetStr(Val/1000000000)+"."+GetStr((Val%1000000000)/100000000)+"G";}
    else {return GetMegaStr(Val);}}*/
};

/////////////////////////////////////////////////
// Float
class TFlt{
public:
  double Val;
public:
  static const double Mn;
  static const double Mx;
  static const double NInf;
  static const double PInf;
  static const double Eps;
  static const double EpsHalf;
  static TRnd Rnd;

  TFlt(): Val(0){}
  TFlt(const double& _Val): Val(_Val){}
  operator double() const {return Val;}
  explicit TFlt(TSIn& SIn){SIn.Load(Val);}
  void Save(TSOut& SOut) const {SOut.Save(Val);}
  explicit TFlt(TSIn& SIn, const bool& IsTxt){
    if (IsTxt){TStr Str(SIn, true); Val=Str.GetFlt(0);} else {SIn.Load(Val);}}
  void Load(TSIn& SIn){SIn.Load(Val);}
  void Save(TSOut& SOut, const bool& IsTxt) const {
    if (IsTxt){GetStr(Val).Save(SOut, true);} else {SOut.Save(Val);}}
  void LoadXml(const PXmlTok& XmlTok, const TStr& Nm);
  void SaveXml(TSOut& SOut, const TStr& Nm) const;

  TFlt& operator=(const TFlt& Flt){Val=Flt.Val; return *this;}
  TFlt& operator=(const double& Flt){Val=Flt; return *this;}
  bool operator==(const TFlt& Flt) const _CMPWARN {return Val==Flt.Val;}
  bool operator==(const double& Flt) const _CMPWARN {return Val==Flt;}
  bool operator!=(const double& Flt) const _CMPWARN {return Val!=Flt;}
  double operator()() const {return Val;}
  TFlt& operator+=(const double& Flt){Val+=Flt; return *this;}
  TFlt& operator-=(const double& Flt){Val-=Flt; return *this;}
  TFlt& operator*=(const double& Flt){Val*=Flt; return *this;}
  TFlt& operator/=(const double& Flt){Val/=Flt; return *this;}
  TFlt& operator++(){++Val; return *this;} // prefix
  TFlt& operator--(){--Val; return *this;} // prefix
  TFlt operator++(int){TFlt oldVal = Val; Val++; return oldVal;} // postfix
  TFlt operator--(int){TFlt oldVal = Val; Val--; return oldVal;} // postfix
  int GetMemUsed() const {return sizeof(TFlt);}

  int GetPrimHashCd() const {
    int Expn; return int((frexp(Val, &Expn)-0.5)*double(TInt::Mx));}
  int GetSecHashCd() const {
    int Expn; frexp(Val, &Expn); return Expn;}

  static double Abs(const double& Flt){return Flt<0?-Flt:Flt;}
  static int Sign(const double& Flt){return Flt<0?-1:(Flt>0?1:0);}
  static int Round(const double& Flt){return int(floor(Flt+0.5));}
  static double GetRnd(){return Rnd.GetUniDev();}
  static bool Eq6(const double& LFlt, const double& RFlt){
    return fabs(LFlt-RFlt)<0.000001;}

  static double GetMn(const double& Flt1, const double& Flt2){
    return Flt1<Flt2?Flt1:Flt2;}
  static double GetMn(const double& Flt1, const double& Flt2, const double& Flt3){
    return GetMn(GetMn(Flt1, Flt2), Flt3); }
  static double GetMn(const double& Flt1, const double& Flt2, const double& Flt3, const double& Flt4){
    return GetMn(GetMn(Flt1, Flt2), GetMn(Flt3, Flt4)); }

  static double GetMx(const double& Flt1, const double& Flt2){
    return Flt1>Flt2?Flt1:Flt2;}
  static double GetMx(const double& Flt1, const double& Flt2, const double Flt3){
    return GetMx(GetMx(Flt1, Flt2), Flt3); }
  static double GetMx(const double& Flt1, const double& Flt2, const double Flt3, const double& Flt4){
    return GetMx(GetMx(Flt1, Flt2), GetMx(Flt3, Flt4)); }

  static double GetInRng(const double& Val, const double& Mn, const double& Mx){
    IAssert(Mn<=Mx); return Val<Mn?Mn:(Val>Mx?Mx:Val);}

  static bool IsNum(const double& Val){
    return (Mn<=Val)&&(Val<=Mx);}
  static bool IsNan(const double& Val){
    return (Val!=Val);}

  bool IsNum() const { return IsNum(Val); }
  bool IsNan() const { return IsNan(Val); }

  TStr GetStr() const {return TFlt::GetStr(Val);}
  static TStr GetStr(const double& Val, const int& Width=-1, const int& Prec=-1);
  static TStr GetStr(const TFlt& Flt, const int& Width=-1, const int& Prec=-1){
    return GetStr(Flt.Val, Width, Prec);}
  static TStr GetStr(const double& Val, const char* FmtStr);
  static TStr GetStr(const double& Val, const TStr& FmtStr){
    return GetStr(Val, FmtStr.CStr());}
  static TStr GetPrcStr(const double& RelVal, const double& FullVal){
    return GetStr(100*RelVal/FullVal, "%3.0f%%");}

  static TStr GetKiloStr(const double& Val){
    if (fabs(Val)>100*1000){return TStr::Fmt("%.0fK", Val/1000);}
    else if (fabs(Val)>1000){return TStr::Fmt("%.1fK", Val/1000);}
    else {return TStr::Fmt("%.0f", Val);}}
  static TStr GetMegaStr(const double& Val){
    if (fabs(Val)>100*1000000){return TStr::Fmt("%.0fM", Val/1000000);}
    else if (fabs(Val)>1000000){return TStr::Fmt("%.1fM", Val/1000000);}
    else {return GetKiloStr(Val);}}
  static TStr GetGigaStr(const double& Val){
    if (fabs(Val)>100*1000000000.0){return TStr::Fmt("%.0fG", Val/1000000000.0);}
    else if (fabs(Val)>1000000000.0){return TStr::Fmt("%.1fG", Val/1000000000.0);}
    else {return GetMegaStr(Val);}}
};

/////////////////////////////////////////////////
// Ascii-Float
class TAscFlt: public TFlt{
public:
  TAscFlt(): TFlt(){}
  TAscFlt(const double& Val): TFlt(Val){}
  explicit TAscFlt(TSIn& SIn): TFlt(SIn, true){}
  void Save(TSOut& SOut) const {TFlt::Save(SOut, true);}
};

/////////////////////////////////////////////////
// Short-Float
class TSFlt{
public:
  sdouble Val;
public:
  static const sdouble Mn;
  static const sdouble Mx;

  TSFlt(): Val(0){}
  TSFlt(const sdouble& _Val): Val(sdouble(_Val)){}
  //TSFlt(const double& _Val): Val(sdouble(_Val)){}
  operator sdouble() const {return Val;}
  //operator double() const {return Val;}
  explicit TSFlt(TSIn& SIn){SIn.Load(Val);}
  void Save(TSOut& SOut) const {SOut.Save(Val);}
  void LoadXml(const PXmlTok& XmlTok, const TStr& Nm);
  void SaveXml(TSOut& SOut, const TStr& Nm) const;

  TSFlt& operator=(const TSFlt& SFlt){Val=SFlt.Val; return *this;}
  bool operator==(const TSFlt& SFlt) const _CMPWARN {return Val==SFlt.Val;}
  bool operator==(const double& Flt) const _CMPWARN {return Val==Flt;}
  bool operator!=(const double& Flt) const _CMPWARN {return Val!=Flt;}
  bool operator<(const TSFlt& SFlt) const {return Val<SFlt.Val;}
  sdouble operator()() const {return Val;}
  TSFlt& operator+=(const double& SFlt){Val+=sdouble(SFlt); return *this;}
  TSFlt& operator-=(const double& SFlt){Val-=sdouble(SFlt); return *this;}
  TSFlt& operator*=(const double& SFlt){Val*=sdouble(SFlt); return *this;}
  TSFlt& operator/=(const double& SFlt){Val/=sdouble(SFlt); return *this;}
  TSFlt& operator++(){++Val; return *this;} // prefix
  TSFlt& operator--(){--Val; return *this;} // prefix
  TSFlt operator++(int){TSFlt oldVal = Val; Val++; return oldVal;} // postfix
  TSFlt operator--(int){TSFlt oldVal = Val; Val--; return oldVal;} // postfix
  int GetMemUsed() const {return sizeof(TSFlt);}

  int GetPrimHashCd() const {
    int Expn; return int((frexp(Val, &Expn)-0.5)*double(TInt::Mx));}
  int GetSecHashCd() const {
    int Expn; frexp(Val, &Expn); return Expn;}
};

/////////////////////////////////////////////////
// Long-Float
class TLFlt{
public:
  ldouble Val;
public:
  static const ldouble Mn;
  static const ldouble Mx;

  TLFlt(): Val(0){}
  TLFlt(const ldouble& _Val): Val(_Val){}
  operator ldouble() const {return Val;}
  explicit TLFlt(TSIn& SIn){SIn.Load(Val);}
  void Save(TSOut& SOut) const {SOut.Save(Val);}
  void LoadXml(const PXmlTok& XmlTok, const TStr& Nm);
  void SaveXml(TSOut& SOut, const TStr& Nm) const;

  TLFlt& operator=(const TLFlt& LFlt){Val=LFlt.Val; return *this;}
  bool operator==(const TLFlt& LFlt) const _CMPWARN {return Val==LFlt.Val;}
  bool operator==(const ldouble& LFlt) const _CMPWARN {return Val==LFlt;}
  bool operator!=(const ldouble& LFlt) const _CMPWARN {return Val!=LFlt;}
  bool operator<(const TLFlt& LFlt) const {return Val<LFlt.Val;}
  ldouble operator()() const {return Val;}
  TLFlt& operator+=(const ldouble& LFlt){Val+=LFlt; return *this;}
  TLFlt& operator-=(const ldouble& LFlt){Val-=LFlt; return *this;}
  TLFlt& operator++(){++Val; return *this;} // prefix
  TLFlt& operator--(){--Val; return *this;} // prefix
  TLFlt operator++(int){TLFlt oldVal = Val; Val++; return oldVal;} // postfix
  TLFlt operator--(int){TLFlt oldVal = Val; Val--; return oldVal;} // postfix
  int GetMemUsed() const {return sizeof(TLFlt);}

  int GetPrimHashCd() const {Fail; return 0;}
  int GetSecHashCd() const {Fail; return 0;}

  static TStr GetStr(const ldouble& Val, const int& Width=-1, const int& Prec=-1);
  static TStr GetStr(const TLFlt& LFlt, const int& Width=-1, const int& Prec=-1){
    return GetStr(LFlt.Val, Width, Prec);}
  static TStr GetStr(const ldouble& Val, const char* FmtStr);
  static TStr GetStr(const ldouble& Val, const TStr& FmtStr){
    return GetStr(Val, FmtStr.CStr());}
};

/////////////////////////////////////////////////
// Float-Rectangle
class TFltRect{
public:
  TFlt MnX, MnY, MxX, MxY;
public:
  TFltRect():
    MnX(), MnY(), MxX(), MxY(){}
  TFltRect(const TFltRect& FltRect):
    MnX(FltRect.MnX), MnY(FltRect.MnY), MxX(FltRect.MxX), MxY(FltRect.MxY){}
  TFltRect(
   const double& _MnX, const double& _MnY,
   const double& _MxX, const double& _MxY):
    MnX(_MnX), MnY(_MnY), MxX(_MxX), MxY(_MxY){}
  TFltRect(TSIn& SIn):
    MnX(SIn), MnY(SIn), MxX(SIn), MxY(SIn){}
  void Save(TSOut& SOut) const {
    MnX.Save(SOut); MnY.Save(SOut); MxX.Save(SOut); MxY.Save(SOut);}
  void LoadXml(const PXmlTok& XmlTok, const TStr& Nm);
  void SaveXml(TSOut& SOut, const TStr& Nm) const;

  TFltRect& operator=(const TFltRect& FltRect){
    MnX=FltRect.MnX; MnY=FltRect.MnY; MxX=FltRect.MxX; MxY=FltRect.MxY;
    return *this;}

  // get coordinates
  double GetMnX() const {return MnX;}
  double GetMnY() const {return MnY;}
  double GetMxX() const {return MxX;}
  double GetMxY() const {return MxY;}

  // get lengths
  double GetXLen() const {return MxX-MnX;}
  double GetYLen() const {return MxY-MnY;}

  // get centers
  double GetXCenter() const {return MnX+(MxX-MnX)/2;}
  double GetYCenter() const {return MnY+(MxY-MnY)/2;}

  // tests
  bool IsXYIn(const double& X, const double& Y) const {
    return (MnX<=X)&&(X<=MxX)&&(MnY<=Y)&&(Y<=MxY);}
  static bool Intersection(const TFltRect& Rect1, const TFltRect& Rect2);

  // string
  TStr GetStr() const;
};

=======
};

/////////////////////////////////////////////////
// Input-String
class TStrIn: public TSIn{
private:
  bool OwnP; 
  char* Bf;
  int BfC, BfL;
private:
  TStrIn() { }
  TStrIn(const TStrIn&) { }
  TStrIn& operator = (const TStrIn&) { }
public:
  TStrIn(const TStr& Str, const bool& _OwnP = true);
  static PSIn New(const TStr& Str, const bool& OwnP = true){return PSIn(new TStrIn(Str, OwnP));}
  ~TStrIn(){}

  bool Eof(){return BfC==BfL;}
  int Len() const {return BfL-BfC;}
  char GetCh(){Assert(BfC<BfL); return Bf[BfC++];}
  char PeekCh(){Assert(BfC<BfL); return Bf[BfC];}
  int GetBf(const void* LBf, const TSize& LBfL);
  void Reset(){Cs=TCs(); BfC=0;}
  bool GetNextLnBf(TChA& LnChA);
};

/////////////////////////////////////////////////
// Double-String
class TDbStr{
public:
  TStr Str1;
  TStr Str2;
public:
  TDbStr(): Str1(), Str2(){}
  TDbStr(const TDbStr& DbStr): Str1(DbStr.Str1), Str2(DbStr.Str2){}
  TDbStr(const TStr& _Str1): Str1(_Str1), Str2(){}
  TDbStr(const TStr& _Str1, const TStr& _Str2): Str1(_Str1), Str2(_Str2){}
  explicit TDbStr(TSIn& SIn): Str1(SIn), Str2(SIn){}
  void Save(TSOut& SOut) const {Str1.Save(SOut); Str2.Save(SOut);}

  TDbStr& operator=(const TDbStr& DbStr){
    if (this!=&DbStr){Str1=DbStr.Str1; Str2=DbStr.Str2;} return *this;}
  bool operator==(const TDbStr& DbStr) const {
    return (Str1==DbStr.Str1)&&(Str2==DbStr.Str2);}
  bool operator<(const TDbStr& DbStr) const {
    return (Str1<DbStr.Str1)||((Str1==DbStr.Str1)&&(Str2<DbStr.Str2));}

  TStr GetStr(const TStr& MidStr=TStr()) const {
    if (Filled()){return Str1+MidStr+Str2;} else {return Str1+Str2;}}
  int GetPrimHashCd() const {
    return Str1.GetPrimHashCd()+Str2.GetPrimHashCd();}
  int GetSecHashCd() const {
    return Str1.GetSecHashCd()+Str2.GetSecHashCd();}

  bool Empty() const {return (Str1.Empty())&&(Str2.Empty());}
  bool Filled() const {return (!Str2.Empty())&&(!Str1.Empty());}
};

/////////////////////////////////////////////////
// Simple-String-Pool
//ClassTP(TSStrPool, PSStrPool)//{
//private:
//  TMem Bf;
//public:
//  TSStrPool(const int& MxLen=0): Bf(MxLen){}
//  TSStrPool(TSStrPool& StrPool): Bf(StrPool.Bf){}
//  TSStrPool(TSIn& SIn): Bf(SIn){}
//  void Save(TSOut& SOut) const {Bf.Save(SOut);}
//
//  TSStrPool& operator=(const TSStrPool& StrPool){
//    Bf=StrPool.Bf; return *this;}
//
//  int Len() const {return Bf.Len();}
//  void Clr(){Bf.Clr();}
//  int AddStr(const TStr& Str){
//    if (Str.Empty()){return -1;}
//    else {int StrId=Bf.Len(); Bf+=Str; Bf+=char(0); return StrId;}}
//  TStr GetStr(const int& StrId) const {
//    if (StrId==-1){return "";}
//    else {return TStr(Bf()+StrId);}}
//};

/////////////////////////////////////////////////
// String-Pool
ClassTP(TStrPool, PStrPool)//{
private:
  uint MxBfL, BfL, GrowBy;
  char *Bf;
private:
  void Resize(const uint& _MxBfL);
public:
  TStrPool(const uint& MxBfLen = 0, const uint& _GrowBy = 16*1024*1024);
  TStrPool(TSIn& SIn, bool LoadCompact = true);
  TStrPool(const TStrPool& Pool) : MxBfL(Pool.MxBfL), BfL(Pool.BfL), GrowBy(Pool.GrowBy) {
    Bf = (char *) malloc(Pool.MxBfL); IAssertR(Bf, TStr::Fmt("Can not resize buffer to %u bytes. [Program failed to allocate more memory. Solution: Get a bigger machine.]", MxBfL).CStr()); memcpy(Bf, Pool.Bf, Pool.BfL); }
  ~TStrPool() { if (Bf) free(Bf); else IAssertR(MxBfL == 0, TStr::Fmt("size: %u, expected size: 0", MxBfL).CStr());  Bf = 0; MxBfL = 0; BfL = 0; }

  static PStrPool New(const uint& _MxBfLen = 0, const uint& _GrowBy = 16*1024*1024) { return PStrPool(new TStrPool(_MxBfLen, _GrowBy)); }
  static PStrPool New(TSIn& SIn) { return new TStrPool(SIn); }
  static PStrPool New(const TStr& fileName) { PSIn SIn = TFIn::New(fileName); return new TStrPool(*SIn); }
  static PStrPool Load(TSIn& SIn, bool LoadCompacted = true) { return PStrPool(new TStrPool(SIn, LoadCompacted)); }
  void Save(TSOut& SOut) const;
  void Save(const TStr& FNm){PSOut SOut=TFOut::New(FNm); Save(*SOut);}

  uint Len() const { return BfL; }
  uint Size() const { return MxBfL; }
  bool Empty() const { return ! Len(); }
  char* operator () () const { return Bf; }
  TStrPool& operator = (const TStrPool& Pool);

  uint AddStr(const char *Str, const uint& Len);
  uint AddStr(const char *Str) { return AddStr(Str, uint(strlen(Str)) + 1); }
  uint AddStr(const TStr& Str) { return AddStr(Str.CStr(), Str.Len() + 1); }

  TStr GetStr(const uint& Offset) const { Assert(Offset < BfL);
    if (Offset == 0) return TStr::GetNullStr(); else return TStr(Bf + Offset); }
  const char *GetCStr(const uint& Offset) const { Assert(Offset < BfL);
    if (Offset == 0) return TStr::GetNullStr().CStr(); else return Bf + Offset; }

  // Clr() removes the empty string at the start.
  // Call AddStr("") after Clr(), if you want to use the pool again.
  void Clr(bool DoDel = false) { BfL = 0; if (DoDel && Bf) { free(Bf); Bf = 0; MxBfL = 0; } }
  int Cmp(const uint& Offset, const char *Str) const { Assert(Offset < BfL);
    if (Offset != 0) return strcmp(Bf + Offset, Str); else return strcmp("", Str); }

  static int GetPrimHashCd(const char *CStr);
  static int GetSecHashCd(const char *CStr);
  int GetPrimHashCd(const uint& Offset) { Assert(Offset < BfL);
    if (Offset != 0) return GetPrimHashCd(Bf + Offset); else return GetPrimHashCd(""); }
  int GetSecHashCd(const uint& Offset) { Assert(Offset < BfL);
    if (Offset != 0) return GetSecHashCd(Bf + Offset); else return GetSecHashCd(""); }
};

/////////////////////////////////////////////////
// String-Pool-64bit
ClassTP(TStrPool64, PStrPool64)//{
private:
  ::TSize MxBfL, BfL, GrowBy;
  char *Bf;
private:
  void Resize(const ::TSize& _MxBfL);
public:
  TStrPool64(::TSize _MxBfL = 0, ::TSize _GrowBy = 16*1024*1024);
  TStrPool64(const TStrPool64& StrPool);
  TStrPool64(TSIn& SIn, bool LoadCompact = true);
  ~TStrPool64() { Clr(true); }
  void Save(TSOut& SOut) const;

  static PStrPool64 New(::TSize MxBfL = 0, ::TSize GrowBy = 16*1024*1024) { 
      return PStrPool64(new TStrPool64(MxBfL, GrowBy)); }
  static PStrPool64 Load(TSIn& SIn, bool LoadCompact = true) { 
      return PStrPool64(new TStrPool64(SIn, LoadCompact)); }

  TStrPool64& operator=(const TStrPool64& StrPool);

  uint64 GetMemUsed() const { return 3*sizeof(::TSize) + uint64(MxBfL); }

  bool Empty() const { return (BfL == 0); }
  uint64 Len() const {return BfL;}
  uint64 Reserved() const { return MxBfL; }
  void Clr(bool DoDel = false);
  int Cmp(uint64 Offset, const char *Str) const { Assert(Offset < BfL);
    if (Offset != 0) return strcmp(Bf + Offset, Str); else return strcmp("", Str); }

  uint64 AddStr(const TStr& Str);
  TStr GetStr(const uint64& StrId) const;
};

/////////////////////////////////////////////////
// Void
class TVoid{
public:
  TVoid(){}
  TVoid(TSIn&){}
  void Save(TSOut&) const {}
  void LoadXml(const PXmlTok& XmlTok, const TStr& Nm);
  void SaveXml(TSOut& SOut, const TStr& Nm) const;

  TVoid& operator=(const TVoid&){return *this;}
  bool operator==(const TVoid&) const {return true;}
  bool operator<(const TVoid&) const {Fail; return false;}
  int GetMemUsed() const {return sizeof(TVoid);}
};

/////////////////////////////////////////////////
// Boolean
class TBool{
public:
  bool Val;
public:
  static const bool Mn;
  static const bool Mx;
  static const int Vals;
  static TRnd Rnd;

  static const TStr FalseStr;
  static const TStr TrueStr;
  static const TStr NStr;
  static const TStr YStr;
  static const TStr NoStr;
  static const TStr YesStr;

  TBool(): Val(false){}
  TBool(const bool& _Val): Val(_Val){}
  operator bool() const {return Val;}
  explicit TBool(TSIn& SIn){SIn.Load(Val);}
  void Load(TSIn& SIn){SIn.Load(Val);}
  void Save(TSOut& SOut) const {SOut.Save(Val);}
  void LoadXml(const PXmlTok& XmlTok, const TStr& Nm);
  void SaveXml(TSOut& SOut, const TStr& Nm) const;

  TBool& operator=(const TBool& Bool){Val=Bool.Val; return *this;}
  bool operator==(const TBool& Bool) const {return Val==Bool.Val;}
  bool operator<(const TBool& Bool) const {//return Val<Bool.Val;
    return (Val==false)&&(Bool.Val==true);}
  bool operator()() const {return Val;}
  int GetMemUsed() const {return sizeof(TBool);}

  int GetPrimHashCd() const {return Val;}
  int GetSecHashCd() const {return Val;}

  static bool GetRnd(){return Rnd.GetUniDevInt(2)==1;}

  static TStr GetStr(const bool& Val){
    if (Val){return TrueStr;} else {return FalseStr;}}
  static TStr GetStr(const TBool& Bool){
    return GetStr(Bool.Val);}
  static TStr GetYNStr(const bool& Val){
    if (Val){return YStr;} else {return NStr;}}
  static TStr GetYesNoStr(const bool& Val){
    if (Val){return YesStr;} else {return NoStr;}}
  static TStr Get01Str(const bool& Val){
    if (Val){return "1";} else {return "0";}}
  static bool IsValStr(const TStr& Str);
  static bool GetValFromStr(const TStr& Str);
  static bool GetValFromStr(const TStr& Str, const bool& DfVal);
};

/////////////////////////////////////////////////
// Char
class TCh{
public:
  char Val;
public:
  static const char Mn;
  static const char Mx;
  static const int Vals;

  static const char NullCh;
  static const char TabCh;
  static const char LfCh;
  static const char CrCh;
  static const char EofCh;
  static const char HashCh;

  TCh(): Val(TCh::NullCh){}
  TCh(const char& _Val): Val(_Val){}
  operator char() const {return Val;}
  explicit TCh(TSIn& SIn){SIn.Load(Val);}
  void Save(TSOut& SOut) const {SOut.Save(Val);}
  void LoadXml(const PXmlTok& XmlTok, const TStr& Nm);
  void SaveXml(TSOut& SOut, const TStr& Nm) const;

  TCh& operator=(const TCh& Ch){Val=Ch.Val; return *this;}
  bool operator==(const TCh& Ch) const {return Val==Ch.Val;}
  bool operator<(const TCh& Ch) const {return Val<Ch.Val;}
  char operator()() const {return Val;}
  int GetMemUsed() const {return sizeof(TCh);}

  int GetPrimHashCd() const {return Val;}
  int GetSecHashCd() const {return Val;}

  static bool IsWs(const char& Ch){
    return (Ch==' ')||(Ch==TabCh)||(Ch==CrCh)||(Ch==LfCh);}
  static bool IsAlpha(const char& Ch){
    return (('A'<=Ch)&&(Ch<='Z'))||(('a'<=Ch)&&(Ch<='z'));}
  static bool IsNum(const char& Ch){return ('0'<=Ch)&&(Ch<='9');}
  static bool IsAlNum(const char& Ch){return IsAlpha(Ch)||IsNum(Ch);}
  static int GetNum(const char& Ch){Assert(IsNum(Ch)); return Ch-'0';}
  static bool IsHex(const char& Ch){return
    (('0'<=Ch)&&(Ch<='9'))||(('A'<=Ch)&&(Ch<='F'))||(('a'<=Ch)&&(Ch<='f'));}
  static int GetHex(const char& Ch){
    if (('0'<=Ch)&&(Ch<='9')){return Ch-'0';}
    else if (('A'<=Ch)&&(Ch<='F')){return Ch-'A'+10;}
    else if (('a'<=Ch)&&(Ch<='f')){return Ch-'a'+10;}
    else Fail; return 0;}
  static char GetHexCh(const int& Val){
    if ((0<=Val)&&(Val<=9)){return char('0'+char(Val));}
    else if ((10<=Val)&&(Val<=15)){return char('A'+char(Val-10));}
    else Fail; return 0;}
  static char IsUc(const char& Ch){
    return ('A'<=Ch)&&(Ch<='Z');}
  static char GetUc(const char& Ch){
    if (('a'<=Ch)&&(Ch<='z')){return Ch-'a'+'A';} else {return Ch;}}
  static char GetUsFromYuAscii(const char& Ch);

  static TStr GetStr(const TCh& Ch){
    return TStr(Ch.Val);}
};

/////////////////////////////////////////////////
// Unsigned-Char
class TUCh{
public:
  uchar Val;
public:
  static const uchar Mn;
  static const uchar Mx;
  static const int Vals;

  TUCh(): Val(TCh::NullCh){}
  TUCh(const uchar& _Val): Val(_Val){}
  operator uchar() const {return Val;}
  explicit TUCh(TSIn& SIn){SIn.Load(Val);}
  void Save(TSOut& SOut) const {SOut.Save(Val);}
  void LoadXml(const PXmlTok& XmlTok, const TStr& Nm);
  void SaveXml(TSOut& SOut, const TStr& Nm) const;

  TUCh& operator=(const TUCh& UCh){Val=UCh.Val; return *this;}
  bool operator==(const TUCh& UCh) const {return Val==UCh.Val;}
  bool operator<(const TUCh& UCh) const {return Val<UCh.Val;}
  uchar operator()() const {return Val;}
  int GetMemUsed() const {return sizeof(TUCh);}

  int GetPrimHashCd() const {return Val;}
  int GetSecHashCd() const {return Val;}
};

/////////////////////////////////////////////////
// Short-Integer
class TSInt{
public:
  int16 Val;
public:
  TSInt(): Val(0){}
  TSInt(const int16& _Val): Val(_Val){}
  operator int16() const {return Val;}
  explicit TSInt(TSIn& SIn){SIn.Load(Val);}
  void Load(TSIn& SIn){SIn.Load(Val);}
  void Save(TSOut& SOut) const {SOut.Save(Val);}
  int GetPrimHashCd() const {return Val;}
  int GetSecHashCd() const {return Val/0x10;}
};

/////////////////////////////////////////////////
// Integer
class TInt{
public:
  int Val;
public:
  static const int Mn;
  static const int Mx;
  static const int Kilo;
  static const int Mega;
  static const int Giga;
  static TRnd Rnd;

  TInt(): Val(0){}
  TInt(const int& _Val): Val(_Val){}
  operator int() const {return Val;}
  explicit TInt(TSIn& SIn){SIn.Load(Val);}
  void Load(TSIn& SIn){SIn.Load(Val);}
  void Save(TSOut& SOut) const {SOut.Save(Val);}
  void LoadXml(const PXmlTok& XmlTok, const TStr& Nm);
  void SaveXml(TSOut& SOut, const TStr& Nm) const;

  TInt& operator=(const TInt& Int){Val=Int.Val; return *this;}
  TInt& operator=(const int& Int){Val=Int; return *this;}
  bool operator==(const TInt& Int) const {return Val==Int.Val;}
  bool operator==(const int& Int) const {return Val==Int;}
  bool operator!=(const int& Int) const {return Val!=Int;}
  bool operator<(const TInt& Int) const {return Val<Int.Val;}
  bool operator<(const int& Int) const {return Val<Int;}
  int operator()() const {return Val;}
  TInt& operator+=(const int& Int){Val+=Int; return *this;}
  TInt& operator-=(const int& Int){Val-=Int; return *this;}
  TInt& operator++(){++Val; return *this;} // prefix
  TInt& operator--(){--Val; return *this;} // prefix
  TInt operator++(int){TInt oldVal = Val; Val++; return oldVal;} // postfix
  TInt operator--(int){TInt oldVal = Val; Val--; return oldVal;} // postfix
  int GetMemUsed() const {return sizeof(TInt);}

  int GetPrimHashCd() const {return Val;}
  int GetSecHashCd() const {return Val/0x10;}

  static int Abs(const int& Int){return Int<0?-Int:Int;}
  static int Sign(const int& Int){return Int<0?-1:(Int>0?1:0);}
  static void Swap(int& Int1, int& Int2){
    int SwapInt1=Int1; Int1=Int2; Int2=SwapInt1;}
  static int GetRnd(const int& Range=0){return Rnd.GetUniDevInt(Range);}
  static void SetRndSeed(const int& Seed){Rnd.PutSeed(Seed);}

  static bool IsOdd(const int& Int){return ((Int%2)==1);}
  static bool IsEven(const int& Int){return ((Int%2)==0);}

  static int GetMn(const int& Int1, const int& Int2){
    return Int1<Int2?Int1:Int2;}
  static int GetMx(const int& Int1, const int& Int2){
    return Int1>Int2?Int1:Int2;}
  static int GetMn(const int& Int1, const int& Int2, const int& Int3){
    return GetMn(Int1, GetMn(Int2, Int3));}
  static int GetMn(const int& Int1, const int& Int2,
   const int& Int3, const int& Int4){
    return GetMn(GetMn(Int1, Int2), GetMn(Int3, Int4));}
  static int GetMx(const int& Int1, const int& Int2, const int& Int3){
    return GetMx(Int1, GetMx(Int2, Int3));}
  static int GetMx(const int& Int1, const int& Int2,
   const int& Int3, const int& Int4){
    return GetMx(GetMx(Int1, Int2), GetMx(Int3, Int4));}
  static int GetInRng(const int& Val, const int& Mn, const int& Mx){
    IAssert(Mn<=Mx); return Val<Mn?Mn:(Val>Mx?Mx:Val);}

  TStr GetStr() const {return TInt::GetStr(Val);}
  
  static TStr GetStr(const int& Val){ return TStr::Fmt("%d", Val); }
  static TStr GetStr(const TInt& Int){ return GetStr(Int.Val);}
  static TStr GetStr(const int& Val, const char* FmtStr);
  static TStr GetStr(const int& Val, const TStr& FmtStr){ return GetStr(Val, FmtStr.CStr());}

  //J: So that TInt can convert any kind of integer to a string
  static TStr GetStr(const uint& Val){ return TStr::Fmt("%u", Val); }
  #ifdef GLib_WIN
  static TStr GetStr(const int64& Val) {return TStr::Fmt("%I64d", Val);}
  static TStr GetStr(const uint64& Val) {return TStr::Fmt("%I64u", Val);}
  #else
  static TStr GetStr(const int64& Val) {return TStr::Fmt("%lld", Val);}
  static TStr GetStr(const uint64& Val) {return TStr::Fmt("%llu", Val);}
  #endif

  static TStr GetHexStr(const int& Val){
    char Bf[255]; sprintf(Bf, "%X", Val); return TStr(Bf);}
  static TStr GetHexStr(const TInt& Int){
    return GetHexStr(Int.Val);}

  static TStr GetKiloStr(const int& Val){
    if (Val>=100*1000){return GetStr(Val/1000)+"K";}
    else if (Val>=1000){return GetStr(Val/1000)+"."+GetStr((Val%1000)/100)+"K";}
    else {return GetStr(Val);}}
  static TStr GetMegaStr(const int& Val){
    if (Val>=100*1000000){return GetStr(Val/1000000)+"M";}
    else if (Val>=1000000){
      return GetStr(Val/1000000)+"."+GetStr((Val%1000000)/100000)+"M";}
    else {return GetKiloStr(Val);}}

  // frugal
  static char* SaveFrugalInt(char *pDest, int i);
  static char* LoadFrugalInt(char *pSrc, int& i);
  static void TestFrugalInt();
  static void SaveFrugalIntV(TSOut& SOut, const TVec<TInt, int>& IntV);
  static void LoadFrugalIntV(TSIn& SIn, TVec<TInt, int>& IntV, bool ClrP=true);
};

/////////////////////////////////////////////////
// Unsigned-Integer
class TUInt{
public:
  uint Val;
public:
  static const uint Mn;
  static const uint Mx;
  static TRnd Rnd;

  TUInt(): Val(0){}
  TUInt(const uint& _Val): Val(_Val){}
  operator uint() const {return Val;}
  explicit TUInt(TSIn& SIn){SIn.Load(Val);}
  void Load(TSIn& SIn){SIn.Load(Val);}
  void Save(TSOut& SOut) const {SOut.Save(Val);}
  void LoadXml(const PXmlTok& XmlTok, const TStr& Nm);
  void SaveXml(TSOut& SOut, const TStr& Nm) const;

  TUInt& operator=(const TUInt& UInt){Val=UInt.Val; return *this;}
  TUInt& operator=(const uint& _Val){Val=_Val; return *this;}
  TUInt& operator++(){++Val; return *this;} // prefix
  TUInt& operator--(){--Val; return *this;} // prefix
  TUInt operator++(int){TUInt oldVal = Val; Val++; return oldVal;} // postfix
  TUInt operator--(int){TUInt oldVal = Val; Val--; return oldVal;} // postfix
  //bool operator==(const TUInt& UInt) const {return Val==UInt.Val;}
  //bool operator==(const uint& UInt) const {return Val==UInt;}
  //bool operator!=(const uint& UInt) const {return Val!=UInt;}
  //bool operator<(const TUInt& UInt) const {return Val<UInt.Val;}
  uint operator()() const {return Val;}
  uint& operator()() {return Val;}
  TUInt& operator~(){Val=~Val; return *this;}
  TUInt& operator&=(const TUInt& UInt){Val&=UInt.Val; return *this;}
  TUInt& operator|=(const TUInt& UInt){Val|=UInt.Val; return *this;}
  TUInt& operator^=(const TUInt& UInt){Val^=UInt.Val; return *this;}
  TUInt& operator>>=(const int& ShiftBits){Val>>=ShiftBits; return *this;}
  TUInt& operator<<=(const int& ShiftBits){Val<<=ShiftBits; return *this;}
  int GetMemUsed() const {return sizeof(TUInt);}

  int GetPrimHashCd() const {return int(Val);}
  int GetSecHashCd() const {return Val/0x10;}

  static uint GetRnd(const uint& Range=0){return Rnd.GetUniDevUInt(Range);}

  TStr GetStr() const {return TUInt::GetStr(Val);}
  static TStr GetStr(const uint& Val){
    char Bf[255]; sprintf(Bf, "%u", Val); return TStr(Bf);}
  static TStr GetStr(const TUInt& UInt){
    return GetStr(UInt.Val);}
  static TStr GetStr(const uint& Val, const char* FmtStr);
  static TStr GetStr(const uint& Val, const TStr& FmtStr){
    return GetStr(Val, FmtStr.CStr());}

  static TStr GetKiloStr(const uint& Val){
    if (Val>100*1000){return GetStr(Val/1000)+"K";}
    else if (Val>1000){return GetStr(Val/1000)+"."+GetStr((Val%1000)/100)+"K";}
    else {return GetStr(Val);}}
  static TStr GetMegaStr(const uint& Val){
    if (Val>100*1000000){return GetStr(Val/1000000)+"M";}
    else if (Val>1000000){
      return GetStr(Val/1000000)+"."+GetStr((Val%1000000)/100000)+"M";}
    else {return GetKiloStr(Val);}}

  static uint JavaUIntToCppUInt(const uint& JavaUInt){
    uint B1=(JavaUInt & 0xFF000000) >> 24;
    uint B2=(JavaUInt & 0x00FF0000) >> 16;
    uint B3=(JavaUInt & 0x0000FF00) >> 8;
    uint B4=(JavaUInt & 0x000000FF) >> 0;
    uint CppUInt=(B4<<24)+(B3<<16)+(B2<<8)+(B1<<0);
    return CppUInt;}

  static bool IsIpStr(const TStr& IpStr, uint& Ip, const char& SplitCh = '.');
  static bool IsIpStr(const TStr& IpStr, const char& SplitCh = '.') { uint Ip; return IsIpStr(IpStr, Ip, SplitCh); }
  static uint GetUIntFromIpStr(const TStr& IpStr, const char& SplitCh = '.');
  static TStr GetStrFromIpUInt(const uint& Ip);
  static bool IsIpv6Str(const TStr& IpStr, const char& SplitCh = ':');
};

/////////////////////////////////////////////////
// Unsigned-Integer-64Bit
class TUInt64{
public:
  uint64 Val;
public:
  static const TUInt64 Mn;
  static const TUInt64 Mx;

  TUInt64(): Val(0){}
  TUInt64(const TUInt64& Int): Val(Int.Val){}
  TUInt64(const uint64& Int): Val(Int){}
  TUInt64(const uint& MsVal, const uint& LsVal): Val(0){
    Val=(((uint64)MsVal) << 32) | ((uint64)LsVal);}
  explicit TUInt64(void* Pt): Val(0){
     TConv_Pt64Ints32 Conv(Pt); Val=Conv.GetUInt64();}
  operator uint64() const {return Val;}
  explicit TUInt64(TSIn& SIn){SIn.Load(Val);}
  void Load(TSIn& SIn){SIn.Load(Val);}
  void Save(TSOut& SOut) const {SOut.Save(Val);}
  void LoadXml(const PXmlTok& XmlTok, const TStr& Nm);
  void SaveXml(TSOut& SOut, const TStr& Nm) const;

  TUInt64& operator=(const TUInt64& Int){Val=Int.Val; return *this;}
  TUInt64& operator+=(const TUInt64& Int){Val+=Int.Val; return *this;}
  TUInt64& operator-=(const TUInt64& Int){Val-=Int.Val; return *this;}
  TUInt64& operator++(){++Val; return *this;} // prefix
  TUInt64& operator--(){--Val; return *this;} // prefix
  TUInt64 operator++(int){TUInt64 oldVal = Val; Val++; return oldVal;} // postfix
  TUInt64 operator--(int){TUInt64 oldVal = Val; Val--; return oldVal;} // postfix
  int GetMemUsed() const {return sizeof(TUInt64);}

  int GetPrimHashCd() const { return (int)GetMsVal() + (int)GetLsVal(); } //TODO: to check
  int GetSecHashCd() const { return ((int)GetMsVal() + (int)GetLsVal()) / 0x10; } //TODO: to check

  uint GetMsVal() const {
    return (uint)(Val >> 32);}
  uint GetLsVal() const {
    return (uint)(Val & 0xffffffff);}

  //TStr GetStr() const {return TStr::Fmt("%Lu", Val);}
  //static TStr GetStr(const TUInt64& Int){return TStr::Fmt("%Lu", Int.Val);}
  //static TStr GetHexStr(const TUInt64& Int){return TStr::Fmt("%LX", Int.Val);}
  #ifdef GLib_WIN
  TStr GetStr() const {return TStr::Fmt("%I64u", Val);}
  static TStr GetStr(const TUInt64& Int){return TStr::Fmt("%I64u", Int.Val);}
  static TStr GetHexStr(const TUInt64& Int){return TStr::Fmt("%I64X", Int.Val);}
  #else
  TStr GetStr() const {return TStr::Fmt("%llu", Val);}
  static TStr GetStr(const TUInt64& Int){return TStr::Fmt("%llu", Int.Val);}
  static TStr GetHexStr(const TUInt64& Int){return TStr::Fmt("%llX", Int.Val);}
  #endif

  static TStr GetKiloStr(const uint64& Val){
    if (Val>100*1000){return GetStr(Val/1000)+"K";}
    else if (Val>1000){return GetStr(Val/1000)+"."+GetStr((Val%1000)/100)+"K";}
    else {return GetStr(Val);}}
  static TStr GetMegaStr(const uint64& Val){
    if (Val>100*1000000){return GetStr(Val/1000000)+"M";}
    else if (Val>1000000){
      return GetStr(Val/1000000)+"."+GetStr((Val%1000000)/100000)+"M";}
    else {return GetKiloStr(Val);}}
  /*static TStr GetGigaStr(const uint64& Val){
    if (Val>100*1000000000){return GetStr(Val/1000000000)+"G";}
    else if (Val>1000000000){
      return GetStr(Val/1000000000)+"."+GetStr((Val%1000000000)/100000000)+"G";}
    else {return GetMegaStr(Val);}}*/
};

/////////////////////////////////////////////////
// Float
class TFlt{
public:
  double Val;
public:
  static const double Mn;
  static const double Mx;
  static const double NInf;
  static const double PInf;
  static const double Eps;
  static const double EpsHalf;
  static TRnd Rnd;

  TFlt(): Val(0){}
  TFlt(const double& _Val): Val(_Val){}
  operator double() const {return Val;}
  explicit TFlt(TSIn& SIn){SIn.Load(Val);}
  void Save(TSOut& SOut) const {SOut.Save(Val);}
  explicit TFlt(TSIn& SIn, const bool& IsTxt){
    if (IsTxt){TStr Str(SIn, true); Val=Str.GetFlt(0);} else {SIn.Load(Val);}}
  void Load(TSIn& SIn){SIn.Load(Val);}
  void Save(TSOut& SOut, const bool& IsTxt) const {
    if (IsTxt){GetStr(Val).Save(SOut, true);} else {SOut.Save(Val);}}
  void LoadXml(const PXmlTok& XmlTok, const TStr& Nm);
  void SaveXml(TSOut& SOut, const TStr& Nm) const;

  TFlt& operator=(const TFlt& Flt){Val=Flt.Val; return *this;}
  TFlt& operator=(const double& Flt){Val=Flt; return *this;}
  bool operator==(const TFlt& Flt) const _CMPWARN {return Val==Flt.Val;}
  bool operator==(const double& Flt) const _CMPWARN {return Val==Flt;}
  bool operator!=(const double& Flt) const _CMPWARN {return Val!=Flt;}
  double operator()() const {return Val;}
  TFlt& operator+=(const double& Flt){Val+=Flt; return *this;}
  TFlt& operator-=(const double& Flt){Val-=Flt; return *this;}
  TFlt& operator*=(const double& Flt){Val*=Flt; return *this;}
  TFlt& operator/=(const double& Flt){Val/=Flt; return *this;}
  TFlt& operator++(){++Val; return *this;} // prefix
  TFlt& operator--(){--Val; return *this;} // prefix
  TFlt operator++(int){TFlt oldVal = Val; Val++; return oldVal;} // postfix
  TFlt operator--(int){TFlt oldVal = Val; Val--; return oldVal;} // postfix
  int GetMemUsed() const {return sizeof(TFlt);}

  int GetPrimHashCd() const {
    int Expn; return int((frexp(Val, &Expn)-0.5)*double(TInt::Mx));}
  int GetSecHashCd() const {
    int Expn; frexp(Val, &Expn); return Expn;}

  static double Abs(const double& Flt){return Flt<0?-Flt:Flt;}
  static int Sign(const double& Flt){return Flt<0?-1:(Flt>0?1:0);}
  static int Round(const double& Flt){return int(floor(Flt+0.5));}
  static double GetRnd(){return Rnd.GetUniDev();}
  static bool Eq6(const double& LFlt, const double& RFlt){
    return fabs(LFlt-RFlt)<0.000001;}

  static double GetMn(const double& Flt1, const double& Flt2){
    return Flt1<Flt2?Flt1:Flt2;}
  static double GetMn(const double& Flt1, const double& Flt2, const double& Flt3){
    return GetMn(GetMn(Flt1, Flt2), Flt3); }
  static double GetMn(const double& Flt1, const double& Flt2, const double& Flt3, const double& Flt4){
    return GetMn(GetMn(Flt1, Flt2), GetMn(Flt3, Flt4)); }

  static double GetMx(const double& Flt1, const double& Flt2){
    return Flt1>Flt2?Flt1:Flt2;}
  static double GetMx(const double& Flt1, const double& Flt2, const double Flt3){
    return GetMx(GetMx(Flt1, Flt2), Flt3); }
  static double GetMx(const double& Flt1, const double& Flt2, const double Flt3, const double& Flt4){
    return GetMx(GetMx(Flt1, Flt2), GetMx(Flt3, Flt4)); }

  static double GetInRng(const double& Val, const double& Mn, const double& Mx){
    IAssert(Mn<=Mx); return Val<Mn?Mn:(Val>Mx?Mx:Val);}

  static bool IsNum(const double& Val){
    return (Mn<=Val)&&(Val<=Mx);}
  static bool IsNan(const double& Val){
    return (Val!=Val);}

  bool IsNum() const { return IsNum(Val); }
  bool IsNan() const { return IsNan(Val); }

  TStr GetStr() const {return TFlt::GetStr(Val);}
  static TStr GetStr(const double& Val, const int& Width=-1, const int& Prec=-1);
  static TStr GetStr(const TFlt& Flt, const int& Width=-1, const int& Prec=-1){
    return GetStr(Flt.Val, Width, Prec);}
  static TStr GetStr(const double& Val, const char* FmtStr);
  static TStr GetStr(const double& Val, const TStr& FmtStr){
    return GetStr(Val, FmtStr.CStr());}
  static TStr GetPrcStr(const double& RelVal, const double& FullVal){
    return GetStr(100*RelVal/FullVal, "%3.0f%%");}

  static TStr GetKiloStr(const double& Val){
    if (fabs(Val)>100*1000){return TStr::Fmt("%.0fK", Val/1000);}
    else if (fabs(Val)>1000){return TStr::Fmt("%.1fK", Val/1000);}
    else {return TStr::Fmt("%.0f", Val);}}
  static TStr GetMegaStr(const double& Val){
    if (fabs(Val)>100*1000000){return TStr::Fmt("%.0fM", Val/1000000);}
    else if (fabs(Val)>1000000){return TStr::Fmt("%.1fM", Val/1000000);}
    else {return GetKiloStr(Val);}}
  static TStr GetGigaStr(const double& Val){
    if (fabs(Val)>100*1000000000.0){return TStr::Fmt("%.0fG", Val/1000000000.0);}
    else if (fabs(Val)>1000000000.0){return TStr::Fmt("%.1fG", Val/1000000000.0);}
    else {return GetMegaStr(Val);}}
};

/////////////////////////////////////////////////
// Ascii-Float
class TAscFlt: public TFlt{
public:
  TAscFlt(): TFlt(){}
  TAscFlt(const double& Val): TFlt(Val){}
  explicit TAscFlt(TSIn& SIn): TFlt(SIn, true){}
  void Save(TSOut& SOut) const {TFlt::Save(SOut, true);}
};

/////////////////////////////////////////////////
// Short-Float
class TSFlt{
public:
  sdouble Val;
public:
  static const sdouble Mn;
  static const sdouble Mx;

  TSFlt(): Val(0){}
  TSFlt(const sdouble& _Val): Val(sdouble(_Val)){}
  //TSFlt(const double& _Val): Val(sdouble(_Val)){}
  operator sdouble() const {return Val;}
  //operator double() const {return Val;}
  explicit TSFlt(TSIn& SIn){SIn.Load(Val);}
  void Save(TSOut& SOut) const {SOut.Save(Val);}
  void LoadXml(const PXmlTok& XmlTok, const TStr& Nm);
  void SaveXml(TSOut& SOut, const TStr& Nm) const;

  TSFlt& operator=(const TSFlt& SFlt){Val=SFlt.Val; return *this;}
  bool operator==(const TSFlt& SFlt) const _CMPWARN {return Val==SFlt.Val;}
  bool operator==(const double& Flt) const _CMPWARN {return Val==Flt;}
  bool operator!=(const double& Flt) const _CMPWARN {return Val!=Flt;}
  bool operator<(const TSFlt& SFlt) const {return Val<SFlt.Val;}
  sdouble operator()() const {return Val;}
  TSFlt& operator+=(const double& SFlt){Val+=sdouble(SFlt); return *this;}
  TSFlt& operator-=(const double& SFlt){Val-=sdouble(SFlt); return *this;}
  TSFlt& operator*=(const double& SFlt){Val*=sdouble(SFlt); return *this;}
  TSFlt& operator/=(const double& SFlt){Val/=sdouble(SFlt); return *this;}
  TSFlt& operator++(){++Val; return *this;} // prefix
  TSFlt& operator--(){--Val; return *this;} // prefix
  TSFlt operator++(int){TSFlt oldVal = Val; Val++; return oldVal;} // postfix
  TSFlt operator--(int){TSFlt oldVal = Val; Val--; return oldVal;} // postfix
  int GetMemUsed() const {return sizeof(TSFlt);}

  int GetPrimHashCd() const {
    int Expn; return int((frexp(Val, &Expn)-0.5)*double(TInt::Mx));}
  int GetSecHashCd() const {
    int Expn; frexp(Val, &Expn); return Expn;}
};

/////////////////////////////////////////////////
// Long-Float
class TLFlt{
public:
  ldouble Val;
public:
  static const ldouble Mn;
  static const ldouble Mx;

  TLFlt(): Val(0){}
  TLFlt(const ldouble& _Val): Val(_Val){}
  operator ldouble() const {return Val;}
  explicit TLFlt(TSIn& SIn){SIn.Load(Val);}
  void Save(TSOut& SOut) const {SOut.Save(Val);}
  void LoadXml(const PXmlTok& XmlTok, const TStr& Nm);
  void SaveXml(TSOut& SOut, const TStr& Nm) const;

  TLFlt& operator=(const TLFlt& LFlt){Val=LFlt.Val; return *this;}
  bool operator==(const TLFlt& LFlt) const _CMPWARN {return Val==LFlt.Val;}
  bool operator==(const ldouble& LFlt) const _CMPWARN {return Val==LFlt;}
  bool operator!=(const ldouble& LFlt) const _CMPWARN {return Val!=LFlt;}
  bool operator<(const TLFlt& LFlt) const {return Val<LFlt.Val;}
  ldouble operator()() const {return Val;}
  TLFlt& operator+=(const ldouble& LFlt){Val+=LFlt; return *this;}
  TLFlt& operator-=(const ldouble& LFlt){Val-=LFlt; return *this;}
  TLFlt& operator++(){++Val; return *this;} // prefix
  TLFlt& operator--(){--Val; return *this;} // prefix
  TLFlt operator++(int){TLFlt oldVal = Val; Val++; return oldVal;} // postfix
  TLFlt operator--(int){TLFlt oldVal = Val; Val--; return oldVal;} // postfix
  int GetMemUsed() const {return sizeof(TLFlt);}

  int GetPrimHashCd() const {Fail; return 0;}
  int GetSecHashCd() const {Fail; return 0;}

  static TStr GetStr(const ldouble& Val, const int& Width=-1, const int& Prec=-1);
  static TStr GetStr(const TLFlt& LFlt, const int& Width=-1, const int& Prec=-1){
    return GetStr(LFlt.Val, Width, Prec);}
  static TStr GetStr(const ldouble& Val, const char* FmtStr);
  static TStr GetStr(const ldouble& Val, const TStr& FmtStr){
    return GetStr(Val, FmtStr.CStr());}
};

/////////////////////////////////////////////////
// Float-Rectangle
class TFltRect{
public:
  TFlt MnX, MnY, MxX, MxY;
public:
  TFltRect():
    MnX(), MnY(), MxX(), MxY(){}
  TFltRect(const TFltRect& FltRect):
    MnX(FltRect.MnX), MnY(FltRect.MnY), MxX(FltRect.MxX), MxY(FltRect.MxY){}
  TFltRect(
   const double& _MnX, const double& _MnY,
   const double& _MxX, const double& _MxY):
    MnX(_MnX), MnY(_MnY), MxX(_MxX), MxY(_MxY){}
  TFltRect(TSIn& SIn):
    MnX(SIn), MnY(SIn), MxX(SIn), MxY(SIn){}
  void Save(TSOut& SOut) const {
    MnX.Save(SOut); MnY.Save(SOut); MxX.Save(SOut); MxY.Save(SOut);}
  void LoadXml(const PXmlTok& XmlTok, const TStr& Nm);
  void SaveXml(TSOut& SOut, const TStr& Nm) const;

  TFltRect& operator=(const TFltRect& FltRect){
    MnX=FltRect.MnX; MnY=FltRect.MnY; MxX=FltRect.MxX; MxY=FltRect.MxY;
    return *this;}

  // get coordinates
  double GetMnX() const {return MnX;}
  double GetMnY() const {return MnY;}
  double GetMxX() const {return MxX;}
  double GetMxY() const {return MxY;}

  // get lengths
  double GetXLen() const {return MxX-MnX;}
  double GetYLen() const {return MxY-MnY;}

  // get centers
  double GetXCenter() const {return MnX+(MxX-MnX)/2;}
  double GetYCenter() const {return MnY+(MxY-MnY)/2;}

  // tests
  bool IsXYIn(const double& X, const double& Y) const {
    return (MnX<=X)&&(X<=MxX)&&(MnY<=Y)&&(Y<=MxY);}
  static bool Intersection(const TFltRect& Rect1, const TFltRect& Rect2);

  // string
  TStr GetStr() const;
};

>>>>>>> 4f92af72
/////////////////////////////////////////////////
// Saving and loading enums
template <class TVal>
void SaveEnum(TSOut& SOut, const TVal& Val) {
    TInt((int)Val).Save(SOut);
}

template <class TVal>
TVal LoadEnum(TSIn& SIn) {
    return (TVal)(TInt(SIn).Val);
}<|MERGE_RESOLUTION|>--- conflicted
+++ resolved
@@ -433,7 +433,6 @@
             delete this;
         }
     }
-<<<<<<< HEAD
 
   const char* CStr() const {return Bf;}
   char* CStr() {return Bf;}
@@ -453,28 +452,6 @@
   static int CmpI(const char* CStr1, const char* CStr2);
 
   int GetPrimHashCd() const;
-=======
-
-  const char* CStr() const {return Bf;}
-  char* CStr() {return Bf;}
-  bool Empty() const {return Bf[0]==0;}
-  int Len() const {return int(strlen(Bf));}
-
-  void PutCh(const int& ChN, const char& Ch){
-    Assert((0<=ChN)&&(ChN<Len())); Bf[ChN]=Ch;}
-  char GetCh(const int& ChN) const {
-    Assert((0<=ChN)&&(ChN<Len())); return Bf[ChN];}
-
-  bool IsUc() const;
-  void ToUc();
-  bool IsLc() const;
-  void ToLc();
-  void ToCap();
-  void ConvUsFromYuAscii();
-  static int CmpI(const char* CStr1, const char* CStr2);
-
-  int GetPrimHashCd() const;
->>>>>>> 4f92af72
   int GetSecHashCd() const;
   int GetHashTrick() const;
 
@@ -925,23 +902,22 @@
 	  if(!Own) { TStr(Ch); } // guard against misuse
 	  inner = Ch; // straight up pointer assignment
   }
-<<<<<<< HEAD
 };
 
 /////////////////////////////////////////////////
 // Input-String
 class TStrIn: public TSIn{
 private:
-  TStr Str;
+  bool OwnP; 
   char* Bf;
   int BfC, BfL;
 private:
-  TStrIn();
-  TStrIn(const TStrIn&);
-  TStrIn& operator = (const TStrIn&);
-public:
-  TStrIn(const TStr& _Str);
-  static PSIn New(const TStr& Str){return PSIn(new TStrIn(Str));}
+  TStrIn() { }
+  TStrIn(const TStrIn&) { }
+  TStrIn& operator = (const TStrIn&) { }
+public:
+  TStrIn(const TStr& Str, const bool& _OwnP = true);
+  static PSIn New(const TStr& Str, const bool& OwnP = true){return PSIn(new TStrIn(Str, OwnP));}
   ~TStrIn(){}
 
   bool Eof(){return BfC==BfL;}
@@ -1770,853 +1746,6 @@
   TStr GetStr() const;
 };
 
-=======
-};
-
-/////////////////////////////////////////////////
-// Input-String
-class TStrIn: public TSIn{
-private:
-  bool OwnP; 
-  char* Bf;
-  int BfC, BfL;
-private:
-  TStrIn() { }
-  TStrIn(const TStrIn&) { }
-  TStrIn& operator = (const TStrIn&) { }
-public:
-  TStrIn(const TStr& Str, const bool& _OwnP = true);
-  static PSIn New(const TStr& Str, const bool& OwnP = true){return PSIn(new TStrIn(Str, OwnP));}
-  ~TStrIn(){}
-
-  bool Eof(){return BfC==BfL;}
-  int Len() const {return BfL-BfC;}
-  char GetCh(){Assert(BfC<BfL); return Bf[BfC++];}
-  char PeekCh(){Assert(BfC<BfL); return Bf[BfC];}
-  int GetBf(const void* LBf, const TSize& LBfL);
-  void Reset(){Cs=TCs(); BfC=0;}
-  bool GetNextLnBf(TChA& LnChA);
-};
-
-/////////////////////////////////////////////////
-// Double-String
-class TDbStr{
-public:
-  TStr Str1;
-  TStr Str2;
-public:
-  TDbStr(): Str1(), Str2(){}
-  TDbStr(const TDbStr& DbStr): Str1(DbStr.Str1), Str2(DbStr.Str2){}
-  TDbStr(const TStr& _Str1): Str1(_Str1), Str2(){}
-  TDbStr(const TStr& _Str1, const TStr& _Str2): Str1(_Str1), Str2(_Str2){}
-  explicit TDbStr(TSIn& SIn): Str1(SIn), Str2(SIn){}
-  void Save(TSOut& SOut) const {Str1.Save(SOut); Str2.Save(SOut);}
-
-  TDbStr& operator=(const TDbStr& DbStr){
-    if (this!=&DbStr){Str1=DbStr.Str1; Str2=DbStr.Str2;} return *this;}
-  bool operator==(const TDbStr& DbStr) const {
-    return (Str1==DbStr.Str1)&&(Str2==DbStr.Str2);}
-  bool operator<(const TDbStr& DbStr) const {
-    return (Str1<DbStr.Str1)||((Str1==DbStr.Str1)&&(Str2<DbStr.Str2));}
-
-  TStr GetStr(const TStr& MidStr=TStr()) const {
-    if (Filled()){return Str1+MidStr+Str2;} else {return Str1+Str2;}}
-  int GetPrimHashCd() const {
-    return Str1.GetPrimHashCd()+Str2.GetPrimHashCd();}
-  int GetSecHashCd() const {
-    return Str1.GetSecHashCd()+Str2.GetSecHashCd();}
-
-  bool Empty() const {return (Str1.Empty())&&(Str2.Empty());}
-  bool Filled() const {return (!Str2.Empty())&&(!Str1.Empty());}
-};
-
-/////////////////////////////////////////////////
-// Simple-String-Pool
-//ClassTP(TSStrPool, PSStrPool)//{
-//private:
-//  TMem Bf;
-//public:
-//  TSStrPool(const int& MxLen=0): Bf(MxLen){}
-//  TSStrPool(TSStrPool& StrPool): Bf(StrPool.Bf){}
-//  TSStrPool(TSIn& SIn): Bf(SIn){}
-//  void Save(TSOut& SOut) const {Bf.Save(SOut);}
-//
-//  TSStrPool& operator=(const TSStrPool& StrPool){
-//    Bf=StrPool.Bf; return *this;}
-//
-//  int Len() const {return Bf.Len();}
-//  void Clr(){Bf.Clr();}
-//  int AddStr(const TStr& Str){
-//    if (Str.Empty()){return -1;}
-//    else {int StrId=Bf.Len(); Bf+=Str; Bf+=char(0); return StrId;}}
-//  TStr GetStr(const int& StrId) const {
-//    if (StrId==-1){return "";}
-//    else {return TStr(Bf()+StrId);}}
-//};
-
-/////////////////////////////////////////////////
-// String-Pool
-ClassTP(TStrPool, PStrPool)//{
-private:
-  uint MxBfL, BfL, GrowBy;
-  char *Bf;
-private:
-  void Resize(const uint& _MxBfL);
-public:
-  TStrPool(const uint& MxBfLen = 0, const uint& _GrowBy = 16*1024*1024);
-  TStrPool(TSIn& SIn, bool LoadCompact = true);
-  TStrPool(const TStrPool& Pool) : MxBfL(Pool.MxBfL), BfL(Pool.BfL), GrowBy(Pool.GrowBy) {
-    Bf = (char *) malloc(Pool.MxBfL); IAssertR(Bf, TStr::Fmt("Can not resize buffer to %u bytes. [Program failed to allocate more memory. Solution: Get a bigger machine.]", MxBfL).CStr()); memcpy(Bf, Pool.Bf, Pool.BfL); }
-  ~TStrPool() { if (Bf) free(Bf); else IAssertR(MxBfL == 0, TStr::Fmt("size: %u, expected size: 0", MxBfL).CStr());  Bf = 0; MxBfL = 0; BfL = 0; }
-
-  static PStrPool New(const uint& _MxBfLen = 0, const uint& _GrowBy = 16*1024*1024) { return PStrPool(new TStrPool(_MxBfLen, _GrowBy)); }
-  static PStrPool New(TSIn& SIn) { return new TStrPool(SIn); }
-  static PStrPool New(const TStr& fileName) { PSIn SIn = TFIn::New(fileName); return new TStrPool(*SIn); }
-  static PStrPool Load(TSIn& SIn, bool LoadCompacted = true) { return PStrPool(new TStrPool(SIn, LoadCompacted)); }
-  void Save(TSOut& SOut) const;
-  void Save(const TStr& FNm){PSOut SOut=TFOut::New(FNm); Save(*SOut);}
-
-  uint Len() const { return BfL; }
-  uint Size() const { return MxBfL; }
-  bool Empty() const { return ! Len(); }
-  char* operator () () const { return Bf; }
-  TStrPool& operator = (const TStrPool& Pool);
-
-  uint AddStr(const char *Str, const uint& Len);
-  uint AddStr(const char *Str) { return AddStr(Str, uint(strlen(Str)) + 1); }
-  uint AddStr(const TStr& Str) { return AddStr(Str.CStr(), Str.Len() + 1); }
-
-  TStr GetStr(const uint& Offset) const { Assert(Offset < BfL);
-    if (Offset == 0) return TStr::GetNullStr(); else return TStr(Bf + Offset); }
-  const char *GetCStr(const uint& Offset) const { Assert(Offset < BfL);
-    if (Offset == 0) return TStr::GetNullStr().CStr(); else return Bf + Offset; }
-
-  // Clr() removes the empty string at the start.
-  // Call AddStr("") after Clr(), if you want to use the pool again.
-  void Clr(bool DoDel = false) { BfL = 0; if (DoDel && Bf) { free(Bf); Bf = 0; MxBfL = 0; } }
-  int Cmp(const uint& Offset, const char *Str) const { Assert(Offset < BfL);
-    if (Offset != 0) return strcmp(Bf + Offset, Str); else return strcmp("", Str); }
-
-  static int GetPrimHashCd(const char *CStr);
-  static int GetSecHashCd(const char *CStr);
-  int GetPrimHashCd(const uint& Offset) { Assert(Offset < BfL);
-    if (Offset != 0) return GetPrimHashCd(Bf + Offset); else return GetPrimHashCd(""); }
-  int GetSecHashCd(const uint& Offset) { Assert(Offset < BfL);
-    if (Offset != 0) return GetSecHashCd(Bf + Offset); else return GetSecHashCd(""); }
-};
-
-/////////////////////////////////////////////////
-// String-Pool-64bit
-ClassTP(TStrPool64, PStrPool64)//{
-private:
-  ::TSize MxBfL, BfL, GrowBy;
-  char *Bf;
-private:
-  void Resize(const ::TSize& _MxBfL);
-public:
-  TStrPool64(::TSize _MxBfL = 0, ::TSize _GrowBy = 16*1024*1024);
-  TStrPool64(const TStrPool64& StrPool);
-  TStrPool64(TSIn& SIn, bool LoadCompact = true);
-  ~TStrPool64() { Clr(true); }
-  void Save(TSOut& SOut) const;
-
-  static PStrPool64 New(::TSize MxBfL = 0, ::TSize GrowBy = 16*1024*1024) { 
-      return PStrPool64(new TStrPool64(MxBfL, GrowBy)); }
-  static PStrPool64 Load(TSIn& SIn, bool LoadCompact = true) { 
-      return PStrPool64(new TStrPool64(SIn, LoadCompact)); }
-
-  TStrPool64& operator=(const TStrPool64& StrPool);
-
-  uint64 GetMemUsed() const { return 3*sizeof(::TSize) + uint64(MxBfL); }
-
-  bool Empty() const { return (BfL == 0); }
-  uint64 Len() const {return BfL;}
-  uint64 Reserved() const { return MxBfL; }
-  void Clr(bool DoDel = false);
-  int Cmp(uint64 Offset, const char *Str) const { Assert(Offset < BfL);
-    if (Offset != 0) return strcmp(Bf + Offset, Str); else return strcmp("", Str); }
-
-  uint64 AddStr(const TStr& Str);
-  TStr GetStr(const uint64& StrId) const;
-};
-
-/////////////////////////////////////////////////
-// Void
-class TVoid{
-public:
-  TVoid(){}
-  TVoid(TSIn&){}
-  void Save(TSOut&) const {}
-  void LoadXml(const PXmlTok& XmlTok, const TStr& Nm);
-  void SaveXml(TSOut& SOut, const TStr& Nm) const;
-
-  TVoid& operator=(const TVoid&){return *this;}
-  bool operator==(const TVoid&) const {return true;}
-  bool operator<(const TVoid&) const {Fail; return false;}
-  int GetMemUsed() const {return sizeof(TVoid);}
-};
-
-/////////////////////////////////////////////////
-// Boolean
-class TBool{
-public:
-  bool Val;
-public:
-  static const bool Mn;
-  static const bool Mx;
-  static const int Vals;
-  static TRnd Rnd;
-
-  static const TStr FalseStr;
-  static const TStr TrueStr;
-  static const TStr NStr;
-  static const TStr YStr;
-  static const TStr NoStr;
-  static const TStr YesStr;
-
-  TBool(): Val(false){}
-  TBool(const bool& _Val): Val(_Val){}
-  operator bool() const {return Val;}
-  explicit TBool(TSIn& SIn){SIn.Load(Val);}
-  void Load(TSIn& SIn){SIn.Load(Val);}
-  void Save(TSOut& SOut) const {SOut.Save(Val);}
-  void LoadXml(const PXmlTok& XmlTok, const TStr& Nm);
-  void SaveXml(TSOut& SOut, const TStr& Nm) const;
-
-  TBool& operator=(const TBool& Bool){Val=Bool.Val; return *this;}
-  bool operator==(const TBool& Bool) const {return Val==Bool.Val;}
-  bool operator<(const TBool& Bool) const {//return Val<Bool.Val;
-    return (Val==false)&&(Bool.Val==true);}
-  bool operator()() const {return Val;}
-  int GetMemUsed() const {return sizeof(TBool);}
-
-  int GetPrimHashCd() const {return Val;}
-  int GetSecHashCd() const {return Val;}
-
-  static bool GetRnd(){return Rnd.GetUniDevInt(2)==1;}
-
-  static TStr GetStr(const bool& Val){
-    if (Val){return TrueStr;} else {return FalseStr;}}
-  static TStr GetStr(const TBool& Bool){
-    return GetStr(Bool.Val);}
-  static TStr GetYNStr(const bool& Val){
-    if (Val){return YStr;} else {return NStr;}}
-  static TStr GetYesNoStr(const bool& Val){
-    if (Val){return YesStr;} else {return NoStr;}}
-  static TStr Get01Str(const bool& Val){
-    if (Val){return "1";} else {return "0";}}
-  static bool IsValStr(const TStr& Str);
-  static bool GetValFromStr(const TStr& Str);
-  static bool GetValFromStr(const TStr& Str, const bool& DfVal);
-};
-
-/////////////////////////////////////////////////
-// Char
-class TCh{
-public:
-  char Val;
-public:
-  static const char Mn;
-  static const char Mx;
-  static const int Vals;
-
-  static const char NullCh;
-  static const char TabCh;
-  static const char LfCh;
-  static const char CrCh;
-  static const char EofCh;
-  static const char HashCh;
-
-  TCh(): Val(TCh::NullCh){}
-  TCh(const char& _Val): Val(_Val){}
-  operator char() const {return Val;}
-  explicit TCh(TSIn& SIn){SIn.Load(Val);}
-  void Save(TSOut& SOut) const {SOut.Save(Val);}
-  void LoadXml(const PXmlTok& XmlTok, const TStr& Nm);
-  void SaveXml(TSOut& SOut, const TStr& Nm) const;
-
-  TCh& operator=(const TCh& Ch){Val=Ch.Val; return *this;}
-  bool operator==(const TCh& Ch) const {return Val==Ch.Val;}
-  bool operator<(const TCh& Ch) const {return Val<Ch.Val;}
-  char operator()() const {return Val;}
-  int GetMemUsed() const {return sizeof(TCh);}
-
-  int GetPrimHashCd() const {return Val;}
-  int GetSecHashCd() const {return Val;}
-
-  static bool IsWs(const char& Ch){
-    return (Ch==' ')||(Ch==TabCh)||(Ch==CrCh)||(Ch==LfCh);}
-  static bool IsAlpha(const char& Ch){
-    return (('A'<=Ch)&&(Ch<='Z'))||(('a'<=Ch)&&(Ch<='z'));}
-  static bool IsNum(const char& Ch){return ('0'<=Ch)&&(Ch<='9');}
-  static bool IsAlNum(const char& Ch){return IsAlpha(Ch)||IsNum(Ch);}
-  static int GetNum(const char& Ch){Assert(IsNum(Ch)); return Ch-'0';}
-  static bool IsHex(const char& Ch){return
-    (('0'<=Ch)&&(Ch<='9'))||(('A'<=Ch)&&(Ch<='F'))||(('a'<=Ch)&&(Ch<='f'));}
-  static int GetHex(const char& Ch){
-    if (('0'<=Ch)&&(Ch<='9')){return Ch-'0';}
-    else if (('A'<=Ch)&&(Ch<='F')){return Ch-'A'+10;}
-    else if (('a'<=Ch)&&(Ch<='f')){return Ch-'a'+10;}
-    else Fail; return 0;}
-  static char GetHexCh(const int& Val){
-    if ((0<=Val)&&(Val<=9)){return char('0'+char(Val));}
-    else if ((10<=Val)&&(Val<=15)){return char('A'+char(Val-10));}
-    else Fail; return 0;}
-  static char IsUc(const char& Ch){
-    return ('A'<=Ch)&&(Ch<='Z');}
-  static char GetUc(const char& Ch){
-    if (('a'<=Ch)&&(Ch<='z')){return Ch-'a'+'A';} else {return Ch;}}
-  static char GetUsFromYuAscii(const char& Ch);
-
-  static TStr GetStr(const TCh& Ch){
-    return TStr(Ch.Val);}
-};
-
-/////////////////////////////////////////////////
-// Unsigned-Char
-class TUCh{
-public:
-  uchar Val;
-public:
-  static const uchar Mn;
-  static const uchar Mx;
-  static const int Vals;
-
-  TUCh(): Val(TCh::NullCh){}
-  TUCh(const uchar& _Val): Val(_Val){}
-  operator uchar() const {return Val;}
-  explicit TUCh(TSIn& SIn){SIn.Load(Val);}
-  void Save(TSOut& SOut) const {SOut.Save(Val);}
-  void LoadXml(const PXmlTok& XmlTok, const TStr& Nm);
-  void SaveXml(TSOut& SOut, const TStr& Nm) const;
-
-  TUCh& operator=(const TUCh& UCh){Val=UCh.Val; return *this;}
-  bool operator==(const TUCh& UCh) const {return Val==UCh.Val;}
-  bool operator<(const TUCh& UCh) const {return Val<UCh.Val;}
-  uchar operator()() const {return Val;}
-  int GetMemUsed() const {return sizeof(TUCh);}
-
-  int GetPrimHashCd() const {return Val;}
-  int GetSecHashCd() const {return Val;}
-};
-
-/////////////////////////////////////////////////
-// Short-Integer
-class TSInt{
-public:
-  int16 Val;
-public:
-  TSInt(): Val(0){}
-  TSInt(const int16& _Val): Val(_Val){}
-  operator int16() const {return Val;}
-  explicit TSInt(TSIn& SIn){SIn.Load(Val);}
-  void Load(TSIn& SIn){SIn.Load(Val);}
-  void Save(TSOut& SOut) const {SOut.Save(Val);}
-  int GetPrimHashCd() const {return Val;}
-  int GetSecHashCd() const {return Val/0x10;}
-};
-
-/////////////////////////////////////////////////
-// Integer
-class TInt{
-public:
-  int Val;
-public:
-  static const int Mn;
-  static const int Mx;
-  static const int Kilo;
-  static const int Mega;
-  static const int Giga;
-  static TRnd Rnd;
-
-  TInt(): Val(0){}
-  TInt(const int& _Val): Val(_Val){}
-  operator int() const {return Val;}
-  explicit TInt(TSIn& SIn){SIn.Load(Val);}
-  void Load(TSIn& SIn){SIn.Load(Val);}
-  void Save(TSOut& SOut) const {SOut.Save(Val);}
-  void LoadXml(const PXmlTok& XmlTok, const TStr& Nm);
-  void SaveXml(TSOut& SOut, const TStr& Nm) const;
-
-  TInt& operator=(const TInt& Int){Val=Int.Val; return *this;}
-  TInt& operator=(const int& Int){Val=Int; return *this;}
-  bool operator==(const TInt& Int) const {return Val==Int.Val;}
-  bool operator==(const int& Int) const {return Val==Int;}
-  bool operator!=(const int& Int) const {return Val!=Int;}
-  bool operator<(const TInt& Int) const {return Val<Int.Val;}
-  bool operator<(const int& Int) const {return Val<Int;}
-  int operator()() const {return Val;}
-  TInt& operator+=(const int& Int){Val+=Int; return *this;}
-  TInt& operator-=(const int& Int){Val-=Int; return *this;}
-  TInt& operator++(){++Val; return *this;} // prefix
-  TInt& operator--(){--Val; return *this;} // prefix
-  TInt operator++(int){TInt oldVal = Val; Val++; return oldVal;} // postfix
-  TInt operator--(int){TInt oldVal = Val; Val--; return oldVal;} // postfix
-  int GetMemUsed() const {return sizeof(TInt);}
-
-  int GetPrimHashCd() const {return Val;}
-  int GetSecHashCd() const {return Val/0x10;}
-
-  static int Abs(const int& Int){return Int<0?-Int:Int;}
-  static int Sign(const int& Int){return Int<0?-1:(Int>0?1:0);}
-  static void Swap(int& Int1, int& Int2){
-    int SwapInt1=Int1; Int1=Int2; Int2=SwapInt1;}
-  static int GetRnd(const int& Range=0){return Rnd.GetUniDevInt(Range);}
-  static void SetRndSeed(const int& Seed){Rnd.PutSeed(Seed);}
-
-  static bool IsOdd(const int& Int){return ((Int%2)==1);}
-  static bool IsEven(const int& Int){return ((Int%2)==0);}
-
-  static int GetMn(const int& Int1, const int& Int2){
-    return Int1<Int2?Int1:Int2;}
-  static int GetMx(const int& Int1, const int& Int2){
-    return Int1>Int2?Int1:Int2;}
-  static int GetMn(const int& Int1, const int& Int2, const int& Int3){
-    return GetMn(Int1, GetMn(Int2, Int3));}
-  static int GetMn(const int& Int1, const int& Int2,
-   const int& Int3, const int& Int4){
-    return GetMn(GetMn(Int1, Int2), GetMn(Int3, Int4));}
-  static int GetMx(const int& Int1, const int& Int2, const int& Int3){
-    return GetMx(Int1, GetMx(Int2, Int3));}
-  static int GetMx(const int& Int1, const int& Int2,
-   const int& Int3, const int& Int4){
-    return GetMx(GetMx(Int1, Int2), GetMx(Int3, Int4));}
-  static int GetInRng(const int& Val, const int& Mn, const int& Mx){
-    IAssert(Mn<=Mx); return Val<Mn?Mn:(Val>Mx?Mx:Val);}
-
-  TStr GetStr() const {return TInt::GetStr(Val);}
-  
-  static TStr GetStr(const int& Val){ return TStr::Fmt("%d", Val); }
-  static TStr GetStr(const TInt& Int){ return GetStr(Int.Val);}
-  static TStr GetStr(const int& Val, const char* FmtStr);
-  static TStr GetStr(const int& Val, const TStr& FmtStr){ return GetStr(Val, FmtStr.CStr());}
-
-  //J: So that TInt can convert any kind of integer to a string
-  static TStr GetStr(const uint& Val){ return TStr::Fmt("%u", Val); }
-  #ifdef GLib_WIN
-  static TStr GetStr(const int64& Val) {return TStr::Fmt("%I64d", Val);}
-  static TStr GetStr(const uint64& Val) {return TStr::Fmt("%I64u", Val);}
-  #else
-  static TStr GetStr(const int64& Val) {return TStr::Fmt("%lld", Val);}
-  static TStr GetStr(const uint64& Val) {return TStr::Fmt("%llu", Val);}
-  #endif
-
-  static TStr GetHexStr(const int& Val){
-    char Bf[255]; sprintf(Bf, "%X", Val); return TStr(Bf);}
-  static TStr GetHexStr(const TInt& Int){
-    return GetHexStr(Int.Val);}
-
-  static TStr GetKiloStr(const int& Val){
-    if (Val>=100*1000){return GetStr(Val/1000)+"K";}
-    else if (Val>=1000){return GetStr(Val/1000)+"."+GetStr((Val%1000)/100)+"K";}
-    else {return GetStr(Val);}}
-  static TStr GetMegaStr(const int& Val){
-    if (Val>=100*1000000){return GetStr(Val/1000000)+"M";}
-    else if (Val>=1000000){
-      return GetStr(Val/1000000)+"."+GetStr((Val%1000000)/100000)+"M";}
-    else {return GetKiloStr(Val);}}
-
-  // frugal
-  static char* SaveFrugalInt(char *pDest, int i);
-  static char* LoadFrugalInt(char *pSrc, int& i);
-  static void TestFrugalInt();
-  static void SaveFrugalIntV(TSOut& SOut, const TVec<TInt, int>& IntV);
-  static void LoadFrugalIntV(TSIn& SIn, TVec<TInt, int>& IntV, bool ClrP=true);
-};
-
-/////////////////////////////////////////////////
-// Unsigned-Integer
-class TUInt{
-public:
-  uint Val;
-public:
-  static const uint Mn;
-  static const uint Mx;
-  static TRnd Rnd;
-
-  TUInt(): Val(0){}
-  TUInt(const uint& _Val): Val(_Val){}
-  operator uint() const {return Val;}
-  explicit TUInt(TSIn& SIn){SIn.Load(Val);}
-  void Load(TSIn& SIn){SIn.Load(Val);}
-  void Save(TSOut& SOut) const {SOut.Save(Val);}
-  void LoadXml(const PXmlTok& XmlTok, const TStr& Nm);
-  void SaveXml(TSOut& SOut, const TStr& Nm) const;
-
-  TUInt& operator=(const TUInt& UInt){Val=UInt.Val; return *this;}
-  TUInt& operator=(const uint& _Val){Val=_Val; return *this;}
-  TUInt& operator++(){++Val; return *this;} // prefix
-  TUInt& operator--(){--Val; return *this;} // prefix
-  TUInt operator++(int){TUInt oldVal = Val; Val++; return oldVal;} // postfix
-  TUInt operator--(int){TUInt oldVal = Val; Val--; return oldVal;} // postfix
-  //bool operator==(const TUInt& UInt) const {return Val==UInt.Val;}
-  //bool operator==(const uint& UInt) const {return Val==UInt;}
-  //bool operator!=(const uint& UInt) const {return Val!=UInt;}
-  //bool operator<(const TUInt& UInt) const {return Val<UInt.Val;}
-  uint operator()() const {return Val;}
-  uint& operator()() {return Val;}
-  TUInt& operator~(){Val=~Val; return *this;}
-  TUInt& operator&=(const TUInt& UInt){Val&=UInt.Val; return *this;}
-  TUInt& operator|=(const TUInt& UInt){Val|=UInt.Val; return *this;}
-  TUInt& operator^=(const TUInt& UInt){Val^=UInt.Val; return *this;}
-  TUInt& operator>>=(const int& ShiftBits){Val>>=ShiftBits; return *this;}
-  TUInt& operator<<=(const int& ShiftBits){Val<<=ShiftBits; return *this;}
-  int GetMemUsed() const {return sizeof(TUInt);}
-
-  int GetPrimHashCd() const {return int(Val);}
-  int GetSecHashCd() const {return Val/0x10;}
-
-  static uint GetRnd(const uint& Range=0){return Rnd.GetUniDevUInt(Range);}
-
-  TStr GetStr() const {return TUInt::GetStr(Val);}
-  static TStr GetStr(const uint& Val){
-    char Bf[255]; sprintf(Bf, "%u", Val); return TStr(Bf);}
-  static TStr GetStr(const TUInt& UInt){
-    return GetStr(UInt.Val);}
-  static TStr GetStr(const uint& Val, const char* FmtStr);
-  static TStr GetStr(const uint& Val, const TStr& FmtStr){
-    return GetStr(Val, FmtStr.CStr());}
-
-  static TStr GetKiloStr(const uint& Val){
-    if (Val>100*1000){return GetStr(Val/1000)+"K";}
-    else if (Val>1000){return GetStr(Val/1000)+"."+GetStr((Val%1000)/100)+"K";}
-    else {return GetStr(Val);}}
-  static TStr GetMegaStr(const uint& Val){
-    if (Val>100*1000000){return GetStr(Val/1000000)+"M";}
-    else if (Val>1000000){
-      return GetStr(Val/1000000)+"."+GetStr((Val%1000000)/100000)+"M";}
-    else {return GetKiloStr(Val);}}
-
-  static uint JavaUIntToCppUInt(const uint& JavaUInt){
-    uint B1=(JavaUInt & 0xFF000000) >> 24;
-    uint B2=(JavaUInt & 0x00FF0000) >> 16;
-    uint B3=(JavaUInt & 0x0000FF00) >> 8;
-    uint B4=(JavaUInt & 0x000000FF) >> 0;
-    uint CppUInt=(B4<<24)+(B3<<16)+(B2<<8)+(B1<<0);
-    return CppUInt;}
-
-  static bool IsIpStr(const TStr& IpStr, uint& Ip, const char& SplitCh = '.');
-  static bool IsIpStr(const TStr& IpStr, const char& SplitCh = '.') { uint Ip; return IsIpStr(IpStr, Ip, SplitCh); }
-  static uint GetUIntFromIpStr(const TStr& IpStr, const char& SplitCh = '.');
-  static TStr GetStrFromIpUInt(const uint& Ip);
-  static bool IsIpv6Str(const TStr& IpStr, const char& SplitCh = ':');
-};
-
-/////////////////////////////////////////////////
-// Unsigned-Integer-64Bit
-class TUInt64{
-public:
-  uint64 Val;
-public:
-  static const TUInt64 Mn;
-  static const TUInt64 Mx;
-
-  TUInt64(): Val(0){}
-  TUInt64(const TUInt64& Int): Val(Int.Val){}
-  TUInt64(const uint64& Int): Val(Int){}
-  TUInt64(const uint& MsVal, const uint& LsVal): Val(0){
-    Val=(((uint64)MsVal) << 32) | ((uint64)LsVal);}
-  explicit TUInt64(void* Pt): Val(0){
-     TConv_Pt64Ints32 Conv(Pt); Val=Conv.GetUInt64();}
-  operator uint64() const {return Val;}
-  explicit TUInt64(TSIn& SIn){SIn.Load(Val);}
-  void Load(TSIn& SIn){SIn.Load(Val);}
-  void Save(TSOut& SOut) const {SOut.Save(Val);}
-  void LoadXml(const PXmlTok& XmlTok, const TStr& Nm);
-  void SaveXml(TSOut& SOut, const TStr& Nm) const;
-
-  TUInt64& operator=(const TUInt64& Int){Val=Int.Val; return *this;}
-  TUInt64& operator+=(const TUInt64& Int){Val+=Int.Val; return *this;}
-  TUInt64& operator-=(const TUInt64& Int){Val-=Int.Val; return *this;}
-  TUInt64& operator++(){++Val; return *this;} // prefix
-  TUInt64& operator--(){--Val; return *this;} // prefix
-  TUInt64 operator++(int){TUInt64 oldVal = Val; Val++; return oldVal;} // postfix
-  TUInt64 operator--(int){TUInt64 oldVal = Val; Val--; return oldVal;} // postfix
-  int GetMemUsed() const {return sizeof(TUInt64);}
-
-  int GetPrimHashCd() const { return (int)GetMsVal() + (int)GetLsVal(); } //TODO: to check
-  int GetSecHashCd() const { return ((int)GetMsVal() + (int)GetLsVal()) / 0x10; } //TODO: to check
-
-  uint GetMsVal() const {
-    return (uint)(Val >> 32);}
-  uint GetLsVal() const {
-    return (uint)(Val & 0xffffffff);}
-
-  //TStr GetStr() const {return TStr::Fmt("%Lu", Val);}
-  //static TStr GetStr(const TUInt64& Int){return TStr::Fmt("%Lu", Int.Val);}
-  //static TStr GetHexStr(const TUInt64& Int){return TStr::Fmt("%LX", Int.Val);}
-  #ifdef GLib_WIN
-  TStr GetStr() const {return TStr::Fmt("%I64u", Val);}
-  static TStr GetStr(const TUInt64& Int){return TStr::Fmt("%I64u", Int.Val);}
-  static TStr GetHexStr(const TUInt64& Int){return TStr::Fmt("%I64X", Int.Val);}
-  #else
-  TStr GetStr() const {return TStr::Fmt("%llu", Val);}
-  static TStr GetStr(const TUInt64& Int){return TStr::Fmt("%llu", Int.Val);}
-  static TStr GetHexStr(const TUInt64& Int){return TStr::Fmt("%llX", Int.Val);}
-  #endif
-
-  static TStr GetKiloStr(const uint64& Val){
-    if (Val>100*1000){return GetStr(Val/1000)+"K";}
-    else if (Val>1000){return GetStr(Val/1000)+"."+GetStr((Val%1000)/100)+"K";}
-    else {return GetStr(Val);}}
-  static TStr GetMegaStr(const uint64& Val){
-    if (Val>100*1000000){return GetStr(Val/1000000)+"M";}
-    else if (Val>1000000){
-      return GetStr(Val/1000000)+"."+GetStr((Val%1000000)/100000)+"M";}
-    else {return GetKiloStr(Val);}}
-  /*static TStr GetGigaStr(const uint64& Val){
-    if (Val>100*1000000000){return GetStr(Val/1000000000)+"G";}
-    else if (Val>1000000000){
-      return GetStr(Val/1000000000)+"."+GetStr((Val%1000000000)/100000000)+"G";}
-    else {return GetMegaStr(Val);}}*/
-};
-
-/////////////////////////////////////////////////
-// Float
-class TFlt{
-public:
-  double Val;
-public:
-  static const double Mn;
-  static const double Mx;
-  static const double NInf;
-  static const double PInf;
-  static const double Eps;
-  static const double EpsHalf;
-  static TRnd Rnd;
-
-  TFlt(): Val(0){}
-  TFlt(const double& _Val): Val(_Val){}
-  operator double() const {return Val;}
-  explicit TFlt(TSIn& SIn){SIn.Load(Val);}
-  void Save(TSOut& SOut) const {SOut.Save(Val);}
-  explicit TFlt(TSIn& SIn, const bool& IsTxt){
-    if (IsTxt){TStr Str(SIn, true); Val=Str.GetFlt(0);} else {SIn.Load(Val);}}
-  void Load(TSIn& SIn){SIn.Load(Val);}
-  void Save(TSOut& SOut, const bool& IsTxt) const {
-    if (IsTxt){GetStr(Val).Save(SOut, true);} else {SOut.Save(Val);}}
-  void LoadXml(const PXmlTok& XmlTok, const TStr& Nm);
-  void SaveXml(TSOut& SOut, const TStr& Nm) const;
-
-  TFlt& operator=(const TFlt& Flt){Val=Flt.Val; return *this;}
-  TFlt& operator=(const double& Flt){Val=Flt; return *this;}
-  bool operator==(const TFlt& Flt) const _CMPWARN {return Val==Flt.Val;}
-  bool operator==(const double& Flt) const _CMPWARN {return Val==Flt;}
-  bool operator!=(const double& Flt) const _CMPWARN {return Val!=Flt;}
-  double operator()() const {return Val;}
-  TFlt& operator+=(const double& Flt){Val+=Flt; return *this;}
-  TFlt& operator-=(const double& Flt){Val-=Flt; return *this;}
-  TFlt& operator*=(const double& Flt){Val*=Flt; return *this;}
-  TFlt& operator/=(const double& Flt){Val/=Flt; return *this;}
-  TFlt& operator++(){++Val; return *this;} // prefix
-  TFlt& operator--(){--Val; return *this;} // prefix
-  TFlt operator++(int){TFlt oldVal = Val; Val++; return oldVal;} // postfix
-  TFlt operator--(int){TFlt oldVal = Val; Val--; return oldVal;} // postfix
-  int GetMemUsed() const {return sizeof(TFlt);}
-
-  int GetPrimHashCd() const {
-    int Expn; return int((frexp(Val, &Expn)-0.5)*double(TInt::Mx));}
-  int GetSecHashCd() const {
-    int Expn; frexp(Val, &Expn); return Expn;}
-
-  static double Abs(const double& Flt){return Flt<0?-Flt:Flt;}
-  static int Sign(const double& Flt){return Flt<0?-1:(Flt>0?1:0);}
-  static int Round(const double& Flt){return int(floor(Flt+0.5));}
-  static double GetRnd(){return Rnd.GetUniDev();}
-  static bool Eq6(const double& LFlt, const double& RFlt){
-    return fabs(LFlt-RFlt)<0.000001;}
-
-  static double GetMn(const double& Flt1, const double& Flt2){
-    return Flt1<Flt2?Flt1:Flt2;}
-  static double GetMn(const double& Flt1, const double& Flt2, const double& Flt3){
-    return GetMn(GetMn(Flt1, Flt2), Flt3); }
-  static double GetMn(const double& Flt1, const double& Flt2, const double& Flt3, const double& Flt4){
-    return GetMn(GetMn(Flt1, Flt2), GetMn(Flt3, Flt4)); }
-
-  static double GetMx(const double& Flt1, const double& Flt2){
-    return Flt1>Flt2?Flt1:Flt2;}
-  static double GetMx(const double& Flt1, const double& Flt2, const double Flt3){
-    return GetMx(GetMx(Flt1, Flt2), Flt3); }
-  static double GetMx(const double& Flt1, const double& Flt2, const double Flt3, const double& Flt4){
-    return GetMx(GetMx(Flt1, Flt2), GetMx(Flt3, Flt4)); }
-
-  static double GetInRng(const double& Val, const double& Mn, const double& Mx){
-    IAssert(Mn<=Mx); return Val<Mn?Mn:(Val>Mx?Mx:Val);}
-
-  static bool IsNum(const double& Val){
-    return (Mn<=Val)&&(Val<=Mx);}
-  static bool IsNan(const double& Val){
-    return (Val!=Val);}
-
-  bool IsNum() const { return IsNum(Val); }
-  bool IsNan() const { return IsNan(Val); }
-
-  TStr GetStr() const {return TFlt::GetStr(Val);}
-  static TStr GetStr(const double& Val, const int& Width=-1, const int& Prec=-1);
-  static TStr GetStr(const TFlt& Flt, const int& Width=-1, const int& Prec=-1){
-    return GetStr(Flt.Val, Width, Prec);}
-  static TStr GetStr(const double& Val, const char* FmtStr);
-  static TStr GetStr(const double& Val, const TStr& FmtStr){
-    return GetStr(Val, FmtStr.CStr());}
-  static TStr GetPrcStr(const double& RelVal, const double& FullVal){
-    return GetStr(100*RelVal/FullVal, "%3.0f%%");}
-
-  static TStr GetKiloStr(const double& Val){
-    if (fabs(Val)>100*1000){return TStr::Fmt("%.0fK", Val/1000);}
-    else if (fabs(Val)>1000){return TStr::Fmt("%.1fK", Val/1000);}
-    else {return TStr::Fmt("%.0f", Val);}}
-  static TStr GetMegaStr(const double& Val){
-    if (fabs(Val)>100*1000000){return TStr::Fmt("%.0fM", Val/1000000);}
-    else if (fabs(Val)>1000000){return TStr::Fmt("%.1fM", Val/1000000);}
-    else {return GetKiloStr(Val);}}
-  static TStr GetGigaStr(const double& Val){
-    if (fabs(Val)>100*1000000000.0){return TStr::Fmt("%.0fG", Val/1000000000.0);}
-    else if (fabs(Val)>1000000000.0){return TStr::Fmt("%.1fG", Val/1000000000.0);}
-    else {return GetMegaStr(Val);}}
-};
-
-/////////////////////////////////////////////////
-// Ascii-Float
-class TAscFlt: public TFlt{
-public:
-  TAscFlt(): TFlt(){}
-  TAscFlt(const double& Val): TFlt(Val){}
-  explicit TAscFlt(TSIn& SIn): TFlt(SIn, true){}
-  void Save(TSOut& SOut) const {TFlt::Save(SOut, true);}
-};
-
-/////////////////////////////////////////////////
-// Short-Float
-class TSFlt{
-public:
-  sdouble Val;
-public:
-  static const sdouble Mn;
-  static const sdouble Mx;
-
-  TSFlt(): Val(0){}
-  TSFlt(const sdouble& _Val): Val(sdouble(_Val)){}
-  //TSFlt(const double& _Val): Val(sdouble(_Val)){}
-  operator sdouble() const {return Val;}
-  //operator double() const {return Val;}
-  explicit TSFlt(TSIn& SIn){SIn.Load(Val);}
-  void Save(TSOut& SOut) const {SOut.Save(Val);}
-  void LoadXml(const PXmlTok& XmlTok, const TStr& Nm);
-  void SaveXml(TSOut& SOut, const TStr& Nm) const;
-
-  TSFlt& operator=(const TSFlt& SFlt){Val=SFlt.Val; return *this;}
-  bool operator==(const TSFlt& SFlt) const _CMPWARN {return Val==SFlt.Val;}
-  bool operator==(const double& Flt) const _CMPWARN {return Val==Flt;}
-  bool operator!=(const double& Flt) const _CMPWARN {return Val!=Flt;}
-  bool operator<(const TSFlt& SFlt) const {return Val<SFlt.Val;}
-  sdouble operator()() const {return Val;}
-  TSFlt& operator+=(const double& SFlt){Val+=sdouble(SFlt); return *this;}
-  TSFlt& operator-=(const double& SFlt){Val-=sdouble(SFlt); return *this;}
-  TSFlt& operator*=(const double& SFlt){Val*=sdouble(SFlt); return *this;}
-  TSFlt& operator/=(const double& SFlt){Val/=sdouble(SFlt); return *this;}
-  TSFlt& operator++(){++Val; return *this;} // prefix
-  TSFlt& operator--(){--Val; return *this;} // prefix
-  TSFlt operator++(int){TSFlt oldVal = Val; Val++; return oldVal;} // postfix
-  TSFlt operator--(int){TSFlt oldVal = Val; Val--; return oldVal;} // postfix
-  int GetMemUsed() const {return sizeof(TSFlt);}
-
-  int GetPrimHashCd() const {
-    int Expn; return int((frexp(Val, &Expn)-0.5)*double(TInt::Mx));}
-  int GetSecHashCd() const {
-    int Expn; frexp(Val, &Expn); return Expn;}
-};
-
-/////////////////////////////////////////////////
-// Long-Float
-class TLFlt{
-public:
-  ldouble Val;
-public:
-  static const ldouble Mn;
-  static const ldouble Mx;
-
-  TLFlt(): Val(0){}
-  TLFlt(const ldouble& _Val): Val(_Val){}
-  operator ldouble() const {return Val;}
-  explicit TLFlt(TSIn& SIn){SIn.Load(Val);}
-  void Save(TSOut& SOut) const {SOut.Save(Val);}
-  void LoadXml(const PXmlTok& XmlTok, const TStr& Nm);
-  void SaveXml(TSOut& SOut, const TStr& Nm) const;
-
-  TLFlt& operator=(const TLFlt& LFlt){Val=LFlt.Val; return *this;}
-  bool operator==(const TLFlt& LFlt) const _CMPWARN {return Val==LFlt.Val;}
-  bool operator==(const ldouble& LFlt) const _CMPWARN {return Val==LFlt;}
-  bool operator!=(const ldouble& LFlt) const _CMPWARN {return Val!=LFlt;}
-  bool operator<(const TLFlt& LFlt) const {return Val<LFlt.Val;}
-  ldouble operator()() const {return Val;}
-  TLFlt& operator+=(const ldouble& LFlt){Val+=LFlt; return *this;}
-  TLFlt& operator-=(const ldouble& LFlt){Val-=LFlt; return *this;}
-  TLFlt& operator++(){++Val; return *this;} // prefix
-  TLFlt& operator--(){--Val; return *this;} // prefix
-  TLFlt operator++(int){TLFlt oldVal = Val; Val++; return oldVal;} // postfix
-  TLFlt operator--(int){TLFlt oldVal = Val; Val--; return oldVal;} // postfix
-  int GetMemUsed() const {return sizeof(TLFlt);}
-
-  int GetPrimHashCd() const {Fail; return 0;}
-  int GetSecHashCd() const {Fail; return 0;}
-
-  static TStr GetStr(const ldouble& Val, const int& Width=-1, const int& Prec=-1);
-  static TStr GetStr(const TLFlt& LFlt, const int& Width=-1, const int& Prec=-1){
-    return GetStr(LFlt.Val, Width, Prec);}
-  static TStr GetStr(const ldouble& Val, const char* FmtStr);
-  static TStr GetStr(const ldouble& Val, const TStr& FmtStr){
-    return GetStr(Val, FmtStr.CStr());}
-};
-
-/////////////////////////////////////////////////
-// Float-Rectangle
-class TFltRect{
-public:
-  TFlt MnX, MnY, MxX, MxY;
-public:
-  TFltRect():
-    MnX(), MnY(), MxX(), MxY(){}
-  TFltRect(const TFltRect& FltRect):
-    MnX(FltRect.MnX), MnY(FltRect.MnY), MxX(FltRect.MxX), MxY(FltRect.MxY){}
-  TFltRect(
-   const double& _MnX, const double& _MnY,
-   const double& _MxX, const double& _MxY):
-    MnX(_MnX), MnY(_MnY), MxX(_MxX), MxY(_MxY){}
-  TFltRect(TSIn& SIn):
-    MnX(SIn), MnY(SIn), MxX(SIn), MxY(SIn){}
-  void Save(TSOut& SOut) const {
-    MnX.Save(SOut); MnY.Save(SOut); MxX.Save(SOut); MxY.Save(SOut);}
-  void LoadXml(const PXmlTok& XmlTok, const TStr& Nm);
-  void SaveXml(TSOut& SOut, const TStr& Nm) const;
-
-  TFltRect& operator=(const TFltRect& FltRect){
-    MnX=FltRect.MnX; MnY=FltRect.MnY; MxX=FltRect.MxX; MxY=FltRect.MxY;
-    return *this;}
-
-  // get coordinates
-  double GetMnX() const {return MnX;}
-  double GetMnY() const {return MnY;}
-  double GetMxX() const {return MxX;}
-  double GetMxY() const {return MxY;}
-
-  // get lengths
-  double GetXLen() const {return MxX-MnX;}
-  double GetYLen() const {return MxY-MnY;}
-
-  // get centers
-  double GetXCenter() const {return MnX+(MxX-MnX)/2;}
-  double GetYCenter() const {return MnY+(MxY-MnY)/2;}
-
-  // tests
-  bool IsXYIn(const double& X, const double& Y) const {
-    return (MnX<=X)&&(X<=MxX)&&(MnY<=Y)&&(Y<=MxY);}
-  static bool Intersection(const TFltRect& Rect1, const TFltRect& Rect2);
-
-  // string
-  TStr GetStr() const;
-};
-
->>>>>>> 4f92af72
 /////////////////////////////////////////////////
 // Saving and loading enums
 template <class TVal>
