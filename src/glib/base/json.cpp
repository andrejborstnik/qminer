--- conflicted
+++ resolved
@@ -1,1111 +1,558 @@
-<<<<<<< HEAD
-/**
- * GLib - General C++ Library
- * 
- * Copyright (C) 2014 Jozef Stefan Institute
- *
- * This library is free software: you can redistribute it and/or modify
- * it under the terms of the GNU Affero General Public License, version 3,
- * as published by the Free Software Foundation.
- *
- * This library is distributed in the hope that it will be useful,
- * but WITHOUT ANY WARRANTY; without even the implied warranty of
- * MERCHANTABILITY or FITNESS FOR A PARTICULAR PURPOSE.  See the
- * GNU Affero General Public License for more details.
- *
- * You should have received a copy of the GNU Affero General Public License
- * along with this program. If not, see <http://www.gnu.org/licenses/>.
- * 
- */
-
-/////////////////////////////////////////////////
-// Json-Value
-TJsonVal::TJsonVal(TSIn& SIn):
-  JsonValType((TJsonValType)(TInt(SIn).Val)), Bool(SIn), 
-  Num(SIn), Str(SIn), ValV(SIn), KeyValH(SIn) { }
-
-void TJsonVal::Save(TSOut& SOut) const {
-  TInt((int)JsonValType).Save(SOut);
-  Bool.Save(SOut); Num.Save(SOut);
-  Str.Save(SOut); ValV.Save(SOut);
-  KeyValH.Save(SOut);
-}
-
-TStr TJsonVal::SaveStr() { 
-  return GetStrFromVal(this); 
-}
-
-bool TJsonVal::operator==(const TJsonVal& JsonVal) const {
-  return JsonValType == JsonVal.JsonValType &&
-    Bool == JsonVal.Bool &&
-    Num == JsonVal.Num &&
-    Str == JsonVal.Str &&
-    ValV == JsonVal.ValV && 
-    KeyValH == JsonVal.KeyValH;    
-}
-
-bool TJsonVal::operator!=(const TJsonVal& JsonVal) const {
-  return !(*this == JsonVal);
-}
-
-void TJsonVal::AddToObj(const PJsonVal& Val) {
-	EAssert(Val->IsObj());
-	int KeyId = Val->KeyValH.FFirstKeyId();
-	while (Val->KeyValH.FNextKeyId(KeyId)) {
-		AddToObj(Val->KeyValH.GetKey(KeyId), Val->KeyValH[KeyId]);
-	}
-}
-
-// extend/update the object with values from Val
-// this and Val should be an Object and not an array or something else
-void TJsonVal::UpdateObj(const PJsonVal& Val) {
-	if (!Val->IsObj() || !IsObj())
-		return;
-	for (int N = 0; N < Val->GetObjKeys(); N++) {
-		const TStr Key = Val->GetObjKey(N);
-		AddToObj(Key, Val->GetObjKey(Key));
-	}
-}
-
-PJsonVal TJsonVal::NewArr(const TJsonValV& ValV) {
-	PJsonVal Val = TJsonVal::NewArr();
-	for (int ValN = 0; ValN < ValV.Len(); ValN++) {
-		Val->AddToArr(ValV[ValN]);
-	}
-	return Val;
-}
-
-PJsonVal TJsonVal::NewArr(const TIntV& IntV) {
-	PJsonVal Val = TJsonVal::NewArr();
-	for (int IntN = 0; IntN < IntV.Len(); IntN++) {
-		Val->AddToArr(TJsonVal::NewNum((double)IntV[IntN]));
-	}
-	return Val;
-}
-
-PJsonVal TJsonVal::NewArr(const TUInt64V& IntV) {
-	PJsonVal Val = TJsonVal::NewArr();
-	for (int IntN = 0; IntN < IntV.Len(); IntN++) {
-		Val->AddToArr(TJsonVal::NewNum((double) IntV[IntN]));
-	}
-	return Val;
-}
-
-PJsonVal TJsonVal::NewArr(const TFltV& FltV) {
-	PJsonVal Val = TJsonVal::NewArr();
-	for (int FltN = 0; FltN < FltV.Len(); FltN++) {
-		Val->AddToArr(TJsonVal::NewNum(FltV[FltN]));
-	}
-	return Val;
-}
-
-PJsonVal TJsonVal::NewArr(const double& Val1, const double& Val2) {
-    PJsonVal Val = TJsonVal::NewArr();
-    Val->AddToArr(TJsonVal::NewNum(Val1));
-    Val->AddToArr(TJsonVal::NewNum(Val2));
-	return Val;
-}
-
-PJsonVal TJsonVal::NewArr(const TStrV& StrV) {
-	PJsonVal Val = TJsonVal::NewArr();
-	for (int StrN = 0; StrN < StrV.Len(); StrN++) {
-		Val->AddToArr(TJsonVal::NewStr(StrV[StrN]));
-	}
-	return Val;
-}
-
-PJsonVal TJsonVal::NewArr(const TFltPr& FltPr) {
-  PJsonVal Val = TJsonVal::NewArr();
-  Val->AddToArr(TJsonVal::NewNum(FltPr.Val1));
-  Val->AddToArr(TJsonVal::NewNum(FltPr.Val2));
-  return Val;
-}
-
-void TJsonVal::GetArrNumV(TFltV& FltV) const {
-    EAssert(IsArr());
-    for (int FltN = 0; FltN < GetArrVals(); FltN++) {
-        PJsonVal ArrVal = GetArrVal(FltN);
-        EAssert(ArrVal->IsNum());
-        FltV.Add(ArrVal->GetNum());
-    }
-}
-
-void TJsonVal::GetArrNumSpV(TIntFltKdV& NumSpV) const {
-	EAssert(IsArr());
-	for (int ElN = 0; ElN < GetArrVals(); ElN++) {
-		PJsonVal ArrVal = GetArrVal(ElN);
-		EAssert(ArrVal->IsArr());
-		EAssert(ArrVal->GetArrVals() ==  2);
-		int Idx = ArrVal->GetArrVal(0)->GetInt();
-		double Val = ArrVal->GetArrVal(1)->GetNum();
-		NumSpV.Add(TIntFltKd(Idx, Val));
-	}
-	NumSpV.Sort();
-}
-
-void TJsonVal::GetArrIntV(TIntV& IntV) const {
-    EAssert(IsArr());
-    for (int IntN = 0; IntN < GetArrVals(); IntN++) {
-        PJsonVal ArrVal = GetArrVal(IntN);
-        EAssert(ArrVal->IsNum());
-        IntV.Add(ArrVal->GetInt());
-    }
-}
-
-void TJsonVal::GetArrStrV(TStrV& StrV) const {
-    EAssert(IsArr());
-    for (int StrN = 0; StrN < GetArrVals(); StrN++) {
-        PJsonVal ArrVal = GetArrVal(StrN);
-        EAssert(ArrVal->IsStr());
-        StrV.Add(ArrVal->GetStr());
-    }
-}
-
-PJsonVal TJsonVal::GetObjKey(const TStr& Key) const {
-  EAssert(IsObj());
-  EAssertR(IsObjKey(Key), "Unknown key '" + Key + "'"); 
-  return KeyValH.GetDat(Key);
-}
-
-PJsonVal TJsonVal::GetObjKey(const char *Key) const {
-  EAssert(IsObj());
-  EAssertR(IsObjKey(Key), TStr::Fmt("Unknown key '%s'", Key)); 
-  return KeyValH.GetDat(Key);
-}
-
-bool TJsonVal::GetObjBool(const TStr& Key, const bool& DefBool) const { 
-  EAssert(IsObj());
-  return (IsObjKey(Key)) ? KeyValH.GetDat(Key)->GetBool() : DefBool;
-}
-
-bool TJsonVal::GetObjBool(const char *Key, const bool& DefBool) const { 
-  EAssert(IsObj());
-  return (IsObjKey(Key)) ? KeyValH.GetDat(Key)->GetBool() : DefBool;
-}
-
-double TJsonVal::GetObjNum(const TStr& Key, const double& DefNum) const { 
-  EAssert(IsObj());
-  return (IsObjKey(Key)) ? KeyValH.GetDat(Key)->GetNum() : DefNum;
-} 
-
-double TJsonVal::GetObjNum(const char *Key, const double& DefNum) const { 
-  EAssert(IsObj());
-  return (IsObjKey(Key)) ? KeyValH.GetDat(Key)->GetNum() : DefNum;
-}
-
-int TJsonVal::GetObjInt(const TStr& Key, const int& DefInt) const { 
-  EAssert(IsObj());
-  return (IsObjKey(Key)) ? KeyValH.GetDat(Key)->GetInt() : DefInt;
-} 
-
-int TJsonVal::GetObjInt(const char *Key, const int& DefInt) const { 
-  EAssert(IsObj());
-  return (IsObjKey(Key)) ? KeyValH.GetDat(Key)->GetInt() : DefInt;
-}
-
-void TJsonVal::GetObjIntV(const TStr& Key, TIntV& IntV) const {
-    EAssert(IsObj());
-    EAssert(IsObjKey(Key));
-    GetObjKey(Key)->GetArrIntV(IntV);
-}
-
-const TStr& TJsonVal::GetObjStr(const TStr& Key, const TStr& DefStr) const { 
-  EAssert(IsObj());
-  return (IsObjKey(Key)) ? KeyValH.GetDat(Key)->GetStr() : DefStr;
-}
-
-const TStr& TJsonVal::GetObjStr(const char *Key, const TStr& DefStr) const { 
-  EAssert(IsObj());
-  return (IsObjKey(Key)) ? KeyValH.GetDat(Key)->GetStr() : DefStr;
-}
-
-void TJsonVal::GetObjStrV(const TStr& Key, TStrV& StrV) const {
-    EAssert(IsObj());
-    EAssert(IsObjKey(Key));
-    GetObjKey(Key)->GetArrStrV(StrV);
-}
-
-void TJsonVal::GetObjStrV(const char *Key, TStrV& StrV) const {
-    EAssert(IsObj());
-    EAssert(IsObjKey(Key));
-    GetObjKey(Key)->GetArrStrV(StrV);
-}
-  
-PJsonVal TJsonVal::GetValFromLx(TILx& Lx){
-  static TFSet ValExpect=TFSet()|syIdStr|syFlt|syQStr|syLBracket|syLBrace|syRBracket;
-  PJsonVal Val=TJsonVal::New();
-  if ((Lx.Sym==syIdStr)&&(Lx.Str=="null")){
-    Val->PutNull(); Lx.GetSym();
-  } else if ((Lx.Sym==syIdStr)&&(Lx.Str=="true")){
-    Val->PutBool(true); Lx.GetSym();
-  } else if ((Lx.Sym==syIdStr)&&(Lx.Str=="false")){
-    Val->PutBool(false); Lx.GetSym();
-  } else if (Lx.Sym==syFlt){
-    Val->PutNum(Lx.Flt); Lx.GetSym();
-  } else if (Lx.Sym==syQStr){
-    Val->PutStr(Lx.Str); Lx.GetSym();
-  } else if (Lx.Sym==syLBracket){
-    Val->PutArr(); Lx.GetSym(ValExpect); // added ValExpect to correctly parse arrays of floats
-    if (Lx.Sym!=syRBracket){
-      forever{
-        PJsonVal SubVal=TJsonVal::GetValFromLx(Lx);
-        Val->AddToArr(SubVal);
-        if (Lx.Sym==syComma){Lx.GetSym(ValExpect);} 
-        else if (Lx.Sym==syRBracket){break;} 
-        else {TExcept::Throw("JSON Array not properly formed.");}
-      }
-    }
-    Lx.GetSym();
-  } else if (Lx.Sym==syLBrace){
-    Val->PutObj(); Lx.GetSym(TFSet()|syRBrace|syQStr);
-    if (Lx.Sym!=syRBrace){
-      forever{
-        TStr SubKey=Lx.Str; 
-        Lx.GetSym(syColon); 
-        Lx.GetSym(ValExpect);
-        PJsonVal SubVal=TJsonVal::GetValFromLx(Lx);
-        Val->AddToObj(SubKey, SubVal);
-        if (Lx.Sym==syComma){Lx.GetSym(TFSet()|syQStr);} 
-        else if (Lx.Sym==syRBrace){break;} 
-        else {TExcept::Throw("JSON Object not properly formed.");}
-      }
-    }
-    Lx.GetSym();
-  } else {
-    TExcept::Throw("Unexpected JSON symbol.");
-  }
-  return Val;
-}
-
-PJsonVal TJsonVal::GetValFromSIn(const PSIn& SIn, bool& Ok, TStr& MsgStr){
-  TILx Lx(SIn, TFSet()|iloCmtAlw|iloCsSens|iloExcept|iloSigNum);
-  PJsonVal Val;
-  try {
-    Lx.GetSym(TFSet()|syLBracket|syLBrace);
-    Val=GetValFromLx(Lx);
-	Ok=true; MsgStr="Ok";
-  }
-  catch (const PExcept& Except){
-    Val=TJsonVal::New();
-    Ok=false; MsgStr=Except->GetMsgStr();
-  }
-  return Val;
-}
-
-PJsonVal TJsonVal::GetValFromSIn(const PSIn& SIn){
-  bool Ok = true; TStr MsgStr;
-  return GetValFromSIn(SIn, Ok, MsgStr);
-}
-
-PJsonVal TJsonVal::GetValFromStr(const TStr& JsonStr, bool& Ok, TStr& MsgStr){
-  PSIn SIn=TStrIn::New(JsonStr, false);
-  return GetValFromSIn(SIn, Ok, MsgStr);
-}
-
-PJsonVal TJsonVal::GetValFromStr(const TStr& JsonStr){
-  PSIn SIn=TStrIn::New(JsonStr, false);
-  return GetValFromSIn(SIn);
-}
-
-void TJsonVal::AddEscapeChAFromStr(const TStr& Str, TChA& ChA){
-	if (TUnicodeDef::IsDef()) {
-		// parse the UTF8 string
-		TIntV UStr; TUnicodeDef::GetDef()->DecodeUtf8(Str, UStr);
-		// escape the string
-		for (int ChN = 0; ChN < UStr.Len(); ChN++) {
-			const int UCh = UStr[ChN];
-			if (UCh < 0x80) {
-				// 7-bit ascii
-				const char Ch = (char)UCh;
-				switch (Ch) {
-					case '"' : ChA.AddCh('\\'); ChA.AddCh('"'); break;
-					case '\\' : ChA.AddCh('\\'); ChA.AddCh('\\'); break;
-					case '/' : ChA.AddCh('\\'); ChA.AddCh('/'); break;
-					case '\b' : ChA.AddCh('\\'); ChA.AddCh('b'); break;
-					case '\f' : ChA.AddCh('\\'); ChA.AddCh('f'); break;
-					case '\n' : ChA.AddCh('\\'); ChA.AddCh('n'); break;
-					case '\r' : ChA.AddCh('\\'); ChA.AddCh('r'); break;
-					case '\t' : ChA.AddCh('\\'); ChA.AddCh('t'); break;
-					default :
-						ChA.AddCh(Ch);
-				}
-			} else {
-				// escape
-				ChA += "\\u";
-				ChA += TStr::Fmt("%04x", UCh);
-			}
-		}
-	} else {
-		// escape the string
-		for (int ChN = 0; ChN < Str.Len(); ChN++) {
-			const char Ch = Str[ChN];
-			if ((Ch & 0x80) == 0) {
-				// 7-bit ascii
-				switch (Ch) {
-					case '"' : ChA.AddCh('\\'); ChA.AddCh('"'); break;
-					case '\\' : ChA.AddCh('\\'); ChA.AddCh('\\'); break;
-					case '/' : ChA.AddCh('\\'); ChA.AddCh('/'); break;
-					case '\b' : ChA.AddCh('\\'); ChA.AddCh('b'); break;
-					case '\f' : ChA.AddCh('\\'); ChA.AddCh('f'); break;
-					case '\n' : ChA.AddCh('\\'); ChA.AddCh('n'); break;
-					case '\r' : ChA.AddCh('\\'); ChA.AddCh('r'); break;
-					case '\t' : ChA.AddCh('\\'); ChA.AddCh('t'); break;
-					default : ChA.AddCh(Ch);
-				}
-			} else {
-                printf("Warning: no TUnicodeDef, possible errors when escaping unicode characters!");                        
-				// escape
-				ChA += "\\u";
-				ChA += TStr::Fmt("%02x", (int)Ch);
-			}
-		}
-	}
-}
-
-void TJsonVal::AddQChAFromStr(const TStr& Str, TChA& ChA){
-  ChA+="\"";
-  AddEscapeChAFromStr(Str, ChA);
-  ChA+="\"";
-}
-
-void TJsonVal::GetChAFromVal(const PJsonVal& Val, TChA& ChA){
-  switch (Val->GetJsonValType()){
-    case jvtNull: 
-      ChA+="null"; break;
-    case jvtBool:
-      if (Val->GetBool()){ChA+="true";} else {ChA+="false";} break;
-    case jvtNum:
-    	if (TFlt::IsNan(Val->GetNum())) {
-    		ChA += "null";
-    	} else {
-    		ChA += TStr::Fmt("%.16g", Val->GetNum());
-    	}
-    	break;
-    case jvtStr:
-      AddQChAFromStr(Val->GetStr(), ChA); break;
-    case jvtArr:
-      ChA+="[";
-      for (int ArrValN=0; ArrValN<Val->GetArrVals(); ArrValN++){
-        if (ArrValN>0){ChA+=", ";}
-        GetChAFromVal(Val->GetArrVal(ArrValN), ChA);
-      }
-      ChA+="]"; 
-      break;
-    case jvtObj:
-      ChA+="{";
-	  for (int ObjKeyN = Val->KeyValH.FFirstKeyId(); Val->KeyValH.FNextKeyId(ObjKeyN);) {
-        if (ObjKeyN>0){ChA+=", ";}
-        TStr ObjKey; PJsonVal ObjVal; Val->GetObjKeyVal(ObjKeyN, ObjKey, ObjVal);
-        AddQChAFromStr(ObjKey, ChA);
-        ChA+=":";
-        GetChAFromVal(ObjVal, ChA);
-      }
-      ChA+="}"; 
-      break;
-	default: TExcept::Throw("Error serializing json to string");
-  }
-}
-
-TStr TJsonVal::GetStrFromVal(const PJsonVal& Val){
-  TChA ChA;
-  GetChAFromVal(Val, ChA);
-  return ChA;
-}
-
-uint64 TJsonVal::GetMSecsFromJsonVal(const PJsonVal& Val) {
-    if (Val->IsNum()) {
-        return (uint64)TFlt::Round(Val->GetNum());
-    } else if (Val->IsObj()) {
-        TStr Unit = Val->GetObjStr("unit", "second");
-        const double Value = Val->GetObjNum("value");
-        if (Unit == "second") {
-            return (uint64)TFlt::Round(Value * 1000.0);
-        } else if (Unit == "minute") {
-            return (uint64)TFlt::Round(Value * 60.0*1000.0);
-        } else if (Unit == "hour") {
-            return (uint64)TFlt::Round(Value * 60.0*60.0*1000.0);
-        } else if (Unit == "day") {
-            return (uint64)TFlt::Round(Value * 24.0*60.0*60.0*1000.0);
-        } else {
-            throw TExcept::New("Invalid window size unit " + Unit);
-        }
-    } else {
-        throw TExcept::New("Invalid window size parameter");
-    }    
-}
-
-///////////////////////////////////////////////////////////////////////////////////
-// TBsonObj methods
-int64 TBsonObj::GetMemUsedRecursive(const TJsonVal& JsonVal, bool UseVoc) {
-	int64 res = 1; // 1 byte for the type
-	TJsonValType t = JsonVal.GetJsonValType();
-	if (t == jvtUndef) {  }
-	else if (t == jvtNull) {  }
-	else if (t == jvtBool) { res += 1; }
-	else if (t == jvtNum) { res += 8; }
-	else if (t == jvtStr) { 
-		res += (UseVoc ? 4 : 4 + JsonVal.GetStr().Len() + 1);
-	} else if (t == jvtArr) {
-		res += 4; // array length
-		for (int i = 0; i < JsonVal.GetArrVals(); i++) {
-			res+= GetMemUsedRecursive(*JsonVal.GetArrVal(i), UseVoc);
-		}
-	} else if (t == jvtObj) {
-		TStr curr_name;
-		PJsonVal curr_val_pt;
-		res += 4; // property-list length
-		for (int i = 0; i < JsonVal.GetObjKeys(); i++) {
-			JsonVal.GetObjKeyVal(i, curr_name, curr_val_pt);
-			res += (UseVoc ? 4 :  4 + curr_name.Len() + 1);
-			res += GetMemUsedRecursive(*curr_val_pt, UseVoc);
-		}
-	}
-	return res;
-}
-
-void TBsonObj::CreateBsonRecursive(const TJsonVal& JsonVal, TStrHash<TInt, TBigStrPool> *Voc, TSOut& SOut) {
-	TJsonValType t = JsonVal.GetJsonValType();
-	if (t == jvtUndef) { SOut.Save((char)0); }
-	else if (t == jvtNull) { SOut.Save((char)1); }
-	else if (t == jvtBool) { SOut.Save((char)2); SOut.Save(JsonVal.GetBool()); }
-	else if (t == jvtNum) { SOut.Save((char)3); SOut.Save(JsonVal.GetNum()); }
-	else if (t == jvtStr) { 
-		SOut.Save((char)4); 
-		TStr s = JsonVal.GetStr();
-		if (Voc == NULL) {
-			s.Save(SOut, false);
-		} else {            
-			if (Voc->IsKey(s)) {
-				TInt id = Voc->GetKeyId(s);
-				id.Save(SOut);
-			} else {
-				TInt id = Voc->AddKey(s);
-				id.Save(SOut);
-			}
-		}
-	} else if (t == jvtArr) {
-		int arr_len = JsonVal.GetArrVals();
-		SOut.Save((char)5); 
-		SOut.Save(arr_len); 
-		for (int i=0; i<arr_len; i++) {
-			CreateBsonRecursive(*JsonVal.GetArrVal(i), Voc, SOut);
-		}
-	} else if (t == jvtObj) {
-		int obj_len = JsonVal.GetObjKeys();
-		TStr curr_name;
-		PJsonVal curr_val_pt;
-
-		SOut.Save((char)6); 
-		SOut.Save(obj_len);  
-		for (int i=0; i<obj_len; i++) {
-			JsonVal.GetObjKeyVal(i, curr_name, curr_val_pt);
-			if (Voc == NULL) {
-				curr_name.Save(SOut, false);
-			} else {
-				if (Voc->IsKey(curr_name)) {
-					TInt id = Voc->GetKeyId(curr_name);
-					id.Save(SOut);
-				} else {
-					TInt id = Voc->AddKey(curr_name);
-					id.Save(SOut);
-				}
-			}
-			CreateBsonRecursive(*curr_val_pt, Voc, SOut);
-		}
-	}
-}
-
-PJsonVal TBsonObj::GetJsonRecursive(TSIn& SIn, TStrHash<TInt, TBigStrPool>* Voc) {
-	PJsonVal res = TJsonVal::New();
-	char c = SIn.GetCh();    
-
-	if (c == 0) {
-		// do nothing, undefined is default
-	} else if (c == 1) {
-		res->PutNull(); 
-	} else if (c == 2) {
-		TBool b; 
-		b.Load(SIn); 
-		res->PutBool(b); 
-	} else if (c == 3) {
-		TFlt f; 
-		f.Load(SIn); 
-		res->PutNum(f);
-	} else if (c == 4) {
-		if (Voc == NULL){
-			TStr s; 
-			s.Load(SIn, false); 
-			res->PutStr(s);
-		} else {
-			TInt i;
-			i.Load(SIn); 
-			res->PutStr(Voc->GetKey(i));
-		}
-	} else if (c == 5) {
-		res->PutArr();
-		TInt ti; 
-		ti.Load(SIn);
-		for (int i=0; i<ti; i++) {
-			res->AddToArr(GetJsonRecursive(SIn, Voc));
-		}
-	} else if (c == 6) {
-		res->PutObj();
-		TInt ti; 
-		ti.Load(SIn);
-		if (Voc == NULL){
-			TStr s;
-			for (int i=0; i<ti; i++) {
-				s.Load(SIn, false);
-				res->AddToObj(s, GetJsonRecursive(SIn, Voc));
-			}
-		} else {
-			TInt ti2;
-			for (int i=0; i<ti; i++) {
-				ti2.Load(SIn);
-				res->AddToObj(Voc->GetKey(ti2), GetJsonRecursive(SIn, Voc));
-			}
-		}
-	}
-	return res;
-}
-=======
-/**
- * Copyright (c) 2015, Jozef Stefan Institute, Quintelligence d.o.o. and contributors
- * All rights reserved.
- * 
- * This source code is licensed under the FreeBSD license found in the
- * LICENSE file in the root directory of this source tree.
- */
-
-/////////////////////////////////////////////////
-// Json-Value
-TJsonVal::TJsonVal(TSIn& SIn):
-  JsonValType((TJsonValType)(TInt(SIn).Val)), Bool(SIn), 
-  Num(SIn), Str(SIn), ValV(SIn), KeyValH(SIn) { }
-
-void TJsonVal::Save(TSOut& SOut) const {
-  TInt((int)JsonValType).Save(SOut);
-  Bool.Save(SOut); Num.Save(SOut);
-  Str.Save(SOut); ValV.Save(SOut);
-  KeyValH.Save(SOut);
-}
-
-TStr TJsonVal::SaveStr() { 
-  return GetStrFromVal(this); 
-}
-
-bool TJsonVal::operator==(const TJsonVal& JsonVal) const {
-  return JsonValType == JsonVal.JsonValType &&
-    Bool == JsonVal.Bool &&
-    Num == JsonVal.Num &&
-    Str == JsonVal.Str &&
-    ValV == JsonVal.ValV && 
-    KeyValH == JsonVal.KeyValH;    
-}
-
-bool TJsonVal::operator!=(const TJsonVal& JsonVal) const {
-  return !(*this == JsonVal);
-}
-
-void TJsonVal::AddToObj(const PJsonVal& Val) {
-	EAssert(Val->IsObj());
-	int KeyId = Val->KeyValH.FFirstKeyId();
-	while (Val->KeyValH.FNextKeyId(KeyId)) {
-		AddToObj(Val->KeyValH.GetKey(KeyId), Val->KeyValH[KeyId]);
-	}
-}
-
-PJsonVal TJsonVal::NewArr(const TJsonValV& ValV) {
-	PJsonVal Val = TJsonVal::NewArr();
-	for (int ValN = 0; ValN < ValV.Len(); ValN++) {
-		Val->AddToArr(ValV[ValN]);
-	}
-	return Val;
-}
-
-PJsonVal TJsonVal::NewArr(const TIntV& IntV) {
-	PJsonVal Val = TJsonVal::NewArr();
-	for (int IntN = 0; IntN < IntV.Len(); IntN++) {
-		Val->AddToArr(TJsonVal::NewNum((double)IntV[IntN]));
-	}
-	return Val;
-}
-
-PJsonVal TJsonVal::NewArr(const TFltV& FltV) {
-	PJsonVal Val = TJsonVal::NewArr();
-	for (int FltN = 0; FltN < FltV.Len(); FltN++) {
-		Val->AddToArr(TJsonVal::NewNum(FltV[FltN]));
-	}
-	return Val;
-}
-
-PJsonVal TJsonVal::NewArr(const double& Val1, const double& Val2) {
-    PJsonVal Val = TJsonVal::NewArr();
-    Val->AddToArr(TJsonVal::NewNum(Val1));
-    Val->AddToArr(TJsonVal::NewNum(Val2));
-	return Val;
-}
-
-PJsonVal TJsonVal::NewArr(const TStrV& StrV) {
-	PJsonVal Val = TJsonVal::NewArr();
-	for (int StrN = 0; StrN < StrV.Len(); StrN++) {
-		Val->AddToArr(TJsonVal::NewStr(StrV[StrN]));
-	}
-	return Val;
-}
-
-PJsonVal TJsonVal::NewArr(const TFltPr& FltPr) {
-  PJsonVal Val = TJsonVal::NewArr();
-  Val->AddToArr(TJsonVal::NewNum(FltPr.Val1));
-  Val->AddToArr(TJsonVal::NewNum(FltPr.Val2));
-  return Val;
-}
-
-void TJsonVal::GetArrNumV(TFltV& FltV) const {
-    EAssert(IsArr());
-    for (int FltN = 0; FltN < GetArrVals(); FltN++) {
-        PJsonVal ArrVal = GetArrVal(FltN);
-        EAssert(ArrVal->IsNum());
-        FltV.Add(ArrVal->GetNum());
-    }
-}
-
-void TJsonVal::GetArrNumSpV(TIntFltKdV& NumSpV) const {
-	EAssert(IsArr());
-	for (int ElN = 0; ElN < GetArrVals(); ElN++) {
-		PJsonVal ArrVal = GetArrVal(ElN);
-		EAssert(ArrVal->IsArr());
-		EAssert(ArrVal->GetArrVals() ==  2);
-		int Idx = ArrVal->GetArrVal(0)->GetInt();
-		double Val = ArrVal->GetArrVal(1)->GetNum();
-		NumSpV.Add(TIntFltKd(Idx, Val));
-	}
-	NumSpV.Sort();
-}
-
-void TJsonVal::GetArrIntV(TIntV& IntV) const {
-    EAssert(IsArr());
-    for (int IntN = 0; IntN < GetArrVals(); IntN++) {
-        PJsonVal ArrVal = GetArrVal(IntN);
-        EAssert(ArrVal->IsNum());
-        IntV.Add(ArrVal->GetInt());
-    }
-}
-
-void TJsonVal::GetArrStrV(TStrV& StrV) const {
-    EAssert(IsArr());
-    for (int StrN = 0; StrN < GetArrVals(); StrN++) {
-        PJsonVal ArrVal = GetArrVal(StrN);
-        EAssert(ArrVal->IsStr());
-        StrV.Add(ArrVal->GetStr());
-    }
-}
-
-PJsonVal TJsonVal::GetObjKey(const TStr& Key) const {
-  EAssert(IsObj());
-  EAssertR(IsObjKey(Key), "Unknown key '" + Key + "'"); 
-  return KeyValH.GetDat(Key);
-}
-
-PJsonVal TJsonVal::GetObjKey(const char *Key) const {
-  EAssert(IsObj());
-  EAssertR(IsObjKey(Key), TStr::Fmt("Unknown key '%s'", Key)); 
-  return KeyValH.GetDat(Key);
-}
-
-bool TJsonVal::GetObjBool(const TStr& Key, const bool& DefBool) const { 
-  EAssert(IsObj());
-  return (IsObjKey(Key)) ? KeyValH.GetDat(Key)->GetBool() : DefBool;
-}
-
-bool TJsonVal::GetObjBool(const char *Key, const bool& DefBool) const { 
-  EAssert(IsObj());
-  return (IsObjKey(Key)) ? KeyValH.GetDat(Key)->GetBool() : DefBool;
-}
-
-double TJsonVal::GetObjNum(const TStr& Key, const double& DefNum) const { 
-  EAssert(IsObj());
-  return (IsObjKey(Key)) ? KeyValH.GetDat(Key)->GetNum() : DefNum;
-} 
-
-double TJsonVal::GetObjNum(const char *Key, const double& DefNum) const { 
-  EAssert(IsObj());
-  return (IsObjKey(Key)) ? KeyValH.GetDat(Key)->GetNum() : DefNum;
-}
-
-int TJsonVal::GetObjInt(const TStr& Key, const int& DefInt) const { 
-  EAssert(IsObj());
-  return (IsObjKey(Key)) ? KeyValH.GetDat(Key)->GetInt() : DefInt;
-} 
-
-int TJsonVal::GetObjInt(const char *Key, const int& DefInt) const { 
-  EAssert(IsObj());
-  return (IsObjKey(Key)) ? KeyValH.GetDat(Key)->GetInt() : DefInt;
-}
-
-void TJsonVal::GetObjIntV(const TStr& Key, TIntV& IntV) const {
-    EAssert(IsObj());
-    EAssert(IsObjKey(Key));
-    GetObjKey(Key)->GetArrIntV(IntV);
-}
-
-const TStr& TJsonVal::GetObjStr(const TStr& Key, const TStr& DefStr) const { 
-  EAssert(IsObj());
-  return (IsObjKey(Key)) ? KeyValH.GetDat(Key)->GetStr() : DefStr;
-}
-
-const TStr& TJsonVal::GetObjStr(const char *Key, const TStr& DefStr) const { 
-  EAssert(IsObj());
-  return (IsObjKey(Key)) ? KeyValH.GetDat(Key)->GetStr() : DefStr;
-}
-
-void TJsonVal::GetObjStrV(const TStr& Key, TStrV& StrV) const {
-    EAssert(IsObj());
-    EAssert(IsObjKey(Key));
-    GetObjKey(Key)->GetArrStrV(StrV);
-}
-
-void TJsonVal::GetObjStrV(const char *Key, TStrV& StrV) const {
-    EAssert(IsObj());
-    EAssert(IsObjKey(Key));
-    GetObjKey(Key)->GetArrStrV(StrV);
-}
-  
-PJsonVal TJsonVal::GetValFromLx(TILx& Lx){
-  static TFSet ValExpect=TFSet()|syIdStr|syFlt|syQStr|syLBracket|syLBrace|syRBracket;
-  PJsonVal Val=TJsonVal::New();
-  if ((Lx.Sym==syIdStr)&&(Lx.Str=="null")){
-    Val->PutNull(); Lx.GetSym();
-  } else if ((Lx.Sym==syIdStr)&&(Lx.Str=="true")){
-    Val->PutBool(true); Lx.GetSym();
-  } else if ((Lx.Sym==syIdStr)&&(Lx.Str=="false")){
-    Val->PutBool(false); Lx.GetSym();
-  } else if (Lx.Sym==syFlt){
-    Val->PutNum(Lx.Flt); Lx.GetSym();
-  } else if (Lx.Sym==syQStr){
-    Val->PutStr(Lx.Str); Lx.GetSym();
-  } else if (Lx.Sym==syLBracket){
-    Val->PutArr(); Lx.GetSym(ValExpect); // added ValExpect to correctly parse arrays of floats
-    if (Lx.Sym!=syRBracket){
-      forever{
-        PJsonVal SubVal=TJsonVal::GetValFromLx(Lx);
-        Val->AddToArr(SubVal);
-        if (Lx.Sym==syComma){Lx.GetSym(ValExpect);} 
-        else if (Lx.Sym==syRBracket){break;} 
-        else {TExcept::Throw("JSON Array not properly formed.");}
-      }
-    }
-    Lx.GetSym();
-  } else if (Lx.Sym==syLBrace){
-    Val->PutObj(); Lx.GetSym(TFSet()|syRBrace|syQStr);
-    if (Lx.Sym!=syRBrace){
-      forever{
-        TStr SubKey=Lx.Str; 
-        Lx.GetSym(syColon); 
-        Lx.GetSym(ValExpect);
-        PJsonVal SubVal=TJsonVal::GetValFromLx(Lx);
-        Val->AddToObj(SubKey, SubVal);
-        if (Lx.Sym==syComma){Lx.GetSym(TFSet()|syQStr);} 
-        else if (Lx.Sym==syRBrace){break;} 
-        else {TExcept::Throw("JSON Object not properly formed.");}
-      }
-    }
-    Lx.GetSym();
-  } else {
-    TExcept::Throw("Unexpected JSON symbol.");
-  }
-  return Val;
-}
-
-PJsonVal TJsonVal::GetValFromSIn(const PSIn& SIn, bool& Ok, TStr& MsgStr){
-  TILx Lx(SIn, TFSet()|iloCmtAlw|iloCsSens|iloExcept|iloSigNum);
-  PJsonVal Val;
-  try {
-    Lx.GetSym(TFSet()|syLBracket|syLBrace);
-    Val=GetValFromLx(Lx);
-	Ok=true; MsgStr="Ok";
-  }
-  catch (PExcept Except){
-    Val=TJsonVal::New();
-    Ok=false; MsgStr=Except->GetMsgStr();
-  }
-  return Val;
-}
-
-PJsonVal TJsonVal::GetValFromSIn(const PSIn& SIn){
-  bool Ok = true; TStr MsgStr;
-  return GetValFromSIn(SIn, Ok, MsgStr);
-}
-
-PJsonVal TJsonVal::GetValFromStr(const TStr& JsonStr, bool& Ok, TStr& MsgStr){
-  PSIn SIn=TStrIn::New(JsonStr, false);
-  return GetValFromSIn(SIn, Ok, MsgStr);
-}
-
-PJsonVal TJsonVal::GetValFromStr(const TStr& JsonStr){
-  PSIn SIn=TStrIn::New(JsonStr, false);
-  return GetValFromSIn(SIn);
-}
-
-void TJsonVal::AddEscapeChAFromStr(const TStr& Str, TChA& ChA){
-	if (TUnicodeDef::IsDef()) {
-		// parse the UTF8 string
-		TIntV UStr; TUnicodeDef::GetDef()->DecodeUtf8(Str, UStr);
-		// escape the string
-		for (int ChN = 0; ChN < UStr.Len(); ChN++) {
-			const int UCh = UStr[ChN];
-			if (UCh < 0x80) {
-				// 7-bit ascii
-				const char Ch = (char)UCh;
-				switch (Ch) {
-					case '"' : ChA.AddCh('\\'); ChA.AddCh('"'); break;
-					case '\\' : ChA.AddCh('\\'); ChA.AddCh('\\'); break;
-					case '/' : ChA.AddCh('\\'); ChA.AddCh('/'); break;
-					case '\b' : ChA.AddCh('\\'); ChA.AddCh('b'); break;
-					case '\f' : ChA.AddCh('\\'); ChA.AddCh('f'); break;
-					case '\n' : ChA.AddCh('\\'); ChA.AddCh('n'); break;
-					case '\r' : ChA.AddCh('\\'); ChA.AddCh('r'); break;
-					case '\t' : ChA.AddCh('\\'); ChA.AddCh('t'); break;
-					default :
-						ChA.AddCh(Ch);
-				}
-			} else {
-				// escape
-				ChA += "\\u";
-				ChA += TStr::Fmt("%04x", UCh);
-			}
-		}
-	} else {
-		// escape the string
-		for (int ChN = 0; ChN < Str.Len(); ChN++) {
-			const char Ch = Str[ChN];
-			if ((Ch & 0x80) == 0) {
-				// 7-bit ascii
-				switch (Ch) {
-					case '"' : ChA.AddCh('\\'); ChA.AddCh('"'); break;
-					case '\\' : ChA.AddCh('\\'); ChA.AddCh('\\'); break;
-					case '/' : ChA.AddCh('\\'); ChA.AddCh('/'); break;
-					case '\b' : ChA.AddCh('\\'); ChA.AddCh('b'); break;
-					case '\f' : ChA.AddCh('\\'); ChA.AddCh('f'); break;
-					case '\n' : ChA.AddCh('\\'); ChA.AddCh('n'); break;
-					case '\r' : ChA.AddCh('\\'); ChA.AddCh('r'); break;
-					case '\t' : ChA.AddCh('\\'); ChA.AddCh('t'); break;
-					default : ChA.AddCh(Ch);
-				}
-			} else {
-                printf("Warning: no TUnicodeDef, possible errors when escaping unicode characters!");                        
-				// escape
-				ChA += "\\u";
-				ChA += TStr::Fmt("%02x", (int)Ch);
-			}
-		}
-	}
-}
-
-void TJsonVal::AddQChAFromStr(const TStr& Str, TChA& ChA){
-  ChA+="\"";
-  AddEscapeChAFromStr(Str, ChA);
-  ChA+="\"";
-}
-
-void TJsonVal::GetChAFromVal(const PJsonVal& Val, TChA& ChA){
-  switch (Val->GetJsonValType()){
-    case jvtNull: 
-      ChA+="null"; break;
-    case jvtBool:
-      if (Val->GetBool()){ChA+="true";} else {ChA+="false";} break;
-    case jvtNum:
-    	if (TFlt::IsNan(Val->GetNum())) {
-    		ChA += "null";
-    	} else {
-    		ChA+=TStr::Fmt("%f", Val->GetNum());
-    	}
-    	break;
-    case jvtStr:
-      AddQChAFromStr(Val->GetStr(), ChA); break;
-    case jvtArr:
-      ChA+="[";
-      for (int ArrValN=0; ArrValN<Val->GetArrVals(); ArrValN++){
-        if (ArrValN>0){ChA+=", ";}
-        GetChAFromVal(Val->GetArrVal(ArrValN), ChA);
-      }
-      ChA+="]"; 
-      break;
-    case jvtObj:
-      ChA+="{";
-      for (int ObjKeyN=0; ObjKeyN<Val->GetObjKeys(); ObjKeyN++){
-        if (ObjKeyN>0){ChA+=", ";}
-        TStr ObjKey; PJsonVal ObjVal; Val->GetObjKeyVal(ObjKeyN, ObjKey, ObjVal);
-        AddQChAFromStr(ObjKey, ChA);
-        ChA+=":";
-        GetChAFromVal(ObjVal, ChA);
-      }
-      ChA+="}"; 
-      break;
-	default: TExcept::Throw("Error serializing json to string");
-  }
-}
-
-TStr TJsonVal::GetStrFromVal(const PJsonVal& Val){
-  TChA ChA;
-  GetChAFromVal(Val, ChA);
-  return ChA;
-}
-
-uint64 TJsonVal::GetMSecsFromJsonVal(const PJsonVal& Val) {
-    if (Val->IsNum()) {
-        return (uint64)TFlt::Round(Val->GetNum());
-    } else if (Val->IsObj()) {
-        TStr Unit = Val->GetObjStr("unit", "second");
-        const double Value = Val->GetObjNum("value");
-        if (Unit == "second") {
-            return (uint64)TFlt::Round(Value * 1000.0);
-        } else if (Unit == "minute") {
-            return (uint64)TFlt::Round(Value * 60.0*1000.0);
-        } else if (Unit == "hour") {
-            return (uint64)TFlt::Round(Value * 60.0*60.0*1000.0);
-        } else if (Unit == "day") {
-            return (uint64)TFlt::Round(Value * 24.0*60.0*60.0*1000.0);
-        } else {
-            throw TExcept::New("Invalid window size unit " + Unit);
-        }
-    } else {
-        throw TExcept::New("Invalid window size parameter");
-    }    
-}
-
-///////////////////////////////////////////////////////////////////////////////////
-// TBsonObj methods
-int64 TBsonObj::GetMemUsedRecursive(const TJsonVal& JsonVal, bool UseVoc) {
-	int64 res = 1; // 1 byte for the type
-	TJsonValType t = JsonVal.GetJsonValType();
-	if (t == jvtUndef) {  }
-	else if (t == jvtNull) {  }
-	else if (t == jvtBool) { res += 1; }
-	else if (t == jvtNum) { res += 8; }
-	else if (t == jvtStr) { 
-		res += (UseVoc ? 4 : 4 + JsonVal.GetStr().Len() + 1);
-	} else if (t == jvtArr) {
-		res += 4; // array length
-		for (int i = 0; i < JsonVal.GetArrVals(); i++) {
-			res+= GetMemUsedRecursive(*JsonVal.GetArrVal(i), UseVoc);
-		}
-	} else if (t == jvtObj) {
-		TStr curr_name;
-		PJsonVal curr_val_pt;
-		res += 4; // property-list length
-		for (int i = 0; i < JsonVal.GetObjKeys(); i++) {
-			JsonVal.GetObjKeyVal(i, curr_name, curr_val_pt);
-			res += (UseVoc ? 4 :  4 + curr_name.Len() + 1);
-			res += GetMemUsedRecursive(*curr_val_pt, UseVoc);
-		}
-	}
-	return res;
-}
-
-void TBsonObj::CreateBsonRecursive(const TJsonVal& JsonVal, TStrHash<TInt, TBigStrPool> *Voc, TSOut& SOut) {
-	TJsonValType t = JsonVal.GetJsonValType();
-	if (t == jvtUndef) { SOut.Save((char)0); }
-	else if (t == jvtNull) { SOut.Save((char)1); }
-	else if (t == jvtBool) { SOut.Save((char)2); SOut.Save(JsonVal.GetBool()); }
-	else if (t == jvtNum) { SOut.Save((char)3); SOut.Save(JsonVal.GetNum()); }
-	else if (t == jvtStr) { 
-		SOut.Save((char)4); 
-		TStr s = JsonVal.GetStr();
-		if (Voc == NULL) {
-			s.Save(SOut, false);
-		} else {            
-			if (Voc->IsKey(s)) {
-				TInt id = Voc->GetKeyId(s);
-				id.Save(SOut);
-			} else {
-				TInt id = Voc->AddKey(s);
-				id.Save(SOut);
-			}
-		}
-	} else if (t == jvtArr) {
-		int arr_len = JsonVal.GetArrVals();
-		SOut.Save((char)5); 
-		SOut.Save(arr_len); 
-		for (int i=0; i<arr_len; i++) {
-			CreateBsonRecursive(*JsonVal.GetArrVal(i), Voc, SOut);
-		}
-	} else if (t == jvtObj) {
-		int obj_len = JsonVal.GetObjKeys();
-		TStr curr_name;
-		PJsonVal curr_val_pt;
-
-		SOut.Save((char)6); 
-		SOut.Save(obj_len);  
-		for (int i=0; i<obj_len; i++) {
-			JsonVal.GetObjKeyVal(i, curr_name, curr_val_pt);
-			if (Voc == NULL) {
-				curr_name.Save(SOut, false);
-			} else {
-				if (Voc->IsKey(curr_name)) {
-					TInt id = Voc->GetKeyId(curr_name);
-					id.Save(SOut);
-				} else {
-					TInt id = Voc->AddKey(curr_name);
-					id.Save(SOut);
-				}
-			}
-			CreateBsonRecursive(*curr_val_pt, Voc, SOut);
-		}
-	}
-}
-
-PJsonVal TBsonObj::GetJsonRecursive(TSIn& SIn, TStrHash<TInt, TBigStrPool>* Voc) {
-	PJsonVal res = TJsonVal::New();
-	char c = SIn.GetCh();    
-
-	if (c == 0) {
-		// do nothing, undefined is default
-	} else if (c == 1) {
-		res->PutNull(); 
-	} else if (c == 2) {
-		TBool b; 
-		b.Load(SIn); 
-		res->PutBool(b); 
-	} else if (c == 3) {
-		TFlt f; 
-		f.Load(SIn); 
-		res->PutNum(f);
-	} else if (c == 4) {
-		if (Voc == NULL){
-			TStr s; 
-			s.Load(SIn, false); 
-			res->PutStr(s);
-		} else {
-			TInt i;
-			i.Load(SIn); 
-			res->PutStr(Voc->GetKey(i));
-		}
-	} else if (c == 5) {
-		res->PutArr();
-		TInt ti; 
-		ti.Load(SIn);
-		for (int i=0; i<ti; i++) {
-			res->AddToArr(GetJsonRecursive(SIn, Voc));
-		}
-	} else if (c == 6) {
-		res->PutObj();
-		TInt ti; 
-		ti.Load(SIn);
-		if (Voc == NULL){
-			TStr s;
-			for (int i=0; i<ti; i++) {
-				s.Load(SIn, false);
-				res->AddToObj(s, GetJsonRecursive(SIn, Voc));
-			}
-		} else {
-			TInt ti2;
-			for (int i=0; i<ti; i++) {
-				ti2.Load(SIn);
-				res->AddToObj(Voc->GetKey(ti2), GetJsonRecursive(SIn, Voc));
-			}
-		}
-	}
-	return res;
-}
->>>>>>> 5cc8f1f4
+/**
+ * Copyright (c) 2015, Jozef Stefan Institute, Quintelligence d.o.o. and contributors
+ * All rights reserved.
+ * 
+ * This source code is licensed under the FreeBSD license found in the
+ * LICENSE file in the root directory of this source tree.
+ */
+
+/////////////////////////////////////////////////
+// Json-Value
+TJsonVal::TJsonVal(TSIn& SIn):
+  JsonValType((TJsonValType)(TInt(SIn).Val)), Bool(SIn), 
+  Num(SIn), Str(SIn), ValV(SIn), KeyValH(SIn) { }
+
+void TJsonVal::Save(TSOut& SOut) const {
+  TInt((int)JsonValType).Save(SOut);
+  Bool.Save(SOut); Num.Save(SOut);
+  Str.Save(SOut); ValV.Save(SOut);
+  KeyValH.Save(SOut);
+}
+
+TStr TJsonVal::SaveStr() { 
+  return GetStrFromVal(this); 
+}
+
+bool TJsonVal::operator==(const TJsonVal& JsonVal) const {
+  return JsonValType == JsonVal.JsonValType &&
+    Bool == JsonVal.Bool &&
+    Num == JsonVal.Num &&
+    Str == JsonVal.Str &&
+    ValV == JsonVal.ValV && 
+    KeyValH == JsonVal.KeyValH;    
+}
+
+bool TJsonVal::operator!=(const TJsonVal& JsonVal) const {
+  return !(*this == JsonVal);
+}
+
+void TJsonVal::AddToObj(const PJsonVal& Val) {
+	EAssert(Val->IsObj());
+	int KeyId = Val->KeyValH.FFirstKeyId();
+	while (Val->KeyValH.FNextKeyId(KeyId)) {
+		AddToObj(Val->KeyValH.GetKey(KeyId), Val->KeyValH[KeyId]);
+	}
+}
+
+// extend/update the object with values from Val
+// this and Val should be an Object and not an array or something else
+void TJsonVal::UpdateObj(const PJsonVal& Val) {
+	if (!Val->IsObj() || !IsObj())
+		return;
+	for (int N = 0; N < Val->GetObjKeys(); N++) {
+		const TStr Key = Val->GetObjKey(N);
+		AddToObj(Key, Val->GetObjKey(Key));
+	}
+}
+
+PJsonVal TJsonVal::NewArr(const TJsonValV& ValV) {
+	PJsonVal Val = TJsonVal::NewArr();
+	for (int ValN = 0; ValN < ValV.Len(); ValN++) {
+		Val->AddToArr(ValV[ValN]);
+	}
+	return Val;
+}
+
+PJsonVal TJsonVal::NewArr(const TIntV& IntV) {
+	PJsonVal Val = TJsonVal::NewArr();
+	for (int IntN = 0; IntN < IntV.Len(); IntN++) {
+		Val->AddToArr(TJsonVal::NewNum((double)IntV[IntN]));
+	}
+	return Val;
+}
+
+PJsonVal TJsonVal::NewArr(const TUInt64V& IntV) {
+	PJsonVal Val = TJsonVal::NewArr();
+	for (int IntN = 0; IntN < IntV.Len(); IntN++) {
+		Val->AddToArr(TJsonVal::NewNum((double) IntV[IntN]));
+	}
+	return Val;
+}
+
+PJsonVal TJsonVal::NewArr(const TFltV& FltV) {
+	PJsonVal Val = TJsonVal::NewArr();
+	for (int FltN = 0; FltN < FltV.Len(); FltN++) {
+		Val->AddToArr(TJsonVal::NewNum(FltV[FltN]));
+	}
+	return Val;
+}
+
+PJsonVal TJsonVal::NewArr(const double& Val1, const double& Val2) {
+    PJsonVal Val = TJsonVal::NewArr();
+    Val->AddToArr(TJsonVal::NewNum(Val1));
+    Val->AddToArr(TJsonVal::NewNum(Val2));
+	return Val;
+}
+
+PJsonVal TJsonVal::NewArr(const TStrV& StrV) {
+	PJsonVal Val = TJsonVal::NewArr();
+	for (int StrN = 0; StrN < StrV.Len(); StrN++) {
+		Val->AddToArr(TJsonVal::NewStr(StrV[StrN]));
+	}
+	return Val;
+}
+
+PJsonVal TJsonVal::NewArr(const TFltPr& FltPr) {
+  PJsonVal Val = TJsonVal::NewArr();
+  Val->AddToArr(TJsonVal::NewNum(FltPr.Val1));
+  Val->AddToArr(TJsonVal::NewNum(FltPr.Val2));
+  return Val;
+}
+
+void TJsonVal::GetArrNumV(TFltV& FltV) const {
+    EAssert(IsArr());
+    for (int FltN = 0; FltN < GetArrVals(); FltN++) {
+        PJsonVal ArrVal = GetArrVal(FltN);
+        EAssert(ArrVal->IsNum());
+        FltV.Add(ArrVal->GetNum());
+    }
+}
+
+void TJsonVal::GetArrNumSpV(TIntFltKdV& NumSpV) const {
+	EAssert(IsArr());
+	for (int ElN = 0; ElN < GetArrVals(); ElN++) {
+		PJsonVal ArrVal = GetArrVal(ElN);
+		EAssert(ArrVal->IsArr());
+		EAssert(ArrVal->GetArrVals() ==  2);
+		int Idx = ArrVal->GetArrVal(0)->GetInt();
+		double Val = ArrVal->GetArrVal(1)->GetNum();
+		NumSpV.Add(TIntFltKd(Idx, Val));
+	}
+	NumSpV.Sort();
+}
+
+void TJsonVal::GetArrIntV(TIntV& IntV) const {
+    EAssert(IsArr());
+    for (int IntN = 0; IntN < GetArrVals(); IntN++) {
+        PJsonVal ArrVal = GetArrVal(IntN);
+        EAssert(ArrVal->IsNum());
+        IntV.Add(ArrVal->GetInt());
+    }
+}
+
+void TJsonVal::GetArrStrV(TStrV& StrV) const {
+    EAssert(IsArr());
+    for (int StrN = 0; StrN < GetArrVals(); StrN++) {
+        PJsonVal ArrVal = GetArrVal(StrN);
+        EAssert(ArrVal->IsStr());
+        StrV.Add(ArrVal->GetStr());
+    }
+}
+
+PJsonVal TJsonVal::GetObjKey(const TStr& Key) const {
+  EAssert(IsObj());
+  EAssertR(IsObjKey(Key), "Unknown key '" + Key + "'"); 
+  return KeyValH.GetDat(Key);
+}
+
+PJsonVal TJsonVal::GetObjKey(const char *Key) const {
+  EAssert(IsObj());
+  EAssertR(IsObjKey(Key), TStr::Fmt("Unknown key '%s'", Key)); 
+  return KeyValH.GetDat(Key);
+}
+
+bool TJsonVal::GetObjBool(const TStr& Key, const bool& DefBool) const { 
+  EAssert(IsObj());
+  return (IsObjKey(Key)) ? KeyValH.GetDat(Key)->GetBool() : DefBool;
+}
+
+bool TJsonVal::GetObjBool(const char *Key, const bool& DefBool) const { 
+  EAssert(IsObj());
+  return (IsObjKey(Key)) ? KeyValH.GetDat(Key)->GetBool() : DefBool;
+}
+
+double TJsonVal::GetObjNum(const TStr& Key, const double& DefNum) const { 
+  EAssert(IsObj());
+  return (IsObjKey(Key)) ? KeyValH.GetDat(Key)->GetNum() : DefNum;
+} 
+
+double TJsonVal::GetObjNum(const char *Key, const double& DefNum) const { 
+  EAssert(IsObj());
+  return (IsObjKey(Key)) ? KeyValH.GetDat(Key)->GetNum() : DefNum;
+}
+
+int TJsonVal::GetObjInt(const TStr& Key, const int& DefInt) const { 
+  EAssert(IsObj());
+  return (IsObjKey(Key)) ? KeyValH.GetDat(Key)->GetInt() : DefInt;
+} 
+
+int TJsonVal::GetObjInt(const char *Key, const int& DefInt) const { 
+  EAssert(IsObj());
+  return (IsObjKey(Key)) ? KeyValH.GetDat(Key)->GetInt() : DefInt;
+}
+
+void TJsonVal::GetObjIntV(const TStr& Key, TIntV& IntV) const {
+    EAssert(IsObj());
+    EAssert(IsObjKey(Key));
+    GetObjKey(Key)->GetArrIntV(IntV);
+}
+
+const TStr& TJsonVal::GetObjStr(const TStr& Key, const TStr& DefStr) const { 
+  EAssert(IsObj());
+  return (IsObjKey(Key)) ? KeyValH.GetDat(Key)->GetStr() : DefStr;
+}
+
+const TStr& TJsonVal::GetObjStr(const char *Key, const TStr& DefStr) const { 
+  EAssert(IsObj());
+  return (IsObjKey(Key)) ? KeyValH.GetDat(Key)->GetStr() : DefStr;
+}
+
+void TJsonVal::GetObjStrV(const TStr& Key, TStrV& StrV) const {
+    EAssert(IsObj());
+    EAssert(IsObjKey(Key));
+    GetObjKey(Key)->GetArrStrV(StrV);
+}
+
+void TJsonVal::GetObjStrV(const char *Key, TStrV& StrV) const {
+    EAssert(IsObj());
+    EAssert(IsObjKey(Key));
+    GetObjKey(Key)->GetArrStrV(StrV);
+}
+  
+PJsonVal TJsonVal::GetValFromLx(TILx& Lx){
+  static TFSet ValExpect=TFSet()|syIdStr|syFlt|syQStr|syLBracket|syLBrace|syRBracket;
+  PJsonVal Val=TJsonVal::New();
+  if ((Lx.Sym==syIdStr)&&(Lx.Str=="null")){
+    Val->PutNull(); Lx.GetSym();
+  } else if ((Lx.Sym==syIdStr)&&(Lx.Str=="true")){
+    Val->PutBool(true); Lx.GetSym();
+  } else if ((Lx.Sym==syIdStr)&&(Lx.Str=="false")){
+    Val->PutBool(false); Lx.GetSym();
+  } else if (Lx.Sym==syFlt){
+    Val->PutNum(Lx.Flt); Lx.GetSym();
+  } else if (Lx.Sym==syQStr){
+    Val->PutStr(Lx.Str); Lx.GetSym();
+  } else if (Lx.Sym==syLBracket){
+    Val->PutArr(); Lx.GetSym(ValExpect); // added ValExpect to correctly parse arrays of floats
+    if (Lx.Sym!=syRBracket){
+      forever{
+        PJsonVal SubVal=TJsonVal::GetValFromLx(Lx);
+        Val->AddToArr(SubVal);
+        if (Lx.Sym==syComma){Lx.GetSym(ValExpect);} 
+        else if (Lx.Sym==syRBracket){break;} 
+        else {TExcept::Throw("JSON Array not properly formed.");}
+      }
+    }
+    Lx.GetSym();
+  } else if (Lx.Sym==syLBrace){
+    Val->PutObj(); Lx.GetSym(TFSet()|syRBrace|syQStr);
+    if (Lx.Sym!=syRBrace){
+      forever{
+        TStr SubKey=Lx.Str; 
+        Lx.GetSym(syColon); 
+        Lx.GetSym(ValExpect);
+        PJsonVal SubVal=TJsonVal::GetValFromLx(Lx);
+        Val->AddToObj(SubKey, SubVal);
+        if (Lx.Sym==syComma){Lx.GetSym(TFSet()|syQStr);} 
+        else if (Lx.Sym==syRBrace){break;} 
+        else {TExcept::Throw("JSON Object not properly formed.");}
+      }
+    }
+    Lx.GetSym();
+  } else {
+    TExcept::Throw("Unexpected JSON symbol.");
+  }
+  return Val;
+}
+
+PJsonVal TJsonVal::GetValFromSIn(const PSIn& SIn, bool& Ok, TStr& MsgStr){
+  TILx Lx(SIn, TFSet()|iloCmtAlw|iloCsSens|iloExcept|iloSigNum);
+  PJsonVal Val;
+  try {
+    Lx.GetSym(TFSet()|syLBracket|syLBrace);
+    Val=GetValFromLx(Lx);
+	Ok=true; MsgStr="Ok";
+  }
+  catch (const PExcept& Except){
+    Val=TJsonVal::New();
+    Ok=false; MsgStr=Except->GetMsgStr();
+  }
+  return Val;
+}
+
+PJsonVal TJsonVal::GetValFromSIn(const PSIn& SIn){
+  bool Ok = true; TStr MsgStr;
+  return GetValFromSIn(SIn, Ok, MsgStr);
+}
+
+PJsonVal TJsonVal::GetValFromStr(const TStr& JsonStr, bool& Ok, TStr& MsgStr){
+  PSIn SIn=TStrIn::New(JsonStr, false);
+  return GetValFromSIn(SIn, Ok, MsgStr);
+}
+
+PJsonVal TJsonVal::GetValFromStr(const TStr& JsonStr){
+  PSIn SIn=TStrIn::New(JsonStr, false);
+  return GetValFromSIn(SIn);
+}
+
+void TJsonVal::AddEscapeChAFromStr(const TStr& Str, TChA& ChA){
+	if (TUnicodeDef::IsDef()) {
+		// parse the UTF8 string
+		TIntV UStr; TUnicodeDef::GetDef()->DecodeUtf8(Str, UStr);
+		// escape the string
+		for (int ChN = 0; ChN < UStr.Len(); ChN++) {
+			const int UCh = UStr[ChN];
+			if (UCh < 0x80) {
+				// 7-bit ascii
+				const char Ch = (char)UCh;
+				switch (Ch) {
+					case '"' : ChA.AddCh('\\'); ChA.AddCh('"'); break;
+					case '\\' : ChA.AddCh('\\'); ChA.AddCh('\\'); break;
+					case '/' : ChA.AddCh('\\'); ChA.AddCh('/'); break;
+					case '\b' : ChA.AddCh('\\'); ChA.AddCh('b'); break;
+					case '\f' : ChA.AddCh('\\'); ChA.AddCh('f'); break;
+					case '\n' : ChA.AddCh('\\'); ChA.AddCh('n'); break;
+					case '\r' : ChA.AddCh('\\'); ChA.AddCh('r'); break;
+					case '\t' : ChA.AddCh('\\'); ChA.AddCh('t'); break;
+					default :
+						ChA.AddCh(Ch);
+				}
+			} else {
+				// escape
+				ChA += "\\u";
+				ChA += TStr::Fmt("%04x", UCh);
+			}
+		}
+	} else {
+		// escape the string
+		for (int ChN = 0; ChN < Str.Len(); ChN++) {
+			const char Ch = Str[ChN];
+			if ((Ch & 0x80) == 0) {
+				// 7-bit ascii
+				switch (Ch) {
+					case '"' : ChA.AddCh('\\'); ChA.AddCh('"'); break;
+					case '\\' : ChA.AddCh('\\'); ChA.AddCh('\\'); break;
+					case '/' : ChA.AddCh('\\'); ChA.AddCh('/'); break;
+					case '\b' : ChA.AddCh('\\'); ChA.AddCh('b'); break;
+					case '\f' : ChA.AddCh('\\'); ChA.AddCh('f'); break;
+					case '\n' : ChA.AddCh('\\'); ChA.AddCh('n'); break;
+					case '\r' : ChA.AddCh('\\'); ChA.AddCh('r'); break;
+					case '\t' : ChA.AddCh('\\'); ChA.AddCh('t'); break;
+					default : ChA.AddCh(Ch);
+				}
+			} else {
+                printf("Warning: no TUnicodeDef, possible errors when escaping unicode characters!");                        
+				// escape
+				ChA += "\\u";
+				ChA += TStr::Fmt("%02x", (int)Ch);
+			}
+		}
+	}
+}
+
+void TJsonVal::AddQChAFromStr(const TStr& Str, TChA& ChA){
+  ChA+="\"";
+  AddEscapeChAFromStr(Str, ChA);
+  ChA+="\"";
+}
+
+void TJsonVal::GetChAFromVal(const PJsonVal& Val, TChA& ChA){
+  switch (Val->GetJsonValType()){
+    case jvtNull: 
+      ChA+="null"; break;
+    case jvtBool:
+      if (Val->GetBool()){ChA+="true";} else {ChA+="false";} break;
+    case jvtNum:
+    	if (TFlt::IsNan(Val->GetNum())) {
+    		ChA += "null";
+    	} else {
+    		ChA += TStr::Fmt("%.16g", Val->GetNum());
+    	}
+    	break;
+    case jvtStr:
+      AddQChAFromStr(Val->GetStr(), ChA); break;
+    case jvtArr:
+      ChA+="[";
+      for (int ArrValN=0; ArrValN<Val->GetArrVals(); ArrValN++){
+        if (ArrValN>0){ChA+=", ";}
+        GetChAFromVal(Val->GetArrVal(ArrValN), ChA);
+      }
+      ChA+="]"; 
+      break;
+    case jvtObj:
+      ChA+="{";
+	  for (int ObjKeyN = Val->KeyValH.FFirstKeyId(); Val->KeyValH.FNextKeyId(ObjKeyN);) {
+        if (ObjKeyN>0){ChA+=", ";}
+        TStr ObjKey; PJsonVal ObjVal; Val->GetObjKeyVal(ObjKeyN, ObjKey, ObjVal);
+        AddQChAFromStr(ObjKey, ChA);
+        ChA+=":";
+        GetChAFromVal(ObjVal, ChA);
+      }
+      ChA+="}"; 
+      break;
+	default: TExcept::Throw("Error serializing json to string");
+  }
+}
+
+TStr TJsonVal::GetStrFromVal(const PJsonVal& Val){
+  TChA ChA;
+  GetChAFromVal(Val, ChA);
+  return ChA;
+}
+
+uint64 TJsonVal::GetMSecsFromJsonVal(const PJsonVal& Val) {
+    if (Val->IsNum()) {
+        return (uint64)TFlt::Round(Val->GetNum());
+    } else if (Val->IsObj()) {
+        TStr Unit = Val->GetObjStr("unit", "second");
+        const double Value = Val->GetObjNum("value");
+        if (Unit == "second") {
+            return (uint64)TFlt::Round(Value * 1000.0);
+        } else if (Unit == "minute") {
+            return (uint64)TFlt::Round(Value * 60.0*1000.0);
+        } else if (Unit == "hour") {
+            return (uint64)TFlt::Round(Value * 60.0*60.0*1000.0);
+        } else if (Unit == "day") {
+            return (uint64)TFlt::Round(Value * 24.0*60.0*60.0*1000.0);
+        } else {
+            throw TExcept::New("Invalid window size unit " + Unit);
+        }
+    } else {
+        throw TExcept::New("Invalid window size parameter");
+    }    
+}
+
+///////////////////////////////////////////////////////////////////////////////////
+// TBsonObj methods
+int64 TBsonObj::GetMemUsedRecursive(const TJsonVal& JsonVal, bool UseVoc) {
+	int64 res = 1; // 1 byte for the type
+	TJsonValType t = JsonVal.GetJsonValType();
+	if (t == jvtUndef) {  }
+	else if (t == jvtNull) {  }
+	else if (t == jvtBool) { res += 1; }
+	else if (t == jvtNum) { res += 8; }
+	else if (t == jvtStr) { 
+		res += (UseVoc ? 4 : 4 + JsonVal.GetStr().Len() + 1);
+	} else if (t == jvtArr) {
+		res += 4; // array length
+		for (int i = 0; i < JsonVal.GetArrVals(); i++) {
+			res+= GetMemUsedRecursive(*JsonVal.GetArrVal(i), UseVoc);
+		}
+	} else if (t == jvtObj) {
+		TStr curr_name;
+		PJsonVal curr_val_pt;
+		res += 4; // property-list length
+		for (int i = 0; i < JsonVal.GetObjKeys(); i++) {
+			JsonVal.GetObjKeyVal(i, curr_name, curr_val_pt);
+			res += (UseVoc ? 4 :  4 + curr_name.Len() + 1);
+			res += GetMemUsedRecursive(*curr_val_pt, UseVoc);
+		}
+	}
+	return res;
+}
+
+void TBsonObj::CreateBsonRecursive(const TJsonVal& JsonVal, TStrHash<TInt, TBigStrPool> *Voc, TSOut& SOut) {
+	TJsonValType t = JsonVal.GetJsonValType();
+	if (t == jvtUndef) { SOut.Save((char)0); }
+	else if (t == jvtNull) { SOut.Save((char)1); }
+	else if (t == jvtBool) { SOut.Save((char)2); SOut.Save(JsonVal.GetBool()); }
+	else if (t == jvtNum) { SOut.Save((char)3); SOut.Save(JsonVal.GetNum()); }
+	else if (t == jvtStr) { 
+		SOut.Save((char)4); 
+		TStr s = JsonVal.GetStr();
+		if (Voc == NULL) {
+			s.Save(SOut, false);
+		} else {            
+			if (Voc->IsKey(s)) {
+				TInt id = Voc->GetKeyId(s);
+				id.Save(SOut);
+			} else {
+				TInt id = Voc->AddKey(s);
+				id.Save(SOut);
+			}
+		}
+	} else if (t == jvtArr) {
+		int arr_len = JsonVal.GetArrVals();
+		SOut.Save((char)5); 
+		SOut.Save(arr_len); 
+		for (int i=0; i<arr_len; i++) {
+			CreateBsonRecursive(*JsonVal.GetArrVal(i), Voc, SOut);
+		}
+	} else if (t == jvtObj) {
+		int obj_len = JsonVal.GetObjKeys();
+		TStr curr_name;
+		PJsonVal curr_val_pt;
+
+		SOut.Save((char)6); 
+		SOut.Save(obj_len);  
+		for (int i=0; i<obj_len; i++) {
+			JsonVal.GetObjKeyVal(i, curr_name, curr_val_pt);
+			if (Voc == NULL) {
+				curr_name.Save(SOut, false);
+			} else {
+				if (Voc->IsKey(curr_name)) {
+					TInt id = Voc->GetKeyId(curr_name);
+					id.Save(SOut);
+				} else {
+					TInt id = Voc->AddKey(curr_name);
+					id.Save(SOut);
+				}
+			}
+			CreateBsonRecursive(*curr_val_pt, Voc, SOut);
+		}
+	}
+}
+
+PJsonVal TBsonObj::GetJsonRecursive(TSIn& SIn, TStrHash<TInt, TBigStrPool>* Voc) {
+	PJsonVal res = TJsonVal::New();
+	char c = SIn.GetCh();    
+
+	if (c == 0) {
+		// do nothing, undefined is default
+	} else if (c == 1) {
+		res->PutNull(); 
+	} else if (c == 2) {
+		TBool b; 
+		b.Load(SIn); 
+		res->PutBool(b); 
+	} else if (c == 3) {
+		TFlt f; 
+		f.Load(SIn); 
+		res->PutNum(f);
+	} else if (c == 4) {
+		if (Voc == NULL){
+			TStr s; 
+			s.Load(SIn, false); 
+			res->PutStr(s);
+		} else {
+			TInt i;
+			i.Load(SIn); 
+			res->PutStr(Voc->GetKey(i));
+		}
+	} else if (c == 5) {
+		res->PutArr();
+		TInt ti; 
+		ti.Load(SIn);
+		for (int i=0; i<ti; i++) {
+			res->AddToArr(GetJsonRecursive(SIn, Voc));
+		}
+	} else if (c == 6) {
+		res->PutObj();
+		TInt ti; 
+		ti.Load(SIn);
+		if (Voc == NULL){
+			TStr s;
+			for (int i=0; i<ti; i++) {
+				s.Load(SIn, false);
+				res->AddToObj(s, GetJsonRecursive(SIn, Voc));
+			}
+		} else {
+			TInt ti2;
+			for (int i=0; i<ti; i++) {
+				ti2.Load(SIn);
+				res->AddToObj(Voc->GetKey(ti2), GetJsonRecursive(SIn, Voc));
+			}
+		}
+	}
+	return res;
+}