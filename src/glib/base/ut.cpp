/**
 * Copyright (c) 2015, Jozef Stefan Institute, Quintelligence d.o.o. and contributors
 * All rights reserved.
 * 
 * This source code is licensed under the FreeBSD license found in the
 * LICENSE file in the root directory of this source tree.
 */

////////////////////////////////////////////////
// Notifications
void TNotify::OnNotifyFmt(const TNotifyType& Type, const char *FmtStr, ...) {
  char Bf[10*1024];
  va_list valist;
  va_start(valist, FmtStr);
  const int RetVal=vsnprintf(Bf, 10*1024-2, FmtStr, valist);
  va_end(valist);
  if (RetVal!=-1) { OnNotify(Type, TStr(Bf)); }
}

void TNotify::OnStatusFmt(const char *FmtStr, ...) {
  char Bf[10*1024];
  va_list valist;
  va_start(valist, FmtStr);
  const int RetVal=vsnprintf(Bf, 10*1024-2, FmtStr, valist);
  va_end(valist);
  if (RetVal!=-1) { OnStatus(TStr(Bf)); }
}

void TNotify::OnLnFmt(const char *FmtStr, ...) {
  char Bf[10*1024];
  va_list valist;
  va_start(valist, FmtStr);
  const int RetVal=vsnprintf(Bf, 10*1024-2, FmtStr, valist);
  va_end(valist);
  if (RetVal!=-1) { OnLn(TStr(Bf)); }
}

void TNotify::OnTxtFmt(const char *FmtStr, ...) {
  char Bf[10*1024];
  va_list valist;
  va_start(valist, FmtStr);
  const int RetVal=vsnprintf(Bf, 10*1024-2, FmtStr, valist);
  va_end(valist);
  if (RetVal!=-1) { OnTxt(TStr(Bf)); }
}

TStr TNotify::GetTypeStr(
 const TNotifyType& Type, const bool& Brief){
  static TStr InfoSStr="I"; static TStr InfoLStr="Information";
  static TStr WarnSStr="W"; static TStr WarnLStr="Warning";
  static TStr ErrSStr="E"; static TStr ErrLStr="Error";
  static TStr StatSStr=""; static TStr StatLStr="Status";
  switch (Type){
    case ntInfo: if (Brief){return InfoSStr;} else {return InfoLStr;}
    case ntWarn: if (Brief){return WarnSStr;} else {return WarnLStr;}
    case ntErr: if (Brief){return ErrSStr;} else {return ErrLStr;}
    case ntStat: if (Brief){return StatSStr;} else {return StatLStr;}
    default: Fail; return TStr();
  }
}

void TNotify::DfOnNotify(const TNotifyType& Type, const TStr& MsgStr){
  switch (Type){
    case ntInfo: InfoNotify(MsgStr); break;
    case ntWarn: WarnNotify(MsgStr); break;
    case ntErr: ErrNotify(MsgStr); break;
    case ntStat: StatNotify(MsgStr); break;
    default: Fail;
  }
}

const PNotify TNotify::NullNotify=TNullNotify::New();
const PNotify TNotify::StdNotify=TStdNotify::New();
const PNotify TNotify::StdErrNotify=TStdErrNotify::New();

/////////////////////////////////////////////////
// Standard-Notifier
void TStdNotify::OnNotify(const TNotifyType& Type, const TStr& MsgStr){
  if (Type==ntInfo){
    printf("%s\n", MsgStr.CStr());
  } else {
    TStr TypeStr=TNotify::GetTypeStr(Type, false);
    printf("%s: %s\n", TypeStr.CStr(), MsgStr.CStr());
  }
}

void TStdNotify::OnStatus(const TStr& MsgStr){
  printf("%s", MsgStr.CStr());
  // print '\n' if message not overlayed
  if ((!MsgStr.Empty())&&(MsgStr.LastCh()!='\r')){
    printf("\n");}
}

/////////////////////////////////////////////////
// Standard-Error-Notifier
void TStdErrNotify::OnNotify(const TNotifyType& Type, const TStr& MsgStr){
  if (Type==ntInfo){
    fprintf(stderr, "%s\n", MsgStr.CStr());
  } else {
    TStr TypeStr=TNotify::GetTypeStr(Type, false);
    fprintf(stderr, "%s: %s\n", TypeStr.CStr(), MsgStr.CStr());
  }
}

void TStdErrNotify::OnStatus(const TStr& MsgStr){
  fprintf(stderr, "%s", MsgStr.CStr());
  // print '\n' if message not overlayed
  if ((!MsgStr.Empty())&&(MsgStr.LastCh()!='\r')){
     fprintf(stderr, "\n");}
}

//////////////////////////////////////
// Log-Notify
void TLogNotify::OnStatus(const TStr& MsgStr) {
	TTm NowTm = TTm::GetCurLocTm();
	Notify->OnStatus(TStr::Fmt("[%s %s] %s", 
		NowTm.GetYMDDashStr().CStr(), 
		NowTm.GetHMSTColonDotStr(true, false).CStr(), 
		MsgStr.CStr()));
}

/////////////////////////////////////////////////
// Exception
<<<<<<< HEAD
TExcept::TOnExceptF TExcept::OnExceptF=NULL;
=======
TExcept::TOnExceptF TExcept::OnExceptF=NULL;

PExcept TExcept::New(const TStr& MsgStr, const TStr& LocStr) {
	TChA Stack = LocStr;
	  
#ifdef GLib_WIN
	if (Stack.Len() > 0) { Stack += "\n"; }
	Stack += "Stack trace:\n";
	Stack += TBufferStackWalker::GetStackTrace();
#endif
	  
	return PExcept(new TExcept(MsgStr, Stack));
  }
  
#ifdef GLib_WIN
/////////////////////////////////////////////////
// Stack-trace output for Windows
void TFileStackWalker::OnOutput(LPCSTR szText) {
    //printf(szText); StackWalker::OnOutput(szText);
    if (FOut == NULL) { return; }
    
    // LPCSTR can be a char or a wchar, depending on the compiler character settings
    // use the appropriate strcopy method to copy to a string buffer
    if (sizeof(TCHAR) == sizeof(char)) {
        fputs((char*) szText, FOut);
    }
    else {
        fputws((wchar_t*) szText, FOut);
    }
}

TFileStackWalker::TFileStackWalker() : StackWalker() {
    int MxFNmLen = 1000;
    char* FNm = new char[MxFNmLen]; if (FNm == NULL) { return; }
    int FNmLen = GetModuleFileName(NULL, FNm, MxFNmLen); if (FNmLen == 0) { return; }
    TStr FileName = TStr(FNm);
    delete[] FNm;
    
    FileName += ".ErrTrace";
    FOut = fopen(FileName.CStr(), "a+b");
    
    time_t Time = time(NULL);
    fprintf(FOut, "\r\n--------\r\n%s --------\r\n", ctime(&Time));
}

void TFileStackWalker::CloseOutputFile() {
    if (FOut != NULL)
        fclose(FOut);
    FOut = NULL;
}

TFileStackWalker::~TFileStackWalker() {
    CloseOutputFile();
}

void TFileStackWalker::WriteStackTrace() {
    TFileStackWalker Walker;
    Walker.ShowCallstack();
    Walker.CloseOutputFile();
}

void TBufferStackWalker::OnOutput(LPCSTR szText) {
    // LPCSTR can be a char or a wchar, depending on the compiler character settings
    // use the appropriate strcopy method to copy to a string buffer
    TStr Text;
    if (sizeof(TCHAR) == sizeof(char)) {
        size_t size = strlen(szText);
        char * pCopy = new char[size + 1];
        strcpy(pCopy, szText);
        Text = szText;
        delete pCopy;
        
    }
    else {
        size_t size = wcstombs(NULL, (wchar_t*) szText, 0);
        char * pCopy = new char[size + 1];
        wcstombs(pCopy, (wchar_t*) szText, size + 1);
        Text = pCopy;
        delete pCopy;
    }
    // ignore highest stack items that consist of stack walker and TExcept
    if (Text.SearchStr("StackWalker::") == -1 && Text.SearchStr("TExcept::") == -1)
        Output += Text;
}

TBufferStackWalker::TBufferStackWalker() : StackWalker() {  }

TChA TBufferStackWalker::GetOutput() { return Output; }

// static method that generates stack trace and returns it
TChA TBufferStackWalker::GetStackTrace() {
    TBufferStackWalker Walker;
    Walker.ShowCallstack();
    return Walker.GetOutput();
}
#endif
>>>>>>> 85f5589b
<|MERGE_RESOLUTION|>--- conflicted
+++ resolved
@@ -121,9 +121,6 @@
 
 /////////////////////////////////////////////////
 // Exception
-<<<<<<< HEAD
-TExcept::TOnExceptF TExcept::OnExceptF=NULL;
-=======
 TExcept::TOnExceptF TExcept::OnExceptF=NULL;
 
 PExcept TExcept::New(const TStr& MsgStr, const TStr& LocStr) {
@@ -219,5 +216,4 @@
     Walker.ShowCallstack();
     return Walker.GetOutput();
 }
-#endif
->>>>>>> 85f5589b
+#endif