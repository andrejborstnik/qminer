--- conflicted
+++ resolved
@@ -117,13 +117,8 @@
     // check if we have to drop anything from the cache
     if (NewCacheSizeInc > CacheResetThreshold) {
 		// report on the size increase
-<<<<<<< HEAD
-        printf("Cache clean-up [%s] ... ", TUInt64::GetMegaStr(NewCacheSizeInc).CStr());
-		TTmStopWatch StopWatch(true);
-=======
         // printf("Cache clean-up [%s] ... ", TUInt64::GetMegaStr(NewCacheSizeInc).CStr());
 		// TTmStopWatch StopWatch(true);
->>>>>>> 5435213c
 		// report on the current size
         //const uint64 OldSize = ValCache.GetMemUsed();
         //printf("[%s] ... ", TUInt64::GetMegaStr(OldSize).CStr());
@@ -132,11 +127,7 @@
 		//// report on the current size
         //const uint64 NewSize = ValCache.GetMemUsed();
 		//printf("[%s] ", TUInt64::GetMegaStr(NewSize).CStr());
-<<<<<<< HEAD
-		printf("Done (time needed: %.1f seconds).\n", StopWatch.GetSec());
-=======
 		// printf("Done (time needed: %.1f seconds).\n", StopWatch.GetSec());
->>>>>>> 5435213c
 		// reset increase counter
         NewCacheSizeInc = 0; 
 	}
@@ -381,16 +372,7 @@
 	CacheResetThreshold = MAX(int64(0.1 * double(MxCacheMem)), int64(10*1024*1024));
 	NewCacheSizeInc = 0;
 	// initialize value disk store
-    try 
-	{
-		BlockBlobBs = TMBlobBs::New(FNmPrefix + "BlobBs", Access);
-	}
-	catch (...) 
-	{ 
-		TMBlobBs::New(FNmPrefix + "BlobBs", faRestore);
-		BlockBlobBs = TMBlobBs::New(FNmPrefix + "BlobBs", Access);	// open it then in a normal fashion
-	}
-
+    BlockBlobBs = TMBlobBs::New(FNmPrefix + "BlobBs", Access);
 	// make sure we are not trying to create
 	EAssertR(Access != faCreate, "First call create constructor!");
 	// load BlockId map and BlockSize
