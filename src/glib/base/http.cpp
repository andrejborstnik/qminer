--- conflicted
+++ resolved
@@ -798,12 +798,8 @@
   if (Lx.Eof()){
     // no content
     MajorVerN=0; MinorVerN=9; StatusCd=204;
-<<<<<<< HEAD
-	HdStr = TStr(); BodyMem.Clr();
-=======
     HdStr = TStr();
     BodyMem = TStr();
->>>>>>> e515dfc7
   } else {
     if (Lx.IsRespStatusLn()){
       // status-line
@@ -830,11 +826,7 @@
     } else {
       // old fashion format
       MajorVerN=0; MinorVerN=9; StatusCd=200;
-<<<<<<< HEAD
-	  HdStr = TStr();
-=======
       HdStr = TStr();
->>>>>>> e515dfc7
       Lx.ClrMemSf();
       Lx.GetRest();
       BodyMem=Lx.GetMemSf();
