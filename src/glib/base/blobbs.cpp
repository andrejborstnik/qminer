--- conflicted
+++ resolved
@@ -397,10 +397,7 @@
   FBlobBs->PutCh(TCh::NullCh, MxBfL+sizeof(TCs));                      // erase existing content
   AssertBlobTag(FBlobBs, btEnd);
   FBlobBs->Flush();                                                    // write to disk
-<<<<<<< HEAD
-=======
   Stats.Dels++;
->>>>>>> d42a262f
 }
 
 TBlobPt TGBlobBs::FFirstBlobPt(){
