/**
 * Copyright (c) 2015, Jozef Stefan Institute, Quintelligence d.o.o. and contributors
 * All rights reserved.
 * 
 * This source code is licensed under the FreeBSD license found in the
 * LICENSE file in the root directory of this source tree.
 */

/////////////////////////////////////////////////
// Find-File-Descriptor
#ifdef GLib_WIN
TFFileDesc::TFFileDesc(): FFileH(INVALID_HANDLE_VALUE) {}

bool TFFileDesc::IsDir() const {
  return (FDesc.dwFileAttributes & FILE_ATTRIBUTE_DIRECTORY)!=0;
}

TStr TFFileDesc::GetFBase() const {
  return TStr(FDesc.cFileName);
}

TFFileDesc::~TFFileDesc() {}

#elif defined(GLib_UNIX)

TFFileDesc::TFFileDesc(): FDesc(NULL), DirEnt(NULL) {}

bool TFFileDesc::IsDir() const {
  Fail;   // !bn: function not needed; besides we do not have full path to the entry
  return false;
}

TStr TFFileDesc::GetFBase() const {
  Assert(DirEnt != NULL);
  return TStr(DirEnt->d_name);
}

TFFileDesc::~TFFileDesc() {
  if (FDesc) closedir(FDesc);
}
#endif

/////////////////////////////////////////////////
// Find-File
TFFile::TFFile(const TStr& FNmWc, const bool& _RecurseP):
  FPathV(), FExtV(), FBaseWc(),
  CsImpP(false), RecurseP(_RecurseP), FPathN(0-1),
  FFileDesc(TFFileDesc::New()), SubFFile(), CurFNm(), CurFNmN(0-1){
  // prepare file-base-name wild-card
	FBaseWc = FNmWc.GetFBase(); if (!CsImpP){ FBaseWc = FBaseWc.GetUc(); }
  // get & assign file-name
  TStr FPath=FNmWc.GetFPath();
  FPathV.Add(TStr::GetNrFPath(FPath));
}

TFFile::TFFile(const TStr& _FPath, const TStr& _FExt, const bool& _RecurseP):
  FPathV(), FExtV(), FBaseWc(),
  CsImpP(false), RecurseP(_RecurseP), FPathN(0-1),
  FFileDesc(TFFileDesc::New()), SubFFile(), CurFNm(), CurFNmN(0-1){
  FPathV.Add(TStr::GetNrFPath(_FPath));
  if (!_FExt.Empty()){
    FExtV.Add(TStr::GetNrFExt(_FExt));
	if (!CsImpP){ FExtV.Last() = FExtV.Last().GetUc(); }
  }
}

TFFile::TFFile(const TStrV& _FPathV, const TStrV& _FExtV, const TStr& _FBaseWc,
 const bool& _RecurseP):
  FPathV(_FPathV), FExtV(_FExtV), FBaseWc(_FBaseWc),
  CsImpP(false), RecurseP(_RecurseP), FPathN(0-1),
  FFileDesc(TFFileDesc::New()), SubFFile(), CurFNm(), CurFNmN(0-1){
  // prepare file-paths
  for (int FPathN=0; FPathN<FPathV.Len(); FPathN++){
    FPathV[FPathN]=TStr::GetNrFPath(FPathV[FPathN]);}
  // prepare file-extensions
  for (int FExtN=0; FExtN<FExtV.Len(); FExtN++){
    FExtV[FExtN]=TStr::GetNrFExt(FExtV[FExtN]);
	if (!CsImpP){ FExtV[FExtN] = FExtV[FExtN].GetUc(); }
  }
  // prepare file-base wild-card
  if (!CsImpP){ FBaseWc = FBaseWc.GetUc(); }
}

#ifdef GLib_WIN
TFFile::~TFFile(){
  if (FFileDesc->FFileH!=INVALID_HANDLE_VALUE){
    IAssert(FindClose(FFileDesc->FFileH));}
}

bool TFFile::Next(TStr& FNm){
  // if need to recurse
  if (!SubFFile.Empty()){
    if (SubFFile->Next(FNm)){CurFNm=FNm; CurFNmN++; return true;}
    else {SubFFile=NULL;}
  }
  // for all required file-paths
  while (FPathN<FPathV.Len()){
    if ((FPathN!=-1)&&(FindNextFile(FFileDesc->FFileH, &FFileDesc->FDesc))){
      // next file-name available on the current file-path
      TStr FBase=FFileDesc->GetFBase();
      if ((RecurseP)&&(FFileDesc->IsDir())){
        // file-name is directory and recursion is required
        if ((FBase!=".")&&(FBase!="..")){
          // directory is non-trivial - prepare sub-file-find for recursion
          TStr SubFPath=FPathV[FPathN]+FBase;
          TStrV SubFPathV; SubFPathV.Add(SubFPath);
          SubFFile=New(SubFPathV, FExtV, FBaseWc, RecurseP);
          if (SubFFile->Next(FNm)){CurFNm=FNm; CurFNmN++; return true;}
          else {SubFFile=NULL;}
        }
      } else {
        // return file-name if fits
        if ((FBase!=".")&&(FBase!="..")){
          FNm=FPathV[FPathN]+FBase;
          TStr FExt=FNm.GetFExt(); if (!CsImpP){FExt = FExt.GetUc(); FBase = FBase.GetUc();}
          if (((FExtV.Empty())||(FExtV.SearchForw(FExt)!=-1))&&
           ((FBaseWc.Empty())||(FBase.IsWcMatch(FBaseWc)))){
            CurFNm=FNm; CurFNmN++; return true;}
        }
      }
    } else {
      // close file-find descriptor if needed
      if (FPathN!=-1){
        IAssert(FindClose(FFileDesc->FFileH));
        FFileDesc->FFileH=INVALID_HANDLE_VALUE;
      }
      // find next file existing path from the input list
      while ((++FPathN<FPathV.Len())&&
       ((FFileDesc->FFileH=FindFirstFile((FPathV[FPathN]+"*.*").CStr(),
       &FFileDesc->FDesc))==INVALID_HANDLE_VALUE)){}
      if ((FPathN<FPathV.Len())&&(RecurseP)&&(FFileDesc->IsDir())){
        // file-path found, file-name is directory and recursion is required
        TStr FBase=FFileDesc->GetFBase();
        if ((FBase!=".")&&(FBase!="..")){
          TStr SubFPath=FPathV[FPathN]+FBase;
          TStrV SubFPathV; SubFPathV.Add(SubFPath);
          SubFFile=New(SubFPathV, FExtV, FBaseWc, RecurseP);
          if (SubFFile->Next(FNm)){CurFNm=FNm; CurFNmN++; return true;}
          else {SubFFile=NULL;}
        }
      } else {
        // return file-name if fits
        if (FPathN<FPathV.Len()){
          TStr FBase=FFileDesc->GetFBase();
          if ((FBase!=".")&&(FBase!="..")){
            FNm=FPathV[FPathN]+FBase;
            TStr FExt=FNm.GetFExt(); if (!CsImpP){FExt = FExt.GetUc(); FBase = FBase.GetUc();}
            if (((FExtV.Empty())||(FExtV.SearchForw(FExt)!=-1))&&
             ((FBaseWc.Empty())||(FBase.IsWcMatch(FBaseWc)))){
              CurFNm=FNm; CurFNmN++; return true;
            }
          }
        }
      }
    }
  }
  // not found
  CurFNm=""; CurFNmN=-1; return false;
}
#elif defined(GLib_UNIX)
TFFile::~TFFile(){}

bool TFFile::Next(TStr& FNm){
  // if need to recurse
  if (!SubFFile.Empty()){
    if (SubFFile->Next(FNm)){CurFNm=FNm; CurFNmN++; return true;}
    else {SubFFile=NULL;}
  }
  // for all required file-paths
  while (FPathN<FPathV.Len()){
    // try to find anything within FPathV[FPathN] directory
    while (true) {
      // if directory not open -> open next first
      if (!FFileDesc->FDesc) {
        if ((++FPathN)<FPathV.Len()) {
          FFileDesc->FDesc = opendir(FPathV[FPathN].CStr());
        } else break;
        if (!FFileDesc->FDesc) break;   // failed to open this one; pass control to outer loop
      }

      FFileDesc->DirEnt = readdir(FFileDesc->FDesc);

      if (FFileDesc->DirEnt) {
        // found something
        TStr FBase = FFileDesc->GetFBase();
        FNm = FPathV[FPathN]+FBase;

        struct stat Stat;
        int ErrCd = stat(FNm.CStr(), &Stat);
        if (ErrCd != 0) { EAssert(ErrCd==0); }

        if (S_ISREG(Stat.st_mode)) {
          if ((FBase!=".")&&(FBase!="..")){
            TStr FExt=FNm.GetFExt(); if (!CsImpP){FExt = FExt.GetUc(); FBase = FBase.GetUc();}
            if (((FExtV.Empty())||(FExtV.SearchForw(FExt)!=-1))&&
             ((FBaseWc.Empty())||(FBase.IsWcMatch(FBaseWc)))){
              CurFNm=FNm; CurFNmN++; return true;}
          }
        } else if (S_ISDIR(Stat.st_mode) && RecurseP) {
          if ((FBase!=".")&&(FBase!="..")){
            TStr SubFPath=FPathV[FPathN]+FBase;
            TStrV SubFPathV; SubFPathV.Add(SubFPath);
            SubFFile=New(SubFPathV, FExtV, FBaseWc, RecurseP);
            if (SubFFile->Next(FNm)){CurFNm=FNm; CurFNmN++; return true;}
            else {SubFFile=NULL;}
          }
        }
      } else {
        // end of directory; clean up (ignore DirEnt, it's allocated within FDesc), pass control to outer loop
        FFileDesc->DirEnt = NULL;
        int ErrCd = closedir(FFileDesc->FDesc);
        FFileDesc->FDesc = NULL;
        if (ErrCd != 0) { EAssert(ErrCd==0); }
        break;
      }
    }
  }
  // not found
  CurFNm=""; CurFNmN=-1; return false;
}
#endif

void TFFile::GetFNmV(
 const TStr& FPath, const TStrV& FExtV, const bool& RecurseP, TStrV& FNmV){
  // prepare file-directory traversal
  TStrV FPathV; FPathV.Add(FPath);
  TFFile FFile(FPathV, FExtV, "", RecurseP); TStr FNm;
  // traverse directory
  FNmV.Clr();
  while (FFile.Next(FNm)){
    FNmV.Add(FNm);
  }
}

void TFFile::GetFNmV(
 const TStr& FPath, const TStr& FExt, const bool& RecurseP, TStrV& FNmV){
  GetFNmV(FPath, TStrV::GetV(FExt), RecurseP, FNmV);    
}

/////////////////////////////////////////////////
// Directories
TStr TDir::GetCurDir(){
  const int MxBfL=1000;
  char Bf[MxBfL];
  int BfL=GetCurrentDirectory(MxBfL, Bf);
  IAssert((BfL!=0)&&(BfL<MxBfL));
  return TStr::GetNrFPath(TStr(Bf));
}

TStr TDir::GetExeDir(){
  const int MxBfL=1000;
  char Bf[MxBfL];
  int BfL=GetModuleFileName(NULL, Bf, MxBfL);
  IAssert((BfL!=0)&&(BfL<MxBfL));
  return TStr::GetNrFPath(TStr(Bf).GetFPath());
}

bool TDir::GenDir(const TStr& FPathFNm){
  return CreateDirectory(FPathFNm.CStr(), NULL)!=0;
}

bool TDir::DelDir(const TStr& FPathFNm){
  return RemoveDirectory(FPathFNm.CStr())!=0;
}

<<<<<<< HEAD
bool TDir::DelNonEmptyDir(const TStr& FPathFNm)
{
=======
bool TDir::DelNonEmptyDir(const TStr& FPathFNm) {
>>>>>>> 5435213c
	TStrV FileV;
	TFFile::GetFNmV(FPathFNm, TStrV(), false, FileV);
	bool Ok = true;
	for (int N = 0; N < FileV.Len(); N++) {
		// if this is a file delete it
		if (TFile::Exists(FileV[N]))
			Ok = Ok && TFile::Del(FileV[N], false);
		// if this is a folder, delete it recursively
		else
			Ok = Ok && DelNonEmptyDir(FileV[N]);
	}
	// remove the (hopefully) empty directory
	Ok = Ok && TDir::DelDir(FPathFNm);
	return Ok;
}

<<<<<<< HEAD
TStr TDir::GetLastDirPart(const TStr& FPathFNm)
{
	return TFile::GetFileName(FPathFNm);
}

// copy (nonempty) directory SourceDir to DestDir
void TDir::CopyDir(const TStr& SourceDir, const TStr& DestDir, const bool& OverwriteIfExists)
{
=======
TStr TDir::GetLastDirPart(const TStr& FPathFNm) {
	return TDir::GetFileName(FPathFNm);
}

// copy (nonempty) directory SourceDir to DestDir
void TDir::CopyDir(const TStr& SourceDir, const TStr& DestDir, const bool& OverwriteIfExists) {
>>>>>>> 5435213c
	TDir::GenDir(DestDir);
	// get all files in source dir
	TStrV FileV;
	TFFile::GetFNmV(SourceDir, TStrV(), false, FileV);
	for (int N = 0; N < FileV.Len(); N++) {
<<<<<<< HEAD
		TStrV PartV; TFile::SplitPath(FileV[N], PartV);
=======
		TStrV PartV; TDir::SplitPath(FileV[N], PartV);
>>>>>>> 5435213c
		const TStr FName = PartV[PartV.Len() - 1];
		// if this is a file copy it
		if (TFile::Exists(FileV[N])) {
			TFile::Copy(FileV[N], DestDir + "/" + FName, false, !OverwriteIfExists);
		}
		// if this is a folder, copy it recursively
		else {
			TDir::CopyDir(FileV[N], DestDir + "/" + FName, OverwriteIfExists);
		}
	}
}

<<<<<<< HEAD
=======
void TDir::SplitPath(const TStr& FPathFNm, TStrV& PartV) {
    FPathFNm.SplitOnAllAnyCh("\\/", PartV);
}

TStr TDir::GetFileName(const TStr& FileWithDir) {
    TStrV PartsV; TDir::SplitPath(FileWithDir, PartsV);
    if (PartsV.Len() > 0)
        return PartsV[PartsV.Len() - 1];
    return "";
}

>>>>>>> 5435213c
#ifdef GLib_WIN

bool TDir::Exists(const TStr& FPathFNm){
  DWORD dwAttrib = GetFileAttributes(FPathFNm.CStr());
  return (dwAttrib != INVALID_FILE_ATTRIBUTES && (dwAttrib & FILE_ATTRIBUTE_DIRECTORY));
}

#elif defined(GLib_UNIX)

bool TDir::Exists(const TStr& FPathFNm){
  return TFile::Exists(FPathFNm); //HACK
}

#endif

void TDir::ListFiles(const TStr& DirNm, TStrV& FNmV) {
#ifndef GLib_WIN
	DIR *dp;
	struct dirent *dirp;

	if ((dp = opendir(DirNm.CStr())) == nullptr) {
		throw TExcept::New("Failed to open directory " + DirNm, "TDir::ListDir");
	}

	while ((dirp = readdir(dp)) != nullptr) {
		FNmV.Add(TStr(dirp->d_name));
	}

	closedir(dp);
#else
	throw TExcept::New("TDir::ListFiles: Not implemented on Windows, please implement!");
#endif
}

//////////////////////////////////////
// File-Log
void TFPathNotify::UpdateSOut(const TTm& Tm) {
  if (!LogSOut.Empty()) { LogSOut->Flush(); LogSOut.Clr(); }
  TChA FNm = LogFPath; FNm += PrefixFNm;
  if (Rollover == fpnrDay) {
    FNm += TStr::Fmt("-Y%04d-M%02d-D%02d", Tm.GetYear(), Tm.GetMonth(), Tm.GetDay());
  } else if (Rollover == fpnrHour) {
    FNm += TStr::Fmt("-Y%04d-M%02d-D%02d-H%02d", Tm.GetYear(), Tm.GetMonth(), Tm.GetDay(), Tm.GetHour());
  }
  FNm += ".log";
  LogSOut = TFOut::New(FNm, true);
}

TFPathNotify::TFPathNotify(const TStr& _LogFPath, const TStr& _PrefixFNm,
    const bool& _FlushP, const TFPathNotifyRollover& _Rollover): LogFPath(_LogFPath), 
      PrefixFNm(_PrefixFNm), Rollover(_Rollover), FlushP(_FlushP) { 

  LastTm = TTm::GetCurUniTm();
  UpdateSOut(LastTm);
}

void TFPathNotify::OnStatus(const TStr& MsgStr) {
  // check if new hour so we switch to new log file
  if (Rollover != fpnrNone) {
    TTm NowTm = TTm::GetCurUniTm();
    if ((Rollover == fpnrDay) && (NowTm.GetDay() != LastTm.GetDay())) { 
      LastTm = NowTm; UpdateSOut(LastTm);  
    } else if ((Rollover == fpnrHour) && (NowTm.GetHour() != LastTm.GetHour())) { 
      LastTm = NowTm; UpdateSOut(LastTm);
    }
  }
  // write log line
  LogSOut->PutStrLn(MsgStr); 
  // we flush for each line when in debug mode
  if (FlushP) { LogSOut->Flush(); }
}


//////////////////////////////////////
// File-Notify
TFileNotify::TFileNotify(const TStr& _FileName, const bool& _AddTimeStamp, const bool& _SeparateFilesForEachDay, const bool& _FlushEachWrite)
	: FileName(_FileName), AddTimeStamp(_AddTimeStamp), SeparateFilesForEachDay(_SeparateFilesForEachDay), FlushEachWrite(_FlushEachWrite) {
	if (!SeparateFilesForEachDay)
		File = TFOut::New(_FileName, true);
	LastLogDate = "";
}

<<<<<<< HEAD
void TFileNotify::OpenNewFileForDate()
{
=======
void TFileNotify::OpenNewFileForDate() {
>>>>>>> 5435213c
	LastLogDate = TTm::GetCurLocTm().GetWebLogDateStr();
	FileName.ChangeChAll('\\', '/');
	TStr Path, FName; FileName.SplitOnLastCh(Path, '/', FName);
	File = TFOut::New(Path + "/" + LastLogDate + " " + FName, true);
}

void TFileNotify::OnStatus(const TStr& MsgStr) {
	if (SeparateFilesForEachDay && TTm::GetCurLocTm().GetWebLogDateStr() != LastLogDate)
		OpenNewFileForDate();
	if (AddTimeStamp) {
		TTm NowTm = TTm::GetCurLocTm();
		if (SeparateFilesForEachDay) {
			File->PutStrFmt("[%s] ", NowTm.GetHMSTColonDotStr(true, false).CStr());
			File->PutStrLn(MsgStr);
		}
		else {
			File->PutStrFmt("[%s %s] ",
				NowTm.GetYMDDashStr().CStr(),
				NowTm.GetHMSTColonDotStr(true, false).CStr());
			File->PutStrLn(MsgStr);
		}
	}
	else
		File->PutStrLn(MsgStr);
	File->Flush();
}

void TFileNotify::OnNotify(const TNotifyType& Type, const TStr& MsgStr) {
	if (SeparateFilesForEachDay && TTm::GetCurLocTm().GetWebLogDateStr() != LastLogDate)
		OpenNewFileForDate();
	TStr TypeStr = "";
	if (Type == ntInfo) TypeStr = "INFO";
	else if (Type == ntErr) TypeStr = "ERROR";
	else if (Type == ntWarn) TypeStr = "WARNING";
	else if (Type == ntStat) TypeStr = "STAT";

	if (AddTimeStamp) {
		TTm NowTm = TTm::GetCurLocTm();
		if (SeparateFilesForEachDay)
			File->PutStrFmt("[%s] %s: %s\n",
				NowTm.GetHMSTColonDotStr(true, false).CStr(),
				TypeStr.CStr(),
				MsgStr.CStr());
		else
			File->PutStrFmt("[%s %s] %s: %s\n",
				NowTm.GetYMDDashStr().CStr(),
				NowTm.GetHMSTColonDotStr(true, false).CStr(),
				TypeStr.CStr(),
				MsgStr.CStr());
	}
	else
		File->PutStrFmt("%s: %s\n", TypeStr.CStr(), MsgStr.CStr());
	if (FlushEachWrite)
		File->Flush();
}

/////////////////////////////////////////////////
// File-Lock
TFileLock::TFileLock(const TStr& _LockFNm): 
  LockFNm(_LockFNm), LockId(TGuid::GenGuid()) { }

// create lock
void TFileLock::Lock() { 
  // make sure nobody else has the lock at the moment
  EAssertR(!TFile::Exists(LockFNm), "Lock already exists (" + LockFNm + ")!");
  // create lock file
  TFOut(LockFNm).PutStr(LockId); 
}

// remove lock
void TFileLock::Unlock() { 
  // check we still have lock file
  EAssertR(TFile::Exists(LockFNm), "Missing lock file");
  // make sure we are deleting our lock file
  TStr bla = TStr::LoadTxt(LockFNm);
  EAssertR(LockId == TStr::LoadTxt(LockFNm), "Mismatch between lock files");
  // delete the lock file (relasing the lock)
  EAssertR(TFile::Del(LockFNm, false), "Error deleting lock file");
}<|MERGE_RESOLUTION|>--- conflicted
+++ resolved
@@ -263,12 +263,7 @@
   return RemoveDirectory(FPathFNm.CStr())!=0;
 }
 
-<<<<<<< HEAD
-bool TDir::DelNonEmptyDir(const TStr& FPathFNm)
-{
-=======
 bool TDir::DelNonEmptyDir(const TStr& FPathFNm) {
->>>>>>> 5435213c
 	TStrV FileV;
 	TFFile::GetFNmV(FPathFNm, TStrV(), false, FileV);
 	bool Ok = true;
@@ -285,33 +280,18 @@
 	return Ok;
 }
 
-<<<<<<< HEAD
-TStr TDir::GetLastDirPart(const TStr& FPathFNm)
-{
-	return TFile::GetFileName(FPathFNm);
-}
-
-// copy (nonempty) directory SourceDir to DestDir
-void TDir::CopyDir(const TStr& SourceDir, const TStr& DestDir, const bool& OverwriteIfExists)
-{
-=======
 TStr TDir::GetLastDirPart(const TStr& FPathFNm) {
 	return TDir::GetFileName(FPathFNm);
 }
 
 // copy (nonempty) directory SourceDir to DestDir
 void TDir::CopyDir(const TStr& SourceDir, const TStr& DestDir, const bool& OverwriteIfExists) {
->>>>>>> 5435213c
 	TDir::GenDir(DestDir);
 	// get all files in source dir
 	TStrV FileV;
 	TFFile::GetFNmV(SourceDir, TStrV(), false, FileV);
 	for (int N = 0; N < FileV.Len(); N++) {
-<<<<<<< HEAD
-		TStrV PartV; TFile::SplitPath(FileV[N], PartV);
-=======
 		TStrV PartV; TDir::SplitPath(FileV[N], PartV);
->>>>>>> 5435213c
 		const TStr FName = PartV[PartV.Len() - 1];
 		// if this is a file copy it
 		if (TFile::Exists(FileV[N])) {
@@ -324,8 +304,6 @@
 	}
 }
 
-<<<<<<< HEAD
-=======
 void TDir::SplitPath(const TStr& FPathFNm, TStrV& PartV) {
     FPathFNm.SplitOnAllAnyCh("\\/", PartV);
 }
@@ -337,7 +315,6 @@
     return "";
 }
 
->>>>>>> 5435213c
 #ifdef GLib_WIN
 
 bool TDir::Exists(const TStr& FPathFNm){
@@ -420,12 +397,7 @@
 	LastLogDate = "";
 }
 
-<<<<<<< HEAD
-void TFileNotify::OpenNewFileForDate()
-{
-=======
 void TFileNotify::OpenNewFileForDate() {
->>>>>>> 5435213c
 	LastLogDate = TTm::GetCurLocTm().GetWebLogDateStr();
 	FileName.ChangeChAll('\\', '/');
 	TStr Path, FName; FileName.SplitOnLastCh(Path, '/', FName);
