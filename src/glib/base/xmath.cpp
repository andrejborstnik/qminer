--- conflicted
+++ resolved
@@ -361,11 +361,7 @@
 
 double TSpecFunc::StudentCdf(const double& Val, const double& Mean,
 		const double& Std, const int& Df) {
-<<<<<<< HEAD
-	return StudentCdf((Val - Mean) / TMath::Sqrt(Std / (Df + 1)), Df);
-=======
-	return StudentCdf((Val - Mean) / (Std / sqrt(Df + 1)), Df);
->>>>>>> 25f73e06
+	return StudentCdf((Val - Mean) / (Std / TMath::Sqrt(Df + 1)), Df);
 }
 
 /////////////////////////////////////////////////
