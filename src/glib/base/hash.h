--- conflicted
+++ resolved
@@ -256,12 +256,7 @@
     else {return false;}}
   TDat GetDatOrDef(const TKey& Key, const TDat& DefVal) const {
 	  if (IsKey(Key)) { return GetDat(Key); }
-<<<<<<< HEAD
-	  return DefVal;
-  }
-=======
 	  return DefVal;}
->>>>>>> 5435213c
 
   int FFirstKeyId() const {return 0-1;}
   bool FNextKeyId(int& KeyId) const;
