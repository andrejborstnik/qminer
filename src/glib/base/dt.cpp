--- conflicted
+++ resolved
@@ -1255,7 +1255,6 @@
   return Changes;
 }
 
-<<<<<<< HEAD
 TStr TStr::Reverse() const {
 	char* Reversed = new char[Length+1];
 
@@ -1266,7 +1265,8 @@
 	Reversed[Length] = 0;
 
 	return TStr(Reversed, true);
-=======
+}
+
 int TStr::GetPrimHashCd() const {
     return TStrHashF_DJB::GetPrimHashCd(CStr());
 }
@@ -1277,7 +1277,6 @@
 
 int TStr::GetHashTrick() const {
     return TStrHashF_Murmur3::GetPrimHashCd(CStr());
->>>>>>> 4f92af72
 }
 
 bool TStr::IsBool(bool& Val) const {
@@ -1735,7 +1734,7 @@
   va_start(valist, FmtStr);
   const int RetVal=vsnprintf(Bf, 10*1024-2, FmtStr, valist);
   va_end(valist);
-  return RetVal!=-1 ? TStr(Bf) : TStr::TStr();
+  return RetVal!=-1 ? TStr(Bf) : TStr();
 }
 
 TStr TStr::GetSpaceStr(const int& Spaces){
@@ -1787,9 +1786,8 @@
 
 /////////////////////////////////////////////////
 // Input-String
-TStrIn::TStrIn(const TStr& Str, const bool& _OwnP):
-  TSBase("Input-String"), TSIn("Input-String"), OwnP(_OwnP), 
-  Bf(_OwnP ? Str.CloneCStr() : Str.CStr()), BfC(0), BfL(Str.Len()){}
+TStrIn::TStrIn(const TStr& _Str):
+  TSBase("Input-String"), TSIn("Input-String"), Str(_Str), Bf(Str.CStr()), BfC(0), BfL(Str.Len()){}
 
 int TStrIn::GetBf(const void* LBf, const TSize& LBfL){
   Assert(TSize(BfC+LBfL)<=TSize(BfL));
