--- conflicted
+++ resolved
@@ -90,18 +90,12 @@
   static bool Exists(const TStr& FPathFNm);
 
   static void ListFiles(const TStr& DirNm, TStrV& FNmV);
-<<<<<<< HEAD
-
-  static TStr GetLastDirPart(const TStr& FPathFNm);
-  static void CopyDir(const TStr& SourceDir, const TStr& DestDir, const bool& OverwriteIfExists = true);
-=======
   
   static TStr GetLastDirPart(const TStr& FPathFNm);
   static void CopyDir(const TStr& SourceDir, const TStr& DestDir, const bool& OverwriteIfExists = true);
 
   static void SplitPath(const TStr& FPathFNm, TStrV& PartV);
   static TStr GetFileName(const TStr& FileWithDir);
->>>>>>> 5435213c
 };
 
 /////////////////////////////////////////////////
