--- conflicted
+++ resolved
@@ -214,18 +214,11 @@
 	void ProcessDeletes();
 
 	/// Ask child vectors about their memory usage
-<<<<<<< HEAD
-	int GetChildMemUsed() const {
-		int mem = 0;
-		for (int i = 0; i < ChildrenData.Len(); i++)
-			mem += ChildrenData[i].GetMemUsed();
-=======
 	uint64 GetChildMemUsed() const {
 		uint64 mem = 0;
         for (int i = 0; i < ChildrenData.Len(); i++) {
             mem += ChildrenData[i].GetMemUsed();
         }
->>>>>>> d42a262f
 		return mem;
 	}
 
@@ -254,13 +247,6 @@
 	void Save(TMOut& SOut);
 
 	// functions used by TCache
-<<<<<<< HEAD
-	int GetMemUsed() const {
-		return ItemSetKey.GetMemUsed() + ItemV.GetMemUsed() + ItemVDel.GetMemUsed()
-			+ Children.GetMemUsed() + ChildrenData.GetMemUsed() + GetChildMemUsed()
-			+ 2 * sizeof(TBool) + sizeof(int)
-			+ sizeof(TGixMerger*) + sizeof(TGix<TKey, TItem, TGixMerger>*);
-=======
 	uint64 GetMemUsed() const {
 		uint64 res = 2 * sizeof(TBool);
 		res += sizeof(int);
@@ -278,17 +264,12 @@
 			+ Children.GetMemUsed() + ChildrenData.GetMemUsed() + GetChildMemUsed()
 			+ 2 * sizeof(TBool) + sizeof(int) + sizeof(TCRef)
 			+ sizeof(TGixMerger*) + sizeof(TGix<TKey, TItem, TGixMerger>*);*/
->>>>>>> d42a262f
 	}
 	void OnDelFromCache(const TBlobPt& BlobPt, void* Gix);
 
 	// key & items
 	const TKey& GetKey() const { return ItemSetKey; }
-<<<<<<< HEAD
-	void AddItem(const TItem& NewItem);
-=======
     void AddItem(const TItem& NewItem, const bool& NotifyCacheOnlyDelta = true);
->>>>>>> d42a262f
 	void AddItemV(const TVec<TItem>& NewItemV);
 	void OverrideItems(const TVec<TItem>& NewItemV, int From, int Len);
 	/// Get number of items (including child itemsets)
@@ -320,8 +301,6 @@
 	friend class XTest;
 	void Print() const;
 #endif
-<<<<<<< HEAD
-=======
 	double LoadedPerc() {
 		double res = 1;
 		for (int i = 0; i < Children.Len(); i++) {
@@ -330,7 +309,6 @@
 		}
 		return res / (1 + Children.Len());
 	}
->>>>>>> d42a262f
 };
 
 #ifdef GIX_TEST
@@ -512,14 +490,9 @@
 
 
 template <class TKey, class TItem, class TGixMerger>
-<<<<<<< HEAD
-void TGixItemSet<TKey, TItem, TGixMerger>::AddItem(const TItem& NewItem) {
-	const int OldSize = GetMemUsed();
-=======
 void TGixItemSet<TKey, TItem, TGixMerger>::AddItem(const TItem& NewItem, const bool& NotifyCacheOnlyDelta) {
     //const uint64 OldSize = GetMemUsed();
     const uint64 OldSize = (NotifyCacheOnlyDelta ? GetMemUsed() : 0); // avoid calculation of GetMemUsed if not needed
->>>>>>> d42a262f
 	if (IsFull()) {
 		Def();
 		if (IsFull()) {
@@ -539,26 +512,19 @@
 			MergedP = Merger->IsLt(ItemV.Last(), NewItem); // compare to the last item in the work buffer
 		}
 	}
-<<<<<<< HEAD
-=======
     if (ItemV.Len() == 0) {
         ItemV.Reserve(2);
     }
->>>>>>> d42a262f
 	ItemV.Add(NewItem);
 	Dirty = true;
 	TotalCnt++;
 
 	// notify cache that this item grew
-<<<<<<< HEAD
-	Gix->AddToNewCacheSizeInc(GetMemUsed() - OldSize);
-=======
     if (NotifyCacheOnlyDelta) {
         Gix->AddToNewCacheSizeInc(GetMemUsed() - OldSize);
     } else {
         Gix->AddToNewCacheSizeInc(GetMemUsed());
     }
->>>>>>> d42a262f
 }
 
 template <class TKey, class TItem, class TGixMerger>
@@ -577,156 +543,6 @@
 		for (int i = 0; i < ChildrenData.Len(); i++) {
 			AddItemV(Src->ChildrenData[i]);
 		}
-<<<<<<< HEAD
-	}
-	// now get work buffer
-	AddItemV(Src->ItemV);
-}
-
-template <class TKey, class TItem, class TGixMerger>
-void TGixItemSet<TKey, TItem, TGixMerger>::GetItemV(TVec<TItem>& _ItemV) {
-	if (Children.Len() > 0) {
-		// collect data from child itemsets
-		LoadChildVectors();
-		for (int i = 0; i < Children.Len(); i++) {
-			//_ItemV.AddVMemCpy(ChildrenData[i]);
-			_ItemV.AddV(ChildrenData[i]);
-		}
-	}
-	//_ItemV.AddVMemCpy(ItemV);
-	_ItemV.AddV(ItemV);
-}
-
-template <class TKey, class TItem, class TGixMerger>
-void TGixItemSet<TKey, TItem, TGixMerger>::DelItem(const TItem& Item) {
-	const int OldSize = GetMemUsed();
-	if (IsFull()) {
-		Def();
-		if (IsFull()) {
-			PushWorkBufferToChildren();
-		}
-		RecalcTotalCnt(); // work buffer might have been merged
-	}
-	ItemVDel.Add(ItemV.Len());
-	ItemV.Add(Item);
-	MergedP = false;
-	Dirty = true;
-	TotalCnt++;
-
-	Gix->AddToNewCacheSizeInc(GetMemUsed() - OldSize);
-}
-
-template <class TKey, class TItem, class TGixMerger>
-void TGixItemSet<TKey, TItem, TGixMerger>::Clr() {
-	const int OldSize = GetMemUsed();
-	if (Children.Len() > 0) {
-		for (int i = 0; i < Children.Len(); i++) {
-			Gix->DeleteChildVector(Children[i].Pt);
-		}
-		ChildrenData.Clr();
-		Children.Clr();
-	}
-	ItemV.Clr();
-	ItemVDel.Clr();
-	MergedP = true;
-	Dirty = true;
-	TotalCnt = 0;
-	Gix->AddToNewCacheSizeInc(GetMemUsed() - OldSize);
-}
-
-template <class TKey, class TItem, class TGixMerger>
-void TGixItemSet<TKey, TItem, TGixMerger>::ProcessDeletes() {
-	if (ItemVDel.Len() > 0) {
-		TVec<TItem> ItemVNew;
-		int ItemVNewI = 0;
-
-		for (int i = 0; i < ItemVDel.Len(); i++) {
-			TItem val = ItemV[ItemVDel[i]];
-			// first delete data from children
-			int j = Children.Len() - 1;
-			while (j >= 0 && Merger->IsLtE(val, Children[j].MaxVal)) {
-				if (Merger->IsLtE(Children[j].MinVal, val)) {
-					LoadChildVector(j);
-					Merger->Delete(val, ChildrenData[j]);
-					Children[j].Len = ChildrenData[j].Len();
-					Children[j].Dirty = true;
-					// we don't update stats (min & max), because they are still usable.
-				}
-				j--;
-			}
-			// delete from the new work-buffer
-			while (ItemVNewI <= ItemVDel[i]) {
-				ItemVNew.Add(ItemV[ItemVNewI++]);
-			}
-			Merger->Delete(val, ItemVNew);
-		}
-		while (ItemVNewI < ItemV.Len()) {
-			ItemVNew.Add(ItemV[ItemVNewI++]);
-		}
-
-		ItemV.Clr();
-		ItemVDel.Clr();
-		//ItemV.AddVMemCpy(ItemVNew);
-		ItemV.AddV(ItemVNew);
-		Dirty = true;
-	}
-}
-
-template <class TKey, class TItem, class TGixMerger>
-void TGixItemSet<TKey, TItem, TGixMerger>::Def() {
-	// call merger to pack items, if not merged yet 
-	if (!MergedP) {
-		ProcessDeletes(); // "execute" deletes, possibly leaving some child vectors too short
-		Merger->Merge(ItemV, true); // first do local merge of work-buffer
-		Dirty = true;
-		InjectWorkBufferToChildren(); // inject data into child vectors
-
-		int first_dirty_child = FirstDirtyChild();
-		if (first_dirty_child >= 0 || Children.Len() > 0 && ItemV.Len() > 0) {
-			int first_child_to_merge = (first_dirty_child >= 0 ? first_dirty_child : Children.Len());
-
-			// collect all data from subsequent child vectors and work-buffer
-			TVec<TItem> MergedItems;
-			for (int i = first_child_to_merge; i < Children.Len(); i++) {
-				LoadChildVector(i);
-				//MergedItems.AddVMemCpy(ChildrenData[i]);
-				MergedItems.AddV(ChildrenData[i]);
-			}
-			//MergedItems.AddVMemCpy(ItemV);
-			MergedItems.AddV(ItemV);
-			Merger->Merge(MergedItems, false); // perform global merge
-
-			PushMergedDataBackToChildren(first_child_to_merge, MergedItems); // now save them back
-			PushWorkBufferToChildren(); // it could happen that data in work buffer is still to large
-
-		} else if (Children.Len() > 0 && ItemV.Len() == 0) {
-			// nothing, children should already be merged and work-buffer is empty
-		} else {
-			// nothing, there are no children and work-buffer has already been merged
-		}
-		RecalcTotalCnt();
-		MergedP = true;
-	}
-}
-
-template <class TKey, class TItem, class TGixMerger>
-void TGixItemSet<TKey, TItem, TGixMerger>::DefLocal() {
-	// call merger to pack items in work buffer, if not merged yet 
-	if (!MergedP) {
-		if (ItemVDel.Len() == 0) { // deletes are not treated as local - merger would get confused
-			Merger->Merge(ItemV, true); // perform local merge
-			Dirty = true;
-			if (Children.Len() > 0 && ItemV.Len() > 0) {
-				if (Merger->IsLt(Children.Last().MaxVal, ItemV[0])) {
-					MergedP = true; // local merge achieved global merge
-				}
-			} else {
-				MergedP = true;
-			}
-			RecalcTotalCnt();
-		}
-=======
->>>>>>> d42a262f
 	}
 	// now get work buffer
 	AddItemV(Src->ItemV);
@@ -941,13 +757,8 @@
 	/// BLOB handler
 	PBlobBs ItemSetBlobBs;
 
-<<<<<<< HEAD
-	int64 CacheResetThreshold;
-	mutable int64 NewCacheSizeInc;
-=======
     uint64 CacheResetThreshold;
     mutable uint64 NewCacheSizeInc;
->>>>>>> d42a262f
 	/// flag if cache is full
 	bool CacheFullP;
 
@@ -979,29 +790,19 @@
 	int SplitLenMin;
 	/// Maximal length for child vectors
 	int SplitLenMax;
-<<<<<<< HEAD
-=======
 
 	/// Internal member for holding statistics
 	TGixStats Stats;
 	/// This method refreshes gix statistics
 	void RefreshStats();
->>>>>>> d42a262f
 
 public:
 	TGix(const TStr& Nm, const TStr& FPath = TStr(),
 		const TFAccess& _Access = faRdOnly, const int64& CacheSize = 100000000,
-<<<<<<< HEAD
 		int _SplitLen = 1000);
 	static PGix New(const TStr& Nm, const TStr& FPath = TStr(),
 		const TFAccess& Access = faRdOnly, const int64& CacheSize = 100000000,
 		int _SplitLen = 1000) {
-=======
-		int _SplitLen = 100000);
-	static PGix New(const TStr& Nm, const TStr& FPath = TStr(),
-		const TFAccess& Access = faRdOnly, const int64& CacheSize = 100000000,
-		int _SplitLen = 100000) {
->>>>>>> d42a262f
 		return new TGix(Nm, FPath, Access, CacheSize, _SplitLen);
 	}
 
@@ -1028,11 +829,7 @@
 	/// get item set for given BLOB pointer
 	PGixItemSet GetItemSet(const TBlobPt& Pt) const;
 	/// for storing item sets from cache to blob
-<<<<<<< HEAD
-	void StoreItemSet(const TBlobPt& KeyId);
-=======
 	TBlobPt StoreItemSet(const TBlobPt& KeyId);
->>>>>>> d42a262f
 	/// for deleting item sets from cache and blob
 	void DeleteItemSet(const TBlobPt& KeyId) const;
 	/// For enlisting new itemsets into blob
@@ -1048,11 +845,8 @@
 	void Clr(const TKey& Key);
 	/// flush all data from cache to disk
 	void Flush() { ItemSetCache.FlushAndClr(); }
-<<<<<<< HEAD
-=======
 	/// flush a portion of data from cache to disk
 	int PartialFlush(int WndInMsec = 500);
->>>>>>> d42a262f
 
 
 	// traversing keys
@@ -1068,168 +862,6 @@
 
 	/// get amount of memory currently used
 	int64 GetMemUsed() const {
-<<<<<<< HEAD
-		return int64(sizeof(TFAccess) + GixFNm.GetMemUsed() + GixBlobFNm.GetMemUsed()) +
-			int64(KeyIdH.GetMemUsed()) + int64(ItemSetCache.GetMemUsed());
-	}
-	int GetNewCacheSizeInc() const { return NewCacheSizeInc; }
-	int64 GetCacheSize() const { return ItemSetCache.GetMemUsed(); }
-	int64 GetMxMemUsed() const { return ItemSetCache.GetMxMemUsed(); }
-	bool IsCacheFull() const { return CacheFullP; }
-	void RefreshMemUsed();
-	void AddToNewCacheSizeInc(int64 diff) const { NewCacheSizeInc += diff; }
-
-
-	/// print statistics for index keys
-	void SaveTxt(const TStr& FNm, const PGixKeyStr& KeyStr) const;
-#ifdef _DEBUG
-	/// export cache
-	void SaveCacheTxt(const TStr& FNm, const PGixKeyStr& KeyStr) const;
-	/// print simple statistics for cache
-	void PrintStats();
-#endif
-
-	friend class TPt < TGix > ;
-	friend class TGixItemSet < TKey, TItem, TGixMerger > ;
-#ifdef GIX_TEST
-	friend class XTest;
-#endif
-};
-
-template <class TKey, class TItem, class TGixMerger>
-TBlobPt TGix<TKey, TItem, TGixMerger>::AddKeyId(const TKey& Key) {
-	if (IsKey(Key)) { return KeyIdH.GetDat(Key); }
-	// we don't have this key, create an empty item set and return pointer to it
-	AssertReadOnly(); // check if we are allowed to write
-	PGixItemSet ItemSet = TGixItemSet<TKey, TItem, TGixMerger>::New(Key, &Merger, this);
-	TBlobPt KeyId = EnlistItemSet(ItemSet);
-	KeyIdH.AddDat(Key, KeyId); // remember the new key and its Id
-	return KeyId;
-}
-
-template <class TKey, class TItem, class TGixMerger>
-TBlobPt TGix<TKey, TItem, TGixMerger>::GetKeyId(const TKey& Key) const {
-	if (IsKey(Key)) { return KeyIdH.GetDat(Key); }
-	// we don't have this key, return empty pointer
-	return TBlobPt();
-}
-
-template <class TKey, class TItem, class TGixMerger>
-TGix<TKey, TItem, TGixMerger>::TGix(const TStr& Nm, const TStr& FPath, const TFAccess& _Access,
-	const int64& CacheSize, int _SplitLen) : Access(_Access),
-	ItemSetCache(CacheSize, 1000000, GetVoidThis()), SplitLen(_SplitLen) {
-
-	// filenames of the GIX datastore
-	GixFNm = TStr::GetNrFPath(FPath) + Nm.GetFBase() + ".Gix";
-	GixBlobFNm = TStr::GetNrFPath(FPath) + Nm.GetFBase() + ".GixDat";
-
-	if (Access == faCreate) {
-		// creating a new Gix
-		ItemSetBlobBs = TMBlobBs::New(GixBlobFNm, faCreate);
-	} else {
-		// loading an old Gix and getting it ready for search and update
-		EAssert((Access == faUpdate) || (Access == faRdOnly) || (Access == faRestore));
-		// load Gix from GixFNm
-		TFIn FIn(GixFNm);
-		KeyIdH.Load(FIn);
-		// load ItemSets from GixBlobFNm
-		ItemSetBlobBs = TMBlobBs::New(GixBlobFNm, Access);
-	}
-
-	CacheResetThreshold = int64(0.1 * double(CacheSize));
-	NewCacheSizeInc = 0;
-	CacheFullP = false;
-	int Tolerance = SplitLen / 10;
-	SplitLenMax = SplitLen + Tolerance;
-	SplitLenMin = SplitLen - Tolerance;
-}
-
-template <class TKey, class TItem, class TGixMerger>
-TGix<TKey, TItem, TGixMerger>::~TGix() {
-	if ((Access == faCreate) || (Access == faUpdate)) {
-#ifdef _DEBUG
-		this->PrintStats();
-#endif
-		// flush all the latest changes in cache to the disk
-		ItemSetCache.Flush();
-		// save the rest to GixFNm
-		TFOut FOut(GixFNm);
-		KeyIdH.Save(FOut);
-	}
-}
-
-template <class TKey, class TItem, class TGixMerger>
-TPt<TGixItemSet<TKey, TItem, TGixMerger> > TGix<TKey, TItem, TGixMerger>::GetItemSet(const TKey& Key) const {
-	TBlobPt KeyId = GetKeyId(Key);
-	return GetItemSet(KeyId);
-}
-template <class TKey, class TItem, class TGixMerger>
-TPt<TGixItemSet<TKey, TItem, TGixMerger> > TGix<TKey, TItem, TGixMerger>::GetItemSet(const TBlobPt& KeyId) const {
-	if (KeyId.Empty()) { return NULL; }
-	PGixItemSet ItemSet;
-	if (!ItemSetCache.Get(KeyId, ItemSet)) {
-		// have to load it from the hard drive...
-		PSIn ItemSetSIn = ItemSetBlobBs->GetBlob(KeyId);
-		ItemSet = TGixItemSet<TKey, TItem, TGixMerger>::Load(*ItemSetSIn, &Merger, this);
-	}
-	// bring the itemset to the top of the cache
-	ItemSetCache.Put(KeyId, ItemSet);
-	return ItemSet;
-}
-
-template <class TKey, class TItem, class TGixMerger>
-void TGix<TKey, TItem, TGixMerger>::StoreItemSet(const TBlobPt& KeyId) {
-	AssertReadOnly(); // check if we are allowed to write
-	// get the pointer to the item set
-	PGixItemSet ItemSet;
-	EAssert(ItemSetCache.Get(KeyId, ItemSet));
-	// store the current version to the blob
-	TMOut MOut;
-	ItemSet->Save(MOut);
-	TBlobPt NewKeyId = ItemSetBlobBs->PutBlob(KeyId, MOut.GetSIn());
-	// and update the KeyId in the hash table
-	KeyIdH.GetDat(ItemSet->GetKey()) = NewKeyId;
-}
-
-template <class TKey, class TItem, class TGixMerger>
-TBlobPt TGix<TKey, TItem, TGixMerger>::EnlistItemSet(const PGixItemSet& ItemSet) const {
-	AssertReadOnly(); // check if we are allowed to write
-	TMOut MOut;
-	ItemSet->Save(MOut);
-	TBlobPt res = ItemSetBlobBs->PutBlob(MOut.GetSIn());
-	return res;
-}
-
-template <class TKey, class TItem, class TGixMerger>
-void TGix<TKey, TItem, TGixMerger>::AddItem(const TKey& Key, const TItem& Item) {
-	AssertReadOnly(); // check if we are allowed to write
-	if (IsKey(Key)) {
-		// get the key handle
-		TBlobPt KeyId = KeyIdH.GetDat(Key);
-		// load the current item set
-		PGixItemSet ItemSet = GetItemSet(Key);
-		ItemSet->AddItem(Item);
-	} else {
-		// we don't have this key, create a new itemset and add new item immidiatelly
-		PGixItemSet ItemSet = TGixItemSet<TKey, TItem, TGixMerger>::New(Key, &Merger, this);
-		ItemSet->AddItem(Item);
-		TBlobPt KeyId = EnlistItemSet(ItemSet); // now store this itemset to disk
-		KeyIdH.AddDat(Key, KeyId); // remember the new key and its Id
-	}
-
-	//// get the key handle
-	//TBlobPt KeyId = AddKeyId(Key);
-	//// load the current item set
-	//PGixItemSet ItemSet = GetItemSet(Key);
-	//ItemSet->AddItem(Item);
-
-	// check if we have to drop anything from the cache
-	RefreshMemUsed();
-}
-
-template <class TKey, class TItem, class TGixMerger>
-void TGix<TKey, TItem, TGixMerger>::AddItemV(const TKey& Key, const TVec<TItem>& ItemV) {
-=======
 		int64 res = sizeof(TCRef);
 		res += sizeof(TFAccess);
 		res += 2 * sizeof(int64);
@@ -1414,30 +1046,12 @@
 
 template <class TKey, class TItem, class TGixMerger>
 void TGix<TKey, TItem, TGixMerger>::AddItem(const TKey& Key, const TItem& Item) {
->>>>>>> d42a262f
 	AssertReadOnly(); // check if we are allowed to write
 	if (IsKey(Key)) {
 		// get the key handle
 		TBlobPt KeyId = KeyIdH.GetDat(Key);
 		// load the current item set
 		PGixItemSet ItemSet = GetItemSet(Key);
-<<<<<<< HEAD
-		ItemSet->AddItemV(ItemV);
-	} else {
-		// we don't have this key, create a new itemset and add new item immidiatelly
-		PGixItemSet ItemSet = TGixItemSet<TKey, TItem, TGixMerger>::New(Key, &Merger, this);
-		ItemSet->AddItemV(ItemV);
-		TBlobPt KeyId = EnlistItemSet(ItemSet); // now store this itemset to disk
-		KeyIdH.AddDat(Key, KeyId); // remember the new key and its Id
-	}
-	//// get the key handle
-	//TBlobPt KeyId = AddKeyId(Key);
-	//// load the current item set
-	//PGixItemSet ItemSet = GetItemSet(Key);
-	//// add the new items to the set and update the size of new items
-	//ItemSet->AddItemV(ItemV);
-
-=======
 		ItemSet->AddItem(Item);
 	} else {
 		// we don't have this key, create a new itemset and add new item immidiatelly
@@ -1447,26 +1061,11 @@
 		KeyIdH.AddDat(Key, KeyId); // remember the new key and its Id
 		ItemSetCache.Put(KeyId, ItemSet); // add it to cache
 	}
->>>>>>> d42a262f
 	// check if we have to drop anything from the cache
 	RefreshMemUsed();
 }
 
 template <class TKey, class TItem, class TGixMerger>
-<<<<<<< HEAD
-void TGix<TKey, TItem, TGixMerger>::DelItem(const TKey& Key, const TItem& Item) {
-	AssertReadOnly(); // check if we are allowed to write
-	if (IsKey(Key)) { // check if this key exists
-		// load the current item set
-		PGixItemSet ItemSet = GetItemSet(Key);
-		// clear the items from the ItemSet
-		ItemSet->DelItem(Item);
-	}
-}
-
-template <class TKey, class TItem, class TGixMerger>
-void TGix<TKey, TItem, TGixMerger>::Clr(const TKey& Key) {
-=======
 void TGix<TKey, TItem, TGixMerger>::AddItemV(const TKey& Key, const TVec<TItem>& ItemV) {
 	AssertReadOnly(); // check if we are allowed to write
 	if (IsKey(Key)) {
@@ -1488,22 +1087,27 @@
 
 template <class TKey, class TItem, class TGixMerger>
 void TGix<TKey, TItem, TGixMerger>::DelItem(const TKey& Key, const TItem& Item) {
->>>>>>> d42a262f
 	AssertReadOnly(); // check if we are allowed to write
 	if (IsKey(Key)) { // check if this key exists
 		// load the current item set
 		PGixItemSet ItemSet = GetItemSet(Key);
 		// clear the items from the ItemSet
-<<<<<<< HEAD
+		ItemSet->DelItem(Item);
+	}
+}
+
+template <class TKey, class TItem, class TGixMerger>
+void TGix<TKey, TItem, TGixMerger>::Clr(const TKey& Key) {
+	AssertReadOnly(); // check if we are allowed to write
+	if (IsKey(Key)) { // check if this key exists
+		// load the current item set
+		PGixItemSet ItemSet = GetItemSet(Key);
+		// clear the items from the ItemSet
 		ItemSet->Clr();
-=======
-		ItemSet->DelItem(Item);
->>>>>>> d42a262f
-	}
-}
-
-template <class TKey, class TItem, class TGixMerger>
-<<<<<<< HEAD
+	}
+}
+
+template <class TKey, class TItem, class TGixMerger>
 void TGix<TKey, TItem, TGixMerger>::MergeIndex(const TPt<TGix<TKey, TItem, TGixMerger> >& TmpGix) {
 	// merge itemsets
 	const int TmpKeys = TmpGix->GetKeys();
@@ -1517,39 +1121,10 @@
 		if (TmpKeyId % 1000 == 0) {
 			printf("[%d/%d]\r", TmpKeyId, TmpKeys);
 		}
-=======
-void TGix<TKey, TItem, TGixMerger>::Clr(const TKey& Key) {
-	AssertReadOnly(); // check if we are allowed to write
-	if (IsKey(Key)) { // check if this key exists
-		// load the current item set
-		PGixItemSet ItemSet = GetItemSet(Key);
-		// clear the items from the ItemSet
-		ItemSet->Clr();
->>>>>>> d42a262f
-	}
-}
-
-template <class TKey, class TItem, class TGixMerger>
-<<<<<<< HEAD
-=======
-void TGix<TKey, TItem, TGixMerger>::MergeIndex(const TPt<TGix<TKey, TItem, TGixMerger> >& TmpGix) {
-	// merge itemsets
-	const int TmpKeys = TmpGix->GetKeys();
-	int TmpKeyId = TmpGix->FFirstKeyId();
-	while (TmpGix->FNextKeyId(TmpKeyId)) {
-		const TKey& TmpKey = TmpGix->GetKey(TmpKeyId);
-		PGixItemSet TmpItemSet = TmpGix->GetItemSet(TmpKey);
-		PGixItemSet MyItemSet = GetItemSet(TmpKey);
-		MyItemSet->AppendItemSet(TmpItemSet);
-		//AddItemV(ItemSet->GetKey(), ItemSet->GetItemV());
-		if (TmpKeyId % 1000 == 0) {
-			printf("[%d/%d]\r", TmpKeyId, TmpKeys);
-		}
-	}
-}
-
-template <class TKey, class TItem, class TGixMerger>
->>>>>>> d42a262f
+	}
+}
+
+template <class TKey, class TItem, class TGixMerger>
 void TGix<TKey, TItem, TGixMerger>::SaveTxt(const TStr& FNm, const PGixKeyStr& KeyStr) const {
 	TFOut FOut(FNm);
 	// iterate over all the keys
@@ -1571,18 +1146,6 @@
 	printf("Done: %d / %d\n", Keys, Keys);
 }
 
-<<<<<<< HEAD
-#ifdef _DEBUG
-
-template <class TKey, class TItem, class TGixMerger>
-void TGix<TKey, TItem, TGixMerger>::SaveCacheTxt(const TStr& FNm, const PGixKeyStr& KeyStr) const {
-	TFOut FOut(FNm);
-	// iterate over all the keys
-	printf("Starting Gix cache save\n");
-
-	int KeyN = 0;
-	int Keys = ItemSetCache.Len();
-=======
 /// refreshes statistics for cache
 template <class TKey, class TItem, class TGixMerger>
 void TGix<TKey, TItem, TGixMerger>::RefreshStats() {
@@ -1593,41 +1156,10 @@
 	Stats.AvgLen = 0;
 
 	Stats.MemUsed = this->GetMemUsed();
->>>>>>> d42a262f
 	TBlobPt BlobPt;
 	PGixItemSet ItemSet;
 	void* KeyDatP = ItemSetCache.FFirstKeyDat();
 	while (ItemSetCache.FNextKeyDat(KeyDatP, BlobPt, ItemSet)) {
-<<<<<<< HEAD
-		if (KeyN % 1000 == 0) { printf("%d / %d\r", KeyN, Keys); } KeyN++;
-		// get statistics
-		TStr KeyNm = KeyStr->GetKeyNm(ItemSet->GetKey());
-		const int Items = ItemSet->GetItems();
-		const int MemUsed = ItemSet->GetMemUsed();
-		// output statistics
-		FOut.PutStrFmtLn("%s\t%d\t%d\t%s", KeyNm.CStr(), Items, MemUsed, (ItemSet->Dirty ? "dirty" : "clean"));
-	}
-	printf("Done: %d / %d\n", KeyN, Keys);
-}
-
-/// print simple statistics for cache
-template <class TKey, class TItem, class TGixMerger>
-void TGix<TKey, TItem, TGixMerger>::PrintStats() {
-	int all = 0;
-	int dirty = 0;
-	TBlobPt BlobPt;
-	PGixItemSet ItemSet;
-	void* KeyDatP = ItemSetCache.FFirstKeyDat();
-	while (ItemSetCache.FNextKeyDat(KeyDatP, BlobPt, ItemSet)) {
-		all++;
-		if (ItemSet->Dirty)
-			dirty++;
-	}
-	printf(".... gix cache unload - all=%d dirty=%d \n", all, dirty);
-}
-
-#endif
-=======
 		Stats.CacheAll++;
 		double d = ItemSet->LoadedPerc();
 		Stats.CacheAllLoadedPerc += d;
@@ -1637,9 +1169,9 @@
 			Stats.CacheDirtyLoadedPerc += d;
 		}
 	}
-	Stats.CacheAllLoadedPerc /= Stats.CacheAll;
-	Stats.CacheDirtyLoadedPerc /= Stats.CacheDirty;
-	Stats.AvgLen /= Stats.CacheAll;
+	Stats.CacheAllLoadedPerc /= MAX(1, Stats.CacheAll);
+	Stats.CacheDirtyLoadedPerc /= MAX(1, Stats.CacheDirty);
+	Stats.AvgLen /= MAX(1, Stats.CacheAll);
 }
 
 
@@ -1662,7 +1194,6 @@
 }
 
 //#endif
->>>>>>> d42a262f
 
 /// for storing vectors to blob
 template <class TKey, class TItem, class TGixMerger>
@@ -1704,10 +1235,7 @@
 	// check if we have to drop anything from the cache
 	if (NewCacheSizeInc > CacheResetThreshold) {
 		printf("Cache clean-up [%s] ... ", TUInt64::GetMegaStr(NewCacheSizeInc).CStr());
-<<<<<<< HEAD
 		TTmStopWatch StopWatch(true);
-=======
->>>>>>> d42a262f
 		// pack all the item sets
 		TBlobPt BlobPt;
 		PGixItemSet ItemSet;
@@ -1715,20 +1243,13 @@
 		while (ItemSetCache.FNextKeyDat(KeyDatP, BlobPt, ItemSet)) {
 			ItemSet->DefLocal();
 		}
-<<<<<<< HEAD
 		double Time1 = StopWatch.GetSec();
 		StopWatch.Reset(true);
-=======
->>>>>>> d42a262f
 		// clean-up cache
 		CacheFullP = ItemSetCache.RefreshMemUsed();
 		NewCacheSizeInc = 0;
 		const uint64 NewSize = ItemSetCache.GetMemUsed();
-<<<<<<< HEAD
 		printf("Done [%s] (time needed: %.1f + %.1f seconds).\n", TUInt64::GetMegaStr(NewSize).CStr(), Time1, StopWatch.GetSec());
-=======
-		printf("Done [%s]\n", TUInt64::GetMegaStr(NewSize).CStr());
->>>>>>> d42a262f
 	}
 }
 
