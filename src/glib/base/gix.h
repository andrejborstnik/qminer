--- conflicted
+++ resolved
@@ -1,7 +1,7 @@
 /**
  * Copyright (c) 2015, Jozef Stefan Institute, Quintelligence d.o.o. and contributors
  * All rights reserved.
- *
+ * 
  * This source code is licensed under the FreeBSD license found in the
  * LICENSE file in the root directory of this source tree.
  */
@@ -88,11 +88,7 @@
 private:
 	TCRef CRef;
 	typedef TPt<TGixItemSet<TKey, TItem, TGixMerger> > PGixItemSet;
-<<<<<<< HEAD
-
-=======
 	
->>>>>>> b1225732
 private:
 	/// This struct contans statistics about child vector
 	struct TGixItemSetChildInfo {
@@ -136,11 +132,7 @@
 			Pt.Save(SOut);
 		}
 	};
-<<<<<<< HEAD
-
-=======
 	
->>>>>>> b1225732
 private:
 	/// The key of this itemset
 	TKey ItemSetKey;
@@ -253,11 +245,7 @@
 		res += Children.GetMemUsed();
 		res += ChildrenData.GetMemUsedDeep();
 		return res;
-<<<<<<< HEAD
-
-=======
 		
->>>>>>> b1225732
 		/*return ItemSetKey.GetMemUsed() + ItemV.GetMemUsed() + ItemVDel.GetMemUsed()
 			+ Children.GetMemUsed() + ChildrenData.GetMemUsed() + GetChildMemUsed()
 			+ 2 * sizeof(TBool) + sizeof(int) + sizeof(TCRef)
@@ -935,11 +923,7 @@
 			if (curr->Dirty) {
 				TBlobPt b_new = StoreItemSet(current->Val);
 				if (b_new.Empty()) { // if itemset is empty, we get NULL pointer
-<<<<<<< HEAD
-					to_delete.Add(b); // store it to list for deletion
-=======
 					to_delete.Add(b_new); // store it to list for deletion
->>>>>>> b1225732
 				} else {
 					ItemSetCache.ChangeKey(b, b_new); // blob pointer might have changed, update cache
 				}
@@ -1135,19 +1119,9 @@
 		PGixItemSet ItemSet = GetItemSet(Key);
 		// clear the items from the ItemSet
 		ItemSet->DelItem(Item);
-<<<<<<< HEAD
-		//if (ItemSet->Empty()) { // remove this itemset
-		//	const TBlobPt BlobPt = KeyIdH(Key);
-		//	ItemSetCache.Del(BlobPt, false);
-		//	ItemSetBlobBs->DelBlob(BlobPt);
-		//	KeyIdH.DelKey(Key);
-		//}
-		//}
-=======
 		if (ItemSet->Empty()) {
 			DeleteItemSet(Key);
 		}
->>>>>>> b1225732
 	}
 }
 
@@ -1291,11 +1265,11 @@
 
 template <class TKey, class TItem, class TGixMerger>
 void TGix<TKey, TItem, TGixMerger>::RefreshMemUsed() {
-	// only report when cache size bigger then 10GB
-	const int ReportP = CacheResetThreshold > (uint64)(TInt::Giga);
+    // only report when cache size bigger then 10GB
+    const int ReportP = CacheResetThreshold > (uint64)(TInt::Giga);
 	// check if we have to drop anything from the cache
 	if (NewCacheSizeInc > CacheResetThreshold) {
-		if (ReportP) { printf("Cache clean-up [%s] ... ", TUInt64::GetMegaStr(NewCacheSizeInc).CStr()); }
+        if (ReportP) { printf("Cache clean-up [%s] ... ", TUInt64::GetMegaStr(NewCacheSizeInc).CStr()); }
 		// pack all the item sets
 		TBlobPt BlobPt;
 		PGixItemSet ItemSet;
