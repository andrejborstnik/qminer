--- conflicted
+++ resolved
@@ -1,889 +1,443 @@
-<<<<<<< HEAD
-/**
- * Copyright (c) 2015, Jozef Stefan Institute, Quintelligence d.o.o. and contributors
- * All rights reserved.
- * 
- * This source code is licensed under the FreeBSD license found in the
- * LICENSE file in the root directory of this source tree.
- */
-
-/////////////////////////////////////////////////
-// ZIP Input-File
-
-#if defined(GLib_WIN)
-  TStr TZipIn::SevenZipPath = "C:\\7Zip";
-#elif defined(GLib_CYGWIN)
-  TStr TZipIn::SevenZipPath = "/usr/bin";
-#elif defined(GLib_MACOSX) 
-  TStr TZipIn::SevenZipPath = "/opt/local/bin";
-#else 
-  TStr TZipIn::SevenZipPath = "/usr/bin";
-#endif
-
-
-TStrStrH TZipIn::FExtToCmdH;
-const int TZipIn::MxBfL=32*1024;
-
-void TZipIn::CreateZipProcess(const TStr& Cmd, const TStr& ZipFNm) {
-  const TStr CmdLine = TStr::Fmt("%s %s", Cmd.CStr(), ZipFNm.CStr());
-  #ifdef GLib_WIN
-  PROCESS_INFORMATION piProcInfo;
-  STARTUPINFO siStartInfo;
-  ZeroMemory( &piProcInfo, sizeof(PROCESS_INFORMATION));
-  ZeroMemory( &siStartInfo, sizeof(STARTUPINFO));
-  siStartInfo.cb = sizeof(STARTUPINFO);
-  siStartInfo.hStdOutput = ZipStdoutWr;
-  siStartInfo.dwFlags |= STARTF_USESTDHANDLES;
-  // Create the child process.
-  const BOOL FuncRetn = CreateProcess(NULL,
-    (LPSTR) CmdLine.CStr(),  // command line
-    NULL,          // process security attributes
-    NULL,          // primary thread security attributes
-    TRUE,          // handles are inherited
-    0,             // creation flags
-    NULL,          // use parent's environment
-    NULL,          // use parent's current directory
-    &siStartInfo,  // STARTUPINFO pointer
-    &piProcInfo);  // receives PROCESS_INFORMATION
-  EAssertR(FuncRetn!=0, TStr::Fmt("Can not execute '%s'", CmdLine.CStr()).CStr());
-  CloseHandle(piProcInfo.hProcess);
-  CloseHandle(piProcInfo.hThread);
-  #else
-  ZipStdoutRd = popen(CmdLine.CStr(), "r");
-  if (ZipStdoutRd == 0) { // try using SevenZipPath
-    ZipStdoutRd = popen((TZipIn::SevenZipPath+"/"+CmdLine).CStr(), "r");
-  }
-  EAssertR(ZipStdoutRd != NULL,  TStr::Fmt("Can not execute '%s'", CmdLine.CStr()).CStr());
-  #endif
-}
-
-void TZipIn::FillBf(){
-  EAssertR(CurFPos < FLen, "End of file "+GetSNm()+" reached.");
-  EAssertR((BfC==BfL)/*&&((BfL==-1)||(BfL==MxBfL))*/, "Error reading file '"+GetSNm()+"'.");
-  #ifdef GLib_WIN
-  // Read output from the child process
-  DWORD BytesRead;
-  EAssert(ReadFile(ZipStdoutRd, Bf, MxBfL, &BytesRead, NULL) != 0);
-  #else
-  size_t BytesRead = fread(Bf, 1, MxBfL, ZipStdoutRd);
-  EAssert(BytesRead != 0);
-  #endif
-  BfL = (int) BytesRead;
-  CurFPos += BytesRead;
-  EAssertR((BfC!=0)||(BfL!=0), "Error reading file '"+GetSNm()+"'.");
-  BfC = 0;
-}
-
-TZipIn::TZipIn(const TStr& FNm) : TSBase(FNm.CStr()), TSIn(FNm), ZipStdoutRd(NULL), ZipStdoutWr(NULL),
-  FLen(0), CurFPos(0), Bf(NULL), BfC(0), BfL(0) {
-  EAssertR(! FNm.Empty(), "Empty file-name.");
-  EAssertR(TFile::Exists(FNm), TStr::Fmt("File %s does not exist", FNm.CStr()).CStr());
-  FLen = 0;
-  // non-zip files not supported, need uncompressed file length information
-  // TODO: extend the set of supported extensions. .gz for example works just fine
-  //if (FNm.GetFExt() != ".zip" && FNm.GetFExt() != ".gz") {
-//    printf("*** Error: file %s, compression format %s not supported\n", FNm.CStr(), FNm.GetFExt().CStr());
-//    EFailR(TStr::Fmt("File %s: compression format %s not supported", FNm.CStr(), FNm.GetFExt().CStr()).CStr());
-//  }
-  FLen = TZipIn::GetFLen(FNm);
-  // return for malformed files
-  if (FLen == 0) { return; } // empty file
-  #ifdef GLib_WIN
-  // create pipes
-  SECURITY_ATTRIBUTES saAttr;
-  saAttr.nLength = sizeof(SECURITY_ATTRIBUTES);
-  saAttr.bInheritHandle = TRUE;
-  saAttr.lpSecurityDescriptor = NULL;
-    // Create a pipe for the child process's STDOUT.
-  const int PipeBufferSz = 32*1024;
-  EAssertR(CreatePipe(&ZipStdoutRd, &ZipStdoutWr, &saAttr, PipeBufferSz), "Stdout pipe creation failed");
-  // Ensure the read handle to the pipe for STDOUT is not inherited.
-  SetHandleInformation(ZipStdoutRd, HANDLE_FLAG_INHERIT, 0);
-  #else
-  // no implementation needed
-  #endif
-  CreateZipProcess(GetCmd(FNm), FNm);
-  Bf = new char[MxBfL]; BfC = BfL=-1;
-  FillBf();
-}
-
-TZipIn::TZipIn(const TStr& FNm, bool& OpenedP) : TSBase(FNm.CStr()), TSIn(FNm), ZipStdoutRd(NULL), ZipStdoutWr(NULL),
-  FLen(0), CurFPos(0), Bf(NULL), BfC(0), BfL(0) {
-  EAssertR(! FNm.Empty(), "Empty file-name.");
-  FLen = TZipIn::GetFLen(FNm);
-  OpenedP = TFile::Exists(FNm);
-  if (OpenedP) {
-    #ifdef GLib_WIN
-    SECURITY_ATTRIBUTES saAttr;
-    saAttr.nLength = sizeof(SECURITY_ATTRIBUTES);
-    saAttr.bInheritHandle = TRUE;
-    saAttr.lpSecurityDescriptor = NULL;
-    // Create a pipe for the child process's STDOUT.
-    EAssertR(CreatePipe(&ZipStdoutRd, &ZipStdoutWr, &saAttr, 0), "Stdout pipe creation failed");
-    // Ensure the read handle to the pipe for STDOUT is not inherited.
-    SetHandleInformation(ZipStdoutRd, HANDLE_FLAG_INHERIT, 0);
-    #else
-    // no implementation needed
-    #endif
-    CreateZipProcess(GetCmd(FNm.GetFExt()), FNm);
-    Bf = new char[MxBfL]; BfC = BfL=-1;
-    FillBf();
-  }
-}
-
-PSIn TZipIn::New(const TStr& FNm) {
-  return PSIn(new TZipIn(FNm));
-}
-
-PSIn TZipIn::New(const TStr& FNm, bool& OpenedP){
-  return PSIn(new TZipIn(FNm, OpenedP));
-}
-
-TZipIn::~TZipIn(){
-  #ifdef GLib_WIN
-  if (ZipStdoutRd != NULL) {
-    EAssertR(CloseHandle(ZipStdoutRd), "Closing read-end of pipe failed"); }
-  if (ZipStdoutWr != NULL) {
-    EAssertR(CloseHandle(ZipStdoutWr)!=0, "Closing write-end of pipe failed"); }
-  #else
-  if (ZipStdoutRd != NULL) {
-    EAssertR(pclose(ZipStdoutRd) != -1, "Closing of the process failed"); }
-  #endif
-  if (Bf != NULL) { delete[] Bf; }
-}
-
-int TZipIn::GetBf(const void* LBf, const TSize& LBfL){
-  int LBfS=0;
-  if (TSize(BfC+LBfL)>TSize(BfL)){
-    for (TSize LBfC=0; LBfC<LBfL; LBfC++){
-      if (BfC==BfL){FillBf();}
-      LBfS+=((char*)LBf)[LBfC]=Bf[BfC++];}
-  } else {
-    for (TSize LBfC=0; LBfC<LBfL; LBfC++){
-      LBfS+=(((char*)LBf)[LBfC]=Bf[BfC++]);}
-  }
-  return LBfS;
-}
-
-// Gets the next line to LnChA.
-// Returns true, if LnChA contains a valid line.
-// Returns false, if LnChA is empty, such as end of file was encountered.
-bool TZipIn::GetNextLnBf(TChA& LnChA) {
-  int Status;
-  int BfN;        // new pointer to the end of line
-  int BfP;        // previous pointer to the line start
-  LnChA.Clr();
-  do {
-    if (BfC >= BfL) { BfP = 0; } // reset the current pointer, FindEol() will read a new buffer
-    else { BfP = BfC; }
-    Status = FindEol(BfN);
-    if (Status >= 0) {
-      LnChA.AddBf(&Bf[BfP],BfN-BfP);
-      if (Status == 1) { return true; } // got a complete line
-    }
-    // get more data, if the line is incomplete
-  } while (Status == 0);
-  // eof or the last line has no newline
-  return !LnChA.Empty();
-}
-
-// Sets BfN to the end of line or end of buffer. Reads more data, if needed.
-// Returns 1, when an end of line was found, BfN is end of line.
-// Returns 0, when an end of line was not found and more data is required,
-//    BfN is end of buffer.
-// Returns -1, when an end of file was found, BfN is not defined.
-int TZipIn::FindEol(int& BfN) {
-  char Ch;
-  if (BfC >= BfL) { // check for eof, read more data
-    if (Eof()) { return -1; }
-    FillBf();
-  }
-  while (BfC < BfL) {
-    Ch = Bf[BfC++];
-    if (Ch=='\n') { BfN = BfC-1; return 1; }
-    if (Ch=='\r' && Bf[BfC+1]=='\n') {
-      BfC++;  BfN = BfC-2;  return 1; }
-  }
-  BfN = BfC;
-  return 0;
-}
-
-bool TZipIn::IsZipExt(const TStr& FNmExt) {
-  if (FExtToCmdH.Empty()) FillFExtToCmdH();
-  return FExtToCmdH.IsKey(FNmExt);
-}
-
-void TZipIn::FillFExtToCmdH() {
-  // 7za decompress: "e -y -bd -so";
-  #ifdef GLib_WIN
-  const char* ZipCmd = "7z.exe e -y -bd -so";
-  #else
-  const char* ZipCmd = "7za e -y -bd -so";
-  #endif
-  if (FExtToCmdH.Empty()) {
-    FExtToCmdH.AddDat(".gz",  ZipCmd);
-    FExtToCmdH.AddDat(".7z",  ZipCmd);
-    FExtToCmdH.AddDat(".rar", ZipCmd);
-    FExtToCmdH.AddDat(".zip", ZipCmd);
-    FExtToCmdH.AddDat(".cab", ZipCmd);
-    FExtToCmdH.AddDat(".arj", ZipCmd);
-    FExtToCmdH.AddDat(".bzip2", ZipCmd);
-    FExtToCmdH.AddDat(".bz2", ZipCmd);
-  }
-}
-
-TStr TZipIn::GetCmd(const TStr& ZipFNm) {
-  if (FExtToCmdH.Empty()) FillFExtToCmdH();
-  const TStr Ext = ZipFNm.GetFExt().GetLc();
-  EAssertR(FExtToCmdH.IsKey(Ext), TStr::Fmt("Unsupported file extension '%s'", Ext.CStr()));
-  return FExtToCmdH.GetDat(Ext);
-}
-
-uint64 TZipIn::GetFLen(const TStr& ZipFNm) {
-  #ifdef GLib_WIN
-  HANDLE ZipStdoutRd, ZipStdoutWr;
-  // create pipes
-  SECURITY_ATTRIBUTES saAttr;
-  saAttr.nLength = sizeof(SECURITY_ATTRIBUTES);
-  saAttr.bInheritHandle = TRUE;
-  saAttr.lpSecurityDescriptor = NULL;
-    // Create a pipe for the child process's STDOUT.
-  const int PipeBufferSz = 32*1024;
-  EAssertR(CreatePipe(&ZipStdoutRd, &ZipStdoutWr, &saAttr, PipeBufferSz), "Stdout pipe creation failed");
-  // Ensure the read handle to the pipe for STDOUT is not inherited.
-  SetHandleInformation(ZipStdoutRd, HANDLE_FLAG_INHERIT, 0);
-  //CreateZipProcess(GetCmd(FNm), FNm);
-  { const TStr CmdLine = TStr::Fmt("7z.exe l %s", ZipFNm.CStr());
-  PROCESS_INFORMATION piProcInfo;
-  STARTUPINFO siStartInfo;
-  ZeroMemory( &piProcInfo, sizeof(PROCESS_INFORMATION));
-  ZeroMemory( &siStartInfo, sizeof(STARTUPINFO));
-  siStartInfo.cb = sizeof(STARTUPINFO);
-  siStartInfo.hStdOutput = ZipStdoutWr;
-  siStartInfo.dwFlags |= STARTF_USESTDHANDLES;
-  // Create the child process.
-  const BOOL FuncRetn = CreateProcess(NULL, (LPSTR) CmdLine.CStr(),
-    NULL, NULL, TRUE, 0, NULL, NULL, &siStartInfo, &piProcInfo);
-  EAssertR(FuncRetn!=0, TStr::Fmt("Can not execute '%s'", CmdLine.CStr()).CStr());
-  CloseHandle(piProcInfo.hProcess);
-  CloseHandle(piProcInfo.hThread); }
-  #else
-  const TStr CmdLine = TStr::Fmt("7za l %s", ZipFNm.CStr());
-  FILE* ZipStdoutRd = popen(CmdLine.CStr(), "r");
-  if (ZipStdoutRd == NULL) { // try using SevenZipPath
-    ZipStdoutRd = popen((TZipIn::SevenZipPath+"/"+CmdLine).CStr(), "r");
-  }
-  EAssertR(ZipStdoutRd != NULL, TStr::Fmt("Can not execute '%s'", CmdLine.CStr()).CStr());
-  #endif
-  // Read output from the child process
-  const int BfSz = 32*1024;
-  char* Bf = new char [BfSz];
-  int BfC=0, BfL=0;
-  memset(Bf, 0, BfSz);
-  #ifdef GLib_WIN
-  DWORD BytesRead;
-  EAssert(ReadFile(ZipStdoutRd, Bf, MxBfL, &BytesRead, NULL) != 0);
-  #else
-  size_t BytesRead = fread(Bf, 1, MxBfL, ZipStdoutRd);
-  EAssert(BytesRead != 0);
-  EAssert(pclose(ZipStdoutRd) != -1);
-  #endif
-  BfL = (int) BytesRead;  IAssert((BfC!=0)||(BfL!=0));
-  BfC = 0; Bf[BfL] = 0;
-  // find file lenght
-  TStr Str(Bf);  delete [] Bf;
-  TStrV StrV; Str.SplitOnWs(StrV);
-  int n = StrV.Len()-1;
-  while (n > 0 && ! StrV[n].StartsWith("-----")) { n--; }
-  if (n-7 <= 0) {
-    WrNotify(TStr::Fmt("Corrupt file %s: MESSAGE:\n", ZipFNm.CStr()).CStr(), Str.CStr());
-    SaveToErrLog(TStr::Fmt("Corrupt file %s. Message:\n:%s\n", ZipFNm.CStr(), Str.CStr()).CStr());
-    return 0;
-  }
-  return StrV[n-7].GetInt64();
-}
-
-/////////////////////////////////////////////////
-// Output-File
-TStrStrH TZipOut::FExtToCmdH;
-const TSize TZipOut::MxBfL=4*1024;
-
-void TZipOut::FlushBf() {
-  #ifdef GLib_WIN
-  DWORD BytesOut;
-  EAssertR(WriteFile(ZipStdinWr, Bf, DWORD(BfL), &BytesOut, NULL)!=0, "Error writting to the file '"+GetSNm()+"'.");
-  #else
-  size_t BytesOut = fwrite(Bf, 1, BfL, ZipStdinWr);
-  #endif
-  EAssert(BytesOut == BfL);
-  BfL = 0;
-}
-
-void TZipOut::CreateZipProcess(const TStr& Cmd, const TStr& ZipFNm) {
-  const TStr CmdLine = TStr::Fmt("%s %s", Cmd.CStr(), ZipFNm.CStr());
-  #ifdef GLib_WIN
-  PROCESS_INFORMATION piProcInfo;
-  STARTUPINFO siStartInfo;
-  ZeroMemory( &piProcInfo, sizeof(PROCESS_INFORMATION));
-  ZeroMemory( &siStartInfo, sizeof(STARTUPINFO));
-  siStartInfo.cb = sizeof(STARTUPINFO);
-  siStartInfo.hStdInput = ZipStdinRd;
-  siStartInfo.dwFlags |= STARTF_USESTDHANDLES;
-  // Create the child process.
-  const BOOL FuncRetn = CreateProcess(NULL,
-    (LPSTR) CmdLine.CStr(),  // command line
-    NULL,          // process security attributes
-    NULL,          // primary thread security attributes
-    TRUE,          // handles are inherited
-    0,             // creation flags
-    NULL,          // use parent's environment
-    NULL,          // use parent's current directory
-    &siStartInfo,  // STARTUPINFO pointer
-    &piProcInfo);  // receives PROCESS_INFORMATION
-  EAssertR(FuncRetn!=0, TStr::Fmt("Can not execute '%s'", CmdLine.CStr()).CStr());
-  CloseHandle(piProcInfo.hProcess);
-  CloseHandle(piProcInfo.hThread);
-  #else
-  ZipStdinWr = popen(CmdLine.CStr(),"w");
-  if (ZipStdinWr == NULL) { // try using SevenZipPath
-    ZipStdinWr = popen((TZipIn::SevenZipPath+"/"+CmdLine).CStr(), "r");
-  }
-  EAssertR(ZipStdinWr != NULL,  TStr::Fmt("Can not execute '%s'", CmdLine.CStr()).CStr());
-  #endif
-}
-
-TZipOut::TZipOut(const TStr& FNm) : TSBase(FNm.CStr()), TSOut(FNm), ZipStdinRd(NULL), ZipStdinWr(NULL), Bf(NULL), BfL(0){
-  EAssertR(! FNm.Empty(), "Empty file-name.");
-  #ifdef GLib_WIN
-  // create pipes
-  SECURITY_ATTRIBUTES saAttr;
-  saAttr.nLength = sizeof(SECURITY_ATTRIBUTES);
-  saAttr.bInheritHandle = TRUE;
-  saAttr.lpSecurityDescriptor = NULL;
-  // Create a pipe for the child process's STDOUT.
-  EAssertR(CreatePipe(&ZipStdinRd, &ZipStdinWr, &saAttr, 0), "Stdout pipe creation failed");
-  // Ensure the read handle to the pipe for STDOUT is not inherited.
-  SetHandleInformation(ZipStdinWr, HANDLE_FLAG_INHERIT, 0);
-  #else
-  // no implementation necessary
-  #endif
-  CreateZipProcess(GetCmd(FNm), FNm);
-  Bf=new char[MxBfL];  BfL=0;
-}
-
-PSOut TZipOut::New(const TStr& FNm){
-  return PSOut(new TZipOut(FNm));
-}
-
-TZipOut::~TZipOut() {
-  if (BfL!=0) { FlushBf(); }
-  #ifdef GLib_WIN
-  if (ZipStdinWr != NULL) { EAssertR(CloseHandle(ZipStdinWr), "Closing write-end of pipe failed"); }
-  if (ZipStdinRd != NULL) { EAssertR(CloseHandle(ZipStdinRd), "Closing read-end of pipe failed"); }
-  #else
-  if (ZipStdinWr != NULL) { EAssertR(pclose(ZipStdinWr) != -1, "Closing of the process failed"); }
-  #endif
-  if (Bf!=NULL) { delete[] Bf; }
-}
-
-int TZipOut::PutCh(const char& Ch){
-  if (BfL==MxBfL) {FlushBf();}
-  return Bf[BfL++]=Ch;
-}
-
-int TZipOut::PutBf(const void* LBf, const TSize& LBfL){
-  int LBfS=0;
-  if (BfL+LBfL>MxBfL){
-    for (TSize LBfC=0; LBfC<LBfL; LBfC++){
-      LBfS+=PutCh(((char*)LBf)[LBfC]);}
-  } else {
-    for (TSize LBfC=0; LBfC<LBfL; LBfC++){
-      LBfS+=(Bf[BfL++]=((char*)LBf)[LBfC]);}
-  }
-  return LBfS;
-}
-
-void TZipOut::Flush(){
-  FlushBf();
-  #ifdef GLib_WIN
-  EAssertR(FlushFileBuffers(ZipStdinWr)!=0, "Can not flush file '"+GetSNm()+"'.");
-  #else
-  EAssertR(fflush(ZipStdinWr)==0, "Can not flush file '"+GetSNm()+"'.");
-  #endif
-}
-
-bool TZipOut::IsZipExt(const TStr& FNmExt) {
-  if (FExtToCmdH.Empty()) FillFExtToCmdH();
-  return FExtToCmdH.IsKey(FNmExt);
-}
-
-void TZipOut::FillFExtToCmdH() {
-   // 7za compress: "a -y -bd -si{CompressedFNm}"
-  #ifdef GLib_WIN
-  const char* ZipCmd = "7z.exe a -y -bd -si";
-  #else
-  const char* ZipCmd = "7za a -y -bd -si";
-  #endif
-  if (FExtToCmdH.Empty()) {
-    FExtToCmdH.AddDat(".gz",  ZipCmd);
-    FExtToCmdH.AddDat(".7z",  ZipCmd);
-    FExtToCmdH.AddDat(".rar", ZipCmd);
-    FExtToCmdH.AddDat(".zip", ZipCmd);
-    FExtToCmdH.AddDat(".cab", ZipCmd);
-    FExtToCmdH.AddDat(".arj", ZipCmd);
-    FExtToCmdH.AddDat(".bzip2", ZipCmd);
-    FExtToCmdH.AddDat(".bz2", ZipCmd);
-  }
-}
-
-TStr TZipOut::GetCmd(const TStr& ZipFNm) {
-  if (FExtToCmdH.Empty()) FillFExtToCmdH();
-  const TStr Ext = ZipFNm.GetFExt().GetLc();
-  EAssertR(FExtToCmdH.IsKey(Ext), TStr::Fmt("Unsupported file extension '%s'", Ext.CStr()));
-  return FExtToCmdH.GetDat(Ext)+ZipFNm.GetFMid();
-}
-=======
-/**
- * Copyright (c) 2015, Jozef Stefan Institute, Quintelligence d.o.o. and contributors
- * All rights reserved.
- * 
- * This source code is licensed under the FreeBSD license found in the
- * LICENSE file in the root directory of this source tree.
- */
-
-/////////////////////////////////////////////////
-// ZIP Input-File
-
-#if defined(GLib_WIN)
-  TStr TZipIn::SevenZipPath = "C:\\7Zip";
-#elif defined(GLib_CYGWIN)
-  TStr TZipIn::SevenZipPath = "/usr/bin";
-#elif defined(GLib_MACOSX) 
-  TStr TZipIn::SevenZipPath = "/opt/local/bin";
-#else 
-  TStr TZipIn::SevenZipPath = "/usr/bin";
-#endif
-
-
-TStrStrH TZipIn::FExtToCmdH;
-const int TZipIn::MxBfL=32*1024;
-
-void TZipIn::CreateZipProcess(const TStr& Cmd, const TStr& ZipFNm) {
-  const TStr CmdLine = TStr::Fmt("%s %s", Cmd.CStr(), ZipFNm.CStr());
-  #ifdef GLib_WIN
-  PROCESS_INFORMATION piProcInfo;
-  STARTUPINFO siStartInfo;
-  ZeroMemory( &piProcInfo, sizeof(PROCESS_INFORMATION));
-  ZeroMemory( &siStartInfo, sizeof(STARTUPINFO));
-  siStartInfo.cb = sizeof(STARTUPINFO);
-  siStartInfo.hStdOutput = ZipStdoutWr;
-  siStartInfo.dwFlags |= STARTF_USESTDHANDLES;
-  // Create the child process.
-  const BOOL FuncRetn = CreateProcess(NULL,
-    (LPSTR) CmdLine.CStr(),  // command line
-    NULL,          // process security attributes
-    NULL,          // primary thread security attributes
-    TRUE,          // handles are inherited
-    0,             // creation flags
-    NULL,          // use parent's environment
-    NULL,          // use parent's current directory
-    &siStartInfo,  // STARTUPINFO pointer
-    &piProcInfo);  // receives PROCESS_INFORMATION
-  EAssertR(FuncRetn!=0, TStr::Fmt("Can not execute '%s'", CmdLine.CStr()).CStr());
-  CloseHandle(piProcInfo.hProcess);
-  CloseHandle(piProcInfo.hThread);
-  #else
-  ZipStdoutRd = popen(CmdLine.CStr(), "r");
-  if (ZipStdoutRd == 0) { // try using SevenZipPath
-    ZipStdoutRd = popen((TZipIn::SevenZipPath+"/"+CmdLine).CStr(), "r");
-  }
-  EAssertR(ZipStdoutRd != NULL,  TStr::Fmt("Can not execute '%s'", CmdLine.CStr()).CStr());
-  #endif
-}
-
-void TZipIn::FillBf(){
-  EAssertR(CurFPos < FLen, "End of file "+GetSNm()+" reached.");
-  EAssertR((BfC==BfL)/*&&((BfL==-1)||(BfL==MxBfL))*/, "Error reading file '"+GetSNm()+"'.");
-  #ifdef GLib_WIN
-  // Read output from the child process
-  DWORD BytesRead;
-  EAssert(ReadFile(ZipStdoutRd, Bf, MxBfL, &BytesRead, NULL) != 0);
-  #else
-  size_t BytesRead = fread(Bf, 1, MxBfL, ZipStdoutRd);
-  EAssert(BytesRead != 0);
-  #endif
-  BfL = (int) BytesRead;
-  CurFPos += BytesRead;
-  EAssertR((BfC!=0)||(BfL!=0), "Error reading file '"+GetSNm()+"'.");
-  BfC = 0;
-}
-
-TZipIn::TZipIn(const TStr& FNm) : TSBase(FNm.CStr()), TSIn(FNm), ZipStdoutRd(NULL), ZipStdoutWr(NULL),
-  FLen(0), CurFPos(0), Bf(NULL), BfC(0), BfL(0) {
-  EAssertR(! FNm.Empty(), "Empty file-name.");
-  EAssertR(TFile::Exists(FNm), TStr::Fmt("File %s does not exist", FNm.CStr()).CStr());
-  FLen = 0;
-  // non-zip files not supported, need uncompressed file length information
-  // TODO: find the correct set of supported extensions
-  //if (FNm.GetFExt() != ".zip" && FNm.GetFExt() != ".gz") {
-  //  printf("*** Error: file %s, compression format %s not supported\n", FNm.CStr(), FNm.GetFExt().CStr());
-  //  EFailR(TStr::Fmt("File %s: compression format %s not supported", FNm.CStr(), FNm.GetFExt().CStr()).CStr());
-  //}
-  FLen = TZipIn::GetFLen(FNm);
-  // return for malformed files
-  if (FLen == 0) { return; } // empty file
-  #ifdef GLib_WIN
-  // create pipes
-  SECURITY_ATTRIBUTES saAttr;
-  saAttr.nLength = sizeof(SECURITY_ATTRIBUTES);
-  saAttr.bInheritHandle = TRUE;
-  saAttr.lpSecurityDescriptor = NULL;
-    // Create a pipe for the child process's STDOUT.
-  const int PipeBufferSz = 32*1024;
-  EAssertR(CreatePipe(&ZipStdoutRd, &ZipStdoutWr, &saAttr, PipeBufferSz), "Stdout pipe creation failed");
-  // Ensure the read handle to the pipe for STDOUT is not inherited.
-  SetHandleInformation(ZipStdoutRd, HANDLE_FLAG_INHERIT, 0);
-  #else
-  // no implementation needed
-  #endif
-  CreateZipProcess(GetCmd(FNm), FNm);
-  Bf = new char[MxBfL]; BfC = BfL=-1;
-  FillBf();
-}
-
-TZipIn::TZipIn(const TStr& FNm, bool& OpenedP) : TSBase(FNm.CStr()), TSIn(FNm), ZipStdoutRd(NULL), ZipStdoutWr(NULL),
-  FLen(0), CurFPos(0), Bf(NULL), BfC(0), BfL(0) {
-  EAssertR(! FNm.Empty(), "Empty file-name.");
-  FLen = TZipIn::GetFLen(FNm);
-  OpenedP = TFile::Exists(FNm);
-  if (OpenedP) {
-    #ifdef GLib_WIN
-    SECURITY_ATTRIBUTES saAttr;
-    saAttr.nLength = sizeof(SECURITY_ATTRIBUTES);
-    saAttr.bInheritHandle = TRUE;
-    saAttr.lpSecurityDescriptor = NULL;
-    // Create a pipe for the child process's STDOUT.
-    EAssertR(CreatePipe(&ZipStdoutRd, &ZipStdoutWr, &saAttr, 0), "Stdout pipe creation failed");
-    // Ensure the read handle to the pipe for STDOUT is not inherited.
-    SetHandleInformation(ZipStdoutRd, HANDLE_FLAG_INHERIT, 0);
-    #else
-    // no implementation needed
-    #endif
-    CreateZipProcess(GetCmd(FNm.GetFExt()), FNm);
-    Bf = new char[MxBfL]; BfC = BfL=-1;
-    FillBf();
-  }
-}
-
-PSIn TZipIn::New(const TStr& FNm) {
-  return PSIn(new TZipIn(FNm));
-}
-
-PSIn TZipIn::New(const TStr& FNm, bool& OpenedP){
-  return PSIn(new TZipIn(FNm, OpenedP));
-}
-
-TZipIn::~TZipIn(){
-  #ifdef GLib_WIN
-  if (ZipStdoutRd != NULL) {
-    EAssertR(CloseHandle(ZipStdoutRd), "Closing read-end of pipe failed"); }
-  if (ZipStdoutWr != NULL) {
-    EAssertR(CloseHandle(ZipStdoutWr)!=0, "Closing write-end of pipe failed"); }
-  #else
-  if (ZipStdoutRd != NULL) {
-    EAssertR(pclose(ZipStdoutRd) != -1, "Closing of the process failed"); }
-  #endif
-  if (Bf != NULL) { delete[] Bf; }
-}
-
-int TZipIn::GetBf(const void* LBf, const TSize& LBfL){
-  int LBfS=0;
-  if (TSize(BfC+LBfL)>TSize(BfL)){
-    for (TSize LBfC=0; LBfC<LBfL; LBfC++){
-      if (BfC==BfL){FillBf();}
-      LBfS+=((char*)LBf)[LBfC]=Bf[BfC++];}
-  } else {
-    for (TSize LBfC=0; LBfC<LBfL; LBfC++){
-      LBfS+=(((char*)LBf)[LBfC]=Bf[BfC++]);}
-  }
-  return LBfS;
-}
-
-// Gets the next line to LnChA.
-// Returns true, if LnChA contains a valid line.
-// Returns false, if LnChA is empty, such as end of file was encountered.
-bool TZipIn::GetNextLnBf(TChA& LnChA) {
-  int Status;
-  int BfN;        // new pointer to the end of line
-  int BfP;        // previous pointer to the line start
-  LnChA.Clr();
-  do {
-    if (BfC >= BfL) { BfP = 0; } // reset the current pointer, FindEol() will read a new buffer
-    else { BfP = BfC; }
-    Status = FindEol(BfN);
-    if (Status >= 0) {
-      LnChA.AddBf(&Bf[BfP],BfN-BfP);
-      if (Status == 1) { return true; } // got a complete line
-    }
-    // get more data, if the line is incomplete
-  } while (Status == 0);
-  // eof or the last line has no newline
-  return !LnChA.Empty();
-}
-
-// Sets BfN to the end of line or end of buffer. Reads more data, if needed.
-// Returns 1, when an end of line was found, BfN is end of line.
-// Returns 0, when an end of line was not found and more data is required,
-//    BfN is end of buffer.
-// Returns -1, when an end of file was found, BfN is not defined.
-int TZipIn::FindEol(int& BfN) {
-  char Ch;
-  if (BfC >= BfL) { // check for eof, read more data
-    if (Eof()) { return -1; }
-    FillBf();
-  }
-  while (BfC < BfL) {
-    Ch = Bf[BfC++];
-    if (Ch=='\n') { BfN = BfC-1; return 1; }
-    if (Ch=='\r' && Bf[BfC+1]=='\n') {
-      BfC++;  BfN = BfC-2;  return 1; }
-  }
-  BfN = BfC;
-  return 0;
-}
-
-bool TZipIn::IsZipExt(const TStr& FNmExt) {
-  if (FExtToCmdH.Empty()) FillFExtToCmdH();
-  return FExtToCmdH.IsKey(FNmExt);
-}
-
-void TZipIn::FillFExtToCmdH() {
-  // 7za decompress: "e -y -bd -so";
-  #ifdef GLib_WIN
-  const char* ZipCmd = "7z.exe e -y -bd -so";
-  #else
-  const char* ZipCmd = "7za e -y -bd -so";
-  #endif
-  if (FExtToCmdH.Empty()) {
-    FExtToCmdH.AddDat(".gz",  ZipCmd);
-    FExtToCmdH.AddDat(".7z",  ZipCmd);
-    FExtToCmdH.AddDat(".rar", ZipCmd);
-    FExtToCmdH.AddDat(".zip", ZipCmd);
-    FExtToCmdH.AddDat(".cab", ZipCmd);
-    FExtToCmdH.AddDat(".arj", ZipCmd);
-    FExtToCmdH.AddDat(".bzip2", ZipCmd);
-    FExtToCmdH.AddDat(".bz2", ZipCmd);
-  }
-}
-
-TStr TZipIn::GetCmd(const TStr& ZipFNm) {
-  if (FExtToCmdH.Empty()) FillFExtToCmdH();
-  const TStr Ext = ZipFNm.GetFExt().GetLc();
-  EAssertR(FExtToCmdH.IsKey(Ext), TStr::Fmt("Unsupported file extension '%s'", Ext.CStr()));
-  return FExtToCmdH.GetDat(Ext);
-}
-
-uint64 TZipIn::GetFLen(const TStr& ZipFNm) {
-  #ifdef GLib_WIN
-  HANDLE ZipStdoutRd, ZipStdoutWr;
-  // create pipes
-  SECURITY_ATTRIBUTES saAttr;
-  saAttr.nLength = sizeof(SECURITY_ATTRIBUTES);
-  saAttr.bInheritHandle = TRUE;
-  saAttr.lpSecurityDescriptor = NULL;
-    // Create a pipe for the child process's STDOUT.
-  const int PipeBufferSz = 32*1024;
-  EAssertR(CreatePipe(&ZipStdoutRd, &ZipStdoutWr, &saAttr, PipeBufferSz), "Stdout pipe creation failed");
-  // Ensure the read handle to the pipe for STDOUT is not inherited.
-  SetHandleInformation(ZipStdoutRd, HANDLE_FLAG_INHERIT, 0);
-  //CreateZipProcess(GetCmd(FNm), FNm);
-  { const TStr CmdLine = TStr::Fmt("7z.exe l %s", ZipFNm.CStr());
-  PROCESS_INFORMATION piProcInfo;
-  STARTUPINFO siStartInfo;
-  ZeroMemory( &piProcInfo, sizeof(PROCESS_INFORMATION));
-  ZeroMemory( &siStartInfo, sizeof(STARTUPINFO));
-  siStartInfo.cb = sizeof(STARTUPINFO);
-  siStartInfo.hStdOutput = ZipStdoutWr;
-  siStartInfo.dwFlags |= STARTF_USESTDHANDLES;
-  // Create the child process.
-  const BOOL FuncRetn = CreateProcess(NULL, (LPSTR) CmdLine.CStr(),
-    NULL, NULL, TRUE, 0, NULL, NULL, &siStartInfo, &piProcInfo);
-  EAssertR(FuncRetn!=0, TStr::Fmt("Can not execute '%s'", CmdLine.CStr()).CStr());
-  CloseHandle(piProcInfo.hProcess);
-  CloseHandle(piProcInfo.hThread); }
-  #else
-  const TStr CmdLine = TStr::Fmt("7za l %s", ZipFNm.CStr());
-  FILE* ZipStdoutRd = popen(CmdLine.CStr(), "r");
-  if (ZipStdoutRd == NULL) { // try using SevenZipPath
-    ZipStdoutRd = popen((TZipIn::SevenZipPath+"/"+CmdLine).CStr(), "r");
-  }
-  EAssertR(ZipStdoutRd != NULL, TStr::Fmt("Can not execute '%s'", CmdLine.CStr()).CStr());
-  #endif
-  // Read output from the child process
-  const int BfSz = 32*1024;
-  char* Bf = new char [BfSz];
-  int BfC=0, BfL=0;
-  memset(Bf, 0, BfSz);
-  #ifdef GLib_WIN
-  DWORD BytesRead;
-  EAssert(ReadFile(ZipStdoutRd, Bf, MxBfL, &BytesRead, NULL) != 0);
-  #else
-  size_t BytesRead = fread(Bf, 1, MxBfL, ZipStdoutRd);
-  EAssert(BytesRead != 0);
-  EAssert(pclose(ZipStdoutRd) != -1);
-  #endif
-  BfL = (int) BytesRead;  IAssert((BfC!=0)||(BfL!=0));
-  BfC = 0; Bf[BfL] = 0;
-  // find file lenght
-  TStr Str(Bf);  delete [] Bf;
-  TStrV StrV; Str.SplitOnWs(StrV);
-  int n = StrV.Len()-1;
-  while (n > 0 && ! StrV[n].StartsWith("-----")) { n--; }
-  if (n-7 <= 0) {
-    WrNotify(TStr::Fmt("Corrupt file %s: MESSAGE:\n", ZipFNm.CStr()).CStr(), Str.CStr());
-    SaveToErrLog(TStr::Fmt("Corrupt file %s. Message:\n:%s\n", ZipFNm.CStr(), Str.CStr()).CStr());
-    return 0;
-  }
-  return StrV[n-7].GetInt64();
-}
-
-/////////////////////////////////////////////////
-// Output-File
-TStrStrH TZipOut::FExtToCmdH;
-const TSize TZipOut::MxBfL=4*1024;
-
-void TZipOut::FlushBf() {
-  #ifdef GLib_WIN
-  DWORD BytesOut;
-  EAssertR(WriteFile(ZipStdinWr, Bf, DWORD(BfL), &BytesOut, NULL)!=0, "Error writting to the file '"+GetSNm()+"'.");
-  #else
-  size_t BytesOut = fwrite(Bf, 1, BfL, ZipStdinWr);
-  #endif
-  EAssert(BytesOut == BfL);
-  BfL = 0;
-}
-
-void TZipOut::CreateZipProcess(const TStr& Cmd, const TStr& ZipFNm) {
-  const TStr CmdLine = TStr::Fmt("%s %s", Cmd.CStr(), ZipFNm.CStr());
-  #ifdef GLib_WIN
-  PROCESS_INFORMATION piProcInfo;
-  STARTUPINFO siStartInfo;
-  ZeroMemory( &piProcInfo, sizeof(PROCESS_INFORMATION));
-  ZeroMemory( &siStartInfo, sizeof(STARTUPINFO));
-  siStartInfo.cb = sizeof(STARTUPINFO);
-  siStartInfo.hStdInput = ZipStdinRd;
-  siStartInfo.dwFlags |= STARTF_USESTDHANDLES;
-  // Create the child process.
-  const BOOL FuncRetn = CreateProcess(NULL,
-    (LPSTR) CmdLine.CStr(),  // command line
-    NULL,          // process security attributes
-    NULL,          // primary thread security attributes
-    TRUE,          // handles are inherited
-    0,             // creation flags
-    NULL,          // use parent's environment
-    NULL,          // use parent's current directory
-    &siStartInfo,  // STARTUPINFO pointer
-    &piProcInfo);  // receives PROCESS_INFORMATION
-  EAssertR(FuncRetn!=0, TStr::Fmt("Can not execute '%s'", CmdLine.CStr()).CStr());
-  CloseHandle(piProcInfo.hProcess);
-  CloseHandle(piProcInfo.hThread);
-  #else
-  ZipStdinWr = popen(CmdLine.CStr(),"w");
-  if (ZipStdinWr == NULL) { // try using SevenZipPath
-    ZipStdinWr = popen((TZipIn::SevenZipPath+"/"+CmdLine).CStr(), "r");
-  }
-  EAssertR(ZipStdinWr != NULL,  TStr::Fmt("Can not execute '%s'", CmdLine.CStr()).CStr());
-  #endif
-}
-
-TZipOut::TZipOut(const TStr& FNm) : TSBase(FNm.CStr()), TSOut(FNm), ZipStdinRd(NULL), ZipStdinWr(NULL), Bf(NULL), BfL(0){
-  EAssertR(! FNm.Empty(), "Empty file-name.");
-  #ifdef GLib_WIN
-  // create pipes
-  SECURITY_ATTRIBUTES saAttr;
-  saAttr.nLength = sizeof(SECURITY_ATTRIBUTES);
-  saAttr.bInheritHandle = TRUE;
-  saAttr.lpSecurityDescriptor = NULL;
-  // Create a pipe for the child process's STDOUT.
-  EAssertR(CreatePipe(&ZipStdinRd, &ZipStdinWr, &saAttr, 0), "Stdout pipe creation failed");
-  // Ensure the read handle to the pipe for STDOUT is not inherited.
-  SetHandleInformation(ZipStdinWr, HANDLE_FLAG_INHERIT, 0);
-  #else
-  // no implementation necessary
-  #endif
-  CreateZipProcess(GetCmd(FNm), FNm);
-  Bf=new char[MxBfL];  BfL=0;
-}
-
-PSOut TZipOut::New(const TStr& FNm){
-  return PSOut(new TZipOut(FNm));
-}
-
-TZipOut::~TZipOut() {
-  if (BfL!=0) { FlushBf(); }
-  #ifdef GLib_WIN
-  if (ZipStdinWr != NULL) { EAssertR(CloseHandle(ZipStdinWr), "Closing write-end of pipe failed"); }
-  if (ZipStdinRd != NULL) { EAssertR(CloseHandle(ZipStdinRd), "Closing read-end of pipe failed"); }
-  #else
-  if (ZipStdinWr != NULL) { EAssertR(pclose(ZipStdinWr) != -1, "Closing of the process failed"); }
-  #endif
-  if (Bf!=NULL) { delete[] Bf; }
-}
-
-int TZipOut::PutCh(const char& Ch){
-  if (BfL==MxBfL) {FlushBf();}
-  return Bf[BfL++]=Ch;
-}
-
-int TZipOut::PutBf(const void* LBf, const TSize& LBfL){
-  int LBfS=0;
-  if (BfL+LBfL>MxBfL){
-    for (TSize LBfC=0; LBfC<LBfL; LBfC++){
-      LBfS+=PutCh(((char*)LBf)[LBfC]);}
-  } else {
-    for (TSize LBfC=0; LBfC<LBfL; LBfC++){
-      LBfS+=(Bf[BfL++]=((char*)LBf)[LBfC]);}
-  }
-  return LBfS;
-}
-
-void TZipOut::Flush(){
-  FlushBf();
-  #ifdef GLib_WIN
-  EAssertR(FlushFileBuffers(ZipStdinWr)!=0, "Can not flush file '"+GetSNm()+"'.");
-  #else
-  EAssertR(fflush(ZipStdinWr)==0, "Can not flush file '"+GetSNm()+"'.");
-  #endif
-}
-
-bool TZipOut::IsZipExt(const TStr& FNmExt) {
-  if (FExtToCmdH.Empty()) FillFExtToCmdH();
-  return FExtToCmdH.IsKey(FNmExt);
-}
-
-void TZipOut::FillFExtToCmdH() {
-   // 7za compress: "a -y -bd -si{CompressedFNm}"
-  #ifdef GLib_WIN
-  const char* ZipCmd = "7z.exe a -y -bd -si";
-  #else
-  const char* ZipCmd = "7za a -y -bd -si";
-  #endif
-  if (FExtToCmdH.Empty()) {
-    FExtToCmdH.AddDat(".gz",  ZipCmd);
-    FExtToCmdH.AddDat(".7z",  ZipCmd);
-    FExtToCmdH.AddDat(".rar", ZipCmd);
-    FExtToCmdH.AddDat(".zip", ZipCmd);
-    FExtToCmdH.AddDat(".cab", ZipCmd);
-    FExtToCmdH.AddDat(".arj", ZipCmd);
-    FExtToCmdH.AddDat(".bzip2", ZipCmd);
-    FExtToCmdH.AddDat(".bz2", ZipCmd);
-  }
-}
-
-TStr TZipOut::GetCmd(const TStr& ZipFNm) {
-  if (FExtToCmdH.Empty()) FillFExtToCmdH();
-  const TStr Ext = ZipFNm.GetFExt().GetLc();
-  EAssertR(FExtToCmdH.IsKey(Ext), TStr::Fmt("Unsupported file extension '%s'", Ext.CStr()));
-  return FExtToCmdH.GetDat(Ext)+ZipFNm.GetFMid();
-}
->>>>>>> 5435213c
+/**
+ * Copyright (c) 2015, Jozef Stefan Institute, Quintelligence d.o.o. and contributors
+ * All rights reserved.
+ * 
+ * This source code is licensed under the FreeBSD license found in the
+ * LICENSE file in the root directory of this source tree.
+ */
+
+/////////////////////////////////////////////////
+// ZIP Input-File
+
+#if defined(GLib_WIN)
+  TStr TZipIn::SevenZipPath = "C:\\7Zip";
+#elif defined(GLib_CYGWIN)
+  TStr TZipIn::SevenZipPath = "/usr/bin";
+#elif defined(GLib_MACOSX) 
+  TStr TZipIn::SevenZipPath = "/opt/local/bin";
+#else 
+  TStr TZipIn::SevenZipPath = "/usr/bin";
+#endif
+
+
+TStrStrH TZipIn::FExtToCmdH;
+const int TZipIn::MxBfL=32*1024;
+
+void TZipIn::CreateZipProcess(const TStr& Cmd, const TStr& ZipFNm) {
+  const TStr CmdLine = TStr::Fmt("%s %s", Cmd.CStr(), ZipFNm.CStr());
+  #ifdef GLib_WIN
+  PROCESS_INFORMATION piProcInfo;
+  STARTUPINFO siStartInfo;
+  ZeroMemory( &piProcInfo, sizeof(PROCESS_INFORMATION));
+  ZeroMemory( &siStartInfo, sizeof(STARTUPINFO));
+  siStartInfo.cb = sizeof(STARTUPINFO);
+  siStartInfo.hStdOutput = ZipStdoutWr;
+  siStartInfo.dwFlags |= STARTF_USESTDHANDLES;
+  // Create the child process.
+  const BOOL FuncRetn = CreateProcess(NULL,
+    (LPSTR) CmdLine.CStr(),  // command line
+    NULL,          // process security attributes
+    NULL,          // primary thread security attributes
+    TRUE,          // handles are inherited
+    0,             // creation flags
+    NULL,          // use parent's environment
+    NULL,          // use parent's current directory
+    &siStartInfo,  // STARTUPINFO pointer
+    &piProcInfo);  // receives PROCESS_INFORMATION
+  EAssertR(FuncRetn!=0, TStr::Fmt("Can not execute '%s'", CmdLine.CStr()).CStr());
+  CloseHandle(piProcInfo.hProcess);
+  CloseHandle(piProcInfo.hThread);
+  #else
+  ZipStdoutRd = popen(CmdLine.CStr(), "r");
+  if (ZipStdoutRd == 0) { // try using SevenZipPath
+    ZipStdoutRd = popen((TZipIn::SevenZipPath+"/"+CmdLine).CStr(), "r");
+  }
+  EAssertR(ZipStdoutRd != NULL,  TStr::Fmt("Can not execute '%s'", CmdLine.CStr()).CStr());
+  #endif
+}
+
+void TZipIn::FillBf(){
+  EAssertR(CurFPos < FLen, "End of file "+GetSNm()+" reached.");
+  EAssertR((BfC==BfL)/*&&((BfL==-1)||(BfL==MxBfL))*/, "Error reading file '"+GetSNm()+"'.");
+  #ifdef GLib_WIN
+  // Read output from the child process
+  DWORD BytesRead;
+  EAssert(ReadFile(ZipStdoutRd, Bf, MxBfL, &BytesRead, NULL) != 0);
+  #else
+  size_t BytesRead = fread(Bf, 1, MxBfL, ZipStdoutRd);
+  EAssert(BytesRead != 0);
+  #endif
+  BfL = (int) BytesRead;
+  CurFPos += BytesRead;
+  EAssertR((BfC!=0)||(BfL!=0), "Error reading file '"+GetSNm()+"'.");
+  BfC = 0;
+}
+
+TZipIn::TZipIn(const TStr& FNm) : TSBase(FNm.CStr()), TSIn(FNm), ZipStdoutRd(NULL), ZipStdoutWr(NULL),
+  FLen(0), CurFPos(0), Bf(NULL), BfC(0), BfL(0) {
+  EAssertR(! FNm.Empty(), "Empty file-name.");
+  EAssertR(TFile::Exists(FNm), TStr::Fmt("File %s does not exist", FNm.CStr()).CStr());
+  FLen = 0;
+  // non-zip files not supported, need uncompressed file length information
+  // TODO: find the correct set of supported extensions
+  //if (FNm.GetFExt() != ".zip" && FNm.GetFExt() != ".gz") {
+  //  printf("*** Error: file %s, compression format %s not supported\n", FNm.CStr(), FNm.GetFExt().CStr());
+  //  EFailR(TStr::Fmt("File %s: compression format %s not supported", FNm.CStr(), FNm.GetFExt().CStr()).CStr());
+  //}
+  FLen = TZipIn::GetFLen(FNm);
+  // return for malformed files
+  if (FLen == 0) { return; } // empty file
+  #ifdef GLib_WIN
+  // create pipes
+  SECURITY_ATTRIBUTES saAttr;
+  saAttr.nLength = sizeof(SECURITY_ATTRIBUTES);
+  saAttr.bInheritHandle = TRUE;
+  saAttr.lpSecurityDescriptor = NULL;
+    // Create a pipe for the child process's STDOUT.
+  const int PipeBufferSz = 32*1024;
+  EAssertR(CreatePipe(&ZipStdoutRd, &ZipStdoutWr, &saAttr, PipeBufferSz), "Stdout pipe creation failed");
+  // Ensure the read handle to the pipe for STDOUT is not inherited.
+  SetHandleInformation(ZipStdoutRd, HANDLE_FLAG_INHERIT, 0);
+  #else
+  // no implementation needed
+  #endif
+  CreateZipProcess(GetCmd(FNm), FNm);
+  Bf = new char[MxBfL]; BfC = BfL=-1;
+  FillBf();
+}
+
+TZipIn::TZipIn(const TStr& FNm, bool& OpenedP) : TSBase(FNm.CStr()), TSIn(FNm), ZipStdoutRd(NULL), ZipStdoutWr(NULL),
+  FLen(0), CurFPos(0), Bf(NULL), BfC(0), BfL(0) {
+  EAssertR(! FNm.Empty(), "Empty file-name.");
+  FLen = TZipIn::GetFLen(FNm);
+  OpenedP = TFile::Exists(FNm);
+  if (OpenedP) {
+    #ifdef GLib_WIN
+    SECURITY_ATTRIBUTES saAttr;
+    saAttr.nLength = sizeof(SECURITY_ATTRIBUTES);
+    saAttr.bInheritHandle = TRUE;
+    saAttr.lpSecurityDescriptor = NULL;
+    // Create a pipe for the child process's STDOUT.
+    EAssertR(CreatePipe(&ZipStdoutRd, &ZipStdoutWr, &saAttr, 0), "Stdout pipe creation failed");
+    // Ensure the read handle to the pipe for STDOUT is not inherited.
+    SetHandleInformation(ZipStdoutRd, HANDLE_FLAG_INHERIT, 0);
+    #else
+    // no implementation needed
+    #endif
+    CreateZipProcess(GetCmd(FNm.GetFExt()), FNm);
+    Bf = new char[MxBfL]; BfC = BfL=-1;
+    FillBf();
+  }
+}
+
+PSIn TZipIn::New(const TStr& FNm) {
+  return PSIn(new TZipIn(FNm));
+}
+
+PSIn TZipIn::New(const TStr& FNm, bool& OpenedP){
+  return PSIn(new TZipIn(FNm, OpenedP));
+}
+
+TZipIn::~TZipIn(){
+  #ifdef GLib_WIN
+  if (ZipStdoutRd != NULL) {
+    EAssertR(CloseHandle(ZipStdoutRd), "Closing read-end of pipe failed"); }
+  if (ZipStdoutWr != NULL) {
+    EAssertR(CloseHandle(ZipStdoutWr)!=0, "Closing write-end of pipe failed"); }
+  #else
+  if (ZipStdoutRd != NULL) {
+    EAssertR(pclose(ZipStdoutRd) != -1, "Closing of the process failed"); }
+  #endif
+  if (Bf != NULL) { delete[] Bf; }
+}
+
+int TZipIn::GetBf(const void* LBf, const TSize& LBfL){
+  int LBfS=0;
+  if (TSize(BfC+LBfL)>TSize(BfL)){
+    for (TSize LBfC=0; LBfC<LBfL; LBfC++){
+      if (BfC==BfL){FillBf();}
+      LBfS+=((char*)LBf)[LBfC]=Bf[BfC++];}
+  } else {
+    for (TSize LBfC=0; LBfC<LBfL; LBfC++){
+      LBfS+=(((char*)LBf)[LBfC]=Bf[BfC++]);}
+  }
+  return LBfS;
+}
+
+// Gets the next line to LnChA.
+// Returns true, if LnChA contains a valid line.
+// Returns false, if LnChA is empty, such as end of file was encountered.
+bool TZipIn::GetNextLnBf(TChA& LnChA) {
+  int Status;
+  int BfN;        // new pointer to the end of line
+  int BfP;        // previous pointer to the line start
+  LnChA.Clr();
+  do {
+    if (BfC >= BfL) { BfP = 0; } // reset the current pointer, FindEol() will read a new buffer
+    else { BfP = BfC; }
+    Status = FindEol(BfN);
+    if (Status >= 0) {
+      LnChA.AddBf(&Bf[BfP],BfN-BfP);
+      if (Status == 1) { return true; } // got a complete line
+    }
+    // get more data, if the line is incomplete
+  } while (Status == 0);
+  // eof or the last line has no newline
+  return !LnChA.Empty();
+}
+
+// Sets BfN to the end of line or end of buffer. Reads more data, if needed.
+// Returns 1, when an end of line was found, BfN is end of line.
+// Returns 0, when an end of line was not found and more data is required,
+//    BfN is end of buffer.
+// Returns -1, when an end of file was found, BfN is not defined.
+int TZipIn::FindEol(int& BfN) {
+  char Ch;
+  if (BfC >= BfL) { // check for eof, read more data
+    if (Eof()) { return -1; }
+    FillBf();
+  }
+  while (BfC < BfL) {
+    Ch = Bf[BfC++];
+    if (Ch=='\n') { BfN = BfC-1; return 1; }
+    if (Ch=='\r' && Bf[BfC+1]=='\n') {
+      BfC++;  BfN = BfC-2;  return 1; }
+  }
+  BfN = BfC;
+  return 0;
+}
+
+bool TZipIn::IsZipExt(const TStr& FNmExt) {
+  if (FExtToCmdH.Empty()) FillFExtToCmdH();
+  return FExtToCmdH.IsKey(FNmExt);
+}
+
+void TZipIn::FillFExtToCmdH() {
+  // 7za decompress: "e -y -bd -so";
+  #ifdef GLib_WIN
+  const char* ZipCmd = "7z.exe e -y -bd -so";
+  #else
+  const char* ZipCmd = "7za e -y -bd -so";
+  #endif
+  if (FExtToCmdH.Empty()) {
+    FExtToCmdH.AddDat(".gz",  ZipCmd);
+    FExtToCmdH.AddDat(".7z",  ZipCmd);
+    FExtToCmdH.AddDat(".rar", ZipCmd);
+    FExtToCmdH.AddDat(".zip", ZipCmd);
+    FExtToCmdH.AddDat(".cab", ZipCmd);
+    FExtToCmdH.AddDat(".arj", ZipCmd);
+    FExtToCmdH.AddDat(".bzip2", ZipCmd);
+    FExtToCmdH.AddDat(".bz2", ZipCmd);
+  }
+}
+
+TStr TZipIn::GetCmd(const TStr& ZipFNm) {
+  if (FExtToCmdH.Empty()) FillFExtToCmdH();
+  const TStr Ext = ZipFNm.GetFExt().GetLc();
+  EAssertR(FExtToCmdH.IsKey(Ext), TStr::Fmt("Unsupported file extension '%s'", Ext.CStr()));
+  return FExtToCmdH.GetDat(Ext);
+}
+
+uint64 TZipIn::GetFLen(const TStr& ZipFNm) {
+  #ifdef GLib_WIN
+  HANDLE ZipStdoutRd, ZipStdoutWr;
+  // create pipes
+  SECURITY_ATTRIBUTES saAttr;
+  saAttr.nLength = sizeof(SECURITY_ATTRIBUTES);
+  saAttr.bInheritHandle = TRUE;
+  saAttr.lpSecurityDescriptor = NULL;
+    // Create a pipe for the child process's STDOUT.
+  const int PipeBufferSz = 32*1024;
+  EAssertR(CreatePipe(&ZipStdoutRd, &ZipStdoutWr, &saAttr, PipeBufferSz), "Stdout pipe creation failed");
+  // Ensure the read handle to the pipe for STDOUT is not inherited.
+  SetHandleInformation(ZipStdoutRd, HANDLE_FLAG_INHERIT, 0);
+  //CreateZipProcess(GetCmd(FNm), FNm);
+  { const TStr CmdLine = TStr::Fmt("7z.exe l %s", ZipFNm.CStr());
+  PROCESS_INFORMATION piProcInfo;
+  STARTUPINFO siStartInfo;
+  ZeroMemory( &piProcInfo, sizeof(PROCESS_INFORMATION));
+  ZeroMemory( &siStartInfo, sizeof(STARTUPINFO));
+  siStartInfo.cb = sizeof(STARTUPINFO);
+  siStartInfo.hStdOutput = ZipStdoutWr;
+  siStartInfo.dwFlags |= STARTF_USESTDHANDLES;
+  // Create the child process.
+  const BOOL FuncRetn = CreateProcess(NULL, (LPSTR) CmdLine.CStr(),
+    NULL, NULL, TRUE, 0, NULL, NULL, &siStartInfo, &piProcInfo);
+  EAssertR(FuncRetn!=0, TStr::Fmt("Can not execute '%s'", CmdLine.CStr()).CStr());
+  CloseHandle(piProcInfo.hProcess);
+  CloseHandle(piProcInfo.hThread); }
+  #else
+  const TStr CmdLine = TStr::Fmt("7za l %s", ZipFNm.CStr());
+  FILE* ZipStdoutRd = popen(CmdLine.CStr(), "r");
+  if (ZipStdoutRd == NULL) { // try using SevenZipPath
+    ZipStdoutRd = popen((TZipIn::SevenZipPath+"/"+CmdLine).CStr(), "r");
+  }
+  EAssertR(ZipStdoutRd != NULL, TStr::Fmt("Can not execute '%s'", CmdLine.CStr()).CStr());
+  #endif
+  // Read output from the child process
+  const int BfSz = 32*1024;
+  char* Bf = new char [BfSz];
+  int BfC=0, BfL=0;
+  memset(Bf, 0, BfSz);
+  #ifdef GLib_WIN
+  DWORD BytesRead;
+  EAssert(ReadFile(ZipStdoutRd, Bf, MxBfL, &BytesRead, NULL) != 0);
+  #else
+  size_t BytesRead = fread(Bf, 1, MxBfL, ZipStdoutRd);
+  EAssert(BytesRead != 0);
+  EAssert(pclose(ZipStdoutRd) != -1);
+  #endif
+  BfL = (int) BytesRead;  IAssert((BfC!=0)||(BfL!=0));
+  BfC = 0; Bf[BfL] = 0;
+  // find file lenght
+  TStr Str(Bf);  delete [] Bf;
+  TStrV StrV; Str.SplitOnWs(StrV);
+  int n = StrV.Len()-1;
+  while (n > 0 && ! StrV[n].StartsWith("-----")) { n--; }
+  if (n-7 <= 0) {
+    WrNotify(TStr::Fmt("Corrupt file %s: MESSAGE:\n", ZipFNm.CStr()).CStr(), Str.CStr());
+    SaveToErrLog(TStr::Fmt("Corrupt file %s. Message:\n:%s\n", ZipFNm.CStr(), Str.CStr()).CStr());
+    return 0;
+  }
+  return StrV[n-7].GetInt64();
+}
+
+/////////////////////////////////////////////////
+// Output-File
+TStrStrH TZipOut::FExtToCmdH;
+const TSize TZipOut::MxBfL=4*1024;
+
+void TZipOut::FlushBf() {
+  #ifdef GLib_WIN
+  DWORD BytesOut;
+  EAssertR(WriteFile(ZipStdinWr, Bf, DWORD(BfL), &BytesOut, NULL)!=0, "Error writting to the file '"+GetSNm()+"'.");
+  #else
+  size_t BytesOut = fwrite(Bf, 1, BfL, ZipStdinWr);
+  #endif
+  EAssert(BytesOut == BfL);
+  BfL = 0;
+}
+
+void TZipOut::CreateZipProcess(const TStr& Cmd, const TStr& ZipFNm) {
+  const TStr CmdLine = TStr::Fmt("%s %s", Cmd.CStr(), ZipFNm.CStr());
+  #ifdef GLib_WIN
+  PROCESS_INFORMATION piProcInfo;
+  STARTUPINFO siStartInfo;
+  ZeroMemory( &piProcInfo, sizeof(PROCESS_INFORMATION));
+  ZeroMemory( &siStartInfo, sizeof(STARTUPINFO));
+  siStartInfo.cb = sizeof(STARTUPINFO);
+  siStartInfo.hStdInput = ZipStdinRd;
+  siStartInfo.dwFlags |= STARTF_USESTDHANDLES;
+  // Create the child process.
+  const BOOL FuncRetn = CreateProcess(NULL,
+    (LPSTR) CmdLine.CStr(),  // command line
+    NULL,          // process security attributes
+    NULL,          // primary thread security attributes
+    TRUE,          // handles are inherited
+    0,             // creation flags
+    NULL,          // use parent's environment
+    NULL,          // use parent's current directory
+    &siStartInfo,  // STARTUPINFO pointer
+    &piProcInfo);  // receives PROCESS_INFORMATION
+  EAssertR(FuncRetn!=0, TStr::Fmt("Can not execute '%s'", CmdLine.CStr()).CStr());
+  CloseHandle(piProcInfo.hProcess);
+  CloseHandle(piProcInfo.hThread);
+  #else
+  ZipStdinWr = popen(CmdLine.CStr(),"w");
+  if (ZipStdinWr == NULL) { // try using SevenZipPath
+    ZipStdinWr = popen((TZipIn::SevenZipPath+"/"+CmdLine).CStr(), "r");
+  }
+  EAssertR(ZipStdinWr != NULL,  TStr::Fmt("Can not execute '%s'", CmdLine.CStr()).CStr());
+  #endif
+}
+
+TZipOut::TZipOut(const TStr& FNm) : TSBase(FNm.CStr()), TSOut(FNm), ZipStdinRd(NULL), ZipStdinWr(NULL), Bf(NULL), BfL(0){
+  EAssertR(! FNm.Empty(), "Empty file-name.");
+  #ifdef GLib_WIN
+  // create pipes
+  SECURITY_ATTRIBUTES saAttr;
+  saAttr.nLength = sizeof(SECURITY_ATTRIBUTES);
+  saAttr.bInheritHandle = TRUE;
+  saAttr.lpSecurityDescriptor = NULL;
+  // Create a pipe for the child process's STDOUT.
+  EAssertR(CreatePipe(&ZipStdinRd, &ZipStdinWr, &saAttr, 0), "Stdout pipe creation failed");
+  // Ensure the read handle to the pipe for STDOUT is not inherited.
+  SetHandleInformation(ZipStdinWr, HANDLE_FLAG_INHERIT, 0);
+  #else
+  // no implementation necessary
+  #endif
+  CreateZipProcess(GetCmd(FNm), FNm);
+  Bf=new char[MxBfL];  BfL=0;
+}
+
+PSOut TZipOut::New(const TStr& FNm){
+  return PSOut(new TZipOut(FNm));
+}
+
+TZipOut::~TZipOut() {
+  if (BfL!=0) { FlushBf(); }
+  #ifdef GLib_WIN
+  if (ZipStdinWr != NULL) { EAssertR(CloseHandle(ZipStdinWr), "Closing write-end of pipe failed"); }
+  if (ZipStdinRd != NULL) { EAssertR(CloseHandle(ZipStdinRd), "Closing read-end of pipe failed"); }
+  #else
+  if (ZipStdinWr != NULL) { EAssertR(pclose(ZipStdinWr) != -1, "Closing of the process failed"); }
+  #endif
+  if (Bf!=NULL) { delete[] Bf; }
+}
+
+int TZipOut::PutCh(const char& Ch){
+  if (BfL==MxBfL) {FlushBf();}
+  return Bf[BfL++]=Ch;
+}
+
+int TZipOut::PutBf(const void* LBf, const TSize& LBfL){
+  int LBfS=0;
+  if (BfL+LBfL>MxBfL){
+    for (TSize LBfC=0; LBfC<LBfL; LBfC++){
+      LBfS+=PutCh(((char*)LBf)[LBfC]);}
+  } else {
+    for (TSize LBfC=0; LBfC<LBfL; LBfC++){
+      LBfS+=(Bf[BfL++]=((char*)LBf)[LBfC]);}
+  }
+  return LBfS;
+}
+
+void TZipOut::Flush(){
+  FlushBf();
+  #ifdef GLib_WIN
+  EAssertR(FlushFileBuffers(ZipStdinWr)!=0, "Can not flush file '"+GetSNm()+"'.");
+  #else
+  EAssertR(fflush(ZipStdinWr)==0, "Can not flush file '"+GetSNm()+"'.");
+  #endif
+}
+
+bool TZipOut::IsZipExt(const TStr& FNmExt) {
+  if (FExtToCmdH.Empty()) FillFExtToCmdH();
+  return FExtToCmdH.IsKey(FNmExt);
+}
+
+void TZipOut::FillFExtToCmdH() {
+   // 7za compress: "a -y -bd -si{CompressedFNm}"
+  #ifdef GLib_WIN
+  const char* ZipCmd = "7z.exe a -y -bd -si";
+  #else
+  const char* ZipCmd = "7za a -y -bd -si";
+  #endif
+  if (FExtToCmdH.Empty()) {
+    FExtToCmdH.AddDat(".gz",  ZipCmd);
+    FExtToCmdH.AddDat(".7z",  ZipCmd);
+    FExtToCmdH.AddDat(".rar", ZipCmd);
+    FExtToCmdH.AddDat(".zip", ZipCmd);
+    FExtToCmdH.AddDat(".cab", ZipCmd);
+    FExtToCmdH.AddDat(".arj", ZipCmd);
+    FExtToCmdH.AddDat(".bzip2", ZipCmd);
+    FExtToCmdH.AddDat(".bz2", ZipCmd);
+  }
+}
+
+TStr TZipOut::GetCmd(const TStr& ZipFNm) {
+  if (FExtToCmdH.Empty()) FillFExtToCmdH();
+  const TStr Ext = ZipFNm.GetFExt().GetLc();
+  EAssertR(FExtToCmdH.IsKey(Ext), TStr::Fmt("Unsupported file extension '%s'", Ext.CStr()));
+  return FExtToCmdH.GetDat(Ext)+ZipFNm.GetFMid();
+}