--- conflicted
+++ resolved
@@ -311,13 +311,8 @@
   ((Cond) ? static_cast<void>(0) : TExcept::Throw(MsgStr, ArgStr1, ArgStr2))
 
 #define ESAssert(Cond) \
-<<<<<<< HEAD
-	((Cond) ? static_cast<void>(0) : TExcept::Throw(TSysStr::GetLastMsgCStr(), TStr(__FILE__) + TStr(" line ") + TInt::GetStr(__LINE__) + TStr(": ")+ TStr(#Cond) ))
-
-=======
   ((Cond) ? static_cast<void>(0) : TExcept::Throw(TSysStr::GetLastMsgCStr(), \
     TStr(__FILE__) + TStr(" line ") + TInt::GetStr(__LINE__) + TStr(": ")+ TStr(#Cond) ))
->>>>>>> 5435213c
 
 // compile time assert
 // #define STATIC_ASSERT(x) { const char temp[ (((x) == 0) ? 0 : 1) ] = {'\0'}; }
@@ -376,10 +371,6 @@
   #define MAX(a,b) ((a) > (b) ? (a) : (b))
 #endif
 
-#ifndef MINMAX
-  #define MINMAX(min, max, val) MIN(max, MAX(min, val))
-#endif
-
 /////////////////////////////////////////////////
 // Comparator-Definitions
 template<class T>
@@ -440,10 +431,8 @@
 
 /////////////////////////////////////////////////
 // Operator-Definitions
-#ifndef BSL_OVERRIDES_STD
 template <class TRec>
 bool operator!=(const TRec& Rec1, const TRec& Rec2){return !(Rec1==Rec2);}
-#endif
 
 template <class TRec>
 bool operator>(const TRec& Rec1, const TRec& Rec2){return Rec2<Rec1;}
