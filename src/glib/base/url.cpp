<<<<<<< HEAD
/**
 * Copyright (c) 2015, Jozef Stefan Institute, Quintelligence d.o.o. and contributors
 * All rights reserved.
 * 
 * This source code is licensed under the FreeBSD license found in the
 * LICENSE file in the root directory of this source tree.
 */

/////////////////////////////////////////////////
// Url-Lexical-Chars
class TUrlLxChDef{
private:
  TBoolV IsLoAlphaV, IsHiAlphaV, IsAlphaV;
  TBoolV IsDigitV, IsSafeV, IsExtraV;
  TBoolV IsNationalV, IsPunctuationV;
  TBoolV IsReservedV, IsHexV;
  TBoolV IsUnreservedV, IsUCharV, IsXCharV;
  TBoolV IsSchemeV, IsHostV, IsHSegmentV;
  void InclCh(TBoolV& BoolV, const char& Ch);
  void InclStr(TBoolV& BoolV, const TStr& Str);
  void InclBoolV(TBoolV& BoolV, const TBoolV& OrBoolV);
public:
  static const char EofCh;
  static const char EscCh;
  TUrlLxChDef();

  bool IsDigitCh(const char& Ch) const {return (Ch>=0)&&IsDigitV[Ch];}
  bool IsSchemeCh(const char& Ch) const {return (Ch>=0)&&IsSchemeV[Ch];}
  bool IsHostCh(const char& Ch) const {return (Ch>=0)&&IsHostV[Ch];}
  bool IsHSegmentCh(const char& Ch) const {
    return (Ch<0)||((Ch>=0)&&IsHSegmentV[Ch]);}
};
const char TUrlLxChDef::EofCh=0;
const char TUrlLxChDef::EscCh='%';

void TUrlLxChDef::InclCh(TBoolV& BoolV, const char& Ch){BoolV[Ch]=true;}

void TUrlLxChDef::InclStr(TBoolV& BoolV, const TStr& Str){
  for (int CC=0; CC<Str.Len(); CC++){BoolV[Str.GetCh(CC)]=true;}}

void TUrlLxChDef::InclBoolV(TBoolV& BoolV, const TBoolV& OrBoolV){
  for (int BoolN=0; BoolN<BoolV.Len(); BoolN++){
    BoolV[BoolN]=BoolV[BoolN]||OrBoolV[BoolN];}}

TUrlLxChDef::TUrlLxChDef():
  IsLoAlphaV(TCh::Vals), IsHiAlphaV(TCh::Vals), IsAlphaV(TCh::Vals),
  IsDigitV(TCh::Vals), IsSafeV(TCh::Vals), IsExtraV(TCh::Vals),
  IsNationalV(TCh::Vals), IsPunctuationV(TCh::Vals),
  IsReservedV(TCh::Vals), IsHexV(TCh::Vals),
  IsUnreservedV(TCh::Vals), IsUCharV(TCh::Vals), IsXCharV(TCh::Vals),
  IsSchemeV(TCh::Vals), IsHostV(TCh::Vals), IsHSegmentV(TCh::Vals){

  InclStr(IsLoAlphaV, "abcdefghijklmnopqrstuvwxyz");
  InclStr(IsHiAlphaV, "ABCDEFGHIJKLMNOPQRSTUVWXYZ");
  InclBoolV(IsAlphaV, IsLoAlphaV); InclBoolV(IsAlphaV, IsHiAlphaV);
  InclStr(IsDigitV, "0123456789");
  InclStr(IsSafeV, "$-_.+");
  InclStr(IsExtraV, "!*'(),");
  InclStr(IsNationalV, "{}|\\^~[]`");
  InclStr(IsPunctuationV, "<>#%\"");
  InclStr(IsReservedV, ";/?:@&=");
  InclBoolV(IsHexV, IsDigitV); InclStr(IsHexV, "ABCDEFabcdef");

  InclBoolV(IsUnreservedV, IsAlphaV); InclBoolV(IsUnreservedV, IsDigitV);
  InclBoolV(IsUnreservedV, IsSafeV); InclBoolV(IsUnreservedV, IsExtraV);

  InclBoolV(IsUCharV, IsUnreservedV); InclStr(IsUCharV, TStr(EscCh));

  InclBoolV(IsXCharV, IsUnreservedV); InclBoolV(IsXCharV, IsReservedV);
  InclStr(IsXCharV, TStr(EscCh));

  InclBoolV(IsSchemeV, IsAlphaV); InclBoolV(IsSchemeV, IsDigitV);
  InclStr(IsSchemeV, "+-.");

  InclBoolV(IsHostV, IsAlphaV); InclBoolV(IsHostV, IsDigitV);
  InclStr(IsHostV, "-_");

  InclBoolV(IsHSegmentV, IsUCharV); InclStr(IsHSegmentV, ";:@&=");
  InclBoolV(IsHSegmentV, IsNationalV); InclStr(IsHSegmentV, " ");
}

/////////////////////////////////////////////////
// Url-Lexical
class TUrlLx{
private:
  static const char EofCh;
  TChA Bf;
  int BfC;
public:
  static const TUrlLxChDef ChDef;
  TUrlLx(const TStr& _Str): Bf(_Str), BfC(0){}
  bool Eof() const {return BfC==Bf.Len();};
  char GetCh(){if (Eof()){return EofCh;} else {return Bf[BfC++];}}
  char PeekCh() const {if (Eof()){return EofCh;} else {return Bf[BfC];}}
  char GetCh(const char& Ch){EAssertR(GetCh()==Ch, ""); return Ch;}
  TStr GetStr(const TStr& Str){
    for (int ChN=0; ChN<Str.Len(); ChN++){GetCh(Str[ChN]);} return Str;}
  const char* GetStr(const char *Str){
	int Len = (int) strlen(Str);
    for (int ChN=0; ChN<Len; ChN++){GetCh(Str[ChN]);} 
	return Str;
  }

  bool IsSchemeCh() const {return ChDef.IsSchemeCh(PeekCh());}
  char GetSchemeCh(){EAssertR(IsSchemeCh(), ""); return GetCh();}
  bool IsDigitCh() const {return ChDef.IsDigitCh(PeekCh());}
  char GetDigitCh(){EAssertR(IsDigitCh(), ""); return GetCh();}
  bool IsHSegmentCh() const {return ChDef.IsHSegmentCh(PeekCh());}
  char GetHSegmentCh(){EAssertR(IsHSegmentCh(), ""); return GetCh();}
  TStr GetToCh(const char& Ch=TUrlLxChDef::EofCh){TChA Str;
    while ((PeekCh()!=EofCh)&&(PeekCh()!=Ch)){Str+=GetCh();} return Str;}

  TStr GetScheme(){TChA Str;
    Str+=GetSchemeCh(); while (IsSchemeCh()){Str+=GetCh();}
    Str.ToLc(); return Str;}
  TStr GetHost();
  TStr GetDigits(){TChA Str;
    do {Str+=GetDigitCh();} while (IsDigitCh()); return Str;}
  TStr GetHostPort(TStr& HostNm, TStr& PortStr, int& PortN);
  TStr GetHPath(TStrV& PathSegV);
  TStr GetSearch(){return GetToCh('#');}
};

const TUrlLxChDef TUrlLx::ChDef;
const char TUrlLx::EofCh=TUrlLxChDef::EofCh;

TStr TUrlLx::GetHost(){TChA Str;
  EAssertR(ChDef.IsHostCh(PeekCh()), "");
  do {
    while (ChDef.IsHostCh(PeekCh())){Str+=GetCh();}
    if (PeekCh()=='.'){Str+=GetCh('.');}
    else if (PeekCh()=='@'){GetCh('@'); Str.Clr();} // still unexplained
  } while (ChDef.IsHostCh(PeekCh()));
  Str.ToLc();
  return Str;
}

TStr TUrlLx::GetHostPort(TStr& HostNm, TStr& PortStr, int& PortN){TChA Str;
  Str+=HostNm=GetHost();
  if (PeekCh()==':'){
    Str+=GetCh(':');
    if (IsDigitCh()){Str+=PortStr=GetDigits(); PortN=PortStr.GetInt();}
  }
  return Str;
}

TStr TUrlLx::GetHPath(TStrV& PathSegV){TChA Str; TChA HSegStr; bool Cont;
  do {
    while (PeekCh()=='/'){GetCh('/');} // prevent multiple '/'
    HSegStr.Clr(); while (IsHSegmentCh()){HSegStr+=GetHSegmentCh();}
    Str+=HSegStr; PathSegV.Add(HSegStr);
    Cont=(PeekCh()=='/'); if (Cont){Str+=GetCh('/');}
  } while (Cont);
  return Str;
}

/////////////////////////////////////////////////
// Url
const TStr TUrl::UrlHttpPrefixStr="http:";
const TStr TUrl::UrlHttpAbsPrefixStr="http://";

void TUrl::GetAbs(const TStr& AbsUrlStr){
  EAssertR(IsAbs(AbsUrlStr), AbsUrlStr);
  TUrlLx Lx(AbsUrlStr); TChA Str;
  Str+=SchemeNm=Lx.GetScheme(); Str+=Lx.GetCh(':');
  if (SchemeNm=="http"){
    Scheme=usHttp;
    const char *DbSlashStr="//";
    Str+=Lx.GetStr(DbSlashStr);
    Str+=Lx.GetHostPort(HostNm, PortStr, PortN);
    if (PortN==-1){PortN=THttp::DfPortN; PortStr = TStr();}
    else if (PortN==THttp::DfPortN){PortStr = TStr();}
    if (Lx.PeekCh()=='/'){
      PathStr=TStr(Lx.GetCh('/')); PathStr+=Lx.GetHPath(PathSegV); Str+=PathStr;}
    if (PathStr.Empty()){PathStr="/"; Str+=PathStr;}
    if (Lx.PeekCh()=='?'){
      SearchStr=TStr(Lx.GetCh('?')); SearchStr+=Lx.GetSearch(); Str+=SearchStr;}
  } else {
    Scheme=usOther; Str+=Lx.GetToCh();
  }
  while (Lx.PeekCh()==' '){Lx.GetCh();}
  if (Lx.PeekCh()=='#'){
    FragIdStr=TStr(Lx.GetCh('#')); FragIdStr+=Lx.GetToCh();
  }
  EAssertR(Lx.Eof(), "");
  UrlStr=Str;
}

void TUrl::GetAbsFromBase(const TStr& RelUrlStr, const TStr& BaseUrlStr){
  EAssertR(!BaseUrlStr.Empty(), "");
  PUrl Url=TUrl::New(BaseUrlStr); EAssertR(Url->IsOk(), "");
  EAssertR(IsAbs(BaseUrlStr), "");
  TStr AbsUrlStr=BaseUrlStr;
  TStr NrRelUrlStr=RelUrlStr;
  if (NrRelUrlStr.GetLc().StartsWith(UrlHttpPrefixStr)){
    NrRelUrlStr.DelSubStr(0, UrlHttpPrefixStr.Len()-1);}
  if (NrRelUrlStr.Len()>0){
    if (NrRelUrlStr[0]=='/'){
      TStr SlashStr; int SlashChN=0;
      while ((SlashChN<NrRelUrlStr.Len())&&(NrRelUrlStr[SlashChN]=='/')){
        SlashChN++; SlashStr+="/";}
      int ChN=0; bool Found=false;
      while ((!Found)&&((ChN=AbsUrlStr.SearchStr(SlashStr, ChN))!=-1)){
        TStr Str=AbsUrlStr.GetSubStr(ChN-1, MIN(AbsUrlStr.Len()-1, ChN+SlashStr.Len()-1+1));
        Found=((ChN==0)||(Str[0]!='/'))&&
         ((ChN+SlashStr.Len()-1==AbsUrlStr.Len()-1)||(Str[Str.Len()-1]!='/'));
        if (!Found){ChN++;}
      }
      if (Found){
        AbsUrlStr.DelSubStr(ChN, AbsUrlStr.Len()-1);
        AbsUrlStr+=NrRelUrlStr;
      }
    } else {
      int ChN=AbsUrlStr.Len()-1;
      while ((ChN>=0)&&(AbsUrlStr[ChN]!='/')){ChN--;}
      AbsUrlStr.DelSubStr(ChN+1, AbsUrlStr.Len()-1);
      AbsUrlStr+=NrRelUrlStr;
    }
  }

  const char *PrevDirStr="/../";
  {int ChN;
  while ((ChN=AbsUrlStr.SearchStr(PrevDirStr))!=-1){
    int BChN=ChN; int EChN=ChN+(int) strlen(PrevDirStr)-1;
    while ((BChN-1>=0)&&(AbsUrlStr[BChN-1]!='/')){BChN--;}
    AbsUrlStr.DelSubStr(BChN, EChN);
  }}

  const char *CurDirStr="/.";
  
  int OldLen;
  int NewLen;
  do {
	  OldLen = AbsUrlStr.Len();
	  AbsUrlStr.DelStr(CurDirStr);
	  NewLen = AbsUrlStr.Len();
  } while (OldLen != NewLen);

  GetAbs(AbsUrlStr);
}

TUrl::TUrl(const TStr& _RelUrlStr, const TStr& _BaseUrlStr):
  Scheme(usUndef),
  UrlStr(), RelUrlStr(_RelUrlStr), BaseUrlStr(_BaseUrlStr),
  SchemeNm(), HostNm(),
  PortStr(), PathStr(), SearchStr(), FragIdStr(),
  PortN(-1), PathSegV(),
  IpNum(),
  FinalUrlStr(), FinalHostNm(),
  HttpRqStr(){
  RelUrlStr = RelUrlStr.GetTrunc();
  RelUrlStr.ChangeStrAll(" ", "%20");
  try {
    if (IsAbs(RelUrlStr)){
      GetAbs(RelUrlStr);
    } else
    if (IsAbs(BaseUrlStr)){
      GetAbsFromBase(RelUrlStr, BaseUrlStr);
    } else {
      Scheme=usUndef;
    }
  }
  catch (PExcept&){Scheme=usUndef;}

  //** old version
  /*
  PUrl BaseUrl;
  if (!BaseUrlStr.Empty()){ // must be outside try-block (CBuilder3.0 bug)
    BaseUrl=TUrl::New(BaseUrlStr);}
  try {
    if (!BaseUrlStr.Empty()){
      EAssertR(BaseUrl->IsOk(), "");}
    if (IsAbs(RelUrlStr)){
      GetAbs(RelUrlStr);
    } else {
      GetAbsFromBase(RelUrlStr, BaseUrlStr);
    }
  }
  catch (PExcept&){Scheme=usUndef;}
  */
}

TUrl::TUrl(TSIn& SIn) : 
  Scheme(usUndef),
  UrlStr(),
  SchemeNm(), HostNm(),
  PortStr(), PathStr(), SearchStr(), FragIdStr(),
  PortN(-1), PathSegV(),
  IpNum(),
  FinalUrlStr(), FinalHostNm(),
  HttpRqStr()
{
	RelUrlStr = TStr(SIn);
	BaseUrlStr = TStr(SIn);
	// we have already serialized the properly formatted content so no need to do it again
	//RelUrlStr.ToTrunc();
	//RelUrlStr.ChangeStrAll(" ", "%20");
	try {
		if (IsAbs(RelUrlStr)) {
			GetAbs(RelUrlStr);
		}
		else
			if (IsAbs(BaseUrlStr)) {
			GetAbsFromBase(RelUrlStr, BaseUrlStr);
			}
			else {
				Scheme = usUndef;
			}
	}
	catch (PExcept&) { Scheme = usUndef; }

	bool IsHttpRq = TBool(SIn);
	if (IsHttpRq) {
		HttpRqStr = TStr(SIn);
	}
}

void TUrl::Save(TSOut& SOut)
{
	RelUrlStr.Save(SOut);
	BaseUrlStr.Save(SOut);

	TBool IsHttpRq = IsHttpRqStr();
	IsHttpRq.Save(SOut);
	
	if (IsHttpRq)
		HttpRqStr.Save(SOut);
}

TStr TUrl::GetDmNm(const int& MxDmSegs) const {
  EAssert(IsOk());
  TChA DmChA; int DmSegs=0;
  for (int ChN=HostNm.Len()-1; ChN>=0; ChN--){
    if (HostNm[ChN]=='.'){
      DmSegs++;
      if (DmSegs==MxDmSegs){break;} else {DmChA+='.';}
    } else {
      DmChA+=HostNm[ChN];
    }
  }
  DmChA.Reverse();
  return DmChA;
}

void TUrl::DefFinalUrl(const TStr& _FinalHostNm){
  EAssert(IsOk(usHttp));
  EAssert(!IsDefFinalUrl());
  FinalHostNm=_FinalHostNm.GetLc();
  if (HostNm==FinalHostNm){
    FinalUrlStr=UrlStr;
  } else {
    TChA FinalUrlChA;
    FinalUrlChA+=SchemeNm; FinalUrlChA+="://";
    FinalUrlChA+=FinalHostNm;
    if (!PortStr.Empty()){
      FinalUrlChA+=":"; FinalUrlChA+=PortStr;}
    FinalUrlChA+=PathStr;
    FinalUrlChA+=SearchStr;
    FinalUrlStr=FinalUrlChA;
  }
}

void TUrl::ToLcPath(){
  // test if the conversion is needed
  if (!PathStr.IsLc()){
    // convert path strings to lower-case
	PathStr = PathStr.GetLc();
    for (int PathSegN=0; PathSegN<PathSegV.Len(); PathSegN++){
		PathSegV[PathSegN] = PathSegV[PathSegN].GetLc();
	}
    // recompose url
    TChA UrlChA;
    UrlChA+=SchemeNm; UrlChA+="://";
    UrlChA+=HostNm;
    if (!PortStr.Empty()){
      UrlChA+=":"; UrlChA+=PortStr;}
    UrlChA+=PathStr;
    UrlChA+=SearchStr;
    UrlStr=UrlChA;
    // recompose final-url
    if (IsDefFinalUrl()){
      FinalUrlStr = TStr();
      DefFinalUrl(FinalHostNm);
    }
  }
}

bool TUrl::IsAbs(const TStr& UrlStr){
  if (UrlStr.GetLc().StartsWith(UrlHttpPrefixStr)){
    return UrlStr.GetLc().StartsWith(UrlHttpAbsPrefixStr);
  } else {
    int ColonChN=UrlStr.SearchCh(':'); int SlashChN=UrlStr.SearchCh('/');
    return (ColonChN!=-1)&&((SlashChN==-1)||((SlashChN!=-1)&&(ColonChN<SlashChN)));
  }
}

bool TUrl::IsScript(const TStr& UrlStr){
  return UrlStr.IsChIn('?');
}

bool TUrl::IsSite(const TStr& UrlStr){
  PUrl Url=TUrl::New(UrlStr);
  return Url->IsOk(usHttp) && (Url->GetPathStr()=="/") &&
   Url->GetSearchStr().Empty() && Url->GetFragIdStr().Empty();
}

PUrl TUrl::GetUrlFromShortcut(const TStr& ShortcutUrlStr,
 const TStr& DfHostNmPrefix, const TStr& DfHostNmSufix){
  // shortcut is already correct url
  TStr UrlStr=ShortcutUrlStr;
  PUrl Url=TUrl::New(UrlStr);
  if (Url->IsOk()){return Url;}
  // add 'http://' to shortcut (if shortcut is from more segments)
  if (ShortcutUrlStr.IsChIn('.')){
    UrlStr=TUrl::UrlHttpAbsPrefixStr+ShortcutUrlStr;
    Url=TUrl::New(UrlStr);
    if (Url->IsOk()){return Url;}
  }
  // add 'http://' and '/' to shortcut (if shortcut is from more segments)
  if (ShortcutUrlStr.IsChIn('.')){
    UrlStr=TUrl::UrlHttpAbsPrefixStr+ShortcutUrlStr+"/";
    Url=TUrl::New(UrlStr);
    if (Url->IsOk()){return Url;}
  }
  // add 'http://', prefix, postfix and '/' to shortcut
  UrlStr=UrlHttpAbsPrefixStr+
   DfHostNmPrefix+"."+ShortcutUrlStr+"."+DfHostNmSufix+"/";
  Url=TUrl::New(UrlStr);
  return Url;
}

TStr TUrl::GetUrlSearchStr(const TStr& Str){
  TChA InChA=Str; TChA OutChA;
  for (int ChN=0; ChN<InChA.Len(); ChN++){
    char Ch=InChA[ChN];
    if (Ch==' '){
      OutChA+='+';
    } else
    if ((' '<Ch)&&(Ch<='~')&&(Ch!='+')&&(Ch!='&')&&(Ch!='%')&&(Ch!='#')&&(Ch!='/')){
      OutChA+=Ch;
    } else {
      OutChA+='%';
      OutChA+=TInt::GetHexStr(uchar(Ch)/16);
      OutChA+=TInt::GetHexStr(uchar(Ch)%16);
    }
  }
  return OutChA;
}

TStr TUrl::DecodeUrlStr(const TStr& UrlStr) {
  TChA InChA=UrlStr; TChA OutChA;
  for (int ChN=0; ChN<InChA.Len(); ChN++){
    char Ch=InChA[ChN];
    if (Ch=='+'){
      OutChA+=' ';
    } else if (Ch=='%') {
      ChN++; if (ChN==InChA.Len()) { break; }
      char FirstCh = InChA[ChN];
      if (!TCh::IsHex(FirstCh)) { break; }
      ChN++; if (ChN==InChA.Len()) { break; }
      char SecondCh = InChA[ChN];
      if (!TCh::IsHex(SecondCh)) { break; }
      OutChA+=char(TCh::GetHex(FirstCh)*16 + TCh::GetHex(SecondCh));
    } else {
      OutChA+=Ch;
    }
  }
  return OutChA;
}

TStr TUrl::GetDocStrFromUrlStr(const TStr& UrlStr, const int& Copies){
  TStrV StrV; UrlStr.SplitOnNonAlNum(StrV);
  TChA DocChA;
  for (int StrN=0; StrN<StrV.Len(); StrN++){
    TStr UcStr=StrV[StrN].GetUc();
    if ((UcStr.Len()>3)&&(UcStr!="HTTP")&&(UcStr!="HTML")&&(UcStr!="INDEX")&&(UcStr!="DEFAULT")){
      for (int CopyN=0; CopyN<Copies; CopyN++){
        if (!DocChA.Empty()){DocChA+=' ';} DocChA+=StrV[StrN];
      }
    }
  }
  return DocChA;
}

TStr TUrl::GetTopDownDocNm(
 const TStr& UrlStr, const int& MxLen, const bool& HostOnlyP){
  PUrl Url=TUrl::New(UrlStr);
  TChA DocNm;
  if (Url->IsOk()){
    TStr HostNm=Url->GetHostNm().GetLc();
    TStrV HostNmSegV; HostNm.SplitOnAllCh('.', HostNmSegV, false);
    for (int HostNmSegN=0; HostNmSegN<HostNmSegV.Len(); HostNmSegN++){
      if (HostNmSegN>0){DocNm+='.';}
      DocNm+=HostNmSegV[HostNmSegV.Len()-HostNmSegN-1];
    }
    if (!HostOnlyP){
      DocNm+=Url->GetPathStr().GetLc();
    }
  } else {
    DocNm=UrlStr.GetLc();
  }
  if (MxLen!=-1){
    DocNm.Trunc(MxLen);}
  return DocNm;
}

/////////////////////////////////////////////////
// Url-Search-Environment
TStr TUrlEnv::GetFullUrlStr() const {
  if (GetKeys()==0){return TStr();}
  TChA SearchChA;
  SearchChA+=BaseUrlStr;
  SearchChA+="?";
  int KeyVals=0;
  for (int KeyN=0; KeyN<GetKeys(); KeyN++){
    TStr KeyNm=GetKeyNm(KeyN);
    TStrV ValStrV=KeyNmToValH.GetDat(KeyNm);
    for (int ValStrN=0; ValStrN<ValStrV.Len(); ValStrN++){
      if (KeyVals>0){SearchChA+="&";}
      SearchChA+=TUrl::GetUrlSearchStr(KeyNm);
      SearchChA+='=';
      SearchChA+=TUrl::GetUrlSearchStr(ValStrV[ValStrN]);
      KeyVals++;
    }
  }
  return SearchChA;
}

PUrlEnv TUrlEnv::MkClone(const PUrlEnv& UrlEnv){
  PUrlEnv CloneUrlEnv=
   PUrlEnv(new TUrlEnv(*UrlEnv));
  return CloneUrlEnv;
}

void TUrlEnv::GetKeyValPrV(TStrKdV& FldNmValPrV) const
{
	FldNmValPrV.Clr();
	const int Keys = GetKeys();
	for (int KeyN = 0; KeyN < Keys; KeyN++) {
		TStr KeyNm = GetKeyNm(KeyN);
		const int Vals = GetVals(KeyN);
		for (int ValN = 0; ValN < Vals; ValN++) {
			TStr Val = GetVal(KeyN, ValN);
			FldNmValPrV.Add(TStrKd(KeyNm, Val));
		}
	}
=======
/**
 * Copyright (c) 2015, Jozef Stefan Institute, Quintelligence d.o.o. and contributors
 * All rights reserved.
 * 
 * This source code is licensed under the FreeBSD license found in the
 * LICENSE file in the root directory of this source tree.
 */

/////////////////////////////////////////////////
// Url-Lexical-Chars
class TUrlLxChDef{
private:
  TBoolV IsLoAlphaV, IsHiAlphaV, IsAlphaV;
  TBoolV IsDigitV, IsSafeV, IsExtraV;
  TBoolV IsNationalV, IsPunctuationV;
  TBoolV IsReservedV, IsHexV;
  TBoolV IsUnreservedV, IsUCharV, IsXCharV;
  TBoolV IsSchemeV, IsHostV, IsHSegmentV;
  void InclCh(TBoolV& BoolV, const char& Ch);
  void InclStr(TBoolV& BoolV, const TStr& Str);
  void InclBoolV(TBoolV& BoolV, const TBoolV& OrBoolV);
public:
  static const char EofCh;
  static const char EscCh;
  TUrlLxChDef();

  bool IsDigitCh(const char& Ch) const {return (Ch>=0)&&IsDigitV[Ch];}
  bool IsSchemeCh(const char& Ch) const {return (Ch>=0)&&IsSchemeV[Ch];}
  bool IsHostCh(const char& Ch) const {return (Ch>=0)&&IsHostV[Ch];}
  bool IsHSegmentCh(const char& Ch) const {
    return (Ch<0)||((Ch>=0)&&IsHSegmentV[Ch]);}
};
const char TUrlLxChDef::EofCh=0;
const char TUrlLxChDef::EscCh='%';

void TUrlLxChDef::InclCh(TBoolV& BoolV, const char& Ch){BoolV[Ch]=true;}

void TUrlLxChDef::InclStr(TBoolV& BoolV, const TStr& Str){
  for (int CC=0; CC<Str.Len(); CC++){BoolV[Str.GetCh(CC)]=true;}}

void TUrlLxChDef::InclBoolV(TBoolV& BoolV, const TBoolV& OrBoolV){
  for (int BoolN=0; BoolN<BoolV.Len(); BoolN++){
    BoolV[BoolN]=BoolV[BoolN]||OrBoolV[BoolN];}}

TUrlLxChDef::TUrlLxChDef():
  IsLoAlphaV(TCh::Vals), IsHiAlphaV(TCh::Vals), IsAlphaV(TCh::Vals),
  IsDigitV(TCh::Vals), IsSafeV(TCh::Vals), IsExtraV(TCh::Vals),
  IsNationalV(TCh::Vals), IsPunctuationV(TCh::Vals),
  IsReservedV(TCh::Vals), IsHexV(TCh::Vals),
  IsUnreservedV(TCh::Vals), IsUCharV(TCh::Vals), IsXCharV(TCh::Vals),
  IsSchemeV(TCh::Vals), IsHostV(TCh::Vals), IsHSegmentV(TCh::Vals){

  InclStr(IsLoAlphaV, "abcdefghijklmnopqrstuvwxyz");
  InclStr(IsHiAlphaV, "ABCDEFGHIJKLMNOPQRSTUVWXYZ");
  InclBoolV(IsAlphaV, IsLoAlphaV); InclBoolV(IsAlphaV, IsHiAlphaV);
  InclStr(IsDigitV, "0123456789");
  InclStr(IsSafeV, "$-_.+");
  InclStr(IsExtraV, "!*'(),");
  InclStr(IsNationalV, "{}|\\^~[]`");
  InclStr(IsPunctuationV, "<>#%\"");
  InclStr(IsReservedV, ";/?:@&=");
  InclBoolV(IsHexV, IsDigitV); InclStr(IsHexV, "ABCDEFabcdef");

  InclBoolV(IsUnreservedV, IsAlphaV); InclBoolV(IsUnreservedV, IsDigitV);
  InclBoolV(IsUnreservedV, IsSafeV); InclBoolV(IsUnreservedV, IsExtraV);

  InclBoolV(IsUCharV, IsUnreservedV); InclStr(IsUCharV, TStr(EscCh));

  InclBoolV(IsXCharV, IsUnreservedV); InclBoolV(IsXCharV, IsReservedV);
  InclStr(IsXCharV, TStr(EscCh));

  InclBoolV(IsSchemeV, IsAlphaV); InclBoolV(IsSchemeV, IsDigitV);
  InclStr(IsSchemeV, "+-.");

  InclBoolV(IsHostV, IsAlphaV); InclBoolV(IsHostV, IsDigitV);
  InclStr(IsHostV, "-_");

  InclBoolV(IsHSegmentV, IsUCharV); InclStr(IsHSegmentV, ";:@&=");
  InclBoolV(IsHSegmentV, IsNationalV); InclStr(IsHSegmentV, " ");
}

/////////////////////////////////////////////////
// Url-Lexical
class TUrlLx{
private:
  static const char EofCh;
  TChA Bf;
  int BfC;
public:
  static const TUrlLxChDef ChDef;
  TUrlLx(const TStr& _Str): Bf(_Str), BfC(0){}
  bool Eof() const {return BfC==Bf.Len();};
  char GetCh(){if (Eof()){return EofCh;} else {return Bf[BfC++];}}
  char PeekCh() const {if (Eof()){return EofCh;} else {return Bf[BfC];}}
  char GetCh(const char& Ch){EAssertR(GetCh()==Ch, ""); return Ch;}
  TStr GetStr(const TStr& Str){
    for (int ChN=0; ChN<Str.Len(); ChN++){GetCh(Str[ChN]);} return Str;}
  const char* GetStr(const char *Str){
	int Len = (int) strlen(Str);
    for (int ChN=0; ChN<Len; ChN++){GetCh(Str[ChN]);} 
	return Str;
  }

  bool IsSchemeCh() const {return ChDef.IsSchemeCh(PeekCh());}
  char GetSchemeCh(){EAssertR(IsSchemeCh(), ""); return GetCh();}
  bool IsDigitCh() const {return ChDef.IsDigitCh(PeekCh());}
  char GetDigitCh(){EAssertR(IsDigitCh(), ""); return GetCh();}
  bool IsHSegmentCh() const {return ChDef.IsHSegmentCh(PeekCh());}
  char GetHSegmentCh(){EAssertR(IsHSegmentCh(), ""); return GetCh();}
  TStr GetToCh(const char& Ch=TUrlLxChDef::EofCh){TChA Str;
    while ((PeekCh()!=EofCh)&&(PeekCh()!=Ch)){Str+=GetCh();} return Str;}

  TStr GetScheme(){TChA Str;
    Str+=GetSchemeCh(); while (IsSchemeCh()){Str+=GetCh();}
    Str.ToLc(); return Str;}
  TStr GetHost();
  TStr GetDigits(){TChA Str;
    do {Str+=GetDigitCh();} while (IsDigitCh()); return Str;}
  TStr GetHostPort(TStr& HostNm, TStr& PortStr, int& PortN);
  TStr GetHPath(TStrV& PathSegV);
  TStr GetSearch(){return GetToCh('#');}
};

const TUrlLxChDef TUrlLx::ChDef;
const char TUrlLx::EofCh=TUrlLxChDef::EofCh;

TStr TUrlLx::GetHost(){TChA Str;
  EAssertR(ChDef.IsHostCh(PeekCh()), "");
  do {
    while (ChDef.IsHostCh(PeekCh())){Str+=GetCh();}
    if (PeekCh()=='.'){Str+=GetCh('.');}
    else if (PeekCh()=='@'){GetCh('@'); Str.Clr();} // still unexplained
  } while (ChDef.IsHostCh(PeekCh()));
  Str.ToLc();
  return Str;
}

TStr TUrlLx::GetHostPort(TStr& HostNm, TStr& PortStr, int& PortN){TChA Str;
  Str+=HostNm=GetHost();
  if (PeekCh()==':'){
    Str+=GetCh(':');
    if (IsDigitCh()){Str+=PortStr=GetDigits(); PortN=PortStr.GetInt();}
  }
  return Str;
}

TStr TUrlLx::GetHPath(TStrV& PathSegV){TChA Str; TChA HSegStr; bool Cont;
  do {
    while (PeekCh()=='/'){GetCh('/');} // prevent multiple '/'
    HSegStr.Clr(); while (IsHSegmentCh()){HSegStr+=GetHSegmentCh();}
    Str+=HSegStr; PathSegV.Add(HSegStr);
    Cont=(PeekCh()=='/'); if (Cont){Str+=GetCh('/');}
  } while (Cont);
  return Str;
}

/////////////////////////////////////////////////
// Url
const TStr TUrl::UrlHttpPrefixStr="http:";
const TStr TUrl::UrlHttpAbsPrefixStr="http://";

void TUrl::GetAbs(const TStr& AbsUrlStr){
  EAssertR(IsAbs(AbsUrlStr), AbsUrlStr);
  TUrlLx Lx(AbsUrlStr); TChA Str;
  Str+=SchemeNm=Lx.GetScheme(); Str+=Lx.GetCh(':');
  if (SchemeNm=="http"){
    Scheme=usHttp;
    const char *DbSlashStr="//";
    Str+=Lx.GetStr(DbSlashStr);
    Str+=Lx.GetHostPort(HostNm, PortStr, PortN);
    if (PortN==-1){PortN=THttp::DfPortN; PortStr = TStr();}
    else if (PortN==THttp::DfPortN){PortStr = TStr();}
    if (Lx.PeekCh()=='/'){
      PathStr=TStr(Lx.GetCh('/')); PathStr+=Lx.GetHPath(PathSegV); Str+=PathStr;}
    if (PathStr.Empty()){PathStr="/"; Str+=PathStr;}
    if (Lx.PeekCh()=='?'){
      SearchStr=TStr(Lx.GetCh('?')); SearchStr+=Lx.GetSearch(); Str+=SearchStr;}
  } else {
    Scheme=usOther; Str+=Lx.GetToCh();
  }
  while (Lx.PeekCh()==' '){Lx.GetCh();}
  if (Lx.PeekCh()=='#'){
    FragIdStr=TStr(Lx.GetCh('#')); FragIdStr+=Lx.GetToCh();
  }
  EAssertR(Lx.Eof(), "");
  UrlStr=Str;
}

void TUrl::GetAbsFromBase(const TStr& RelUrlStr, const TStr& BaseUrlStr){
  EAssertR(!BaseUrlStr.Empty(), "");
  PUrl Url=TUrl::New(BaseUrlStr); EAssertR(Url->IsOk(), "");
  EAssertR(IsAbs(BaseUrlStr), "");
  TStr AbsUrlStr=BaseUrlStr;
  TStr NrRelUrlStr=RelUrlStr;
  if (NrRelUrlStr.GetLc().StartsWith(UrlHttpPrefixStr)){
    NrRelUrlStr.DelSubStr(0, UrlHttpPrefixStr.Len()-1);}
  if (NrRelUrlStr.Len()>0){
    if (NrRelUrlStr[0]=='/'){
      TStr SlashStr; int SlashChN=0;
      while ((SlashChN<NrRelUrlStr.Len())&&(NrRelUrlStr[SlashChN]=='/')){
        SlashChN++; SlashStr+="/";}
      int ChN=0; bool Found=false;
      while ((!Found)&&((ChN=AbsUrlStr.SearchStr(SlashStr, ChN))!=-1)){
        TStr Str=AbsUrlStr.GetSubStr(ChN-1, MIN(AbsUrlStr.Len()-1, ChN+SlashStr.Len()-1+1));
        Found=((ChN==0)||(Str[0]!='/'))&&
         ((ChN+SlashStr.Len()-1==AbsUrlStr.Len()-1)||(Str[Str.Len()-1]!='/'));
        if (!Found){ChN++;}
      }
      if (Found){
        AbsUrlStr.DelSubStr(ChN, AbsUrlStr.Len()-1);
        AbsUrlStr+=NrRelUrlStr;
      }
    } else {
      int ChN=AbsUrlStr.Len()-1;
      while ((ChN>=0)&&(AbsUrlStr[ChN]!='/')){ChN--;}
      AbsUrlStr.DelSubStr(ChN+1, AbsUrlStr.Len()-1);
      AbsUrlStr+=NrRelUrlStr;
    }
  }

  const char *PrevDirStr="/../";
  {int ChN;
  while ((ChN=AbsUrlStr.SearchStr(PrevDirStr))!=-1){
    int BChN=ChN; int EChN=ChN+(int) strlen(PrevDirStr)-1;
    while ((BChN-1>=0)&&(AbsUrlStr[BChN-1]!='/')){BChN--;}
    AbsUrlStr.DelSubStr(BChN, EChN);
  }}

  const char *CurDirStr="/.";
  
  int OldLen;
  int NewLen;
  do {
	  OldLen = AbsUrlStr.Len();
	  AbsUrlStr.DelStr(CurDirStr);
	  NewLen = AbsUrlStr.Len();
  } while (OldLen != NewLen);

  GetAbs(AbsUrlStr);
}

TUrl::TUrl(const TStr& _RelUrlStr, const TStr& _BaseUrlStr):
  Scheme(usUndef),
  UrlStr(), RelUrlStr(_RelUrlStr), BaseUrlStr(_BaseUrlStr),
  SchemeNm(), HostNm(),
  PortStr(), PathStr(), SearchStr(), FragIdStr(),
  PortN(-1), PathSegV(),
  IpNum(),
  FinalUrlStr(), FinalHostNm(),
  HttpRqStr(){
  RelUrlStr = RelUrlStr.GetTrunc();
  RelUrlStr.ChangeStrAll(" ", "%20");
  try {
    if (IsAbs(RelUrlStr)){
      GetAbs(RelUrlStr);
    } else
    if (IsAbs(BaseUrlStr)){
      GetAbsFromBase(RelUrlStr, BaseUrlStr);
    } else {
      Scheme=usUndef;
    }
  }
  catch (PExcept&){Scheme=usUndef;}

  //** old version
  /*
  PUrl BaseUrl;
  if (!BaseUrlStr.Empty()){ // must be outside try-block (CBuilder3.0 bug)
    BaseUrl=TUrl::New(BaseUrlStr);}
  try {
    if (!BaseUrlStr.Empty()){
      EAssertR(BaseUrl->IsOk(), "");}
    if (IsAbs(RelUrlStr)){
      GetAbs(RelUrlStr);
    } else {
      GetAbsFromBase(RelUrlStr, BaseUrlStr);
    }
  }
  catch (PExcept&){Scheme=usUndef;}
  */
}

TUrl::TUrl(TSIn& SIn) : 
  Scheme(usUndef),
  UrlStr(),
  SchemeNm(), HostNm(),
  PortStr(), PathStr(), SearchStr(), FragIdStr(),
  PortN(-1), PathSegV(),
  IpNum(),
  FinalUrlStr(), FinalHostNm(),
  HttpRqStr()
{
	RelUrlStr = TStr(SIn);
	BaseUrlStr = TStr(SIn);
	// we have already serialized the properly formatted content so no need to do it again
	//RelUrlStr.ToTrunc();
	//RelUrlStr.ChangeStrAll(" ", "%20");
	try {
		if (IsAbs(RelUrlStr)) {
			GetAbs(RelUrlStr);
		}
		else
			if (IsAbs(BaseUrlStr)) {
			GetAbsFromBase(RelUrlStr, BaseUrlStr);
			}
			else {
				Scheme = usUndef;
			}
	}
	catch (PExcept&) { Scheme = usUndef; }

	bool IsHttpRq = TBool(SIn);
	if (IsHttpRq) {
		HttpRqStr = TStr(SIn);
	}
}

void TUrl::Save(TSOut& SOut)
{
	RelUrlStr.Save(SOut);
	BaseUrlStr.Save(SOut);

	TBool IsHttpRq = IsHttpRqStr();
	IsHttpRq.Save(SOut);
	
	if (IsHttpRq)
		HttpRqStr.Save(SOut);
}

TStr TUrl::GetDmNm(const int& MxDmSegs) const {
  EAssert(IsOk());
  TChA DmChA; int DmSegs=0;
  for (int ChN=HostNm.Len()-1; ChN>=0; ChN--){
    if (HostNm[ChN]=='.'){
      DmSegs++;
      if (DmSegs==MxDmSegs){break;} else {DmChA+='.';}
    } else {
      DmChA+=HostNm[ChN];
    }
  }
  DmChA.Reverse();
  return DmChA;
}

void TUrl::DefFinalUrl(const TStr& _FinalHostNm){
  EAssert(IsOk(usHttp));
  EAssert(!IsDefFinalUrl());
  FinalHostNm=_FinalHostNm.GetLc();
  if (HostNm==FinalHostNm){
    FinalUrlStr=UrlStr;
  } else {
    TChA FinalUrlChA;
    FinalUrlChA+=SchemeNm; FinalUrlChA+="://";
    FinalUrlChA+=FinalHostNm;
    if (!PortStr.Empty()){
      FinalUrlChA+=":"; FinalUrlChA+=PortStr;}
    FinalUrlChA+=PathStr;
    FinalUrlChA+=SearchStr;
    FinalUrlStr=FinalUrlChA;
  }
}

void TUrl::ToLcPath(){
  // test if the conversion is needed
  if (!PathStr.IsLc()){
    // convert path strings to lower-case
	PathStr = PathStr.GetLc();
    for (int PathSegN=0; PathSegN<PathSegV.Len(); PathSegN++){
		PathSegV[PathSegN] = PathSegV[PathSegN].GetLc();
	}
    // recompose url
    TChA UrlChA;
    UrlChA+=SchemeNm; UrlChA+="://";
    UrlChA+=HostNm;
    if (!PortStr.Empty()){
      UrlChA+=":"; UrlChA+=PortStr;}
    UrlChA+=PathStr;
    UrlChA+=SearchStr;
    UrlStr=UrlChA;
    // recompose final-url
    if (IsDefFinalUrl()){
      FinalUrlStr = TStr();
      DefFinalUrl(FinalHostNm);
    }
  }
}

bool TUrl::IsAbs(const TStr& UrlStr){
  if (UrlStr.GetLc().StartsWith(UrlHttpPrefixStr)){
    return UrlStr.GetLc().StartsWith(UrlHttpAbsPrefixStr);
  } else {
    int ColonChN=UrlStr.SearchCh(':'); int SlashChN=UrlStr.SearchCh('/');
    return (ColonChN!=-1)&&((SlashChN==-1)||((SlashChN!=-1)&&(ColonChN<SlashChN)));
  }
}

bool TUrl::IsScript(const TStr& UrlStr){
  return UrlStr.IsChIn('?');
}

bool TUrl::IsSite(const TStr& UrlStr){
  PUrl Url=TUrl::New(UrlStr);
  return Url->IsOk(usHttp) && (Url->GetPathStr()=="/") &&
   Url->GetSearchStr().Empty() && Url->GetFragIdStr().Empty();
}

PUrl TUrl::GetUrlFromShortcut(const TStr& ShortcutUrlStr,
 const TStr& DfHostNmPrefix, const TStr& DfHostNmSufix){
  // shortcut is already correct url
  TStr UrlStr=ShortcutUrlStr;
  PUrl Url=TUrl::New(UrlStr);
  if (Url->IsOk()){return Url;}
  // add 'http://' to shortcut (if shortcut is from more segments)
  if (ShortcutUrlStr.IsChIn('.')){
    UrlStr=TUrl::UrlHttpAbsPrefixStr+ShortcutUrlStr;
    Url=TUrl::New(UrlStr);
    if (Url->IsOk()){return Url;}
  }
  // add 'http://' and '/' to shortcut (if shortcut is from more segments)
  if (ShortcutUrlStr.IsChIn('.')){
    UrlStr=TUrl::UrlHttpAbsPrefixStr+ShortcutUrlStr+"/";
    Url=TUrl::New(UrlStr);
    if (Url->IsOk()){return Url;}
  }
  // add 'http://', prefix, postfix and '/' to shortcut
  UrlStr=UrlHttpAbsPrefixStr+
   DfHostNmPrefix+"."+ShortcutUrlStr+"."+DfHostNmSufix+"/";
  Url=TUrl::New(UrlStr);
  return Url;
}

TStr TUrl::GetUrlSearchStr(const TStr& Str){
  TChA InChA=Str; TChA OutChA;
  for (int ChN=0; ChN<InChA.Len(); ChN++){
    char Ch=InChA[ChN];
    if (Ch==' '){
      OutChA+='+';
    } else
    if ((' '<Ch)&&(Ch<='~')&&(Ch!='+')&&(Ch!='&')&&(Ch!='%')&&(Ch!='#')&&(Ch!='/')){
      OutChA+=Ch;
    } else {
      OutChA+='%';
      OutChA+=TInt::GetHexStr(uchar(Ch)/16);
      OutChA+=TInt::GetHexStr(uchar(Ch)%16);
    }
  }
  return OutChA;
}

TStr TUrl::DecodeUrlStr(const TStr& UrlStr) {
  TChA InChA=UrlStr; TChA OutChA;
  for (int ChN=0; ChN<InChA.Len(); ChN++){
    char Ch=InChA[ChN];
    if (Ch=='+'){
      OutChA+=' ';
    } else if (Ch=='%') {
      ChN++; if (ChN==InChA.Len()) { break; }
      char FirstCh = InChA[ChN];
      if (!TCh::IsHex(FirstCh)) { break; }
      ChN++; if (ChN==InChA.Len()) { break; }
      char SecondCh = InChA[ChN];
      if (!TCh::IsHex(SecondCh)) { break; }
      OutChA+=char(TCh::GetHex(FirstCh)*16 + TCh::GetHex(SecondCh));
    } else {
      OutChA+=Ch;
    }
  }
  return OutChA;
}

TStr TUrl::GetDocStrFromUrlStr(const TStr& UrlStr, const int& Copies){
  TStrV StrV; UrlStr.SplitOnNonAlNum(StrV);
  TChA DocChA;
  for (int StrN=0; StrN<StrV.Len(); StrN++){
    TStr UcStr=StrV[StrN].GetUc();
    if ((UcStr.Len()>3)&&(UcStr!="HTTP")&&(UcStr!="HTML")&&(UcStr!="INDEX")&&(UcStr!="DEFAULT")){
      for (int CopyN=0; CopyN<Copies; CopyN++){
        if (!DocChA.Empty()){DocChA+=' ';} DocChA+=StrV[StrN];
      }
    }
  }
  return DocChA;
}

TStr TUrl::GetTopDownDocNm(
 const TStr& UrlStr, const int& MxLen, const bool& HostOnlyP){
  PUrl Url=TUrl::New(UrlStr);
  TChA DocNm;
  if (Url->IsOk()){
    TStr HostNm=Url->GetHostNm().GetLc();
    TStrV HostNmSegV; HostNm.SplitOnAllCh('.', HostNmSegV, false);
    for (int HostNmSegN=0; HostNmSegN<HostNmSegV.Len(); HostNmSegN++){
      if (HostNmSegN>0){DocNm+='.';}
      DocNm+=HostNmSegV[HostNmSegV.Len()-HostNmSegN-1];
    }
    if (!HostOnlyP){
      DocNm+=Url->GetPathStr().GetLc();
    }
  } else {
    DocNm=UrlStr.GetLc();
  }
  if (MxLen!=-1){
    DocNm.Trunc(MxLen);}
  return DocNm;
}

/////////////////////////////////////////////////
// Url-Search-Environment
TStr TUrlEnv::GetFullUrlStr() const {
  if (GetKeys()==0){return TStr();}
  TChA SearchChA;
  SearchChA+=BaseUrlStr;
  SearchChA+="?";
  int KeyVals=0;
  for (int KeyN=0; KeyN<GetKeys(); KeyN++){
    TStr KeyNm=GetKeyNm(KeyN);
    TStrV ValStrV=KeyNmToValH.GetDat(KeyNm);
    for (int ValStrN=0; ValStrN<ValStrV.Len(); ValStrN++){
      if (KeyVals>0){SearchChA+="&";}
      SearchChA+=TUrl::GetUrlSearchStr(KeyNm);
      SearchChA+='=';
      SearchChA+=TUrl::GetUrlSearchStr(ValStrV[ValStrN]);
      KeyVals++;
    }
  }
  return SearchChA;
}

PUrlEnv TUrlEnv::MkClone(const PUrlEnv& UrlEnv){
  PUrlEnv CloneUrlEnv=
   PUrlEnv(new TUrlEnv(*UrlEnv));
  return CloneUrlEnv;
}

void TUrlEnv::GetKeyValPrV(TStrKdV& FldNmValPrV) const {
	FldNmValPrV.Clr();
	const int Keys = GetKeys();
	for (int KeyN = 0; KeyN < Keys; KeyN++) {
		TStr KeyNm = GetKeyNm(KeyN);
		const int Vals = GetVals(KeyN);
		for (int ValN = 0; ValN < Vals; ValN++) {
			TStr Val = GetVal(KeyN, ValN);
			FldNmValPrV.Add(TStrKd(KeyNm, Val));
		}
	}
>>>>>>> 5435213c
}<|MERGE_RESOLUTION|>--- conflicted
+++ resolved
@@ -1,1095 +1,546 @@
-<<<<<<< HEAD
-/**
- * Copyright (c) 2015, Jozef Stefan Institute, Quintelligence d.o.o. and contributors
- * All rights reserved.
- * 
- * This source code is licensed under the FreeBSD license found in the
- * LICENSE file in the root directory of this source tree.
- */
-
-/////////////////////////////////////////////////
-// Url-Lexical-Chars
-class TUrlLxChDef{
-private:
-  TBoolV IsLoAlphaV, IsHiAlphaV, IsAlphaV;
-  TBoolV IsDigitV, IsSafeV, IsExtraV;
-  TBoolV IsNationalV, IsPunctuationV;
-  TBoolV IsReservedV, IsHexV;
-  TBoolV IsUnreservedV, IsUCharV, IsXCharV;
-  TBoolV IsSchemeV, IsHostV, IsHSegmentV;
-  void InclCh(TBoolV& BoolV, const char& Ch);
-  void InclStr(TBoolV& BoolV, const TStr& Str);
-  void InclBoolV(TBoolV& BoolV, const TBoolV& OrBoolV);
-public:
-  static const char EofCh;
-  static const char EscCh;
-  TUrlLxChDef();
-
-  bool IsDigitCh(const char& Ch) const {return (Ch>=0)&&IsDigitV[Ch];}
-  bool IsSchemeCh(const char& Ch) const {return (Ch>=0)&&IsSchemeV[Ch];}
-  bool IsHostCh(const char& Ch) const {return (Ch>=0)&&IsHostV[Ch];}
-  bool IsHSegmentCh(const char& Ch) const {
-    return (Ch<0)||((Ch>=0)&&IsHSegmentV[Ch]);}
-};
-const char TUrlLxChDef::EofCh=0;
-const char TUrlLxChDef::EscCh='%';
-
-void TUrlLxChDef::InclCh(TBoolV& BoolV, const char& Ch){BoolV[Ch]=true;}
-
-void TUrlLxChDef::InclStr(TBoolV& BoolV, const TStr& Str){
-  for (int CC=0; CC<Str.Len(); CC++){BoolV[Str.GetCh(CC)]=true;}}
-
-void TUrlLxChDef::InclBoolV(TBoolV& BoolV, const TBoolV& OrBoolV){
-  for (int BoolN=0; BoolN<BoolV.Len(); BoolN++){
-    BoolV[BoolN]=BoolV[BoolN]||OrBoolV[BoolN];}}
-
-TUrlLxChDef::TUrlLxChDef():
-  IsLoAlphaV(TCh::Vals), IsHiAlphaV(TCh::Vals), IsAlphaV(TCh::Vals),
-  IsDigitV(TCh::Vals), IsSafeV(TCh::Vals), IsExtraV(TCh::Vals),
-  IsNationalV(TCh::Vals), IsPunctuationV(TCh::Vals),
-  IsReservedV(TCh::Vals), IsHexV(TCh::Vals),
-  IsUnreservedV(TCh::Vals), IsUCharV(TCh::Vals), IsXCharV(TCh::Vals),
-  IsSchemeV(TCh::Vals), IsHostV(TCh::Vals), IsHSegmentV(TCh::Vals){
-
-  InclStr(IsLoAlphaV, "abcdefghijklmnopqrstuvwxyz");
-  InclStr(IsHiAlphaV, "ABCDEFGHIJKLMNOPQRSTUVWXYZ");
-  InclBoolV(IsAlphaV, IsLoAlphaV); InclBoolV(IsAlphaV, IsHiAlphaV);
-  InclStr(IsDigitV, "0123456789");
-  InclStr(IsSafeV, "$-_.+");
-  InclStr(IsExtraV, "!*'(),");
-  InclStr(IsNationalV, "{}|\\^~[]`");
-  InclStr(IsPunctuationV, "<>#%\"");
-  InclStr(IsReservedV, ";/?:@&=");
-  InclBoolV(IsHexV, IsDigitV); InclStr(IsHexV, "ABCDEFabcdef");
-
-  InclBoolV(IsUnreservedV, IsAlphaV); InclBoolV(IsUnreservedV, IsDigitV);
-  InclBoolV(IsUnreservedV, IsSafeV); InclBoolV(IsUnreservedV, IsExtraV);
-
-  InclBoolV(IsUCharV, IsUnreservedV); InclStr(IsUCharV, TStr(EscCh));
-
-  InclBoolV(IsXCharV, IsUnreservedV); InclBoolV(IsXCharV, IsReservedV);
-  InclStr(IsXCharV, TStr(EscCh));
-
-  InclBoolV(IsSchemeV, IsAlphaV); InclBoolV(IsSchemeV, IsDigitV);
-  InclStr(IsSchemeV, "+-.");
-
-  InclBoolV(IsHostV, IsAlphaV); InclBoolV(IsHostV, IsDigitV);
-  InclStr(IsHostV, "-_");
-
-  InclBoolV(IsHSegmentV, IsUCharV); InclStr(IsHSegmentV, ";:@&=");
-  InclBoolV(IsHSegmentV, IsNationalV); InclStr(IsHSegmentV, " ");
-}
-
-/////////////////////////////////////////////////
-// Url-Lexical
-class TUrlLx{
-private:
-  static const char EofCh;
-  TChA Bf;
-  int BfC;
-public:
-  static const TUrlLxChDef ChDef;
-  TUrlLx(const TStr& _Str): Bf(_Str), BfC(0){}
-  bool Eof() const {return BfC==Bf.Len();};
-  char GetCh(){if (Eof()){return EofCh;} else {return Bf[BfC++];}}
-  char PeekCh() const {if (Eof()){return EofCh;} else {return Bf[BfC];}}
-  char GetCh(const char& Ch){EAssertR(GetCh()==Ch, ""); return Ch;}
-  TStr GetStr(const TStr& Str){
-    for (int ChN=0; ChN<Str.Len(); ChN++){GetCh(Str[ChN]);} return Str;}
-  const char* GetStr(const char *Str){
-	int Len = (int) strlen(Str);
-    for (int ChN=0; ChN<Len; ChN++){GetCh(Str[ChN]);} 
-	return Str;
-  }
-
-  bool IsSchemeCh() const {return ChDef.IsSchemeCh(PeekCh());}
-  char GetSchemeCh(){EAssertR(IsSchemeCh(), ""); return GetCh();}
-  bool IsDigitCh() const {return ChDef.IsDigitCh(PeekCh());}
-  char GetDigitCh(){EAssertR(IsDigitCh(), ""); return GetCh();}
-  bool IsHSegmentCh() const {return ChDef.IsHSegmentCh(PeekCh());}
-  char GetHSegmentCh(){EAssertR(IsHSegmentCh(), ""); return GetCh();}
-  TStr GetToCh(const char& Ch=TUrlLxChDef::EofCh){TChA Str;
-    while ((PeekCh()!=EofCh)&&(PeekCh()!=Ch)){Str+=GetCh();} return Str;}
-
-  TStr GetScheme(){TChA Str;
-    Str+=GetSchemeCh(); while (IsSchemeCh()){Str+=GetCh();}
-    Str.ToLc(); return Str;}
-  TStr GetHost();
-  TStr GetDigits(){TChA Str;
-    do {Str+=GetDigitCh();} while (IsDigitCh()); return Str;}
-  TStr GetHostPort(TStr& HostNm, TStr& PortStr, int& PortN);
-  TStr GetHPath(TStrV& PathSegV);
-  TStr GetSearch(){return GetToCh('#');}
-};
-
-const TUrlLxChDef TUrlLx::ChDef;
-const char TUrlLx::EofCh=TUrlLxChDef::EofCh;
-
-TStr TUrlLx::GetHost(){TChA Str;
-  EAssertR(ChDef.IsHostCh(PeekCh()), "");
-  do {
-    while (ChDef.IsHostCh(PeekCh())){Str+=GetCh();}
-    if (PeekCh()=='.'){Str+=GetCh('.');}
-    else if (PeekCh()=='@'){GetCh('@'); Str.Clr();} // still unexplained
-  } while (ChDef.IsHostCh(PeekCh()));
-  Str.ToLc();
-  return Str;
-}
-
-TStr TUrlLx::GetHostPort(TStr& HostNm, TStr& PortStr, int& PortN){TChA Str;
-  Str+=HostNm=GetHost();
-  if (PeekCh()==':'){
-    Str+=GetCh(':');
-    if (IsDigitCh()){Str+=PortStr=GetDigits(); PortN=PortStr.GetInt();}
-  }
-  return Str;
-}
-
-TStr TUrlLx::GetHPath(TStrV& PathSegV){TChA Str; TChA HSegStr; bool Cont;
-  do {
-    while (PeekCh()=='/'){GetCh('/');} // prevent multiple '/'
-    HSegStr.Clr(); while (IsHSegmentCh()){HSegStr+=GetHSegmentCh();}
-    Str+=HSegStr; PathSegV.Add(HSegStr);
-    Cont=(PeekCh()=='/'); if (Cont){Str+=GetCh('/');}
-  } while (Cont);
-  return Str;
-}
-
-/////////////////////////////////////////////////
-// Url
-const TStr TUrl::UrlHttpPrefixStr="http:";
-const TStr TUrl::UrlHttpAbsPrefixStr="http://";
-
-void TUrl::GetAbs(const TStr& AbsUrlStr){
-  EAssertR(IsAbs(AbsUrlStr), AbsUrlStr);
-  TUrlLx Lx(AbsUrlStr); TChA Str;
-  Str+=SchemeNm=Lx.GetScheme(); Str+=Lx.GetCh(':');
-  if (SchemeNm=="http"){
-    Scheme=usHttp;
-    const char *DbSlashStr="//";
-    Str+=Lx.GetStr(DbSlashStr);
-    Str+=Lx.GetHostPort(HostNm, PortStr, PortN);
-    if (PortN==-1){PortN=THttp::DfPortN; PortStr = TStr();}
-    else if (PortN==THttp::DfPortN){PortStr = TStr();}
-    if (Lx.PeekCh()=='/'){
-      PathStr=TStr(Lx.GetCh('/')); PathStr+=Lx.GetHPath(PathSegV); Str+=PathStr;}
-    if (PathStr.Empty()){PathStr="/"; Str+=PathStr;}
-    if (Lx.PeekCh()=='?'){
-      SearchStr=TStr(Lx.GetCh('?')); SearchStr+=Lx.GetSearch(); Str+=SearchStr;}
-  } else {
-    Scheme=usOther; Str+=Lx.GetToCh();
-  }
-  while (Lx.PeekCh()==' '){Lx.GetCh();}
-  if (Lx.PeekCh()=='#'){
-    FragIdStr=TStr(Lx.GetCh('#')); FragIdStr+=Lx.GetToCh();
-  }
-  EAssertR(Lx.Eof(), "");
-  UrlStr=Str;
-}
-
-void TUrl::GetAbsFromBase(const TStr& RelUrlStr, const TStr& BaseUrlStr){
-  EAssertR(!BaseUrlStr.Empty(), "");
-  PUrl Url=TUrl::New(BaseUrlStr); EAssertR(Url->IsOk(), "");
-  EAssertR(IsAbs(BaseUrlStr), "");
-  TStr AbsUrlStr=BaseUrlStr;
-  TStr NrRelUrlStr=RelUrlStr;
-  if (NrRelUrlStr.GetLc().StartsWith(UrlHttpPrefixStr)){
-    NrRelUrlStr.DelSubStr(0, UrlHttpPrefixStr.Len()-1);}
-  if (NrRelUrlStr.Len()>0){
-    if (NrRelUrlStr[0]=='/'){
-      TStr SlashStr; int SlashChN=0;
-      while ((SlashChN<NrRelUrlStr.Len())&&(NrRelUrlStr[SlashChN]=='/')){
-        SlashChN++; SlashStr+="/";}
-      int ChN=0; bool Found=false;
-      while ((!Found)&&((ChN=AbsUrlStr.SearchStr(SlashStr, ChN))!=-1)){
-        TStr Str=AbsUrlStr.GetSubStr(ChN-1, MIN(AbsUrlStr.Len()-1, ChN+SlashStr.Len()-1+1));
-        Found=((ChN==0)||(Str[0]!='/'))&&
-         ((ChN+SlashStr.Len()-1==AbsUrlStr.Len()-1)||(Str[Str.Len()-1]!='/'));
-        if (!Found){ChN++;}
-      }
-      if (Found){
-        AbsUrlStr.DelSubStr(ChN, AbsUrlStr.Len()-1);
-        AbsUrlStr+=NrRelUrlStr;
-      }
-    } else {
-      int ChN=AbsUrlStr.Len()-1;
-      while ((ChN>=0)&&(AbsUrlStr[ChN]!='/')){ChN--;}
-      AbsUrlStr.DelSubStr(ChN+1, AbsUrlStr.Len()-1);
-      AbsUrlStr+=NrRelUrlStr;
-    }
-  }
-
-  const char *PrevDirStr="/../";
-  {int ChN;
-  while ((ChN=AbsUrlStr.SearchStr(PrevDirStr))!=-1){
-    int BChN=ChN; int EChN=ChN+(int) strlen(PrevDirStr)-1;
-    while ((BChN-1>=0)&&(AbsUrlStr[BChN-1]!='/')){BChN--;}
-    AbsUrlStr.DelSubStr(BChN, EChN);
-  }}
-
-  const char *CurDirStr="/.";
-  
-  int OldLen;
-  int NewLen;
-  do {
-	  OldLen = AbsUrlStr.Len();
-	  AbsUrlStr.DelStr(CurDirStr);
-	  NewLen = AbsUrlStr.Len();
-  } while (OldLen != NewLen);
-
-  GetAbs(AbsUrlStr);
-}
-
-TUrl::TUrl(const TStr& _RelUrlStr, const TStr& _BaseUrlStr):
-  Scheme(usUndef),
-  UrlStr(), RelUrlStr(_RelUrlStr), BaseUrlStr(_BaseUrlStr),
-  SchemeNm(), HostNm(),
-  PortStr(), PathStr(), SearchStr(), FragIdStr(),
-  PortN(-1), PathSegV(),
-  IpNum(),
-  FinalUrlStr(), FinalHostNm(),
-  HttpRqStr(){
-  RelUrlStr = RelUrlStr.GetTrunc();
-  RelUrlStr.ChangeStrAll(" ", "%20");
-  try {
-    if (IsAbs(RelUrlStr)){
-      GetAbs(RelUrlStr);
-    } else
-    if (IsAbs(BaseUrlStr)){
-      GetAbsFromBase(RelUrlStr, BaseUrlStr);
-    } else {
-      Scheme=usUndef;
-    }
-  }
-  catch (PExcept&){Scheme=usUndef;}
-
-  //** old version
-  /*
-  PUrl BaseUrl;
-  if (!BaseUrlStr.Empty()){ // must be outside try-block (CBuilder3.0 bug)
-    BaseUrl=TUrl::New(BaseUrlStr);}
-  try {
-    if (!BaseUrlStr.Empty()){
-      EAssertR(BaseUrl->IsOk(), "");}
-    if (IsAbs(RelUrlStr)){
-      GetAbs(RelUrlStr);
-    } else {
-      GetAbsFromBase(RelUrlStr, BaseUrlStr);
-    }
-  }
-  catch (PExcept&){Scheme=usUndef;}
-  */
-}
-
-TUrl::TUrl(TSIn& SIn) : 
-  Scheme(usUndef),
-  UrlStr(),
-  SchemeNm(), HostNm(),
-  PortStr(), PathStr(), SearchStr(), FragIdStr(),
-  PortN(-1), PathSegV(),
-  IpNum(),
-  FinalUrlStr(), FinalHostNm(),
-  HttpRqStr()
-{
-	RelUrlStr = TStr(SIn);
-	BaseUrlStr = TStr(SIn);
-	// we have already serialized the properly formatted content so no need to do it again
-	//RelUrlStr.ToTrunc();
-	//RelUrlStr.ChangeStrAll(" ", "%20");
-	try {
-		if (IsAbs(RelUrlStr)) {
-			GetAbs(RelUrlStr);
-		}
-		else
-			if (IsAbs(BaseUrlStr)) {
-			GetAbsFromBase(RelUrlStr, BaseUrlStr);
-			}
-			else {
-				Scheme = usUndef;
-			}
-	}
-	catch (PExcept&) { Scheme = usUndef; }
-
-	bool IsHttpRq = TBool(SIn);
-	if (IsHttpRq) {
-		HttpRqStr = TStr(SIn);
-	}
-}
-
-void TUrl::Save(TSOut& SOut)
-{
-	RelUrlStr.Save(SOut);
-	BaseUrlStr.Save(SOut);
-
-	TBool IsHttpRq = IsHttpRqStr();
-	IsHttpRq.Save(SOut);
-	
-	if (IsHttpRq)
-		HttpRqStr.Save(SOut);
-}
-
-TStr TUrl::GetDmNm(const int& MxDmSegs) const {
-  EAssert(IsOk());
-  TChA DmChA; int DmSegs=0;
-  for (int ChN=HostNm.Len()-1; ChN>=0; ChN--){
-    if (HostNm[ChN]=='.'){
-      DmSegs++;
-      if (DmSegs==MxDmSegs){break;} else {DmChA+='.';}
-    } else {
-      DmChA+=HostNm[ChN];
-    }
-  }
-  DmChA.Reverse();
-  return DmChA;
-}
-
-void TUrl::DefFinalUrl(const TStr& _FinalHostNm){
-  EAssert(IsOk(usHttp));
-  EAssert(!IsDefFinalUrl());
-  FinalHostNm=_FinalHostNm.GetLc();
-  if (HostNm==FinalHostNm){
-    FinalUrlStr=UrlStr;
-  } else {
-    TChA FinalUrlChA;
-    FinalUrlChA+=SchemeNm; FinalUrlChA+="://";
-    FinalUrlChA+=FinalHostNm;
-    if (!PortStr.Empty()){
-      FinalUrlChA+=":"; FinalUrlChA+=PortStr;}
-    FinalUrlChA+=PathStr;
-    FinalUrlChA+=SearchStr;
-    FinalUrlStr=FinalUrlChA;
-  }
-}
-
-void TUrl::ToLcPath(){
-  // test if the conversion is needed
-  if (!PathStr.IsLc()){
-    // convert path strings to lower-case
-	PathStr = PathStr.GetLc();
-    for (int PathSegN=0; PathSegN<PathSegV.Len(); PathSegN++){
-		PathSegV[PathSegN] = PathSegV[PathSegN].GetLc();
-	}
-    // recompose url
-    TChA UrlChA;
-    UrlChA+=SchemeNm; UrlChA+="://";
-    UrlChA+=HostNm;
-    if (!PortStr.Empty()){
-      UrlChA+=":"; UrlChA+=PortStr;}
-    UrlChA+=PathStr;
-    UrlChA+=SearchStr;
-    UrlStr=UrlChA;
-    // recompose final-url
-    if (IsDefFinalUrl()){
-      FinalUrlStr = TStr();
-      DefFinalUrl(FinalHostNm);
-    }
-  }
-}
-
-bool TUrl::IsAbs(const TStr& UrlStr){
-  if (UrlStr.GetLc().StartsWith(UrlHttpPrefixStr)){
-    return UrlStr.GetLc().StartsWith(UrlHttpAbsPrefixStr);
-  } else {
-    int ColonChN=UrlStr.SearchCh(':'); int SlashChN=UrlStr.SearchCh('/');
-    return (ColonChN!=-1)&&((SlashChN==-1)||((SlashChN!=-1)&&(ColonChN<SlashChN)));
-  }
-}
-
-bool TUrl::IsScript(const TStr& UrlStr){
-  return UrlStr.IsChIn('?');
-}
-
-bool TUrl::IsSite(const TStr& UrlStr){
-  PUrl Url=TUrl::New(UrlStr);
-  return Url->IsOk(usHttp) && (Url->GetPathStr()=="/") &&
-   Url->GetSearchStr().Empty() && Url->GetFragIdStr().Empty();
-}
-
-PUrl TUrl::GetUrlFromShortcut(const TStr& ShortcutUrlStr,
- const TStr& DfHostNmPrefix, const TStr& DfHostNmSufix){
-  // shortcut is already correct url
-  TStr UrlStr=ShortcutUrlStr;
-  PUrl Url=TUrl::New(UrlStr);
-  if (Url->IsOk()){return Url;}
-  // add 'http://' to shortcut (if shortcut is from more segments)
-  if (ShortcutUrlStr.IsChIn('.')){
-    UrlStr=TUrl::UrlHttpAbsPrefixStr+ShortcutUrlStr;
-    Url=TUrl::New(UrlStr);
-    if (Url->IsOk()){return Url;}
-  }
-  // add 'http://' and '/' to shortcut (if shortcut is from more segments)
-  if (ShortcutUrlStr.IsChIn('.')){
-    UrlStr=TUrl::UrlHttpAbsPrefixStr+ShortcutUrlStr+"/";
-    Url=TUrl::New(UrlStr);
-    if (Url->IsOk()){return Url;}
-  }
-  // add 'http://', prefix, postfix and '/' to shortcut
-  UrlStr=UrlHttpAbsPrefixStr+
-   DfHostNmPrefix+"."+ShortcutUrlStr+"."+DfHostNmSufix+"/";
-  Url=TUrl::New(UrlStr);
-  return Url;
-}
-
-TStr TUrl::GetUrlSearchStr(const TStr& Str){
-  TChA InChA=Str; TChA OutChA;
-  for (int ChN=0; ChN<InChA.Len(); ChN++){
-    char Ch=InChA[ChN];
-    if (Ch==' '){
-      OutChA+='+';
-    } else
-    if ((' '<Ch)&&(Ch<='~')&&(Ch!='+')&&(Ch!='&')&&(Ch!='%')&&(Ch!='#')&&(Ch!='/')){
-      OutChA+=Ch;
-    } else {
-      OutChA+='%';
-      OutChA+=TInt::GetHexStr(uchar(Ch)/16);
-      OutChA+=TInt::GetHexStr(uchar(Ch)%16);
-    }
-  }
-  return OutChA;
-}
-
-TStr TUrl::DecodeUrlStr(const TStr& UrlStr) {
-  TChA InChA=UrlStr; TChA OutChA;
-  for (int ChN=0; ChN<InChA.Len(); ChN++){
-    char Ch=InChA[ChN];
-    if (Ch=='+'){
-      OutChA+=' ';
-    } else if (Ch=='%') {
-      ChN++; if (ChN==InChA.Len()) { break; }
-      char FirstCh = InChA[ChN];
-      if (!TCh::IsHex(FirstCh)) { break; }
-      ChN++; if (ChN==InChA.Len()) { break; }
-      char SecondCh = InChA[ChN];
-      if (!TCh::IsHex(SecondCh)) { break; }
-      OutChA+=char(TCh::GetHex(FirstCh)*16 + TCh::GetHex(SecondCh));
-    } else {
-      OutChA+=Ch;
-    }
-  }
-  return OutChA;
-}
-
-TStr TUrl::GetDocStrFromUrlStr(const TStr& UrlStr, const int& Copies){
-  TStrV StrV; UrlStr.SplitOnNonAlNum(StrV);
-  TChA DocChA;
-  for (int StrN=0; StrN<StrV.Len(); StrN++){
-    TStr UcStr=StrV[StrN].GetUc();
-    if ((UcStr.Len()>3)&&(UcStr!="HTTP")&&(UcStr!="HTML")&&(UcStr!="INDEX")&&(UcStr!="DEFAULT")){
-      for (int CopyN=0; CopyN<Copies; CopyN++){
-        if (!DocChA.Empty()){DocChA+=' ';} DocChA+=StrV[StrN];
-      }
-    }
-  }
-  return DocChA;
-}
-
-TStr TUrl::GetTopDownDocNm(
- const TStr& UrlStr, const int& MxLen, const bool& HostOnlyP){
-  PUrl Url=TUrl::New(UrlStr);
-  TChA DocNm;
-  if (Url->IsOk()){
-    TStr HostNm=Url->GetHostNm().GetLc();
-    TStrV HostNmSegV; HostNm.SplitOnAllCh('.', HostNmSegV, false);
-    for (int HostNmSegN=0; HostNmSegN<HostNmSegV.Len(); HostNmSegN++){
-      if (HostNmSegN>0){DocNm+='.';}
-      DocNm+=HostNmSegV[HostNmSegV.Len()-HostNmSegN-1];
-    }
-    if (!HostOnlyP){
-      DocNm+=Url->GetPathStr().GetLc();
-    }
-  } else {
-    DocNm=UrlStr.GetLc();
-  }
-  if (MxLen!=-1){
-    DocNm.Trunc(MxLen);}
-  return DocNm;
-}
-
-/////////////////////////////////////////////////
-// Url-Search-Environment
-TStr TUrlEnv::GetFullUrlStr() const {
-  if (GetKeys()==0){return TStr();}
-  TChA SearchChA;
-  SearchChA+=BaseUrlStr;
-  SearchChA+="?";
-  int KeyVals=0;
-  for (int KeyN=0; KeyN<GetKeys(); KeyN++){
-    TStr KeyNm=GetKeyNm(KeyN);
-    TStrV ValStrV=KeyNmToValH.GetDat(KeyNm);
-    for (int ValStrN=0; ValStrN<ValStrV.Len(); ValStrN++){
-      if (KeyVals>0){SearchChA+="&";}
-      SearchChA+=TUrl::GetUrlSearchStr(KeyNm);
-      SearchChA+='=';
-      SearchChA+=TUrl::GetUrlSearchStr(ValStrV[ValStrN]);
-      KeyVals++;
-    }
-  }
-  return SearchChA;
-}
-
-PUrlEnv TUrlEnv::MkClone(const PUrlEnv& UrlEnv){
-  PUrlEnv CloneUrlEnv=
-   PUrlEnv(new TUrlEnv(*UrlEnv));
-  return CloneUrlEnv;
-}
-
-void TUrlEnv::GetKeyValPrV(TStrKdV& FldNmValPrV) const
-{
-	FldNmValPrV.Clr();
-	const int Keys = GetKeys();
-	for (int KeyN = 0; KeyN < Keys; KeyN++) {
-		TStr KeyNm = GetKeyNm(KeyN);
-		const int Vals = GetVals(KeyN);
-		for (int ValN = 0; ValN < Vals; ValN++) {
-			TStr Val = GetVal(KeyN, ValN);
-			FldNmValPrV.Add(TStrKd(KeyNm, Val));
-		}
-	}
-=======
-/**
- * Copyright (c) 2015, Jozef Stefan Institute, Quintelligence d.o.o. and contributors
- * All rights reserved.
- * 
- * This source code is licensed under the FreeBSD license found in the
- * LICENSE file in the root directory of this source tree.
- */
-
-/////////////////////////////////////////////////
-// Url-Lexical-Chars
-class TUrlLxChDef{
-private:
-  TBoolV IsLoAlphaV, IsHiAlphaV, IsAlphaV;
-  TBoolV IsDigitV, IsSafeV, IsExtraV;
-  TBoolV IsNationalV, IsPunctuationV;
-  TBoolV IsReservedV, IsHexV;
-  TBoolV IsUnreservedV, IsUCharV, IsXCharV;
-  TBoolV IsSchemeV, IsHostV, IsHSegmentV;
-  void InclCh(TBoolV& BoolV, const char& Ch);
-  void InclStr(TBoolV& BoolV, const TStr& Str);
-  void InclBoolV(TBoolV& BoolV, const TBoolV& OrBoolV);
-public:
-  static const char EofCh;
-  static const char EscCh;
-  TUrlLxChDef();
-
-  bool IsDigitCh(const char& Ch) const {return (Ch>=0)&&IsDigitV[Ch];}
-  bool IsSchemeCh(const char& Ch) const {return (Ch>=0)&&IsSchemeV[Ch];}
-  bool IsHostCh(const char& Ch) const {return (Ch>=0)&&IsHostV[Ch];}
-  bool IsHSegmentCh(const char& Ch) const {
-    return (Ch<0)||((Ch>=0)&&IsHSegmentV[Ch]);}
-};
-const char TUrlLxChDef::EofCh=0;
-const char TUrlLxChDef::EscCh='%';
-
-void TUrlLxChDef::InclCh(TBoolV& BoolV, const char& Ch){BoolV[Ch]=true;}
-
-void TUrlLxChDef::InclStr(TBoolV& BoolV, const TStr& Str){
-  for (int CC=0; CC<Str.Len(); CC++){BoolV[Str.GetCh(CC)]=true;}}
-
-void TUrlLxChDef::InclBoolV(TBoolV& BoolV, const TBoolV& OrBoolV){
-  for (int BoolN=0; BoolN<BoolV.Len(); BoolN++){
-    BoolV[BoolN]=BoolV[BoolN]||OrBoolV[BoolN];}}
-
-TUrlLxChDef::TUrlLxChDef():
-  IsLoAlphaV(TCh::Vals), IsHiAlphaV(TCh::Vals), IsAlphaV(TCh::Vals),
-  IsDigitV(TCh::Vals), IsSafeV(TCh::Vals), IsExtraV(TCh::Vals),
-  IsNationalV(TCh::Vals), IsPunctuationV(TCh::Vals),
-  IsReservedV(TCh::Vals), IsHexV(TCh::Vals),
-  IsUnreservedV(TCh::Vals), IsUCharV(TCh::Vals), IsXCharV(TCh::Vals),
-  IsSchemeV(TCh::Vals), IsHostV(TCh::Vals), IsHSegmentV(TCh::Vals){
-
-  InclStr(IsLoAlphaV, "abcdefghijklmnopqrstuvwxyz");
-  InclStr(IsHiAlphaV, "ABCDEFGHIJKLMNOPQRSTUVWXYZ");
-  InclBoolV(IsAlphaV, IsLoAlphaV); InclBoolV(IsAlphaV, IsHiAlphaV);
-  InclStr(IsDigitV, "0123456789");
-  InclStr(IsSafeV, "$-_.+");
-  InclStr(IsExtraV, "!*'(),");
-  InclStr(IsNationalV, "{}|\\^~[]`");
-  InclStr(IsPunctuationV, "<>#%\"");
-  InclStr(IsReservedV, ";/?:@&=");
-  InclBoolV(IsHexV, IsDigitV); InclStr(IsHexV, "ABCDEFabcdef");
-
-  InclBoolV(IsUnreservedV, IsAlphaV); InclBoolV(IsUnreservedV, IsDigitV);
-  InclBoolV(IsUnreservedV, IsSafeV); InclBoolV(IsUnreservedV, IsExtraV);
-
-  InclBoolV(IsUCharV, IsUnreservedV); InclStr(IsUCharV, TStr(EscCh));
-
-  InclBoolV(IsXCharV, IsUnreservedV); InclBoolV(IsXCharV, IsReservedV);
-  InclStr(IsXCharV, TStr(EscCh));
-
-  InclBoolV(IsSchemeV, IsAlphaV); InclBoolV(IsSchemeV, IsDigitV);
-  InclStr(IsSchemeV, "+-.");
-
-  InclBoolV(IsHostV, IsAlphaV); InclBoolV(IsHostV, IsDigitV);
-  InclStr(IsHostV, "-_");
-
-  InclBoolV(IsHSegmentV, IsUCharV); InclStr(IsHSegmentV, ";:@&=");
-  InclBoolV(IsHSegmentV, IsNationalV); InclStr(IsHSegmentV, " ");
-}
-
-/////////////////////////////////////////////////
-// Url-Lexical
-class TUrlLx{
-private:
-  static const char EofCh;
-  TChA Bf;
-  int BfC;
-public:
-  static const TUrlLxChDef ChDef;
-  TUrlLx(const TStr& _Str): Bf(_Str), BfC(0){}
-  bool Eof() const {return BfC==Bf.Len();};
-  char GetCh(){if (Eof()){return EofCh;} else {return Bf[BfC++];}}
-  char PeekCh() const {if (Eof()){return EofCh;} else {return Bf[BfC];}}
-  char GetCh(const char& Ch){EAssertR(GetCh()==Ch, ""); return Ch;}
-  TStr GetStr(const TStr& Str){
-    for (int ChN=0; ChN<Str.Len(); ChN++){GetCh(Str[ChN]);} return Str;}
-  const char* GetStr(const char *Str){
-	int Len = (int) strlen(Str);
-    for (int ChN=0; ChN<Len; ChN++){GetCh(Str[ChN]);} 
-	return Str;
-  }
-
-  bool IsSchemeCh() const {return ChDef.IsSchemeCh(PeekCh());}
-  char GetSchemeCh(){EAssertR(IsSchemeCh(), ""); return GetCh();}
-  bool IsDigitCh() const {return ChDef.IsDigitCh(PeekCh());}
-  char GetDigitCh(){EAssertR(IsDigitCh(), ""); return GetCh();}
-  bool IsHSegmentCh() const {return ChDef.IsHSegmentCh(PeekCh());}
-  char GetHSegmentCh(){EAssertR(IsHSegmentCh(), ""); return GetCh();}
-  TStr GetToCh(const char& Ch=TUrlLxChDef::EofCh){TChA Str;
-    while ((PeekCh()!=EofCh)&&(PeekCh()!=Ch)){Str+=GetCh();} return Str;}
-
-  TStr GetScheme(){TChA Str;
-    Str+=GetSchemeCh(); while (IsSchemeCh()){Str+=GetCh();}
-    Str.ToLc(); return Str;}
-  TStr GetHost();
-  TStr GetDigits(){TChA Str;
-    do {Str+=GetDigitCh();} while (IsDigitCh()); return Str;}
-  TStr GetHostPort(TStr& HostNm, TStr& PortStr, int& PortN);
-  TStr GetHPath(TStrV& PathSegV);
-  TStr GetSearch(){return GetToCh('#');}
-};
-
-const TUrlLxChDef TUrlLx::ChDef;
-const char TUrlLx::EofCh=TUrlLxChDef::EofCh;
-
-TStr TUrlLx::GetHost(){TChA Str;
-  EAssertR(ChDef.IsHostCh(PeekCh()), "");
-  do {
-    while (ChDef.IsHostCh(PeekCh())){Str+=GetCh();}
-    if (PeekCh()=='.'){Str+=GetCh('.');}
-    else if (PeekCh()=='@'){GetCh('@'); Str.Clr();} // still unexplained
-  } while (ChDef.IsHostCh(PeekCh()));
-  Str.ToLc();
-  return Str;
-}
-
-TStr TUrlLx::GetHostPort(TStr& HostNm, TStr& PortStr, int& PortN){TChA Str;
-  Str+=HostNm=GetHost();
-  if (PeekCh()==':'){
-    Str+=GetCh(':');
-    if (IsDigitCh()){Str+=PortStr=GetDigits(); PortN=PortStr.GetInt();}
-  }
-  return Str;
-}
-
-TStr TUrlLx::GetHPath(TStrV& PathSegV){TChA Str; TChA HSegStr; bool Cont;
-  do {
-    while (PeekCh()=='/'){GetCh('/');} // prevent multiple '/'
-    HSegStr.Clr(); while (IsHSegmentCh()){HSegStr+=GetHSegmentCh();}
-    Str+=HSegStr; PathSegV.Add(HSegStr);
-    Cont=(PeekCh()=='/'); if (Cont){Str+=GetCh('/');}
-  } while (Cont);
-  return Str;
-}
-
-/////////////////////////////////////////////////
-// Url
-const TStr TUrl::UrlHttpPrefixStr="http:";
-const TStr TUrl::UrlHttpAbsPrefixStr="http://";
-
-void TUrl::GetAbs(const TStr& AbsUrlStr){
-  EAssertR(IsAbs(AbsUrlStr), AbsUrlStr);
-  TUrlLx Lx(AbsUrlStr); TChA Str;
-  Str+=SchemeNm=Lx.GetScheme(); Str+=Lx.GetCh(':');
-  if (SchemeNm=="http"){
-    Scheme=usHttp;
-    const char *DbSlashStr="//";
-    Str+=Lx.GetStr(DbSlashStr);
-    Str+=Lx.GetHostPort(HostNm, PortStr, PortN);
-    if (PortN==-1){PortN=THttp::DfPortN; PortStr = TStr();}
-    else if (PortN==THttp::DfPortN){PortStr = TStr();}
-    if (Lx.PeekCh()=='/'){
-      PathStr=TStr(Lx.GetCh('/')); PathStr+=Lx.GetHPath(PathSegV); Str+=PathStr;}
-    if (PathStr.Empty()){PathStr="/"; Str+=PathStr;}
-    if (Lx.PeekCh()=='?'){
-      SearchStr=TStr(Lx.GetCh('?')); SearchStr+=Lx.GetSearch(); Str+=SearchStr;}
-  } else {
-    Scheme=usOther; Str+=Lx.GetToCh();
-  }
-  while (Lx.PeekCh()==' '){Lx.GetCh();}
-  if (Lx.PeekCh()=='#'){
-    FragIdStr=TStr(Lx.GetCh('#')); FragIdStr+=Lx.GetToCh();
-  }
-  EAssertR(Lx.Eof(), "");
-  UrlStr=Str;
-}
-
-void TUrl::GetAbsFromBase(const TStr& RelUrlStr, const TStr& BaseUrlStr){
-  EAssertR(!BaseUrlStr.Empty(), "");
-  PUrl Url=TUrl::New(BaseUrlStr); EAssertR(Url->IsOk(), "");
-  EAssertR(IsAbs(BaseUrlStr), "");
-  TStr AbsUrlStr=BaseUrlStr;
-  TStr NrRelUrlStr=RelUrlStr;
-  if (NrRelUrlStr.GetLc().StartsWith(UrlHttpPrefixStr)){
-    NrRelUrlStr.DelSubStr(0, UrlHttpPrefixStr.Len()-1);}
-  if (NrRelUrlStr.Len()>0){
-    if (NrRelUrlStr[0]=='/'){
-      TStr SlashStr; int SlashChN=0;
-      while ((SlashChN<NrRelUrlStr.Len())&&(NrRelUrlStr[SlashChN]=='/')){
-        SlashChN++; SlashStr+="/";}
-      int ChN=0; bool Found=false;
-      while ((!Found)&&((ChN=AbsUrlStr.SearchStr(SlashStr, ChN))!=-1)){
-        TStr Str=AbsUrlStr.GetSubStr(ChN-1, MIN(AbsUrlStr.Len()-1, ChN+SlashStr.Len()-1+1));
-        Found=((ChN==0)||(Str[0]!='/'))&&
-         ((ChN+SlashStr.Len()-1==AbsUrlStr.Len()-1)||(Str[Str.Len()-1]!='/'));
-        if (!Found){ChN++;}
-      }
-      if (Found){
-        AbsUrlStr.DelSubStr(ChN, AbsUrlStr.Len()-1);
-        AbsUrlStr+=NrRelUrlStr;
-      }
-    } else {
-      int ChN=AbsUrlStr.Len()-1;
-      while ((ChN>=0)&&(AbsUrlStr[ChN]!='/')){ChN--;}
-      AbsUrlStr.DelSubStr(ChN+1, AbsUrlStr.Len()-1);
-      AbsUrlStr+=NrRelUrlStr;
-    }
-  }
-
-  const char *PrevDirStr="/../";
-  {int ChN;
-  while ((ChN=AbsUrlStr.SearchStr(PrevDirStr))!=-1){
-    int BChN=ChN; int EChN=ChN+(int) strlen(PrevDirStr)-1;
-    while ((BChN-1>=0)&&(AbsUrlStr[BChN-1]!='/')){BChN--;}
-    AbsUrlStr.DelSubStr(BChN, EChN);
-  }}
-
-  const char *CurDirStr="/.";
-  
-  int OldLen;
-  int NewLen;
-  do {
-	  OldLen = AbsUrlStr.Len();
-	  AbsUrlStr.DelStr(CurDirStr);
-	  NewLen = AbsUrlStr.Len();
-  } while (OldLen != NewLen);
-
-  GetAbs(AbsUrlStr);
-}
-
-TUrl::TUrl(const TStr& _RelUrlStr, const TStr& _BaseUrlStr):
-  Scheme(usUndef),
-  UrlStr(), RelUrlStr(_RelUrlStr), BaseUrlStr(_BaseUrlStr),
-  SchemeNm(), HostNm(),
-  PortStr(), PathStr(), SearchStr(), FragIdStr(),
-  PortN(-1), PathSegV(),
-  IpNum(),
-  FinalUrlStr(), FinalHostNm(),
-  HttpRqStr(){
-  RelUrlStr = RelUrlStr.GetTrunc();
-  RelUrlStr.ChangeStrAll(" ", "%20");
-  try {
-    if (IsAbs(RelUrlStr)){
-      GetAbs(RelUrlStr);
-    } else
-    if (IsAbs(BaseUrlStr)){
-      GetAbsFromBase(RelUrlStr, BaseUrlStr);
-    } else {
-      Scheme=usUndef;
-    }
-  }
-  catch (PExcept&){Scheme=usUndef;}
-
-  //** old version
-  /*
-  PUrl BaseUrl;
-  if (!BaseUrlStr.Empty()){ // must be outside try-block (CBuilder3.0 bug)
-    BaseUrl=TUrl::New(BaseUrlStr);}
-  try {
-    if (!BaseUrlStr.Empty()){
-      EAssertR(BaseUrl->IsOk(), "");}
-    if (IsAbs(RelUrlStr)){
-      GetAbs(RelUrlStr);
-    } else {
-      GetAbsFromBase(RelUrlStr, BaseUrlStr);
-    }
-  }
-  catch (PExcept&){Scheme=usUndef;}
-  */
-}
-
-TUrl::TUrl(TSIn& SIn) : 
-  Scheme(usUndef),
-  UrlStr(),
-  SchemeNm(), HostNm(),
-  PortStr(), PathStr(), SearchStr(), FragIdStr(),
-  PortN(-1), PathSegV(),
-  IpNum(),
-  FinalUrlStr(), FinalHostNm(),
-  HttpRqStr()
-{
-	RelUrlStr = TStr(SIn);
-	BaseUrlStr = TStr(SIn);
-	// we have already serialized the properly formatted content so no need to do it again
-	//RelUrlStr.ToTrunc();
-	//RelUrlStr.ChangeStrAll(" ", "%20");
-	try {
-		if (IsAbs(RelUrlStr)) {
-			GetAbs(RelUrlStr);
-		}
-		else
-			if (IsAbs(BaseUrlStr)) {
-			GetAbsFromBase(RelUrlStr, BaseUrlStr);
-			}
-			else {
-				Scheme = usUndef;
-			}
-	}
-	catch (PExcept&) { Scheme = usUndef; }
-
-	bool IsHttpRq = TBool(SIn);
-	if (IsHttpRq) {
-		HttpRqStr = TStr(SIn);
-	}
-}
-
-void TUrl::Save(TSOut& SOut)
-{
-	RelUrlStr.Save(SOut);
-	BaseUrlStr.Save(SOut);
-
-	TBool IsHttpRq = IsHttpRqStr();
-	IsHttpRq.Save(SOut);
-	
-	if (IsHttpRq)
-		HttpRqStr.Save(SOut);
-}
-
-TStr TUrl::GetDmNm(const int& MxDmSegs) const {
-  EAssert(IsOk());
-  TChA DmChA; int DmSegs=0;
-  for (int ChN=HostNm.Len()-1; ChN>=0; ChN--){
-    if (HostNm[ChN]=='.'){
-      DmSegs++;
-      if (DmSegs==MxDmSegs){break;} else {DmChA+='.';}
-    } else {
-      DmChA+=HostNm[ChN];
-    }
-  }
-  DmChA.Reverse();
-  return DmChA;
-}
-
-void TUrl::DefFinalUrl(const TStr& _FinalHostNm){
-  EAssert(IsOk(usHttp));
-  EAssert(!IsDefFinalUrl());
-  FinalHostNm=_FinalHostNm.GetLc();
-  if (HostNm==FinalHostNm){
-    FinalUrlStr=UrlStr;
-  } else {
-    TChA FinalUrlChA;
-    FinalUrlChA+=SchemeNm; FinalUrlChA+="://";
-    FinalUrlChA+=FinalHostNm;
-    if (!PortStr.Empty()){
-      FinalUrlChA+=":"; FinalUrlChA+=PortStr;}
-    FinalUrlChA+=PathStr;
-    FinalUrlChA+=SearchStr;
-    FinalUrlStr=FinalUrlChA;
-  }
-}
-
-void TUrl::ToLcPath(){
-  // test if the conversion is needed
-  if (!PathStr.IsLc()){
-    // convert path strings to lower-case
-	PathStr = PathStr.GetLc();
-    for (int PathSegN=0; PathSegN<PathSegV.Len(); PathSegN++){
-		PathSegV[PathSegN] = PathSegV[PathSegN].GetLc();
-	}
-    // recompose url
-    TChA UrlChA;
-    UrlChA+=SchemeNm; UrlChA+="://";
-    UrlChA+=HostNm;
-    if (!PortStr.Empty()){
-      UrlChA+=":"; UrlChA+=PortStr;}
-    UrlChA+=PathStr;
-    UrlChA+=SearchStr;
-    UrlStr=UrlChA;
-    // recompose final-url
-    if (IsDefFinalUrl()){
-      FinalUrlStr = TStr();
-      DefFinalUrl(FinalHostNm);
-    }
-  }
-}
-
-bool TUrl::IsAbs(const TStr& UrlStr){
-  if (UrlStr.GetLc().StartsWith(UrlHttpPrefixStr)){
-    return UrlStr.GetLc().StartsWith(UrlHttpAbsPrefixStr);
-  } else {
-    int ColonChN=UrlStr.SearchCh(':'); int SlashChN=UrlStr.SearchCh('/');
-    return (ColonChN!=-1)&&((SlashChN==-1)||((SlashChN!=-1)&&(ColonChN<SlashChN)));
-  }
-}
-
-bool TUrl::IsScript(const TStr& UrlStr){
-  return UrlStr.IsChIn('?');
-}
-
-bool TUrl::IsSite(const TStr& UrlStr){
-  PUrl Url=TUrl::New(UrlStr);
-  return Url->IsOk(usHttp) && (Url->GetPathStr()=="/") &&
-   Url->GetSearchStr().Empty() && Url->GetFragIdStr().Empty();
-}
-
-PUrl TUrl::GetUrlFromShortcut(const TStr& ShortcutUrlStr,
- const TStr& DfHostNmPrefix, const TStr& DfHostNmSufix){
-  // shortcut is already correct url
-  TStr UrlStr=ShortcutUrlStr;
-  PUrl Url=TUrl::New(UrlStr);
-  if (Url->IsOk()){return Url;}
-  // add 'http://' to shortcut (if shortcut is from more segments)
-  if (ShortcutUrlStr.IsChIn('.')){
-    UrlStr=TUrl::UrlHttpAbsPrefixStr+ShortcutUrlStr;
-    Url=TUrl::New(UrlStr);
-    if (Url->IsOk()){return Url;}
-  }
-  // add 'http://' and '/' to shortcut (if shortcut is from more segments)
-  if (ShortcutUrlStr.IsChIn('.')){
-    UrlStr=TUrl::UrlHttpAbsPrefixStr+ShortcutUrlStr+"/";
-    Url=TUrl::New(UrlStr);
-    if (Url->IsOk()){return Url;}
-  }
-  // add 'http://', prefix, postfix and '/' to shortcut
-  UrlStr=UrlHttpAbsPrefixStr+
-   DfHostNmPrefix+"."+ShortcutUrlStr+"."+DfHostNmSufix+"/";
-  Url=TUrl::New(UrlStr);
-  return Url;
-}
-
-TStr TUrl::GetUrlSearchStr(const TStr& Str){
-  TChA InChA=Str; TChA OutChA;
-  for (int ChN=0; ChN<InChA.Len(); ChN++){
-    char Ch=InChA[ChN];
-    if (Ch==' '){
-      OutChA+='+';
-    } else
-    if ((' '<Ch)&&(Ch<='~')&&(Ch!='+')&&(Ch!='&')&&(Ch!='%')&&(Ch!='#')&&(Ch!='/')){
-      OutChA+=Ch;
-    } else {
-      OutChA+='%';
-      OutChA+=TInt::GetHexStr(uchar(Ch)/16);
-      OutChA+=TInt::GetHexStr(uchar(Ch)%16);
-    }
-  }
-  return OutChA;
-}
-
-TStr TUrl::DecodeUrlStr(const TStr& UrlStr) {
-  TChA InChA=UrlStr; TChA OutChA;
-  for (int ChN=0; ChN<InChA.Len(); ChN++){
-    char Ch=InChA[ChN];
-    if (Ch=='+'){
-      OutChA+=' ';
-    } else if (Ch=='%') {
-      ChN++; if (ChN==InChA.Len()) { break; }
-      char FirstCh = InChA[ChN];
-      if (!TCh::IsHex(FirstCh)) { break; }
-      ChN++; if (ChN==InChA.Len()) { break; }
-      char SecondCh = InChA[ChN];
-      if (!TCh::IsHex(SecondCh)) { break; }
-      OutChA+=char(TCh::GetHex(FirstCh)*16 + TCh::GetHex(SecondCh));
-    } else {
-      OutChA+=Ch;
-    }
-  }
-  return OutChA;
-}
-
-TStr TUrl::GetDocStrFromUrlStr(const TStr& UrlStr, const int& Copies){
-  TStrV StrV; UrlStr.SplitOnNonAlNum(StrV);
-  TChA DocChA;
-  for (int StrN=0; StrN<StrV.Len(); StrN++){
-    TStr UcStr=StrV[StrN].GetUc();
-    if ((UcStr.Len()>3)&&(UcStr!="HTTP")&&(UcStr!="HTML")&&(UcStr!="INDEX")&&(UcStr!="DEFAULT")){
-      for (int CopyN=0; CopyN<Copies; CopyN++){
-        if (!DocChA.Empty()){DocChA+=' ';} DocChA+=StrV[StrN];
-      }
-    }
-  }
-  return DocChA;
-}
-
-TStr TUrl::GetTopDownDocNm(
- const TStr& UrlStr, const int& MxLen, const bool& HostOnlyP){
-  PUrl Url=TUrl::New(UrlStr);
-  TChA DocNm;
-  if (Url->IsOk()){
-    TStr HostNm=Url->GetHostNm().GetLc();
-    TStrV HostNmSegV; HostNm.SplitOnAllCh('.', HostNmSegV, false);
-    for (int HostNmSegN=0; HostNmSegN<HostNmSegV.Len(); HostNmSegN++){
-      if (HostNmSegN>0){DocNm+='.';}
-      DocNm+=HostNmSegV[HostNmSegV.Len()-HostNmSegN-1];
-    }
-    if (!HostOnlyP){
-      DocNm+=Url->GetPathStr().GetLc();
-    }
-  } else {
-    DocNm=UrlStr.GetLc();
-  }
-  if (MxLen!=-1){
-    DocNm.Trunc(MxLen);}
-  return DocNm;
-}
-
-/////////////////////////////////////////////////
-// Url-Search-Environment
-TStr TUrlEnv::GetFullUrlStr() const {
-  if (GetKeys()==0){return TStr();}
-  TChA SearchChA;
-  SearchChA+=BaseUrlStr;
-  SearchChA+="?";
-  int KeyVals=0;
-  for (int KeyN=0; KeyN<GetKeys(); KeyN++){
-    TStr KeyNm=GetKeyNm(KeyN);
-    TStrV ValStrV=KeyNmToValH.GetDat(KeyNm);
-    for (int ValStrN=0; ValStrN<ValStrV.Len(); ValStrN++){
-      if (KeyVals>0){SearchChA+="&";}
-      SearchChA+=TUrl::GetUrlSearchStr(KeyNm);
-      SearchChA+='=';
-      SearchChA+=TUrl::GetUrlSearchStr(ValStrV[ValStrN]);
-      KeyVals++;
-    }
-  }
-  return SearchChA;
-}
-
-PUrlEnv TUrlEnv::MkClone(const PUrlEnv& UrlEnv){
-  PUrlEnv CloneUrlEnv=
-   PUrlEnv(new TUrlEnv(*UrlEnv));
-  return CloneUrlEnv;
-}
-
-void TUrlEnv::GetKeyValPrV(TStrKdV& FldNmValPrV) const {
-	FldNmValPrV.Clr();
-	const int Keys = GetKeys();
-	for (int KeyN = 0; KeyN < Keys; KeyN++) {
-		TStr KeyNm = GetKeyNm(KeyN);
-		const int Vals = GetVals(KeyN);
-		for (int ValN = 0; ValN < Vals; ValN++) {
-			TStr Val = GetVal(KeyN, ValN);
-			FldNmValPrV.Add(TStrKd(KeyNm, Val));
-		}
-	}
->>>>>>> 5435213c
+/**
+ * Copyright (c) 2015, Jozef Stefan Institute, Quintelligence d.o.o. and contributors
+ * All rights reserved.
+ * 
+ * This source code is licensed under the FreeBSD license found in the
+ * LICENSE file in the root directory of this source tree.
+ */
+
+/////////////////////////////////////////////////
+// Url-Lexical-Chars
+class TUrlLxChDef{
+private:
+  TBoolV IsLoAlphaV, IsHiAlphaV, IsAlphaV;
+  TBoolV IsDigitV, IsSafeV, IsExtraV;
+  TBoolV IsNationalV, IsPunctuationV;
+  TBoolV IsReservedV, IsHexV;
+  TBoolV IsUnreservedV, IsUCharV, IsXCharV;
+  TBoolV IsSchemeV, IsHostV, IsHSegmentV;
+  void InclCh(TBoolV& BoolV, const char& Ch);
+  void InclStr(TBoolV& BoolV, const TStr& Str);
+  void InclBoolV(TBoolV& BoolV, const TBoolV& OrBoolV);
+public:
+  static const char EofCh;
+  static const char EscCh;
+  TUrlLxChDef();
+
+  bool IsDigitCh(const char& Ch) const {return (Ch>=0)&&IsDigitV[Ch];}
+  bool IsSchemeCh(const char& Ch) const {return (Ch>=0)&&IsSchemeV[Ch];}
+  bool IsHostCh(const char& Ch) const {return (Ch>=0)&&IsHostV[Ch];}
+  bool IsHSegmentCh(const char& Ch) const {
+    return (Ch<0)||((Ch>=0)&&IsHSegmentV[Ch]);}
+};
+const char TUrlLxChDef::EofCh=0;
+const char TUrlLxChDef::EscCh='%';
+
+void TUrlLxChDef::InclCh(TBoolV& BoolV, const char& Ch){BoolV[Ch]=true;}
+
+void TUrlLxChDef::InclStr(TBoolV& BoolV, const TStr& Str){
+  for (int CC=0; CC<Str.Len(); CC++){BoolV[Str.GetCh(CC)]=true;}}
+
+void TUrlLxChDef::InclBoolV(TBoolV& BoolV, const TBoolV& OrBoolV){
+  for (int BoolN=0; BoolN<BoolV.Len(); BoolN++){
+    BoolV[BoolN]=BoolV[BoolN]||OrBoolV[BoolN];}}
+
+TUrlLxChDef::TUrlLxChDef():
+  IsLoAlphaV(TCh::Vals), IsHiAlphaV(TCh::Vals), IsAlphaV(TCh::Vals),
+  IsDigitV(TCh::Vals), IsSafeV(TCh::Vals), IsExtraV(TCh::Vals),
+  IsNationalV(TCh::Vals), IsPunctuationV(TCh::Vals),
+  IsReservedV(TCh::Vals), IsHexV(TCh::Vals),
+  IsUnreservedV(TCh::Vals), IsUCharV(TCh::Vals), IsXCharV(TCh::Vals),
+  IsSchemeV(TCh::Vals), IsHostV(TCh::Vals), IsHSegmentV(TCh::Vals){
+
+  InclStr(IsLoAlphaV, "abcdefghijklmnopqrstuvwxyz");
+  InclStr(IsHiAlphaV, "ABCDEFGHIJKLMNOPQRSTUVWXYZ");
+  InclBoolV(IsAlphaV, IsLoAlphaV); InclBoolV(IsAlphaV, IsHiAlphaV);
+  InclStr(IsDigitV, "0123456789");
+  InclStr(IsSafeV, "$-_.+");
+  InclStr(IsExtraV, "!*'(),");
+  InclStr(IsNationalV, "{}|\\^~[]`");
+  InclStr(IsPunctuationV, "<>#%\"");
+  InclStr(IsReservedV, ";/?:@&=");
+  InclBoolV(IsHexV, IsDigitV); InclStr(IsHexV, "ABCDEFabcdef");
+
+  InclBoolV(IsUnreservedV, IsAlphaV); InclBoolV(IsUnreservedV, IsDigitV);
+  InclBoolV(IsUnreservedV, IsSafeV); InclBoolV(IsUnreservedV, IsExtraV);
+
+  InclBoolV(IsUCharV, IsUnreservedV); InclStr(IsUCharV, TStr(EscCh));
+
+  InclBoolV(IsXCharV, IsUnreservedV); InclBoolV(IsXCharV, IsReservedV);
+  InclStr(IsXCharV, TStr(EscCh));
+
+  InclBoolV(IsSchemeV, IsAlphaV); InclBoolV(IsSchemeV, IsDigitV);
+  InclStr(IsSchemeV, "+-.");
+
+  InclBoolV(IsHostV, IsAlphaV); InclBoolV(IsHostV, IsDigitV);
+  InclStr(IsHostV, "-_");
+
+  InclBoolV(IsHSegmentV, IsUCharV); InclStr(IsHSegmentV, ";:@&=");
+  InclBoolV(IsHSegmentV, IsNationalV); InclStr(IsHSegmentV, " ");
+}
+
+/////////////////////////////////////////////////
+// Url-Lexical
+class TUrlLx{
+private:
+  static const char EofCh;
+  TChA Bf;
+  int BfC;
+public:
+  static const TUrlLxChDef ChDef;
+  TUrlLx(const TStr& _Str): Bf(_Str), BfC(0){}
+  bool Eof() const {return BfC==Bf.Len();};
+  char GetCh(){if (Eof()){return EofCh;} else {return Bf[BfC++];}}
+  char PeekCh() const {if (Eof()){return EofCh;} else {return Bf[BfC];}}
+  char GetCh(const char& Ch){EAssertR(GetCh()==Ch, ""); return Ch;}
+  TStr GetStr(const TStr& Str){
+    for (int ChN=0; ChN<Str.Len(); ChN++){GetCh(Str[ChN]);} return Str;}
+  const char* GetStr(const char *Str){
+	int Len = (int) strlen(Str);
+    for (int ChN=0; ChN<Len; ChN++){GetCh(Str[ChN]);} 
+	return Str;
+  }
+
+  bool IsSchemeCh() const {return ChDef.IsSchemeCh(PeekCh());}
+  char GetSchemeCh(){EAssertR(IsSchemeCh(), ""); return GetCh();}
+  bool IsDigitCh() const {return ChDef.IsDigitCh(PeekCh());}
+  char GetDigitCh(){EAssertR(IsDigitCh(), ""); return GetCh();}
+  bool IsHSegmentCh() const {return ChDef.IsHSegmentCh(PeekCh());}
+  char GetHSegmentCh(){EAssertR(IsHSegmentCh(), ""); return GetCh();}
+  TStr GetToCh(const char& Ch=TUrlLxChDef::EofCh){TChA Str;
+    while ((PeekCh()!=EofCh)&&(PeekCh()!=Ch)){Str+=GetCh();} return Str;}
+
+  TStr GetScheme(){TChA Str;
+    Str+=GetSchemeCh(); while (IsSchemeCh()){Str+=GetCh();}
+    Str.ToLc(); return Str;}
+  TStr GetHost();
+  TStr GetDigits(){TChA Str;
+    do {Str+=GetDigitCh();} while (IsDigitCh()); return Str;}
+  TStr GetHostPort(TStr& HostNm, TStr& PortStr, int& PortN);
+  TStr GetHPath(TStrV& PathSegV);
+  TStr GetSearch(){return GetToCh('#');}
+};
+
+const TUrlLxChDef TUrlLx::ChDef;
+const char TUrlLx::EofCh=TUrlLxChDef::EofCh;
+
+TStr TUrlLx::GetHost(){TChA Str;
+  EAssertR(ChDef.IsHostCh(PeekCh()), "");
+  do {
+    while (ChDef.IsHostCh(PeekCh())){Str+=GetCh();}
+    if (PeekCh()=='.'){Str+=GetCh('.');}
+    else if (PeekCh()=='@'){GetCh('@'); Str.Clr();} // still unexplained
+  } while (ChDef.IsHostCh(PeekCh()));
+  Str.ToLc();
+  return Str;
+}
+
+TStr TUrlLx::GetHostPort(TStr& HostNm, TStr& PortStr, int& PortN){TChA Str;
+  Str+=HostNm=GetHost();
+  if (PeekCh()==':'){
+    Str+=GetCh(':');
+    if (IsDigitCh()){Str+=PortStr=GetDigits(); PortN=PortStr.GetInt();}
+  }
+  return Str;
+}
+
+TStr TUrlLx::GetHPath(TStrV& PathSegV){TChA Str; TChA HSegStr; bool Cont;
+  do {
+    while (PeekCh()=='/'){GetCh('/');} // prevent multiple '/'
+    HSegStr.Clr(); while (IsHSegmentCh()){HSegStr+=GetHSegmentCh();}
+    Str+=HSegStr; PathSegV.Add(HSegStr);
+    Cont=(PeekCh()=='/'); if (Cont){Str+=GetCh('/');}
+  } while (Cont);
+  return Str;
+}
+
+/////////////////////////////////////////////////
+// Url
+const TStr TUrl::UrlHttpPrefixStr="http:";
+const TStr TUrl::UrlHttpAbsPrefixStr="http://";
+
+void TUrl::GetAbs(const TStr& AbsUrlStr){
+  EAssertR(IsAbs(AbsUrlStr), AbsUrlStr);
+  TUrlLx Lx(AbsUrlStr); TChA Str;
+  Str+=SchemeNm=Lx.GetScheme(); Str+=Lx.GetCh(':');
+  if (SchemeNm=="http"){
+    Scheme=usHttp;
+    const char *DbSlashStr="//";
+    Str+=Lx.GetStr(DbSlashStr);
+    Str+=Lx.GetHostPort(HostNm, PortStr, PortN);
+    if (PortN==-1){PortN=THttp::DfPortN; PortStr = TStr();}
+    else if (PortN==THttp::DfPortN){PortStr = TStr();}
+    if (Lx.PeekCh()=='/'){
+      PathStr=TStr(Lx.GetCh('/')); PathStr+=Lx.GetHPath(PathSegV); Str+=PathStr;}
+    if (PathStr.Empty()){PathStr="/"; Str+=PathStr;}
+    if (Lx.PeekCh()=='?'){
+      SearchStr=TStr(Lx.GetCh('?')); SearchStr+=Lx.GetSearch(); Str+=SearchStr;}
+  } else {
+    Scheme=usOther; Str+=Lx.GetToCh();
+  }
+  while (Lx.PeekCh()==' '){Lx.GetCh();}
+  if (Lx.PeekCh()=='#'){
+    FragIdStr=TStr(Lx.GetCh('#')); FragIdStr+=Lx.GetToCh();
+  }
+  EAssertR(Lx.Eof(), "");
+  UrlStr=Str;
+}
+
+void TUrl::GetAbsFromBase(const TStr& RelUrlStr, const TStr& BaseUrlStr){
+  EAssertR(!BaseUrlStr.Empty(), "");
+  PUrl Url=TUrl::New(BaseUrlStr); EAssertR(Url->IsOk(), "");
+  EAssertR(IsAbs(BaseUrlStr), "");
+  TStr AbsUrlStr=BaseUrlStr;
+  TStr NrRelUrlStr=RelUrlStr;
+  if (NrRelUrlStr.GetLc().StartsWith(UrlHttpPrefixStr)){
+    NrRelUrlStr.DelSubStr(0, UrlHttpPrefixStr.Len()-1);}
+  if (NrRelUrlStr.Len()>0){
+    if (NrRelUrlStr[0]=='/'){
+      TStr SlashStr; int SlashChN=0;
+      while ((SlashChN<NrRelUrlStr.Len())&&(NrRelUrlStr[SlashChN]=='/')){
+        SlashChN++; SlashStr+="/";}
+      int ChN=0; bool Found=false;
+      while ((!Found)&&((ChN=AbsUrlStr.SearchStr(SlashStr, ChN))!=-1)){
+        TStr Str=AbsUrlStr.GetSubStr(ChN-1, MIN(AbsUrlStr.Len()-1, ChN+SlashStr.Len()-1+1));
+        Found=((ChN==0)||(Str[0]!='/'))&&
+         ((ChN+SlashStr.Len()-1==AbsUrlStr.Len()-1)||(Str[Str.Len()-1]!='/'));
+        if (!Found){ChN++;}
+      }
+      if (Found){
+        AbsUrlStr.DelSubStr(ChN, AbsUrlStr.Len()-1);
+        AbsUrlStr+=NrRelUrlStr;
+      }
+    } else {
+      int ChN=AbsUrlStr.Len()-1;
+      while ((ChN>=0)&&(AbsUrlStr[ChN]!='/')){ChN--;}
+      AbsUrlStr.DelSubStr(ChN+1, AbsUrlStr.Len()-1);
+      AbsUrlStr+=NrRelUrlStr;
+    }
+  }
+
+  const char *PrevDirStr="/../";
+  {int ChN;
+  while ((ChN=AbsUrlStr.SearchStr(PrevDirStr))!=-1){
+    int BChN=ChN; int EChN=ChN+(int) strlen(PrevDirStr)-1;
+    while ((BChN-1>=0)&&(AbsUrlStr[BChN-1]!='/')){BChN--;}
+    AbsUrlStr.DelSubStr(BChN, EChN);
+  }}
+
+  const char *CurDirStr="/.";
+  
+  int OldLen;
+  int NewLen;
+  do {
+	  OldLen = AbsUrlStr.Len();
+	  AbsUrlStr.DelStr(CurDirStr);
+	  NewLen = AbsUrlStr.Len();
+  } while (OldLen != NewLen);
+
+  GetAbs(AbsUrlStr);
+}
+
+TUrl::TUrl(const TStr& _RelUrlStr, const TStr& _BaseUrlStr):
+  Scheme(usUndef),
+  UrlStr(), RelUrlStr(_RelUrlStr), BaseUrlStr(_BaseUrlStr),
+  SchemeNm(), HostNm(),
+  PortStr(), PathStr(), SearchStr(), FragIdStr(),
+  PortN(-1), PathSegV(),
+  IpNum(),
+  FinalUrlStr(), FinalHostNm(),
+  HttpRqStr(){
+  RelUrlStr = RelUrlStr.GetTrunc();
+  RelUrlStr.ChangeStrAll(" ", "%20");
+  try {
+    if (IsAbs(RelUrlStr)){
+      GetAbs(RelUrlStr);
+    } else
+    if (IsAbs(BaseUrlStr)){
+      GetAbsFromBase(RelUrlStr, BaseUrlStr);
+    } else {
+      Scheme=usUndef;
+    }
+  }
+  catch (PExcept&){Scheme=usUndef;}
+
+  //** old version
+  /*
+  PUrl BaseUrl;
+  if (!BaseUrlStr.Empty()){ // must be outside try-block (CBuilder3.0 bug)
+    BaseUrl=TUrl::New(BaseUrlStr);}
+  try {
+    if (!BaseUrlStr.Empty()){
+      EAssertR(BaseUrl->IsOk(), "");}
+    if (IsAbs(RelUrlStr)){
+      GetAbs(RelUrlStr);
+    } else {
+      GetAbsFromBase(RelUrlStr, BaseUrlStr);
+    }
+  }
+  catch (PExcept&){Scheme=usUndef;}
+  */
+}
+
+TUrl::TUrl(TSIn& SIn) : 
+  Scheme(usUndef),
+  UrlStr(),
+  SchemeNm(), HostNm(),
+  PortStr(), PathStr(), SearchStr(), FragIdStr(),
+  PortN(-1), PathSegV(),
+  IpNum(),
+  FinalUrlStr(), FinalHostNm(),
+  HttpRqStr()
+{
+	RelUrlStr = TStr(SIn);
+	BaseUrlStr = TStr(SIn);
+	// we have already serialized the properly formatted content so no need to do it again
+	//RelUrlStr.ToTrunc();
+	//RelUrlStr.ChangeStrAll(" ", "%20");
+	try {
+		if (IsAbs(RelUrlStr)) {
+			GetAbs(RelUrlStr);
+		}
+		else
+			if (IsAbs(BaseUrlStr)) {
+			GetAbsFromBase(RelUrlStr, BaseUrlStr);
+			}
+			else {
+				Scheme = usUndef;
+			}
+	}
+	catch (PExcept&) { Scheme = usUndef; }
+
+	bool IsHttpRq = TBool(SIn);
+	if (IsHttpRq) {
+		HttpRqStr = TStr(SIn);
+	}
+}
+
+void TUrl::Save(TSOut& SOut)
+{
+	RelUrlStr.Save(SOut);
+	BaseUrlStr.Save(SOut);
+
+	TBool IsHttpRq = IsHttpRqStr();
+	IsHttpRq.Save(SOut);
+	
+	if (IsHttpRq)
+		HttpRqStr.Save(SOut);
+}
+
+TStr TUrl::GetDmNm(const int& MxDmSegs) const {
+  EAssert(IsOk());
+  TChA DmChA; int DmSegs=0;
+  for (int ChN=HostNm.Len()-1; ChN>=0; ChN--){
+    if (HostNm[ChN]=='.'){
+      DmSegs++;
+      if (DmSegs==MxDmSegs){break;} else {DmChA+='.';}
+    } else {
+      DmChA+=HostNm[ChN];
+    }
+  }
+  DmChA.Reverse();
+  return DmChA;
+}
+
+void TUrl::DefFinalUrl(const TStr& _FinalHostNm){
+  EAssert(IsOk(usHttp));
+  EAssert(!IsDefFinalUrl());
+  FinalHostNm=_FinalHostNm.GetLc();
+  if (HostNm==FinalHostNm){
+    FinalUrlStr=UrlStr;
+  } else {
+    TChA FinalUrlChA;
+    FinalUrlChA+=SchemeNm; FinalUrlChA+="://";
+    FinalUrlChA+=FinalHostNm;
+    if (!PortStr.Empty()){
+      FinalUrlChA+=":"; FinalUrlChA+=PortStr;}
+    FinalUrlChA+=PathStr;
+    FinalUrlChA+=SearchStr;
+    FinalUrlStr=FinalUrlChA;
+  }
+}
+
+void TUrl::ToLcPath(){
+  // test if the conversion is needed
+  if (!PathStr.IsLc()){
+    // convert path strings to lower-case
+	PathStr = PathStr.GetLc();
+    for (int PathSegN=0; PathSegN<PathSegV.Len(); PathSegN++){
+		PathSegV[PathSegN] = PathSegV[PathSegN].GetLc();
+	}
+    // recompose url
+    TChA UrlChA;
+    UrlChA+=SchemeNm; UrlChA+="://";
+    UrlChA+=HostNm;
+    if (!PortStr.Empty()){
+      UrlChA+=":"; UrlChA+=PortStr;}
+    UrlChA+=PathStr;
+    UrlChA+=SearchStr;
+    UrlStr=UrlChA;
+    // recompose final-url
+    if (IsDefFinalUrl()){
+      FinalUrlStr = TStr();
+      DefFinalUrl(FinalHostNm);
+    }
+  }
+}
+
+bool TUrl::IsAbs(const TStr& UrlStr){
+  if (UrlStr.GetLc().StartsWith(UrlHttpPrefixStr)){
+    return UrlStr.GetLc().StartsWith(UrlHttpAbsPrefixStr);
+  } else {
+    int ColonChN=UrlStr.SearchCh(':'); int SlashChN=UrlStr.SearchCh('/');
+    return (ColonChN!=-1)&&((SlashChN==-1)||((SlashChN!=-1)&&(ColonChN<SlashChN)));
+  }
+}
+
+bool TUrl::IsScript(const TStr& UrlStr){
+  return UrlStr.IsChIn('?');
+}
+
+bool TUrl::IsSite(const TStr& UrlStr){
+  PUrl Url=TUrl::New(UrlStr);
+  return Url->IsOk(usHttp) && (Url->GetPathStr()=="/") &&
+   Url->GetSearchStr().Empty() && Url->GetFragIdStr().Empty();
+}
+
+PUrl TUrl::GetUrlFromShortcut(const TStr& ShortcutUrlStr,
+ const TStr& DfHostNmPrefix, const TStr& DfHostNmSufix){
+  // shortcut is already correct url
+  TStr UrlStr=ShortcutUrlStr;
+  PUrl Url=TUrl::New(UrlStr);
+  if (Url->IsOk()){return Url;}
+  // add 'http://' to shortcut (if shortcut is from more segments)
+  if (ShortcutUrlStr.IsChIn('.')){
+    UrlStr=TUrl::UrlHttpAbsPrefixStr+ShortcutUrlStr;
+    Url=TUrl::New(UrlStr);
+    if (Url->IsOk()){return Url;}
+  }
+  // add 'http://' and '/' to shortcut (if shortcut is from more segments)
+  if (ShortcutUrlStr.IsChIn('.')){
+    UrlStr=TUrl::UrlHttpAbsPrefixStr+ShortcutUrlStr+"/";
+    Url=TUrl::New(UrlStr);
+    if (Url->IsOk()){return Url;}
+  }
+  // add 'http://', prefix, postfix and '/' to shortcut
+  UrlStr=UrlHttpAbsPrefixStr+
+   DfHostNmPrefix+"."+ShortcutUrlStr+"."+DfHostNmSufix+"/";
+  Url=TUrl::New(UrlStr);
+  return Url;
+}
+
+TStr TUrl::GetUrlSearchStr(const TStr& Str){
+  TChA InChA=Str; TChA OutChA;
+  for (int ChN=0; ChN<InChA.Len(); ChN++){
+    char Ch=InChA[ChN];
+    if (Ch==' '){
+      OutChA+='+';
+    } else
+    if ((' '<Ch)&&(Ch<='~')&&(Ch!='+')&&(Ch!='&')&&(Ch!='%')&&(Ch!='#')&&(Ch!='/')){
+      OutChA+=Ch;
+    } else {
+      OutChA+='%';
+      OutChA+=TInt::GetHexStr(uchar(Ch)/16);
+      OutChA+=TInt::GetHexStr(uchar(Ch)%16);
+    }
+  }
+  return OutChA;
+}
+
+TStr TUrl::DecodeUrlStr(const TStr& UrlStr) {
+  TChA InChA=UrlStr; TChA OutChA;
+  for (int ChN=0; ChN<InChA.Len(); ChN++){
+    char Ch=InChA[ChN];
+    if (Ch=='+'){
+      OutChA+=' ';
+    } else if (Ch=='%') {
+      ChN++; if (ChN==InChA.Len()) { break; }
+      char FirstCh = InChA[ChN];
+      if (!TCh::IsHex(FirstCh)) { break; }
+      ChN++; if (ChN==InChA.Len()) { break; }
+      char SecondCh = InChA[ChN];
+      if (!TCh::IsHex(SecondCh)) { break; }
+      OutChA+=char(TCh::GetHex(FirstCh)*16 + TCh::GetHex(SecondCh));
+    } else {
+      OutChA+=Ch;
+    }
+  }
+  return OutChA;
+}
+
+TStr TUrl::GetDocStrFromUrlStr(const TStr& UrlStr, const int& Copies){
+  TStrV StrV; UrlStr.SplitOnNonAlNum(StrV);
+  TChA DocChA;
+  for (int StrN=0; StrN<StrV.Len(); StrN++){
+    TStr UcStr=StrV[StrN].GetUc();
+    if ((UcStr.Len()>3)&&(UcStr!="HTTP")&&(UcStr!="HTML")&&(UcStr!="INDEX")&&(UcStr!="DEFAULT")){
+      for (int CopyN=0; CopyN<Copies; CopyN++){
+        if (!DocChA.Empty()){DocChA+=' ';} DocChA+=StrV[StrN];
+      }
+    }
+  }
+  return DocChA;
+}
+
+TStr TUrl::GetTopDownDocNm(
+ const TStr& UrlStr, const int& MxLen, const bool& HostOnlyP){
+  PUrl Url=TUrl::New(UrlStr);
+  TChA DocNm;
+  if (Url->IsOk()){
+    TStr HostNm=Url->GetHostNm().GetLc();
+    TStrV HostNmSegV; HostNm.SplitOnAllCh('.', HostNmSegV, false);
+    for (int HostNmSegN=0; HostNmSegN<HostNmSegV.Len(); HostNmSegN++){
+      if (HostNmSegN>0){DocNm+='.';}
+      DocNm+=HostNmSegV[HostNmSegV.Len()-HostNmSegN-1];
+    }
+    if (!HostOnlyP){
+      DocNm+=Url->GetPathStr().GetLc();
+    }
+  } else {
+    DocNm=UrlStr.GetLc();
+  }
+  if (MxLen!=-1){
+    DocNm.Trunc(MxLen);}
+  return DocNm;
+}
+
+/////////////////////////////////////////////////
+// Url-Search-Environment
+TStr TUrlEnv::GetFullUrlStr() const {
+  if (GetKeys()==0){return TStr();}
+  TChA SearchChA;
+  SearchChA+=BaseUrlStr;
+  SearchChA+="?";
+  int KeyVals=0;
+  for (int KeyN=0; KeyN<GetKeys(); KeyN++){
+    TStr KeyNm=GetKeyNm(KeyN);
+    TStrV ValStrV=KeyNmToValH.GetDat(KeyNm);
+    for (int ValStrN=0; ValStrN<ValStrV.Len(); ValStrN++){
+      if (KeyVals>0){SearchChA+="&";}
+      SearchChA+=TUrl::GetUrlSearchStr(KeyNm);
+      SearchChA+='=';
+      SearchChA+=TUrl::GetUrlSearchStr(ValStrV[ValStrN]);
+      KeyVals++;
+    }
+  }
+  return SearchChA;
+}
+
+PUrlEnv TUrlEnv::MkClone(const PUrlEnv& UrlEnv){
+  PUrlEnv CloneUrlEnv=
+   PUrlEnv(new TUrlEnv(*UrlEnv));
+  return CloneUrlEnv;
+}
+
+void TUrlEnv::GetKeyValPrV(TStrKdV& FldNmValPrV) const {
+	FldNmValPrV.Clr();
+	const int Keys = GetKeys();
+	for (int KeyN = 0; KeyN < Keys; KeyN++) {
+		TStr KeyNm = GetKeyNm(KeyN);
+		const int Vals = GetVals(KeyN);
+		for (int ValN = 0; ValN < Vals; ValN++) {
+			TStr Val = GetVal(KeyN, ValN);
+			FldNmValPrV.Add(TStrKd(KeyNm, Val));
+		}
+	}
 }