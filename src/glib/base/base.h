--- conflicted
+++ resolved
@@ -15,18 +15,11 @@
 typedef long long index_t;
 #endif
 
-<<<<<<< HEAD
 #pragma warning(disable: 4100)		// unreferenced formal parameter
 #pragma warning(disable: 4127)		// conditional expression is constant
 #pragma warning(disable: 4315)		// 'THashKeyDat<TKey,TDat>' : 'this' pointer for member 'THashKeyDat<TKey,TDat>::Dat' may not be aligned 8 as expected by the constructor
 #pragma warning(disable: 4512)		// assignment operator could not be generated
 
-// if you use glib in multithreaded environment uncomment the next define
-// it avoids definition of some static variables that causes problems when using multiple threads
-//#define MULTITHREADED
-
-=======
->>>>>>> 5435213c
 /////////////////////////////////////////////////
 // Environment defines
 #if defined (_WIN32)
@@ -104,8 +97,6 @@
   #include <netinet/in.h>
 #endif
 
-#define GLib_CPP11
-
 // word size
 #if __WORDSIZE == 32 || defined(_M_IX86) || defined(__CYGWIN32__) || defined(__i386__)
   #define GLib_32Bit
