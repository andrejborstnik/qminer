--- conflicted
+++ resolved
@@ -1091,35 +1091,15 @@
 	OutFieldNm = "Mer" + TGuid::GenGuid(); OutFieldNm.ChangeChAll('-','_');
     Interpolator = Interpolator_;    
 }
-<<<<<<< HEAD
-//TMergerFieldMap::TMergerFieldMap(const TWPt<TBase>& Base, TSIn& SIn): 
-//    InStoreId(SIn), InFieldId(SIn), OutFieldNm(SIn), Interpolator(SIn) { }
-//void TMergerFieldMap::Save(TSOut& SOut) const {
-//	InStoreId.Save(SOut);
-//	InFieldId.Save(SOut);
-//	OutFieldNm.Save(SOut);
-//	Interpolator.Save(SOut);
-//	GetInterpolator().Save(SOut);
-//}
-=======
->>>>>>> 48969909
 
 //////////////////////////////////////////////
 // StMerger
 TStMerger::TStMerger(const TWPt<TQm::TBase>& Base, const TStr& AggrNm, const TStr& OutStoreNm,
-<<<<<<< HEAD
-			const TStr& OutTmFieldNm, const bool& CreateStoreP, const bool& Past, const TStrV& InStoreNmV,
-			const TStrV& InFldNmV, const TStrV& OutFldNmV, const TStrV& InterpV):
-				TQm::TStreamAggr(Base, AggrNm) {
-
-	InitMerger(Base, OutStoreNm, OutTmFieldNm, CreateStoreP, Past, InStoreNmV, InFldNmV, OutFldNmV, InterpV);
-=======
 			const TStr& OutTmFieldNm, const bool& CreateStoreP, const bool& Past, const TVec<TStMergerFieldMap>& _FieldMapV, 
 			const TStrV& InterpV):
 				TQm::TStreamAggr(Base, AggrNm), FieldMapV(_FieldMapV) {
 
 	InitMerger(Base, OutStoreNm, OutTmFieldNm, CreateStoreP, Past, InterpV);
->>>>>>> 48969909
 }
 
 TStMerger::TStMerger(const TWPt<TQm::TBase>& Base, const PJsonVal& ParamVal):
@@ -1202,11 +1182,7 @@
 
 	}
 
-<<<<<<< HEAD
-	InitMerger(Base, OutStoreNm, TimeFieldNm, CreateStoreP, Past, InStoreNmV, InFldNmV, OutFldNmV, InterpV);
-=======
 	InitMerger(Base, OutStoreNm, TimeFieldNm, CreateStoreP, Past, InterpNmV);
->>>>>>> 48969909
 }
 
 void TStMerger::CreateStore(const TStr& NewStoreNm, const TStr& NewTimeFieldNm){
@@ -1253,15 +1229,9 @@
 
 PStreamAggr TStMerger::New(const TWPt<TQm::TBase>& Base, const TStr& AggrNm, const TStr& OutStoreNm,
 		const TStr& OutTmFieldNm, const bool& CreateStoreP, const bool& OnlyPast,
-<<<<<<< HEAD
-		const TStrV& InStoreNmV, const TStrV& InFldNmV, const TStrV& OutFldNmV,
-		const TStrV& InterpV) {
-	return new TStMerger(Base, AggrNm, OutStoreNm, OutTmFieldNm, CreateStoreP, OnlyPast, InStoreNmV, InFldNmV, OutFldNmV, InterpV);
-=======
 		const TVec<TStMergerFieldMap>& FieldMapV,
 		const TStrV& InterpV) {
 	return new TStMerger(Base, AggrNm, OutStoreNm, OutTmFieldNm, CreateStoreP, OnlyPast, FieldMapV, InterpV);
->>>>>>> 48969909
 }
 
 PStreamAggr TStMerger::New(const TWPt<TBase>& Base, const PJsonVal& ParamVal) {
@@ -1308,10 +1278,6 @@
 
 void TStMerger::InitMerger(const TWPt<TQm::TBase> Base, const TStr& OutStoreNm,
 		const TStr& OutTmFieldNm, const bool& CreateStoreP, const bool& Past,
-<<<<<<< HEAD
-		const TStrV& InStoreNmV, const TStrV& InFldNmV, const TStrV& OutFldNmV,
-=======
->>>>>>> 48969909
 		const TStrV& InterpV) {
 
 	// initialize output store
@@ -1325,11 +1291,7 @@
 
 	NextInterpTm = TUInt64::Mx;
 	PrevInterpTm = TUInt64::Mx;
-<<<<<<< HEAD
-	NInFlds = InStoreNmV.Len();
-=======
 	NInFlds = InterpV.Len();
->>>>>>> 48969909
 
 	// exact interpolation
 	OnlyPast = Past;
@@ -1337,13 +1299,7 @@
 
 	TimeFieldId = OutStore->GetFieldId(OutTmFieldNm);
 
-<<<<<<< HEAD
-	QmAssertR(InFldNmV.Len() == NInFlds, TStr::Fmt("Invalid number of in fields: %d", InFldNmV.Len()));
-	QmAssertR(OutFldNmV.Len() == NInFlds, TStr::Fmt("Invalid number of out fields: %d", OutFldNmV.Len()));
-	QmAssertR(InterpV.Len() == NInFlds, TStr::Fmt("Invalid number of interpolators: %d", InterpV.Len()));
-=======
 	QmAssertR(InterpV.Len() == FieldMapV.Len(), "Invalid number of interpolators: " + InterpV.Len());
->>>>>>> 48969909
 
 	// initialize in fields
 	for (int i = 0; i < NInFlds; i++) {
@@ -1368,15 +1324,6 @@
 	}
 }
 
-<<<<<<< HEAD
-void TStMerger::OnAddRec(const TQm::TRec& Rec, const TUIntIntPr& StoreIdInFldIdPr) {
-	const int InterpIdx = StoreIdFldIdPrBuffIdxH.GetDat(StoreIdInFldIdPr);
-
-	// get record time and value
-	TTm Tm; Rec.GetFieldTm(InTmFldIdV[InterpIdx], Tm);
-	const uint64 RecTm = TTm::GetMSecsFromTm(Tm);
-	const TFlt RecVal = Rec.GetFieldFlt(InFldIdV[InterpIdx]);
-=======
 void TStMerger::OnAddRec(const TQm::TRec& Rec, const TInt& FieldMapIdx) {
 	const int InterpIdx = FieldMapIdx; //StoreIdFldIdPrBuffIdxH.GetDat(StoreIdInFldIdPr);
 	
@@ -1392,7 +1339,6 @@
 	}
 	// extract the value
 	const TFlt RecVal = JoinRec.GetFieldFlt(FieldMapV[FieldMapIdx].InFldId);
->>>>>>> 48969909
 
 	QmAssertR(NextInterpTm == TUInt64::Mx || RecTm >= NextInterpTm, "Timestamp of the next record is lower then the current interpolation time!");
 
@@ -1461,31 +1407,17 @@
 		}
 	} else {
 		AddToStore(InterpValV, InterpTm, Rec.GetRecId());
-<<<<<<< HEAD
-=======
 	}
 }
 
 void TStMerger::ShiftBuff() {
 	while (!Buff.Empty() && Buff.GetOldest() < NextInterpTm) {
 		Buff.DelOldest();
->>>>>>> 48969909
 	}
 
 	UpdateInterpolators();
 }
 
-<<<<<<< HEAD
-void TStMerger::ShiftBuff() {
-	while (!Buff.Empty() && Buff.GetOldest() < NextInterpTm) {
-		Buff.DelOldest();
-	}
-
-	UpdateInterpolators();
-}
-
-=======
->>>>>>> 48969909
 bool TStMerger::AllSignalsPresent() {
 	if (SignalsPresent) { return true; }
 
@@ -1809,66 +1741,4 @@
 	return TCompositional::ItEma(Base, InStoreNm, NumIter, TmInterval, 
         TSignalProc::etLinear, InitMinMSecs, InAggrNm, Prefix, SABase);
 };
-
-<<<<<<< HEAD
-void TCompositional::TStMerger(const TWPt<TQm::TBase>& Base, const TStr& AggrNm, 
-        const TStr& OutStoreNm, const TStr& OutTmFieldNm, const bool& CreateStoreP, 
-        const bool& OnlyPast, const TStrV& InStoreNmV, const TStrV& InFldNmV, 
-        const TStrV& OutFldNmV, const TStrV& InterpV) {
-		//TStMerger StMerger(TStMerger::New(Base, StoresAndFieldsV, AggrNm,
-		//	InterpolationsV, NewStoreNm, NewTmFieldNm, false));
-
-	// create a store ID vector and remove duplicates
-	TUIntV StoreIdV;
-	TUIntSet StoreIdSet;
-	for (int StoreN = 0; StoreN < InStoreNmV.Len(); StoreN++) {
-		const TStr& InStoreNm = InStoreNmV[StoreN];
-		const uint StoreId = Base->GetStoreByStoreNm(InStoreNm)->GetStoreId();
-
-		if (!StoreIdSet.IsKey(StoreId)) {
-			StoreIdV.Add(StoreId);
-			StoreIdSet.AddKey(StoreId);
-		}
-	}
-
-	Base->AddStreamAggr(StoreIdV, TStMerger::New(Base, AggrNm, OutStoreNm, 
-        OutTmFieldNm, CreateStoreP, OnlyPast, InStoreNmV, InFldNmV, 
-        OutFldNmV, InterpV));
-}
-
-void TCompositional::TStMerger(const TWPt<TBase>& Base, TStr& AggrNm, const PJsonVal& ParamVal) {
-	//input parameters
-	TStr OutStoreNm = ParamVal->GetObjStr("outStore");
-	const bool CreateStoreP = ParamVal->GetObjBool("createStore", false);
-	const bool OnlyPast = ParamVal->GetObjBool("onlyPast", false);
-	TStr TimeFieldNm = ParamVal->GetObjStr("timestamp");
-	PJsonVal FieldArrVal = ParamVal->GetObjKey("mergingMapV");
-
-	TStrV InStoreNmV;
-	TStrV InFldNmV;
-	TStrV OutFldNmV;
-	TStrV InterpV;
-
-	for(int FieldN = 0; FieldN < FieldArrVal->GetArrVals(); FieldN++) {
-		PJsonVal FieldVal = FieldArrVal->GetArrVal(FieldN);
-
-		TStr InStoreNm = FieldVal->GetObjStr("inStore");
-		TStr InFieldNm = FieldVal->GetObjStr("inField");
-		TStr OutFieldNm = FieldVal->GetObjStr("outField");
-		TStr InterpNm = FieldVal->GetObjStr("interpolation");
-
-		InStoreNmV.Add(InStoreNm);
-		InFldNmV.Add(InFieldNm);
-		OutFldNmV.Add(OutFieldNm);
-		InterpV.Add(InterpNm);
-	}
-
-	TCompositional::TStMerger(Base, AggrNm, OutStoreNm, TimeFieldNm, 
-            CreateStoreP, OnlyPast, InStoreNmV, InFldNmV, OutFldNmV, InterpV);
-};
-
-=======
->>>>>>> 48969909
-}
-
 }