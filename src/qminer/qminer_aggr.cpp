/**
 * QMiner - Open Source Analytics Platform
 * 
 * Copyright (C) 2014 Quintelligence d.o.o.
 *
 * This program is free software: you can redistribute it and/or modify
 * it under the terms of the GNU Affero General Public License, version 3,
 * as published by the Free Software Foundation.
 *
 * This program is distributed in the hope that it will be useful,
 * but WITHOUT ANY WARRANTY; without even the implied warranty of
 * MERCHANTABILITY or FITNESS FOR A PARTICULAR PURPOSE.  See the
 * GNU Affero General Public License for more details.
 *
 * You should have received a copy of the GNU Affero General Public License
 * along with this program. If not, see <http://www.gnu.org/licenses/>.
 * 
 * Contact: 
 *   Blaz Fortuna <blaz@blazfortuna.com>
 *
 */

#include "qminer_aggr.h"

#ifdef OG_AGGR_DOC_ATLAS
#include <gkswf.h>
#include <vizmapgks.h>
#endif

namespace TQm {

namespace TAggrs {
    
///////////////////////////////
// QMiner-Aggregator-Piechart
TCount::TCount(const TWPt<TBase>& Base, const TStr& AggrNm,
		const PRecSet& RecSet, const PFtrExt& FtrExt): TAggr(Base, AggrNm) {

	// prepare join path string, if necessary
	JoinPathStr = FtrExt->GetJoinSeq(RecSet->GetStoreId()).GetJoinPathStr(Base);
	// prepare field name
	FieldNm = FtrExt->GetNm();
	// prepare 
	const int Recs = RecSet->GetRecs();
	for (int RecN = 0; RecN < Recs; RecN++) {
		TStrV FtrValV; FtrExt->ExtractStrV(RecSet->GetRec(RecN), FtrValV);
		for (int FtrValN = 0; FtrValN < FtrValV.Len(); FtrValN++) {
			ValH.AddDat(FtrValV[FtrValN])++; Count++;
		}
	}
	ValH.SortByDat(false);
}

TCount::TCount(const TWPt<TBase>& Base, const TStr& AggrNm, 
		const PRecSet& RecSet, const int& KeyId): TAggr(Base, AggrNm) {

	// prepare key name
	FieldNm = Base->GetIndexVoc()->GetKeyNm(KeyId);
	// prepare counts
	TUInt64IntKdV ResV = RecSet->GetRecIdFqV();
	if (!ResV.IsSorted()) { ResV.Sort(); }
	const uint64 Words = Base->GetIndexVoc()->GetWords(KeyId);
	for (uint64 WordId = 0; WordId < Words; WordId++) {
		// prepare filter query
		TIntUInt64PrV FilterQueryItemV;
		FilterQueryItemV.Add(TIntUInt64Pr(KeyId, WordId));
		// execute query
		TUInt64IntKdV FilterV; Base->GetIndex()->SearchAnd(FilterQueryItemV, FilterV);
		// add to count
		FilterV.Intrs(ResV); const int WordFq = FilterV.Len();
		TStr WordStr = Base->GetIndexVoc()->GetWordStr(KeyId, WordId);
		ValH.AddDat(WordStr) = WordFq; Count += WordFq;
	}
	ValH.SortByDat(false);
}

PAggr TCount::New(const TWPt<TBase>& Base, const TStr& AggrNm,
		const PRecSet& RecSet, const PJsonVal& JsonVal) {

	if (JsonVal->IsObjKey("key")) {
		// we aggregate over a key
		TStr KeyNm = JsonVal->GetObjStr("key");
		// validate the key
		QmAssert(Base->GetIndexVoc()->IsKeyNm(RecSet->GetStoreId(), KeyNm));
		// get key id
		const int KeyId = Base->GetIndexVoc()->GetKeyId(RecSet->GetStoreId(), KeyNm);
		// forward the call
		return New(Base, AggrNm, RecSet, KeyId);
	} else {
		// we aggregate over a field, first parse join
		TJoinSeq JoinSeq = JsonVal->IsObjKey("join") ?
			TJoinSeq(Base, RecSet->GetStoreId(), JsonVal->GetObjKey("join")) :
			TJoinSeq(RecSet->GetStoreId());
		// get the field
		const TStr FieldNm = JsonVal->GetObjStr("field");
		// assert if valid field
		TWPt<TStore> Store = JoinSeq.GetEndStore(Base);
		QmAssert(Store->IsFieldNm(FieldNm));
		// get the field id
		const int FieldId = Store->GetFieldId(FieldNm);
		// prepare feature extractor
		PFtrExt FtrExt = TFtrExts::TMultinomial::New(Base, JoinSeq, FieldId);
		return New(Base, AggrNm, RecSet, FtrExt);
	}
}

PJsonVal TCount::SaveJson() const { 
	PJsonVal ResVal = TJsonVal::NewObj();
	ResVal->AddToObj("type", "count");
	ResVal->AddToObj("field", FieldNm);
	ResVal->AddToObj("join", JoinPathStr);

	TJsonValV ValValV;
	const double FltCount = (Count > 0) ? double(Count) : 1;
	int ValKeyId = ValH.FFirstKeyId();
	while (ValH.FNextKeyId(ValKeyId)) {
		const int ValFq = ValH[ValKeyId];
		const double Percent = 100.0 * (double(ValFq) / FltCount);
		PJsonVal ValVal = TJsonVal::NewObj();
		ValVal->AddToObj("value", ValH.GetKey(ValKeyId));
		ValVal->AddToObj("frequency", ValFq);
		ValVal->AddToObj("precent", double(TFlt::Round(Percent*100.0))/100.0);
		ValValV.Add(ValVal);
	}
	ResVal->AddToObj("values", ValValV);

	return ResVal;
}

///////////////////////////////
// QMiner-Aggregator-Histogram
THistogram::THistogram(const TWPt<TBase>& Base, const TStr& AggrNm,
		const PRecSet& RecSet, const PFtrExt& FtrExt, const int& Buckets):
			TAggr(Base, AggrNm) {

	// prepare join path string, if necessary
	JoinPathStr = FtrExt->GetJoinSeq(RecSet->GetStoreId()).GetJoinPathStr(Base);
	// prepare field name
	FieldNm = FtrExt->GetNm();
	// if empty result set no need to do histogams
	if (RecSet->Empty()) { return; }
	// find min and max for histogram
	double MnVal = TFlt::Mx, MxVal = TFlt::Mn;
	const int Recs = RecSet->GetRecs();
	for (int RecN = 0; RecN < Recs; RecN++) {
		TFltV FtrValV; FtrExt->ExtractFltV(RecSet->GetRec(RecN), FtrValV);
		for (int FtrValN = 0; FtrValN < FtrValV.Len(); FtrValN++) {
			const double Val = FtrValV[FtrValN];
			MnVal = TFlt::GetMn(MnVal, Val);
			MxVal = TFlt::GetMx(MxVal, Val);
		}
	}
	// compute histogram
	Mom = TMom::New(); Sum = 0.0;
	Hist = THist(MnVal, MxVal, Buckets);
	for (int RecN = 0; RecN < Recs; RecN++) {
		TFltV FtrValV; FtrExt->ExtractFltV(RecSet->GetRec(RecN), FtrValV);
		for (int FtrValN = 0; FtrValN < FtrValV.Len(); FtrValN++) {
			const double FtrVal = FtrValV[FtrValN].Val;
			Mom->Add(FtrVal); Sum += FtrVal;
			Hist.Add(FtrValV[FtrValN], true); 
		}
	}
	Mom->Def();
}

PAggr THistogram::New(const TWPt<TBase>& Base, const TStr& AggrNm,
		const PRecSet& RecSet, const PJsonVal& JsonVal) {

	// parse join
	TJoinSeq JoinSeq = JsonVal->IsObjKey("join") ?
		TJoinSeq(Base, RecSet->GetStoreId(), JsonVal->GetObjKey("join")) :
		TJoinSeq(RecSet->GetStoreId());
	// first get the field
	const TStr FieldNm = JsonVal->GetObjStr("field");
	// assert if valid field
	TWPt<TStore> Store = JoinSeq.GetEndStore(Base);
	QmAssert(Store->IsFieldNm(FieldNm));
	// get the field id
	const int FieldId = Store->GetFieldId(FieldNm);
	// get the number of buckets
	const int Buckets = TFlt::Round(JsonVal->GetObjNum("buckets", 10.0));
	// prepare feature extractor
	PFtrExt FtrExt = TFtrExts::TNumeric::New(Base, JoinSeq, FieldId);
	return New(Base, AggrNm, RecSet, FtrExt, Buckets);
}

PJsonVal THistogram::SaveJson() const { 
	PJsonVal ResVal = TJsonVal::NewObj();
	ResVal->AddToObj("type", "histogram");
	ResVal->AddToObj("field", FieldNm);
	ResVal->AddToObj("join", JoinPathStr);

	if (Mom.Empty()) { return ResVal; }

	ResVal->AddToObj("count", Mom->GetVals());
	ResVal->AddToObj("sum", Sum);
	ResVal->AddToObj("min", Mom->GetMn());
	ResVal->AddToObj("max", Mom->GetMx());
	ResVal->AddToObj("mean", Mom->GetMean());
	ResVal->AddToObj("stdev", Mom->GetSDev());
	ResVal->AddToObj("median", Mom->GetMedian());

	TJsonValV ValValV;
	double PercentSum = 0.0;
	for (int BucketN = 0; BucketN < Hist.GetBuckets(); BucketN++) {
		const double Percent = 100.0 * Hist.GetBucketValPerc(BucketN);
		PercentSum += Percent;
		PJsonVal ValVal = TJsonVal::NewObj();
		ValVal->AddToObj("min", Hist.GetBucketMn(BucketN));
		ValVal->AddToObj("max", Hist.GetBucketMx(BucketN));
		ValVal->AddToObj("frequency", Hist.GetBucketVal(BucketN));
		ValVal->AddToObj("precent", double(TFlt::Round(Percent*100.0))/100.0);
		ValVal->AddToObj("percentSum", PercentSum);
		ValValV.Add(ValVal);
	}
	ResVal->AddToObj("values", ValValV);

	return ResVal;
}

///////////////////////////////
// QMiner-Aggregator-Bag-of-Words
TBow::TBow(const TWPt<TBase>& Base, const TStr& AggrNm,
		const PRecSet& _RecSet, const PFtrExt& FtrExt, const int& SampleSize,
		const TBowWordWgtType& WgtType):
			TAggr(Base, AggrNm) {

	// check if need to sample
	SampleRecSet = _RecSet;
	if (SampleSize != -1 && _RecSet->GetRecs() > SampleSize) {
		SampleRecSet = _RecSet->GetSampleRecSet(SampleSize, false);
	}
	// prepare documents
	BowDocBs = TBowDocBs::New();
	const TWPt<TStore>& RecStore = SampleRecSet->GetStore();
	for (int RecN = 0; RecN < SampleRecSet->GetRecs(); RecN++) {		
		TStr DocNm = RecStore->GetRecNm(SampleRecSet->GetRecId(RecN));
		//TStr DocNm = TUInt64::GetStr(SampleRecSet->GetRecId(RecN));
		TStrV WdStrV; FtrExt->ExtractStrV(SampleRecSet->GetRec(RecN), WdStrV);
		BowDocBs->AddDoc(DocNm, TStrV(), WdStrV);
	}
	BowDocWgtBs = TBowDocWgtBs::New(BowDocBs, WgtType);
}

void TBow::ParseJson(const TWPt<TBase>& Base, const PRecSet& RecSet,
	   const PJsonVal& JsonVal, PFtrExt& FtrExt, int& SampleSize) {

	// parse join
	TJoinSeq JoinSeq = JsonVal->IsObjKey("join") ?
		TJoinSeq(Base, RecSet->GetStoreId(), JsonVal->GetObjKey("join")) :
		TJoinSeq(RecSet->GetStoreId());
	// get the field
	const TStr FieldNm = JsonVal->GetObjStr("field");
	// assert if valid field
	TWPt<TStore> Store = JoinSeq.GetEndStore(Base);
	QmAssert(Store->IsFieldNm(FieldNm));
	// get the field id
	const int FieldId = Store->GetFieldId(FieldNm);
	// get the sample size
	SampleSize = TFlt::Round(JsonVal->GetObjNum("sample", 1000.0));
	// get the type of tokenizator
	const bool TokenizeP = JsonVal->GetObjBool("tokenize", true);
    if (TokenizeP) {    
        // read stemmer    
        PStemmer Stemmer = JsonVal->IsObjKey("stemmer") ? 
            TStemmer::ParseJson(JsonVal->GetObjKey("stemmer"), true) :
            TStemmer::New(stmtNone, true);
        // read stop words (default is English)
        PSwSet SwSet = JsonVal->IsObjKey("stopwords") ? 
            TSwSet::ParseJson(JsonVal->GetObjKey("stopwords")) :
            TSwSet::New(swstEn523); 
    	// prepare feature extractor
        FtrExt = TFtrExts::TBagOfWords::New(Base, JoinSeq, 
            FieldId, TFtrExts::bowmConcat, SwSet, Stemmer);
    } else {
		FtrExt = TFtrExts::TMultinomial::New(Base, JoinSeq, FieldId);
    }
}

///////////////////////////////
// QMiner-Aggregator-Keyword
TKeywords::TKeywords(const TWPt<TBase>& Base, const TStr& AggrNm,
		const PRecSet& RecSet, const PFtrExt& FtrExt, const int& SampleSize):
			TBow(Base, AggrNm, RecSet, FtrExt, SampleSize) {

	// get keywords
	TIntV AllDIdV; BowDocBs->GetAllDIdV(AllDIdV);
	PBowSpV BowSpV = TBowClust::GetConceptSpV(BowDocWgtBs, TBowSim::New(bstCos), AllDIdV);
	// store top keywords
	KWordSet = BowSpV->GetKWordSet(BowDocBs);
	KWordSet->SortByWgt();
	// clear preprocessed stuff (not needed anymore)
	BowDocBs.Clr(); BowDocWgtBs.Clr();
}

PAggr TKeywords::New(const TWPt<TBase>& Base, const TStr& AggrNm,
		const PRecSet& RecSet, const PJsonVal& JsonVal) {

	// parse basic parameters for creating BOW
	PFtrExt FtrExt; int SampleSize;
	TBow::ParseJson(Base, RecSet, JsonVal, FtrExt, SampleSize);
	// create aggregator
	return New(Base, AggrNm, RecSet, FtrExt, SampleSize);
}

PJsonVal TKeywords::SaveKWordSet(const PBowKWordSet& KWordSet) {
	PJsonVal KeyWdsVal = TJsonVal::NewArr();
	const int KWords = TInt::GetMn(KWordSet->GetKWords(), 100);
	for (int KWordN = 0; KWordN < KWords; KWordN++) {
		PJsonVal KeyWdVal = TJsonVal::NewObj();
		KeyWdVal->AddToObj("keyword", KWordSet->GetKWordStr(KWordN));
		KeyWdVal->AddToObj("weight", KWordSet->GetKWordWgt(KWordN));
		KeyWdsVal->AddToArr(KeyWdVal);
	}
	return KeyWdsVal;
}

PJsonVal TKeywords::SaveJson() const { 
	PJsonVal ResVal = TJsonVal::NewObj();
	ResVal->AddToObj("type", "keywords");
	ResVal->AddToObj("keywords", SaveKWordSet(KWordSet));
	return ResVal;
}

///////////////////////////////
// QMiner-Aggregator-DocAtlas
#ifdef QM_AGGR_DOC_ATLAS
TDocAtlas::TDocAtlas(const TWPt<TBase>& Base, const TStr& AggrNm,
		const PRecSet& RecSet, const PFtrExt& FtrExt, const int& SampleSize):
			TBow(Base, AggrNm, RecSet, FtrExt, SampleSize) {

	// prepare visualization
	PVizMap VizMap = TVizMapFactory::NewVizMap(BowDocBs, BowDocWgtBs, 
		BowDocBs, BowDocWgtBs, 300, 200, 0.8, TEnv::Logger);
	// generate images
	PVizMapContext VizMapContext = TVizMapContext::New(VizMap);
	// parameters
	const int FontSize = 15;
	// get temporary folder
	TStr TempFPath = Base->GetTempFPath() + "DocAtlas/";
	if (!TDir::GenDir(TempFPath)) { TEnv::Logger->OnStatus("Error creating directory " + TempFPath); }
	// save small image
	TWfBmpGks SmallGks(500, 400);
	VizMapContext->Paint(SmallGks.GetGks(), false, FontSize, 0, 
		1.0, -1, false, true, FontSize, false, -1, -1);
	SmallFNm = TFile::GetUniqueFNm(TempFPath + "small.png"); 
	SmallGks.SavePng(SmallFNm);
	// save medium image	
	TWfBmpGks MediumGks(750, 600);
	VizMapContext->Paint(MediumGks.GetGks(), false, FontSize, 0, 
		1.0, -1, false, true, FontSize, false, -1, -1);
	MidFNm = TFile::GetUniqueFNm(TempFPath + "medium.png");
	MediumGks.SavePng(MidFNm);
	// save large image
	TWfBmpGks LargeGks(1000, 800);
	VizMapContext->Paint(LargeGks.GetGks(), false, FontSize, 0, 
		1.0, -1, false, true, FontSize, false, -1, -1);
	LargeFNm = TFile::GetUniqueFNm(TempFPath + "large.png");
	LargeGks.SavePng(LargeFNm);
	// clear preprocessed stuff (not needend anymore)
	BowDocBs.Clr(); BowDocWgtBs.Clr();
}

PAggr TDocAtlas::New(const TWPt<TBase>& Base, const TStr& AggrNm,
		const PRecSet& RecSet, const PJsonVal& JsonVal) {

	// parse basic parameters for creating BOW
	PFtrExt FtrExt; int SampleSize;
	TBow::ParseJson(Base, RecSet, JsonVal, FtrExt, SampleSize);
	// create aggregator
	return New(Base, AggrNm, RecSet, FtrExt, SampleSize);
}

PJsonVal TDocAtlas::SaveJson() const { 
	PJsonVal ResVal = TJsonVal::NewObj();
	ResVal->AddToObj("type", "docatlas");
	ResVal->AddToObj("field", FieldNm);
	ResVal->AddToObj("join", JoinPathStr);
	ResVal->AddToObj("small", SmallFNm.GetFBase());
	ResVal->AddToObj("small_full", SmallFNm);
	ResVal->AddToObj("medium", MidFNm.GetFBase());
	ResVal->AddToObj("medium_full", MidFNm);
	ResVal->AddToObj("large", LargeFNm.GetFBase());
	ResVal->AddToObj("large_full", LargeFNm);
	return ResVal;
}
#endif

///////////////////////////////
// QMiner-Aggregator-TimeLine
PJsonVal TTimeLine::GetJsonList(const TStrH& StrH) const {
	const double FltCount = (Count > 0) ? double(Count) : 1.0;
	PJsonVal JsonVal = TJsonVal::NewArr();
	int KeyId = StrH.FFirstKeyId();
	while (StrH.FNextKeyId(KeyId)) {
		const int ValFq = StrH[KeyId];
		const double Percent = 100.0 * (double(ValFq) / FltCount);
		PJsonVal EltVal = TJsonVal::NewObj("interval", StrH.GetKey(KeyId));
		EltVal->AddToObj("frequency", ValFq);
		EltVal->AddToObj("precent", double(TFlt::Round(Percent*100.0))/100.0);
		JsonVal->AddToArr(EltVal);
	}
	return JsonVal;
}

TTimeLine::TTimeLine(const TWPt<TBase>& Base, const TStr& AggrNm,
		const PRecSet& RecSet, const PFtrExt& FtrExt): TAggr(Base, AggrNm) {

	// prepare join path string, if necessary
	JoinPathStr = FtrExt->GetJoinSeq(RecSet->GetStoreId()).GetJoinPathStr(Base);
	// prepare field name
	FieldNm = FtrExt->GetNm();
	// initialize hash-tables
	for (int MonthN = 0; MonthN < 12; MonthN++) {
		MonthH.AddKey(TTmInfo::GetMonthNm(MonthN+1)); }
	for (int DayOfWeekN = 0; DayOfWeekN < 7; DayOfWeekN++) {
		DayOfWeekH.AddKey(TTmInfo::GetDayOfWeekNm(DayOfWeekN+1)); }
	for (int HourOfDayN = 0; HourOfDayN < 24; HourOfDayN++) {
		HourOfDayH.AddKey(TInt::GetStr(HourOfDayN)); }
	// prepare peichart
	const int Recs = RecSet->GetRecs();
	for (int RecN = 0; RecN < Recs; RecN++) {
		TTmV FtrValV; FtrExt->ExtractTmV(RecSet->GetRec(RecN), FtrValV);
		for (int FtrValN = 0; FtrValN < FtrValV.Len(); FtrValN++) {
			const TTm& Tm = FtrValV[FtrValN]; 
			if (Tm.IsDef()) {
				TSecTm SecTm(Tm); Count++;
				TStr DateStr = Tm.GetWebLogDateStr();
				AbsDateH.AddDat(DateStr)++;
				MonthH.AddDat(SecTm.GetMonthNm())++;
				DayOfWeekH.AddDat(SecTm.GetDayOfWeekNm())++;
				if (0 <= Tm.GetHour() && Tm.GetHour() < 24) { 
					HourOfDayH[Tm.GetHour()]++; }
			}
		}
	}
	AbsDateH.SortByKey(true);
}

PAggr TTimeLine::New(const TWPt<TBase>& Base, const TStr& AggrNm, 
		const PRecSet& RecSet, const PJsonVal& JsonVal) {

	// parse join
	TJoinSeq JoinSeq = JsonVal->IsObjKey("join") ?
		TJoinSeq(Base, RecSet->GetStoreId(), JsonVal->GetObjKey("join")) :
		TJoinSeq(RecSet->GetStoreId());
	// get the field
	const TStr FieldNm = JsonVal->GetObjStr("field");
	// assert if valid field
	TWPt<TStore> Store = JoinSeq.GetEndStore(Base);
	QmAssert(Store->IsFieldNm(FieldNm));
	// get the field id
	const int FieldId = Store->GetFieldId(FieldNm);
	// is there a join?
	PFtrExt FtrExt = TFtrExts::TMultinomial::New(Base, JoinSeq, FieldId);
	return New(Base, AggrNm, RecSet, FtrExt);
}

PJsonVal TTimeLine::SaveJson() const { 
	PJsonVal ResVal = TJsonVal::NewObj();
	ResVal->AddToObj("type", "timeline");
	ResVal->AddToObj("field", FieldNm);
	ResVal->AddToObj("join", JoinPathStr);

	ResVal->AddToObj("month", GetJsonList(MonthH));
	ResVal->AddToObj("day-of-week", GetJsonList(DayOfWeekH));
	ResVal->AddToObj("hour-of-day", GetJsonList(HourOfDayH));
	ResVal->AddToObj("date", GetJsonList(AbsDateH));

	return ResVal;
}

}

namespace TStreamAggrs {

///////////////////////////////
// QMiner-Time-Stream-Aggregator
TTimeStreamAggr::TTimeStreamAggr(const TWPt<TBase>& Base, const TStr& AggrNm, 
        const TWPt<TStore>& Store, const int& _TimeFieldId, const uint64 _TimeWndMSecs): 
            TStreamAggr(Base, AggrNm), TimeStore(Store), TimeFieldId(_TimeFieldId),
			TimeWndMSecs(_TimeWndMSecs) { 

	QmAssertR(Store->GetFieldDesc(TimeFieldId).IsTm(), "Invalid field type");
}

TTimeStreamAggr::TTimeStreamAggr(const TWPt<TBase>& Base, 
        const PJsonVal& ParamVal): TStreamAggr(Base, ParamVal) {

    // get store
    TStr StoreNm = ParamVal->GetObjStr("store");
    QmAssertR(Base->IsStoreNm(StoreNm), "Invalid store name " + StoreNm);
    TimeStore = Base->GetStoreByStoreNm(StoreNm);
    // get field providing time information
    TStr TimeFieldNm = ParamVal->GetObjStr("timeField");
    QmAssertR(TimeStore->IsFieldNm(TimeFieldNm), "Invalid time field name " + TimeFieldNm);
    TimeFieldId = TimeStore->GetFieldId(TimeFieldNm);
	QmAssertR(TimeStore->GetFieldDesc(TimeFieldId).IsTm(), "Invalid field type");
    // get window size
    QmAssertR(ParamVal->IsObjKey("window"), "Missing window parameter");
    TimeWndMSecs = TJsonVal::GetMSecsFromJsonVal(ParamVal->GetObjKey("window"));
}

TTimeStreamAggr::TTimeStreamAggr(const TWPt<TBase>& Base, TSIn& SIn): 
	TStreamAggr(Base, SIn), TimeStore(TStore::LoadById(Base, SIn)), 
    TimeFieldId(SIn), TimeWndMSecs(SIn) { }

void TTimeStreamAggr::Save(TSOut& SOut) const {
	// super save
	TStreamAggr::Save(SOut);
	// save our stuff
	TimeStore->SaveId(SOut);
	TimeFieldId.Save(SOut); 
	TimeWndMSecs.Save(SOut); 
	RecIdQ.Save(SOut); 
}

void TTimeStreamAggr::OnAddRec(const TRec& Rec) {
	QmAssert(Rec.GetStoreId() == GetTimeStore()->GetStoreId());
  // process new record
	// remember record
	RecIdQ.Push(Rec);
	// get new record time
	const uint64 RecTmMSecs = Rec.GetFieldTmMSecs(TimeFieldId);
	// update threhsold
	MinTimeMSecs = RecTmMSecs - TimeWndMSecs;
	// execute callback
	OnAddRec(Rec, RecTmMSecs);
  // check if any old records to remove
	while (true) {
		const TRec& OldRec = RecIdQ.Top();
		// check if out of time window
		const uint64 OldRecTmMSecs = OldRec.GetFieldTmMSecs(TimeFieldId);
		if (OldRecTmMSecs < MinTimeMSecs) {
			//execute callback
			OnDeleteRec(OldRec, OldRecTmMSecs);
			// and from the queue
			RecIdQ.Pop();
		} else {
			// nothing old left
			break;
		}
	}
}

///////////////////////////////
// QMiner-Count-Stream-Aggregator
TCount::TCount(const TWPt<TBase>& Base, const TStr& AggrNm, const TWPt<TStore>& Store,
    const int& TimeFieldId, const uint64 TimeWndMSecs): 
        TTimeStreamAggr(Base, AggrNm, Store, TimeFieldId, TimeWndMSecs) { }

TCount::TCount(const TWPt<TBase>& Base, const PJsonVal& ParamVal): TTimeStreamAggr(Base, ParamVal) { }

TCount::TCount(const TWPt<TBase>& Base, TSIn& SIn): TTimeStreamAggr(Base, SIn), Count(SIn) { }

PStreamAggr TCount::New(const TWPt<TBase>& Base, const TStr& AggrNm, 
        const TWPt<TStore>& Store, const int& TimeFieldId, const uint64 TimeWndMSecs) {
    
    return new TCount(Base, AggrNm, Store, TimeFieldId, TimeWndMSecs); 
}

PStreamAggr TCount::New(const TWPt<TBase>& Base, const PJsonVal& ParamVal) { 
    return new TCount(Base, ParamVal); 
}

PStreamAggr TCount::Load(const TWPt<TBase>& Base, TSIn& SIn) { 
    return new TCount(Base, SIn); 
}

void TCount::Save(TSOut& SOut) const {
	// save name of the class
	TTypeNm<TCount>().Save(SOut);
	// super save
	TTimeStreamAggr::Save(SOut);
	// save our stuff
	Count.Save(SOut); 
}

///////////////////////////////
// Record Id Buffer.
TRecBuffer::TRecBuffer(const TWPt<TBase>& Base, const TStr& AggrNm, const int& Len): 
    TStreamAggr(Base, AggrNm), Buffer(Len) { }
    
TRecBuffer::TRecBuffer(const TWPt<TBase>& Base, const PJsonVal& ParamVal):
    TStreamAggr(Base, ParamVal), Buffer(ParamVal->GetObjInt("size")) { }

PStreamAggr TRecBuffer::New(const TWPt<TBase>& Base, const TStr& AggrNm, const int& Len) {
    return new TRecBuffer(Base, AggrNm, Len); 
}

PStreamAggr TRecBuffer::New(const TWPt<TBase>& Base, const PJsonVal& ParamVal) {
    return new TRecBuffer(Base, ParamVal); 
}

PJsonVal TRecBuffer::SaveJson(const int& Limit) const {
    PJsonVal JsonVal = TJsonVal::NewObj();
    if (!Buffer.Empty()) {
        const TRec& OldestRec = Buffer.GetOldest();
        const TRec& NewestRec = Buffer.GetNewest();
        JsonVal->AddToObj("oldest", OldestRec.GetJson(GetBase(), true, false, false, false, true));
        JsonVal->AddToObj("newest", NewestRec.GetJson(GetBase(), true, false, false, false, true));    
        // deprecated, only works when records passed by reference {
        if (OldestRec.IsByRef()) { JsonVal->AddToObj("first", (int)OldestRec.GetRecId()); }
        if (NewestRec.IsByRef()) { JsonVal->AddToObj("last", (int)NewestRec.GetRecId()); }
        // }
    }
    return JsonVal;
}

///////////////////////////////
// Time series tick.
void TTimeSeriesTick::OnAddRec(const TRec& Rec) {
	TickVal = Rec.GetFieldFlt(TickValFieldId);
	TmMSecs = Rec.GetFieldTmMSecs(TimeFieldId);
    InitP = true;
}

TTimeSeriesTick::TTimeSeriesTick(const TWPt<TBase>& Base, const TStr& StoreNm, const TStr& AggrNm, 
        const TStr& TimeFieldNm, const TStr& TickValFieldNm): TStreamAggr(Base, AggrNm) {

	// remember input fields
	TWPt<TStore> Store = Base->GetStoreByStoreNm(StoreNm);
	TimeFieldId = Store->GetFieldId(TimeFieldNm);
	TickValFieldId = Store->GetFieldId(TickValFieldNm);
}

TTimeSeriesTick::TTimeSeriesTick(const TWPt<TBase>& Base, const PJsonVal& ParamVal): 
        TStreamAggr(Base, ParamVal) {
        
    // parse out input and output fields
    TStr StoreNm = ParamVal->GetObjStr("store");
	TWPt<TStore> Store = Base->GetStoreByStoreNm(StoreNm);
    TStr TimeFieldNm = ParamVal->GetObjStr("timestamp");
	TimeFieldId = Store->GetFieldId(TimeFieldNm);
    TStr TickValFieldNm = ParamVal->GetObjStr("value");
	TickValFieldId = Store->GetFieldId(TickValFieldNm);
}

PStreamAggr TTimeSeriesTick::New(const TWPt<TBase>& Base, const TStr& StoreNm, 
        const TStr& AggrNm, const TStr& TimeFieldNm, const TStr& TickValFieldNm) {

    return new TTimeSeriesTick(Base, StoreNm, AggrNm, TimeFieldNm, TickValFieldNm);
}

PStreamAggr TTimeSeriesTick::New(const TWPt<TBase>& Base, const PJsonVal& ParamVal) {
    return new TTimeSeriesTick(Base, ParamVal);
}

PJsonVal TTimeSeriesTick::SaveJson(const int& Limit) const {
	PJsonVal Val = TJsonVal::NewObj();
	Val->AddToObj("GenericTick", TickVal);
	Val->AddToObj("UTCTime", TTm::GetTmFromMSecs(TmMSecs).GetWebLogDateTimeStr(false, "T"));
	return Val;
}

///////////////////////////////
// Time series winbuf.
void TTimeSeriesWinBuf::OnAddRec(const TRec& Rec) {
    // get the value and time stamp of the last record
	InVal = Rec.GetFieldFlt(TickValFieldId);
	InTmMSecs = Rec.GetFieldTmMSecs(TimeFieldId);
    InitP = true;
    //empty the former outgoing value vector
    OutValV.Clr(true); OutTmMSecsV.Clr(true);
    int ValLen = AllValV.Len();
    // update the interval    
    AllValV.Add(TFltUInt64Pr(InVal, InTmMSecs));
    
    //Prepare the vector of elements that are going to be removed from the window
    for (int ValN = 0; ValN < ValLen; ValN++) {
        if ((InTmMSecs - AllValV[ValN].Val2) > WinSizeMSecs) { 
            OutValV.Add(AllValV[ValN].Val1);
            OutTmMSecsV.Add(AllValV[ValN].Val2);
        } else { break; }
    }
    
    //remove all the elements   
    if (OutValV.Len() > 0) { AllValV.Del(0, OutValV.Len() - 1); }  
}

TTimeSeriesWinBuf::TTimeSeriesWinBuf(const TWPt<TBase>& Base, const TStr& StoreNm, const TStr& AggrNm, 
        const TStr& TimeFieldNm, const TStr& TickValFieldNm, const uint64& _WinSizeMSecs): 
        TStreamAggr(Base, AggrNm), WinSizeMSecs(_WinSizeMSecs) {

	// remember input fields
	TWPt<TStore> Store = Base->GetStoreByStoreNm(StoreNm);
	TimeFieldId = Store->GetFieldId(TimeFieldNm);
	TickValFieldId = Store->GetFieldId(TickValFieldNm);   
    OutValV = TFltV(); OutTmMSecsV = TUInt64V(); AllValV = TFltUInt64PrV();
}

TTimeSeriesWinBuf::TTimeSeriesWinBuf(const TWPt<TBase>& Base, const PJsonVal& ParamVal): 
        TStreamAggr(Base, ParamVal) {
        
    // parse out input and output fields
    TStr StoreNm = ParamVal->GetObjStr("store");
	TWPt<TStore> Store = Base->GetStoreByStoreNm(StoreNm);
    TStr TimeFieldNm = ParamVal->GetObjStr("timestamp");
	TimeFieldId = Store->GetFieldId(TimeFieldNm);
    TStr TickValFieldNm = ParamVal->GetObjStr("value");
	TickValFieldId = Store->GetFieldId(TickValFieldNm);
    WinSizeMSecs = ParamVal->GetObjInt("winsize") * 60 * 1000;	 
    OutValV = TFltV(); OutTmMSecsV = TUInt64V(); AllValV = TFltUInt64PrV();
}

PStreamAggr TTimeSeriesWinBuf::New(const TWPt<TBase>& Base, const TStr& StoreNm, 
        const TStr& AggrNm, const TStr& TimeFieldNm, const TStr& ValFieldNm, 
        const uint64& _WinSizeMSecs) {

    return new TTimeSeriesWinBuf(Base, StoreNm, AggrNm, TimeFieldNm, ValFieldNm, _WinSizeMSecs);
}

PStreamAggr TTimeSeriesWinBuf::New(const TWPt<TBase>& Base, const PJsonVal& ParamVal) {
    return new TTimeSeriesWinBuf(Base, ParamVal);
}

PJsonVal TTimeSeriesWinBuf::SaveJson(const int& Limit) const {
	PJsonVal Val = TJsonVal::NewObj();
	Val->AddToObj("LastVal", InVal);
	Val->AddToObj("UTCTime", TTm::GetTmFromMSecs(InTmMSecs).GetWebLogDateTimeStr(false, "T"));
    /*Val->AddToObj("FirstVal", LastTickVal);
	Val->AddToObj("UTCTime", TTm::GetTmFromMSecs(LastTmMSecs).GetWebLogDateTimeStr(false, "T"));*/
	return Val;
}

///////////////////////////////
// Moving Average.
void TMa::OnAddRec(const TRec& Rec) {
    TFltV ValV; InAggrVal->GetOutFltV(ValV);
    TUInt64V TmMSecsV; InAggrVal->GetOutTmMSecsV(TmMSecsV);        
	if (InAggr->IsInit()) {
		Ma.Update(InAggrVal->GetInFlt(), InAggrVal->GetInTmMSecs(),
                ValV, TmMSecsV, InAggrVal->GetN());
	}
}

TMa::TMa(const TWPt<TBase>& Base, const TStr& AggrNm, const uint64& TmWinSize, 
        const TStr& InAggrNm, const TWPt<TStreamAggrBase> SABase): 
            TStreamAggr(Base, AggrNm), Ma() {
						 
    InAggr = dynamic_cast<TStreamAggr*>(SABase->GetStreamAggr(InAggrNm)());
    QmAssertR(!InAggr.Empty(), "Stream aggregate does not exist: " + InAggrNm);
    InAggrVal = dynamic_cast<TStreamAggrOut::IFltTmIO*>(SABase->GetStreamAggr(InAggrNm)());
    QmAssertR(!InAggrVal.Empty(), "Stream aggregate does not implement IFltTm interface: " + InAggrNm);
}

TMa::TMa(const TWPt<TBase>& Base, const PJsonVal& ParamVal): TStreamAggr(Base, ParamVal), Ma(ParamVal) {
    // parse out input aggregate
    TStr InStoreNm = ParamVal->GetObjStr("store");
    TStr InAggrNm = ParamVal->GetObjStr("inAggr");
    PStreamAggr _InAggr = Base->GetStreamAggr(InStoreNm, InAggrNm);
    InAggr = dynamic_cast<TStreamAggr*>(_InAggr());
    QmAssertR(!InAggr.Empty(), "Stream aggregate does not exist: " + InAggrNm);
	InAggrVal = dynamic_cast<TStreamAggrOut::IFltTmIO*>(_InAggr());
    QmAssertR(!InAggrVal.Empty(), "Stream aggregate does not implement IFltTm interface: " + InAggrNm);
}

PStreamAggr TMa::New(const TWPt<TBase>& Base, const TStr& AggrNm,         
        const uint64& TmWinSize, const TStr& InStoreNm, const TStr& InAggrNm) {
    
    const uchar InStoreId = Base->GetStoreByStoreNm(InStoreNm)->GetStoreId();
    return new TMa(Base, AggrNm, TmWinSize, InAggrNm, Base->GetStreamAggrBase(InStoreId));        
}

PStreamAggr TMa::New(const TWPt<TBase>& Base, const TStr& AggrNm, 
         const uint64& TmWinSize, const TStr& InAggrNm, const TWPt<TStreamAggrBase> SABase) {
    
    return new TMa(Base, AggrNm, TmWinSize, InAggrNm, SABase);        
}

PStreamAggr TMa::New(const TWPt<TBase>& Base, const PJsonVal& ParamVal) {
    return new TMa(Base, ParamVal);
}

PJsonVal TMa::SaveJson(const int& Limit) const {
	PJsonVal Val = TJsonVal::NewObj();
	Val->AddToObj("MA", Ma.GetMa());
	Val->AddToObj("UTCTime", TTm::GetTmFromMSecs(Ma.GetTmMSecs()).GetWebLogDateTimeStr(false, "T"));
	return Val;
}

///////////////////////////////
// Exponential Moving Average.
void TEma::OnAddRec(const TRec& Rec) {
	if (InAggr->IsInit()) {
		Ema.Update(InAggrVal->GetFlt(), InAggrVal->GetTmMSecs());
	}
}

TEma::TEma(const TWPt<TBase>& Base, const TStr& AggrNm, const double& Decay, 
        const double& TmInterval, const TSignalProc::TEmaType& Type, 
        const uint64& InitMinMSecs, const TStr& InAggrNm, const TWPt<TStreamAggrBase> SABase): 
            TStreamAggr(Base, AggrNm), Ema(Decay, Type, InitMinMSecs, TmInterval) {
						 
    InAggr = dynamic_cast<TStreamAggr*>(SABase->GetStreamAggr(InAggrNm)());
    QmAssertR(!InAggr.Empty(), "Stream aggregate does not exist: " + InAggrNm);
    InAggrVal = dynamic_cast<TStreamAggrOut::IFltTm*>(SABase->GetStreamAggr(InAggrNm)());
    QmAssertR(!InAggrVal.Empty(), "Stream aggregate does not implement IFltTm interface: " + InAggrNm);
}

TEma::TEma(const TWPt<TBase>& Base, const TStr& AggrNm, const double& TmInterval,
		const TSignalProc::TEmaType& Type, const uint64& InitMinMSecs, 
        const TStr& InAggrNm, const TWPt<TStreamAggrBase> SABase): 
            TStreamAggr(Base, AggrNm), Ema(Type, InitMinMSecs, TmInterval) {

    InAggr = dynamic_cast<TStreamAggr*>(SABase->GetStreamAggr(InAggrNm)());
    QmAssertR(!InAggr.Empty(), "Stream aggregate does not exist: " + InAggrNm);
	InAggrVal = dynamic_cast<TStreamAggrOut::IFltTm*>(SABase->GetStreamAggr(InAggrNm)());
    QmAssertR(!InAggrVal.Empty(), "Stream aggregate does not implement IFltTm interface: " + InAggrNm);
}

TEma::TEma(const TWPt<TBase>& Base, const PJsonVal& ParamVal): TStreamAggr(Base, ParamVal), Ema(ParamVal) {
    // parse out input aggregate
    TStr InStoreNm = ParamVal->GetObjStr("store");
    TStr InAggrNm = ParamVal->GetObjStr("inAggr");
    PStreamAggr _InAggr = Base->GetStreamAggr(InStoreNm, InAggrNm);
    InAggr = dynamic_cast<TStreamAggr*>(_InAggr());
    QmAssertR(!InAggr.Empty(), "Stream aggregate does not exist: " + InAggrNm);
	InAggrVal = dynamic_cast<TStreamAggrOut::IFltTm*>(_InAggr());
    QmAssertR(!InAggrVal.Empty(), "Stream aggregate does not implement IFltTm interface: " + InAggrNm);
}

PStreamAggr TEma::New(const TWPt<TBase>& Base, const TStr& AggrNm, 
        const double& TmInterval, const TSignalProc::TEmaType& Type, 
        const uint64& InitMinMSecs, const TStr& InStoreNm, const TStr& InAggrNm) {
    
    const uint InStoreId = Base->GetStoreByStoreNm(InStoreNm)->GetStoreId();
    return new TEma(Base, AggrNm, TmInterval, Type, InitMinMSecs, InAggrNm, Base->GetStreamAggrBase(InStoreId));        
}

PStreamAggr TEma::New(const TWPt<TBase>& Base, const TStr& AggrNm, 
        const double& TmInterval, const TSignalProc::TEmaType& Type, 
        const uint64& InitMinMSecs, const TStr& InAggrNm, const TWPt<TStreamAggrBase> SABase) {
    
    return new TEma(Base, AggrNm, (double)TmInterval, Type, InitMinMSecs, InAggrNm, SABase);        
}

PStreamAggr TEma::New(const TWPt<TBase>& Base, const PJsonVal& ParamVal) {
    return new TEma(Base, ParamVal);
}

PJsonVal TEma::SaveJson(const int& Limit) const {
	PJsonVal Val = TJsonVal::NewObj();
	Val->AddToObj("EMA", Ema.GetEma());
	Val->AddToObj("UTCTime", TTm::GetTmFromMSecs(Ema.GetTmMSecs()).GetWebLogDateTimeStr(false, "T"));
	return Val;
}

///////////////////////////////
// Moving Variance
void TVar::OnAddRec(const TRec& Rec) {
    TFltV ValV; InAggrVal->GetOutFltV(ValV);
    TUInt64V TmMSecsV; InAggrVal->GetOutTmMSecsV(TmMSecsV);        
	if (InAggr->IsInit()) {
		Var.Update(InAggrVal->GetInFlt(), InAggrVal->GetInTmMSecs(),
                ValV, TmMSecsV, InAggrVal->GetN());
	}
}

TVar::TVar(const TWPt<TBase>& Base, const TStr& AggrNm, const uint64& TmWinSize, 
        const TStr& InAggrNm, const TWPt<TStreamAggrBase> SABase): 
            TStreamAggr(Base, AggrNm), Var() {
						 
    InAggr = dynamic_cast<TStreamAggr*>(SABase->GetStreamAggr(InAggrNm)());
    QmAssertR(!InAggr.Empty(), "Stream aggregate does not exist: " + InAggrNm);
    InAggrVal = dynamic_cast<TStreamAggrOut::IFltTmIO*>(SABase->GetStreamAggr(InAggrNm)());
    QmAssertR(!InAggrVal.Empty(), "Stream aggregate does not implement IFltTm interface: " + InAggrNm);
}

TVar::TVar(const TWPt<TBase>& Base, const PJsonVal& ParamVal): TStreamAggr(Base, ParamVal), Var(ParamVal) {
    // parse out input aggregate
    TStr InStoreNm = ParamVal->GetObjStr("store");
    TStr InAggrNm = ParamVal->GetObjStr("inAggr");
    PStreamAggr _InAggr = Base->GetStreamAggr(InStoreNm, InAggrNm);
    InAggr = dynamic_cast<TStreamAggr*>(_InAggr());
    QmAssertR(!InAggr.Empty(), "Stream aggregate does not exist: " + InAggrNm);
	InAggrVal = dynamic_cast<TStreamAggrOut::IFltTmIO*>(_InAggr());
    QmAssertR(!InAggrVal.Empty(), "Stream aggregate does not implement IFltTm interface: " + InAggrNm);
}

PStreamAggr TVar::New(const TWPt<TBase>& Base, const TStr& AggrNm,         
        const uint64& TmWinSize, const TStr& InStoreNm, const TStr& InAggrNm) {
    
    const uchar InStoreId = Base->GetStoreByStoreNm(InStoreNm)->GetStoreId();
    return new TVar(Base, AggrNm, TmWinSize, InAggrNm, Base->GetStreamAggrBase(InStoreId));        
}

PStreamAggr TVar::New(const TWPt<TBase>& Base, const TStr& AggrNm, 
         const uint64& TmWinSize, const TStr& InAggrNm, const TWPt<TStreamAggrBase> SABase) {
    
    return new TVar(Base, AggrNm, TmWinSize, InAggrNm, SABase);        
}

PStreamAggr TVar::New(const TWPt<TBase>& Base, const PJsonVal& ParamVal) {
    return new TVar(Base, ParamVal);
}

PJsonVal TVar::SaveJson(const int& Limit) const {
	PJsonVal Val = TJsonVal::NewObj();

	Val->AddToObj("VAR", Var.GetM2());
	Val->AddToObj("UTCTime", TTm::GetTmFromMSecs(Var.GetTmMSecs()).GetWebLogDateTimeStr(false, "T"));
	return Val;
}

///////////////////////////////
// Moving Covariance
void TCov::OnAddRec(const TRec& Rec) {
    TFltV ValVX; InAggrValX->GetOutFltV(ValVX);
    TUInt64V TmMSecsV; InAggrValX->GetOutTmMSecsV(TmMSecsV);        
    TFltV ValVY; InAggrValY->GetOutFltV(ValVY);
	if (InAggrX->IsInit() && InAggrY->IsInit()) {
		Cov.Update(InAggrValX->GetInFlt(), InAggrValY->GetInFlt(), 
            InAggrValX->GetInTmMSecs(), ValVX, ValVY, TmMSecsV, InAggrValX->GetN());
	}
}

TCov::TCov(const TWPt<TBase>& Base, const TStr& AggrNm, const uint64& TmWinSize, 
        const TStr& InAggrNmX, const TStr& InAggrNmY, const TWPt<TStreamAggrBase> SABase): 
            TStreamAggr(Base, AggrNm), Cov() {
						 
    InAggrX = dynamic_cast<TStreamAggr*>(SABase->GetStreamAggr(InAggrNmX)());
    QmAssertR(!InAggrX.Empty(), "Stream aggregate does not exist: " + InAggrNmX);
    InAggrValX = dynamic_cast<TStreamAggrOut::IFltTmIO*>(SABase->GetStreamAggr(InAggrNmX)());
    QmAssertR(!InAggrValX.Empty(), "Stream aggregate does not implement IFltTm interface: " + InAggrNmX);
    
    InAggrY = dynamic_cast<TStreamAggr*>(SABase->GetStreamAggr(InAggrNmY)());
    QmAssertR(!InAggrY.Empty(), "Stream aggregate does not exist: " + InAggrNmY);
    InAggrValY = dynamic_cast<TStreamAggrOut::IFltTmIO*>(SABase->GetStreamAggr(InAggrNmY)());
    QmAssertR(!InAggrValY.Empty(), "Stream aggregate does not implement IFltTm interface: " + InAggrNmY);
}

TCov::TCov(const TWPt<TBase>& Base, const PJsonVal& ParamVal): TStreamAggr(Base, ParamVal), Cov(ParamVal) {
    // parse out input aggregate
    TStr InStoreNm = ParamVal->GetObjStr("store");
    TStr InAggrNmX = ParamVal->GetObjStr("inAggrX");
    TStr InAggrNmY = ParamVal->GetObjStr("inAggrY");
    PStreamAggr _InAggrX = Base->GetStreamAggr(InStoreNm, InAggrNmX);
    PStreamAggr _InAggrY = Base->GetStreamAggr(InStoreNm, InAggrNmY);
    
    InAggrX = dynamic_cast<TStreamAggr*>(_InAggrX());
    QmAssertR(!InAggrX.Empty(), "Stream aggregate does not exist: " + InAggrNmX);
	InAggrValX = dynamic_cast<TStreamAggrOut::IFltTmIO*>(_InAggrX());
    QmAssertR(!InAggrValX.Empty(), "Stream aggregate does not implement IFltTm interface: " + InAggrNmX);
    
    InAggrY = dynamic_cast<TStreamAggr*>(_InAggrY());
    QmAssertR(!InAggrY.Empty(), "Stream aggregate does not exist: " + InAggrNmY);
	InAggrValY = dynamic_cast<TStreamAggrOut::IFltTmIO*>(_InAggrY());
    QmAssertR(!InAggrValY.Empty(), "Stream aggregate does not implement IFltTm interface: " + InAggrNmY);
}

PStreamAggr TCov::New(const TWPt<TBase>& Base, const TStr& AggrNm, const uint64& TmWinSize, 
        const TStr& InStoreNm, const TStr& InAggrNmX, const TStr& InAggrNmY) {
    
    const uchar InStoreId = Base->GetStoreByStoreNm(InStoreNm)->GetStoreId();
    return new TCov(Base, AggrNm, TmWinSize, InAggrNmX, InAggrNmY, Base->GetStreamAggrBase(InStoreId));        
}

PStreamAggr TCov::New(const TWPt<TBase>& Base, const TStr& AggrNm, const uint64& TmWinSize, 
        const TStr& InAggrNmX, const TStr& InAggrNmY, const TWPt<TStreamAggrBase> SABase) {
    
    return new TCov(Base, AggrNm, TmWinSize, InAggrNmX, InAggrNmY, SABase);        
}

PStreamAggr TCov::New(const TWPt<TBase>& Base, const PJsonVal& ParamVal) {
    return new TCov(Base, ParamVal);
}

PJsonVal TCov::SaveJson(const int& Limit) const {
	PJsonVal Val = TJsonVal::NewObj();
	Val->AddToObj("COV", Cov.GetCov());
	Val->AddToObj("UTCTime", TTm::GetTmFromMSecs(Cov.GetTmMSecs()).GetWebLogDateTimeStr(false, "T"));
	return Val;
}

///////////////////////////////
// Moving Correlation
void TCorr::InitInAggr(const TWPt<TStreamAggrBase> SABase, 
        const TStr& InAggrNmCov, const TStr& InAggrNmVarX, const TStr& InAggrNmVarY) {

    // load and cast three input stream aggregators with IFltTm interfaces            
    InAggrCov = dynamic_cast<TStreamAggr*>(SABase->GetStreamAggr(InAggrNmCov)());
    QmAssertR(!InAggrCov.Empty(), "Stream aggregate does not exist: " + InAggrNmCov);
    InAggrValCov = dynamic_cast<TStreamAggrOut::IFltTm*>(SABase->GetStreamAggr(InAggrNmCov)());
    QmAssertR(!InAggrValCov.Empty(), "Stream aggregate does not implement IFltTm interface: " + InAggrNmCov);

    InAggrVarX = dynamic_cast<TStreamAggr*>(SABase->GetStreamAggr(InAggrNmVarX)());
    QmAssertR(!InAggrVarX.Empty(), "Stream aggregate does not exist: " + InAggrNmVarX);
    InAggrValVarX = dynamic_cast<TStreamAggrOut::IFltTm*>(SABase->GetStreamAggr(InAggrNmVarX)());
    QmAssertR(!InAggrValVarX.Empty(), "Stream aggregate does not implement IFltTm interface: " + InAggrNmVarX);
    
    InAggrVarY = dynamic_cast<TStreamAggr*>(SABase->GetStreamAggr(InAggrNmVarY)());
    QmAssertR(!InAggrVarY.Empty(), "Stream aggregate does not exist: " + InAggrNmVarY);
    InAggrValVarY = dynamic_cast<TStreamAggrOut::IFltTm*>(SABase->GetStreamAggr(InAggrNmVarY)());
    QmAssertR(!InAggrValVarY.Empty(), "Stream aggregate does not implement IFltTm interface: " + InAggrNmVarY);        
}

void TCorr::OnAddRec(const TRec& Rec) {
    //Corr = InAggrValCov->GetFlt() / ( sqrt(InAggrValVarX->GetFlt()) * sqrt(InAggrValVarY->GetFlt()));
    TFlt Cov = InAggrValCov->GetFlt();
    TFlt Var1 = InAggrValVarX->GetFlt();
    TFlt Var2 = InAggrValVarY->GetFlt();
    if ((Var1 == 0.0) || (Var2 == 0.0)) {
        Corr = 1;
    } else {
        Corr = Cov / ( sqrt(Var1) * sqrt(Var2) );
    }
    TmMSecs = InAggrValCov->GetTmMSecs();
}

TCorr::TCorr(const TWPt<TBase>& Base, const TStr& AggrNm, const TWPt<TStreamAggrBase> SABase,
        const TStr& InAggrNmCov, const TStr& InAggrNmVarX, const TStr& InAggrNmVarY): 
            TStreamAggr(Base, AggrNm) {
						 
    // get references to input aggregates
    InitInAggr(SABase, InAggrNmCov, InAggrNmVarX, InAggrNmVarY);
}

TCorr::TCorr(const TWPt<TBase>& Base, const PJsonVal& ParamVal): TStreamAggr(Base, ParamVal) {
    // parse out input aggregate
    TStr InStoreNm = ParamVal->GetObjStr("store");
    TStr InAggrNmCov = ParamVal->GetObjStr("inAggrCov");
    TStr InAggrNmVarX = ParamVal->GetObjStr("inAggrVarX");
    TStr InAggrNmVarY = ParamVal->GetObjStr("inAggrVarY");
    // get store's stream aggregate base
    TWPt<TStore> Store = Base->GetStoreByStoreNm(InStoreNm);   
    TWPt<TStreamAggrBase> SABase = Base->GetStreamAggrBase(Store->GetStoreId()); 
    // get references to input aggregates
    InitInAggr(SABase, InAggrNmCov, InAggrNmVarX, InAggrNmVarY);
}

TCorr::TCorr(const TWPt<TBase>& Base, TSIn& SIn): TStreamAggr(Base, SIn) {
    //TODO
    Fail;
}

PStreamAggr TCorr::New(const TWPt<TBase>& Base, const TStr& AggrNm, 
        const TStr& InStoreNm, const TStr& InAggrNmCov, const TStr& InAggrNmVarX, 
        const TStr& InAggrNmVarY) {
    
    // get store's stream aggregate base
    TWPt<TStore> Store = Base->GetStoreByStoreNm(InStoreNm);   
    TWPt<TStreamAggrBase> SABase = Base->GetStreamAggrBase(Store->GetStoreId()); 
    // call constructor
    return new TCorr(Base, AggrNm, SABase, InAggrNmCov, InAggrNmVarX, InAggrNmVarY);        
}

PStreamAggr TCorr::New(const TWPt<TBase>& Base, const TStr& AggrNm, 
        const TWPt<TStreamAggrBase> SABase, const TStr& InAggrNmCov, 
        const TStr& InAggrNmVarX, const TStr& InAggrNmVarY) {
    
    return new TCorr(Base, AggrNm, SABase, InAggrNmCov, InAggrNmVarX, InAggrNmVarY);        
}

PStreamAggr TCorr::New(const TWPt<TBase>& Base, const PJsonVal& ParamVal) {
    return new TCorr(Base, ParamVal);
}

void TCorr::Save(TSOut& SOut) const {
    GetType().Save(SOut);
    TStreamAggr::Save(SOut);
    
    //TODO
    Fail;
}

PJsonVal TCorr::SaveJson(const int& Limit) const {
	PJsonVal Val = TJsonVal::NewObj();
	Val->AddToObj("CORR", Corr);
	Val->AddToObj("UTCTime", TTm::GetTmFromMSecs(TmMSecs).GetWebLogDateTimeStr(false, "T"));
	return Val;
}

///////////////////////////////
// Merger field map and interpolator
TMergerFieldMap::TMergerFieldMap(const TWPt<TBase>& Base, const TStr& InStoreNm, 
        const TStr& InFieldNm, const TStr& OutFieldNm_, 
        const TSignalProc::PInterpolator& Interpolator_) {
    
    InStoreId = Base->GetStoreByStoreNm(InStoreNm)->GetStoreId();
    InFieldId = Base->GetStoreByStoreNm(InStoreNm)->GetFieldId(InFieldNm);
    OutFieldNm = OutFieldNm_;
    Interpolator = Interpolator_;
}

TMergerFieldMap::TMergerFieldMap(const TWPt<TBase>& Base, const TStr& InStoreNm, 
        const TStr& InFieldNm, const TSignalProc::PInterpolator& Interpolator_) {
    
    InStoreId = Base->GetStoreByStoreNm(InStoreNm)->GetStoreId();
    InFieldId = Base->GetStoreByStoreNm(InStoreNm)->GetFieldId(InFieldNm);
    // generating name of field
	OutFieldNm = "Mer" + TGuid::GenGuid(); OutFieldNm.ChangeChAll('-','_');
    Interpolator = Interpolator_;    
}
//TMergerFieldMap::TMergerFieldMap(const TWPt<TBase>& Base, TSIn& SIn): 
//    InStoreId(SIn), InFieldId(SIn), OutFieldNm(SIn), Interpolator(SIn) { }
//void TMergerFieldMap::Save(TSOut& SOut) const {
//	InStoreId.Save(SOut);
//	InFieldId.Save(SOut);
//	OutFieldNm.Save(SOut);
//	Interpolator.Save(SOut);
//	GetInterpolator().Save(SOut);
//}


///////////////////////////////
// Merger
void TMerger::OnAddRec(const TRec& Rec) {
    // make sure we support this store
    const int InTimeFieldId = InTimeFieldIdV[(int)Rec.GetStoreId()];
    QmAssertR(InTimeFieldId != -1, "Merger does not support store '" + Rec.GetStore()->GetStoreNm() + "'");
    // get record time-stamp
    uint64 TmMSecs = Rec.GetFieldTmMSecs(InTimeFieldId);
    // create new record (TODO use TRec)
	PJsonVal RecVal = TJsonVal::NewObj();
    // put the time stamp to latest record's time stamp
    TStr RecTmStr = TTm::GetTmFromMSecs(TmMSecs).GetWebLogDateTimeStr(true, "T", true);
	RecVal->AddToObj(OutStore->GetFieldNm(TimeFieldId), RecTmStr);
    // get rest of the fields
	for (int FieldMapN = 0; FieldMapN < FieldMapV.Len(); FieldMapN++) {
        const TMergerFieldMap& FieldMap = FieldMapV[FieldMapN];
        // update interpolators associated with the new record's store
		if (FieldMap.GetInStoreId() == Rec.GetStoreId()) {
            const double Val = Rec.GetFieldFlt(FieldMap.GetInFieldId());            
			FieldMap.GetInterpolator()->Update(Val, TmMSecs);
		}		
		// we interpolate value in current field and add to JSon whether we are in relevant Store or not
		RecVal->AddToObj(FieldMap.GetOutFieldNm(), FieldMap.GetInterpolator()->Interpolate(TmMSecs));  
	}
    // adding JSon object as record
	OutStore->AddRec(RecVal);
}

void TMerger::CreateStore(const TStr& NewStoreNm, const TStr& NewTimeFieldNm){
    // prepare store description
	PJsonVal JsonStore = TJsonVal::NewObj();
	JsonStore->AddToObj("name", NewStoreNm);
    // prepare list of fields
	PJsonVal FieldsVal = TJsonVal::NewArr();
	//adding time field
	PJsonVal TimeFieldVal = TJsonVal::NewObj();
	TimeFieldVal->AddToObj("name", NewTimeFieldNm);
	TimeFieldVal->AddToObj("type", "datetime");
	FieldsVal->AddToArr(TimeFieldVal);	
	//adding TFlt fields from StoresAndFields vector
	for (int FieldMapN = 0; FieldMapN < FieldMapV.Len(); FieldMapN++){
		//creating field 
		PJsonVal FieldVal = TJsonVal::NewObj();
		FieldVal->AddToObj("name", FieldMapV[FieldMapN].GetOutFieldNm());
		FieldVal->AddToObj("type", "float");
		FieldsVal->AddToArr(FieldVal);
	}
	// putting Store description together
	JsonStore->AddToObj("fields", FieldsVal);
    // create new store
	TStorage::CreateStoresFromSchema(TStreamAggr::GetBase(), JsonStore, 1024);
}

TMerger::TMerger(const TWPt<TBase>& Base, const TStr& AggrNm, const TStrPrV& InStoreTimeFieldNmV,
        const TVec<TMergerFieldMap> FieldMapV_, const TStr& OutStoreNm, const TStr& OutTimeFieldNm,
        const bool& CreateStoreP): TStreamAggr(Base, AggrNm), FieldMapV(FieldMapV_) {
	
    // if required, create output store
    if (CreateStoreP) {
        InfoNotify("Creating store '" + OutStoreNm + "'");
        CreateStore(OutStoreNm, OutTimeFieldNm);
    }
    // parse parameters
	OutStore = Base->GetStoreByStoreNm(OutStoreNm);
    TimeFieldId = OutStore->GetFieldId(OutTimeFieldNm);
    // initialize input store time fields map
    InTimeFieldIdV.Gen(255); InTimeFieldIdV.PutAll(-1);
    for (int InTimeFieldN = 0; InTimeFieldN < InStoreTimeFieldNmV.Len(); InTimeFieldN++) {
        // get store
        const TStr& StoreNm = InStoreTimeFieldNmV[InTimeFieldN].Val1;
        TWPt<TStore> Store = Base->GetStoreByStoreNm(StoreNm);
        // get field and remember it in the map
        const TStr& TimeFieldNm = InStoreTimeFieldNmV[InTimeFieldN].Val2;
        InTimeFieldIdV[(int)Store->GetStoreId()] = Store->GetFieldId(TimeFieldNm);
    }
}

PJsonVal TMerger::SaveJson(const int& Limit) const {
	PJsonVal Val = TJsonVal::NewObj();
	return Val;
}

//StMerger

TStMerger::TStMerger(const TWPt<TQm::TBase>& Base, const TStr& AggrNm, const TStr& OutStoreNm,
			const TStr& OutTmFieldNm, const bool& CreateStoreP, const TStrV& InStoreNmV,
			const TStrV& InFldNmV, const TStrV& OutFldNmV, const TStrV& InterpV):
				TQm::TStreamAggr(Base, AggrNm) {

	InitMerger(Base, OutStoreNm, OutTmFieldNm, CreateStoreP, InStoreNmV, InFldNmV, OutFldNmV, InterpV);
}

TStMerger::TStMerger(const TWPt<TQm::TBase>& Base, const PJsonVal& ParamVal):
		TStreamAggr(Base, ParamVal) {
	
	QmAssertR(ParamVal->IsObjKey("outStore"), "Field 'outStore' missing!");
	QmAssertR(ParamVal->IsObjKey("timestamp"), "Field 'timestamp' missing!");
	QmAssertR(ParamVal->IsObjKey("mergingMapV"), "Field 'mergingMapV' missing!");

	//input parameters
    TStr OutStoreNm = ParamVal->GetObjStr("outStore");
	const bool CreateStoreP = ParamVal->GetObjBool("createStore", false);
	TStr TimeFieldNm = ParamVal->GetObjStr("timestamp");
	PJsonVal FieldArrVal = ParamVal->GetObjKey("mergingMapV");

	TStrV InStoreNmV;
	TStrV InFldNmV;
	TStrV OutFldNmV;
	TStrV InterpV;

	for (int FieldN = 0; FieldN < FieldArrVal->GetArrVals(); FieldN++) {
		PJsonVal FieldVal = FieldArrVal->GetArrVal(FieldN);

		TStr InStoreNm = FieldVal->GetObjStr("inStore");
		TStr InFieldNm = FieldVal->GetObjStr("inField");
		TStr OutFieldNm = FieldVal->GetObjStr("outField");
		TStr InterpNm = FieldVal->GetObjStr("interpolation");

		InStoreNmV.Add(InStoreNm);
		InFldNmV.Add(InFieldNm);
		OutFldNmV.Add(OutFieldNm);
		InterpV.Add(InterpNm);
	}

	InitMerger(Base, OutStoreNm, TimeFieldNm, CreateStoreP, InStoreNmV, InFldNmV, OutFldNmV, InterpV);
}

void TStMerger::CreateStore(const TStr& NewStoreNm, const TStr& NewTimeFieldNm){
    // prepare store description
	PJsonVal JsonStore = TJsonVal::NewObj();
	JsonStore->AddToObj("name", NewStoreNm);
    // prepare list of fields
	PJsonVal FieldsVal = TJsonVal::NewArr();
	//adding time field
	PJsonVal TimeFieldVal = TJsonVal::NewObj();
	TimeFieldVal->AddToObj("name", NewTimeFieldNm);
	TimeFieldVal->AddToObj("type", "datetime");
	FieldsVal->AddToArr(TimeFieldVal);	
	//adding TFlt fields from StoresAndFields vector
	for (int FieldMapN = 0; FieldMapN < NInFlds; FieldMapN++){
		//creating field 
		PJsonVal FieldVal = TJsonVal::NewObj();
		FieldVal->AddToObj("name", OutFldNmV[FieldMapN]);
		FieldVal->AddToObj("type", "float");
		FieldsVal->AddToArr(FieldVal);
	}
	// putting Store description together
	JsonStore->AddToObj("fields", FieldsVal);
    // create new store
	TStorage::CreateStoresFromSchema(TStreamAggr::GetBase(), JsonStore, 1024);
}

TStMerger::TStMerger(const TWPt<TBase>& Base, TSIn& SIn):
		TStreamAggr(Base, SIn),

		OutStore(TStore::LoadById(Base, SIn)),
		TimeFieldId(SIn),
		InTmFldIdV(SIn),
		InFldIdV(SIn),
		OutFldNmV(SIn),
		InterpV(SIn),
		StoreIdFldIdPrBuffIdxH(SIn),
		StoreIdFldIdVH(SIn),
		NInFlds(SIn),
		BuffV(SIn),
		InitializedFldV(SIn),
		IsInitialized(SIn),
<<<<<<< HEAD
		NextIdx(SIn) {}
=======
		NextInterpTm(SIn) {}
>>>>>>> 449a51a4

PStreamAggr TStMerger::New(const TWPt<TQm::TBase>& Base, const TStr& AggrNm, const TStr& OutStoreNm,
		const TStr& OutTmFieldNm, const bool& CreateStoreP, const TStrV& InStoreNmV,
		const TStrV& InFldNmV, const TStrV& OutFldNmV, const TStrV& InterpV) {
       return new TStMerger(Base, AggrNm, OutStoreNm, OutTmFieldNm, CreateStoreP, InStoreNmV, InFldNmV, OutFldNmV, InterpV);
}

PStreamAggr TStMerger::New(const TWPt<TBase>& Base, const PJsonVal& ParamVal) {
    return new TStMerger(Base, ParamVal);
}

void TStMerger::Save(TSOut& SOut) const {
	TStreamAggr::Save(SOut);
	
	OutStore->SaveId(SOut);
	TimeFieldId.Save(SOut);
	InTmFldIdV.Save(SOut);
	InFldIdV.Save(SOut);
	OutFldNmV.Save(SOut);
	InterpV.Save(SOut);
	StoreIdFldIdPrBuffIdxH.Save(SOut),
	StoreIdFldIdVH.Save(SOut),
	NInFlds.Save(SOut);
	BuffV.Save(SOut);
	InitializedFldV.Save(SOut);
	IsInitialized.Save(SOut);
<<<<<<< HEAD
	NextIdx.Save(SOut);
=======
	NextInterpTm.Save(SOut);
>>>>>>> 449a51a4
}

PJsonVal TStMerger::SaveJson(const int& Limit) const {
	PJsonVal Val = TJsonVal::NewObj();
	Val->AddToObj("Merger", 0);
	Val->AddToObj("UTCTime", 0);
	return Val;
}

void TStMerger::InitFld(const TWPt<TQm::TBase> Base, const TStr& InStoreNm, const TStr& InFldNm, const TStr& OutFldNm,
		const TStr& InterpNm) {

	QmAssertR(Base->IsStoreNm(InStoreNm), "Input store " + InStoreNm + " does not exist!");

	// configure in time field
	const TWPt<TQm::TStore>& InStore = Base->GetStoreByStoreNm(InStoreNm);
	const uint InStoreId = InStore->GetStoreId();
	const int InFldId = InStore->GetFieldId(InFldNm);

	TIntV InTmFldV = InStore->GetFieldIdV(TFieldType::oftTm);

	TUIntIntPr StoreIdFldIdPr(InStoreId, InFldId);

	if (!StoreIdFldIdVH.IsKey(InStoreId)) {
		StoreIdFldIdVH.AddDat(InStoreId, TIntSet());
	}

	// check if there is only 1 time field in the input store
	QmAssertR(InTmFldV.Len() == 1, "Input store has multiple or zero time fields: " + TInt(InTmFldV.Len()).GetStr() + "!");
	// check if the input field exists
	QmAssertR(InStore->IsFieldNm(InFldNm), "Field " + InFldNm + " does not exist in store: " + InStoreNm + "!");
	// check if the output field exists in the out store
	QmAssertR(OutStore->IsFieldNm(OutFldNm), "Field " + OutFldNm + " does not exist in the output store!");
	// check if the output field is of correct type
	QmAssertR(OutStore->GetFieldDesc(OutStore->GetFieldId(OutFldNm)).GetFieldType() == TFieldType::oftFlt, "Field " + OutFldNm + " is of incorrect type!");
	// check if this pair <StoreId,InFldId> is already present
	QmAssertR(!StoreIdFldIdVH.GetDat(InStoreId).IsKey(InFldId), "This <StoreName,FieldName> pair has already been defined: <" + InStoreNm + "," + InFldNm + ">");
	// check if this pair <StoreId,InFldId> is already present
	QmAssertR(!StoreIdFldIdPrBuffIdxH.IsKey(StoreIdFldIdPr), "This <StoreName,FieldName> pair has already been defined: <" + InStoreNm + "," + InFldNm + ">");

	// add field to internal structures
	InterpV.Add(TSignalProc::TInterpolator::New(InterpNm));
	InTmFldIdV.Add(InTmFldV[0]);
	InFldIdV.Add(InStore->GetFieldId(InFldNm));
	OutFldNmV.Add(OutFldNm);

	StoreIdFldIdVH.GetDat(InStoreId).AddKey(InFldId);
	StoreIdFldIdPrBuffIdxH.AddDat(StoreIdFldIdPr, InterpV.Len()-1);
}

void TStMerger::InitMerger(const TWPt<TQm::TBase> Base, const TStr& OutStoreNm,
		const TStr& OutTmFieldNm, const bool& CreateStoreP, const TStrV& InStoreNmV,
		const TStrV& InFldNmV, const TStrV& OutFldNmV, const TStrV& InterpV) {

	// initialize output store
	// if required, create output store
	if (CreateStoreP) {
		InfoNotify("Creating store '" + OutStoreNm + "'");
		CreateStore(OutStoreNm, OutTmFieldNm);
	} else {
		OutStore = Base->GetStoreByStoreNm(OutStoreNm);
	}

<<<<<<< HEAD
=======
	NextInterpTm = TUInt64::Mx;
>>>>>>> 449a51a4
	NInFlds = InStoreNmV.Len();
	TimeFieldId = OutStore->GetFieldId(OutTmFieldNm);

	QmAssertR(InFldNmV.Len() == NInFlds, "Invalid number of in fields: " + InFldNmV.Len());
	QmAssertR(OutFldNmV.Len() == NInFlds, "Invalid number of out fields: " + OutFldNmV.Len());
	QmAssertR(InterpV.Len() == NInFlds, "Invalid number of interpolators: " + InterpV.Len());

	// initialize in fields
	for (int i = 0; i < NInFlds; i++) {
		InitFld(Base, InStoreNmV[i], InFldNmV[i], OutFldNmV[i], InterpV[i]);
	}

	BuffV.Gen(NInFlds);
	InitializedFldV.Gen(NInFlds);
<<<<<<< HEAD
	NextIdx = -1;
=======
>>>>>>> 449a51a4
}

void TStMerger::OnAddRec(const TQm::TRec& Rec) {
	// extract all the input fields that belong to this store
	const TWPt<TStore> Store = Rec.GetStore();
	const uint& StoreId = Store->GetStoreId();

	const TIntSet& InFldIdSet = StoreIdFldIdVH.GetDat(StoreId);

	// iterate through the input fields and call the other OnAddRecMethod
	int KeyId = InFldIdSet.FFirstKeyId();
	while (InFldIdSet.FNextKeyId(KeyId)) {
		const TInt& InFldId = InFldIdSet.GetKey(KeyId);
		OnAddRec(Rec, TUIntIntPr(StoreId, InFldId));
	}
}

void TStMerger::OnAddRec(const TQm::TRec& Rec, const TUIntIntPr& StoreIdInFldIdPr) {
	const int BuffIdx = StoreIdFldIdPrBuffIdxH.GetDat(StoreIdInFldIdPr);

	// get time
	TTm Tm; Rec.GetFieldTm(InTmFldIdV[BuffIdx], Tm);
	const uint64 RecTm = TTm::GetMSecsFromTm(Tm);
	const TFlt RecVal = Rec.GetFieldFlt(InFldIdV[BuffIdx]);

	AddToBuff(BuffIdx, RecTm, RecVal);

	if (Initialized()) {
		// check edge case, all time series may have had the same timestamp
		// in this case delete the duplicate with the newly arrived value,
		// as this is the value we are looking for
<<<<<<< HEAD
		if (NextIdx < 0) {
			NextIdx = BuffIdx;
			ShiftBuff(NextIdx);
=======
		if (NextInterpTm == TUInt64::Mx) {
			NextInterpTm = RecTm;
			ShiftBuff(BuffIdx);
>>>>>>> 449a51a4
		}

		// all the values are already present
		// and we already have the next time stamp to interpolate
		while (CanInterpolate()) {
			// interpolate
<<<<<<< HEAD
			const uint64& InterpTm = BuffV[NextIdx][0].Val1;
			TFltV ValV(NInFlds, 0);
			for (int i = 0; i < NInFlds; i++) {
				if (i != NextIdx) {
					const double& InterpVal = InterpV[i]->Interpolate(InterpTm);
					ValV.Add(InterpVal);
				} else {
					ValV.Add(BuffV[NextIdx][0].Val2);
				}
=======
			TFltV ValV(NInFlds, 0);
			for (int i = 0; i < NInFlds; i++) {
				const double& InterpVal = InterpV[i]->Interpolate(NextInterpTm);
				ValV.Add(InterpVal);
>>>>>>> 449a51a4
			}

			// got the values
			// notify
<<<<<<< HEAD
			AddRec(ValV, InterpTm, Rec);
			// determine next interpolation point
			UpdateNextIdx();
			// remove unneeded values
			ShiftBuff(NextIdx);
=======
			AddRec(ValV, NextInterpTm, Rec);
			// remove unneeded values
			ShiftBuffs();
			// determine next interpolation point
			UpdateNextIdx();
>>>>>>> 449a51a4
		}
	} else {
		InitializedFldV[BuffIdx] = true;
		if (Initialized()) {
<<<<<<< HEAD
			NextIdx = BuffIdx;
=======
			NextInterpTm = RecTm;
>>>>>>> 449a51a4
			InitBuffs();
		}
	}
}

void TStMerger::AddRec(const TFltV& InterpValV, const uint64 InterpTm, const TQm::TRec& Rec) {
	PJsonVal JsonVal = TJsonVal::NewObj();  //creating JSon object
	JsonVal->AddToObj(OutStore->GetFieldNm(TimeFieldId), TTm::GetTmFromMSecs(InterpTm).GetWebLogDateTimeStr(true, "T", true));

	for (int i = 0; i < NInFlds; i++) {
		JsonVal->AddToObj(OutFldNmV[i], InterpValV[i]);
	}

	uint64 NewRecId = OutStore->AddRec(JsonVal);
	if (OutStore->IsJoinNm("source")) {
		OutStore->AddJoin(OutStore->GetJoinId("source"), NewRecId, Rec.GetRecId(), 1);
	}
}

bool TStMerger::Initialized() {
	if (IsInitialized) { return true; }
<<<<<<< HEAD
=======

>>>>>>> 449a51a4
	for (int i = 0; i < NInFlds; i++) {
		if (!InitializedFldV[i]) {
			return false;
		}
	}

	IsInitialized = true;
	return true;
}

bool TStMerger::CanInterpolate() {
<<<<<<< HEAD
	if (NextIdx < 0) { return false; }	// this happens when all time series had the same timestamp in the previous iteration

	const uint64& NextTm = BuffV[NextIdx][0].Val1;

	for (int i = 0; i < NInFlds; i++) {
		if (i != NextIdx) {
			TVec<TUInt64FltPr>& Buff = BuffV[i];
			if (BuffV[i].Len() < 2) { return false; }

			QmAssertR(Buff[0].Val1 <= NextTm, "WTF!? First value more then interpolation value!!");
			QmAssertR(Buff[1].Val1 >= NextTm, "WTF!? Second value less then interpolation value!!");
=======
	if (NextInterpTm == TUInt64::Mx) { return false; }	// this happens when all time series had the same timestamp in the previous iteration

	for (int i = 0; i < NInFlds; i++) {
		if (!InterpV[i]->CanInterpolate(NextInterpTm)) {
			return false;
>>>>>>> 449a51a4
		}
	}

	return true;
}

void TStMerger::UpdateNextIdx() {
	uint64 MinTm = TUInt64::Mx;
<<<<<<< HEAD
	int MinTmIdx = -1;

	// need the current interpolation time because of the case where all
	// series have the same time point
	// in this case we need to clear the buffer at those indexes
	const uint64& CurrInterpTm = BuffV[NextIdx][0].Val1;

	// find the entry at index 1 that has the min time
	for (int i = 0; i < NInFlds; i++) {
		if (BuffV[i].Len() > 1 && BuffV[i][1].Val1 == CurrInterpTm) {
			// edge case, all series had the same time stamp
			// shift the buffer
			ShiftBuff(i);
		}
		if (BuffV[i].Len() > 1 && BuffV[i][1].Val1 < MinTm) {
			MinTm = BuffV[i][1].Val1;
			MinTmIdx = i;
		}
	}

	NextIdx = MinTmIdx;
}

void TStMerger::ShiftBuff(const int& BuffIdx) {
	if (BuffIdx < 0) {	// edge case, all time series had the same timestamp
		return;
	}

=======

	// find the entry at index 1 that has the min time
	for (int i = 0; i < NInFlds; i++) {
		if (BuffV[i].Len() > 1 && BuffV[i][1].Val1 < MinTm) {
			MinTm = BuffV[i][1].Val1;
		}
	}

	NextInterpTm = MinTm;
}

void TStMerger::ShiftBuff(const int& BuffIdx) {
>>>>>>> 449a51a4
	TVec<TUInt64FltPr>& Buff = BuffV[BuffIdx];

	Buff.Del(0);
	if (Buff.Len() >= 2) {
		InterpV[BuffIdx]->Update(Buff[1].Val2, Buff[1].Val1);
	}
}

<<<<<<< HEAD
void TStMerger::InitBuffs() {
	const uint64& NextTm = BuffV[NextIdx][0].Val1;

	for (int i = 0; i < NInFlds; i++) {
		if (i != NextIdx) {
			TVec<TUInt64FltPr>& Buff = BuffV[i];
			while (Buff.Len() > 1 && Buff[1].Val1 < NextTm) {
				ShiftBuff(i);
			}
=======
void TStMerger::ShiftBuffs() {
	for (int i = 0; i < NInFlds; i++) {
		while (BuffV[i].Len() > 1 && BuffV[i][1].Val1 == NextInterpTm) {
			ShiftBuff(i);
		}
	}
}

void TStMerger::InitBuffs() {
	for (int i = 0; i < NInFlds; i++) {
		TVec<TUInt64FltPr>& Buff = BuffV[i];
		while (Buff.Len() > 1 && Buff[1].Val1 < NextInterpTm) {
			ShiftBuff(i);
>>>>>>> 449a51a4
		}
	}
}

void TStMerger::AddToBuff(const int& BuffIdx, const uint64 RecTm, const TFlt& Val) {
	TVec<TUInt64FltPr>& Buff = BuffV[BuffIdx];

	Buff.Add(TUInt64FltPr(RecTm, Val));
<<<<<<< HEAD
=======

>>>>>>> 449a51a4
	if (Buff.Len() <= 2) {
		InterpV[BuffIdx]->Update(Val, RecTm);
	}
}


///////////////////////////////
// Resampler
void TResampler::OnAddRec(const TRec& Rec) {
    QmAssertR(Rec.GetStoreId() == InStore->GetStoreId(), "Wrong store calling OnAddRec in Resampler");
    // get record time
    const uint64 RecTmMSecs = Rec.GetFieldTmMSecs(TimeFieldId);
    // only do this first time when interpolation time not defined
    if (InterpPointMSecs == 0) { InterpPointMSecs = RecTmMSecs; }
    // update interpolators
    for (int FieldN = 0; FieldN < InFieldIdV.Len(); FieldN++) {
        // get field value
        const double Val = Rec.GetFieldFlt(InFieldIdV[FieldN]);
        // update interpolator
        InterpolatorV[FieldN]->Update(Val, RecTmMSecs);
    }  
    // insert new records until we reach new record's time
    while (InterpPointMSecs < RecTmMSecs) {
        // we start existing record
        PJsonVal JsonVal = Rec.GetJson(GetBase(), true, false, false, false, false);
        // update timestamp
        TStr RecTmStr = TTm::GetTmFromMSecs(InterpPointMSecs).GetWebLogDateTimeStr(true, "T", true);
        JsonVal->AddToObj(InStore->GetFieldNm(TimeFieldId), RecTmStr);

        // update fields
        for (int FieldN = 0; FieldN < InFieldIdV.Len(); FieldN++) {            
            const double FieldVal = InterpolatorV[FieldN]->Interpolate(InterpPointMSecs);            
            JsonVal->AddToObj(InStore->GetFieldNm(InFieldIdV[FieldN]), FieldVal);
        }
		//TODO use TRec instead of PJsonVal
		// add new record
		uint64 NewRecId = OutStore->AddRec(JsonVal);
		if (OutStore->IsJoinNm("source")) {
			OutStore->AddJoin(OutStore->GetJoinId("source"), NewRecId, Rec.GetRecId(), 1);
		}
        // increase interpolation time
        InterpPointMSecs += IntervalMSecs;
    }
}

void TResampler::CreateStore(const TStr& NewStoreNm) {    
    // prepare store description
	PJsonVal StoreVal = TJsonVal::NewObj("name", NewStoreNm); 
	PJsonVal FieldsVal = TJsonVal::NewArr();
    // insert time field
	PJsonVal TmFieldVal=TJsonVal::NewObj();
	TmFieldVal->AddToObj("name", InStore->GetFieldNm(TimeFieldId));
	TmFieldVal->AddToObj("type", "datetime");
	FieldsVal->AddToArr(TmFieldVal);    
    // insert interpolated fields    
    for (int FieldN = 0; FieldN < InFieldIdV.Len(); FieldN++) {
		PJsonVal FieldVal = TJsonVal::NewObj();
		FieldVal->AddToObj("name", InStore->GetFieldNm(InFieldIdV[FieldN]));
		FieldVal->AddToObj("type", "float");
		FieldsVal->AddToArr(FieldVal);
	}
	StoreVal->AddToObj("fields", FieldsVal);
	// join that points to the original store (each record in the resampled 
	// store points to the most recent record in the orinal store)
	PJsonVal JoinsVal = TJsonVal::NewArr();
	PJsonVal JoinVal = TJsonVal::NewObj();
	JoinVal->AddToObj("name", "source");
	JoinVal->AddToObj("type", "field");
	JoinVal->AddToObj("store", InStore->GetStoreNm());
	JoinsVal->AddToArr(JoinVal);
	StoreVal->AddToObj("joins", JoinsVal);
    // create store
    InfoLog("Creating new store '" + NewStoreNm + "'");    
	TStorage::CreateStoresFromSchema(GetBase(), StoreVal, 1024);
}

TResampler::TResampler(const TWPt<TBase>& Base, const TStr& AggrNm, const TStr& InStoreNm,  
		const TStr& TimeFieldNm, const TStrPrV& FieldInterpolatorPrV, const TStr& OutStoreNm,
		const uint64& _IntervalMSecs, const uint64& StartMSecs, const bool& CreateStoreP): 
            TStreamAggr(Base, AggrNm) {
    
    QmAssertR(InStoreNm != OutStoreNm, "Input and output store in resampler should not be the same!");
    // get pointers to stores
    InStore = Base->GetStoreByStoreNm(InStoreNm);
    // get time field id
    TimeFieldId = InStore->GetFieldId(TimeFieldNm);
    // get ids of interpolated fields 
	for(int FieldN = 0; FieldN < FieldInterpolatorPrV.Len(); FieldN++) {
        const TStr& FieldNm = FieldInterpolatorPrV[FieldN].Val1;
        InFieldIdV.Add(InStore->GetFieldId(FieldNm()));
        const TStr& InterpolatorType = FieldInterpolatorPrV[FieldN].Val2;
        InterpolatorV.Add(TSignalProc::TInterpolator::New(InterpolatorType));
	}
    // get output store
    if (CreateStoreP) { CreateStore(OutStoreNm); }
    OutStore = Base->GetStoreByStoreNm(OutStoreNm);   
    // initialize time parameters
	InterpPointMSecs = StartMSecs;
	IntervalMSecs = _IntervalMSecs;
}

TResampler::TResampler(const TWPt<TBase>& Base, const PJsonVal& ParamVal): TStreamAggr(Base, ParamVal) {
    TStr InStoreNm = ParamVal->GetObjStr("store");
    TStr OutStoreNm = ParamVal->GetObjStr("outStore");
    QmAssertR(InStoreNm != OutStoreNm, "Input and output store in resampler should not be the same!");
    // get pointers to stores
    InStore = Base->GetStoreByStoreNm(InStoreNm);
    // get time field id
    TStr TimeFieldNm = ParamVal->GetObjStr("timestamp");
    TimeFieldId = InStore->GetFieldId(TimeFieldNm);
    // get ids of interpolated fields 
    PJsonVal FieldArrVal = ParamVal->GetObjKey("fields");
	for(int FieldN = 0; FieldN < FieldArrVal->GetArrVals(); FieldN++) {
        PJsonVal FieldVal = FieldArrVal->GetArrVal(FieldN);        
        TStr FieldNm = FieldVal->GetObjStr("name");
        InFieldIdV.Add(InStore->GetFieldId(FieldNm()));
        TStr InterpolatorType = FieldVal->GetObjStr("interpolator");
        InterpolatorV.Add(TSignalProc::TInterpolator::New(InterpolatorType));
	}    
    // get output store
    const bool CreateStoreP = ParamVal->GetObjBool("createStore", false);
    if (CreateStoreP) { CreateStore(OutStoreNm); }
    OutStore = Base->GetStoreByStoreNm(OutStoreNm);   
    // initialize time parameters
    if (ParamVal->IsObjKey("start")) {
        TStr StartTmStr = ParamVal->GetObjStr("start");
        TTm StartTm = TTm::GetTmFromWebLogDateTimeStr(StartTmStr, '-', ':', '.', 'T');
        InterpPointMSecs = TTm::GetMSecsFromTm(StartTm);
    }
	IntervalMSecs = TJsonVal::GetMSecsFromJsonVal(ParamVal->GetObjKey("interval"));
}

TResampler::TResampler(const TWPt<TBase>& Base, TSIn& SIn): TStreamAggr(Base, SIn),
    InStore(TStore::LoadById(Base, SIn)), InFieldIdV(SIn), InterpolatorV(SIn),
    OutStore(TStore::LoadById(Base, SIn)), TimeFieldId(SIn), IntervalMSecs(SIn),
    InterpPointMSecs(SIn) { }

PStreamAggr TResampler::New(const TWPt<TBase>& Base, const TStr& AggrNm, const TStr& InStoreNm,  
		const TStr& TimeFieldNm, const TStrPrV& FieldInterpolatorPrV, const TStr& OutStoreNm,
		const uint64& IntervalMSecs, const uint64& StartMSecs, const bool& CreateStoreP) {
    
    return new TResampler(Base, AggrNm, InStoreNm, TimeFieldNm, FieldInterpolatorPrV,
        OutStoreNm, IntervalMSecs, StartMSecs, CreateStoreP);    
}

PStreamAggr TResampler::New(const TWPt<TBase>& Base, const PJsonVal& ParamVal) {
    return new TResampler(Base, ParamVal);
}

void TResampler::Save(TSOut& SOut) const {
	GetType().Save(SOut);
	TStreamAggr::Save(SOut);
























	InStore->SaveId(SOut);
	InFieldIdV.Save(SOut);
	InterpolatorV.Save(SOut);
	OutStore->SaveId(SOut);
	TimeFieldId.Save(SOut);
	IntervalMSecs.Save(SOut);
	InterpPointMSecs.Save(SOut);
}

PJsonVal TResampler::SaveJson(const int& Limit) const {
	PJsonVal Val = TJsonVal::NewObj();    
	return Val;
}

//////////////////////////////////////////////
// Composed stream aggregators
bool TCompositional::New(const TWPt<TBase>& Base, const TStr& TypeNm, const PJsonVal& ParamVal) {
	if (TypeNm.EqI("itEma")) {
		ItEma(Base, ParamVal);
		return true;
	} 
	return false;	
};

TStrV TCompositional::ItEma(const TWPt<TQm::TBase>& Base, const TStr& InStoreNm, TInt NumIter, const double& TmInterval, const TSignalProc::TEmaType& Type,
	const uint64& InitMinMSecs, const TStr& InAggrNm, const TStr& Prefix,
	TWPt<TQm::TStreamAggrBase>& SABase){
	// Table of EMA names - starts with 1, because it will be pushed in RegItEmaMA
	TStrV ItEmaNames(NumIter);
	ItEmaNames[0] = Prefix + "_1";
	// first iteration takes parameter InStoreNm as input name
	SABase->AddStreamAggr(TEma::New(Base, ItEmaNames[0], TmInterval, Type,
		InitMinMSecs, InAggrNm, SABase));
	// the rest get previous iteration as input name
	for (int Iter = 1; Iter < NumIter; Iter++){
		ItEmaNames[Iter] = Prefix + "_" + TInt::GetStr(Iter + 1);
		SABase->AddStreamAggr(TEma::New(Base, ItEmaNames[Iter], TmInterval, Type,
			InitMinMSecs, ItEmaNames[Iter - 1], SABase));
	}       
	return ItEmaNames;
}
TStrV TCompositional::ItEma(const TWPt<TBase>& Base, const PJsonVal& ParamVal) {
	// Get arguments from ParamVal
	TInt NumIter = ParamVal->GetObjInt("numIter", 1);
	double TmInterval = ParamVal->GetObjNum("tmInterval", 1000.0);
	uint64 InitMinMSecs = (uint64)ParamVal->GetObjInt("initMinMSecs", 0);
	TStr InAggrNm = ParamVal->GetObjStr("inAggr");
	TStr InStoreNm = ParamVal->GetObjStr("store");
	TStr Prefix = ParamVal->GetObjStr("prefix", "itema");
	TWPt<TQm::TStreamAggrBase> SABase = Base->GetStreamAggrBase(Base->GetStoreByStoreNm(InStoreNm)->GetStoreId());
	return TCompositional::ItEma(Base, InStoreNm, NumIter, TmInterval,  TSignalProc::etLinear,
		InitMinMSecs, InAggrNm, Prefix, SABase);
};

void TCompositional::TStMerger(const TWPt<TQm::TBase>& Base, const TStr& AggrNm, const TStr& OutStoreNm,
		const TStr& OutTmFieldNm, const bool& CreateStoreP, const TStrV& InStoreNmV,
		const TStrV& InFldNmV, const TStrV& OutFldNmV, const TStrV& InterpV) {
		//TStMerger StMerger(TStMerger::New(Base, StoresAndFieldsV, AggrNm,
		//	InterpolationsV, NewStoreNm, NewTmFieldNm, false));

	// create a store ID vector and remove duplicates
	TUIntV StoreIdV;
	TUIntSet StoreIdSet;
	for (int StoreN = 0; StoreN < InStoreNmV.Len(); StoreN++) {
		const TStr& InStoreNm = InStoreNmV[StoreN];
<<<<<<< HEAD
		const uint64 StoreId = Base->GetStoreByStoreNm(InStoreNm)->GetStoreId();
=======
		const uint StoreId = Base->GetStoreByStoreNm(InStoreNm)->GetStoreId();
>>>>>>> 449a51a4

		if (!StoreIdSet.IsKey(StoreId)) {
			StoreIdV.Add(StoreId);
			StoreIdSet.AddKey(StoreId);
		}
	}

	Base->AddStreamAggr(StoreIdV,
			TStMerger::New(
					Base, AggrNm, OutStoreNm, OutTmFieldNm, CreateStoreP, InStoreNmV, InFldNmV, OutFldNmV, InterpV));

}
void TCompositional::TStMerger(const TWPt<TBase>& Base, TStr& AggrNm, const PJsonVal& ParamVal) {
	//input parameters
	TStr OutStoreNm = ParamVal->GetObjStr("outStore");
	const bool CreateStoreP = ParamVal->GetObjBool("createStore", false);
	TStr TimeFieldNm = ParamVal->GetObjStr("timestamp");
	PJsonVal FieldArrVal = ParamVal->GetObjKey("mergingMapV");

	TStrV InStoreNmV;
	TStrV InFldNmV;
	TStrV OutFldNmV;
	TStrV InterpV;

	for(int FieldN = 0; FieldN < FieldArrVal->GetArrVals(); FieldN++) {
		PJsonVal FieldVal = FieldArrVal->GetArrVal(FieldN);

		TStr InStoreNm = FieldVal->GetObjStr("inStore");
		TStr InFieldNm = FieldVal->GetObjStr("inField");
		TStr OutFieldNm = FieldVal->GetObjStr("outField");
		TStr InterpNm = FieldVal->GetObjStr("interpolation");

		InStoreNmV.Add(InStoreNm);
		InFldNmV.Add(InFieldNm);
		OutFldNmV.Add(OutFieldNm);
		InterpV.Add(InterpNm);
	}

	TCompositional::TStMerger(Base, AggrNm, OutStoreNm, TimeFieldNm, CreateStoreP, InStoreNmV, InFldNmV, OutFldNmV, InterpV);
};

}

}<|MERGE_RESOLUTION|>--- conflicted
+++ resolved
@@ -1271,11 +1271,7 @@
 		BuffV(SIn),
 		InitializedFldV(SIn),
 		IsInitialized(SIn),
-<<<<<<< HEAD
-		NextIdx(SIn) {}
-=======
 		NextInterpTm(SIn) {}
->>>>>>> 449a51a4
 
 PStreamAggr TStMerger::New(const TWPt<TQm::TBase>& Base, const TStr& AggrNm, const TStr& OutStoreNm,
 		const TStr& OutTmFieldNm, const bool& CreateStoreP, const TStrV& InStoreNmV,
@@ -1302,11 +1298,7 @@
 	BuffV.Save(SOut);
 	InitializedFldV.Save(SOut);
 	IsInitialized.Save(SOut);
-<<<<<<< HEAD
-	NextIdx.Save(SOut);
-=======
 	NextInterpTm.Save(SOut);
->>>>>>> 449a51a4
 }
 
 PJsonVal TStMerger::SaveJson(const int& Limit) const {
@@ -1370,10 +1362,7 @@
 		OutStore = Base->GetStoreByStoreNm(OutStoreNm);
 	}
 
-<<<<<<< HEAD
-=======
 	NextInterpTm = TUInt64::Mx;
->>>>>>> 449a51a4
 	NInFlds = InStoreNmV.Len();
 	TimeFieldId = OutStore->GetFieldId(OutTmFieldNm);
 
@@ -1388,10 +1377,6 @@
 
 	BuffV.Gen(NInFlds);
 	InitializedFldV.Gen(NInFlds);
-<<<<<<< HEAD
-	NextIdx = -1;
-=======
->>>>>>> 449a51a4
 }
 
 void TStMerger::OnAddRec(const TQm::TRec& Rec) {
@@ -1423,63 +1408,33 @@
 		// check edge case, all time series may have had the same timestamp
 		// in this case delete the duplicate with the newly arrived value,
 		// as this is the value we are looking for
-<<<<<<< HEAD
-		if (NextIdx < 0) {
-			NextIdx = BuffIdx;
-			ShiftBuff(NextIdx);
-=======
 		if (NextInterpTm == TUInt64::Mx) {
 			NextInterpTm = RecTm;
 			ShiftBuff(BuffIdx);
->>>>>>> 449a51a4
 		}
 
 		// all the values are already present
 		// and we already have the next time stamp to interpolate
 		while (CanInterpolate()) {
 			// interpolate
-<<<<<<< HEAD
-			const uint64& InterpTm = BuffV[NextIdx][0].Val1;
-			TFltV ValV(NInFlds, 0);
-			for (int i = 0; i < NInFlds; i++) {
-				if (i != NextIdx) {
-					const double& InterpVal = InterpV[i]->Interpolate(InterpTm);
-					ValV.Add(InterpVal);
-				} else {
-					ValV.Add(BuffV[NextIdx][0].Val2);
-				}
-=======
 			TFltV ValV(NInFlds, 0);
 			for (int i = 0; i < NInFlds; i++) {
 				const double& InterpVal = InterpV[i]->Interpolate(NextInterpTm);
 				ValV.Add(InterpVal);
->>>>>>> 449a51a4
 			}
 
 			// got the values
 			// notify
-<<<<<<< HEAD
-			AddRec(ValV, InterpTm, Rec);
-			// determine next interpolation point
-			UpdateNextIdx();
-			// remove unneeded values
-			ShiftBuff(NextIdx);
-=======
 			AddRec(ValV, NextInterpTm, Rec);
 			// remove unneeded values
 			ShiftBuffs();
 			// determine next interpolation point
 			UpdateNextIdx();
->>>>>>> 449a51a4
 		}
 	} else {
 		InitializedFldV[BuffIdx] = true;
 		if (Initialized()) {
-<<<<<<< HEAD
-			NextIdx = BuffIdx;
-=======
 			NextInterpTm = RecTm;
->>>>>>> 449a51a4
 			InitBuffs();
 		}
 	}
@@ -1501,10 +1456,7 @@
 
 bool TStMerger::Initialized() {
 	if (IsInitialized) { return true; }
-<<<<<<< HEAD
-=======
-
->>>>>>> 449a51a4
+
 	for (int i = 0; i < NInFlds; i++) {
 		if (!InitializedFldV[i]) {
 			return false;
@@ -1516,25 +1468,11 @@
 }
 
 bool TStMerger::CanInterpolate() {
-<<<<<<< HEAD
-	if (NextIdx < 0) { return false; }	// this happens when all time series had the same timestamp in the previous iteration
-
-	const uint64& NextTm = BuffV[NextIdx][0].Val1;
-
-	for (int i = 0; i < NInFlds; i++) {
-		if (i != NextIdx) {
-			TVec<TUInt64FltPr>& Buff = BuffV[i];
-			if (BuffV[i].Len() < 2) { return false; }
-
-			QmAssertR(Buff[0].Val1 <= NextTm, "WTF!? First value more then interpolation value!!");
-			QmAssertR(Buff[1].Val1 >= NextTm, "WTF!? Second value less then interpolation value!!");
-=======
 	if (NextInterpTm == TUInt64::Mx) { return false; }	// this happens when all time series had the same timestamp in the previous iteration
 
 	for (int i = 0; i < NInFlds; i++) {
 		if (!InterpV[i]->CanInterpolate(NextInterpTm)) {
 			return false;
->>>>>>> 449a51a4
 		}
 	}
 
@@ -1543,36 +1481,6 @@
 
 void TStMerger::UpdateNextIdx() {
 	uint64 MinTm = TUInt64::Mx;
-<<<<<<< HEAD
-	int MinTmIdx = -1;
-
-	// need the current interpolation time because of the case where all
-	// series have the same time point
-	// in this case we need to clear the buffer at those indexes
-	const uint64& CurrInterpTm = BuffV[NextIdx][0].Val1;
-
-	// find the entry at index 1 that has the min time
-	for (int i = 0; i < NInFlds; i++) {
-		if (BuffV[i].Len() > 1 && BuffV[i][1].Val1 == CurrInterpTm) {
-			// edge case, all series had the same time stamp
-			// shift the buffer
-			ShiftBuff(i);
-		}
-		if (BuffV[i].Len() > 1 && BuffV[i][1].Val1 < MinTm) {
-			MinTm = BuffV[i][1].Val1;
-			MinTmIdx = i;
-		}
-	}
-
-	NextIdx = MinTmIdx;
-}
-
-void TStMerger::ShiftBuff(const int& BuffIdx) {
-	if (BuffIdx < 0) {	// edge case, all time series had the same timestamp
-		return;
-	}
-
-=======
 
 	// find the entry at index 1 that has the min time
 	for (int i = 0; i < NInFlds; i++) {
@@ -1585,7 +1493,6 @@
 }
 
 void TStMerger::ShiftBuff(const int& BuffIdx) {
->>>>>>> 449a51a4
 	TVec<TUInt64FltPr>& Buff = BuffV[BuffIdx];
 
 	Buff.Del(0);
@@ -1594,17 +1501,6 @@
 	}
 }
 
-<<<<<<< HEAD
-void TStMerger::InitBuffs() {
-	const uint64& NextTm = BuffV[NextIdx][0].Val1;
-
-	for (int i = 0; i < NInFlds; i++) {
-		if (i != NextIdx) {
-			TVec<TUInt64FltPr>& Buff = BuffV[i];
-			while (Buff.Len() > 1 && Buff[1].Val1 < NextTm) {
-				ShiftBuff(i);
-			}
-=======
 void TStMerger::ShiftBuffs() {
 	for (int i = 0; i < NInFlds; i++) {
 		while (BuffV[i].Len() > 1 && BuffV[i][1].Val1 == NextInterpTm) {
@@ -1618,7 +1514,6 @@
 		TVec<TUInt64FltPr>& Buff = BuffV[i];
 		while (Buff.Len() > 1 && Buff[1].Val1 < NextInterpTm) {
 			ShiftBuff(i);
->>>>>>> 449a51a4
 		}
 	}
 }
@@ -1627,10 +1522,7 @@
 	TVec<TUInt64FltPr>& Buff = BuffV[BuffIdx];
 
 	Buff.Add(TUInt64FltPr(RecTm, Val));
-<<<<<<< HEAD
-=======
-
->>>>>>> 449a51a4
+
 	if (Buff.Len() <= 2) {
 		InterpV[BuffIdx]->Update(Val, RecTm);
 	}
@@ -1872,11 +1764,7 @@
 	TUIntSet StoreIdSet;
 	for (int StoreN = 0; StoreN < InStoreNmV.Len(); StoreN++) {
 		const TStr& InStoreNm = InStoreNmV[StoreN];
-<<<<<<< HEAD
-		const uint64 StoreId = Base->GetStoreByStoreNm(InStoreNm)->GetStoreId();
-=======
 		const uint StoreId = Base->GetStoreByStoreNm(InStoreNm)->GetStoreId();
->>>>>>> 449a51a4
 
 		if (!StoreIdSet.IsKey(StoreId)) {
 			StoreIdV.Add(StoreId);
