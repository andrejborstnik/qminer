/**
 * QMiner - Open Source Analytics Platform
 * 
 * Copyright (C) 2014 Jozef Stefan Institute
 *
 * This program is free software: you can redistribute it and/or modify
 * it under the terms of the GNU Affero General Public License, version 3,
 * as published by the Free Software Foundation.
 *
 * This program is distributed in the hope that it will be useful,
 * but WITHOUT ANY WARRANTY; without even the implied warranty of
 * MERCHANTABILITY or FITNESS FOR A PARTICULAR PURPOSE.  See the
 * GNU Affero General Public License for more details.
 *
 * You should have received a copy of the GNU Affero General Public License
 * along with this program. If not, see <http://www.gnu.org/licenses/>.
 * 
 */

#include "qminer_js.h"

#ifdef GLib_WIN
	#pragma comment(lib, "winmm.lib")
#endif

namespace TQm {

/////////////////////////////////
// QMiner-JavaScript-Utility
TBool TJsUtil::InitP = false;

void TJsUtil::Init() {
	if (!InitP) {
		v8::HandleScope HandleScope;
		// security token
		if (SecurityToken.IsEmpty()) {
			TStr GuidStr = TGuid::GenGuid();
			v8::Handle<v8::String> GuidV8Str = v8::String::New(GuidStr.CStr());
			SecurityToken = v8::Persistent<v8::String>::New(GuidV8Str);
		}
		// context for parsing
		if (ParseContext.IsEmpty()) {
			ParseContext = v8::Context::New();
			ParseContext->SetSecurityToken(SecurityToken);
		}
		// json parsers
		JsonParser.Dispose();
		JsonString.Dispose();
		v8::Context::Scope ContextScope(ParseContext);
		v8::Handle<v8::Object> Json = ParseContext->Global()->Get(v8::String::New("JSON"))->ToObject();
		JsonParser = v8::Persistent<v8::Function>::New(v8::Handle<v8::Function>::Cast(Json->Get(v8::String::New("parse"))));
		JsonString = v8::Persistent<v8::Function>::New(v8::Handle<v8::Function>::Cast(Json->Get(v8::String::New("stringify"))));
		InitP = true;
	}
}

v8::Persistent<v8::String> TJsUtil::SecurityToken;
v8::Persistent<v8::Context> TJsUtil::ParseContext;
v8::Persistent<v8::Function> TJsUtil::JsonParser;
v8::Persistent<v8::Function> TJsUtil::JsonString;

TStrH TJsUtil::ObjNameH = TStrH();
TInt TJsUtil::ObjCount = 0;
TInt TJsUtil::ObjCountRate = 0;

void TJsUtil::AddObj(const TStr& ObjName) {
    ObjNameH.AddDat(ObjName)++;
    CountObj();
}

void TJsUtil::DelObj(const TStr& ObjName) {
    QmAssert(ObjNameH.IsKey(ObjName));
    ObjNameH.GetDat(ObjName)--;
    CountObj();
}

void TJsUtil::CountObj() {
    ObjCount++;
    if ((ObjCountRate > 0) && (ObjCount % ObjCountRate == 0)) {
        int KeyId = ObjNameH.FFirstKeyId();
        DebugLog("COUNT start ----------------\n");
        while (ObjNameH.FNextKeyId(KeyId)) {
            TEnv::Logger->OnStatusFmt("COUNT: %s %d \n",
                ObjNameH.GetKey(KeyId).CStr(), ObjNameH[KeyId].Val);
        }
        InfoLog("COUNT end ------------------\n");
    }
}

TStrIntPrV TJsUtil::GetObjStat() {
    TStrIntPrV ObjNameCountV;
    ObjNameH.GetKeyDatPrV(ObjNameCountV);
    return ObjNameCountV;
}

void TJsUtil::SetObjStatRate(const int& _ObjCountRate) {
    ObjCountRate = _ObjCountRate;
}

void TJsUtil::HandleTryCatch(const v8::TryCatch& TryCatch) {
	v8::HandleScope HandleScope;
	if (!TryCatch.HasCaught()) { return; }
	// get trace
	v8::String::Utf8Value ErrTrace(TryCatch.StackTrace());
	if (ErrTrace.length() > 0 && !TryCatch.StackTrace()->IsUndefined()) {
        TStr ErrorMsg = TStr(*ErrTrace);
		throw TQmExcept::New(ErrorMsg);
	} else {
		v8::Local<v8::Value> Except = TryCatch.Exception();
		if (Except->IsString()) {
			v8::String::Utf8Value ErrStr(Except->ToString());
			throw TQmExcept::New(TStr::Fmt("%s", *ErrStr));
		} else if (Except->IsObject() &&
					!(Except->ToObject()->Get(v8::String::New("message"))->IsUndefined()) &&
					!(Except->ToObject()->Get(v8::String::New("name"))->IsUndefined())) {
			v8::String::Utf8Value Name(Except->ToObject()->Get(v8::String::New("name")));
			v8::String::Utf8Value ErrMsg(Except->ToObject()->Get(v8::String::New("message")));
			throw TQmExcept::New(TStr::Fmt("%s %s", *Name, *ErrMsg));
		} else {
			v8::String::Utf8Value ErrMsg(Except);
			throw TQmExcept::New(TStr::Fmt("%s", *ErrMsg));
		}
	}
}

bool TJsUtil::NamedAccessCheck(v8::Local<v8::Object> Global,
		v8::Local<v8::Value> Name, v8::AccessType Type, v8::Local<v8::Value> Data) {

	return true; 
}

bool TJsUtil::IndexedAccessCheck(v8::Local<v8::Object> Global,
		uint32_t Key, v8::AccessType Type, v8::Local<v8::Value> Data) {

	return true; 
}

v8::Handle<v8::Value> TJsUtil::ParseJson(const PJsonVal& JsonVal) {
	return ParseJson(TJsonVal::GetStrFromVal(JsonVal));
}

v8::Handle<v8::Value> TJsUtil::ParseJson(const TStr& JsonStr) {
	Init(); // initialize if not yet
	v8::HandleScope HandleScope;
	v8::Context::Scope ContextScope(ParseContext);
	v8::Handle<v8::Value> JsonV8Str = v8::String::New(JsonStr.CStr());
	v8::TryCatch TryCatch;
	v8::Handle<v8::Value> Value = JsonParser->Call(ParseContext->Global(), 1, &JsonV8Str);
	if (Value.IsEmpty()) { return HandleScope.Close(TryCatch.Exception()); }
	return HandleScope.Close(Value); 
}

v8::Handle<v8::Value> TJsUtil::V8JsonToV8Str(v8::Handle<v8::Value> Json) {
	Init(); // initialize if not yet
	v8::HandleScope HandleScope;
	v8::Context::Scope ContextScope(ParseContext);
	v8::TryCatch TryCatch;
	v8::Handle<v8::Value> JsonStr = JsonString->Call(ParseContext->Global(), 1, &Json);
	if (JsonStr.IsEmpty()) { return HandleScope.Close(TryCatch.Exception()); }
	return HandleScope.Close(JsonStr); 
}

TStr TJsUtil::V8JsonToStr(v8::Handle<v8::Value> Json) {
	v8::Handle<v8::Value> JsonStr = V8JsonToV8Str(Json);
	v8::String::Utf8Value Utf8(JsonStr);
	return TStr(*Utf8); 
}

v8::Handle<v8::Value> TJsUtil::GetV8Date(const TTm& Tm) {
	v8::HandleScope HandleScope;
	// get milliseconds since 01 January, 1970 UTC
	const double MSecs = (double)TTm::GetDateTimeIntFromTm(Tm) * 1000.0;
	v8::Handle<v8::Value> Date = v8::Date::New(MSecs);
	return HandleScope.Close(Date); 
}

TTm TJsUtil::GetGlibDate(v8::Handle<v8::Value> Date) {
	v8::HandleScope HandleScope;
	// get seconds since 01 January, 1970 UTC
	const int Secs = TFlt::Round(Date->NumberValue() / 1000.0);
	return TTm::GetTmFromDateTimeInt(Secs);
}

v8::Handle<v8::Value> TJsUtil::GetCurrV8Date() {
	v8::HandleScope HandleScope;
	// get milliseconds since 01 January, 1970 UTC
	const double MSecs = (double)TTm::GetDateTimeIntFromTm(TTm::GetCurLocTm()) * 1000.0;
	v8::Handle<v8::Value> Date = v8::Date::New(MSecs);
	return HandleScope.Close(Date);
}

v8::Handle<v8::Object> TJsUtil::HttpRqToJson(PHttpRq HttpRq) {
	v8::HandleScope HandleScope;
    v8::Handle<v8::Object> Request = v8::Object::New();
    // Headers
    for (int FieldN = 0; FieldN < HttpRq->GetFldValH().Len(); FieldN++) {
        TStr KeyVal = HttpRq->GetFldValH().GetKey(FieldN);
        Request->Set(v8::String::New(KeyVal.CStr()), v8::String::New(HttpRq->GetFldValH().GetDat(KeyVal).CStr()));
    }
    // Method
    Request->Set(v8::String::New("method"), v8::String::New(HttpRq->GetMethodNm().CStr()));
    // URL
    // - scheme
    Request->Set(v8::String::New("scheme"), v8::String::New(HttpRq->GetUrl()->GetSchemeNm().CStr()));
    // - path
    Request->Set(v8::String::New("path"), v8::String::New(HttpRq->GetUrl()->GetPathStr().CStr()));
    // GET arguments
    v8::Handle<v8::Object> Args = v8::Object::New();
    for (int KeyN = 0; KeyN < HttpRq->GetUrlEnv()->GetKeys(); KeyN++) {
        TStr ArgKey = HttpRq->GetUrlEnv()->GetKeyNm(KeyN);
        v8::Handle<v8::Array> ArgVals = v8::Array::New(HttpRq->GetUrlEnv()->GetVals(ArgKey));
        for (int ValN = 0; ValN < HttpRq->GetUrlEnv()->GetVals(ArgKey); ValN++) {
            ArgVals->Set(ValN, v8::String::New(HttpRq->GetUrlEnv()->GetVal(ArgKey, ValN).CStr()));
        }
        Args->Set(v8::String::New(ArgKey.CStr()), ArgVals);
    }
    Request->Set(v8::String::New("args"), Args);
    // Request Body
    // - raw data
    TStr Data;
    if (HttpRq->IsBody()) {
        Data = HttpRq->GetBodyAsStr();
        //TEnv::Debug->OnStatusFmt("Data Received %s ", Data.CStr());
        // parse JSON
        if (HttpRq->IsContType(THttp::AppJSonFldVal)) {
            v8::Handle<v8::Value> BodyVal = TJsUtil::ParseJson(HttpRq->GetBodyAsStr());
            Request->Set(v8::String::New("jsonData"), BodyVal);
        }
    }
    Request->Set(v8::String::New("data"), v8::String::New(Data.CStr()));
	return HandleScope.Close(Request); 
    //return Request;
}

///////////////////////////////
// QMiner-JavaScript-Directory
TJsFPath::TJsFPath(const TStr& FPath): CanonicalFPath(GetCanonicalPath(FPath)) { }

bool TJsFPath::Equals(const TJsFPath& JsFPath) const {
	return CanonicalFPath == JsFPath.GetFPath();
}

bool TJsFPath::IsSubdir(const TJsFPath& JsFPath) const {
	return CanonicalFPath.IsPrefix(JsFPath.GetFPath());
}

void TJsFPath::GetFPathV(const TStrV& FPathV, TVec<TJsFPath>& JsFPathV) {
	for(TStrV::TIter It = FPathV.BegI(); It != FPathV.EndI(); ++It) {
		JsFPathV.Add(TJsFPath(*It));
	}
}

TStr TJsFPath::GetCanonicalPath(const TStr& FPath) {
	// get absolute path
	TStr AbsFPath = TStr::GetNrAbsFPath(FPath);
	// remove any redundancies
	TStrV CanonV; AbsFPath.SplitOnAllCh('/', CanonV);
	TSStack<TStr> CanonS; TStr CurrStr;
	for (int ElN = 0; ElN < CanonV.Len(); ++ElN) {
		CurrStr = CanonV.GetVal(ElN);
		if (CurrStr == "..") {
			QmAssert(!CanonS.Empty());
			CanonS.Pop();
		} else if (CurrStr != ".") {
			CanonS.Push(CurrStr+"/");
		}
	}
	// assemble the canonical path (from left to right
	QmAssert(!CanonS.Empty());
	// we start with drive letter (Windows) or slash (Unix)
	TChA CanonFPath = AbsFPath.LeftOf('/'); CanonFPath += '/';
	// get the rest of the path
	for (int CanonN = CanonS.Len() - 1; CanonN >= 0; CanonN--) {
		CanonFPath += CanonS[CanonN];
	}
	// done
	return CanonFPath;
}

///////////////////////////////
// QMiner-JavaScript-Userscript
TScript::TScript(const PBase& _Base, const TStr& _ScriptNm, const TStr& _ScriptFNm, 
		const TStrV& _IncludeFPathV, const TVec<TJsFPath>& _AllowedFPathV): ScriptNm(_ScriptNm), 
			ScriptFNm(_ScriptFNm), IncludeFPathV(_IncludeFPathV), AllowedFPathV(_AllowedFPathV),
			Base(_Base){ 
	
	// initialize callbacks for http client
	JsFetch = new TJsFetch(this);
	// initialize script
	Init(); 
}

TWPt<TScript> TScript::GetGlobal(v8::Handle<v8::Context>& Context) {
	v8::HandleScope HandleScope;
    // get global object from context
    v8::Local<v8::Object> Global = v8::Local<v8::Object>::Cast(Context->Global()->GetPrototype());
    // get wrapped object within global object
    v8::Local<v8::External> WrappedObject = v8::Local<v8::External>::Cast(Global->GetInternalField(0));
    // cast wrapped object to script
    return TWPt<TScript>(static_cast<TScript*>(WrappedObject->Value()));    
}

TScript::~TScript() {
#ifdef V8_DEBUG
	v8::Isolate* Isolate = v8::Isolate::GetCurrent();
	v8::Locker Locker(Isolate);
#endif
	v8::HandleScope HandleScope;
	// delete fetcher
	JsFetch.Del();
	// remove context
	Context.Dispose();
	// NOTE. There is no special reason for picking 11 iterations.
	for(int i = 0; i < 11; ++i) { v8::V8::LowMemoryNotification(); }
}

void TScript::RegSrvFun(TSAppSrvFunV& SrvFunV) { 
	TEnv::Logger->OnStatusFmt("Registering %s at /%s/", ScriptFNm.GetFMid().CStr(), ScriptNm.CStr());
	SrvFunV.Add(TQm::TJsSrvFun::New(this, ScriptNm));
}

void TScript::Reload() {
	// clear any existing functions
	JsNmFunH.Clr();
	// clear any existing triggers
	for (int TriggerN = 0; TriggerN < TriggerV.Len(); TriggerN++) {
		const uint StoreId = TriggerV[TriggerN].Val1;
		PStoreTrigger Trigger = TriggerV[TriggerN].Val2;
		Base->GetStoreByStoreId(StoreId)->DelTrigger(Trigger);
	}
	TriggerV.Clr();
	// reload and reinit
	Init();
}

void TScript::Execute(v8::Handle<v8::Function> Fun) {
	v8::HandleScope HandleScope;
	v8::TryCatch TryCatch;
	Fun->Call(Context->Global(), 0, NULL);
	TJsUtil::HandleTryCatch(TryCatch);
}

void TScript::Execute(v8::Handle<v8::Function> Fun, const v8::Handle<v8::Value>& Arg) {
	v8::HandleScope HandleScope;
	v8::TryCatch TryCatch;
	const int Argc = 1; v8::Handle<v8::Value> Argv[Argc] = { Arg };
	Fun->Call(Context->Global(), Argc, Argv);
	TJsUtil::HandleTryCatch(TryCatch);
}

void TScript::Execute(v8::Handle<v8::Function> Fun, const PJsonVal& JsonVal) {
	v8::HandleScope HandleScope;
	v8::TryCatch TryCatch;
	const int Argc = 1;
	v8::Handle<v8::Value> Argv[Argc] = { TJsUtil::ParseJson(JsonVal) };
	Fun->Call(Context->Global(), Argc, Argv);
	TJsUtil::HandleTryCatch(TryCatch);
}

void TScript::Execute(v8::Handle<v8::Function> Fun, const PJsonVal& Arg1, v8::Handle<v8::Object>& Arg2) {
	v8::HandleScope HandleScope;
	v8::TryCatch TryCatch;
	const int Argc = 2;
	v8::Handle<v8::Value> Argv[Argc] = { TJsUtil::ParseJson(Arg1), Arg2 };
	Fun->Call(Context->Global(), Argc, Argv);
	TJsUtil::HandleTryCatch(TryCatch);
}

void TScript::Execute(v8::Handle<v8::Function> Fun, v8::Handle<v8::Object>& Arg1, v8::Handle<v8::Object>& Arg2) {
	v8::HandleScope HandleScope;
	v8::TryCatch TryCatch;
	const int Argc = 2;
	v8::Handle<v8::Value> Argv[Argc] = {Arg1, Arg2 };
	Fun->Call(Context->Global(), Argc, Argv);
	TJsUtil::HandleTryCatch(TryCatch);
}

void TScript::Execute(v8::Handle<v8::Function> Fun, v8::Handle<v8::Value>& Arg1, v8::Handle<v8::Value>& Arg2) {
	v8::HandleScope HandleScope;
	v8::TryCatch TryCatch;
	const int Argc = 2;
	v8::Handle<v8::Value> Argv[Argc] = {Arg1, Arg2 };
	Fun->Call(Context->Global(), Argc, Argv);
	TJsUtil::HandleTryCatch(TryCatch);
}

v8::Handle<v8::Value> TScript::ExecuteV8(v8::Handle<v8::Function> Fun, const PJsonVal& JsonVal) {
	v8::HandleScope HandleScope;
	v8::TryCatch TryCatch;
	const int Argc = 1;
	v8::Handle<v8::Value> Argv[Argc] = { TJsUtil::ParseJson(JsonVal) };
	v8::Handle<v8::Value> RetVal = Fun->Call(Context->Global(), Argc, Argv);
	// handle errors
	TJsUtil::HandleTryCatch(TryCatch);
    return HandleScope.Close(RetVal);
}

double TScript::ExecuteFlt(v8::Handle<v8::Function> Fun, const v8::Handle<v8::Value>& Arg) {
	v8::HandleScope HandleScope;
	v8::TryCatch TryCatch;
	const int Argc = 1;
	v8::Handle<v8::Value> Argv[Argc] = { Arg };
	v8::Handle<v8::Value> RetVal = Fun->Call(Context->Global(), Argc, Argv);
	// handle errors
	TJsUtil::HandleTryCatch(TryCatch);
	QmAssertR(RetVal->IsNumber(), "Return type expected to be number");
	return RetVal->NumberValue();
}

void TScript::ExecuteFltVec(v8::Handle<v8::Function> Fun, const v8::Handle<v8::Value>& Arg, TFltV& Vec) {
	v8::HandleScope HandleScope;
	v8::TryCatch TryCatch;
	const int Argc = 1;
	v8::Handle<v8::Value> Argv[Argc] = { Arg };
	v8::Handle<v8::Value> RetVal = Fun->Call(Context->Global(), Argc, Argv);
	// handle errors
	TJsUtil::HandleTryCatch(TryCatch);
	// Cast as FltV and copy result
	v8::Handle<v8::Object> RetValObj = v8::Handle<v8::Object>::Cast(RetVal);
	v8::Local<v8::External> WrappedObject = v8::Local<v8::External>::Cast(RetValObj->GetInternalField(0));
	// cast it to js vector and copy internal vector
	TJsFltV* JsVec = static_cast<TJsFltV*>(WrappedObject->Value());
	Vec = JsVec->Vec;
}

bool TScript::ExecuteBool(v8::Handle<v8::Function> Fun, const v8::Handle<v8::Object>& Arg) {
	v8::HandleScope HandleScope;
	v8::TryCatch TryCatch;
	const int Argc = 1;
	v8::Handle<v8::Value> Argv[Argc] = { Arg };
	v8::Handle<v8::Value> RetVal = Fun->Call(Context->Global(), Argc, Argv);
	// handle errors
	TJsUtil::HandleTryCatch(TryCatch);
    QmAssertR(RetVal->IsBoolean(), "Return type expected to be boolean");
    return RetVal->BooleanValue();
}

bool TScript::ExecuteBool(v8::Handle<v8::Function> Fun, 
        const v8::Handle<v8::Object>& Arg1, const v8::Handle<v8::Object>& Arg2) {
    
	v8::HandleScope HandleScope;
	v8::TryCatch TryCatch;
	const int Argc = 2;
	v8::Handle<v8::Value> Argv[Argc] = { Arg1, Arg2 };
	v8::Handle<v8::Value> RetVal = Fun->Call(Context->Global(), Argc, Argv);
	// handle errors
	TJsUtil::HandleTryCatch(TryCatch);
    QmAssertR(RetVal->IsBoolean(), "Return type expected to be boolean");
    return RetVal->BooleanValue();
}

TStr TScript::ExecuteStr(v8::Handle<v8::Function> Fun, const PJsonVal& JsonVal) {
	v8::HandleScope HandleScope;
	v8::TryCatch TryCatch;
	const int Argc = 1;
	v8::Handle<v8::Value> Argv[Argc] = { TJsUtil::ParseJson(JsonVal) };
	v8::Handle<v8::Value> RetVal = Fun->Call(Context->Global(), Argc, Argv);
	// handle errors
	TJsUtil::HandleTryCatch(TryCatch);
	// check we got what we expected
	if (RetVal->IsString()) { return TStr(*v8::String::Utf8Value(RetVal)); }
	// else complain
	throw TQmExcept::New("Wrong return type!");
}


void TScript::Execute(v8::Handle<v8::Function> Fun, const TStr& Str) {
	v8::HandleScope HandleScope;
	v8::TryCatch TryCatch;
	const int Argc = 1;
	v8::Handle<v8::Value> Argv[Argc] = { v8::String::New(Str.CStr()) };
	Fun->Call(Context->Global(), Argc, Argv);
	TJsUtil::HandleTryCatch(TryCatch);
}

TStr TScript::ExecuteStr(v8::Handle<v8::Function> Fun, const TStr& Str) {
	v8::HandleScope HandleScope;
	v8::TryCatch TryCatch;
	const int Argc = 1;
	v8::Handle<v8::Value> Argv[Argc] = { v8::String::New(Str.CStr()) };
	v8::Handle<v8::Value> RetVal = Fun->Call(Context->Global(), Argc, Argv);
	// handle errors
	TJsUtil::HandleTryCatch(TryCatch);
	// check we got what we expected
	if (RetVal->IsString()) { return TStr(*v8::String::Utf8Value(RetVal)); }
	// else complain
	throw TQmExcept::New("Wrong return type!");
}

PJsonVal TScript::ExecuteJson(v8::Handle<v8::Function> Fun, const TInt& ArgInt) {
	v8::HandleScope HandleScope;
	v8::TryCatch TryCatch;
	const int Argc = 1;
	v8::Handle<v8::Value> Argv[Argc] = { v8::Number::New((double)ArgInt) };
	v8::Handle<v8::Value> RetVal = Fun->Call(Context->Global(), Argc, Argv);
	// handle errors
	TJsUtil::HandleTryCatch(TryCatch);
	// check we got what we expected
	if (RetVal->IsObject()) { 
		return TJsonVal::GetValFromStr(TJsUtil::V8JsonToStr(RetVal));
	}
	// else complain
	throw TQmExcept::New("Wrong return type, expected JSON!");
}

void TScript::AddSrvFun(const TStr& ScriptNm, const TStr& FunNm, 
		const TStr& Verb, const v8::Persistent<v8::Function>& JsFun) {
		
    //@TODO Make Verb an Array of Verbs
    // Parse FunNm
    PJsonVal Rule = TJsonVal::NewArr();

    PJsonVal BaseRule = TJsonVal::NewObj();
    BaseRule->AddToObj("verb", Verb);
    BaseRule->AddToObj("path", ScriptNm);
    Rule->AddToArr(BaseRule);
    
    if(!FunNm.IsChIn('/')) {
        PJsonVal Path = TJsonVal::NewObj();
        Path->AddToObj("path", FunNm);
        Rule->AddToArr(Path);
    }
    else {
        TStrV KeyValStrV;
        FunNm.SplitOnAllCh('/', KeyValStrV, true);
        for (int KeyValStrN = 0; KeyValStrN < KeyValStrV.Len(); KeyValStrN++){
            TStr KeyValStr = KeyValStrV[KeyValStrN];
            if(KeyValStr.IsChIn('<')) {
                // argument
                KeyValStr.DelSubStr(0,0);
                KeyValStr.DelSubStr(KeyValStr.Len()-1, KeyValStr.Len());
                Rule->GetArrVal(Rule->GetArrVals()-1)->AddToObj("param", KeyValStr);
            }
            else {
                // path
                PJsonVal Path = TJsonVal::NewObj();
                Path->AddToObj("path", KeyValStr);
                Rule->AddToArr(Path);
            }
        }
    }
    InfoLog("Adding Rule: " + Rule->SaveStr());
    SrvFunRuleV.Add(Rule);
    JsNmFunH.AddDat(TInt(SrvFunRuleV.Len()-1), JsFun);
}

void TScript::ExecuteSrvFun(const PHttpRq& HttpRq, const TWPt<TJsHttpResp>& JsHttpResp) {
	v8::HandleScope HandleScope;
    // Get the Verb
    TStr Verb = HttpRq->GetMethodNm();
    // Get the Path
	PUrl Url = HttpRq->GetUrl();
    const int PathSegs = Url->GetPathSegs();
    //TEnv::Logger->OnStatusFmt("Execute for %s request: %s", Verb.CStr(), Url->GetPathStr().CStr());

    // Search the rules
    int SelectedRule = -1;
    v8::Handle<v8::Object> Params = v8::Object::New();
    bool RuleMatched = false;
    for(int RuleN = 0; RuleN < SrvFunRuleV.Len(); RuleN++) {
        PJsonVal Rule = SrvFunRuleV.GetVal(RuleN);
        // Verb Match?
        if(!(Rule->GetArrVal(0)->GetObjStr("verb") == Verb)) {
            continue; // No
        }
        // Number of Rules possibly match?
        if(Rule->GetArrVals() > PathSegs) {
            continue; // No
        }
        int Seg = 0;
        bool IsMatch = true;
        for(int PathN = 0; PathN < Rule->GetArrVals(); PathN++) {
            if(Rule->GetArrVal(PathN)->GetObjStr("path") == Url->GetPathSeg(Seg)) {
                if(Rule->GetArrVal(PathN)->IsObjKey(("param"))) {
                    Seg++;
                    Params->Set(v8::String::New(Rule->GetArrVal(PathN)->GetObjStr("param").CStr()),
                                v8::String::New(Url->GetPathSeg(Seg).CStr()));
                }
                Seg++;
            }
            else {
                // break and continue outer loop
                IsMatch = false;
                break;
            }
        }
        if(!IsMatch) {
            continue;
        }
        // Is there extra stuff that shouldn't be there?
        if(Seg < PathSegs-1) {
            continue; // try next one
        }
       // If we got here, this should be a perfect match made in heaven
       // that's the hypothesis at least
       RuleMatched = true;
       SelectedRule = RuleN;
       break;
    }
    // Get the function
    // Request
    v8::Handle<v8::Object> Request = TJsUtil::HttpRqToJson(HttpRq);
    // @TODO add request args
    Request->Set(v8::String::New("params"), Params);
    // Exec
    if(RuleMatched && SelectedRule >= 0) {
        // get function
        v8::Persistent<v8::Function> JsFun = JsNmFunH.GetDat(SelectedRule);
        // execute
        try {
            v8::Handle<v8::Object> HttpResp = TJsObjUtil<TJsHttpResp>::New(JsHttpResp());
            Execute(JsFun, Request, HttpResp);
        } catch (const PExcept& Except) {
            InfoLog("Error handling request: " + Except->GetMsgStr());
            throw TQmExcept::New("Error handling request: " + Except->GetMsgStr());
        } catch (...) {
            throw TQmExcept::New("Error handling request: unknown internal Error");
        }
    }
    else {
        // TODO: Not Found
		throw TQmExcept::New("Error handling request: not found");
    }
}

void TScript::AddTrigger(const uint& StoreId, const PStoreTrigger& Trigger) { 
	TriggerV.Add(TPair<TUInt, PStoreTrigger>(StoreId, Trigger)); 
}

v8::Handle<v8::Value> TScript::require(const v8::Arguments& Args) {
	v8::HandleScope HandleScope;
    TStr ModuleFNm;
    try {
        // get pointer to the context and script
        v8::Handle<v8::Object> Self = Args.Holder();
        v8::Handle<v8::Context> Context = Self->CreationContext();
        v8::Context::Scope ContextScope(Context);    
        TWPt<TScript> Script = TScript::GetGlobal(Context);
        // get module filename
        ModuleFNm = TJsObjUtil<TScript>::GetArgStr(Args, 0);
        // check if one of built-in modules
        if (ModuleFNm == "__analytics__") { 
            return TJsAnalytics::New(Script);
        } else if (ModuleFNm == "geoip") { 
            return TJsGeoIp::New();
        } else if (ModuleFNm == "time") {
            return TJsTm::New();
        } else if (ModuleFNm == "analytics") { 
            InfoLog("Warning: require('analytics') is deprecated, use require('analytics.js') instead");
            return TJsAnalytics::New(Script);
        }
        // load the source of the module
        InfoLog("Loading " + ModuleFNm);
        TStr ModuleSource = Script->LoadModuleSrc(ModuleFNm);
        // handle JS exceptions
        v8::TryCatch TryCatch;
        // compile the module
        v8::Handle<v8::Script> Module = v8::Script::Compile(
            v8::String::New(ModuleSource.CStr()),
             v8::String::New(ModuleFNm.CStr()));
        // execute the module
        Module->Run();
        // collect the result
        v8::Handle<v8::Function> ModuleFun = v8::Handle<v8::Function>::Cast(
            Context->Global()->Get(v8::String::New("module")));
        v8::Handle<v8::Value> RetVal = ModuleFun->Call(Context->Global(), 0, NULL);
        // handle errors
        TJsUtil::HandleTryCatch(TryCatch);
        // return result
        return HandleScope.Close(RetVal);
    } catch (const PExcept& Except) {
        ErrorLog("Error loading module " + ModuleFNm + ": " + Except->GetMsgStr());
    }
    // return null
    return HandleScope.Close(v8::Null());    
}

void TScript::Init() {
    // report on include folders
	InfoLog("Include directories:");
	for (int IncludeFPathN = 0; IncludeFPathN < IncludeFPathV.Len(); IncludeFPathN++) {
		InfoLog("  " + IncludeFPathV[IncludeFPathN]);
	}    
	// report on accessible folders
	InfoLog("Accessible directories:");
	for (int AllowedDirsN = 0; AllowedDirsN < AllowedFPathV.Len(); AllowedDirsN++) {
		InfoLog("  " + AllowedFPathV[AllowedDirsN].GetFPath());
	}

#ifdef V8_DEBUG
	// for debugging JavaScript
	v8::Isolate* Isolate = v8::Isolate::GetCurrent();
	v8::Locker Lock(Isolate);
#endif

	// do global initialization if not yet done
	v8::HandleScope HandleScope;
	// clear current context
	Context.Dispose(); Context.Clear();
    // create new context
    v8::Handle<v8::ObjectTemplate> GlobalTemp = v8::ObjectTemplate::New();
    GlobalTemp->SetInternalFieldCount(1);
	Context = v8::Context::New(NULL, GlobalTemp);
    // prepare security token
	SecurityToken = TGuid::GenGuid();
	Context->SetSecurityToken(v8::Persistent<v8::String>::New(v8::String::New(SecurityToken.CStr())));
    // get into the context scope
	v8::Context::Scope ContextScope(Context);
    // add pointer to TScript to the global object
    v8::Handle<v8::Object>::Cast(Context->Global()->GetPrototype())->SetInternalField(0, v8::External::New(this));
    // initialize module-loading system
    v8::Local<v8::Function> RequireFun = v8::FunctionTemplate::New(require)->GetFunction();
    Context->Global()->Set(v8::String::New("require"), RequireFun);
	// install core objects
	Install();
	// execute the script    	
	Execute(TEnv::QMinerFPath + "process.js");
	Execute(TEnv::QMinerFPath + "console.js");
    Execute(TEnv::QMinerFPath + "qminer.js");
	Execute(TEnv::QMinerFPath + "fs.js");
	Execute(TEnv::QMinerFPath + "http.js");
	Execute(TEnv::QMinerFPath + "linalg.js");
	Execute(TEnv::QMinerFPath + "spMat.js");
	Execute(ScriptFNm);
}

void TScript::Install() {
	v8::HandleScope HandleScope;
	// delete existing objects, if they exist
	Context->Global()->Delete(v8::String::New("process"));
	Context->Global()->Delete(v8::String::New("console"));
	Context->Global()->Delete(v8::String::New("qm"));
	Context->Global()->Delete(v8::String::New("fs"));
	Context->Global()->Delete(v8::String::New("http"));
	Context->Global()->Delete(v8::String::New("la"));
	// create fresh ones
	DebugLog("Installing 'process' object");
	Context->Global()->Set(v8::String::New("process"), TJsProcess::New(this));
    DebugLog("Installing 'console' object");
	Context->Global()->Set(v8::String::New("console"), TJsConsole::New(this));
    DebugLog("Installing 'qm' object");
	Context->Global()->Set(v8::String::New("qm"), TJsBase::New(this));
    DebugLog("Installing 'fs' object");
	Context->Global()->Set(v8::String::New("fs"), TJsFs::New(this));
    DebugLog("Installing 'http' object");
	Context->Global()->Set(v8::String::New("http"), TJsHttp::New(this));
	DebugLog("Installing 'la' object");
	Context->Global()->Set(v8::String::New("la"), TJsLinAlg::New(this));
}

TStr TScript::LoadSource(const TStr& FNm) {
	THash<TStr, bool> ImportH; // make sure each file is imported only once 
	TSStack<TStr> Headers; // depth-first importing 
	TStr LineStr; int IndexN;
	// import requested files 
	ImportH.AddDat(FNm, true);
	Headers.Push(FNm);
	TChA ScriptSource = "";
	while (!Headers.Empty()) {
		TStr TmpFile(Headers.Top());
        TChA TmpSource;
		Headers.Pop();
		TFIn FIn(TmpFile);
		TStr FPath = TmpFile.GetFPath();
		while (FIn.GetNextLn(LineStr)) {
			IndexN = 0; 
			// skip whitespace 
			while (IndexN < LineStr.Len() && TCh::IsWs(LineStr.GetCh(IndexN))) { ++IndexN; }
			// 10 = length of (import + quotes + space + at least one character)
			if (LineStr.Len() >= IndexN+10 && LineStr.GetSubStr(IndexN, IndexN+6) == "import ") {
                InfoLog("Warning: 'import' will be deprecated, use require to load libraries");
				// extract library path, assuming no syntax errors in the userscript 
				TStr LibNm = LineStr.RightOf('"').LeftOf('"');
                if (LibNm == "util.js") { 
                    InfoLog("Warning: util.js is no longer needed, now included by default");
                    continue; 
                }
				TStr LibFNm = GetLibFNm(LibNm);
				if (!ImportH.IsKey(LibFNm)) {
					ImportH.AddDat(LibFNm, true); Headers.Push(LibFNm); 
				} else {
					//TEnv::Logger->OnStatusFmt("[%s] Already imported: '%s'", TmpFile.CStr(), LibFNm.CStr());
				}
			} else { 
				TmpSource += LineStr + "\n";
			}
		}
        TmpSource += ScriptSource;
		ScriptSource = TmpSource; TmpSource = "";
	}
    return ScriptSource;
}

void TScript::Execute(const TStr& FNm) {
	v8::HandleScope HandleScope;
	v8::Context::Scope ContextScope(Context);

	v8::TryCatch TryCatch;
    // load script source
    TStr Source = LoadSource(FNm);
	// compile script
    v8::Handle<v8::Script> Script = v8::Script::Compile(
        v8::String::New(Source.CStr()), 
        v8::String::New(FNm.GetFBase().CStr()));
	// check if compilation failed
	TJsUtil::HandleTryCatch(TryCatch);
	// run script
    Script->Run();
	// check if ran successfully
	TJsUtil::HandleTryCatch(TryCatch);
}

TStr TScript::LoadModuleSrc(const TStr& ModuleFNm) {
    TChA ModulChA;
    ModulChA += "function module(){var exports={};";
    ModulChA += TStr::LoadTxt(GetLibFNm(ModuleFNm));
    ModulChA += ";return exports;}";
	return ModulChA;
}

TStr TScript::GetLibFNm(const TStr& LibNm) {
	for (int FPathN = 0; FPathN < IncludeFPathV.Len(); FPathN++) {
		TStr FNm = IncludeFPathV[FPathN] + LibNm;
		if (TFile::Exists(FNm)) { return FNm; }
	}
    ErrorLog("Library " + LibNm + " not found in any include directories");
	throw TQmExcept::New("Library " + LibNm + " not found in any include directories");
}

///////////////////////////////
// QMiner-JavaScript-Server-Function
void TJsSrvFun::Exec(const TStrKdV& FldNmValKdV, const PSAppSrvRqEnv& RqEnv) {
	PHttpRq HttpRq = RqEnv->GetHttpRq();
	PUrl Url = HttpRq->GetUrl();

    // leaving this admin stuff untouched from previous release: @TODO fix
    // extract function name from URL
    // Get the URL used which may include variables
    const int PathSegs = Url->GetPathSegs();
	TStr FunNm = (PathSegs >= 2) ? Url->GetPathSeg(1) : "";
	// check if in admin mode or normal callback
	if (FunNm == "admin") {
		QmAssertR(PathSegs >= 3, "No admin parameters in URL " + Url->GetUrlStr());
		TStr AdminMode = Url->GetPathSeg(2);
        int StatusCode = THttp::ErrNotFoundStatusCd;
		if (AdminMode == "reload") {
			Js->Reload();
            StatusCode = THttp::OkStatusCd;
		} else {
			// what else can be done?
		}
		// prepare response
		PHttpResp HttpResp = THttpResp::New(StatusCode, 
			THttp::TextPlainFldVal, false, TMIn::New(AdminMode));
        // send response
       	RqEnv->GetWebSrv()->SendHttpResp(RqEnv->GetSockId(), HttpResp); 
	} else if (FunNm.Empty()) {
        // no parameters, just list the rules
        PJsonVal SrvFunRules = Js->GetSrvFunRules();
		// prepare response
		PHttpResp HttpResp = THttpResp::New(THttp::OkStatusCd, THttp::AppJSonFldVal,
            false, TMIn::New(TJsonVal::GetStrFromVal(SrvFunRules)));
        // send response
       	RqEnv->GetWebSrv()->SendHttpResp(RqEnv->GetSockId(), HttpResp);
    } else {
        // prepare response object
    	v8::HandleScope HandleScope;
    	v8::Context::Scope ContextScope(Js->Context);
        TWPt<TJsHttpResp> JsHttpResp = new TJsHttpResp(RqEnv->GetWebSrv(), RqEnv->GetSockId());
		// call appropriate JavaScript function
		Js->ExecuteSrvFun(HttpRq, JsHttpResp);
	}
}

///////////////////////////////
// QMiner-JavaScript-Server-Function
void TJsAdminSrvFun::Exec(const TStrKdV& FldNmValKdV, const PSAppSrvRqEnv& RqEnv) {
    PJsonVal JsonVal = TJsonVal::NewObj();
    // get memory statistics
    TStrIntPrV ObjNameCountV = TJsUtil::GetObjStat();
    PJsonVal MemObjArr = TJsonVal::NewArr();
    for (int ObjNameCountN = 0; ObjNameCountN < ObjNameCountV.Len(); ObjNameCountN++) {
        MemObjArr->AddToArr(TJsonVal::NewObj(
            ObjNameCountV[ObjNameCountN].Val1, 
            ObjNameCountV[ObjNameCountN].Val2));
    }    
    PJsonVal MemVal = TJsonVal::NewObj();
    MemVal->AddToObj("objects", MemObjArr);
#ifdef GLib_LINUX   
    TSysMemStat MemStat;
    MemVal->AddToObj("size", TUInt64::GetStr(MemStat.Size));
    MemVal->AddToObj("sizeKb", TUInt64::GetKiloStr(MemStat.Size));
    MemVal->AddToObj("sizeMb", TUInt64::GetMegaStr(MemStat.Size));
#endif  
    JsonVal->AddToObj("memory", MemVal);
    // return statistics
    PHttpResp HttpResp = THttpResp::New(THttp::OkStatusCd,
        THttp::AppJSonFldVal, false, TMIn::New(JsonVal->SaveStr()));
    RqEnv->GetWebSrv()->SendHttpResp(RqEnv->GetSockId(), HttpResp);         
}	

///////////////////////////////
// QMiner-JavaScript-Store-Trigger
TJsStoreTrigger::TJsStoreTrigger(TWPt<TScript> _Js, v8::Handle<v8::Object> TriggerVal): Js(_Js) {
	v8::HandleScope HandleScope;
	if (TriggerVal->Has(v8::String::New("onAdd"))) {
		v8::Handle<v8::Value> _OnAddFun = TriggerVal->Get(v8::String::New("onAdd"));
		QmAssert(_OnAddFun->IsFunction());
		OnAddFun = v8::Persistent<v8::Function>::New(v8::Handle<v8::Function>::Cast(_OnAddFun));
	}
	if (TriggerVal->Has(v8::String::New("onUpdate"))) {
		v8::Handle<v8::Value> _OnUpdateFun = TriggerVal->Get(v8::String::New("onUpdate"));
		QmAssert(_OnUpdateFun->IsFunction());
		OnUpdateFun = v8::Persistent<v8::Function>::New(v8::Handle<v8::Function>::Cast(_OnUpdateFun));
	}
	if (TriggerVal->Has(v8::String::New("onDelete"))) {
		v8::Handle<v8::Value> _OnDeleteFun = TriggerVal->Get(v8::String::New("onDelete"));
		QmAssert(_OnDeleteFun->IsFunction());
		OnDeleteFun = v8::Persistent<v8::Function>::New(v8::Handle<v8::Function>::Cast(_OnDeleteFun));
	}
}

void TJsStoreTrigger::OnAdd(const TRec& Rec) {
	v8::HandleScope HandleScope;
	if (!OnAddFun.IsEmpty()) { 
		Js->Execute(OnAddFun, TJsRec::New(Js, Rec));
	}
}

void TJsStoreTrigger::OnUpdate(const TRec& Rec) {
	v8::HandleScope HandleScope;
	if (!OnUpdateFun.IsEmpty()) { 
		Js->Execute(OnUpdateFun, TJsRec::New(Js, Rec));
	}
}

void TJsStoreTrigger::OnDelete(const TRec& Rec) {
	v8::HandleScope HandleScope;
	if (!OnDeleteFun.IsEmpty()) { 
		Js->Execute(OnDeleteFun, TJsRec::New(Js, Rec));
	}
}

///////////////////////////////
// QMiner-JavaScript-Stream-Aggr
TJsStreamAggr::TJsStreamAggr(TWPt<TScript> _Js, const TStr& _AggrNm, v8::Handle<v8::Object> TriggerVal) : TStreamAggr(_Js->Base, _AggrNm), Js(_Js) {
	v8::HandleScope HandleScope;
	if (TriggerVal->Has(v8::String::New("onAdd"))) {
		v8::Handle<v8::Value> _OnAddFun = TriggerVal->Get(v8::String::New("onAdd"));
		QmAssert(_OnAddFun->IsFunction());
		OnAddFun = v8::Persistent<v8::Function>::New(v8::Handle<v8::Function>::Cast(_OnAddFun));
	}
	if (TriggerVal->Has(v8::String::New("onUpdate"))) {
		v8::Handle<v8::Value> _OnUpdateFun = TriggerVal->Get(v8::String::New("onUpdate"));
		QmAssert(_OnUpdateFun->IsFunction());
		OnUpdateFun = v8::Persistent<v8::Function>::New(v8::Handle<v8::Function>::Cast(_OnUpdateFun));
	}
	if (TriggerVal->Has(v8::String::New("onDelete"))) {
		v8::Handle<v8::Value> _OnDeleteFun = TriggerVal->Get(v8::String::New("onDelete"));
		QmAssert(_OnDeleteFun->IsFunction());
		OnDeleteFun = v8::Persistent<v8::Function>::New(v8::Handle<v8::Function>::Cast(_OnDeleteFun));
	}
	if (TriggerVal->Has(v8::String::New("saveJson"))) {
		v8::Handle<v8::Value> _SaveJsonFun = TriggerVal->Get(v8::String::New("saveJson"));
		QmAssert(_SaveJsonFun->IsFunction());
		SaveJsonFun = v8::Persistent<v8::Function>::New(v8::Handle<v8::Function>::Cast(_SaveJsonFun));
	}
}

void TJsStreamAggr::OnAddRec(const TRec& Rec) {
	v8::HandleScope HandleScope;
	if (!OnAddFun.IsEmpty()) {
		Js->Execute(OnAddFun, TJsRec::New(Js, Rec));
	}
}

void TJsStreamAggr::OnUpdateRec(const TRec& Rec) {
	v8::HandleScope HandleScope;
	if (!OnUpdateFun.IsEmpty()) {
		Js->Execute(OnUpdateFun, TJsRec::New(Js, Rec));
	}
}

void TJsStreamAggr::OnDeleteRec(const TRec& Rec) {
	v8::HandleScope HandleScope;
	if (!OnDeleteFun.IsEmpty()) {
		Js->Execute(OnDeleteFun, TJsRec::New(Js, Rec));
	}
}

///////////////////////////////
// QMiner-JavaScript-WebPgFetch
void TJsFetch::OnFetch(const int& FId, const PWebPg& WebPg) {
	// execute callback
	{
        QmAssert(CallbackH.IsKey(FId));
		const TJsFetchRq& Rq = CallbackH.GetDat(FId);
		//TEnv::Logger->OnStatusFmt("OnFetch[%s]", Rq.GetUrlStr().CStr());
		// is there a callback to call
		if (Rq.IsOnSuccess()) {
			// there is, do we have any data
			if (Rq.IsJson()) {
				// parse
				try {
					// parse json
					PJsonVal JsonVal = TJsonVal::GetValFromSIn(WebPg->GetHttpResp()->GetBodyAsSIn());
					// execute callback
					Js->Execute(Rq.GetOnSuccess(), JsonVal);
				} catch (const PExcept& Except) {
					// call error handler on error
					if (Rq.IsOnError()) {
						Js->Execute(Rq.GetOnError(), "Error parsing return data: " + Except->GetMsgStr());
					}
				}
			} else {
				// no data, just notify on success
				Js->Execute(Rq.GetOnSuccess(), WebPg->GetHttpBodyAsStr());
			}
		}
	}
	CallbackH.DelIfKey(FId);
}

void TJsFetch::OnError(const int& FId, const TStr& MsgStr) {
	// execute callback
	{
        QmAssert(CallbackH.IsKey(FId));
		const TJsFetchRq& Rq = CallbackH.GetDat(FId);
		//TEnv::Logger->OnStatusFmt("OnError[%s]: %s", Rq.GetUrlStr().CStr(), MsgStr.CStr());
		// is there a callback to call
		if (Rq.IsOnError()) {
			Js->Execute(Rq.GetOnError(), "Error fetching: " + MsgStr);
		}
	}
	CallbackH.DelIfKey(FId);
}

void TJsFetch::Fetch(const TJsFetchRq& Rq) {
	const int FId = FetchHttpRq(Rq.GetHttpRq());
	CallbackH.AddDat(FId, Rq);
}

///////////////////////////////
// QMiner-JavaScript-Base
TJsBase::TJsBase(TWPt<TScript> _Js): Js(_Js), Base(_Js->Base) { }

v8::Handle<v8::ObjectTemplate> TJsBase::GetTemplate() {
	v8::HandleScope HandleScope;
	static v8::Persistent<v8::ObjectTemplate> Template;
	if (Template.IsEmpty()) {
		v8::Handle<v8::ObjectTemplate> TmpTemp = v8::ObjectTemplate::New();
		JsRegisterProperty(TmpTemp, analytics);
		JsRegisterFunction(TmpTemp, store);
		JsRegisterFunction(TmpTemp, getStoreList);
		JsRegisterFunction(TmpTemp, createStore);
		JsRegisterFunction(TmpTemp, search);
		JsLongRegisterFunction(TmpTemp, "operator", op);
		JsRegisterFunction(TmpTemp, gc);
		JsRegisterFunction(TmpTemp, addStreamAggr);
		TmpTemp->SetAccessCheckCallbacks(TJsUtil::NamedAccessCheck, TJsUtil::IndexedAccessCheck);
		TmpTemp->SetInternalFieldCount(1);
		Template =  v8::Persistent<v8::ObjectTemplate>::New(TmpTemp);
	}
	return Template;
}

v8::Handle<v8::Value> TJsBase::analytics(v8::Local<v8::String> Properties, const v8::AccessorInfo& Info) {
	v8::HandleScope HandleScope;
	TJsBase* JsBase = TJsBaseUtil::GetSelf(Info);
    InfoLog("Warning: qm.analytics will be deprecated, use require('analytics') instead.");
	return TJsAnalytics::New(JsBase->Js);
}

v8::Handle<v8::Value> TJsBase::op(const v8::Arguments& Args) {	
	v8::HandleScope HandleScope;
	TJsBase* JsBase = TJsBaseUtil::GetSelf(Args);	
	try {		
		PRecSet InRecSet = TJsRecSet::GetArgRecSet(Args, 0);
		PJsonVal ParamVal = TJsBaseUtil::GetArgJson(Args, 1);
		// execute the query
		TRecSetV RecSetV; JsBase->Base->Operator(TRecSetV::GetV(InRecSet), ParamVal, RecSetV);		
		// return results
		v8::Local<v8::Array> JsRecSetV = v8::Array::New(RecSetV.Len());
		for (int RsN = 0; RsN < RecSetV.Len(); RsN++) {
			JsRecSetV->Set(v8::Number::New(RsN), TJsRecSet::New(JsBase->Js, RecSetV[RsN]));
		} 
		return HandleScope.Close(JsRecSetV);		
	} catch (const PExcept& Except) {
		InfoLog("[except] " + Except->GetMsgStr());
	}
	return HandleScope.Close(v8::Null());
}

v8::Handle<v8::Value> TJsBase::store(const v8::Arguments& Args) {
	v8::HandleScope HandleScope;
	TJsBase* JsBase = TJsBaseUtil::GetSelf(Args);
	const TStr StoreNm = TJsBaseUtil::GetArgStr(Args, 0);
	if (JsBase->Base->IsStoreNm(StoreNm)) {
		return TJsStore::New(JsBase->Js, JsBase->Base->GetStoreByStoreNm(StoreNm));
	} else {
		return HandleScope.Close(v8::Null());
	}
}

/// Create stores from the JS interface
v8::Handle<v8::Value> TJsBase::getStoreList(const v8::Arguments& Args) {
	v8::HandleScope HandleScope;
	TJsBase* JsBase = TJsBaseUtil::GetSelf(Args);
    TJsonValV StoreValV;
    const int Stores = JsBase->Base->GetStores();
    for (int StoreN = 0; StoreN < Stores; StoreN++) {
		TWPt<TStore> Store = JsBase->Base->GetStoreByStoreN(StoreN);
        StoreValV.Add(JsBase->Base->GetStoreJson(Store));
    }
    PJsonVal JsonVal = TJsonVal::NewArr(StoreValV);
    return HandleScope.Close(TJsUtil::ParseJson(JsonVal));
}

/// Create stores from the JS interface
v8::Handle<v8::Value> TJsBase::createStore(const v8::Arguments& Args) {
	v8::HandleScope HandleScope;
	TJsBase* JsBase = TJsBaseUtil::GetSelf(Args);
    // check we can write
    QmAssertR(!JsBase->Base->IsRdOnly(), "Base opened as read-only");
    // parse arguments
    PJsonVal SchemaVal = TJsBaseUtil::GetArgJson(Args, 0);
	uint64 DefStoreSize = (uint64) TJsBaseUtil::GetArgInt32(Args, 1, 1024);
    DefStoreSize = DefStoreSize * TInt::Mega;
    // create new stores
    TVec<TWPt<TStore> > NewStoreV = TStorage::CreateStoresFromSchema(
        JsBase->Base, SchemaVal, DefStoreSize);   
    // return store (if only one) or array of stores (if more)
    if (NewStoreV.Len() == 1) { 
        return TJsStore::New(JsBase->Js, NewStoreV[0]);
    } else if (NewStoreV.Len() > 1) {
		v8::Local<v8::Array> JsNewStoreV = v8::Array::New(NewStoreV.Len());
		for (int NewStoreN = 0; NewStoreN < NewStoreV.Len(); NewStoreN++) {
			JsNewStoreV->Set(v8::Number::New(NewStoreN),
                TJsStore::New(JsBase->Js, NewStoreV[NewStoreN]));
		}         
    }
    return HandleScope.Close(v8::Null());
}

v8::Handle<v8::Value> TJsBase::search(const v8::Arguments& Args) {
	v8::HandleScope HandleScope;
	TJsBase* JsBase = TJsBaseUtil::GetSelf(Args);
	try {
		TStr QueryStr = TJsBaseUtil::GetArgJsonStr(Args, 0);
		// execute the query
		PRecSet RecSet = JsBase->Base->Search(QueryStr);
		// return results
		return TJsRecSet::New(JsBase->Js, RecSet);
	} catch (const PExcept& Except) {
		InfoLog("[except] " + Except->GetMsgStr());
	}
	return HandleScope.Close(v8::Null());
}

v8::Handle<v8::Value> TJsBase::gc(const v8::Arguments& Args) {
	v8::HandleScope HandleScope;
	TJsBase* JsBase = TJsBaseUtil::GetSelf(Args);
	try {
		JsBase->Base->GarbageCollect();
	} catch (const PExcept& Except) {
		InfoLog("[except] " + Except->GetMsgStr());
	}
	return v8::Undefined();
}

v8::Handle<v8::Value> TJsBase::addStreamAggr(const v8::Arguments& Args) {
	v8::HandleScope HandleScope;
	TJsBase* JsBase = TJsBaseUtil::GetSelf(Args);
    // parse out parameters
	PJsonVal ParamVal = TJsBaseUtil::GetArgJson(Args, 0);
	const TStr TypeNm = ParamVal->GetObjStr("type");
<<<<<<< HEAD
    if (TStreamAggrs::TCompositional::IsCompositional(TypeNm)) {
        // we have a composition of stream aggregates, delegate it forward
        TStreamAggrs::TCompositional::Register(JsBase->Base, TypeNm, ParamVal);		
	} else {
    	// create new aggregate
        PStreamAggr Aggr = TStreamAggr::New(JsBase->Base, TypeNm, ParamVal);
    	// add the stream aggregate to all the stores specified in the parameters
        QmAssertR(ParamVal->IsObjKey("mergingMapV"), "Missing argument 'mergingMapV'!");
    	PJsonVal MrgMapV = ParamVal->GetObjKey("mergingMapV");
    	for (int i = 0; i < MrgMapV->GetArrVals(); i++) {
        	PJsonVal Entry = MrgMapV->GetArrVal(i);
    		const TStr InStore = Entry->GetObjStr("inStore");
    		TWPt<TQm::TStore> Store = JsBase->Base->GetStoreByStoreNm(InStore);
    		JsBase->Base->AddStreamAggr(Store->GetStoreId(), Aggr);
        }
    }
=======

	if (TQm::TStreamAggrs::TCompositional::New(JsBase->Base, TypeNm, ParamVal)) {
		return HandleScope.Close(v8::Null());
	}
	// create new aggregate
	PStreamAggr Aggr = TStreamAggr::New(JsBase->Base, TypeNm, ParamVal);

	PJsonVal FieldArrVal = ParamVal->GetObjKey("mergingMapV");
	TStrV InterpNmV;
	QmAssertR(ParamVal->IsObjKey("mergingMapV"), "Missing argument 'mergingMapV'!");
	for (int FieldN = 0; FieldN < FieldArrVal->GetArrVals(); FieldN++) {
		PJsonVal FieldVal = FieldArrVal->GetArrVal(FieldN);
		PJsonVal SourceVal = FieldVal->GetObjKey("source");
		TStr StoreNm = "";
		if (SourceVal->IsStr()) {
			// we have just store name
		    StoreNm = SourceVal->GetStr();			
		} else if (SourceVal->IsObj()) {
			// get store
		    StoreNm = SourceVal->GetObjStr("store");
			JsBase->Base->AddStreamAggr(JsBase->Base->GetStoreByStoreNm(StoreNm)->GetStoreId(), Aggr);
		}  
		JsBase->Base->AddStreamAggr(JsBase->Base->GetStoreByStoreNm(StoreNm)->GetStoreId(), Aggr);
	}
>>>>>>> 48969909
	return HandleScope.Close(v8::Null());
}

///////////////////////////////
// QMiner-JavaScript-Store
v8::Handle<v8::ObjectTemplate> TJsStore::GetTemplate() {
	v8::HandleScope HandleScope;
	static v8::Persistent<v8::ObjectTemplate> Template;
	if (Template.IsEmpty()) {
		v8::Handle<v8::ObjectTemplate> TmpTemp = v8::ObjectTemplate::New();
		JsRegisterProperty(TmpTemp, name);
		JsRegisterProperty(TmpTemp, empty);
		JsRegisterProperty(TmpTemp, length);
		JsRegisterProperty(TmpTemp, recs);
		JsRegisterProperty(TmpTemp, fields);
		JsRegisterProperty(TmpTemp, joins);
		JsRegisterProperty(TmpTemp, keys);
		JsRegIndexedProperty(TmpTemp, indexId);
		JsRegisterFunction(TmpTemp, rec);
		JsRegisterFunction(TmpTemp, add);
		JsRegisterFunction(TmpTemp, newRec);
		JsRegisterFunction(TmpTemp, newRecSet);
		JsRegisterFunction(TmpTemp, sample);
		JsRegisterFunction(TmpTemp, field);        
		JsRegisterFunction(TmpTemp, key);
		JsRegisterFunction(TmpTemp, addTrigger);
        JsRegisterFunction(TmpTemp, addStreamAggr);
        JsRegisterFunction(TmpTemp, getStreamAggr);
		JsRegisterFunction(TmpTemp, getStreamAggrNames);
		TmpTemp->SetAccessCheckCallbacks(TJsUtil::NamedAccessCheck, TJsUtil::IndexedAccessCheck);
		TmpTemp->SetInternalFieldCount(1);
		Template = v8::Persistent<v8::ObjectTemplate>::New(TmpTemp);
	}
	return Template;
}

v8::Handle<v8::Value> TJsStore::name(v8::Local<v8::String> Properties, const v8::AccessorInfo& Info) {
	v8::HandleScope HandleScope;
	TJsStore* JsStore = TJsStoreUtil::GetSelf(Info);
	v8::Local<v8::String> StoreName = v8::String::New(JsStore->Store->GetStoreNm().CStr());
	return HandleScope.Close(StoreName);
}

v8::Handle<v8::Value> TJsStore::empty(v8::Local<v8::String> Properties, const v8::AccessorInfo& Info) {
	v8::HandleScope HandleScope;
	TJsStore* JsStore = TJsStoreUtil::GetSelf(Info);
	v8::Handle<v8::Boolean> IsEmpty = v8::Boolean::New(JsStore->Store->Empty());
	return HandleScope.Close(IsEmpty);
}

v8::Handle<v8::Value> TJsStore::length(v8::Local<v8::String> Properties, const v8::AccessorInfo& Info) {
	v8::HandleScope HandleScope;
	TJsStore* JsStore = TJsStoreUtil::GetSelf(Info);
	v8::Local<v8::Integer> Recs = v8::Integer::New((int)JsStore->Store->GetRecs());
	return HandleScope.Close(Recs);
}

v8::Handle<v8::Value> TJsStore::recs(v8::Local<v8::String> Properties, const v8::AccessorInfo& Info) {
	v8::HandleScope HandleScope;
	TJsStore* JsStore = TJsStoreUtil::GetSelf(Info);
	PRecSet ResultSet = JsStore->Store->GetAllRecs();
	return TJsRecSet::New(JsStore->Js, ResultSet); 
}

v8::Handle<v8::Value> TJsStore::fields(v8::Local<v8::String> Properties, const v8::AccessorInfo& Info) {
	v8::HandleScope HandleScope;
	TJsStore* JsStore = TJsStoreUtil::GetSelf(Info);
	v8::Local<v8::Array> FieldV = v8::Array::New(JsStore->Store->GetFields());
	for (int FieldId = 0; FieldId < JsStore->Store->GetFields(); FieldId++) {
        const TFieldDesc& FieldDesc = JsStore->Store->GetFieldDesc(FieldId);
        v8::Local<v8::Object> Field = v8::Object::New();
        Field->Set(v8::String::New("id"), v8::Int32::New(FieldDesc.GetFieldId()));
        Field->Set(v8::String::New("name"), v8::String::New(FieldDesc.GetFieldNm().CStr()));
        Field->Set(v8::String::New("type"), v8::String::New(FieldDesc.GetFieldTypeStr().CStr()));
        Field->Set(v8::String::New("nullable"), v8::Boolean::New(FieldDesc.IsNullable()));
        Field->Set(v8::String::New("internal"), v8::Boolean::New(FieldDesc.IsInternal()));
        Field->Set(v8::String::New("primary"), v8::Boolean::New(FieldDesc.IsPrimary()));
		FieldV->Set(v8::Number::New(FieldId), Field);
	}	
	return HandleScope.Close(FieldV);
}

v8::Handle<v8::Value> TJsStore::joins(v8::Local<v8::String> Properties, const v8::AccessorInfo& Info) {
	v8::HandleScope HandleScope;
	TJsStore* JsStore = TJsStoreUtil::GetSelf(Info);
	v8::Local<v8::Array> JoinV = v8::Array::New(JsStore->Store->GetJoins());
	for (int JoinId = 0; JoinId < JsStore->Store->GetJoins(); JoinId++) {
        const TJoinDesc& JoinDesc = JsStore->Store->GetJoinDesc(JoinId);
        TWPt<TStore> JoinStore = JoinDesc.GetJoinStore(JsStore->Js->Base);
        v8::Local<v8::Object> Join = v8::Object::New();
        Join->Set(v8::String::New("id"), v8::Int32::New(JoinDesc.GetJoinId()));
        Join->Set(v8::String::New("name"), v8::String::New(JoinDesc.GetJoinNm().CStr()));
        Join->Set(v8::String::New("store"), v8::String::New(JoinStore->GetStoreNm().CStr()));
        if (JoinDesc.IsInverseJoinId()) {
            Join->Set(v8::String::New("inverse"), v8::String::New(JoinStore->GetJoinNm(JoinDesc.GetInverseJoinId()).CStr()));
        }        
        if (JoinDesc.IsFieldJoin()) {
            Join->Set(v8::String::New("type"), v8::String::New("field"));
            Join->Set(v8::String::New("recordField"), v8::String::New(JsStore->Store->GetFieldNm(JoinDesc.GetJoinRecFieldId()).CStr()));
            Join->Set(v8::String::New("weightField"), v8::String::New(JsStore->Store->GetFieldNm(JoinDesc.GetJoinFqFieldId()).CStr()));           
        } else if (JoinDesc.IsIndexJoin()) {
            Join->Set(v8::String::New("type"), v8::String::New("index"));            
        	TWPt<TIndexVoc> IndexVoc = JsStore->Js->Base->GetIndexVoc();
            Join->Set(v8::String::New("key"), TJsIndexKey::New(JsStore->Js, IndexVoc->GetKey(JoinDesc.GetJoinKeyId())));;
        }
		JoinV->Set(v8::Number::New(JoinId), Join);
	}
	return HandleScope.Close(JoinV);
}

v8::Handle<v8::Value> TJsStore::keys(v8::Local<v8::String> Properties, const v8::AccessorInfo& Info) {
	v8::HandleScope HandleScope;
	TJsStore* JsStore = TJsStoreUtil::GetSelf(Info);
	TWPt<TIndexVoc> IndexVoc = JsStore->Js->Base->GetIndexVoc();
	TIntSet KeySet = IndexVoc->GetStoreKeys(JsStore->Store->GetStoreId());	
	v8::Local<v8::Array> KeyNmV = v8::Array::New(KeySet.Len());
	int KeySetId = KeySet.FFirstKeyId(), KeyN = 0;
	while (KeySet.FNextKeyId(KeySetId)){	
		KeyNmV->Set(v8::Number::New(KeyN), TJsIndexKey::New(JsStore->Js, IndexVoc->GetKey(KeyN)));		
		KeyN++;
	}	
	return HandleScope.Close(KeyNmV);
}

v8::Handle<v8::Value> TJsStore::indexId(uint32_t Index, const v8::AccessorInfo& Info) {
	v8::HandleScope HandleScope;
	TJsStore* JsStore = TJsStoreUtil::GetSelf(Info);
	const uint64 RecId = (uint64)Index;
	if (JsStore->Store->IsRecId(RecId)) {
		return TJsRec::New(JsStore->Js, JsStore->Store->GetRec(RecId));
	} else {
		return HandleScope.Close(v8::Null());
	}
}

v8::Handle<v8::Value> TJsStore::rec(const v8::Arguments& Args) {
	v8::HandleScope HandleScope;
	TJsStore* JsStore = TJsStoreUtil::GetSelf(Args);
	const TStr RecNm = TJsStoreUtil::GetArgStr(Args, 0);
	if (JsStore->Store->IsRecNm(RecNm)) {
		return TJsRec::New(JsStore->Js, JsStore->Store->GetRec(RecNm));
	} else {
		return HandleScope.Close(v8::Null());
	}
}

v8::Handle<v8::Value> TJsStore::add(const v8::Arguments& Args) {
	//TODO check if !Base->IsRdOnly() and GenericBase != NULL
	v8::HandleScope HandleScope;
	TJsStore* JsStore = TJsStoreUtil::GetSelf(Args);
	try {
		// check we can write
		QmAssertR(!JsStore->Js->Base->IsRdOnly(), "Base opened as read-only");
		// get parameters
		PJsonVal RecVal = TJsStoreUtil::GetArgJson(Args, 0);
		// add record
        TWPt<TStorage::TStoreImpl> Store((TStorage::TStoreImpl*)JsStore->Store());
        const uint64 RecId = Store->AddRec(RecVal);
		v8::Local<v8::Integer> _RecId = v8::Integer::New((int)RecId);
		return HandleScope.Close(_RecId);
	} catch (const PExcept& Except) {
		throw TQmExcept::New("[except] " + Except->GetMsgStr());
	}
	return v8::Null();
}

v8::Handle<v8::Value> TJsStore::newRec(const v8::Arguments& Args) {
	v8::HandleScope HandleScope;
	TJsStore* JsStore = TJsStoreUtil::GetSelf(Args);
    PJsonVal RecVal = TJsStoreUtil::GetArgJson(Args, 0);
    TRec Rec(JsStore->Store(), RecVal);
    return TJsRec::New(JsStore->Js, Rec);
}

v8::Handle<v8::Value> TJsStore::newRecSet(const v8::Arguments& Args) {
	v8::HandleScope HandleScope;
	TJsStore* JsStore = TJsStoreUtil::GetSelf(Args);
	if (Args.Length() > 0) {
        // argument 0 = TJsIntV of record ids
		QmAssertR(TJsStoreUtil::IsArgClass(Args, 0, "TIntV"), 
			"Store.getRecSetByIdV: The first argument must be a TIntV (js linalg full int vector)");
		TJsIntV* JsVec = TJsObjUtil<TQm::TJsIntV>::GetArgObj(Args, 0);
		PRecSet ResultSet = TRecSet::New(JsStore->Store, JsVec->Vec);
		return TJsRecSet::New(JsStore->Js, ResultSet);
	}
	return TJsRecSet::New(JsStore->Js, TRecSet::New());
}

v8::Handle<v8::Value> TJsStore::sample(const v8::Arguments& Args) {
	v8::HandleScope HandleScope;
	TJsStore* JsStore = TJsStoreUtil::GetSelf(Args);
	const int SampleSize = TJsStoreUtil::GetArgInt32(Args, 0);
	PRecSet ResultSet = JsStore->Store->GetRndRecs(SampleSize);
	return TJsRecSet::New(JsStore->Js, ResultSet); 
}

v8::Handle<v8::Value> TJsStore::field(const v8::Arguments& Args) {
	v8::HandleScope HandleScope;
	TJsStore* JsStore = TJsStoreUtil::GetSelf(Args);
	const TStr FieldNm = TJsStoreUtil::GetArgStr(Args, 0);
    if (JsStore->Store->IsFieldNm(FieldNm)) {
        const int FieldId = JsStore->Store->GetFieldId(FieldNm);
        const TFieldDesc& FieldDesc = JsStore->Store->GetFieldDesc(FieldId);
        v8::Local<v8::Object> Field = v8::Object::New();
        Field->Set(v8::String::New("id"), v8::Int32::New(FieldDesc.GetFieldId()));
        Field->Set(v8::String::New("name"), v8::String::New(FieldDesc.GetFieldNm().CStr()));
        Field->Set(v8::String::New("type"), v8::String::New(FieldDesc.GetFieldTypeStr().CStr()));
        Field->Set(v8::String::New("nullable"), v8::Boolean::New(FieldDesc.IsNullable()));
        Field->Set(v8::String::New("internal"), v8::Boolean::New(FieldDesc.IsInternal()));
        Field->Set(v8::String::New("primary"), v8::Boolean::New(FieldDesc.IsPrimary()));
        return HandleScope.Close(Field);
    }
	return HandleScope.Close(v8::Null());
}

v8::Handle<v8::Value> TJsStore::key(const v8::Arguments& Args) {
	v8::HandleScope HandleScope;
	TJsStore* JsStore = TJsStoreUtil::GetSelf(Args);
	const TStr KeyNm = TJsStoreUtil::GetArgStr(Args, 0);
	TWPt<TIndexVoc> IndexVoc = JsStore->Js->Base->GetIndexVoc();
	if (IndexVoc->IsKeyNm(JsStore->Store->GetStoreId(), KeyNm)) {	 
		TIndexKey Key = IndexVoc->GetKey(IndexVoc->GetKeyId(JsStore->Store->GetStoreId(), KeyNm));
		return HandleScope.Close(TJsIndexKey::New(JsStore->Js, Key));				
	}	
	return HandleScope.Close(v8::Null());
}

v8::Handle<v8::Value> TJsStore::addTrigger(const v8::Arguments& Args) {
	v8::HandleScope HandleScope;
	TJsStore* JsStore = TJsStoreUtil::GetSelf(Args);
	// parse parameters
	QmAssert(Args.Length() == 1);
	v8::Handle<v8::Value> TriggerVal = Args[0];
	QmAssert(TriggerVal->IsObject());
	// add trigger
	PStoreTrigger Trigger = TJsStoreTrigger::New(JsStore->Js, TriggerVal->ToObject());
	// add to store
	JsStore->Store->AddTrigger(Trigger);
	// add to JS context, in case we reload
	JsStore->Js->TriggerV.Add(TPair<TUInt, PStoreTrigger>(JsStore->Store->GetStoreId(), Trigger));
	return HandleScope.Close(v8::Null());
}


v8::Handle<v8::Value> TJsStore::addStreamAggr(const v8::Arguments& Args) {
	v8::HandleScope HandleScope;
    TJsStore* JsStore = TJsStoreUtil::GetSelf(Args);
    // we have only one parameter which is supposed to be object
    QmAssertR(Args.Length() == 1, "store.addStreamAggr expects one parameter");
    QmAssertR(Args[0]->IsObject(), "store.addStreamAggr expects object as first parameter");
    // get aggregate type
    TStr TypeNm = TJsStoreUtil::GetArgStr(Args, 0, "type", "javaScript");
    // check if the aggregate is composed (called from composer)
    if (TypeNm == "javaScript") {
        // we have a javascript stream aggregate
        TStr AggrName = TJsStoreUtil::GetArgStr(Args, 0, "name", "");
        // we need a name, if not give just generate one
        if (AggrName.Empty()) { AggrName = TGuid::GenSafeGuid(); }
        // create aggregate
    	PStreamAggr JsStreamAggr = TJsStreamAggr::New(
            JsStore->Js, AggrName, Args[0]->ToObject());
        // add it to the stream base for store
        JsStore->Js->Base->AddStreamAggr(JsStore->Store->GetStoreId(), JsStreamAggr);
    } else {
        // we have a GLib stream aggregate, translate parameters to PJsonVal
        PJsonVal ParamVal = TJsStoreUtil::GetArgJson(Args, 0);
        // add store parameter
        ParamVal->AddToObj("store", JsStore->Store->GetStoreNm());
        // check if it's one stream aggregate or composition
        if (TStreamAggrs::TCompositional::IsCompositional(TypeNm)) {
            // we have a composition of aggregates, call code to assemble it
            TStreamAggrs::TCompositional::Register(JsStore->Js->Base, TypeNm, ParamVal);
        } else {
            // create new aggregate
            PStreamAggr StreamAggr = TStreamAggr::New(JsStore->Js->Base, TypeNm, ParamVal);
            // add it to the stream base for store
            JsStore->Js->Base->AddStreamAggr(JsStore->Store->GetStoreId(), StreamAggr);
        }
    }
	return HandleScope.Close(v8::Null());
}

v8::Handle<v8::Value> TJsStore::getStreamAggr(const v8::Arguments& Args) {
	v8::HandleScope HandleScope;
	TJsStore* JsStore = TJsStoreUtil::GetSelf(Args);
	const TStr AggrNm = TJsStoreUtil::GetArgStr(Args, 0);
	const int Limit = TJsStoreUtil::GetArgInt32(Args, 1, 100);
	// TODO
    TWPt<TBase> Base = JsStore->Js->Base;
    const uint StoreId = JsStore->Store->GetStoreId();
	if (Base->IsStreamAggr(StoreId, AggrNm)) {
        PStreamAggr StreamAggr = Base->GetStreamAggr(StoreId, AggrNm);
		PJsonVal StreamAggrVal = StreamAggr->SaveJson(Limit);
		return HandleScope.Close(TJsUtil::ParseJson(StreamAggrVal));
	}
	return HandleScope.Close(v8::Null());
}

v8::Handle<v8::Value> TJsStore::getStreamAggrNames(const v8::Arguments& Args) {
	v8::HandleScope HandleScope;
	TJsStore* JsStore = TJsStoreUtil::GetSelf(Args);
	TWPt<TBase> Base = JsStore->Js->Base;
	const uint StoreId = JsStore->Store->GetStoreId();
	PStreamAggrBase SABase = Base->GetStreamAggrBase(StoreId);
	int AggrId = SABase->GetFirstStreamAggrId();
	v8::Local<v8::Array> Arr = v8::Array::New();
	uint32 Counter = 0;
	while (SABase->GetNextStreamAggrId(AggrId)) {
		v8::Local<v8::String> AggrNm = v8::String::New(SABase->GetStreamAggr(AggrId)->GetAggrNm().CStr());
		Arr->Set(Counter, AggrNm);
		Counter++;
	}
	return HandleScope.Close(Arr);
}

///////////////////////////////
// JavaScript Record Comparator
bool TJsRecCmp::operator()(const TUInt64IntKd& RecIdWgt1, const TUInt64IntKd& RecIdWgt2) const {
	v8::HandleScope HandleScope;
    // prepare record objects
    v8::Persistent<v8::Object> JsRec1 = TJsRec::New(Js, TRec(Store, RecIdWgt1.Key), RecIdWgt1.Dat);
    v8::Persistent<v8::Object> JsRec2 = TJsRec::New(Js, TRec(Store, RecIdWgt2.Key), RecIdWgt2.Dat);
    // call JavaScript Comparator
    return Js->ExecuteBool(CmpFun, JsRec1, JsRec2);
}

///////////////////////////////
// JavaScript Record Filter
bool TJsRecFilter::operator()(const TUInt64IntKd& RecIdWgt) const {
	v8::HandleScope HandleScope;
    // prepare record objects
    v8::Persistent<v8::Object> JsRec = TJsRec::New(Js, TRec(Store, RecIdWgt.Key), RecIdWgt.Dat);
    // call JavaScript Comparator
    return Js->ExecuteBool(FilterFun, JsRec);
}

///////////////////////////////
// JavaScript Record Comparator
bool TJsRecSplitter::operator()(const TUInt64IntKd& RecIdWgt1, const TUInt64IntKd& RecIdWgt2) const {
	v8::HandleScope HandleScope;
    // prepare record objects
    v8::Persistent<v8::Object> JsRec1 = TJsRec::New(Js, TRec(Store, RecIdWgt1.Key), RecIdWgt1.Dat);
    v8::Persistent<v8::Object> JsRec2 = TJsRec::New(Js, TRec(Store, RecIdWgt2.Key), RecIdWgt2.Dat);
    // call JavaScript Comparator
    return Js->ExecuteBool(SplitterFun, JsRec1, JsRec2);
}

///////////////////////////////
// QMiner-JavaScript-Record-Set
TJsRecSet::TJsRecSet(TWPt<TScript> _Js, const PRecSet& _RecSet):
    Js(_Js), Store(_RecSet->GetStore()), RecSet(_RecSet) { RecSet->FilterByExists(); }

v8::Persistent<v8::Object> TJsRecSet::New(TWPt<TScript> Js, const PRecSet& RecSet) { 
    return TJsRecSetUtil::New(new TJsRecSet(Js, RecSet));
}

PRecSet TJsRecSet::GetArgRecSet(const v8::Arguments& Args, const int& ArgN) {
    v8::HandleScope HandleScope;
    // check we have the argument at all
    AssertR(Args.Length() > ArgN, TStr::Fmt("Missing argument %d", ArgN));
    v8::Handle<v8::Value> Val = Args[ArgN];
    // check it's of the right type
    AssertR(Val->IsObject(), TStr::Fmt("Argument %d expected to be Object", ArgN));
    // get the wrapped 
    v8::Handle<v8::Object> RecordSet = v8::Handle<v8::Object>::Cast(Val);
    v8::Local<v8::External> WrappedObject = v8::Local<v8::External>::Cast(RecordSet->GetInternalField(0));
    // cast it to record set
    TJsRecSet* JsRecSet = static_cast<TJsRecSet*>(WrappedObject->Value());
    return JsRecSet->RecSet;
}
    
v8::Handle<v8::ObjectTemplate> TJsRecSet::GetTemplate() {
	v8::HandleScope HandleScope;
	static v8::Persistent<v8::ObjectTemplate> Template;
	if (Template.IsEmpty()) {
		v8::Handle<v8::ObjectTemplate> TmpTemp = v8::ObjectTemplate::New();
		JsRegisterProperty(TmpTemp, store);
		JsRegisterProperty(TmpTemp, length);
		JsRegisterProperty(TmpTemp, empty);
		JsRegisterProperty(TmpTemp, weighted);
		JsRegIndexedProperty(TmpTemp, indexId);
		JsRegisterFunction(TmpTemp, clone);
		JsRegisterFunction(TmpTemp, join);
		JsRegisterFunction(TmpTemp, aggr);
		JsRegisterFunction(TmpTemp, trunc);
		JsRegisterFunction(TmpTemp, sample);
		JsRegisterFunction(TmpTemp, shuffle);
		JsRegisterFunction(TmpTemp, reverse);
		JsRegisterFunction(TmpTemp, sortById);
		JsRegisterFunction(TmpTemp, sortByFq);
		JsRegisterFunction(TmpTemp, sortByField);
		JsRegisterFunction(TmpTemp, sort);
		JsRegisterFunction(TmpTemp, filterById);
		JsRegisterFunction(TmpTemp, filterByFq);
		JsRegisterFunction(TmpTemp, filterByField);
		JsRegisterFunction(TmpTemp, filter);
		JsRegisterFunction(TmpTemp, deleteRecs);
		JsRegisterFunction(TmpTemp, toJSON);
		JsRegisterFunction(TmpTemp, map);
		JsRegisterFunction(TmpTemp, setunion);
		JsRegisterFunction(TmpTemp, setintersect);
		JsRegisterFunction(TmpTemp, setdiff);
		TmpTemp->SetAccessCheckCallbacks(TJsUtil::NamedAccessCheck, TJsUtil::IndexedAccessCheck);
		TmpTemp->SetInternalFieldCount(1);
		Template = v8::Persistent<v8::ObjectTemplate>::New(TmpTemp);
	}
	return Template;
}

v8::Handle<v8::Value> TJsRecSet::store(v8::Local<v8::String> Properties, const v8::AccessorInfo& Info) {
	v8::HandleScope HandleScope;
	TJsRecSet* JsRecSet = TJsRecSetUtil::GetSelf(Info);
	const TWPt<TStore>& Store = JsRecSet->RecSet->GetStore();
	return HandleScope.Close(TJsStore::New(JsRecSet->Js, Store));
}

v8::Handle<v8::Value> TJsRecSet::length(v8::Local<v8::String> Properties, const v8::AccessorInfo& Info) {
	v8::HandleScope HandleScope;
	TJsRecSet* JsRecSet = TJsRecSetUtil::GetSelf(Info);
	v8::Local<v8::Integer> Recs = v8::Integer::New(JsRecSet->RecSet->GetRecs());
	return HandleScope.Close(Recs);
}

v8::Handle<v8::Value> TJsRecSet::empty(v8::Local<v8::String> Properties, const v8::AccessorInfo& Info) {
	v8::HandleScope HandleScope;
	TJsRecSet* JsRecSet = TJsRecSetUtil::GetSelf(Info);
	v8::Handle<v8::Boolean> IsEmpty = v8::Boolean::New(JsRecSet->RecSet->Empty());
	return HandleScope.Close(IsEmpty);
}

v8::Handle<v8::Value> TJsRecSet::weighted(v8::Local<v8::String> Properties, const v8::AccessorInfo& Info) {
	v8::HandleScope HandleScope;
	TJsRecSet* JsRecSet = TJsRecSetUtil::GetSelf(Info);
	v8::Handle<v8::Boolean> IsWgt = v8::Boolean::New(JsRecSet->RecSet->IsWgt());
	return HandleScope.Close(IsWgt);
}

v8::Handle<v8::Value> TJsRecSet::indexId(uint32_t Index, const v8::AccessorInfo& Info) {
	v8::HandleScope HandleScope;
	TJsRecSet* JsRecSet = TJsRecSetUtil::GetSelf(Info);
	const int RecN = Index;
	if (0 <= RecN && RecN < JsRecSet->RecSet->GetRecs()) {
		const uint64 RecId = JsRecSet->RecSet->GetRecId(RecN);
		if (JsRecSet->Store->IsRecId(RecId)) { 
			return TJsRec::New(JsRecSet->Js, JsRecSet->RecSet->GetRec(RecN), JsRecSet->RecSet->GetRecFq(RecN));
		} else {
			return HandleScope.Close(v8::Null());
		}
	} else {
		return HandleScope.Close(v8::Null());
	}
}

v8::Handle<v8::Value> TJsRecSet::clone(const v8::Arguments& Args) {
	v8::HandleScope HandleScope;
	TJsRecSet* JsRecSet = TJsRecSetUtil::GetSelf(Args);
	PRecSet RecSet = JsRecSet->RecSet->Clone();
	return TJsRecSet::New(JsRecSet->Js, RecSet);
}

v8::Handle<v8::Value> TJsRecSet::join(const v8::Arguments& Args) {
	v8::HandleScope HandleScope;
	TJsRecSet* JsRecSet = TJsRecSetUtil::GetSelf(Args);
	TStr JoinNm = TJsRecSetUtil::GetArgStr(Args, 0);
	const int SampleSize = TJsRecSetUtil::GetArgInt32(Args, 1, -1);
	PRecSet RecSet = JsRecSet->RecSet->DoJoin(JsRecSet->Js->Base, JoinNm, SampleSize);
	return TJsRecSet::New(JsRecSet->Js, RecSet);
}

v8::Handle<v8::Value> TJsRecSet::aggr(const v8::Arguments& Args) {
	v8::HandleScope HandleScope;
	TJsRecSet* JsRecSet = TJsRecSetUtil::GetSelf(Args);
	if (Args.Length() == 0) { 
		// asking for existing aggregates
		PJsonVal AggrVal = JsRecSet->RecSet->GetAggrJson();
		return HandleScope.Close(TJsUtil::ParseJson(AggrVal));
	} else {
		// parameters for computing new aggregate
		PRecSet RecSet = JsRecSet->RecSet;
		PJsonVal AggrVal = TJsRecSetUtil::GetArgJson(Args, 0);
		const TWPt<TBase>& Base = JsRecSet->Js->Base;
		const TWPt<TStore>& Store = JsRecSet->RecSet->GetStore();
		TQueryAggrV QueryAggrV; TQueryAggr::LoadJson(Base, Store, AggrVal, QueryAggrV);
		// if recset empty, not much to do
		if (RecSet->Empty()) { HandleScope.Close(v8::Null()); }
		// compute new aggregates
		v8::Local<v8::Array> AggrValV = v8::Array::New(QueryAggrV.Len());
		for (int QueryAggrN = 0; QueryAggrN < QueryAggrV.Len(); QueryAggrN++) {
			const TQueryAggr& QueryAggr = QueryAggrV[QueryAggrN];
			// compute aggregate
			PAggr Aggr = TAggr::New(Base, RecSet, QueryAggr);
			// serialize to json
			AggrValV->Set(QueryAggrN, TJsUtil::ParseJson(Aggr->SaveJson()));
		}
		// return aggregates
		if (AggrValV->Length() == 1) { 
			// if only one, return as object
			if (AggrValV->Get(0)->IsObject()) {
				return AggrValV->Get(0);
			} else {
				return HandleScope.Close(v8::Null());
			}
		} else {
			// otherwise return as array
			if (AggrValV->IsArray()) {
				return HandleScope.Close(AggrValV);
			} else {
				return HandleScope.Close(v8::Null());
			}
		}
	}
}

v8::Handle<v8::Value> TJsRecSet::trunc(const v8::Arguments& Args) {
	v8::HandleScope HandleScope;
	TJsRecSet* JsRecSet = TJsRecSetUtil::GetSelf(Args);
	const int Recs = TJsRecSetUtil::GetArgInt32(Args, 0);
	JsRecSet->RecSet->Trunc(Recs);
	return v8::Undefined();
}

v8::Handle<v8::Value> TJsRecSet::sample(const v8::Arguments& Args) {
	v8::HandleScope HandleScope;
	TJsRecSet* JsRecSet = TJsRecSetUtil::GetSelf(Args);
	const int SampleSize = TJsRecSetUtil::GetArgInt32(Args, 0);
	PRecSet ResultSet = JsRecSet->RecSet->GetSampleRecSet(SampleSize, JsRecSet->RecSet->IsWgt());
	return New(JsRecSet->Js, ResultSet); 
}

v8::Handle<v8::Value> TJsRecSet::shuffle(const v8::Arguments& Args) {
	v8::HandleScope HandleScope;
	TJsRecSet* JsRecSet = TJsRecSetUtil::GetSelf(Args);
	const int RndSeed = TJsRecSetUtil::GetArgInt32(Args, 0, 0);
	TRnd Rnd(RndSeed);
	JsRecSet->RecSet->Shuffle(Rnd);
	return v8::Undefined();
}

v8::Handle<v8::Value> TJsRecSet::reverse(const v8::Arguments& Args) {
	v8::HandleScope HandleScope;
	TJsRecSet* JsRecSet = TJsRecSetUtil::GetSelf(Args);
	JsRecSet->RecSet->Reverse();
	return v8::Undefined();
}

v8::Handle<v8::Value> TJsRecSet::sortById(const v8::Arguments& Args) {
	v8::HandleScope HandleScope;
	TJsRecSet* JsRecSet = TJsRecSetUtil::GetSelf(Args);
	const bool Asc = (TJsRecSetUtil::GetArgInt32(Args, 0, 0) > 0);
	JsRecSet->RecSet->SortById(Asc);
	return v8::Undefined();
}

v8::Handle<v8::Value> TJsRecSet::sortByFq(const v8::Arguments& Args) {
	v8::HandleScope HandleScope;
	TJsRecSet* JsRecSet = TJsRecSetUtil::GetSelf(Args);
	const bool Asc = (TJsRecSetUtil::GetArgInt32(Args, 0, 0) > 0);
	JsRecSet->RecSet->SortByFq(Asc);
	return v8::Undefined();
}

v8::Handle<v8::Value> TJsRecSet::sortByField(const v8::Arguments& Args) {
	v8::HandleScope HandleScope;
	TJsRecSet* JsRecSet = TJsRecSetUtil::GetSelf(Args);
	const TStr SortFieldNm = TJsRecSetUtil::GetArgStr(Args, 0);
	const int SortFieldId = JsRecSet->Store->GetFieldId(SortFieldNm);
	const bool Asc = (TJsRecSetUtil::GetArgInt32(Args, 1, 0) > 0);
	JsRecSet->RecSet->SortByField(Asc, SortFieldId);
	return v8::Undefined();
}

v8::Handle<v8::Value> TJsRecSet::sort(const v8::Arguments& Args) {
	v8::HandleScope HandleScope;
	TJsRecSet* JsRecSet = TJsRecSetUtil::GetSelf(Args);
    QmAssertR(Args.Length() == 1, "sort(..) expects one argument.");
    v8::Persistent<v8::Function> CmpFun = TJsRecSetUtil::GetArgFunPer(Args, 0);   
	JsRecSet->RecSet->SortCmp(TJsRecCmp(JsRecSet->Js, JsRecSet->Store, CmpFun));
	return v8::Undefined();
}

v8::Handle<v8::Value> TJsRecSet::filterById(const v8::Arguments& Args) {
	v8::HandleScope HandleScope;
	TJsRecSet* JsRecSet = TJsRecSetUtil::GetSelf(Args);
    if (Args.Length() == 1) {
        // we expect an array of IDs which we filter out
        PJsonVal ParamVal = TJsRecSetUtil::GetArgJson(Args, 0);
        if(!ParamVal->IsArr()) {
            throw TQmExcept::New("Expected Array.");
        }
        TUInt64Set RecIdSet;
        for (int ArrValN = 0; ArrValN < ParamVal->GetArrVals(); ArrValN++) {
            PJsonVal Val = ParamVal->GetArrVal(ArrValN);
            uint64 RecId = (uint64) Val->GetNum();
            RecIdSet.AddKey(RecId);
        }
        JsRecSet->RecSet->FilterByRecIdSet(RecIdSet);
    } else if (Args.Length() == 2) {
        // we expect min and max ID
        const int MnRecId = TJsRecSetUtil::GetArgInt32(Args, 0);
        const int MxRecId = TJsRecSetUtil::GetArgInt32(Args, 1);
        JsRecSet->RecSet->FilterByRecId((uint64)MnRecId, (uint64)MxRecId);
    }
	return v8::Undefined();
}

v8::Handle<v8::Value> TJsRecSet::filterByFq(const v8::Arguments& Args) {
	v8::HandleScope HandleScope;
	TJsRecSet* JsRecSet = TJsRecSetUtil::GetSelf(Args);
	const int MnFq = TJsRecSetUtil::GetArgInt32(Args, 0);
	const int MxFq = TJsRecSetUtil::GetArgInt32(Args, 1);
	JsRecSet->RecSet->FilterByFq(MnFq, MxFq);
	return v8::Undefined();
}

v8::Handle<v8::Value> TJsRecSet::filterByField(const v8::Arguments& Args) {
	v8::HandleScope HandleScope;
	TJsRecSet* JsRecSet = TJsRecSetUtil::GetSelf(Args);
    // get field
	const TStr FieldNm = TJsRecSetUtil::GetArgStr(Args, 0);
	const int FieldId = JsRecSet->Store->GetFieldId(FieldNm);
    const TFieldDesc& Desc = JsRecSet->Store->GetFieldDesc(FieldId);
    // parse filter according to field type
    if (Desc.IsInt()) {
        const int MnVal = TJsRecSetUtil::GetArgInt32(Args, 1);
        const int MxVal = TJsRecSetUtil::GetArgInt32(Args, 2);
        JsRecSet->RecSet->FilterByFieldInt(FieldId, MnVal, MxVal);
    } else if (Desc.IsStr() && TJsRecSetUtil::IsArgStr(Args, 1)) {
        TStr StrVal = TJsRecSetUtil::GetArgStr(Args, 1);
        JsRecSet->RecSet->FilterByFieldStr(FieldId, StrVal);
    } else if (Desc.IsFlt()) {
        const double MnVal = TJsRecSetUtil::GetArgFlt(Args, 1);
        const double MxVal = TJsRecSetUtil::GetArgFlt(Args, 2);
        JsRecSet->RecSet->FilterByFieldFlt(FieldId, MnVal, MxVal);
    } else if (Desc.IsTm()) {
        const TStr MnTmStr = TJsRecSetUtil::GetArgStr(Args, 1);
        const uint64 MnTmMSecs = TTm::GetMSecsFromTm(TTm::GetTmFromWebLogDateTimeStr(MnTmStr, '-', ':', '.', 'T'));
        if (TJsRecSetUtil::IsArg(Args, 2)) {
            // we have upper limit
            const TStr MxTmStr = TJsRecSetUtil::GetArgStr(Args, 2);
            const uint64 MxTmMSecs = TTm::GetMSecsFromTm(TTm::GetTmFromWebLogDateTimeStr(MxTmStr, '-', ':', '.', 'T'));
            JsRecSet->RecSet->FilterByFieldTm(FieldId, MnTmMSecs, MxTmMSecs);
        } else {
            // we do not have upper limit
            JsRecSet->RecSet->FilterByFieldTm(FieldId, MnTmMSecs, TUInt64::Mx);
        }
    } else {
        throw TQmExcept::New("Unsupported filed type for record set filtering: " + Desc.GetFieldTypeStr());
    }
	return v8::Undefined();
}

v8::Handle<v8::Value> TJsRecSet::filter(const v8::Arguments& Args) {
	v8::HandleScope HandleScope;
	TJsRecSet* JsRecSet = TJsRecSetUtil::GetSelf(Args);
    QmAssertR(Args.Length() == 1, "filter(..) expects one argument.");
    v8::Persistent<v8::Function> FilterFun = TJsRecSetUtil::GetArgFunPer(Args, 0);   
	JsRecSet->RecSet->FilterBy(TJsRecFilter(JsRecSet->Js, JsRecSet->Store, FilterFun));
	return v8::Undefined();
}

v8::Handle<v8::Value> TJsRecSet::split(const v8::Arguments& Args) {
	v8::HandleScope HandleScope;
	TJsRecSet* JsRecSet = TJsRecSetUtil::GetSelf(Args);
    QmAssertR(Args.Length() == 1, "split(..) expects one argument.");
    v8::Persistent<v8::Function> SplitterFun = TJsRecSetUtil::GetArgFunPer(Args, 0);   
	TRecSetV RecSetV = JsRecSet->RecSet->SplitBy(TJsRecSplitter(JsRecSet->Js, JsRecSet->Store, SplitterFun));
    // prepare result array
    v8::Local<v8::Array> JsRecSetV = v8::Array::New(RecSetV.Len());
    for (int RecSetN = 0; RecSetN < RecSetV.Len(); RecSetN++) {
        JsRecSetV->Set(RecSetN, TJsRecSet::New(JsRecSet->Js, RecSetV[RecSetN]));
    }
	return v8::Undefined();
}

v8::Handle<v8::Value> TJsRecSet::deleteRecs(const v8::Arguments& Args) {
	v8::HandleScope HandleScope;
	TJsRecSet* JsRecSet = TJsRecSetUtil::GetSelf(Args);
    PRecSet RecSet = TJsRecSet::GetArgRecSet(Args, 0);
    TUInt64Set RecIdSet; RecSet->GetRecIdSet(RecIdSet);
    JsRecSet->RecSet->RemoveRecIdSet(RecIdSet);
	return v8::Undefined();
}

v8::Handle<v8::Value> TJsRecSet::toJSON(const v8::Arguments& Args) {
	v8::HandleScope HandleScope;
	TJsRecSet* JsRecSet = TJsRecSetUtil::GetSelf(Args);
	const int MxHits = -1;
	const int Offset = 0;
	const bool JoinRecsP = TJsRecSetUtil::IsArg(Args, 0) ? 
		(TJsRecSetUtil::IsArgBool(Args, 0) ? TJsRecSetUtil::GetArgBool(Args, 0, false) : false) : false;
	const bool JoinRecFieldsP = TJsRecSetUtil::IsArg(Args, 1) ? 
		(TJsRecSetUtil::IsArgBool(Args, 1) ? TJsRecSetUtil::GetArgBool(Args, 1, false) : false) : false;
	const bool FieldsP = true;
	const bool AggrsP = false;
    const bool StoreInfoP = false;
    PJsonVal JsObj = JsRecSet->RecSet->GetJson(JsRecSet->Js->Base, 
		MxHits, Offset, FieldsP, AggrsP, StoreInfoP, JoinRecsP, JoinRecFieldsP);	
	return HandleScope.Close(TJsUtil::ParseJson(JsObj));
}

v8::Handle<v8::Value> TJsRecSet::map(const v8::Arguments& Args) {
	v8::HandleScope HandleScope;

	TJsRecSet* JsRecSet = TJsRecSetUtil::GetSelf(Args);
	PRecSet RecSet = JsRecSet->RecSet;

	QmAssertR(TJsRecSetUtil::IsArgFun(Args, 0), "map: Argument 0 is not a function!");

	v8::Handle<v8::Function> CallbackFun = TJsRecSetUtil::GetArgFun(Args, 0);

	// iterate through the recset
	const uint64 Recs = RecSet->GetRecs();

	for (uint64 RecIdx = 0; RecIdx < Recs; RecIdx++) {
		TRec Rec = RecSet->GetRec((int)RecIdx);

		v8::Handle<v8::Value> RecArg = TJsRec::New(JsRecSet->Js, Rec, RecSet->GetRecFq((int)RecIdx));
		v8::Handle<v8::Value> IdxArg = v8::Integer::New((int)RecIdx);

		// execute callback
		JsRecSet->Js->Execute(CallbackFun, RecArg, IdxArg);
	}

	return v8::Undefined();
}

v8::Handle<v8::Value> TJsRecSet::setintersect(const v8::Arguments& Args) {
	v8::HandleScope HandleScope;
	TJsRecSet* JsRecSet = TJsRecSetUtil::GetSelf(Args);
	PRecSet RecSet1 = TJsRecSet::GetArgRecSet(Args, 0);
	QmAssertR(JsRecSet->Store->GetStoreId() == RecSet1->GetStoreId(), "recset.setintersect: the record sets do not point to the same store!");
	// Coputation: clone RecSet, get RecIdSet of RecSet1 and filter by it's complement
	PRecSet RecSet2 = JsRecSet->RecSet->Clone();
	TUInt64Set RecIdSet;
	RecSet1->GetRecIdSet(RecIdSet);
	//second parameter in filter is false -> keep only records in RecIdSet
	TRecFilterByRecIdSet Filter(RecIdSet, true);
	RecSet2->FilterBy(Filter);
	return HandleScope.Close(TJsRecSet::New(JsRecSet->Js, RecSet2));
}

v8::Handle<v8::Value> TJsRecSet::setunion(const v8::Arguments& Args) {
	v8::HandleScope HandleScope;
	TJsRecSet* JsRecSet = TJsRecSetUtil::GetSelf(Args);
	PRecSet RecSet1 = TJsRecSet::GetArgRecSet(Args, 0);
	QmAssertR(JsRecSet->Store->GetStoreId() == RecSet1->GetStoreId(), "recset.setunion: the record sets do not point to the same store!");
	// GetMerge sorts the argument!
	PRecSet RecSet1Clone = RecSet1->Clone();
	PRecSet RecSet2 = JsRecSet->RecSet->GetMerge(RecSet1Clone);
	return HandleScope.Close(TJsRecSet::New(JsRecSet->Js, RecSet2));
}

v8::Handle<v8::Value> TJsRecSet::setdiff(const v8::Arguments& Args) {
	v8::HandleScope HandleScope;
	TJsRecSet* JsRecSet = TJsRecSetUtil::GetSelf(Args);
	PRecSet RecSet1 = TJsRecSet::GetArgRecSet(Args, 0);
	QmAssertR(JsRecSet->Store->GetStoreId() == RecSet1->GetStoreId(), "recset.setdiff: the record sets do not point to the same store!");
	// Computation: clone RecSet, get RecIdSet of RecSet1 and filter by it's complement
	PRecSet RecSet2 = JsRecSet->RecSet->Clone();
	TUInt64Set RecIdSet;
	RecSet1->GetRecIdSet(RecIdSet);
	//second parameter in filter is false -> keep only records NOT in RecIdSet
	RecSet2->FilterBy(TRecFilterByRecIdSet(RecIdSet, false));
	return HandleScope.Close(TJsRecSet::New(JsRecSet->Js, RecSet2));
}

///////////////////////////////
// QMiner-JavaScript-Record
TVec<v8::Persistent<v8::ObjectTemplate> > TJsRec::TemplateV;

v8::Handle<v8::ObjectTemplate> TJsRec::GetTemplate(const TWPt<TBase>& Base, const TWPt<TStore>& Store) {
	v8::HandleScope HandleScope;
	// initialize template vector on the first call
	if (TemplateV.Empty()) {
		// reserve space for maximal number of stores
		TemplateV.Gen(TEnv::GetMxStores());
	}
	// make sure template id is a valid
    const uint StoreId = Store->GetStoreId();
	QmAssert(StoreId < TEnv::GetMxStores());
	// initialize template if not already prepared
	if (TemplateV[(int)StoreId].IsEmpty()) {
		v8::Handle<v8::ObjectTemplate> TmpTemp = v8::ObjectTemplate::New();
		JsLongRegisterProperty(TmpTemp, "$id", id);
		JsLongRegisterProperty(TmpTemp, "$name", name);
		JsLongRegisterProperty(TmpTemp, "$fq", fq);
		JsLongRegisterProperty(TmpTemp, "$store", store);
		JsRegisterFunction(TmpTemp, toJSON);
		JsRegisterFunction(TmpTemp, addJoin);
		JsRegisterFunction(TmpTemp, delJoin);
		// register all the fields
		for (int FieldN = 0; FieldN < Store->GetFields(); FieldN++) {
            TStr FieldNm = Store->GetFieldDesc(FieldN).GetFieldNm();
            JsRegisterSetProperty(TmpTemp, FieldNm.CStr(), getField, setField);
		}
        for (int JoinId = 0; JoinId < Store->GetJoins(); JoinId++) {
            const TJoinDesc& JoinDesc = Store->GetJoinDesc(JoinId);
            if (JoinDesc.IsFieldJoin()) {
                JsLongRegisterProperty(TmpTemp, JoinDesc.GetJoinNm().CStr(), sjoin);               
            } else if (JoinDesc.IsIndexJoin()) {
                JsLongRegisterProperty(TmpTemp, JoinDesc.GetJoinNm().CStr(), join);
            } else {
                ErrorLog("Unknown join type " + Store->GetStoreNm() + "." + JoinDesc.GetJoinNm());
            }
        }
		TmpTemp->SetAccessCheckCallbacks(TJsUtil::NamedAccessCheck, TJsUtil::IndexedAccessCheck);
		TmpTemp->SetInternalFieldCount(1);		
		TemplateV[(int)StoreId] = v8::Persistent<v8::ObjectTemplate>::New(TmpTemp);
	}
	return TemplateV[(int)StoreId];
}

TRec TJsRec::GetArgRec(const v8::Arguments& Args, const int& ArgN) { 
    v8::HandleScope HandleScope;
    // check we have the argument at all
    AssertR(Args.Length() > ArgN, TStr::Fmt("Missing argument %d", ArgN));
    v8::Handle<v8::Value> Val = Args[ArgN];
    // check it's of the right type
    AssertR(Val->IsObject(), TStr::Fmt("Argument %d expected to be Object", ArgN));
    // get the wrapped 
    v8::Handle<v8::Object> Rec = v8::Handle<v8::Object>::Cast(Val);
    v8::Local<v8::External> WrappedObject = v8::Local<v8::External>::Cast(Rec->GetInternalField(0));
    // cast it to record set
    TJsRec* JsRec = static_cast<TJsRec*>(WrappedObject->Value());
    return JsRec->Rec;
}

v8::Handle<v8::Value> TJsRec::id(v8::Local<v8::String> Properties, const v8::AccessorInfo& Info) {
	v8::HandleScope HandleScope;
	TJsRec* JsRec = TJsRecUtil::GetSelf(Info);
	v8::Local<v8::Integer> RecId = v8::Integer::New((int)(JsRec->Rec.GetRecId()));
	return HandleScope.Close(RecId);
}

v8::Handle<v8::Value> TJsRec::name(v8::Local<v8::String> Properties, const v8::AccessorInfo& Info) {
	v8::HandleScope HandleScope;
	TJsRec* JsRec = TJsRecUtil::GetSelf(Info);
    TStr RecNm = JsRec->Rec.GetRecNm();
	return HandleScope.Close(v8::String::New(RecNm.CStr()));
}

v8::Handle<v8::Value> TJsRec::fq(v8::Local<v8::String> Properties, const v8::AccessorInfo& Info) {
	v8::HandleScope HandleScope;
	TJsRec* JsRec = TJsRecUtil::GetSelf(Info);
	return HandleScope.Close(v8::Integer::New(JsRec->Fq));
}

v8::Handle<v8::Value> TJsRec::store(v8::Local<v8::String> Properties, const v8::AccessorInfo& Info) {
	v8::HandleScope HandleScope;
	TJsRec* JsRec = TJsRecUtil::GetSelf(Info);
	return HandleScope.Close(TJsStore::New(JsRec->Js, JsRec->Store()));
}

v8::Handle<v8::Value> TJsRec::getField(v8::Local<v8::String> Properties, const v8::AccessorInfo& Info) {
	v8::HandleScope HandleScope;
	TJsRec* JsRec = TJsRecUtil::GetSelf(Info);
	const TRec& Rec = JsRec->Rec; 
    const TWPt<TStore>& Store = JsRec->Store;
    TStr FieldNm = TJsRecUtil::GetStr(Properties);
	const int FieldId = Store->GetFieldId(FieldNm);
	// check if null
    if (Rec.IsFieldNull(FieldId)) { return HandleScope.Close(v8::Null()); }
	// not null, get value
	const TFieldDesc& Desc = Store->GetFieldDesc(FieldId);
    if (Desc.IsInt()) {
		const int Val = Rec.GetFieldInt(FieldId);
		return HandleScope.Close(v8::Integer::New(Val));
    } else if (Desc.IsIntV()) {
        v8::Persistent<v8::Object> JsIntV = TJsIntV::New(JsRec->Js);
        Rec.GetFieldIntV(FieldId, TJsIntV::GetVec(JsIntV));
        return JsIntV;
    } else if (Desc.IsUInt64()) {
		const uint64 Val = Rec.GetFieldUInt64(FieldId);
		return HandleScope.Close(v8::Integer::New((int)Val));
	} else if (Desc.IsStr()) {
		const TStr Val = Rec.GetFieldStr(FieldId);
		return HandleScope.Close(v8::String::New(Val.CStr()));
    } else if (Desc.IsStrV()) {
        TStrV StrV; Rec.GetFieldStrV(FieldId, StrV); 
		v8::Handle<v8::Array> JsStrV = v8::Array::New(StrV.Len());
		for (int StrN = 0; StrN < StrV.Len(); StrN++) {
			JsStrV->Set(StrN, v8::String::New(StrV[StrN].CStr()));
		}
		return HandleScope.Close(JsStrV);
	} else if (Desc.IsBool()) {
		const bool Val = Rec.GetFieldBool(FieldId);
		return HandleScope.Close(v8::Boolean::New(Val));
	} else if (Desc.IsFlt()) {
		const double Val = Rec.GetFieldFlt(FieldId);
		return HandleScope.Close(v8::Number::New(Val));
	} else if (Desc.IsFltPr()) {
		const TFltPr FltPr = Rec.GetFieldFltPr(FieldId);
		v8::Handle<v8::Array> JsFltPr = v8::Array::New(2);
		JsFltPr->Set(0, v8::Number::New(FltPr.Val1));
		JsFltPr->Set(1, v8::Number::New(FltPr.Val2));
		return HandleScope.Close(JsFltPr);    
	} else if (Desc.IsFltV()) {
        v8::Persistent<v8::Object> JsFltV = TJsFltV::New(JsRec->Js);
        Rec.GetFieldFltV(FieldId, TJsFltV::GetVec(JsFltV)); 
        return JsFltV;        
	} else if (Desc.IsTm()) {
        TTm FieldTm; Rec.GetFieldTm(FieldId, FieldTm); 
		if (FieldTm.IsDef()) { 
			return TJsTm::New(FieldTm);
		} else { 
			return HandleScope.Close(v8::Null());
		}
	} else if (Desc.IsNumSpV()) {
        v8::Persistent<v8::Object> JsSpV = TJsSpV::New(JsRec->Js);
        Rec.GetFieldNumSpV(FieldId, TJsSpV::GetSpV(JsSpV)); 
        return JsSpV;
	} else if (Desc.IsBowSpV()) {
		return HandleScope.Close(v8::Null()); //TODO
    }
	throw TQmExcept::New("Unknown field type " + Desc.GetFieldTypeStr());
}

void TJsRec::setField(v8::Local<v8::String> Properties,
        v8::Local<v8::Value> Value, const v8::AccessorInfo& Info) {
    
	v8::HandleScope HandleScope;
	TJsRec* JsRec = TJsRecUtil::GetSelf(Info);
	TRec& Rec = JsRec->Rec;
    const TWPt<TStore>& Store = JsRec->Store;
    TStr FieldNm = TJsRecUtil::GetStr(Properties);
	const int FieldId = Store->GetFieldId(FieldNm);
	//TODO: for now we don't support by-value records, fix this
    QmAssertR(Rec.IsByRef(), "Only records by reference (from stores) supported for setters.");
	// not null, get value
	const TFieldDesc& Desc = Store->GetFieldDesc(FieldId);
    if (Value->IsNull()) {
        QmAssertR(Desc.IsNullable(), "Field " + FieldNm + " not nullable");
        Rec.SetFieldNull(FieldId);
    } else if (Desc.IsInt()) {
        QmAssertR(Value->IsInt32(), "Field " + FieldNm + " not int");
        const int Int = Value->Int32Value();
        Rec.SetFieldInt(FieldId, Int);
    } else if (Desc.IsIntV()) {
        throw TQmExcept::New("Unsupported type for record setter: " + Desc.GetFieldTypeStr());
    } else if (Desc.IsUInt64()) {
        QmAssertR(Value->IsNumber(), "Field " + FieldNm + " not uint64");
        const uint64 UInt64 = (uint64)Value->IntegerValue();
        Rec.SetFieldUInt64(FieldId, UInt64);
	} else if (Desc.IsStr()) {
        QmAssertR(Value->IsString(), "Field " + FieldNm + " not string");
        v8::String::Utf8Value Utf8(Value);
        Rec.SetFieldStr(FieldId, TStr(*Utf8));
    } else if (Desc.IsStrV()) {
        throw TQmExcept::New("Unsupported type for record setter: " + Desc.GetFieldTypeStr());
	} else if (Desc.IsBool()) {
        QmAssertR(Value->IsBoolean(), "Field " + FieldNm + " not boolean");
        Rec.SetFieldBool(FieldId, Value->BooleanValue());
	} else if (Desc.IsFlt()) {
        QmAssertR(Value->IsNumber(), "Field " + FieldNm + " not numeric");
        Rec.SetFieldFlt(FieldId, Value->NumberValue());
	} else if (Desc.IsFltPr()) {
        throw TQmExcept::New("Unsupported type for record setter: " + Desc.GetFieldTypeStr());
	} else if (Desc.IsFltV()) {
        throw TQmExcept::New("Unsupported type for record setter: " + Desc.GetFieldTypeStr());
	} else if (Desc.IsTm()) {
        QmAssertR(Value->IsObject() || Value->IsString(), "Field " + FieldNm + " not object or string");            
        if (Value->IsObject()){
            TJsTm* JsTm = TJsObjUtil<TJsTm>:: GetSelf(Value->ToObject());                
            Rec.SetFieldTm(FieldId, JsTm->Tm);
        } else if (Value->IsString()){
            v8::String::Utf8Value Utf8(Value);                
            Rec.SetFieldTm(FieldId, TTm::GetTmFromWebLogDateTimeStr(TStr(*Utf8), '-', ':', '.', 'T'));            
        }        
	} else if (Desc.IsNumSpV()) {
        throw TQmExcept::New("Unsupported type for record setter: " + Desc.GetFieldTypeStr());
	} else if (Desc.IsBowSpV()) {
        throw TQmExcept::New("Unsupported type for record setter: " + Desc.GetFieldTypeStr());
    } else {
        throw TQmExcept::New("Unsupported type for record setter: " + Desc.GetFieldTypeStr());
    }
}

v8::Handle<v8::Value> TJsRec::join(v8::Local<v8::String> Properties, const v8::AccessorInfo& Info) {
	v8::HandleScope HandleScope;
	TJsRec* JsRec = TJsRecUtil::GetSelf(Info);
	TStr JoinNm = TJsRecUtil::GetStr(Properties);
	PRecSet RecSet = JsRec->Rec.DoJoin(JsRec->Js->Base, JoinNm);
	return TJsRecSet::New(JsRec->Js, RecSet);
}

v8::Handle<v8::Value> TJsRec::sjoin(v8::Local<v8::String> Properties, const v8::AccessorInfo& Info) {
	v8::HandleScope HandleScope;
	TJsRec* JsRec = TJsRecUtil::GetSelf(Info);
	TStr JoinNm = TJsRecUtil::GetStr(Properties);
	TRec JoinRec = JsRec->Rec.DoSingleJoin(JsRec->Js->Base, JoinNm);
	TWPt<TStore> JoinStore = JoinRec.GetStore();
	if (JoinRec.IsDef() && JoinStore->IsRecId(JoinRec.GetRecId())) { 
		return TJsRec::New(JsRec->Js, JoinRec);
	} else {
		return HandleScope.Close(v8::Null());
	}
}

v8::Handle<v8::Value> TJsRec::addJoin(const v8::Arguments& Args) {
	v8::HandleScope HandleScope;
    TJsRec* JsRec = TJsRecUtil::GetSelf(Args);
    // read argument as record
    TStr JoinNm = TJsRecUtil::GetArgStr(Args, 0);
    TRec JoinRec = TJsRec::GetArgRec(Args, 1);
    const int JoinFq = TJsRecUtil::GetArgInt32(Args, 2, 1);
    // check parameters fine
    QmAssertR(JsRec->Store->IsJoinNm(JoinNm), "[addJoin] Unknown join " + JsRec->Store->GetStoreNm() + "." + JoinNm);
    QmAssertR(JoinFq > 0, "[addJoin] Join frequency must be positive: " + TInt::GetStr(JoinFq));
    // get generic store
    TWPt<TStore> Store = JsRec->Store();
    const int JoinId = Store->GetJoinId(JoinNm);
    // add join
    Store->AddJoin(JoinId, JsRec->Rec.GetRecId(), JoinRec.GetRecId(), JoinFq);
	// return
	return HandleScope.Close(v8::Undefined());
}

v8::Handle<v8::Value> TJsRec::delJoin(const v8::Arguments& Args) {
	v8::HandleScope HandleScope;
    TJsRec* JsRec = TJsRecUtil::GetSelf(Args);
    // read argument as record
    TStr JoinNm = TJsRecUtil::GetArgStr(Args, 0);
    TRec JoinRec = TJsRec::GetArgRec(Args, 1);
    const int JoinFq = TJsRecUtil::GetArgInt32(Args, 2, 1);
    // check parameters fine
    QmAssertR(JsRec->Store->IsJoinNm(JoinNm), "[delJoin] Unknown join " + JsRec->Store->GetStoreNm() + "." + JoinNm);
    QmAssertR(JoinFq > 0, "[delJoin] Join frequency must be positive: " + TInt::GetStr(JoinFq));
    // get generic store
    TWPt<TStore> Store = JsRec->Store();
    const int JoinId = Store->GetJoinId(JoinNm);
    // delete join
    Store->DelJoin(JoinId, JsRec->Rec.GetRecId(), JoinRec.GetRecId(), JoinFq);
	// return
	return HandleScope.Close(v8::Undefined());
}

v8::Handle<v8::Value> TJsRec::toJSON(const v8::Arguments& Args) {
	v8::HandleScope HandleScope;
    TJsRec* JsRec = TJsRecUtil::GetSelf(Args);
	const bool JoinRecsP = TJsRecUtil::IsArg(Args, 0) ? 
		(TJsRecUtil::IsArgBool(Args, 0) ? TJsRecUtil::GetArgBool(Args, 0, false) : false) : false;
	const bool JoinRecFieldsP = TJsRecUtil::IsArg(Args, 1) ? 
		(TJsRecUtil::IsArgBool(Args, 1) ? TJsRecUtil::GetArgBool(Args, 1, false) : false) : false;
    const bool FieldsP = true;
    const bool StoreInfoP = false;
    PJsonVal JsObj = JsRec->Rec.GetJson(JsRec->Js->Base, FieldsP, StoreInfoP, JoinRecsP, JoinRecFieldsP);
    // return
    return HandleScope.Close(TJsUtil::ParseJson(JsObj));
}

///////////////////////////////
// QMiner-JavaScript-HoeffdingTree
v8::Handle<v8::ObjectTemplate> TJsHoeffdingTree::GetTemplate() {
	v8::HandleScope HandleScope;
	v8::Handle<v8::ObjectTemplate> TmpTemp = v8::ObjectTemplate::New();
	JsRegisterFunction(TmpTemp, process);
	JsRegisterFunction(TmpTemp, classify);
	JsRegisterFunction(TmpTemp, exportModel);
	TmpTemp->SetInternalFieldCount(1);
	return v8::Persistent<v8::ObjectTemplate>::New(TmpTemp);
}

// NOTE: It is your responsibility to make sure the input line is a valid stream example 
v8::Handle<v8::Value> TJsHoeffdingTree::process(const v8::Arguments& Args) {
	v8::HandleScope HandleScope;
	TJsHoeffdingTree* JsHoeffdingTree = TJsHoeffdingTreeUtil::GetSelf(Args);
	if(Args.Length() == 1 && Args[0]->IsString()) {
		TStr Line = TJsHoeffdingTreeUtil::GetArgStr(Args, 0);
		// printf("Line '%s'\n", Line.CStr());
		JsHoeffdingTree->HoeffdingTree->Process(Line);
		// printf("End\n");
	} else if(Args.Length() >= 3 && Args[0]->IsObject() && Args[1]->IsObject() && Args[2]->IsString()) {
		PJsonVal DiscreteVal = TJsHoeffdingTreeUtil::GetArgJson(Args, 0);
		PJsonVal NumericVal = TJsHoeffdingTreeUtil::GetArgJson(Args, 1);
		TStr Label = TJsHoeffdingTreeUtil::GetArgStr(Args, 2);
		TStrV DisV; TFltV NumV;
		if(DiscreteVal->IsArr() && NumericVal->IsArr()) {
			DiscreteVal->GetArrStrV(DisV);
			NumericVal->GetArrNumV(NumV);
			JsHoeffdingTree->HoeffdingTree->Process(DisV, NumV, Label);
		}
	}
	return HandleScope.Close(v8::Undefined());
}

// NOTE: It is your responsibility to make sure the input line is a valid stream example 
v8::Handle<v8::Value> TJsHoeffdingTree::classify(const v8::Arguments& Args) {
	v8::HandleScope HandleScope;
	TJsHoeffdingTree* JsHoeffdingTree = TJsHoeffdingTreeUtil::GetSelf(Args);
	if(Args.Length() == 1 && Args[0]->IsString()) {
		TStr Line = TJsHoeffdingTreeUtil::GetArgStr(Args, 0);
		TStr Label = JsHoeffdingTree->HoeffdingTree->Classify(Line);
		return HandleScope.Close(v8::String::New(Label.CStr()));
	} else if(Args.Length() >= 2 && Args[0]->IsObject() && Args[1]->IsObject()) {
		PJsonVal DiscreteVal = TJsHoeffdingTreeUtil::GetArgJson(Args, 0);
		PJsonVal NumericVal = TJsHoeffdingTreeUtil::GetArgJson(Args, 1);
		TStrV DisV; TFltV NumV;
		if(DiscreteVal->IsArr() && NumericVal->IsArr()) {
			DiscreteVal->GetArrStrV(DisV);
			NumericVal->GetArrNumV(NumV);
			// THoeffding::TLabel Label = JsHoeffdingTree->HoeffdingTree->Classify(DisV, NumV);
			TStr Label = JsHoeffdingTree->HoeffdingTree->Classify(DisV, NumV);
			// return HandleScope.Close(v8::Number::New(Label));
			return HandleScope.Close(v8::String::New(Label.CStr()));
		} // else { EFailR("No such function"); }
	} // else { EFailR("Unsupported."); }
	return HandleScope.Close(v8::Undefined());
}

v8::Handle<v8::Value> TJsHoeffdingTree::exportModel(const v8::Arguments& Args) {
	v8::HandleScope HandleScope;
	// Save model to fileName in the choosen format 
	TJsHoeffdingTree* JsHoeffdingTree = TJsHoeffdingTreeUtil::GetSelf(Args);
	if(Args.Length() == 1 && Args[0]->IsObject()) {
		PJsonVal Val = TJsHoeffdingTreeUtil::GetArgJson(Args, 0);
		if(Val->IsObjKey("file") && Val->IsObjKey("type")) {
			TStr FNm = Val->GetObjStr("file");
			TStr Type = Val->GetObjStr("type");
			THoeffding::TExportType ExportType;
			// When supported, accept JSON 
			if(Type == "DOT") { ExportType = THoeffding::etDOT; }
			else if(Type == "JSON") { ExportType = THoeffding::etJSON; }
			else { ExportType = THoeffding::etXML; }
			JsHoeffdingTree->HoeffdingTree->Export(FNm, ExportType);
			return HandleScope.Close(v8::Boolean::New(true));
		}
	}
	return HandleScope.Close(v8::Undefined());
}

///////////////////////////////
// QMiner-JavaScript-IndexKey
v8::Handle<v8::ObjectTemplate> TJsIndexKey::GetTemplate() {
	v8::HandleScope HandleScope;
	static v8::Persistent<v8::ObjectTemplate> Template;
	if (Template.IsEmpty()) {
		v8::Handle<v8::ObjectTemplate> TmpTemp = v8::ObjectTemplate::New();
		JsRegisterProperty(TmpTemp, store);				
		JsRegisterProperty(TmpTemp, name);	
		JsRegisterProperty(TmpTemp, voc);
		JsRegisterProperty(TmpTemp, fq);
		
		TmpTemp->SetAccessCheckCallbacks(TJsUtil::NamedAccessCheck, TJsUtil::IndexedAccessCheck);
		TmpTemp->SetInternalFieldCount(1);
		Template = v8::Persistent<v8::ObjectTemplate>::New(TmpTemp);
	}
	return Template;
}

v8::Handle<v8::Value> TJsIndexKey::store(v8::Local<v8::String> Properties, const v8::AccessorInfo& Info) {
	v8::HandleScope HandleScope;
	TJsIndexKey* JsIndexKey = TJsIndexKeyUtil::GetSelf(Info);
	const uint StoreId = JsIndexKey->IndexKey.GetStoreId();
	TStr StoreNm = JsIndexKey->Js->Base->GetStoreByStoreId(StoreId)->GetStoreNm();
	return HandleScope.Close(v8::String::New(StoreNm.CStr()));
}

v8::Handle<v8::Value> TJsIndexKey::name(v8::Local<v8::String> Properties, const v8::AccessorInfo& Info) {
	v8::HandleScope HandleScope;
	TJsIndexKey* JsIndexKey = TJsIndexKeyUtil::GetSelf(Info);
	TStr IndexKeyNm = JsIndexKey->IndexKey.GetKeyNm();
	return HandleScope.Close(v8::String::New(IndexKeyNm.CStr()));
}

v8::Handle<v8::Value> TJsIndexKey::voc(v8::Local<v8::String> Properties, const v8::AccessorInfo& Info) {
	v8::HandleScope HandleScope;
	TJsIndexKey* JsIndexKey = TJsIndexKeyUtil::GetSelf(Info);	
    if (!JsIndexKey->IndexKey.IsWordVoc()) { return v8::Null(); }
    TStrV KeyValV;
    JsIndexKey->Js->Base->GetIndexVoc()->GetAllWordStrV(JsIndexKey->IndexKey.GetKeyId(), KeyValV);
    v8::Local<v8::Array> KeyValV8 = v8::Array::New(KeyValV.Len());
    for (int WordN = 0; WordN < KeyValV.Len(); WordN++) {		
        KeyValV8->Set(v8::Number::New(WordN), v8::String::New(KeyValV[WordN].CStr()));		
    }
    return HandleScope.Close(KeyValV8);   
}

v8::Handle<v8::Value> TJsIndexKey::fq(v8::Local<v8::String> Properties, const v8::AccessorInfo& Info) {
	v8::HandleScope HandleScope;
	TJsIndexKey* JsIndexKey = TJsIndexKeyUtil::GetSelf(Info);	
    if (!JsIndexKey->IndexKey.IsWordVoc()) { return v8::Null(); }
	TStrIntPrV KeyValV;
	JsIndexKey->Js->Base->GetIndexVoc()->GetAllWordStrFqV(JsIndexKey->IndexKey.GetKeyId(), KeyValV);
	v8::Local<v8::Array> KeyValV8 = v8::Array::New(KeyValV.Len());
	for (int WordN = 0; WordN < KeyValV.Len(); WordN++) {		
		KeyValV8->Set(v8::Number::New(WordN), v8::String::New(KeyValV[WordN].Val2.GetStr().CStr()));		
	}
	return HandleScope.Close(KeyValV8);
}

///////////////////////////////
// QMiner-LinAlg
v8::Handle<v8::ObjectTemplate> TJsLinAlg::GetTemplate() {
	v8::HandleScope HandleScope;
	static v8::Persistent<v8::ObjectTemplate> Template;
	if (Template.IsEmpty()) {
		v8::Handle<v8::ObjectTemplate> TmpTemp = v8::ObjectTemplate::New();
		JsRegisterFunction(TmpTemp, newVec);
		JsRegisterFunction(TmpTemp, newIntVec);
		JsRegisterFunction(TmpTemp, newMat);
		JsRegisterFunction(TmpTemp, newSpVec);
		JsRegisterFunction(TmpTemp, newSpMat);
		JsRegisterFunction(TmpTemp, svd);
		TmpTemp->SetInternalFieldCount(1);
		Template = v8::Persistent<v8::ObjectTemplate>::New(TmpTemp);
	}
	return Template;
}

v8::Handle<v8::Value> TJsLinAlg::newVec(const v8::Arguments& Args) {
	v8::HandleScope HandleScope;
	TJsLinAlg* JsLinAlg = TJsLinAlgUtil::GetSelf(Args);	
	
	TFltV Vec;
	if (Args[0]->IsArray()) {
		v8::Handle<v8::Array> Array = v8::Handle<v8::Array>::Cast(Args[0]);
		int Length = Array->Length();		
		Vec.Gen(Length, 0);
		for (int ElN = 0; ElN < Length; ElN++) {			
			Vec.Add(Array->Get(ElN)->NumberValue());
		}
	}
	else {
		if (Args[0]->IsObject()) {
			// we got another vector as paremeter, make a copy of it
			if (TJsLinAlgUtil::IsArgClass(Args, 0, "TFltV")) {
				// get argument vector
				TJsFltV* JsVec2 = TJsObjUtil<TQm::TJsFltV>::GetArgObj(Args, 0);
				Vec = JsVec2->Vec;
			}
			else {
				// we have object with parameters, parse them out
				int MxVals = TJsLinAlgUtil::GetArgInt32(Args, 0, "mxVals", -1);
				int Vals = TJsLinAlgUtil::GetArgInt32(Args, 0, "vals", 0);
				if (MxVals >= 0) {
					Vec.Gen(MxVals, Vals);
				}
				else {
					Vec.Gen(Vals);
				}
			}
		}
	}
	v8::Persistent<v8::Object> JsVec = TJsFltV::New(JsLinAlg->Js, Vec);
	return HandleScope.Close(JsVec);	
}

v8::Handle<v8::Value> TJsLinAlg::newIntVec(const v8::Arguments& Args) {
	v8::HandleScope HandleScope;
	TJsLinAlg* JsLinAlg = TJsLinAlgUtil::GetSelf(Args);	
	TIntV Vec;
	if (Args[0]->IsArray()) {
		v8::Handle<v8::Array> Array = v8::Handle<v8::Array>::Cast(Args[0]);
		int Length = Array->Length();		
		Vec.Gen(Length, 0);
		for (int ElN = 0; ElN < Length; ElN++) {			
			Vec.Add(Array->Get(ElN)->Int32Value());
		}
	}
	else {
		if (Args[0]->IsObject()) {
			// we got another vector as paremeter, make a copy of it
			if (TJsLinAlgUtil::IsArgClass(Args, 0, "TIntV")) {
				// get argument vector
				TJsIntV* JsVec2 = TJsObjUtil<TQm::TJsIntV>::GetArgObj(Args, 0);
				Vec = JsVec2->Vec;
			}
			else {
				// we have object with parameters, parse them out
				int MxVals = TJsLinAlgUtil::GetArgInt32(Args, 0, "mxVals", -1);
				int Vals = TJsLinAlgUtil::GetArgInt32(Args, 0, "vals", -1);
				if (MxVals > 0 && Vals >= 0) {
					Vec.Gen(MxVals, Vals);
				}
				if (MxVals == -1 && Vals >= 0) {
					Vec.Gen(Vals);
				}
			}
		}
	}
	v8::Persistent<v8::Object> JsVec = TJsIntV::New(JsLinAlg->Js, Vec);
	return HandleScope.Close(JsVec);
}

v8::Handle<v8::Value> TJsLinAlg::newMat(const v8::Arguments& Args) {
	v8::HandleScope HandleScope;
	TJsLinAlg* JsLinAlg = TJsLinAlgUtil::GetSelf(Args);	
	TFltVV Mat;

	if (Args[0]->IsArray()) {
		v8::Handle<v8::Array> Array = v8::Handle<v8::Array>::Cast(Args[0]);
		int Rows = Array->Length();		
		if (Rows > 0) {
			// are the objects arrays
			int Cols;
			for (int RowN = 0; RowN < Rows; RowN++) {	
				if (!Array->Get(RowN)->IsArray()) {
					throw TQmExcept::New("object is not an array of arrays in TJsLinAlg::newMat()");							
				} else {
					v8::Handle<v8::Array> Row = v8::Handle<v8::Array>::Cast(Array->Get(RowN));
					if (RowN == 0) {
						Cols = Row->Length();
						Mat.Gen(Rows, Cols);
					} else {
						if ((int)Row->Length() != Cols) {							
							throw TQmExcept::New("inconsistent number of columns in TJsLinAlg::newMat()");							
						}
					}
					for (int ColN = 0; ColN < Cols; ColN++) {
						Mat.PutXY(RowN, ColN, Row->Get(ColN)->NumberValue());
					}
				}
			}				
		}
	}
	else {
		if (Args[0]->IsObject()) {
			if (TJsLinAlgUtil::IsArgClass(Args, 0, "TFltVV")) {
				// get argument matrix
				TJsFltVV* JsMat2 = TJsObjUtil<TQm::TJsFltVV>::GetArgObj(Args, 0);
				Mat = JsMat2->Mat;
			}
			else {
				bool GenRandom = TJsLinAlgUtil::GetArgBool(Args, 0, "random", false);
				int Cols = TJsLinAlgUtil::GetArgInt32(Args, 0, "cols", 0);
				int Rows = TJsLinAlgUtil::GetArgInt32(Args, 0, "rows", 0);
				if (Cols > 0 && Rows > 0) {
					Mat.Gen(Rows, Cols);
					if (GenRandom) {
						TLAMisc::FillRnd(Mat);
					}
				}
			}
		}
	}

	v8::Persistent<v8::Object> JsMat = TJsFltVV::New(JsLinAlg->Js, Mat);
	return HandleScope.Close(JsMat);
}

v8::Handle<v8::Value> TJsLinAlg::newSpVec(const v8::Arguments& Args) {
	v8::HandleScope HandleScope;
	TJsLinAlg* JsLinAlg = TJsLinAlgUtil::GetSelf(Args);	
	int Dim = -1;
	TIntFltKdV Vec;
	if (Args.Length() > 0) {
		if (Args[0]->IsArray()) {
			v8::Handle<v8::Array> Array = v8::Handle<v8::Array>::Cast(Args[0]);
			int Length = Array->Length();		
			Vec.Gen(Length, 0);
			for (int ElN = 0; ElN < Length; ElN++) {			
				if (Array->Get(ElN)->IsArray()) {
					v8::Handle<v8::Array> KdPair = v8::Handle<v8::Array>::Cast(Array->Get(ElN));
					if (KdPair->Length() >= 2) {
						if (KdPair->Get(0)->IsInt32() && KdPair->Get(1)->IsNumber()) {
							Vec.Add(TIntFltKd(KdPair->Get(0)->Int32Value(), KdPair->Get(1)->NumberValue()));
						}
					}
				}				
			}			
			if (Args.Length() > 1 && Args[1]->IsObject()) {
				Dim = TJsLinAlgUtil::GetArgInt32(Args, 1, "dim", -1);
			}
			Vec.Sort();
		} else if (Args[0]->IsObject()) {		
			Dim = TJsLinAlgUtil::GetArgInt32(Args, 0, "dim", -1);
		}
	}
	v8::Persistent<v8::Object> JsSpVec = TJsSpV::New(JsLinAlg->Js, Vec, Dim);
	return HandleScope.Close(JsSpVec);
}

v8::Handle<v8::Value> TJsLinAlg::newSpMat(const v8::Arguments& Args) {
	v8::HandleScope HandleScope;
	TJsLinAlg* JsLinAlg = TJsLinAlgUtil::GetSelf(Args);	
	int Rows = -1;	
	TVec<TIntFltKdV> Mat;	
	if (Args.Length() > 0) {
		// corrdinate
		if (Args.Length() >= 3 && TJsObjUtil<TJsSpMat>::IsArgClass(Args, 0, "TIntV") && TJsObjUtil<TJsSpMat>::IsArgClass(Args, 1, "TIntV") && TJsObjUtil<TJsSpMat>::IsArgClass(Args, 2, "TFltV")) {
			TJsIntV* RowIdxV = TJsObjUtil<TQm::TJsVec<TInt, TAuxIntV> >::GetArgObj(Args, 0);
			TJsIntV* ColIdxV = TJsObjUtil<TQm::TJsVec<TInt, TAuxIntV> >::GetArgObj(Args, 1);
			TJsFltV* ValV = TJsObjUtil<TQm::TJsVec<TFlt, TAuxFltV> >::GetArgObj(Args, 2);
			int Cols = -1;
			if (Args.Length() == 4) {
				Cols = TJsObjUtil<TQm::TJsVec<TFlt, TAuxFltV> >::GetArgInt32(Args, 3, -1);
			}
			if (Cols == -1) {
				Cols = ColIdxV->Vec.GetMxVal() + 1;
			}
			TSparseOps<TInt, TFlt>::CoordinateCreateSparseColMatrix(RowIdxV->Vec, ColIdxV->Vec, ValV->Vec, Mat, Cols);
		}
		else {
			if (Args[0]->IsArray()) {
				// javascript arrays
				v8::Handle<v8::Array> Array = v8::Handle<v8::Array>::Cast(Args[0]);
				int Cols = Array->Length();
				Mat.Gen(Cols);
				for (int ColN = 0; ColN < Cols; ColN++) {
					if (Array->Get(ColN)->IsArray()) {
						v8::Handle<v8::Array> SpVecArray = v8::Handle<v8::Array>::Cast(Array->Get(ColN));
						int Els = SpVecArray->Length();
						for (int ElN = 0; ElN < Els; ElN++) {
							if (SpVecArray->Get(ElN)->IsArray()) {
								v8::Handle<v8::Array> KdPair = v8::Handle<v8::Array>::Cast(SpVecArray->Get(ElN));
								if (KdPair->Length() >= 2) {
									if (KdPair->Get(0)->IsInt32() && KdPair->Get(1)->IsNumber()) {
										Mat[ColN].Add(TIntFltKd(KdPair->Get(0)->Int32Value(), KdPair->Get(1)->NumberValue()));
									}
								}
							}
						}
					}
					Mat[ColN].Sort();
				}
				if (Args.Length() > 1 && Args[1]->IsObject()) {
					Rows = TJsLinAlgUtil::GetArgInt32(Args, 1, "rows", -1);
				}
			}
			else {
				if (Args[0]->IsObject()) {
					Rows = TJsLinAlgUtil::GetArgInt32(Args, 0, "rows", -1);
					int Cols = TJsLinAlgUtil::GetArgInt32(Args, 0, "cols", 0);
					Mat.Gen(Cols);
				}
			}
		}
	}

	v8::Persistent<v8::Object> JsSpMat = TJsSpMat::New(JsLinAlg->Js, Mat, Rows);
	return HandleScope.Close(JsSpMat);	
}

v8::Handle<v8::Value> TJsLinAlg::svd(const v8::Arguments& Args) {
	v8::HandleScope HandleScope;
	TJsLinAlg* JsLinAlg = TJsLinAlgUtil::GetSelf(Args);
	
	v8::Persistent<v8::Object> JsU = TJsFltVV::New(JsLinAlg->Js);
	TFltVV& U = TJsFltVV::GetFltVV(JsU);
	v8::Persistent<v8::Object> JsV = TJsFltVV::New(JsLinAlg->Js);
	TFltVV& V = TJsFltVV::GetFltVV(JsV);
	v8::Persistent<v8::Object> Jss = TJsFltV::New(JsLinAlg->Js);
	TFltV& s = TJsFltV::GetVec(Jss);

	v8::Handle<v8::Object> JsObj = v8::Object::New();
	v8::Persistent<v8::Object> JsResult = v8::Persistent<v8::Object>::New(v8::Isolate::GetCurrent(), JsObj);
	
	if (Args.Length() > 1) {
		int Iters = 2;
		double Tol = 1e-6;
		if (Args.Length() > 2) {			
			PJsonVal ParamVal = TJsLinAlgUtil::GetArgJson(Args, 2);   
			Iters = ParamVal->GetObjInt("iter", 2);
			Tol = ParamVal->GetObjNum("tol", 1e-6);
		}
		if (Args[0]->IsObject() && Args[1]->IsInt32()) {
			int k = Args[1]->Int32Value();
			if (TJsLinAlgUtil::IsArgClass(Args, 0, "TFltVV")) {
				// get argument matrix
				TJsFltVV* JsMat2 = TJsObjUtil<TQm::TJsFltVV>::GetArgObj(Args, 0);
				TFullMatrix Mat2(JsMat2->Mat);
				TLinAlg::ComputeThinSVD(Mat2, k, U, s, V, Iters, Tol);		
				JsResult->Set(v8::Handle<v8::String>(v8::String::New("U")), JsU);
				JsResult->Set(v8::Handle<v8::String>(v8::String::New("V")), JsV);
				JsResult->Set(v8::Handle<v8::String>(v8::String::New("s")), Jss);
				return HandleScope.Close(JsResult);
			}
			if (TJsLinAlgUtil::IsArgClass(Args, 0, "TVec<TIntFltKdV>")) {
				// get argument matrix
				TJsSpMat* JsMat2 = TJsObjUtil<TQm::TJsSpMat>::GetArgObj(Args, 0);
				if (JsMat2->Rows != -1) {					
					TSparseColMatrix Mat2(JsMat2->Mat, JsMat2->Rows, JsMat2->Mat.Len());
					TLinAlg::ComputeThinSVD(Mat2, k, U, s, V, Iters, Tol);					
				} else {
					TSparseColMatrix Mat2(JsMat2->Mat);
					TLinAlg::ComputeThinSVD(Mat2, k, U, s, V, Iters, Tol);					
				}
				JsResult->Set(v8::Handle<v8::String>(v8::String::New("U")), JsU);
				JsResult->Set(v8::Handle<v8::String>(v8::String::New("V")), JsV);
				JsResult->Set(v8::Handle<v8::String>(v8::String::New("s")), Jss);
				return HandleScope.Close(JsResult);
			}
		}
	}
	return HandleScope.Close(v8::Undefined());
}

///////////////////////////////
// QMiner-Vector
const TStr TAuxFltV::ClassId = "TFltV";
const TStr TAuxIntV::ClassId = "TIntV";

template <>
v8::Handle<v8::Value> TJsVec<TFlt, TAuxFltV>::pushV(const v8::Arguments& Args) {
	v8::HandleScope HandleScope;
	TJsVec* JsVec = TJsObjUtil<TJsVec>::GetSelf(Args);
	if (Args[0]->IsObject()) {
		if (TJsVecUtil::IsArgClass(Args, 0, "TFltV")) {
			TJsFltV* JsVec2 = TJsObjUtil<TQm::TJsFltV>::GetArgObj(Args, 0);
			JsVec->Vec.AddV(JsVec2->Vec);
			return HandleScope.Close(v8::Integer::New(JsVec->Vec.Len()));	
		}
	}
	return HandleScope.Close(v8::Undefined());
}


template <>
v8::Handle<v8::Value> TJsVec<TInt, TAuxIntV>::pushV(const v8::Arguments& Args) {
	v8::HandleScope HandleScope;
	TJsVec* JsVec = TJsObjUtil<TJsVec>::GetSelf(Args);
	if (Args[0]->IsObject()) {
		if (TJsVecUtil::IsArgClass(Args, 0, "TIntV")) {
			TJsIntV* JsVec2 = TJsObjUtil<TQm::TJsIntV>::GetArgObj(Args, 0);
			JsVec->Vec.AddV(JsVec2->Vec);
			return HandleScope.Close(v8::Integer::New(JsVec->Vec.Len()));	
		}
	}
	return HandleScope.Close(v8::Undefined());
}

template <>
v8::Handle<v8::Value> TJsVec<TFlt, TAuxFltV>::sortPerm(const v8::Arguments& Args) {
	v8::HandleScope HandleScope;
	TJsVec* JsVec = TJsObjUtil<TJsVec>::GetSelf(Args);
	bool Asc = true;
	if (Args.Length() > 0) {
		if (Args[0]->IsBoolean()) {
			Asc = Args[0]->BooleanValue();
		}
	}

	v8::Persistent<v8::Object> JsSortedV = TJsFltV::New(JsVec->Js);
	TFltV& SortedV = TJsFltV::GetVec(JsSortedV);
	v8::Persistent<v8::Object> JsPermV = TJsIntV::New(JsVec->Js);
	TVec<int>& PermV = TJsVec<int, TAuxIntV>::GetVec(JsPermV);

	TVec<TFlt>::SortGetPerm(JsVec->Vec, SortedV, PermV, Asc);

	v8::Handle<v8::Object> JsObj = v8::Object::New();
	v8::Persistent<v8::Object> JsResult = v8::Persistent<v8::Object>::New(v8::Isolate::GetCurrent(), JsObj);
	JsResult->Set(v8::Handle<v8::String>(v8::String::New("vec")), JsSortedV);
	JsResult->Set(v8::Handle<v8::String>(v8::String::New("perm")), JsPermV);
	return HandleScope.Close(JsResult);
}

template <>
v8::Handle<v8::Value> TJsVec<TFlt, TAuxFltV>::outer(const v8::Arguments& Args) {
	v8::HandleScope HandleScope;
	TJsFltV* JsFltV = TJsVecUtil::GetSelf(Args);
	if (Args.Length() > 0) {		
		if (Args[0]->IsObject()) {
			if (TJsObjUtil<TJsVec>::IsArgClass(Args, 0, "TFltV")) {
				// get argument vector
				TJsFltV* JsVec = TJsObjUtil<TQm::TJsFltV>::GetArgObj(Args, 0);
				QmAssertR(JsFltV->Vec.Len() > 0 && JsVec->Vec.Len(), "vectors must have nonzero length");
				// create JS result and get the internal data				
				v8::Persistent<v8::Object> JsResult = TJsFltVV::New(JsFltV->Js);
				TFltVV& Result = TJsFltVV::GetFltVV(JsResult);
				// computation
				Result.Gen(JsFltV->Vec.Len(), JsVec->Vec.Len());
				TLinAlg::OuterProduct(JsFltV->Vec, JsVec->Vec, Result);
				return HandleScope.Close(JsResult);			
			}
		}
	}
	return HandleScope.Close(v8::Undefined());
}

template <>
v8::Handle<v8::Value> TJsVec<TFlt, TAuxFltV>::inner(const v8::Arguments& Args) {
	v8::HandleScope HandleScope;
	TJsFltV* JsFltV =  TJsObjUtil<TJsVec>::GetSelf(Args);
	double result = 0.0;
	if (Args[0]->IsObject()) {
		if ( TJsObjUtil<TJsVec>::IsArgClass(Args, 0, "TFltV")) {
			TJsFltV* JsVec = TJsObjUtil<TQm::TJsFltV>::GetArgObj(Args, 0);
			QmAssertR(JsFltV->Vec.Len() == JsVec->Vec.Len(), "vector' * vector: dimensions mismatch");
			result = TLinAlg::DotProduct(JsFltV->Vec, JsVec->Vec);
		}
	}
	return HandleScope.Close(v8::Number::New(result));
}

template <>
v8::Handle<v8::Value> TJsVec<TFlt, TAuxFltV>::plus(const v8::Arguments& Args) {
	v8::HandleScope HandleScope;
	TJsFltV* JsFltV =  TJsObjUtil<TJsVec>::GetSelf(Args);
	if (Args.Length() > 0) {		
		if (Args[0]->IsObject()) {
			if ( TJsObjUtil<TJsVec>::IsArgClass(Args, 0, "TFltV")) {
				TJsFltV* JsVec = TJsObjUtil<TQm::TJsFltV>::GetArgObj(Args, 0);
				QmAssertR(JsFltV->Vec.Len() == JsVec->Vec.Len(), "vector + vector: dimensions mismatch");
				// create JS result and get the internal data				
				v8::Persistent<v8::Object> JsResult = TJsFltV::New(JsFltV->Js);
				TFltV& Result = TJsVec::GetVec(JsResult);
				// computation
				Result.Gen(JsFltV->Vec.Len());
				TLinAlg::LinComb(1.0, JsFltV->Vec, 1.0, JsVec->Vec, Result);
				return HandleScope.Close(JsResult);			
			}
			if ( TJsObjUtil<TJsVec>::IsArgClass(Args, 0, "TIntFltKdV")) {
				TJsSpV* JsVec = TJsObjUtil<TQm::TJsSpV>::GetArgObj(Args, 0);
				QmAssertR(JsFltV->Vec.Len() >= JsVec->Dim, "vector + sp_vector: dimensions mismatch");
				if (JsVec->Dim == -1) {
					QmAssertR(JsFltV->Vec.Len() >= TLAMisc::GetMaxDimIdx(JsVec->Vec) + 1, "vector + sp_vector: index overflow");
				}
				// create JS result and get the internal data				
				v8::Persistent<v8::Object> JsResult = TJsFltV::New(JsFltV->Js);
				TFltV& Result = TJsVec::GetVec(JsResult);
				// computation
				Result.Gen(JsFltV->Vec.Len());
				TLinAlg::AddVec(1.0, JsVec->Vec, JsFltV->Vec, Result);
				return HandleScope.Close(JsResult);			
			}
		}
	}
	return HandleScope.Close(v8::Undefined());	
}

template <>
v8::Handle<v8::Value> TJsVec<TFlt, TAuxFltV>::minus(const v8::Arguments& Args) {
	v8::HandleScope HandleScope;
	TJsFltV* JsFltV = TJsObjUtil<TJsVec>::GetSelf(Args);
	if (Args.Length() > 0) {		
		if (Args[0]->IsObject()) {
			if (TJsObjUtil<TJsVec>::IsArgClass(Args, 0, "TFltV")) {
				TJsFltV* JsVec = TJsObjUtil<TQm::TJsFltV>::GetArgObj(Args, 0);
				QmAssertR(JsFltV->Vec.Len() == JsVec->Vec.Len(), "vector - vector: dimensions mismatch");
				// create JS result and get the internal data				
				v8::Persistent<v8::Object> JsResult = TJsFltV::New(JsFltV->Js);
				TFltV& Result = TJsVec::GetVec(JsResult);
				// computation
				Result.Gen(JsFltV->Vec.Len());
				TLinAlg::LinComb(1.0, JsFltV->Vec, -1.0, JsVec->Vec, Result);
				return HandleScope.Close(JsResult);			
			}
		}
	}
	return HandleScope.Close(v8::Undefined());	
}

template <>
v8::Handle<v8::Value> TJsVec<TFlt, TAuxFltV>::multiply(const v8::Arguments& Args) {
	v8::HandleScope HandleScope;
	TJsFltV* JsFltV = TJsObjUtil<TJsVec>::GetSelf(Args);
	if (TJsObjUtil<TJsVec>::IsArgFlt(Args, 0)) {		
		double Scalar = TJsObjUtil<TJsVec>::GetArgFlt(Args, 0);
		// create output object
		v8::Persistent<v8::Object> JsResult = TJsFltV::New(JsFltV->Js);
		// get the internal glib vector
		TFltV& Result = TJsVec::GetVec(JsResult);
		// computation
		Result.Gen(JsFltV->Vec.Len());
		TLinAlg::MultiplyScalar(Scalar, JsFltV->Vec, Result);
		
		return HandleScope.Close(JsResult);
	}
	return HandleScope.Close(v8::Undefined());
}

template <>
v8::Handle<v8::Value> TJsVec<TFlt, TAuxFltV>::normalize(const v8::Arguments& Args) {
	v8::HandleScope HandleScope;
	TJsFltV* JsFltV = TJsObjUtil<TJsVec>::GetSelf(Args);		
	if (JsFltV->Vec.Len() > 0) {
		TLinAlg::Normalize(JsFltV->Vec);
	}
	return HandleScope.Close(v8::Undefined());	
}

template <>
v8::Handle<v8::Value> TJsVec<TFlt, TAuxFltV>::diag(const v8::Arguments& Args) {
	v8::HandleScope HandleScope;
	TJsFltV* JsFltV = TJsObjUtil<TJsVec>::GetSelf(Args);	
	v8::Persistent<v8::Object> JsResult = TJsFltVV::New(JsFltV->Js);
	TFltVV& Result = TJsFltVV::GetFltVV(JsResult);
	// computation
	TLAMisc::Diag(JsFltV->Vec, Result);
	return HandleScope.Close(JsResult);	
}

template <>
v8::Handle<v8::Value> TJsVec<TFlt, TAuxFltV>::spDiag(const v8::Arguments& Args) {
	v8::HandleScope HandleScope;
	TJsFltV* JsFltV = TJsObjUtil<TJsVec>::GetSelf(Args);	
	v8::Persistent<v8::Object> JsResult = TJsSpMat::New(JsFltV->Js);
	TVec<TIntFltKdV>& Result = TJsSpMat::GetSpMat(JsResult);
	// computation
	TLAMisc::Diag(JsFltV->Vec, Result);
	return HandleScope.Close(JsResult);	
}

template <>
v8::Handle<v8::Value> TJsVec<TFlt, TAuxFltV>::norm(const v8::Arguments& Args) {
	v8::HandleScope HandleScope;
	TJsVec* JsVec = TJsObjUtil<TJsVec>::GetSelf(Args);
	double result = TLinAlg::Norm(JsVec->Vec);
	return HandleScope.Close(v8::Number::New(result));
}

template <>
v8::Handle<v8::Value> TJsVec<TFlt, TAuxFltV>::sparse(const v8::Arguments& Args) {
	v8::HandleScope HandleScope;
	TJsVec* JsVec = TJsObjUtil<TJsVec>::GetSelf(Args);
	TIntFltKdV Res;
	TLAMisc::ToSpVec(JsVec->Vec, Res);		
	v8::Persistent<v8::Object> JsResult = TJsSpV::New(JsVec->Js, Res);
	TJsSpV::SetDim(JsResult, JsVec->Vec.Len());
	return HandleScope.Close(JsResult);	
}

template <>
v8::Handle<v8::Value> TJsVec<TFlt, TAuxFltV>::toMat(const v8::Arguments& Args) {
	v8::HandleScope HandleScope;
	TJsVec* JsVec = TJsObjUtil<TJsVec>::GetSelf(Args);
	TFltVV Res(JsVec->Vec, JsVec->Vec.Len(), 1);
	v8::Persistent<v8::Object> JsResult = TJsFltVV::New(JsVec->Js, Res);
	return HandleScope.Close(JsResult);
}


template <>
v8::Handle<v8::Value> TJsVec<TInt, TAuxIntV>::toMat(const v8::Arguments& Args) {
	v8::HandleScope HandleScope;
	TJsVec* JsVec = TJsObjUtil<TJsVec>::GetSelf(Args);
	int Len = JsVec->Vec.Len();
	TFltV Temp(Len);
	for (int ElN = 0; ElN < Len; ElN++) {
		Temp[ElN] = JsVec->Vec[ElN];
	}
	TFltVV Res(Temp, Len, 1);
	v8::Persistent<v8::Object> JsResult = TJsFltVV::New(JsVec->Js, Res);
	return HandleScope.Close(JsResult);
}

///////////////////////////////
// QMiner-FltVV

v8::Handle<v8::ObjectTemplate> TJsFltVV::GetTemplate() {
	v8::HandleScope HandleScope;
	static v8::Persistent<v8::ObjectTemplate> Template;
	if (Template.IsEmpty()) {
		v8::Handle<v8::ObjectTemplate> TmpTemp = v8::ObjectTemplate::New();
		JsRegisterFunction(TmpTemp, at);
		JsRegisterFunction(TmpTemp, put);
		JsRegisterFunction(TmpTemp, multiply);
		JsRegisterFunction(TmpTemp, multiplyT);
		JsRegisterFunction(TmpTemp, plus);
		JsRegisterFunction(TmpTemp, minus);
		JsRegisterFunction(TmpTemp, transpose);
		JsRegisterFunction(TmpTemp, solve);
		JsRegisterFunction(TmpTemp, rowNorms);
		JsRegisterFunction(TmpTemp, colNorms);
		JsRegisterFunction(TmpTemp, normalizeCols);
		JsRegisterFunction(TmpTemp, sparse);
		JsRegisterFunction(TmpTemp, frob);
		JsRegisterProperty(TmpTemp, rows);
		JsRegisterProperty(TmpTemp, cols);
		JsRegisterFunction(TmpTemp, printStr);
		JsRegisterFunction(TmpTemp, print);
		JsRegisterFunction(TmpTemp, rowMaxIdx);
		JsRegisterFunction(TmpTemp, colMaxIdx);
		JsRegisterFunction(TmpTemp, getCol);
		JsRegisterFunction(TmpTemp, setCol);
		JsRegisterFunction(TmpTemp, getRow);
		JsRegisterFunction(TmpTemp, setRow);
		JsRegisterFunction(TmpTemp, diag);
		TmpTemp->SetInternalFieldCount(1);
		Template = v8::Persistent<v8::ObjectTemplate>::New(TmpTemp);
	}
	return Template;
}

v8::Handle<v8::Value> TJsFltVV::at(const v8::Arguments& Args) {
	v8::HandleScope HandleScope;
	TJsFltVV* JsFltVV = TJsFltVVUtil::GetSelf(Args);	
	TInt Row = TJsFltVVUtil::GetArgInt32(Args, 0);	
	TInt Col = TJsFltVVUtil::GetArgInt32(Args, 1);
	TInt Rows = JsFltVV->Mat.GetRows();
	TInt Cols = JsFltVV->Mat.GetCols();
	QmAssertR(Row >= 0 && Col >= 0 && Row < Rows && Col < Cols, "matrix at: index out of bounds");
	double result = JsFltVV->Mat.At(Row,Col);	
	return HandleScope.Close(v8::Number::New(result));
}

v8::Handle<v8::Value> TJsFltVV::put(const v8::Arguments& Args) {
	v8::HandleScope HandleScope;
	TJsFltVV* JsFltVV = TJsFltVVUtil::GetSelf(Args);	
	if (Args.Length() == 3) {
		QmAssertR(Args[0]->IsInt32(), "the first argument should be an integer");
		QmAssertR(Args[1]->IsInt32(), "the second argument should be an integer");
		QmAssertR(Args[2]->IsNumber(), "the third argument should be a number");
		TInt Row = TJsFltVVUtil::GetArgInt32(Args, 0);	
		TInt Col = TJsFltVVUtil::GetArgInt32(Args, 1);	
		TInt Rows = JsFltVV->Mat.GetRows();
		TInt Cols = JsFltVV->Mat.GetCols();
		QmAssertR(Row >= 0 && Col >= 0 && Row < Rows && Col < Cols, "matrix put: index out of bounds");
		TFlt Val = TJsFltVVUtil::GetArgFlt(Args, 2);
		JsFltVV->Mat.At(Row, Col) = Val;	
	}
	return HandleScope.Close(v8::Undefined());	
}

v8::Handle<v8::Value> TJsFltVV::multiply(const v8::Arguments& Args) {
	v8::HandleScope HandleScope;
	TJsFltVV* JsMat = TJsFltVVUtil::GetSelf(Args);
	if (Args.Length() > 0) {
		if (TJsFltVVUtil::IsArgFlt(Args, 0)) {
			double Scalar = TJsFltVVUtil::GetArgFlt(Args, 0);
			// create JS result and get the internal data				
			v8::Persistent<v8::Object> JsResult = TJsFltVV::New(JsMat->Js);
			TFltVV& Result = TJsFltVV::GetFltVV(JsResult);
			// computation
			Result.Gen(JsMat->Mat.GetRows(), JsMat->Mat.GetCols());
			TLinAlg::MultiplyScalar(Scalar, JsMat->Mat, Result);
			return HandleScope.Close(JsResult);			
		}
		if (Args[0]->IsObject()) {
			if (TJsFltVVUtil::IsArgClass(Args, 0, "TFltV")) {
				TJsFltV* JsVec = TJsObjUtil<TQm::TJsFltV>::GetArgObj(Args, 0);
				QmAssertR(JsMat->Mat.GetCols() == JsVec->Vec.Len(), "matrix * vector: dimensions mismatch");
				// computation				
				TFltV Result(JsMat->Mat.GetRows());				
				TLinAlg::Multiply(JsMat->Mat, JsVec->Vec, Result);
				// create JS result with the Result vector	
				v8::Persistent<v8::Object> JsResult = TJsFltV::New(JsMat->Js, Result);
				return HandleScope.Close(JsResult);			
			}
			if (TJsFltVVUtil::IsArgClass(Args, 0, "TFltVV")) {			
				TJsFltVV* JsMat2 = TJsObjUtil<TQm::TJsFltVV>::GetArgObj(Args, 0);
				QmAssertR(JsMat->Mat.GetCols() == JsMat2->Mat.GetRows(), "matrix * matrix: dimensions mismatch");
				// create JS result and get the internal data
				v8::Persistent<v8::Object> JsResult = TJsFltVV::New(JsMat->Js);
				TFltVV& Result = TJsFltVV::GetFltVV(JsResult);
				// computation
				Result.Gen(JsMat->Mat.GetRows(), JsMat2->Mat.GetCols());
				TLinAlg::Multiply(JsMat->Mat, JsMat2->Mat, Result);

				return HandleScope.Close(JsResult);
			}

			if (TJsFltVVUtil::IsArgClass(Args, 0, "TIntFltKdV")) {
				TJsSpV* JsVec = TJsObjUtil<TQm::TJsSpV>::GetArgObj(Args, 0);
				QmAssertR(JsMat->Mat.GetCols() > TLAMisc::GetMaxDimIdx(JsVec->Vec), "matrix * sparse_vector: dimensions mismatch");
				int Rows = JsMat->Mat.GetRows();
				TFltVV Result(Rows, 1);
				// Copy could be omitted if we implemented SparseColMat * SparseVec
				TVec<TIntFltKdV> TempSpMat(1);				
				TempSpMat[0] = JsVec->Vec;				
				TLinAlg::Multiply(JsMat->Mat, TempSpMat, Result);
				// create JS result with the Result vector	
				v8::Persistent<v8::Object> JsResult = TJsFltV::New(JsMat->Js, Result.Get1DVec());
				return HandleScope.Close(JsResult);			
			}

			if (TJsFltVVUtil::IsArgClass(Args, 0, "TVec<TIntFltKdV>")) {
				TJsSpMat* JsMat2 = TJsObjUtil<TQm::TJsSpMat>::GetArgObj(Args, 0);
				QmAssertR(JsMat->Mat.GetCols() >= JsMat2->Rows, "matrix * sparse_col_matrix: dimensions mismatch");
				// computation				
				int Rows = JsMat->Mat.GetRows();
				int Cols = JsMat->Mat.GetCols();
				if (JsMat2->Rows == -1) {
					QmAssertR(Cols > TLAMisc::GetMaxDimIdx(JsMat2->Mat), "matrix * sparse_col_matrix: dimensions mismatch");
				}
				TFltVV Result(Rows, JsMat2->Mat.Len());					
				TLinAlg::Multiply(JsMat->Mat, JsMat2->Mat, Result);
				// create JS result with the Result vector	
				v8::Persistent<v8::Object> JsResult = TJsFltVV::New(JsMat->Js, Result);
				return HandleScope.Close(JsResult);			
			}
		}
	}	
	return HandleScope.Close(v8::Undefined());	
}

v8::Handle<v8::Value> TJsFltVV::multiplyT(const v8::Arguments& Args) {
	v8::HandleScope HandleScope;
	TJsFltVV* JsMat = TJsFltVVUtil::GetSelf(Args);
	if (Args.Length() > 0) {
		if (TJsFltVVUtil::IsArgFlt(Args, 0)) {
			double Scalar = TJsFltVVUtil::GetArgFlt(Args, 0);
			// create JS result and get the internal data				
			v8::Persistent<v8::Object> JsResult = TJsFltVV::New(JsMat->Js);
			TFltVV& Result = TJsFltVV::GetFltVV(JsResult);
			// computation
			Result = JsMat->Mat;
			Result.Transpose();
			TLinAlg::MultiplyScalar(Scalar, Result, Result);
			return HandleScope.Close(JsResult);	
		}
		if (Args[0]->IsObject()) {
			if (TJsFltVVUtil::IsArgClass(Args, 0, "TFltV")) {
				TJsFltV* JsVec = TJsObjUtil<TQm::TJsFltV>::GetArgObj(Args, 0);
				QmAssertR(JsMat->Mat.GetRows() == JsVec->Vec.Len(), "matrix' * vector: dimensions mismatch");
				// computation				
				TFltV Result(JsMat->Mat.GetCols());				
				TLinAlg::MultiplyT(JsMat->Mat, JsVec->Vec, Result);
				// create JS result with the Result vector	
				v8::Persistent<v8::Object> JsResult = TJsFltV::New(JsMat->Js, Result);
				return HandleScope.Close(JsResult);			
			}
			if (TJsFltVVUtil::IsArgClass(Args, 0, "TFltVV")) {			
				TJsFltVV* JsMat2 = TJsObjUtil<TQm::TJsFltVV>::GetArgObj(Args, 0);
				QmAssertR(JsMat->Mat.GetRows() == JsMat2->Mat.GetRows(), "matrix' * matrix: dimensions mismatch");
				// create JS result and get the internal data
				v8::Persistent<v8::Object> JsResult = TJsFltVV::New(JsMat->Js);
				TFltVV& Result = TJsFltVV::GetFltVV(JsResult);
				// computation
				Result.Gen(JsMat->Mat.GetCols(), JsMat2->Mat.GetCols());
				TLinAlg::MultiplyT(JsMat->Mat, JsMat2->Mat, Result);
				return HandleScope.Close(JsResult);
			}

			if (TJsFltVVUtil::IsArgClass(Args, 0, "TIntFltKdV")) {
				TJsSpV* JsVec = TJsObjUtil<TQm::TJsSpV>::GetArgObj(Args, 0);
				QmAssertR(JsMat->Mat.GetRows() > TLAMisc::GetMaxDimIdx(JsVec->Vec), "matrix' * sparse_vector: dimensions mismatch");
				TFltVV Result(JsMat->Mat.GetCols(), 1);
				// Copy could be omitted if we implemented SparseColMat * SparseVec
				TVec<TIntFltKdV> TempSpMat(1);				
				TempSpMat[0] = JsVec->Vec;				
				TLinAlg::MultiplyT(JsMat->Mat, TempSpMat, Result);
				// create JS result with the Result vector	
				v8::Persistent<v8::Object> JsResult = TJsFltV::New(JsMat->Js, Result.Get1DVec());
				return HandleScope.Close(JsResult);			
			}

			if (TJsFltVVUtil::IsArgClass(Args, 0, "TVec<TIntFltKdV>")) {
				TJsSpMat* JsMat2 = TJsObjUtil<TQm::TJsSpMat>::GetArgObj(Args, 0);
				QmAssertR(JsMat->Mat.GetRows() >= JsMat2->Rows, "matrix' * sparse_col_matrix: dimensions mismatch");
				// computation				
				int Rows = JsMat->Mat.GetRows();
				int Cols = JsMat->Mat.GetCols();
				if (JsMat2->Rows == -1) {
					QmAssertR(Rows > TLAMisc::GetMaxDimIdx(JsMat2->Mat), "matrix' * sparse_col_matrix: dimensions mismatch");
				}
				TFltVV Result(Cols, JsMat2->Mat.Len());				
				TLinAlg::MultiplyT(JsMat->Mat, JsMat2->Mat, Result);
				// create JS result with the Result vector	
				v8::Persistent<v8::Object> JsResult = TJsFltVV::New(JsMat->Js, Result);
				return HandleScope.Close(JsResult);			
			}
		}
	}	
	return HandleScope.Close(v8::Undefined());	
}

v8::Handle<v8::Value> TJsFltVV::plus(const v8::Arguments& Args) {
	v8::HandleScope HandleScope;
	TJsFltVV* JsMat = TJsFltVVUtil::GetSelf(Args);
	if (Args.Length() > 0) {
		if (Args[0]->IsObject()) {			
			if (TJsFltVVUtil::IsArgClass(Args, 0, "TFltVV")) {			
				TJsFltVV* JsMat2 = TJsObjUtil<TQm::TJsFltVV>::GetArgObj(Args, 0);
				QmAssertR(JsMat->Mat.GetCols() == JsMat2->Mat.GetCols() && JsMat->Mat.GetRows() == JsMat2->Mat.GetRows(), "matrix - matrix: dimensions mismatch");
				// create JS result and get the internal data
				v8::Persistent<v8::Object> JsResult = TJsFltVV::New(JsMat->Js);
				TFltVV& Result = TJsFltVV::GetFltVV(JsResult);
				// computation
				Result.Gen(JsMat->Mat.GetRows(), JsMat2->Mat.GetCols());
				TLinAlg::LinComb(1.0, JsMat->Mat, 1.0, JsMat2->Mat, Result);
				return HandleScope.Close(JsResult);
			}
		}
	}	
	return HandleScope.Close(v8::Undefined());	
}

v8::Handle<v8::Value> TJsFltVV::minus(const v8::Arguments& Args) {
	v8::HandleScope HandleScope;
	TJsFltVV* JsMat = TJsFltVVUtil::GetSelf(Args);
	if (Args.Length() > 0) {
		if (Args[0]->IsObject()) {			
			if (TJsFltVVUtil::IsArgClass(Args, 0, "TFltVV")) {			
				TJsFltVV* JsMat2 = TJsObjUtil<TQm::TJsFltVV>::GetArgObj(Args, 0);
				QmAssertR(JsMat->Mat.GetCols() == JsMat2->Mat.GetCols() && JsMat->Mat.GetRows() == JsMat2->Mat.GetRows(), "matrix - matrix: dimensions mismatch");
				// create JS result and get the internal data
				v8::Persistent<v8::Object> JsResult = TJsFltVV::New(JsMat->Js);
				TFltVV& Result = TJsFltVV::GetFltVV(JsResult);
				// computation
				Result.Gen(JsMat->Mat.GetRows(), JsMat2->Mat.GetCols());
				TLinAlg::LinComb(1.0, JsMat->Mat, -1.0, JsMat2->Mat, Result);
				return HandleScope.Close(JsResult);
			}
		}
	}	
	return HandleScope.Close(v8::Undefined());	
}

v8::Handle<v8::Value> TJsFltVV::transpose(const v8::Arguments& Args) {
	v8::HandleScope HandleScope;
	TJsFltVV* JsFltVV = TJsFltVVUtil::GetSelf(Args);
	
	v8::Persistent<v8::Object> JsResult = TJsFltVV::New(JsFltVV->Js);
	TFltVV& Result = TJsFltVV::GetFltVV(JsResult);
	Result.Gen(JsFltVV->Mat.GetCols(), JsFltVV->Mat.GetRows());
	TLinAlg::Transpose(JsFltVV->Mat, Result);

	return HandleScope.Close(JsResult);	
}

v8::Handle<v8::Value> TJsFltVV::solve(const v8::Arguments& Args) {
v8::HandleScope HandleScope;
	TJsFltVV* JsMat = TJsFltVVUtil::GetSelf(Args);
	if (Args.Length() > 0) {		
		if (Args[0]->IsObject()) {
			if (TJsFltVVUtil::IsArgClass(Args, 0, "TFltV")) {
				TJsFltV* JsVec = TJsObjUtil<TQm::TJsFltV>::GetArgObj(Args, 0);
				QmAssertR(JsMat->Mat.GetCols() == JsVec->Vec.Len(), "matrix \\ vector: dimensions mismatch");
				// create JS result and get the internal data				
				v8::Persistent<v8::Object> JsResult = TJsFltV::New(JsMat->Js);
				TFltV& Result = TJsFltV::GetVec(JsResult);
				// computation
				Result.Gen(JsMat->Mat.GetCols());
				TFltVV Mat2 = JsMat->Mat;
				TFltV Vec2 = JsVec->Vec;
				TNumericalStuff::SolveLinearSystem(Mat2, Vec2, Result);
				return HandleScope.Close(JsResult);			
			}			
		}
	}	
	return HandleScope.Close(v8::Undefined());		
}

v8::Handle<v8::Value> TJsFltVV::rowNorms(const v8::Arguments& Args) {
	v8::HandleScope HandleScope;
	TJsFltVV* JsFltVV = TJsFltVVUtil::GetSelf(Args);
	v8::Persistent<v8::Object> JsResult = TJsFltV::New(JsFltVV->Js);
	TFltV& Result = TJsFltV::GetVec(JsResult);	
	int Rows = JsFltVV->Mat.GetRows();
	int Cols = JsFltVV->Mat.GetCols();
	Result.Gen(Rows);	
	Result.PutAll(0.0);
	for (int RowN = 0; RowN < Rows; RowN++) {
		for (int ColN = 0; ColN < Cols; ColN++) {
			Result[RowN] += TMath::Sqr(JsFltVV->Mat.At(RowN, ColN));
		}
		Result[RowN] = TMath::Sqrt(Result[RowN]);
	}
	return HandleScope.Close(JsResult);		
}

v8::Handle<v8::Value> TJsFltVV::colNorms(const v8::Arguments& Args) {
	v8::HandleScope HandleScope;
	TJsFltVV* JsFltVV = TJsFltVVUtil::GetSelf(Args);
	v8::Persistent<v8::Object> JsResult = TJsFltV::New(JsFltVV->Js);
	TFltV& Result = TJsFltV::GetVec(JsResult);	
	int Cols = JsFltVV->Mat.GetCols();
	Result.Gen(Cols);	
	Result.PutAll(0.0);
	for (int ColN = 0; ColN < Cols; ColN++) {
		Result[ColN] = TLinAlg::Norm(JsFltVV->Mat, ColN);
	}
	return HandleScope.Close(JsResult);
}

v8::Handle<v8::Value> TJsFltVV::normalizeCols(const v8::Arguments& Args) {
	v8::HandleScope HandleScope;
	TJsFltVV* JsFltVV = TJsFltVVUtil::GetSelf(Args);
	TLinAlg::NormalizeColumns(JsFltVV->Mat);
	return HandleScope.Close(v8::Undefined());	
}

v8::Handle<v8::Value> TJsFltVV::sparse(const v8::Arguments& Args) {
	v8::HandleScope HandleScope;
	TJsFltVV* JsFltVV = TJsFltVVUtil::GetSelf(Args);
	TVec<TIntFltKdV> SpMat = TVec<TIntFltKdV>();
	TLinAlg::Sparse(JsFltVV->Mat, SpMat);	
	v8::Persistent<v8::Object> JsResult = TJsSpMat::New(JsFltVV->Js, SpMat);
	TJsSpMat::SetRows(JsResult, JsFltVV->Mat.GetRows());
	return HandleScope.Close(JsResult);
}

v8::Handle<v8::Value> TJsFltVV::frob(const v8::Arguments& Args) {
	v8::HandleScope HandleScope;
	TJsFltVV* JsFltVV = TJsFltVVUtil::GetSelf(Args);
	double FrobNorm = 0.0;
	int Cols = JsFltVV->Mat.GetCols();
	for (int ColN = 0; ColN < Cols; ColN++) {
		FrobNorm += TLinAlg::Norm2(JsFltVV->Mat, ColN);
	}
	return HandleScope.Close(v8::Number::New(TMath::Sqrt(FrobNorm)));
}

v8::Handle<v8::Value> TJsFltVV::rows(v8::Local<v8::String> Properties, const v8::AccessorInfo& Info) {
	v8::HandleScope HandleScope;
	TJsFltVV* JsFltVV = TJsFltVVUtil::GetSelf(Info);	
	return HandleScope.Close(v8::Number::New(JsFltVV->Mat.GetRows()));
}

v8::Handle<v8::Value> TJsFltVV::cols(v8::Local<v8::String> Properties, const v8::AccessorInfo& Info) {
	v8::HandleScope HandleScope;
	TJsFltVV* JsFltVV = TJsFltVVUtil::GetSelf(Info);	
	return HandleScope.Close(v8::Number::New(JsFltVV->Mat.GetCols()));
}

v8::Handle<v8::Value> TJsFltVV::printStr(const v8::Arguments& Args) {
	v8::HandleScope HandleScope;
	TJsFltVV* JsFltVV = TJsFltVVUtil::GetSelf(Args);
	TStr Out = "";
	TLAMisc::PrintTFltVVToStr(JsFltVV->Mat, Out);
	return HandleScope.Close(v8::String::New(Out.CStr()));	
}

v8::Handle<v8::Value> TJsFltVV::print(const v8::Arguments& Args) {
	v8::HandleScope HandleScope;
	TJsFltVV* JsFltVV = TJsFltVVUtil::GetSelf(Args);
	TLAMisc::PrintTFltVV(JsFltVV->Mat, "");	
	return HandleScope.Close(v8::Undefined());	
}

v8::Handle<v8::Value> TJsFltVV::rowMaxIdx(const v8::Arguments& Args) {
	v8::HandleScope HandleScope;
	TJsFltVV* JsMat = TJsFltVVUtil::GetSelf(Args);
	if (Args.Length() > 0) {
		if (TJsFltVVUtil::IsArgInt32(Args, 0)) {
			int RowN = TJsFltVVUtil::GetArgInt32(Args, 0);
			int Idx = TLinAlg::GetRowMaxIdx(JsMat->Mat, RowN);
			return HandleScope.Close(v8::Integer::New(Idx));
		}
	}
	return HandleScope.Close(v8::Undefined());	
}

v8::Handle<v8::Value> TJsFltVV::colMaxIdx(const v8::Arguments& Args) {
	v8::HandleScope HandleScope;
	TJsFltVV* JsMat = TJsFltVVUtil::GetSelf(Args);
	if (Args.Length() > 0) {
		if (TJsFltVVUtil::IsArgInt32(Args, 0)) {
			int ColN = TJsFltVVUtil::GetArgInt32(Args, 0);
			int Idx = TLinAlg::GetColMaxIdx(JsMat->Mat, ColN);
			return HandleScope.Close(v8::Integer::New(Idx));
		}
	}
	return HandleScope.Close(v8::Undefined());	
}

v8::Handle<v8::Value> TJsFltVV::getCol(const v8::Arguments& Args) {
	v8::HandleScope HandleScope;
	TJsFltVV* JsMat = TJsFltVVUtil::GetSelf(Args);
	if (Args.Length() > 0) {
		if (TJsFltVVUtil::IsArgInt32(Args, 0)) {
			int ColN = TJsFltVVUtil::GetArgInt32(Args, 0);
			QmAssertR(ColN < JsMat->Mat.GetCols() , "matrix: get col vector: index out of bounds");
			TFltV Result;
			JsMat->Mat.GetCol(ColN, Result);
			v8::Persistent<v8::Object> JsResult = TJsFltV::New(JsMat->Js, Result);
			return HandleScope.Close(JsResult);	
		}
	}	
	return HandleScope.Close(v8::Undefined());	
}

v8::Handle<v8::Value> TJsFltVV::setCol(const v8::Arguments& Args) {
	v8::HandleScope HandleScope;
	TJsFltVV* JsMat = TJsFltVVUtil::GetSelf(Args);
	if (Args.Length() > 1) {
		QmAssertR(Args[1]->IsObject() && TJsFltVVUtil::IsArgClass(Args, 1, "TFltV") && TJsFltVVUtil::IsArgInt32(Args, 0), "arg[0] should be an integer, arg[1] should be a TFltV");
		TJsFltV* JsVec = TJsObjUtil<TQm::TJsFltV>::GetArgObj(Args, 1);
		int ColN = TJsFltVVUtil::GetArgInt32(Args, 0);	
		QmAssertR(JsMat->Mat.GetRows() == JsVec->Vec.Len() , "matrix: set col vector: dimensions mismatch");
		QmAssertR(ColN < JsMat->Mat.GetCols() , "matrix: set col vector: index out of bounds");
		int Rows = JsMat->Mat.GetRows();
		for (int RowN = 0; RowN < Rows; RowN++) {
			JsMat->Mat.At(RowN, ColN) = JsVec->Vec[RowN];
		}
	}
	return HandleScope.Close(v8::Undefined());	
}

v8::Handle<v8::Value> TJsFltVV::getRow(const v8::Arguments& Args) {
	v8::HandleScope HandleScope;
	TJsFltVV* JsMat = TJsFltVVUtil::GetSelf(Args);
	if (Args.Length() > 0) {
		if (TJsFltVVUtil::IsArgInt32(Args, 0)) {
			int RowN = TJsFltVVUtil::GetArgInt32(Args, 0);
			QmAssertR(RowN < JsMat->Mat.GetRows() , "matrix: get row vector: index out of bounds");
			TFltV Result;
			JsMat->Mat.GetRow(RowN, Result);
			v8::Persistent<v8::Object> JsResult = TJsFltV::New(JsMat->Js, Result);
			return HandleScope.Close(JsResult);	
		}
	}	
	return HandleScope.Close(v8::Undefined());	
}

v8::Handle<v8::Value> TJsFltVV::setRow(const v8::Arguments& Args) {
	v8::HandleScope HandleScope;
	TJsFltVV* JsMat = TJsFltVVUtil::GetSelf(Args);
	if (Args.Length() > 1) {
		QmAssertR(Args[1]->IsObject() && TJsFltVVUtil::IsArgClass(Args, 1, "TFltV") && TJsFltVVUtil::IsArgInt32(Args, 0), "arg[0] should be an integer, arg[1] should be a TFltV");
		TJsFltV* JsVec = TJsObjUtil<TQm::TJsFltV>::GetArgObj(Args, 1);
		int RowN = TJsFltVVUtil::GetArgInt32(Args, 0);	
		QmAssertR(JsMat->Mat.GetCols() == JsVec->Vec.Len() , "matrix: set row vector: dimensions mismatch");
		QmAssertR(RowN < JsMat->Mat.GetRows() , "matrix: set row vector: index out of bounds");
		int Cols = JsMat->Mat.GetCols();
		for (int ColN = 0; ColN < Cols; ColN++) {
			JsMat->Mat.At(RowN, ColN) = JsVec->Vec[ColN];
		}
	}
	return HandleScope.Close(v8::Undefined());	
}

v8::Handle<v8::Value> TJsFltVV::diag(const v8::Arguments& Args) {
	v8::HandleScope HandleScope;
	TJsFltVV* JsMat = TJsFltVVUtil::GetSelf(Args);
	QmAssertR(JsMat->Mat.GetRows() == JsMat->Mat.GetCols(), "matrix: diag: square matrix expected! ");
	TFltV Result(JsMat->Mat.GetRows());
	for (int ElN = 0; ElN < JsMat->Mat.GetRows(); ElN++) {
		Result[ElN] = JsMat->Mat.At(ElN, ElN);
	}
	v8::Persistent<v8::Object> JsResult = TJsFltV::New(JsMat->Js, Result);
	return HandleScope.Close(JsResult);
	return HandleScope.Close(v8::Undefined());
}



///////////////////////////////
// QMiner-SparseVec

v8::Handle<v8::ObjectTemplate> TJsSpV::GetTemplate() {
	v8::HandleScope HandleScope;
	static v8::Persistent<v8::ObjectTemplate> Template;
	if (Template.IsEmpty()) {
		v8::Handle<v8::ObjectTemplate> TmpTemp = v8::ObjectTemplate::New();
		JsRegisterFunction(TmpTemp, at);
		JsRegisterFunction(TmpTemp, put);
		JsRegisterFunction(TmpTemp, sum);
		JsRegisterFunction(TmpTemp, inner);
		JsRegisterFunction(TmpTemp, multiply);
		JsRegisterFunction(TmpTemp, normalize);
		JsRegisterProperty(TmpTemp, nnz);
		JsRegisterProperty(TmpTemp, dim);
		JsRegisterFunction(TmpTemp, print);
		JsRegisterFunction(TmpTemp, norm);
		JsRegisterFunction(TmpTemp, full);
		JsRegisterFunction(TmpTemp, valVec);
		JsRegisterFunction(TmpTemp, idxVec);
		TmpTemp->SetInternalFieldCount(1);
		Template = v8::Persistent<v8::ObjectTemplate>::New(TmpTemp);
	}
	return Template;
}

v8::Handle<v8::Value> TJsSpV::at(const v8::Arguments& Args) {
	v8::HandleScope HandleScope;
	TJsSpV* JsSpV = TJsSpVUtil::GetSelf(Args);
	TInt Index = TJsSpVUtil::GetArgInt32(Args, 0);		
	QmAssertR(JsSpV->Dim == -1 || Index < JsSpV->Dim, "sparse vector at: index out of bounds");
	double result = 0.0;
	for (int ElN = 0; ElN < JsSpV->Vec.Len(); ElN++) {
		if (JsSpV->Vec[ElN].Key == Index) {
			result = JsSpV->Vec[ElN].Dat;
			break;
		}
	}
	return HandleScope.Close(v8::Number::New(result));
}

v8::Handle<v8::Value> TJsSpV::put(const v8::Arguments& Args) {
	v8::HandleScope HandleScope;
	TJsSpV* JsSpV = TJsSpVUtil::GetSelf(Args);
	if (Args.Length() == 2) {
		QmAssertR(Args[0]->IsInt32(), "the first argument should be an integer");
		QmAssertR(Args[1]->IsNumber(), "the second argument should be a number");				
		TInt Index = TJsSpVUtil::GetArgInt32(Args, 0);	
		TFlt Val = TJsSpVUtil::GetArgFlt(Args, 1);	
		bool Found = false;
		for (int ElN = 0; ElN < JsSpV->Vec.Len(); ElN++) {
			if (JsSpV->Vec[ElN].Key == Index) {
				JsSpV->Vec[ElN].Dat = Val;
				Found = true;
				break;
			}
		}
		if (!Found) {
			JsSpV->Vec.Add(TIntFltKd(Index, Val));
			JsSpV->Vec.Sort();
		}		
		// update dimension
		if (JsSpV->Dim != -1) {
			if (Index >= JsSpV->Dim) {
				JsSpV->Dim = Index + 1;
			}
		}
	}
	return HandleScope.Close(v8::Undefined());	
}

v8::Handle<v8::Value> TJsSpV::sum(const v8::Arguments& Args) {
	v8::HandleScope HandleScope;
	TJsSpV* JsSpV = TJsSpVUtil::GetSelf(Args);
	double result = 0.0;
	if (JsSpV->Vec.Len() > 0) {
		result = TLinAlg::SumVec(JsSpV->Vec);
	}
	return HandleScope.Close(v8::Number::New(result));
}

v8::Handle<v8::Value> TJsSpV::inner(const v8::Arguments& Args) {
	v8::HandleScope HandleScope;
	TJsSpV* JsSpV = TJsSpVUtil::GetSelf(Args);
	double result = 0.0;
	if (Args[0]->IsObject()) {
		if (TJsSpVUtil::IsArgClass(Args, 0, "TFltV")) {
			TJsFltV* JsVec = TJsObjUtil<TQm::TJsFltV>::GetArgObj(Args, 0);
			QmAssertR(JsSpV->Dim == -1 || JsSpV->Dim == JsVec->Vec.Len(), "sparse_vector' * vector: dimensions mismatch");
			result = TLinAlg::DotProduct(JsVec->Vec, JsSpV->Vec);
		}
		if (TJsSpVUtil::IsArgClass(Args, 0, "TIntFltKdV")) {
			TJsSpV* JsVec = TJsObjUtil<TQm::TJsSpV>::GetArgObj(Args, 0);
			QmAssertR(JsSpV->Dim == -1 || JsVec->Dim == -1 || JsSpV->Dim == JsVec->Dim, "sparse_vector' * sparse_vector: dimensions mismatch");
			result = TLinAlg::DotProduct(JsVec->Vec, JsSpV->Vec);
		}
	}
	return HandleScope.Close(v8::Number::New(result));
}

v8::Handle<v8::Value> TJsSpV::multiply(const v8::Arguments& Args) {
	v8::HandleScope HandleScope;
	TJsSpV* JsSpV = TJsSpVUtil::GetSelf(Args);
	if (TJsSpVUtil::IsArgFlt(Args, 0)) {		
		double Scalar = TJsSpVUtil::GetArgFlt(Args, 0);
		// create output object
		v8::Persistent<v8::Object> JsResult = TJsSpV::New(JsSpV->Js);
		// get the internal glib vector
		TIntFltKdV& Result = TJsSpV::GetSpV(JsResult);
		// computation
		Result.Gen(JsSpV->Vec.Len());
		TLinAlg::MultiplyScalar(Scalar, JsSpV->Vec, Result);		
		return HandleScope.Close(JsResult);
	}
	return HandleScope.Close(v8::Undefined());
}

v8::Handle<v8::Value> TJsSpV::normalize(const v8::Arguments& Args) {
	v8::HandleScope HandleScope;
	TJsSpV* JsSpV = TJsSpVUtil::GetSelf(Args);		
	if (JsSpV->Vec.Len() > 0) {
		TLinAlg::Normalize(JsSpV->Vec);
	}
	return HandleScope.Close(v8::Undefined());	
}

v8::Handle<v8::Value> TJsSpV::nnz(v8::Local<v8::String> Properties, const v8::AccessorInfo& Info) {
	v8::HandleScope HandleScope;
	TJsSpV* JsSpV = TJsSpVUtil::GetSelf(Info);	
	return HandleScope.Close(v8::Number::New(JsSpV->Vec.Len()));
}

v8::Handle<v8::Value> TJsSpV::dim(v8::Local<v8::String> Properties, const v8::AccessorInfo& Info) {
	v8::HandleScope HandleScope;
	TJsSpV* JsSpV = TJsSpVUtil::GetSelf(Info);	
	return HandleScope.Close(v8::Number::New(JsSpV->Dim));
}

v8::Handle<v8::Value> TJsSpV::print(const v8::Arguments& Args) {
	v8::HandleScope HandleScope;
	TJsSpV* JsSpV = TJsSpVUtil::GetSelf(Args);		
	printf("Sparse vector dimension: %d\n", JsSpV->Dim);
	for (int ElN = 0; ElN < JsSpV->Vec.Len(); ElN++) {
		printf("%d %f\n", JsSpV->Vec[ElN].Key.Val, JsSpV->Vec[ElN].Dat.Val);
	}
	return HandleScope.Close(v8::Undefined());	
}

v8::Handle<v8::Value> TJsSpV::norm(const v8::Arguments& Args) {
	v8::HandleScope HandleScope;
	TJsSpV* JsSpV = TJsSpVUtil::GetSelf(Args);
	double result = TLinAlg::Norm(JsSpV->Vec);
	return HandleScope.Close(v8::Number::New(result));
}

v8::Handle<v8::Value> TJsSpV::full(const v8::Arguments& Args) {
	v8::HandleScope HandleScope;
	TJsSpV* JsSpV = TJsSpVUtil::GetSelf(Args);
	
	int Len = JsSpV->Dim;
	if (Args.Length() > 0) {
		if (TJsSpVUtil::IsArgInt32(Args, 0)) {		
			Len = TJsSpVUtil::GetArgInt32(Args, 0);
		}
	}
	if (Len == -1) {
		Len = TLAMisc::GetMaxDimIdx(JsSpV->Vec) + 1;
	}
	TFltV Res;
	TLAMisc::ToVec(JsSpV->Vec, Res, Len);		
	v8::Persistent<v8::Object> JsResult = TJsFltV::New(JsSpV->Js, Res);
	return HandleScope.Close(JsResult);	
}


v8::Handle<v8::Value> TJsSpV::valVec(const v8::Arguments& Args) {
	v8::HandleScope HandleScope;
	TJsSpV* JsSpV = TJsSpVUtil::GetSelf(Args);
	int NNZ = JsSpV->Vec.Len();
	TFltV Res(NNZ, 0);
	// copy values to Res
	for (int ElN = 0; ElN < NNZ; ElN++) {
		Res.Add(JsSpV->Vec[ElN].Dat);
	}
	// wrap result in JS
	v8::Persistent<v8::Object> JsResult = TJsFltV::New(JsSpV->Js, Res);
	return HandleScope.Close(JsResult);
}

v8::Handle<v8::Value> TJsSpV::idxVec(const v8::Arguments& Args) {
	v8::HandleScope HandleScope;
	TJsSpV* JsSpV = TJsSpVUtil::GetSelf(Args);
	int NNZ = JsSpV->Vec.Len();
	TIntV Res(NNZ, 0);
	// copy values to Res
	for (int ElN = 0; ElN < NNZ; ElN++) {
		Res.Add(JsSpV->Vec[ElN].Key);
	}
	// wrap result in JS
	v8::Persistent<v8::Object> JsResult = TJsIntV::New(JsSpV->Js, Res);
	return HandleScope.Close(JsResult);
}


///////////////////////////////
// QMiner-Sparse-Col-Matrix

v8::Handle<v8::ObjectTemplate> TJsSpMat::GetTemplate() {
	v8::HandleScope HandleScope;
	static v8::Persistent<v8::ObjectTemplate> Template;
	if (Template.IsEmpty()) {
		v8::Handle<v8::ObjectTemplate> TmpTemp = v8::ObjectTemplate::New();
		JsRegisterFunction(TmpTemp, at);
		JsRegisterFunction(TmpTemp, put);
		JsRegGetSetIndexedProperty(TmpTemp, indexGet, indexSet);
		JsRegisterFunction(TmpTemp, push);
		JsRegisterFunction(TmpTemp, multiply);
		JsRegisterFunction(TmpTemp, multiplyT);
		JsRegisterFunction(TmpTemp, plus);
		JsRegisterFunction(TmpTemp, minus);
		JsRegisterFunction(TmpTemp, transpose);
		JsRegisterFunction(TmpTemp, colNorms);
		JsRegisterFunction(TmpTemp, normalizeCols);
		JsRegisterFunction(TmpTemp, full);
		JsRegisterFunction(TmpTemp, frob);
		JsRegisterProperty(TmpTemp, rows);
		JsRegisterProperty(TmpTemp, cols);
		JsRegisterFunction(TmpTemp, print);
		JsRegisterFunction(TmpTemp, save);
		JsRegisterFunction(TmpTemp, load);
		TmpTemp->SetInternalFieldCount(1);
		Template = v8::Persistent<v8::ObjectTemplate>::New(TmpTemp);
	}
	return Template;
}

v8::Handle<v8::Value> TJsSpMat::at(const v8::Arguments& Args) {
	v8::HandleScope HandleScope;
	TJsSpMat* JsSpMat = TJsSpMatUtil::GetSelf(Args);	
	TInt Row = TJsSpMatUtil::GetArgInt32(Args, 0);	
	TInt Col = TJsSpMatUtil::GetArgInt32(Args, 1);
	TInt Rows = JsSpMat->Rows;
	TInt Cols = JsSpMat->Mat.Len();
	QmAssertR(Row >= 0 &&  (Row < Rows || Rows == -1) && Col >= 0 && Col < Cols, "sparse col matrix at: index out of bounds");		
	double result = 0.0;
	int Els = JsSpMat->Mat[Col].Len();
	for (int ElN = 0; ElN < Els; ElN++) {
		if (JsSpMat->Mat[Col][ElN].Key == Row) {
			result = JsSpMat->Mat[Col][ElN].Dat;
			break;
		}
	}
	return HandleScope.Close(v8::Number::New(result));

}

v8::Handle<v8::Value> TJsSpMat::put(const v8::Arguments& Args) {
	v8::HandleScope HandleScope;
	TJsSpMat* JsSpMat = TJsSpMatUtil::GetSelf(Args);	
	if (Args.Length() == 3) {
		QmAssertR(Args[0]->IsInt32(), "the first argument should be an integer");
		QmAssertR(Args[1]->IsInt32(), "the second argument should be an integer");
		QmAssertR(Args[2]->IsNumber(), "the third argument should be a number");
		TInt Row = TJsSpMatUtil::GetArgInt32(Args, 0);	
		TInt Col = TJsSpMatUtil::GetArgInt32(Args, 1);	
		TInt Rows = JsSpMat->Rows;
		TInt Cols = JsSpMat->Mat.Len();
		QmAssertR(Row >= 0 &&  (Row < Rows || Rows == -1) && Col >= 0 && Col < Cols, "sparse col matrix put: index out of bounds");		
		TFlt Val = TJsSpMatUtil::GetArgFlt(Args, 2);
		bool Found = false;
		int Els = JsSpMat->Mat[Col].Len();
		for (int ElN = 0; ElN < Els; ElN++) {
			if (JsSpMat->Mat[Col][ElN].Key == Row) {
				JsSpMat->Mat[Col][ElN].Dat = Val;
				Found = true;
				break;
			}
		}
		if (!Found) {
			JsSpMat->Mat[Col].Add(TIntFltKd(Row, Val));
			JsSpMat->Mat[Col].Sort();
		}		
		// update dimension
		if (JsSpMat->Rows != -1) {
			if (Row >= JsSpMat->Rows) {
				JsSpMat->Rows = Row + 1;
			}
		}
	}
	return HandleScope.Close(v8::Undefined());	
}

v8::Handle<v8::Value> TJsSpMat::indexGet(uint32_t Index, const v8::AccessorInfo& Info) {
	v8::HandleScope HandleScope;
	TJsSpMat* JsSpMat = TJsSpMatUtil::GetSelf(Info);	
	QmAssertR(Index < (uint32_t)JsSpMat->Mat.Len(), "sp matrix index at: index out of bounds");
	v8::Persistent<v8::Object> JsResult = TJsSpV::New(JsSpMat->Js, JsSpMat->Mat[Index], JsSpMat->Rows);	
	return HandleScope.Close(JsResult);
}

v8::Handle<v8::Value> TJsSpMat::indexSet(uint32_t Index, v8::Local<v8::Value> Value, const v8::AccessorInfo& Info) {
	v8::HandleScope HandleScope;
	TJsSpMat* JsSpMat = TJsSpMatUtil::GetSelf(Info);	
	QmAssertR(Index < (uint32_t)JsSpMat->Mat.Len(), "sp matrix index set: index out of bounds");
	v8::Handle<v8::Object> ValObj = v8::Handle<v8::Object>::Cast(Value);
	JsSpMat->Mat[Index] = TJsSpV::GetSpV(ValObj);	
	return HandleScope.Close(v8::Undefined());	
}

v8::Handle<v8::Value> TJsSpMat::push(const v8::Arguments& Args) {
	v8::HandleScope HandleScope;
	TJsSpMat* JsMat = TJsSpMatUtil::GetSelf(Args);	
	if (Args.Length() > 0) {		
		if (Args[0]->IsObject()) {			
			if (TJsSpMatUtil::IsArgClass(Args, 0, "TIntFltKdV")) {
				TJsSpV* JsVec = TJsObjUtil<TQm::TJsSpV>::GetArgObj(Args, 0);
				JsMat->Mat.Add(JsVec->Vec);
				if (JsMat->Rows.Val != -1) {
					JsMat->Rows = MAX(JsMat->Rows.Val, TLAMisc::GetMaxDimIdx(JsVec->Vec) + 1);
				}		
			}
		}
	}
	return HandleScope.Close(v8::Undefined());
}

v8::Handle<v8::Value> TJsSpMat::multiply(const v8::Arguments& Args) {
	v8::HandleScope HandleScope;
	TJsSpMat* JsMat = TJsSpMatUtil::GetSelf(Args);
	if (Args.Length() > 0) {
		if (TJsSpMatUtil::IsArgFlt(Args, 0)) {
			double Scalar = TJsSpMatUtil::GetArgFlt(Args, 0);
			// create JS result and get the internal data				
			v8::Persistent<v8::Object> JsResult = TJsSpMat::New(JsMat->Js);
			TVec<TIntFltKdV>& Result = TJsSpMat::GetSpMat(JsResult);
			// computation			
			TLinAlg::MultiplyScalar(Scalar, JsMat->Mat, Result);
			return HandleScope.Close(JsResult);			
		}
		if (Args[0]->IsObject()) {
			if (TJsSpMatUtil::IsArgClass(Args, 0, "TFltV")) {
				TJsFltV* JsVec = TJsObjUtil<TQm::TJsFltV>::GetArgObj(Args, 0);
				QmAssertR(JsMat->Mat.Len() == JsVec->Vec.Len(), "sparse_col_matrix * vector: dimensions mismatch");
				// computation				
				int Rows = JsMat->Rows;				
				if (JsMat->Rows == -1) {
					Rows = TLAMisc::GetMaxDimIdx(JsMat->Mat) + 1;
				}
				TFltVV Result(Rows, 1);
				// Copy could be omitted if we implemented SparseColMat * TFltV
				TLinAlg::Multiply(JsMat->Mat, TFltVV(JsVec->Vec, JsVec->Vec.Len(), 1), Result, Rows);
				// create JS result with the Result vector	
				v8::Persistent<v8::Object> JsResult = TJsFltV::New(JsMat->Js, Result.Get1DVec());
				return HandleScope.Close(JsResult);			
			}
			if (TJsSpMatUtil::IsArgClass(Args, 0, "TFltVV")) {			
				TJsFltVV* JsMat2 = TJsObjUtil<TQm::TJsFltVV>::GetArgObj(Args, 0);				
				QmAssertR(JsMat->Mat.Len() == JsMat2->Mat.GetRows(), "sparse_col_matrix * matrix: dimensions mismatch");
				// create JS result and get the internal data
				v8::Persistent<v8::Object> JsResult = TJsFltVV::New(JsMat->Js);
				TFltVV& Result = TJsFltVV::GetFltVV(JsResult);
				// computation
				int Rows = JsMat->Rows;
				if (Rows == -1) {
					Rows = TLAMisc::GetMaxDimIdx(JsMat->Mat) + 1;
				}
				Result.Gen(Rows, JsMat2->Mat.GetCols());
				TLinAlg::Multiply(JsMat->Mat, JsMat2->Mat, Result, Rows);
				return HandleScope.Close(JsResult);
			}
			
			if (TJsSpMatUtil::IsArgClass(Args, 0, "TIntFltKdV")) {
				TJsSpV* JsVec = TJsObjUtil<TQm::TJsSpV>::GetArgObj(Args, 0);
				QmAssertR(JsMat->Mat.Len() > TLAMisc::GetMaxDimIdx(JsVec->Vec), "sparse_col_matrix * sparse_vector: dimensions mismatch");
				// computation				
				int Rows = JsMat->Rows;				
				if (JsMat->Rows == -1) {
					Rows = TLAMisc::GetMaxDimIdx(JsMat->Mat) + 1;					
				}
				TFltVV Result(Rows, 1);
				// Copy could be omitted if we implemented SparseColMat * SparseVec
				TVec<TIntFltKdV> TempSpMat(1);
				TempSpMat[0] = JsVec->Vec;				
				TLinAlg::Multiply(JsMat->Mat, TempSpMat, Result);
				// create JS result with the Result vector	
				v8::Persistent<v8::Object> JsResult = TJsFltV::New(JsMat->Js, Result.Get1DVec());
				return HandleScope.Close(JsResult);			
			}

			if (TJsSpMatUtil::IsArgClass(Args, 0, "TVec<TIntFltKdV>")) {
				TJsSpMat* JsMat2 = TJsObjUtil<TQm::TJsSpMat>::GetArgObj(Args, 0);
				QmAssertR(JsMat->Mat.Len() >= JsMat2->Rows, "sparse_col_matrix * sparse_col_matrix: dimensions mismatch");
				// computation				
				int Rows = JsMat->Rows;				
				if (JsMat->Rows == -1) {
					Rows = TLAMisc::GetMaxDimIdx(JsMat->Mat) + 1;					
				}
				if (JsMat2->Rows == -1) {
					QmAssertR(JsMat->Mat.Len() >= TLAMisc::GetMaxDimIdx(JsMat2->Mat) + 1, "sparse_col_matrix * sparse_col_matrix: dimensions mismatch");
				}
				TFltVV Result(Rows, JsMat2->Mat.Len());					
				TLinAlg::Multiply(JsMat->Mat, JsMat2->Mat, Result);
				// create JS result with the Result vector	
				v8::Persistent<v8::Object> JsResult = TJsFltVV::New(JsMat->Js, Result);
				return HandleScope.Close(JsResult);			
			}
		}
	}	
	return HandleScope.Close(v8::Undefined());	
}

v8::Handle<v8::Value> TJsSpMat::multiplyT(const v8::Arguments& Args) {
	v8::HandleScope HandleScope;
	TJsSpMat* JsMat = TJsSpMatUtil::GetSelf(Args);
	if (Args.Length() > 0) {
		if (TJsSpMatUtil::IsArgFlt(Args, 0)) {
			double Scalar = TJsSpMatUtil::GetArgFlt(Args, 0);
			// create JS result and get the internal data				
			v8::Persistent<v8::Object> JsResult = TJsSpMat::New(JsMat->Js);
			TVec<TIntFltKdV>& Result = TJsSpMat::GetSpMat(JsResult);
			// computation
			int Rows = JsMat->Rows;
			if (Rows == -1) {
				Rows = TLAMisc::GetMaxDimIdx(JsMat->Mat) + 1;
			}
			TLinAlg::Transpose(JsMat->Mat, Result, Rows);
			TLinAlg::MultiplyScalar(Scalar, Result, Result);
			return HandleScope.Close(JsResult);			
		}
		if (Args[0]->IsObject()) {
			if (TJsSpMatUtil::IsArgClass(Args, 0, "TFltV")) {
				TJsFltV* JsVec = TJsObjUtil<TQm::TJsFltV>::GetArgObj(Args, 0);
				QmAssertR(JsMat->Rows == -1 || JsMat->Rows == JsVec->Vec.Len(), "sparse_col_matrix' * vector: dimensions mismatch");
				if (JsMat->Rows == -1) {
					QmAssertR(TLAMisc::GetMaxDimIdx(JsMat->Mat) < JsVec->Vec.Len(), "sparse_col_matrix' * vector: dimensions mismatch");
				}
				// computation				
				int Cols = JsMat->Mat.Len();				
				TFltVV Result(Cols, 1);
				// Copy could be omitted if we implemented SparseColMat * TFltV
				TLinAlg::MultiplyT(JsMat->Mat, TFltVV(JsVec->Vec, JsVec->Vec.Len(), 1), Result);
				// create JS result with the Result vector	
				v8::Persistent<v8::Object> JsResult = TJsFltV::New(JsMat->Js, Result.Get1DVec());
				return HandleScope.Close(JsResult);			
			}
			if (TJsSpMatUtil::IsArgClass(Args, 0, "TFltVV")) {			
				TJsFltVV* JsMat2 = TJsObjUtil<TQm::TJsFltVV>::GetArgObj(Args, 0);				
				QmAssertR(JsMat->Rows == -1 || JsMat->Rows == JsMat2->Mat.GetRows(), "sparse_col_matrix' * matrix: dimensions mismatch");
				if (JsMat->Rows == -1) {
					QmAssertR(TLAMisc::GetMaxDimIdx(JsMat->Mat) < JsMat2->Mat.GetRows(), "sparse_col_matrix' * matrix: dimensions mismatch");
				}
				// create JS result and get the internal data
				v8::Persistent<v8::Object> JsResult = TJsFltVV::New(JsMat->Js);
				TFltVV& Result = TJsFltVV::GetFltVV(JsResult);
				// computation
				int Cols = JsMat->Mat.Len();
				Result.Gen(Cols, JsMat2->Mat.GetCols());
				TLinAlg::MultiplyT(JsMat->Mat, JsMat2->Mat, Result);
				return HandleScope.Close(JsResult);
			}
			
			if (TJsSpMatUtil::IsArgClass(Args, 0, "TIntFltKdV")) {
				TJsSpV* JsVec = TJsObjUtil<TQm::TJsSpV>::GetArgObj(Args, 0);
				QmAssertR(JsMat->Rows == -1 || JsVec->Dim == -1 || JsMat->Rows == JsVec->Dim, "sparse_col_matrix' * sparse_vector: dimensions mismatch");
				// computation				
				int Cols = JsMat->Mat.Len();
				TFltVV Result(Cols, 1);
				// Copy could be omitted if we implemented SparseColMat * SparseVec
				TVec<TIntFltKdV> TempSpMat(1);
				TempSpMat[0] = JsVec->Vec;				
				TLinAlg::MultiplyT(JsMat->Mat, TempSpMat, Result);
				// create JS result with the Result vector	
				v8::Persistent<v8::Object> JsResult = TJsFltV::New(JsMat->Js, Result.Get1DVec());
				return HandleScope.Close(JsResult);
			}

			if (TJsSpMatUtil::IsArgClass(Args, 0, "TVec<TIntFltKdV>")) {
				TJsSpMat* JsMat2 = TJsObjUtil<TQm::TJsSpMat>::GetArgObj(Args, 0);
				QmAssertR(JsMat->Rows == -1 || JsMat2->Rows == -1 || JsMat->Rows == JsMat2->Rows, "sparse_col_matrix' * sparse_matrix: dimensions mismatch");
				// computation				
				int Cols = JsMat->Mat.Len();
				TFltVV Result(Cols, JsMat2->Mat.Len());					
				TLinAlg::MultiplyT(JsMat->Mat, JsMat2->Mat, Result);
				// create JS result with the Result vector	
				v8::Persistent<v8::Object> JsResult = TJsFltVV::New(JsMat->Js, Result);
				return HandleScope.Close(JsResult);			
			}
		}
	}	
	return HandleScope.Close(v8::Undefined());	
}

v8::Handle<v8::Value> TJsSpMat::plus(const v8::Arguments& Args) {
	v8::HandleScope HandleScope;
	TJsSpMat* JsMat = TJsSpMatUtil::GetSelf(Args);
	if (Args.Length() > 0) {
		if (Args[0]->IsObject()) {			
			if (TJsSpMatUtil::IsArgClass(Args, 0, "TVec<TIntFltKdV>")) {			
				TJsSpMat* JsMat2 = TJsObjUtil<TQm::TJsSpMat>::GetArgObj(Args, 0);
				QmAssertR(JsMat->Rows == -1 || JsMat2->Rows == -1 || JsMat->Rows == JsMat2->Rows, "matrix - matrix: dimensions mismatch");
				// create JS result and get the internal data
				v8::Persistent<v8::Object> JsResult = TJsSpMat::New(JsMat->Js);				
				TVec<TIntFltKdV>& Result = TJsSpMat::GetSpMat(JsResult);
				// computation				
				Result.Gen(MAX(JsMat->Mat.Len(), JsMat2->Mat.Len()));
				int Len1 = JsMat->Mat.Len();
				int Len2 = JsMat2->Mat.Len();
				int Len = Result.Len();
				for (int ColN = 0; ColN < Len; ColN++) {
					if (ColN < Len1 && ColN < Len2) {
						TLinAlg::LinComb(1.0, JsMat->Mat[ColN], 1.0, JsMat2->Mat[ColN], Result[ColN]);
					}
					if (ColN >= Len1 && ColN < Len2) {
						Result[ColN] = JsMat2->Mat[ColN];
					}
					if (ColN < Len1 && ColN >= Len2) {
						Result[ColN] = JsMat->Mat[ColN];
					}
				}
				if (JsMat->Rows == -1 && JsMat2->Rows == -1) {
					TJsSpMat::SetRows(JsResult, TLAMisc::GetMaxDimIdx(Result) + 1);
				} else {
					TJsSpMat::SetRows(JsResult, MAX(JsMat->Rows, JsMat2->Rows));
				}
				return HandleScope.Close(JsResult);
			}
		}
	}	
	return HandleScope.Close(v8::Undefined());		
}

v8::Handle<v8::Value> TJsSpMat::minus(const v8::Arguments& Args) {
	v8::HandleScope HandleScope;
	TJsSpMat* JsMat = TJsSpMatUtil::GetSelf(Args);
	if (Args.Length() > 0) {
		if (Args[0]->IsObject()) {			
			if (TJsSpMatUtil::IsArgClass(Args, 0, "TVec<TIntFltKdV>")) {			
				TJsSpMat* JsMat2 = TJsObjUtil<TQm::TJsSpMat>::GetArgObj(Args, 0);
				QmAssertR(JsMat->Rows == -1 || JsMat2->Rows == -1 || JsMat->Rows == JsMat2->Rows, "matrix - matrix: dimensions mismatch");
				// create JS result and get the internal data
				v8::Persistent<v8::Object> JsResult = TJsSpMat::New(JsMat->Js);
				TVec<TIntFltKdV>& Result = TJsSpMat::GetSpMat(JsResult);
				// computation				
				Result.Gen(MAX(JsMat->Mat.Len(), JsMat2->Mat.Len()));
				int Len1 = JsMat->Mat.Len();
				int Len2 = JsMat2->Mat.Len();
				int Len = Result.Len();
				for (int ColN = 0; ColN < Len; ColN++) {
					if (ColN < Len1 && ColN < Len2) {
						TLinAlg::LinComb(1.0, JsMat->Mat[ColN], -1.0, JsMat2->Mat[ColN], Result[ColN]);
					}
					if (ColN >= Len1 && ColN < Len2) {
						Result[ColN].Gen(JsMat2->Mat[ColN].Len());
						TLinAlg::MultiplyScalar(-1, JsMat2->Mat[ColN], Result[ColN]);
					}
					if (ColN < Len1 && ColN >= Len2) {
						Result[ColN] = JsMat->Mat[ColN];
					}
				}
				if (JsMat->Rows == -1 && JsMat2->Rows == -1) {
					TJsSpMat::SetRows(JsResult, TLAMisc::GetMaxDimIdx(Result) + 1);
				} else {
					TJsSpMat::SetRows(JsResult, MAX(JsMat->Rows, JsMat2->Rows));
				}
				return HandleScope.Close(JsResult);
			}
		}
	}	
	return HandleScope.Close(v8::Undefined());	
}

v8::Handle<v8::Value> TJsSpMat::transpose(const v8::Arguments& Args) {
	v8::HandleScope HandleScope;
	TJsSpMat* JsSpMat = TJsSpMatUtil::GetSelf(Args);	
	v8::Persistent<v8::Object> JsResult = TJsSpMat::New(JsSpMat->Js);
	TVec<TIntFltKdV>& Result = TJsSpMat::GetSpMat(JsResult);	
	TLinAlg::Transpose(JsSpMat->Mat, Result);
	return HandleScope.Close(JsResult);	
}

v8::Handle<v8::Value> TJsSpMat::colNorms(const v8::Arguments& Args) {
	v8::HandleScope HandleScope;
	TJsSpMat* JsSpMat = TJsSpMatUtil::GetSelf(Args);	
	v8::Persistent<v8::Object> JsResult = TJsFltV::New(JsSpMat->Js);
	TFltV& Result = TJsFltV::GetVec(JsResult);	
	int Cols = JsSpMat->Mat.Len();
	Result.Gen(Cols);
	for (int ColN = 0; ColN < Cols; ColN++) {
		Result[ColN] = TLinAlg::Norm(JsSpMat->Mat[ColN]);
	}
	return HandleScope.Close(JsResult);	
}

v8::Handle<v8::Value> TJsSpMat::normalizeCols(const v8::Arguments& Args) {
	v8::HandleScope HandleScope;
	TJsSpMat* JsSpMat = TJsSpMatUtil::GetSelf(Args);
	TLinAlg::NormalizeColumns(JsSpMat->Mat);
	return HandleScope.Close(v8::Undefined());
}

v8::Handle<v8::Value> TJsSpMat::full(const v8::Arguments& Args) {
	v8::HandleScope HandleScope;
	TJsSpMat* JsSpMat = TJsSpMatUtil::GetSelf(Args);
	TFltVV FullMat;
	int Rows = JsSpMat->Rows;
	if (Rows == -1) {
		Rows = TLAMisc::GetMaxDimIdx(JsSpMat->Mat) + 1;
	}
	TLinAlg::Full(JsSpMat->Mat, FullMat, Rows);	
	v8::Persistent<v8::Object> JsResult = TJsFltVV::New(JsSpMat->Js, FullMat);
	return HandleScope.Close(JsResult);
}

v8::Handle<v8::Value> TJsSpMat::frob(const v8::Arguments& Args) {
	v8::HandleScope HandleScope;
	TJsSpMat* JsSpMat = TJsSpMatUtil::GetSelf(Args);
	double FrobNorm = 0.0;
	int Cols = JsSpMat->Mat.Len();
	for (int ColN = 0; ColN < Cols; ColN++) {
		FrobNorm += TLinAlg::Norm2(JsSpMat->Mat[ColN]);
	}
	return HandleScope.Close(v8::Number::New(TMath::Sqrt(FrobNorm)));
}

v8::Handle<v8::Value> TJsSpMat::rows(v8::Local<v8::String> Properties, const v8::AccessorInfo& Info) {
	v8::HandleScope HandleScope;
	TJsSpMat* JsSpMat = TJsSpMatUtil::GetSelf(Info);	
	return HandleScope.Close(v8::Number::New(JsSpMat->Rows));
}

v8::Handle<v8::Value> TJsSpMat::cols(v8::Local<v8::String> Properties, const v8::AccessorInfo& Info) {
	v8::HandleScope HandleScope;
	TJsSpMat* JsSpMat = TJsSpMatUtil::GetSelf(Info);	
	return HandleScope.Close(v8::Number::New(JsSpMat->Mat.Len()));
}

v8::Handle<v8::Value> TJsSpMat::print(const v8::Arguments& Args) {
	v8::HandleScope HandleScope;
	TJsSpMat* JsSpMat = TJsSpMatUtil::GetSelf(Args);
	TLAMisc::PrintSpMat(JsSpMat->Mat, "");
	return HandleScope.Close(v8::Undefined());
}

v8::Handle<v8::Value> TJsSpMat::save(const v8::Arguments& Args) {
	v8::HandleScope HandleScope;
	TJsSpMat* JsSpMat = TJsSpMatUtil::GetSelf(Args);
	PSOut SOut = TJsFOut::GetArgFOut(Args, 0);
	// save to stream
	JsSpMat->Rows.Save(*SOut);
	JsSpMat->Mat.Save(*SOut);
	return HandleScope.Close(v8::Undefined());
}

v8::Handle<v8::Value> TJsSpMat::load(const v8::Arguments& Args) {
	v8::HandleScope HandleScope;
	TJsSpMat* JsSpMat = TJsSpMatUtil::GetSelf(Args);
	PSIn SIn = TJsFIn::GetArgFIn(Args, 0);
	// load from stream
	JsSpMat->Rows.Load(*SIn);
	JsSpMat->Mat.Load(*SIn);
	return HandleScope.Close(v8::Undefined());
}

///////////////////////////////
// QMiner-JavaScript-Support-Vector-Machine
v8::Handle<v8::ObjectTemplate> TJsAnalytics::GetTemplate() {
	v8::HandleScope HandleScope;
	static v8::Persistent<v8::ObjectTemplate> Template;
	if (Template.IsEmpty()) {
		v8::Handle<v8::ObjectTemplate> TmpTemp = v8::ObjectTemplate::New();
        JsRegisterFunction(TmpTemp, newFeatureSpace);
        JsRegisterFunction(TmpTemp, loadFeatureSpace);
        JsRegisterFunction(TmpTemp, trainSvmClassify);		
        JsRegisterFunction(TmpTemp, trainSvmRegression);
		JsRegisterFunction(TmpTemp, loadSvmModel);
        JsRegisterFunction(TmpTemp, newNN);
        JsRegisterFunction(TmpTemp, newRecLinReg);
        JsRegisterFunction(TmpTemp, newHoeffdingTree);
		JsRegisterFunction(TmpTemp, loadRecLinRegModel);
		JsRegisterFunction(TmpTemp, trainKMeans);						
        JsRegisterFunction(TmpTemp, getLanguageOptions);
		TmpTemp->SetAccessCheckCallbacks(TJsUtil::NamedAccessCheck, TJsUtil::IndexedAccessCheck);
		TmpTemp->SetInternalFieldCount(1);
		Template = v8::Persistent<v8::ObjectTemplate>::New(TmpTemp);
	}
	return Template;
}

v8::Handle<v8::Value> TJsAnalytics::newFeatureSpace(const v8::Arguments& Args) {
	v8::HandleScope HandleScope;
	TJsAnalytics* JsAnalytics = TJsAnalyticsUtil::GetSelf(Args);
	QmAssertR(Args.Length() > 0, "analytics.newFeatureSpace : input not specified!");
	try {
		TFtrExtV FtrExtV;		
		if (Args[0]->IsArray()) {
			v8::Handle<v8::Array> Array = v8::Handle<v8::Array>::Cast(Args[0]);
			for (uint32 ObjectN = 0; ObjectN < Array->Length(); ObjectN++) {
				if (Array->Get(ObjectN)->IsObject()) {
					v8::Local<v8::Object> Obj = Array->Get(ObjectN)->ToObject();
					// get property "type"
					if (Obj->Has(v8::String::New("type"))) {
						v8::Handle<v8::Value> TypeVal = Obj->Get(v8::String::New("type"));
						if (TypeVal->IsString()) {
							v8::String::Utf8Value Utf8(TypeVal);
							TStr Type(*Utf8);
							if (Type == "jsfunc") {
								QmAssertR(Obj->Has(v8::String::New("fun")), "analytics.newFeatureSpace object of type 'jsfunc' should have a property 'fun'");
								QmAssertR(Obj->Get(v8::String::New("fun"))->IsFunction(), "analytics.newFeatureSpace object.fun should be a function");
								v8::Persistent<v8::Function> Fun = v8::Persistent<v8::Function>::New(v8::Handle<v8::Function>::Cast(Obj->Get(v8::String::New("fun"))));
								PJsonVal ParamVal = TJsFuncFtrExt::CopySettings(Obj);
								PFtrExt FtrExt = TJsFuncFtrExt::NewFtrExt(JsAnalytics->Js, ParamVal, Fun);
								FtrExtV.Add(FtrExt);
							}
							else {
								// Json val to glib JSON
								PJsonVal ParamVal = TJsonVal::GetValFromStr(TJsUtil::V8JsonToStr(Array->Get(ObjectN)));
								if (ParamVal->IsObj()) {
									FtrExtV.Add(TFtrExt::New(JsAnalytics->Js->Base, ParamVal->GetObjStr("type"), ParamVal));
								}
							}
						}
					}
				}
			}
		} else if (Args[0]->IsObject()) {
			// get type
			TStr Type = TJsAnalyticsUtil::GetArgStr(Args, 0, "type", "");
			if (Type == "jsfunc") {
				// All properties should be JSON objects, except for "fun", which is a function
				// example (Twitter text length feature extractor):
				// { type : 'jsfunc', source: { store: 'Tweets' }, fun : function(rec) {return rec.Text.length;}}
				// extract function!
				v8::Persistent<v8::Function> Fun = TJsAnalyticsUtil::GetArgFunPer(Args, 0, "fun");
				PJsonVal ParamVal = TJsFuncFtrExt::CopySettings(Args[0]->ToObject());
				PFtrExt FtrExt = TJsFuncFtrExt::NewFtrExt(JsAnalytics->Js, ParamVal, Fun);
				FtrExtV.Add(FtrExt);
			}
			else {				
				// JSON object expected
				// example (bag of words extractor)
				// { type: 'numeric', source: { store: 'Movies' }, field: 'Rating', normalize: true }
				PJsonVal ParamVal = TJsAnalyticsUtil::GetArgJson(Args, 0);
				if (ParamVal->IsObj()) {
					FtrExtV.Add(TFtrExt::New(JsAnalytics->Js->Base, ParamVal->GetObjStr("type"), ParamVal));
				}
			}
		}
		
		// create feature space
		PFtrSpace FtrSpace = TFtrSpace::New(JsAnalytics->Js->Base, FtrExtV);
		// done
		return TJsFtrSpace::New(JsAnalytics->Js, FtrSpace);		
	}
	catch (const PExcept& Except) {
		InfoLog("[except] " + Except->GetMsgStr());
	}
	
	return v8::Undefined();
}


v8::Handle<v8::Value> TJsAnalytics::loadFeatureSpace(const v8::Arguments& Args) {
	v8::HandleScope HandleScope;
	TJsAnalytics* JsAnalytics = TJsAnalyticsUtil::GetSelf(Args);
    // parse parameters
    PSIn SIn = TJsFIn::GetArgFIn(Args, 0);
    // load feature space from stream
    PFtrSpace FtrSpace = TFtrSpace::Load(JsAnalytics->Js->Base, *SIn);
    // done
    return TJsFtrSpace::New(JsAnalytics->Js, FtrSpace);
}

v8::Handle<v8::Value> TJsAnalytics::trainSvmClassify(const v8::Arguments& Args) {
	v8::HandleScope HandleScope;
    // parse arguments
	TJsAnalytics* JsAnalytics = TJsAnalyticsUtil::GetSelf(Args);
    QmAssertR(Args.Length() >= 2, "trainSvmClassify: missing arguments!");
    // get class information
    QmAssertR(Args[1]->IsObject(), "trainSvmClassify: second argument expected to be object");
    TFltV& ClsV = TJsFltV::GetVec(Args[1]->ToObject());
    // parse SVM parameters
    PJsonVal SvmParamVal = TJsonVal::NewObj();
    if (Args.Length() > 2 && TJsAnalyticsUtil::IsArgJson(Args, 2)) {
        SvmParamVal = TJsAnalyticsUtil::GetArgJson(Args, 2); }
    const double SvmCost = SvmParamVal->GetObjNum("c", 1.0);
    const double SvmUnbalance = SvmParamVal->GetObjNum("j", 1.0);
    const int SampleSize = (int)SvmParamVal->GetObjNum("batchSize", 10000);
    const int MxIter = SvmParamVal->GetObjInt("maxIterations", 1000);
    const int MxTime = SvmParamVal->GetObjInt("maxTime", 600);
    const double MnDiff = SvmParamVal->GetObjNum("minDiff", 1e-6);
    // check what kind of input data we got and train and return the model
    try {
        if (TJsAnalyticsUtil::IsArgClass(Args, 0, "TVec<TIntFltKdV>")) {
            // we have sparse matrix on the input
            QmAssertR(Args[0]->IsObject(), "first argument expected to be object");
            TVec<TIntFltKdV>& VecV = TJsSpMat::GetSpMat(Args[0]->ToObject());
            return TJsSvmModel::New(JsAnalytics->Js, 
                TSvm::SolveClassify<TVec<TIntFltKdV>>(VecV, 
                    TLAMisc::GetMaxDimIdx(VecV) + 1, VecV.Len(), ClsV, SvmCost, 
                    SvmUnbalance, MxTime, MxIter, MnDiff, SampleSize, 
                    TEnv::Logger));
        } else if (TJsAnalyticsUtil::IsArgClass(Args, 0, "TFltVV")) {
            // we have dense matrix on the input
            QmAssertR(Args[0]->IsObject(), "first argument expected to be object");
            TFltVV& VecV = TJsFltVV::GetFltVV(Args[0]->ToObject());
            return TJsSvmModel::New(JsAnalytics->Js, 
                TSvm::SolveClassify<TFltVV>(VecV, VecV.GetRows(),
                    VecV.GetCols(), ClsV, SvmCost, SvmUnbalance, MxTime, 
                    MxIter, MnDiff, SampleSize, TEnv::Logger));
        } else {
            // TODO support JavaScript array of TJsFltV or TJsSpV
            throw TQmExcept::New("unsupported type of the first argument");
        }
    } catch (const PExcept& Except) {
        InfoLog("[except] trainSvmClassify: " + Except->GetMsgStr());
    }    
	return v8::Undefined();
}

v8::Handle<v8::Value> TJsAnalytics::trainSvmRegression(const v8::Arguments& Args) {
	v8::HandleScope HandleScope;
//    // parse arguments
//	TJsAnalytics* JsAnalytics = TJsAnalyticsUtil::GetSelf(Args);
//    QmAssertR(Args.Length() >= 2, "trainSvmRegression: missing arguments!");
//    // get target value information
//    QmAssertR(Args[1]->IsObject(), "trainSvmRegression: second argument expected to be object");
//    TFltV& ValV = TJsFltV::GetVec(Args[1]->ToObject());
//    // parse SVM parameters
//    PJsonVal SvmParamVal = TJsonVal::NewObj();
//    if (Args.Length() > 2 && TJsAnalyticsUtil::IsArgJson(Args, 2)) {
//        SvmParamVal = TJsAnalyticsUtil::GetArgJson(Args, 2); }
//    const double C = SvmParamVal->GetObjNum("c", 1.0);
//    const double E = SvmParamVal->GetObjNum("eps", 1.0);
//    // check what kind of input data we got
//    PSVMTrainSet TrainSet;
//    if (TJsAnalyticsUtil::IsArgClass(Args, 0, "TVec<TIntFltKdV>")) {
//        // we have sparse matrix on the input
//        QmAssertR(Args[0]->IsObject(), "trainSvmRegression: first argument expected to be object");
//        TVec<TIntFltKdV>& VecV = TJsSpMat::GetSpMat(Args[0]->ToObject());
//        // create training set for SVM
//        TrainSet = TRefSparseTrainSet::New(VecV, ValV);
//    } else if (TJsAnalyticsUtil::IsArgClass(Args, 0, "TFltVV")) {
//        // we have dense matrix on the input
//        QmAssertR(Args[0]->IsObject(), "trainSvmRegression: first argument expected to be object");
//        TFltVV& VecV = TJsFltVV::GetFltVV(Args[0]->ToObject());
//        // create training set for SVM
//        TrainSet = TRefDenseTrainSet::New(VecV, ValV);
//    } else {
//        // TODO support JavaScript array of TJsFltV or TJsSpV
//        throw TQmExcept::New("trainSvmRegression: unsupported type of the first argument");
//    }
//    // train and return the model
//    try {
//        PSVMModel Model = TSVMModel::NewRegLinear(TrainSet, E, C);
//        return TJsSvmModel::New(JsAnalytics->Js, Model);
//    } catch (const PExcept& Except) {
//        InfoLog("[except] trainSvmRegression: " + Except->GetMsgStr());
//    }
	return v8::Undefined();
}

v8::Handle<v8::Value> TJsAnalytics::loadSvmModel(const v8::Arguments& Args) {
	v8::HandleScope HandleScope;
	TJsAnalytics* JsAnalytics = TJsAnalyticsUtil::GetSelf(Args);	
	if (Args.Length() > 0) {
        PSIn SIn = TJsFIn::GetArgFIn(Args, 0);
		return HandleScope.Close(TJsSvmModel::New(JsAnalytics->Js, TSvm::TLinModel(*SIn)));
	}
	return HandleScope.Close(v8::Undefined());
}

v8::Handle<v8::Value> TJsAnalytics::newNN(const v8::Arguments& Args) {
	v8::HandleScope HandleScope;
    // parse arguments
    TJsAnalytics* JsAnalytics = TJsAnalyticsUtil::GetSelf(Args);
    PJsonVal ParamVal = TJsAnalyticsUtil::GetArgJson(Args, 0);
   
    TIntV LayoutV; ParamVal->GetObjIntV("layout", LayoutV);
    double LearnRate = ParamVal->GetObjNum("learnRate", 0.1);
    double Momentum = ParamVal->GetObjNum("momentum", 0.5);
    TStr TFuncHiddenLStr = ParamVal->GetObjStr("tFuncHidden", "tanHyper");
    TStr TFuncOutLStr = ParamVal->GetObjStr("tFuncOut", "tanHyper");
    TSignalProc::TTFunc TFuncHiddenL;
    TSignalProc::TTFunc TFuncOutL;
    
    if (TFuncHiddenLStr == "tanHyper") { 
        TFuncHiddenL = TSignalProc::TTFunc::tanHyper;
    } else if (TFuncHiddenLStr == "sigmoid") {
        TFuncHiddenL = TSignalProc::TTFunc::sigmoid;
    } else if (TFuncHiddenLStr == "fastTanh") {
        TFuncHiddenL = TSignalProc::TTFunc::fastTanh;
    } else if (TFuncHiddenLStr == "fastSigmoid") {
        TFuncHiddenL = TSignalProc::TTFunc::fastSigmoid;
    } else if (TFuncHiddenLStr == "linear") {
        TFuncHiddenL = TSignalProc::TTFunc::linear;
    } else {
        throw TExcept::New("Unknown transfer function type " + TFuncHiddenLStr);
    }

    if (TFuncOutLStr == "tanHyper") { 
        TFuncOutL = TSignalProc::TTFunc::tanHyper;
    } else if (TFuncOutLStr == "sigmoid") {
        TFuncOutL = TSignalProc::TTFunc::sigmoid;
    } else if (TFuncOutLStr == "fastTanh") {
        TFuncOutL = TSignalProc::TTFunc::fastTanh;
    } else if (TFuncOutLStr == "fastSigmoid") {
        TFuncOutL = TSignalProc::TTFunc::fastSigmoid;
    } else if (TFuncOutLStr == "linear") {
        TFuncOutL = TSignalProc::TTFunc::linear;
    } else {
        throw TExcept::New("Unknown transfer function type " + TFuncOutLStr);
    }

    try {
        TSignalProc::PNNet NN = TSignalProc::TNNet::New(LayoutV, LearnRate, Momentum, TFuncHiddenL, TFuncOutL);
        return TJsNN::New(JsAnalytics->Js, NN);
    }
    catch (const PExcept& Except) {
		InfoLog("[except] " + Except->GetMsgStr());
    }
    return v8::Undefined();
}


v8::Handle<v8::Value> TJsAnalytics::newRecLinReg(const v8::Arguments& Args) {
	v8::HandleScope HandleScope;
    // parse arguments
    TJsAnalytics* JsAnalytics = TJsAnalyticsUtil::GetSelf(Args);
    PJsonVal ParamVal = TJsAnalyticsUtil::GetArgJson(Args, 0);
   
    int dim = ParamVal->GetObjInt("dim");
	double ForgetFact = ParamVal->GetObjNum("forgetFact", 1.0);
	double RegFact = ParamVal->GetObjNum("regFact", 1.0);

    try {
        TSignalProc::PRecLinReg linReg = TSignalProc::TRecLinReg::New(dim, RegFact, ForgetFact);
        return TJsRecLinRegModel::New(JsAnalytics->Js, linReg);
    }
    catch (const PExcept& Except) {
		InfoLog("[except] " + Except->GetMsgStr());
    }
    return v8::Undefined();
}

v8::Handle<v8::Value> TJsAnalytics::loadRecLinRegModel(const v8::Arguments& Args) {
	v8::HandleScope HandleScope;
	TJsAnalytics* JsAnalytics = TJsAnalyticsUtil::GetSelf(Args);
	if (Args.Length() > 0) {
        PSIn SIn = TJsFIn::GetArgFIn(Args, 0);
        TSignalProc::PRecLinReg Model = TSignalProc::TRecLinReg::Load(*SIn);
		return HandleScope.Close(TJsRecLinRegModel::New(JsAnalytics->Js, Model));
	}
	return HandleScope.Close(v8::Undefined());
}

v8::Handle<v8::Value> TJsAnalytics::newHoeffdingTree(const v8::Arguments& Args) {
	v8::HandleScope HandleScope;
    // parse arguments
    TJsAnalytics* JsAnalytics = TJsAnalyticsUtil::GetSelf(Args);
    PJsonVal StreamConfig = TJsAnalyticsUtil::GetArgJson(Args, 0);
	PJsonVal JsonConfig = TJsAnalyticsUtil::GetArgJson(Args, 1);
	try {
        return TJsHoeffdingTree::New(JsAnalytics->Js, StreamConfig, JsonConfig);
    }
    catch (const PExcept& Except) {
		InfoLog("[except] " + Except->GetMsgStr());
    }
    return v8::Undefined();
}


v8::Handle<v8::Value> TJsAnalytics::trainKMeans(const v8::Arguments& Args) {
	v8::HandleScope HandleScope;
    // parse arguments
	TJsAnalytics* JsAnalytics = TJsAnalyticsUtil::GetSelf(Args);
    PFtrSpace FtrSpace = TJsFtrSpace::GetArgFtrSpace(Args, 0);
    PRecSet RecSet = TJsRecSet::GetArgRecSet(Args, 1);
    PJsonVal KMeansParamVal = TJsAnalyticsUtil::IsArgJson(Args, 2) ?
        TJsAnalyticsUtil::GetArgJson(Args, 2) : TJsonVal::NewObj();
    // parse SVM parameters
    const int Clusts = KMeansParamVal->GetObjInt("k");
    const int MaxIter = KMeansParamVal->GetObjInt("maxIterations", 50);
    const int RndSeed = KMeansParamVal->GetObjInt("randomSeed", 1);
    // do kmeans
    try {
        // prepare feature vectors
        TVec<TIntFltKdV> SpVV; SpVV.Clr();
        FtrSpace->GetSpVV(RecSet, SpVV);
        // normalize as KMeans assumes normalized inputs
        for (int SpVN = 0; SpVN < SpVV.Len(); SpVN++) {
            TLinAlg::Normalize(SpVV[SpVN]); }
        // convert to sparse matrix with records as columns
        TSparseColMatrix FtrMatrix(SpVV, FtrSpace->GetDim(), SpVV.Len());
        // do the clustering
        TRnd Rnd(RndSeed);
        TSparseKMeans KMeans(&FtrMatrix, Clusts, MaxIter, TEnv::Logger, Rnd); 
        KMeans.Init(); KMeans.Apply();
        // get assignments
        TVec<TUInt64V> ClusterRecIdV(Clusts);
        const TIntV& Assignment = KMeans.GetAssignment();
        for(int RecN = 0; RecN < KMeans.GetDocs(); RecN++) {
            // cluster id
            const int ClustN = Assignment[RecN];
            // record id
            const uint64 RecId = RecSet->GetRecId(RecN);
            // remember assignment
            ClusterRecIdV[ClustN].Add(RecId);
        }
    	// return
		v8::Local<v8::Array> JsRecSetV = v8::Array::New(Clusts);
		for (int ClustN = 0; ClustN < Clusts; ClustN++) {
            PRecSet ClusterRecSet = TRecSet::New(RecSet->GetStore(), ClusterRecIdV[ClustN]);
			JsRecSetV->Set(v8::Number::New(ClustN), TJsRecSet::New(JsAnalytics->Js, ClusterRecSet));
		} 
		return HandleScope.Close(JsRecSetV);		
	} catch (const PExcept& Except) {
		InfoLog("[except] " + Except->GetMsgStr());
	}
	return v8::Undefined();
}

v8::Handle<v8::Value> TJsAnalytics::getLanguageOptions(const v8::Arguments& Args) {
	v8::HandleScope HandleScope;
    // 0) create response object
	PJsonVal LangOpts = TJsonVal::NewObj();
    // 1) get available stemmers
    TStrV StemmerTypeNmV, StemmerTypeDNmV;
    TStemmer::GetStemmerTypeNmV(StemmerTypeNmV, StemmerTypeDNmV);
    PJsonVal ArrStemmer = TJsonVal::NewArr(StemmerTypeNmV);
    LangOpts->AddToObj("stemmer", ArrStemmer);
    // 2) get available stopword lists
    TStrV SwSetTypeNmV, SwSetTypeDNmV;
    TSwSet::GetSwSetTypeNmV(SwSetTypeNmV, SwSetTypeDNmV);
    PJsonVal ArrStopword = TJsonVal::NewArr(SwSetTypeNmV);
	LangOpts->AddToObj("stopwords", ArrStopword);
	return HandleScope.Close(TJsUtil::ParseJson(LangOpts));
}

///////////////////////////////
// QMiner-JavaScript-Feature-Space

v8::Handle<v8::ObjectTemplate> TJsFtrSpace::GetTemplate() {
	v8::HandleScope HandleScope;
	static v8::Persistent<v8::ObjectTemplate> Template;
	if (Template.IsEmpty()) {
		v8::Handle<v8::ObjectTemplate> TmpTemp = v8::ObjectTemplate::New();
        JsRegisterProperty(TmpTemp, dim);
		JsRegisterFunction(TmpTemp, save);
		JsRegisterFunction(TmpTemp, updateRecord);
		JsRegisterFunction(TmpTemp, updateRecords);
		JsRegisterFunction(TmpTemp, finishUpdate);					
		JsRegisterFunction(TmpTemp, extractStrings);	
		JsRegisterFunction(TmpTemp, getFtr);
		JsRegisterFunction(TmpTemp, ftrSpVec);						
		JsRegisterFunction(TmpTemp, ftrVec);	
		JsRegisterFunction(TmpTemp, ftrSpColMat);						
		JsRegisterFunction(TmpTemp, ftrColMat);	
		//JsRegisterFunction(TmpTemp, extractNumbers);						
		TmpTemp->SetAccessCheckCallbacks(TJsUtil::NamedAccessCheck, TJsUtil::IndexedAccessCheck);
		TmpTemp->SetInternalFieldCount(1);
		Template = v8::Persistent<v8::ObjectTemplate>::New(TmpTemp);
	}
	return Template;
}

PFtrSpace TJsFtrSpace::GetArgFtrSpace(const v8::Arguments& Args, const int& ArgN) {
    v8::HandleScope HandleScope;
    // check we have the argument at all
    AssertR(Args.Length() > ArgN, TStr::Fmt("Missing argument %d", ArgN));
    v8::Handle<v8::Value> Val = Args[ArgN];
    // check it's of the right type
    AssertR(Val->IsObject(), TStr::Fmt("Argument %d expected to be Object", ArgN));
    // get the wrapped 
    v8::Handle<v8::Object> FtrSpace = v8::Handle<v8::Object>::Cast(Val);
    v8::Local<v8::External> WrappedObject = v8::Local<v8::External>::Cast(FtrSpace->GetInternalField(0));
    // cast it to record set
    TJsFtrSpace* JsFtrSpace = static_cast<TJsFtrSpace*>(WrappedObject->Value());
    return JsFtrSpace->FtrSpace;    
}

v8::Handle<v8::Value> TJsFtrSpace::dim(v8::Local<v8::String> Properties, const v8::AccessorInfo& Info) {
	v8::HandleScope HandleScope;
	TJsFtrSpace* JsFtrSpace = TJsFtrSpaceUtil::GetSelf(Info);
	return HandleScope.Close(v8::Integer::New(JsFtrSpace->FtrSpace->GetDim()));
}

v8::Handle<v8::Value> TJsFtrSpace::save(const v8::Arguments& Args) {
	v8::HandleScope HandleScope;
    // parse arguments
	TJsFtrSpace* JsFtrSpace = TJsFtrSpaceUtil::GetSelf(Args);	
    PSOut SOut = TJsFOut::GetArgFOut(Args, 0);
    // save to stream
    JsFtrSpace->FtrSpace->Save(*SOut);
	// return
	return HandleScope.Close(v8::Null());
}

v8::Handle<v8::Value> TJsFtrSpace::updateRecord(const v8::Arguments& Args) {
	v8::HandleScope HandleScope;
    // parse arguments
	TJsFtrSpace* JsFtrSpace = TJsFtrSpaceUtil::GetSelf(Args);	
    TJsRec* JsRec = TJsObjUtil<TJsRec>::GetArgObj(Args, 0);
    // update with new records
    JsFtrSpace->FtrSpace->Update(JsRec->Rec);
	// return
	return HandleScope.Close(v8::Null());
}

v8::Handle<v8::Value> TJsFtrSpace::updateRecords(const v8::Arguments& Args) {
	v8::HandleScope HandleScope;
    // parse arguments
	TJsFtrSpace* JsFtrSpace = TJsFtrSpaceUtil::GetSelf(Args);	
    PRecSet RecSet = TJsRecSet::GetArgRecSet(Args, 0);
    // update with new records
    JsFtrSpace->FtrSpace->Update(RecSet);
	// return
	return HandleScope.Close(v8::Null());
}

v8::Handle<v8::Value> TJsFtrSpace::finishUpdate(const v8::Arguments& Args) {
	v8::HandleScope HandleScope;
    InfoLog("Warning: featureSpace.finishUpdate() is no longer necessary and hence deprecated.");
	// return
	return HandleScope.Close(v8::Null());
}

// extractStrings(String, Dimension=0)
v8::Handle<v8::Value> TJsFtrSpace::extractStrings(const v8::Arguments& Args) {
	v8::HandleScope HandleScope;
    // parse arguments
	TJsFtrSpace* JsFtrSpace = TJsFtrSpaceUtil::GetSelf(Args);	
    PJsonVal RecVal = TJsFtrSpaceUtil::GetArgJson(Args, 0);
    uint32 DimN = TJsFtrSpaceUtil::GetArgInt32(Args, 1, 0);
    // get strings
    TStrV StrV; JsFtrSpace->FtrSpace->ExtractStrV(DimN, RecVal, StrV);
	// return as JS array
	v8::Handle<v8::Array> StrArr = v8::Array::New(StrV.Len());
    for(int StrN = 0; StrN < StrV.Len(); StrN++) {
		StrArr->Set(v8::Uint32::New(StrN), v8::String::New(StrV.GetVal(StrN).CStr()));
	}
	return HandleScope.Close(StrArr);
}

// ftrStr = getFtr(FtrN)
v8::Handle<v8::Value> TJsFtrSpace::getFtr(const v8::Arguments& Args) {
	v8::HandleScope HandleScope;
	// parse arguments
	TJsFtrSpace* JsFtrSpace = TJsFtrSpaceUtil::GetSelf(Args);
	uint32 FtrN = TJsFtrSpaceUtil::GetArgInt32(Args, 0, 0);
	TStr FtrNm = JsFtrSpace->FtrSpace->GetFtr(FtrN);
	// return as JS array
	return HandleScope.Close(v8::String::New(FtrNm.CStr()));
}


v8::Handle<v8::Value> TJsFtrSpace::ftrSpVec(const v8::Arguments& Args) {
	v8::HandleScope HandleScope;
    // parse arguments
	TJsFtrSpace* JsFtrSpace = TJsFtrSpaceUtil::GetSelf(Args);	
    TRec Rec = TJsRec::GetArgRec(Args, 0);
    // create feature vector
	TIntFltKdV SpV;
	JsFtrSpace->FtrSpace->GetSpV(Rec, SpV);
	v8::Persistent<v8::Object> JsSpV = TJsSpV::New(JsFtrSpace->Js, SpV);
	// return
	return HandleScope.Close(JsSpV);
}

v8::Handle<v8::Value> TJsFtrSpace::ftrVec(const v8::Arguments& Args) {
	v8::HandleScope HandleScope;
	// parse arguments
	TJsFtrSpace* JsFtrSpace = TJsFtrSpaceUtil::GetSelf(Args);
	TRec Rec = TJsRec::GetArgRec(Args, 0);
	// create feature vector, compute
	TFltV FltV;
	JsFtrSpace->FtrSpace->GetFullV(Rec, FltV);
	// Create result and append vector
	v8::Persistent<v8::Object> JsFltV = TJsFltV::New(JsFtrSpace->Js, FltV);
	// return
	return HandleScope.Close(JsFltV);
}

v8::Handle<v8::Value> TJsFtrSpace::ftrSpColMat(const v8::Arguments& Args) {
	v8::HandleScope HandleScope;
    // parse arguments
	TJsFtrSpace* JsFtrSpace = TJsFtrSpaceUtil::GetSelf(Args);	
    PRecSet RecSet = TJsRecSet::GetArgRecSet(Args, 0);
    // create feature matrix
	TVec<TIntFltKdV> SpMat;
	JsFtrSpace->FtrSpace->GetSpVV(RecSet, SpMat);
	// create result
	v8::Persistent<v8::Object> JsSpMat = TJsSpMat::New(JsFtrSpace->Js, SpMat);
	// return
	return HandleScope.Close(JsSpMat);
}

v8::Handle<v8::Value> TJsFtrSpace::ftrColMat(const v8::Arguments& Args) {
	v8::HandleScope HandleScope;
    // parse arguments
	TJsFtrSpace* JsFtrSpace = TJsFtrSpaceUtil::GetSelf(Args);	
    PRecSet RecSet = TJsRecSet::GetArgRecSet(Args, 0);
    // create feature matrix
	TFltVV Mat;
	JsFtrSpace->FtrSpace->GetFullVV(RecSet, Mat);
	// create result
	v8::Persistent<v8::Object> JsMat = TJsFltVV::New(JsFtrSpace->Js, Mat);
	// return
	return HandleScope.Close(JsMat);
}

///////////////////////////////
// QMiner-JavaScript-Support-Vector-Machine-Model

v8::Handle<v8::ObjectTemplate> TJsSvmModel::GetTemplate() {
	v8::HandleScope HandleScope;
	static v8::Persistent<v8::ObjectTemplate> Template;
	if (Template.IsEmpty()) {
		v8::Handle<v8::ObjectTemplate> TmpTemp = v8::ObjectTemplate::New();
		JsRegisterFunction(TmpTemp, predict);
		JsLongRegisterFunction(TmpTemp, "classify", predict);
		JsRegisterProperty(TmpTemp, weights);
		JsRegisterFunction(TmpTemp, save);
		TmpTemp->SetAccessCheckCallbacks(TJsUtil::NamedAccessCheck, TJsUtil::IndexedAccessCheck);
		TmpTemp->SetInternalFieldCount(1);
		Template = v8::Persistent<v8::ObjectTemplate>::New(TmpTemp);
	}
	return Template;
}

v8::Handle<v8::Value> TJsSvmModel::predict(const v8::Arguments& Args) {
	v8::HandleScope HandleScope;
    // parse arguments
	TJsSvmModel* JsSvmModel = TJsSvmModelUtil::GetSelf(Args);	
    // get vector vector
    QmAssertR(Args.Length() > 0, "svm.predict: missing argument");
    if (TJsSvmModelUtil::IsArgClass(Args, 0, "TFltV")) {
        const double Res = JsSvmModel->Model.Predict(TJsFltV::GetVec(Args[0]->ToObject()));
    	return HandleScope.Close(v8::Number::New(Res));
    } else if (TJsSvmModelUtil::IsArgClass(Args, 0, "TIntFltKdV")) {
        const double Res = JsSvmModel->Model.Predict(TJsSpV::GetSpV(Args[0]->ToObject()));
    	return HandleScope.Close(v8::Number::New(Res));
    }
    throw TQmExcept::New("svm.predict: unsupported type of the first argument");
}

v8::Handle<v8::Value> TJsSvmModel::weights(v8::Local<v8::String> Properties, const v8::AccessorInfo& Info) {
	v8::HandleScope HandleScope;
    // parse arguments
	TJsSvmModel* JsSvmModel = TJsSvmModelUtil::GetSelf(Info);	
    // get feature vector
	TFltV WgtV; JsSvmModel->Model.GetWgtV(WgtV);
	v8::Persistent<v8::Object> JsWgtV = TJsFltV::New(JsSvmModel->Js, WgtV);
    return HandleScope.Close(JsWgtV);
}

v8::Handle<v8::Value> TJsSvmModel::save(const v8::Arguments& Args) {
	v8::HandleScope HandleScope;
	// parse arguments
	TJsSvmModel* JsSvmModel = TJsSvmModelUtil::GetSelf(Args);
	if (Args.Length() > 0) {
		PSOut SOut = TJsFOut::GetArgFOut(Args, 0);
		JsSvmModel->Model.Save(*SOut);
	}
	return HandleScope.Close(v8::Undefined());
}

///////////////////////////////
// QMiner-JavaScript-Neural-Networks
v8::Handle<v8::ObjectTemplate> TJsNN::GetTemplate() {
	v8::HandleScope HandleScope;
	static v8::Persistent<v8::ObjectTemplate> Template;    
	if (Template.IsEmpty()) {
		v8::Handle<v8::ObjectTemplate> TmpTemp = v8::ObjectTemplate::New();
		JsRegisterFunction(TmpTemp, learn);
		JsRegisterFunction(TmpTemp, predict);
		TmpTemp->SetAccessCheckCallbacks(TJsUtil::NamedAccessCheck, TJsUtil::IndexedAccessCheck);
		TmpTemp->SetInternalFieldCount(1);
		Template = v8::Persistent<v8::ObjectTemplate>::New(TmpTemp);
	}
	return Template;
}
// TODO: learn without feedforward, if we know the values in out layer are correct
v8::Handle<v8::Value> TJsNN::learn(const v8::Arguments& Args) {
	v8::HandleScope HandleScope;
    // parse arguments
    TJsNN* JsNN = TJsNNUtil::GetSelf(Args);
    // get feature vector
    QmAssertR(TJsNNUtil::IsArgClass(Args, 0, "TFltV"), 
        "NeuralNetwork.learn: The first argument must be a JsTFltV (js linalg full vector)"); 
    QmAssertR(TJsNNUtil::IsArgClass(Args, 1, "TFltV"), 
        "NeuralNetwork.learn: The second argument must be a JsTFltV (js linalg full vector)"); 
    TJsFltV* JsVecIn = TJsObjUtil<TQm::TJsFltV>::GetArgObj(Args, 0);
    TJsFltV* JsVecTarget = TJsObjUtil<TQm::TJsFltV>::GetArgObj(Args, 1);
    // TODO: do some checking of dimensions etc..
    // first get output values
    JsNN->NN->FeedFwd(JsVecIn->Vec);
    // then check how we performed and learn
    JsNN->NN->BackProp(JsVecTarget->Vec);
    
    return HandleScope.Close(v8::Undefined());	
}

v8::Handle<v8::Value> TJsNN::predict(const v8::Arguments& Args) {
	v8::HandleScope HandleScope;
    // parse arguments
    TJsNN* JsNN = TJsNNUtil::GetSelf(Args);
    // get feature vector
    QmAssertR(TJsNNUtil::IsArgClass(Args, 0, "TFltV"), 
        "RecLinRegModel.learn: The first argument must be a JsTFltV (js linalg full vector)"); 
    TJsFltV* JsVec = TJsObjUtil<TQm::TJsFltV>::GetArgObj(Args, 0);
    JsNN->NN->FeedFwd(JsVec->Vec);
    v8::Persistent<v8::Object> JsFltV = TJsFltV::New(JsNN->Js);
    TFltV& FltV = TJsFltV::GetVec(JsFltV);
    JsNN->NN->GetResults(FltV);

    return HandleScope.Close(JsFltV);
}

///////////////////////////////
// QMiner-JavaScript-Recursive-Linear-Regression

v8::Handle<v8::ObjectTemplate> TJsRecLinRegModel::GetTemplate() {
	v8::HandleScope HandleScope;
	static v8::Persistent<v8::ObjectTemplate> Template;    
	if (Template.IsEmpty()) {
		v8::Handle<v8::ObjectTemplate> TmpTemp = v8::ObjectTemplate::New();
		JsRegisterFunction(TmpTemp, learn);
		JsRegisterFunction(TmpTemp, predict);
		JsRegisterFunction(TmpTemp, save);
		JsRegisterProperty(TmpTemp, weights);
		JsRegisterProperty(TmpTemp, dim);
		TmpTemp->SetAccessCheckCallbacks(TJsUtil::NamedAccessCheck, TJsUtil::IndexedAccessCheck);
		TmpTemp->SetInternalFieldCount(1);
		Template = v8::Persistent<v8::ObjectTemplate>::New(TmpTemp);
	}
	return Template;
}

v8::Handle<v8::Value> TJsRecLinRegModel::learn(const v8::Arguments& Args) {
	v8::HandleScope HandleScope;
    // parse arguments
    TJsRecLinRegModel* JsRecLinRegModel = TJsRecLinRegModelUtil::GetSelf(Args);
    // get feature vector
    QmAssertR(TJsRecLinRegModelUtil::IsArgClass(Args, 0, "TFltV"), 
        "RecLinRegModel.learn: The first argument must be a JsTFltV (js linalg full vector)"); 
    TJsFltV* JsVec = TJsObjUtil<TQm::TJsFltV>::GetArgObj(Args, 0);
    // make sure dimensions match
    QmAssertR(JsRecLinRegModel->Model->GetDim() == JsVec->Vec.Len(), 
        "RecLinRegModel.learn: model dimension != passed argument dimension");				
    const double Target = TJsRecLinRegModelUtil::GetArgFlt(Args, 1);
    // learn
    JsRecLinRegModel->Model->Learn(JsVec->Vec, Target);
	return HandleScope.Close(v8::Undefined());	
}

v8::Handle<v8::Value> TJsRecLinRegModel::predict(const v8::Arguments& Args) {
	v8::HandleScope HandleScope;
    // parse arguments
    TJsRecLinRegModel* JsRecLinRegModel = TJsRecLinRegModelUtil::GetSelf(Args);
    // get feature vector
    QmAssertR(TJsRecLinRegModelUtil::IsArgClass(Args, 0, "TFltV"), 
        "RecLinRegModel.learn: The first argument must be a JsTFltV (js linalg full vector)"); 
    TJsFltV* JsVec = TJsObjUtil<TQm::TJsFltV>::GetArgObj(Args, 0);
    QmAssertR(JsRecLinRegModel->Model->GetDim() == JsVec->Vec.Len(), 
        "RecLinRegModel.learn: model dimension != sample dimension");				
    const double Predict = JsRecLinRegModel->Model->Predict(JsVec->Vec);
    return HandleScope.Close(v8::Number::New(Predict));
}

v8::Handle<v8::Value> TJsRecLinRegModel::weights(v8::Local<v8::String> Properties, const v8::AccessorInfo& Info) {
	v8::HandleScope HandleScope;
    // parse arguments
    TJsRecLinRegModel* JsRecLinRegModel = TJsRecLinRegModelUtil::GetSelf(Info);
    // get feature vector
	TFltV Coef;
	JsRecLinRegModel->Model->GetCoeffs(Coef);	    
	v8::Persistent<v8::Object> JsResult = TJsFltV::New(JsRecLinRegModel->Js, Coef);
    return HandleScope.Close(JsResult);
}

v8::Handle<v8::Value> TJsRecLinRegModel::save(const v8::Arguments& Args) {
	QmAssertR(Args.Length() > 0, "TJsRecLinRegModel::save: SOut not specified!");

	v8::HandleScope HandleScope;
	// parse arguments
	TJsRecLinRegModel* JsModel = TJsRecLinRegModelUtil::GetSelf(Args);
	PSOut SOut = TJsFOut::GetArgFOut(Args, 0);
	JsModel->Model->Save(*SOut);

	return HandleScope.Close(v8::Undefined());
}

v8::Handle<v8::Value> TJsRecLinRegModel::dim(v8::Local<v8::String> Properties, const v8::AccessorInfo& Info) {
	v8::HandleScope HandleScope;
	// parse arguments
    TJsRecLinRegModel* JsRecLinRegModel = TJsRecLinRegModelUtil::GetSelf(Info);
	return HandleScope.Close(v8::Integer::New(JsRecLinRegModel->Model->GetDim()));
}

///////////////////////////////
// QMiner-JavaScript-GeoIP
bool TJsGeoIp::InitP = false;
PGeoIpBs TJsGeoIp::GeoIpBs = NULL;

PGeoIpBs TJsGeoIp::GetGeoIpBs() {
	if (!InitP) {
		InitP = true;
		//TODO: check for folder
		GeoIpBs = TGeoIpBs::LoadBin("./dbs/GeoIP-Full.GeoIP");
	}
	return GeoIpBs;
}


v8::Handle<v8::ObjectTemplate> TJsGeoIp::GetTemplate() {
	v8::HandleScope HandleScope;
	static v8::Persistent<v8::ObjectTemplate> Template;
	if (Template.IsEmpty()) {
		v8::Handle<v8::ObjectTemplate> TmpTemp = v8::ObjectTemplate::New();
		JsRegisterFunction(TmpTemp, country);				
		JsRegisterFunction(TmpTemp, location);	
		
		TmpTemp->SetAccessCheckCallbacks(TJsUtil::NamedAccessCheck, TJsUtil::IndexedAccessCheck);
		TmpTemp->SetInternalFieldCount(1);
		Template = v8::Persistent<v8::ObjectTemplate>::New(TmpTemp);
	}
	return Template;
}

v8::Handle<v8::Value> TJsGeoIp::country(const v8::Arguments& Args) {
	v8::HandleScope HandleScope;
	// read IP address
	TStr IpNumStr = TJsGeoIpUtil::GetArgStr(Args, 0);
	QmAssertR(TUInt::IsIpStr(IpNumStr), "Invalid IP address " + IpNumStr);
	// get country
	PGeoIpBs GeoIpBs = GetGeoIpBs();
	const int OrgId = GeoIpBs->GetOrgId(IpNumStr);
	if (OrgId == -1) { return HandleScope.Close(v8::Null()); }
	const TStr CountryNm = GeoIpBs->GetCountryNm(OrgId);
	// return
	return HandleScope.Close(v8::String::New(CountryNm.CStr()));
}

v8::Handle<v8::Value> TJsGeoIp::location(const v8::Arguments& Args) {
	v8::HandleScope HandleScope;
	// read IP address
	TStr IpNumStr = TJsGeoIpUtil::GetArgStr(Args, 0);
	QmAssertR(TUInt::IsIpStr(IpNumStr), "Invalid IP address " + IpNumStr);
	// get location
	PGeoIpBs GeoIpBs = GetGeoIpBs();
	const int OrgId = GeoIpBs->GetOrgId(IpNumStr);
	if (OrgId == -1) { return HandleScope.Close(v8::Null()); }
	// prepare response
	PJsonVal LocVal = TJsonVal::NewObj();
	LocVal->AddToObj("country", GeoIpBs->GetCountryNm(OrgId));
	LocVal->AddToObj("region", GeoIpBs->GetRegionNm(OrgId));
	LocVal->AddToObj("city", GeoIpBs->GetCityNm(OrgId));
	LocVal->AddToObj("ISP", GeoIpBs->GetIspNm(OrgId));
	LocVal->AddToObj("organization", GeoIpBs->GetOrgNm(OrgId));
	// return
	return HandleScope.Close(TJsUtil::ParseJson(LocVal));
}

///////////////////////////////
// QMiner-JavaScript-Process
v8::Handle<v8::ObjectTemplate> TJsProcess::GetTemplate() {
	v8::HandleScope HandleScope;
	static v8::Persistent<v8::ObjectTemplate> Template;
	if (Template.IsEmpty()) {
		v8::Handle<v8::ObjectTemplate> TmpTemp = v8::ObjectTemplate::New();
		JsRegisterFunction(TmpTemp, stop);
		JsRegisterFunction(TmpTemp, sleep);
		JsRegisterProperty(TmpTemp, args);
		JsRegisterProperty(TmpTemp, sysStat);
		JsRegisterProperty(TmpTemp, scriptNm);
		JsRegisterProperty(TmpTemp, scriptFNm);
		JsRegisterFunction(TmpTemp, getGlobals);
		JsRegisterFunction(TmpTemp, exitScript);
		TmpTemp->SetInternalFieldCount(1);
		Template = v8::Persistent<v8::ObjectTemplate>::New(TmpTemp);
	}
	return Template;
}

v8::Handle<v8::Value> TJsProcess::stop(const v8::Arguments& Args) {
	v8::HandleScope HandleScope;
    if (TJsProcessUtil::IsArg(Args, 0)) {
        // we have return code, get it
        TEnv::ReturnCode = TJsProcessUtil::GetArgInt32(Args, 0);
    }
    // send message to server to quit
    TLoop::Stop();
	return v8::Undefined();
}

v8::Handle<v8::Value> TJsProcess::sleep(const v8::Arguments& Args) {
	v8::HandleScope HandleScope;
	const TInt Millis = TJsProcessUtil::GetArgInt32(Args,0);
	QmAssertR(Millis >= 0, "Sleep time must be greater or equal to than 0!");
	TSysProc::Sleep(TUInt(Millis));
	return v8::Undefined();
}

v8::Handle<v8::Value> TJsProcess::args(v8::Local<v8::String> Properties, const v8::AccessorInfo& Info) {
	v8::HandleScope HandleScope;
	PJsonVal ArgsVal = TJsonVal::NewArr(Env.GetArgV());
	return HandleScope.Close(TJsUtil::ParseJson(ArgsVal));
}

v8::Handle<v8::Value> TJsProcess::sysStat(v8::Local<v8::String> Properties, const v8::AccessorInfo& Info) {
	v8::HandleScope HandleScope;
    PJsonVal StatVal = TJsonVal::NewObj();
#ifdef GLib_LINUX   
    TSysMemStat MemStat;
    StatVal->AddToObj("size", TUInt64::GetStr(MemStat.Size));
    StatVal->AddToObj("sizeKb", TUInt64::GetKiloStr(MemStat.Size));
    StatVal->AddToObj("sizeMb", TUInt64::GetMegaStr(MemStat.Size));
#endif
	return HandleScope.Close(TJsUtil::ParseJson(StatVal));
}
	
v8::Handle<v8::Value> TJsProcess::scriptNm(v8::Local<v8::String> Properties, const v8::AccessorInfo& Info) {
	v8::HandleScope HandleScope;
	TJsProcess* JsProc = TJsProcessUtil::GetSelf(Info);
	v8::Local<v8::String> ScriptNm = v8::String::New(JsProc->Js->GetScriptNm().CStr());
	return HandleScope.Close(ScriptNm);
}

v8::Handle<v8::Value> TJsProcess::scriptFNm(v8::Local<v8::String> Properties, const v8::AccessorInfo& Info) {
	v8::HandleScope HandleScope;
	TJsProcess* JsProc = TJsProcessUtil::GetSelf(Info);
	v8::Local<v8::String> ScriptFNm = v8::String::New(JsProc->Js->GetScriptFNm().CStr());
	return HandleScope.Close(ScriptFNm);
}

v8::Handle<v8::Value> TJsProcess::getGlobals(const v8::Arguments& Args) {
	v8::HandleScope HandleScope;
	TJsProcess* JsProc = TJsProcessUtil::GetSelf(Args);
	v8::Local<v8::Object> Obj = JsProc->Js->Context->Global();
	v8::Local<v8::Array> Properties = Obj->GetPropertyNames();	
	//for (uint32 PropN = 0; PropN < Properties->Length(); PropN++) {
	//	// get each property as string, extract arg json and attach it to ParamVal
	//	TStr PropStr = TJsUtil::V8JsonToStr(Properties->Get(PropN));
	//	PropStr = PropStr.GetSubStr(1, PropStr.Len() - 2); // remove " char at the beginning and end
	//	printf("%s", PropStr.CStr());
	//	if (PropN < Properties->Length() - 1) {
	//		printf(", ");
	//	}
	//	else { printf("\n"); }
	//}
	return HandleScope.Close(Properties);
}


v8::Handle<v8::Value> TJsProcess::exitScript(const v8::Arguments& Args) {
	v8::V8::TerminateExecution(v8::Isolate::GetCurrent());
	return v8::Undefined();
}

///////////////////////////////
// QMiner-JavaScript-Console
v8::Handle<v8::ObjectTemplate> TJsConsole::GetTemplate() {
	v8::HandleScope HandleScope;
	static v8::Persistent<v8::ObjectTemplate> Template;
	if (Template.IsEmpty()) {
		v8::Handle<v8::ObjectTemplate> TmpTemp = v8::ObjectTemplate::New();
		JsRegisterFunction(TmpTemp, log);
		JsRegisterFunction(TmpTemp, getln);
		JsRegisterFunction(TmpTemp, print);
		JsLongRegisterFunction(TmpTemp, "say", log);
		TmpTemp->SetInternalFieldCount(1);
		Template = v8::Persistent<v8::ObjectTemplate>::New(TmpTemp);
	}
	return Template;
}

v8::Handle<v8::Value> TJsConsole::log(const v8::Arguments& Args) {
	v8::HandleScope HandleScope;
	if (Args.Length() == 1) { 
		TStr MsgStr = TJsConsoleUtil::GetStr(Args[0]->ToString());
		InfoLog("[console] " + MsgStr);
	} else if (Args.Length() > 1) {
		const TStr TitleStr = TJsConsoleUtil::GetStr(Args[0]->ToString());
		const TStr MsgStr = TJsConsoleUtil::GetStr(Args[1]->ToString());
		TEnv::Logger->OnStatusFmt("[%s] %s", TitleStr.CStr(), MsgStr.CStr());
	} else {
		InfoLog("[console]");
	}
	return v8::Undefined();
}

v8::Handle<v8::Value> TJsConsole::getln(const v8::Arguments& Args) {
	v8::HandleScope HandleScope;
	TStdIn StdIn;
	TStr LnStr;
	StdIn.GetNextLn(LnStr);
	return HandleScope.Close(v8::String::New(LnStr.CStr()));
}

v8::Handle<v8::Value> TJsConsole::print(const v8::Arguments& Args) {
	v8::HandleScope HandleScope;
	TStr Str = TJsConsoleUtil::GetStr(Args[0]->ToString());
	printf("%s", Str.CStr());
	return HandleScope.Close(v8::Undefined());
}

///////////////////////////////
// QMiner-JavaScript-Fs
v8::Handle<v8::ObjectTemplate> TJsFs::GetTemplate() {
	v8::HandleScope HandleScope;
	static v8::Persistent<v8::ObjectTemplate> Template;
	if (Template.IsEmpty()) {
		v8::Handle<v8::ObjectTemplate> TmpTemp = v8::ObjectTemplate::New();
		JsRegisterFunction(TmpTemp, openRead);
		JsRegisterFunction(TmpTemp, openWrite);
		JsRegisterFunction(TmpTemp, openAppend);
		JsRegisterFunction(TmpTemp, exists);
		JsRegisterFunction(TmpTemp, copy);
		JsRegisterFunction(TmpTemp, move);
		JsRegisterFunction(TmpTemp, del);
		JsRegisterFunction(TmpTemp, rename);
		JsRegisterFunction(TmpTemp, fileInfo);
		JsRegisterFunction(TmpTemp, mkdir);
		JsRegisterFunction(TmpTemp, rmdir);
		JsRegisterFunction(TmpTemp, listFile);
		TmpTemp->SetAccessCheckCallbacks(TJsUtil::NamedAccessCheck, TJsUtil::IndexedAccessCheck);
		TmpTemp->SetInternalFieldCount(1);
		Template = v8::Persistent<v8::ObjectTemplate>::New(TmpTemp);
	}
	return Template;
}

bool TJsFs::CanAccess(const TStr& FPath) {
    if (!TEnv::IsSandbox()) { return true; }
    TJsFPath JsFPath(FPath);
    for (int AllowedFPathN = 0; AllowedFPathN < AllowedFPathV.Len(); AllowedFPathN++) {
        if (JsFPath.IsSubdir(AllowedFPathV[AllowedFPathN])) { return true; }
    }
    return false;
}

bool TJsFs::CanAccess(const v8::Arguments& Args) {
    if (!TEnv::IsSandbox()) { return true; }
	v8::HandleScope HandleScope;    
	TJsFs* JsFs = TJsFsUtil::GetSelf(Args);
    TStr FPath = TJsFsUtil::GetArgStr(Args, 0);
	return JsFs->CanAccess(FPath);
}

// TODO: Perform standard check for file existence, etc.
v8::Handle<v8::Value> TJsFs::openRead(const v8::Arguments& Args) {
	v8::HandleScope HandleScope;
	TJsFs* JsFs = TJsFsUtil::GetSelf(Args);
    TStr FNm = TJsFsUtil::GetArgStr(Args, 0);
    QmAssertR(JsFs->CanAccess(FNm), "You don't have permission to access file '" + FNm + "'");
    QmAssertR(TFile::Exists(FNm), "File '" + FNm + "' does not exist");
	return TJsFIn::New(FNm);
}

v8::Handle<v8::Value> TJsFs::openWrite(const v8::Arguments& Args) { // call withb AppendP = false
	v8::HandleScope HandleScope;
	TJsFs* JsFs = TJsFsUtil::GetSelf(Args);
    TStr FNm = TJsFsUtil::GetArgStr(Args, 0);
    QmAssertR(JsFs->CanAccess(FNm), "You don't have permission to access file '" + FNm + "'");    
	return TJsFOut::New(FNm);
}

v8::Handle<v8::Value> TJsFs::openAppend(const v8::Arguments& Args) { // call with AppendP = true 
	v8::HandleScope HandleScope;
	TJsFs* JsFs = TJsFsUtil::GetSelf(Args);
    TStr FNm = TJsFsUtil::GetArgStr(Args, 0);
    QmAssertR(JsFs->CanAccess(FNm), "You don't have permission to access file '" + FNm + "'");
	return TJsFOut::New(FNm, true);
}

v8::Handle<v8::Value> TJsFs::exists(const v8::Arguments& Args) {
	v8::HandleScope HandleScope;
	TJsFs* JsFs = TJsFsUtil::GetSelf(Args);
    TStr FNm = TJsFsUtil::GetArgStr(Args, 0);
    QmAssertR(JsFs->CanAccess(FNm), "You don't have permission to access file '" + FNm + "'");
	return v8::Boolean::New(TFile::Exists(FNm));
}

v8::Handle<v8::Value> TJsFs::copy(const v8::Arguments& Args) {
	v8::HandleScope HandleScope;
	TJsFs* JsFs = TJsFsUtil::GetSelf(Args);
    TStr SrcFNm = TJsFsUtil::GetArgStr(Args, 0);
    QmAssertR(JsFs->CanAccess(SrcFNm), "You don't have permission to access file '" + SrcFNm + "'");
    QmAssertR(TFile::Exists(SrcFNm), "File '" + SrcFNm + "' does not exist");
    TStr DstFNm = TJsFsUtil::GetArgStr(Args, 1);
    QmAssertR(JsFs->CanAccess(DstFNm), "You don't have permission to access file '" + DstFNm + "'");
	TFile::Copy(SrcFNm, DstFNm);
	return v8::Undefined();
}

v8::Handle<v8::Value> TJsFs::move(const v8::Arguments& Args) {
	v8::HandleScope HandleScope;
	TJsFs* JsFs = TJsFsUtil::GetSelf(Args);
    TStr SrcFNm = TJsFsUtil::GetArgStr(Args, 0);
    QmAssertR(JsFs->CanAccess(SrcFNm), "You don't have permission to access file '" + SrcFNm + "'");
    QmAssertR(TFile::Exists(SrcFNm), "File '" + SrcFNm + "' does not exist");
    TStr DstFNm = TJsFsUtil::GetArgStr(Args, 1);
    QmAssertR(JsFs->CanAccess(DstFNm), "You don't have permission to access file '" + DstFNm + "'");
	TFile::Copy(SrcFNm, DstFNm);
	TFile::Del(SrcFNm, false); // ThrowExceptP = false 
    return v8::Undefined();
}

v8::Handle<v8::Value> TJsFs::del(const v8::Arguments& Args) {
	v8::HandleScope HandleScope;
	TJsFs* JsFs = TJsFsUtil::GetSelf(Args);
    TStr FNm = TJsFsUtil::GetArgStr(Args, 0);
    QmAssertR(JsFs->CanAccess(FNm), "You don't have permission to access file '" + FNm + "'");
    QmAssertR(TFile::Exists(FNm), "File '" + FNm + "' does not exist");
	TFile::Del(FNm, false); // ThrowExceptP = false 
	return v8::Undefined();
}

v8::Handle<v8::Value> TJsFs::rename(const v8::Arguments& Args) {
	v8::HandleScope HandleScope;
	TJsFs* JsFs = TJsFsUtil::GetSelf(Args);
    TStr SrcFNm = TJsFsUtil::GetArgStr(Args, 0);
    QmAssertR(JsFs->CanAccess(SrcFNm), "You don't have permission to access file '" + SrcFNm + "'");
    QmAssertR(TFile::Exists(SrcFNm), "File '" + SrcFNm + "' does not exist");
    TStr DstFNm = TJsFsUtil::GetArgStr(Args, 1);
    QmAssertR(JsFs->CanAccess(DstFNm), "You don't have permission to access file '" + DstFNm + "'");
	TFile::Rename(SrcFNm, DstFNm);
	return v8::Undefined();
}

v8::Handle<v8::Value> TJsFs::fileInfo(const v8::Arguments& Args) {
	v8::HandleScope HandleScope;
	TJsFs* JsFs = TJsFsUtil::GetSelf(Args);
    TStr FNm = TJsFsUtil::GetArgStr(Args, 0);
    QmAssertR(JsFs->CanAccess(FNm), "You don't have permission to access file '" + FNm + "'");
    QmAssertR(TFile::Exists(FNm), "File '" + FNm + "' does not exist");
	const uint64 CreateTm = TFile::GetCreateTm(FNm);
	const uint64 LastAccessTm = TFile::GetLastAccessTm(FNm);
	const uint64 LastWriteTm = TFile::GetLastWriteTm(FNm);
	const uint64 Size = TFile::GetSize(FNm);
	v8::Handle<v8::Object> Obj = v8::Object::New();
	Obj->Set(v8::String::New("createTime"), v8::String::New(TTm::GetTmFromMSecs(CreateTm).GetWebLogDateTimeStr().CStr()));
	Obj->Set(v8::String::New("lastAccessTime"), v8::String::New(TTm::GetTmFromMSecs(LastAccessTm).GetWebLogDateTimeStr().CStr()));
	Obj->Set(v8::String::New("lastWriteTime"), v8::String::New(TTm::GetTmFromMSecs(LastWriteTm).GetWebLogDateTimeStr().CStr()));
	Obj->Set(v8::String::New("size"), v8::Number::New(static_cast<double>(Size)));
	return HandleScope.Close(Obj);
}

v8::Handle<v8::Value> TJsFs::mkdir(const v8::Arguments& Args) {
	v8::HandleScope HandleScope;
	TJsFs* JsFs = TJsFsUtil::GetSelf(Args);
    TStr FPath = TJsFsUtil::GetArgStr(Args, 0);
    QmAssertR(JsFs->CanAccess(FPath), "You don't have permission to access directory '" + FPath + "'");
	const bool GenDirP = TDir::GenDir(FPath);
	return v8::Boolean::New(GenDirP);
}

v8::Handle<v8::Value> TJsFs::rmdir(const v8::Arguments& Args) {
	v8::HandleScope HandleScope;
	TJsFs* JsFs = TJsFsUtil::GetSelf(Args);
    TStr FPath = TJsFsUtil::GetArgStr(Args, 0);
    QmAssertR(JsFs->CanAccess(FPath), "You don't have permission to access directory '" + FPath + "'");
	const bool DelDirP = TDir::DelDir(FPath);
	return HandleScope.Close(v8::Boolean::New(DelDirP));
}

v8::Handle<v8::Value> TJsFs::listFile(const v8::Arguments& Args) {
	v8::HandleScope HandleScope;
	TJsFs* JsFs = TJsFsUtil::GetSelf(Args);
    // read parameters
    TStr FPath = TJsFsUtil::GetArgStr(Args, 0);
    QmAssertR(JsFs->CanAccess(FPath), "You don't have permission to access directory '" + FPath + "'");
    TStr FExt = TJsFsUtil::GetArgStr(Args, 1);
    const bool RecurseP = TJsFsUtil::GetArgBool(Args, 2, false);
    // get file list
	TStrV FNmV;
	TFFile::GetFNmV(FPath, TStrV::GetV(FExt), RecurseP, FNmV);
	v8::Handle<v8::Array> FNmArr = v8::Array::New(FNmV.Len());
	for(int FldN = 0; FldN < FNmV.Len(); ++FldN) {
		FNmArr->Set(v8::Uint32::New(FldN), v8::String::New(FNmV.GetVal(FldN).CStr()));
	}
	return HandleScope.Close(FNmArr);
}

///////////////////////////////
// QMiner-JavaScript-FIn
PSIn TJsFIn::GetArgFIn(const v8::Arguments& Args, const int& ArgN) {
    v8::HandleScope HandleScope;
    // check we have the argument at all
    AssertR(Args.Length() > ArgN, TStr::Fmt("Missing argument %d", ArgN));
    v8::Handle<v8::Value> Val = Args[ArgN];
    // check it's of the right type
    AssertR(Val->IsObject(), TStr::Fmt("Argument %d expected to be Object", ArgN));
    // get the wrapped 
    v8::Handle<v8::Object> _JsFIn = v8::Handle<v8::Object>::Cast(Val);
    v8::Local<v8::External> WrappedObject = v8::Local<v8::External>::Cast(_JsFIn->GetInternalField(0));
    // cast it to record set
    TJsFIn* JsFIn = static_cast<TJsFIn*>(WrappedObject->Value());
    return JsFIn->SIn;    
}

v8::Handle<v8::ObjectTemplate> TJsFIn::GetTemplate() {
	v8::HandleScope HandleScope;
	static v8::Persistent<v8::ObjectTemplate> Template;
	if (Template.IsEmpty()) {
		v8::Handle<v8::ObjectTemplate> TmpTemp = v8::ObjectTemplate::New();
		JsRegisterFunction(TmpTemp, peekCh);
		JsRegisterFunction(TmpTemp, getCh);
		JsRegisterFunction(TmpTemp, readLine);
		JsLongRegisterFunction(TmpTemp, "getNextLn", readLine);
		JsRegisterProperty(TmpTemp, eof);
		JsRegisterProperty(TmpTemp, length);
		TmpTemp->SetAccessCheckCallbacks(TJsUtil::NamedAccessCheck, TJsUtil::IndexedAccessCheck);
		TmpTemp->SetInternalFieldCount(1);
		Template = v8::Persistent<v8::ObjectTemplate>::New(TmpTemp);
	}
	return Template;
}

// takes no arguments 
v8::Handle<v8::Value> TJsFIn::getCh(const v8::Arguments& Args) {
	v8::HandleScope HandleScope;
	TJsFIn* JsFIn = TJsFInUtil::GetSelf(Args);
	return v8::String::New(TStr(JsFIn->SIn->GetCh()).CStr());
}

v8::Handle<v8::Value> TJsFIn::peekCh(const v8::Arguments& Args) {
	v8::HandleScope HandleScope;
	TJsFIn* JsFIn = TJsFInUtil::GetSelf(Args);
	return v8::String::New(TStr(JsFIn->SIn->PeekCh()).CStr());
}

v8::Handle<v8::Value> TJsFIn::readLine(const v8::Arguments& Args) {
	v8::HandleScope HandleScope;
	TJsFIn* JsFIn = TJsFInUtil::GetSelf(Args);
	TChA LnChA; JsFIn->SIn->GetNextLn(LnChA);
	return v8::String::New(LnChA.CStr());
}

v8::Handle<v8::Value> TJsFIn::eof(v8::Local<v8::String> Properties, const v8::AccessorInfo& Info) {
	v8::HandleScope HandleScope;
	TJsFIn* JsFIn = TJsFInUtil::GetSelf(Info);
	return v8::Boolean::New(JsFIn->SIn->Eof());
}

v8::Handle<v8::Value> TJsFIn::length(v8::Local<v8::String> Properties, const v8::AccessorInfo& Info) {
	v8::HandleScope HandleScope;
	TJsFIn* JsFIn = TJsFInUtil::GetSelf(Info);
	return v8::Uint32::New(JsFIn->SIn->Len());
}

///////////////////////////////
// QMiner-JavaScript-FOut
PSOut TJsFOut::GetArgFOut(const v8::Arguments& Args, const int& ArgN) {
    v8::HandleScope HandleScope;
    // check we have the argument at all
    AssertR(Args.Length() > ArgN, TStr::Fmt("Missing argument %d", ArgN));
    v8::Handle<v8::Value> Val = Args[ArgN];
    // check it's of the right type
    AssertR(Val->IsObject(), TStr::Fmt("Argument %d expected to be Object", ArgN));
    // get the wrapped 
    v8::Handle<v8::Object> _JsFOut = v8::Handle<v8::Object>::Cast(Val);
    v8::Local<v8::External> WrappedObject = v8::Local<v8::External>::Cast(_JsFOut->GetInternalField(0));
    // cast it to record set
    TJsFOut* JsFOut = static_cast<TJsFOut*>(WrappedObject->Value());
    return JsFOut->SOut;    
}

v8::Handle<v8::ObjectTemplate> TJsFOut::GetTemplate() {
	v8::HandleScope HandleScope;
	static v8::Persistent<v8::ObjectTemplate> Template;
	if (Template.IsEmpty()) {
		v8::Handle<v8::ObjectTemplate> TmpTemp = v8::ObjectTemplate::New();
		JsRegisterFunction(TmpTemp, write);
		JsRegisterFunction(TmpTemp, writeLine);
        JsRegisterFunction(TmpTemp, flush);
        JsRegisterFunction(TmpTemp, close);
		TmpTemp->SetAccessCheckCallbacks(TJsUtil::NamedAccessCheck, TJsUtil::IndexedAccessCheck);
		TmpTemp->SetInternalFieldCount(1);
		Template = v8::Persistent<v8::ObjectTemplate>::New(TmpTemp);
	}
	return Template;
}

v8::Handle<v8::Value> TJsFOut::write(const v8::Arguments& Args) {
	v8::HandleScope HandleScope;
    QmAssertR(Args.Length() == 1, "Invalid number of arguments to fout.write()");
	TJsFOut* JsFOut = TJsFOutUtil::GetSelf(Args);
    QmAssertR(!JsFOut->SOut.Empty(), "Output stream already closed!");
    int OutN = 0;
	if(TJsFOutUtil::IsArgFlt(Args, 0)) {
        OutN = JsFOut->SOut->PutFlt(TJsFOutUtil::GetArgFlt(Args, 0));
	} else if(TJsFOutUtil::IsArgJson(Args, 0)) {
        OutN = JsFOut->SOut->PutStr(TJsFOutUtil::GetArgJsonStr(Args, 0));
	} else if (TJsFOutUtil::IsArgStr(Args, 0)) {
        OutN = JsFOut->SOut->PutStr(TJsFOutUtil::GetArgStr(Args, 0));
	} else {
        throw TQmExcept::New("Invalid parameter type to fout.write()");
	}
	//JsFOut->SOut->Flush();
	return v8::Integer::New(OutN);
}

v8::Handle<v8::Value> TJsFOut::writeLine(const v8::Arguments& Args) {
	v8::HandleScope HandleScope;
    // first we write, if we have any argument
    int OutN = 0;
    if (TJsFOutUtil::IsArg(Args, 0)) {
        v8::Handle<v8::Value> Res = write(Args);
        OutN += Res->Int32Value();
    }
    // then we make a new line
	TJsFOut* JsFOut = TJsFOutUtil::GetSelf(Args);  
    QmAssertR(!JsFOut->SOut.Empty(), "Output stream already closed!");
    OutN += JsFOut->SOut->PutLn();
	return v8::Integer::New(OutN);
}

v8::Handle<v8::Value> TJsFOut::flush(const v8::Arguments& Args) {
	v8::HandleScope HandleScope;
	TJsFOut* JsFOut = TJsFOutUtil::GetSelf(Args);
    QmAssertR(!JsFOut->SOut.Empty(), "Output stream already closed!");
	JsFOut->SOut->Flush();
	return v8::Undefined();
}

v8::Handle<v8::Value> TJsFOut::close(const v8::Arguments& Args) {
	v8::HandleScope HandleScope;
	TJsFOut* JsFOut = TJsFOutUtil::GetSelf(Args);
	JsFOut->SOut.Clr();
	return v8::Undefined();
}

///////////////////////////////
// QMiner-JavaScript-Console
v8::Handle<v8::ObjectTemplate> TJsHttp::GetTemplate() {
	v8::HandleScope HandleScope;
	static v8::Persistent<v8::ObjectTemplate> Template;
	if (Template.IsEmpty()) {
		v8::Handle<v8::ObjectTemplate> TmpTemp = v8::ObjectTemplate::New();
		JsRegisterFunction(TmpTemp, onRequest);
		JsLongRegisterFunction(TmpTemp, "get", get);
		JsLongRegisterFunction(TmpTemp, "getStr", get);
		JsLongRegisterFunction(TmpTemp, "post", post);
		JsLongRegisterFunction(TmpTemp, "postStr", post);
		TmpTemp->SetInternalFieldCount(1);
		Template = v8::Persistent<v8::ObjectTemplate>::New(TmpTemp);
	}
	return Template;
}

v8::Handle<v8::Value> TJsHttp::onRequest(const v8::Arguments& Args) {
	v8::HandleScope HandleScope;
	TJsHttp* JsHttp = TJsHttpUtil::GetSelf(Args);
	// get function name and callback
	TStr SrvFunNm = TJsHttpUtil::GetArgStr(Args, 0);
	TStr Verb = TJsHttpUtil::GetArgStr(Args, 1);
	v8::Persistent<v8::Function> Callback = TJsHttpUtil::GetArgFunPer(Args, 2);
	// register
	TEnv::Logger->OnStatusFmt("Mapping URL '/%s/%s' %s to JS function.", 
        JsHttp->Js->GetScriptNm().CStr(), SrvFunNm.CStr(), Verb.CStr());

	JsHttp->Js->AddSrvFun(JsHttp->Js->GetScriptNm(), SrvFunNm, Verb, Callback);
	return v8::Undefined();
}

v8::Handle<v8::Value> TJsHttp::get(const v8::Arguments& Args) {
	v8::HandleScope HandleScope;
	TJsHttp* JsHttp = TJsHttpUtil::GetSelf(Args);
	// get function name and callback
	TStr UrlStr = TJsHttpUtil::GetArgStr(Args, 0);
	v8::Persistent<v8::Function> OnSuccess = (Args.Length() > 1) ? 
		TJsHttpUtil::GetArgFunPer(Args, 1) : v8::Persistent<v8::Function>();
	v8::Persistent<v8::Function> OnError = (Args.Length() > 2) ? 
		TJsHttpUtil::GetArgFunPer(Args, 2) : v8::Persistent<v8::Function>();
	// what should we return
	const bool JsonP = (TJsHttpUtil::GetFunNm(Args) == "get");
	// fetch
	TEnv::Logger->OnStatusFmt("Fetching URL '%s'", UrlStr.CStr());
	JsHttp->Js->JsFetch->Fetch(TJsFetchRq(THttpRq::New(TUrl::New(UrlStr)), JsonP, OnSuccess, OnError));
	return v8::Undefined();
}

v8::Handle<v8::Value> TJsHttp::post(const v8::Arguments& Args) {
	v8::HandleScope HandleScope;
	TJsHttp* JsHttp = TJsHttpUtil::GetSelf(Args);
	// get function name and callback
	TStr UrlStr = TJsHttpUtil::GetArgStr(Args, 0);
	TStr MimeTypeStr = TJsHttpUtil::GetArgStr(Args, 1);
	TStr BodyStr = TJsHttpUtil::GetArgStr(Args, 2);
	v8::Persistent<v8::Function> OnSuccess = (Args.Length() > 3) ? 
		TJsHttpUtil::GetArgFunPer(Args, 3) : v8::Persistent<v8::Function>();
	v8::Persistent<v8::Function> OnError = (Args.Length() > 4) ? 
		TJsHttpUtil::GetArgFunPer(Args, 4) : v8::Persistent<v8::Function>();
	// what should we return
	const bool JsonP = (TJsHttpUtil::GetFunNm(Args) == "post");
	// prepare request
	TMem BodyMem; BodyMem.AddBf(BodyStr.CStr(), BodyStr.Len());
	PHttpRq HttpRq = THttpRq::New(hrmPost, TUrl::New(UrlStr), MimeTypeStr, BodyMem);
	// fetch
	TEnv::Logger->OnStatusFmt("Fetching URL '%s'", UrlStr.CStr());
	JsHttp->Js->JsFetch->Fetch(TJsFetchRq(HttpRq, JsonP, OnSuccess, OnError));
	return v8::Undefined();
}

///////////////////////////////
// QMiner-JavaScript-Http-Response

v8::Handle<v8::ObjectTemplate> TJsHttpResp::GetTemplate() {
	v8::HandleScope HandleScope;
	static v8::Persistent<v8::ObjectTemplate> Template;
	if (Template.IsEmpty()) {
		v8::Handle<v8::ObjectTemplate> TmpTemp = v8::ObjectTemplate::New();
		JsRegisterFunction(TmpTemp, setStatusCode);
		JsRegisterFunction(TmpTemp, setContentType);
		JsRegisterFunction(TmpTemp, add);
		JsRegisterFunction(TmpTemp, close);
		JsRegisterFunction(TmpTemp, send);
		TmpTemp->SetAccessCheckCallbacks(TJsUtil::NamedAccessCheck, TJsUtil::IndexedAccessCheck);
		TmpTemp->SetInternalFieldCount(1);
		Template = v8::Persistent<v8::ObjectTemplate>::New(TmpTemp);
	}
	return Template;
}

//TODO change to property
v8::Handle<v8::Value> TJsHttpResp::setStatusCode(const v8::Arguments& Args) {
	v8::HandleScope HandleScope;
    // check we are still allowed to do anything    
    TJsHttpResp* JsHttpResp = TJsHttpRespUtil::GetSelf(Args);
    QmAssertR(!JsHttpResp->DoneP, "HTTP response already completed.");
    // update response code
    QmAssertR(Args.Length() == 1, "Invalid number of arguments to httpResponse.setStatusCode()");
    JsHttpResp->StatusCode = TJsHttpRespUtil::GetArgInt32(Args, 0);
    return v8::Undefined();
}

//TODO change to property
v8::Handle<v8::Value> TJsHttpResp::setContentType(const v8::Arguments& Args) {
	v8::HandleScope HandleScope;
    // check we are still allowed to do anything    
    TJsHttpResp* JsHttpResp = TJsHttpRespUtil::GetSelf(Args);
    QmAssertR(!JsHttpResp->DoneP, "HTTP response already completed.");
    // update content type
    QmAssertR(Args.Length() == 1, "Invalid number of arguments to httpResponse.setContentType()");
    JsHttpResp->ContTypeStr = TJsHttpRespUtil::GetArgStr(Args, 0);
    return v8::Undefined();
}

v8::Handle<v8::Value> TJsHttpResp::add(const v8::Arguments& Args) {
	v8::HandleScope HandleScope;
    // check we are still allowed to do anything    
    TJsHttpResp* JsHttpResp = TJsHttpRespUtil::GetSelf(Args);
    QmAssertR(!JsHttpResp->DoneP, "HTTP response already completed.");
    // in case we have arguments, add them to the buffer
    if (Args.Length() > 0) {
        QmAssertR(Args.Length() == 1, "Invalid number of arguments to httpResponse.add()");
        if(TJsHttpRespUtil::IsArgJson(Args, 0)) {
            JsHttpResp->BodyMem += TJsHttpRespUtil::GetArgJsonStr(Args, 0);
        } else if (TJsHttpRespUtil::IsArgStr(Args, 0)) {
            JsHttpResp->BodyMem += TJsHttpRespUtil::GetArgStr(Args, 0);
        } else {
            throw TQmExcept::New("Invalid parameter type to httpResponse.add()");
        }
    }
    return v8::Undefined();
}

v8::Handle<v8::Value> TJsHttpResp::close(const v8::Arguments& Args) {
	v8::HandleScope HandleScope;
    // check we are still allowed to do anything    
    TJsHttpResp* JsHttpResp = TJsHttpRespUtil::GetSelf(Args);
    QmAssertR(!JsHttpResp->DoneP, "HTTP response already completed.");
    // First mark we are done (we can only send response once)
    JsHttpResp->DoneP = true;
    // Prepare response
    PSIn BodySIn = JsHttpResp->BodyMem.GetSIn();
    PHttpResp HttpResp = THttpResp::New(JsHttpResp->StatusCode, 
        JsHttpResp->ContTypeStr, false, BodySIn);
    // Execute response
    JsHttpResp->WebSrv->SendHttpResp(JsHttpResp->SockId, HttpResp);
    return v8::Undefined();
}

v8::Handle<v8::Value> TJsHttpResp::send(const v8::Arguments& Args) {
	v8::HandleScope HandleScope;
    // first add the data to the buffer
    TJsHttpResp::add(Args);
    // and execute the response
    TJsHttpResp::close(Args);
    return v8::Undefined();
}

///////////////////////////////
// QMiner-JavaScript-Time

v8::Handle<v8::ObjectTemplate> TJsTm::GetTemplate() {
	v8::HandleScope HandleScope;
	static v8::Persistent<v8::ObjectTemplate> Template;
	if (Template.IsEmpty()) {
		v8::Handle<v8::ObjectTemplate> TmpTemp = v8::ObjectTemplate::New();
		JsRegisterProperty(TmpTemp, string);
        JsRegisterProperty(TmpTemp, dateString);
		JsRegisterProperty(TmpTemp, timestamp);
        JsRegisterProperty(TmpTemp, year);
        JsRegisterProperty(TmpTemp, month);
        JsRegisterProperty(TmpTemp, day);
        JsRegisterProperty(TmpTemp, dayOfWeek);
        JsRegisterProperty(TmpTemp, hour);
        JsRegisterProperty(TmpTemp, minute);
        JsRegisterProperty(TmpTemp, second);
        JsRegisterProperty(TmpTemp, milisecond);                
        JsRegisterProperty(TmpTemp, now);
        JsRegisterProperty(TmpTemp, nowUTC);
        JsRegisterFunction(TmpTemp, add);
		JsRegisterFunction(TmpTemp, sub);
		JsRegisterFunction(TmpTemp, toJSON);
		JsRegisterFunction(TmpTemp, parse);
		TmpTemp->SetAccessCheckCallbacks(TJsUtil::NamedAccessCheck, TJsUtil::IndexedAccessCheck);
		TmpTemp->SetInternalFieldCount(1);
		Template = v8::Persistent<v8::ObjectTemplate>::New(TmpTemp);
	}
	return Template;
}

v8::Handle<v8::Value> TJsTm::string(v8::Local<v8::String> Properties, const v8::AccessorInfo& Info) {
	v8::HandleScope HandleScope;
	TJsTm* JsTm = TJsTmUtil::GetSelf(Info);
    TStr TmStr = JsTm->Tm.GetWebLogDateTimeStr(true, "T", true);   
	return HandleScope.Close(v8::String::New(TmStr.CStr()));
}

v8::Handle<v8::Value> TJsTm::dateString(v8::Local<v8::String> Properties, const v8::AccessorInfo& Info) {
	v8::HandleScope HandleScope;
	TJsTm* JsTm = TJsTmUtil::GetSelf(Info);
    TStr TmStr = JsTm->Tm.GetWebLogDateStr();   
	return HandleScope.Close(v8::String::New(TmStr.CStr()));
}

v8::Handle<v8::Value> TJsTm::timestamp(v8::Local<v8::String> Properties, const v8::AccessorInfo& Info) {
	v8::HandleScope HandleScope;
	TJsTm* JsTm = TJsTmUtil::GetSelf(Info);
    const int Timestamp = TTm::GetDateTimeIntFromTm(JsTm->Tm);
	return HandleScope.Close(v8::Int32::New(Timestamp));
}

v8::Handle<v8::Value> TJsTm::year(v8::Local<v8::String> Properties, const v8::AccessorInfo& Info) {
	v8::HandleScope HandleScope;
	return HandleScope.Close(v8::Int32::New(TJsTmUtil::GetSelf(Info)->Tm.GetYear()));
}

v8::Handle<v8::Value> TJsTm::month(v8::Local<v8::String> Properties, const v8::AccessorInfo& Info) {
	v8::HandleScope HandleScope;
	return HandleScope.Close(v8::Int32::New(TJsTmUtil::GetSelf(Info)->Tm.GetMonth()));
}

v8::Handle<v8::Value> TJsTm::day(v8::Local<v8::String> Properties, const v8::AccessorInfo& Info) {
	v8::HandleScope HandleScope;
	return HandleScope.Close(v8::Int32::New(TJsTmUtil::GetSelf(Info)->Tm.GetDay()));
}

v8::Handle<v8::Value> TJsTm::dayOfWeek(v8::Local<v8::String> Properties, const v8::AccessorInfo& Info) {
	v8::HandleScope HandleScope;
    TSecTm SecTm(TJsTmUtil::GetSelf(Info)->Tm);
	return HandleScope.Close(v8::String::New(SecTm.GetDayOfWeekNm().CStr()));
}

v8::Handle<v8::Value> TJsTm::hour(v8::Local<v8::String> Properties, const v8::AccessorInfo& Info) {
	v8::HandleScope HandleScope;
	return HandleScope.Close(v8::Int32::New(TJsTmUtil::GetSelf(Info)->Tm.GetHour()));
}

v8::Handle<v8::Value> TJsTm::minute(v8::Local<v8::String> Properties, const v8::AccessorInfo& Info) {
	v8::HandleScope HandleScope;
	return HandleScope.Close(v8::Int32::New(TJsTmUtil::GetSelf(Info)->Tm.GetMin()));
}

v8::Handle<v8::Value> TJsTm::second(v8::Local<v8::String> Properties, const v8::AccessorInfo& Info) {
	v8::HandleScope HandleScope;
	return HandleScope.Close(v8::Int32::New(TJsTmUtil::GetSelf(Info)->Tm.GetSec()));
}

v8::Handle<v8::Value> TJsTm::milisecond(v8::Local<v8::String> Properties, const v8::AccessorInfo& Info) {
	v8::HandleScope HandleScope;
	return HandleScope.Close(v8::Int32::New(TJsTmUtil::GetSelf(Info)->Tm.GetMSec()));
}

v8::Handle<v8::Value> TJsTm::now(v8::Local<v8::String> Properties, const v8::AccessorInfo& Info) {
	v8::HandleScope HandleScope;
	return HandleScope.Close(TJsTm::New(TTm::GetCurLocTm()));
}

v8::Handle<v8::Value> TJsTm::nowUTC(v8::Local<v8::String> Properties, const v8::AccessorInfo& Info) {
	v8::HandleScope HandleScope;
	return HandleScope.Close(TJsTm::New(TTm::GetCurUniTm()));
}

v8::Handle<v8::Value> TJsTm::add(const v8::Arguments& Args) {
	v8::HandleScope HandleScope;
	TJsTm* JsTm = TJsTmUtil::GetSelf(Args);   
    // parse arguments
    const int Val = TJsTmUtil::GetArgInt32(Args, 0);
    const TStr Unit = TJsTmUtil::GetArgStr(Args, 1, "second");
    // add according to the unit
    if (Unit == "second") {
        JsTm->Tm.AddTime(0, 0, Val);
    } else if (Unit == "minute") {
        JsTm->Tm.AddTime(0, Val);        
    } else if (Unit == "hour") {
        JsTm->Tm.AddTime(Val);        
    } else if (Unit == "day") {
        JsTm->Tm.AddDays(Val);        
    }
    return HandleScope.Close(Args.Holder());
}

v8::Handle<v8::Value> TJsTm::sub(const v8::Arguments& Args) {
	v8::HandleScope HandleScope;
	TJsTm* JsTm = TJsTmUtil::GetSelf(Args);   
    // parse arguments
    const int Val = TJsTmUtil::GetArgInt32(Args, 0);
    const TStr Unit = TJsTmUtil::GetArgStr(Args, 1, "second");
    // add according to the unit
    if (Unit == "second") {
        JsTm->Tm.SubTime(0, 0, Val);
    } else if (Unit == "minute") {
        JsTm->Tm.SubTime(0, Val);        
    } else if (Unit == "hour") {
        JsTm->Tm.SubTime(Val);        
    } else if (Unit == "day") {
        JsTm->Tm.SubDays(Val);        
    }
    return HandleScope.Close(Args.Holder());
}

v8::Handle<v8::Value> TJsTm::toJSON(const v8::Arguments& Args) {
	v8::HandleScope HandleScope;
	TJsTm* JsTm = TJsTmUtil::GetSelf(Args);   
    // prepare response object
    v8::Local<v8::Object> TmJson = v8::Object::New();
    TmJson->Set(v8::String::New("year"), v8::Int32::New(JsTm->Tm.GetYear()));
    TmJson->Set(v8::String::New("month"), v8::Int32::New(JsTm->Tm.GetMonth()));
    TmJson->Set(v8::String::New("day"), v8::Int32::New(JsTm->Tm.GetDay()));
    TmJson->Set(v8::String::New("hour"), v8::Int32::New(JsTm->Tm.GetHour()));
    TmJson->Set(v8::String::New("minute"), v8::Int32::New(JsTm->Tm.GetMin()));
    TmJson->Set(v8::String::New("second"), v8::Int32::New(JsTm->Tm.GetSec()));
    TmJson->Set(v8::String::New("milisecond"), v8::Int32::New(JsTm->Tm.GetMSec()));
    // return constructed json
    return HandleScope.Close(TmJson);
}

v8::Handle<v8::Value> TJsTm::parse(const v8::Arguments& Args) {
	v8::HandleScope HandleScope;
    // read string argument
    TStr TmStr = TJsTmUtil::GetArgStr(Args, 0);
    // prepare response object
    TTm Tm = TTm::GetTmFromWebLogDateTimeStr(TmStr, '-', ':', '.', 'T');
    // return constructed json
    return HandleScope.Close(TJsTm::New(Tm));
}

///////////////////////////////////////////////
// Javascript Function Feature Extractor
TJsFuncFtrExt::TJsFuncFtrExt(const TWPt<TBase>& Base, const PJsonVal& ParamVal) : TFtrExt(Base, ParamVal) { 
	throw TQmExcept::New("javascript function feature extractor shouldn't be constructed calling TJsFuncFtrExt::TJsFuncFtrExt(const TWPt<TBase>& Base, const PJsonVal& ParamVal), call TJsFuncFtrExt(TWPt<TScript> _Js, const PJsonVal& ParamVal) instead (construct from JS using analytics)");
}

TJsFuncFtrExt::TJsFuncFtrExt(const TWPt<TBase>& Base, TSIn& SIn) : TFtrExt(Base, SIn) {
	throw TQmExcept::New("javascript function feature extractor shouldn't be constructed calling TJsFuncFtrExt::TJsFuncFtrExt(const TWPt<TBase>& Base, TSIn& SIn), call TJsFuncFtrExt(TWPt<TScript> _Js, const PJsonVal& ParamVal) instead (construct from JS using analytics)");
}

PFtrExt TJsFuncFtrExt::New(const TWPt<TBase>& Base, const PJsonVal& ParamVal) {
	return new TJsFuncFtrExt(Base, ParamVal);
}

PFtrExt TJsFuncFtrExt::Load(const TWPt<TBase>& Base, TSIn& SIn) {
	return new TJsFuncFtrExt(Base, SIn);
}
void TJsFuncFtrExt::Save(TSOut& SOut) const {
	throw TQmExcept::New("TJsFuncFtrExt::Save(TSOut& Sout) : saving is not supported");
}

void TJsFuncFtrExt::AddSpV(const TRec& FtrRec, TIntFltKdV& SpV, int& Offset) const {
	if (Dim == 1) {
		SpV.Add(TIntFltKd(Offset, ExecuteFunc(FtrRec))); Offset++;
	}
	else {
		TFltV Res;
		ExecuteFuncVec(FtrRec, Res);
		QmAssertR(Res.Len() == Dim, "JsFuncFtrExt::AddSpV Dim != result dimension!");
		for (int ElN = 0; ElN < Dim; ElN++) {
			SpV.Add(TIntFltKd(Offset + ElN, Res[ElN]));
		}
		Offset += Dim;
	}
}

void TJsFuncFtrExt::AddFullV(const TRec& Rec, TFltV& FullV, int& Offset) const {
	if (Dim == 1) {
		FullV[Offset] = ExecuteFunc(Rec); Offset++;
	}
	else {		
		TFltV Res;
		ExecuteFuncVec(Rec, Res);
		QmAssertR(Res.Len() == Dim, "JsFuncFtrExt::AddFullV Dim != result dimension!");
		for (int ElN = 0; ElN < Dim; ElN++) {
			FullV[Offset + ElN] = Res[ElN];
		}
		Offset += Dim;
	}
}

void TJsFuncFtrExt::ExtractFltV(const TRec& FtrRec, TFltV& FltV) const {
	if (Dim == 1) {
		FltV.Add(ExecuteFunc(FtrRec));
	}
	else {
		TFltV Res;
		ExecuteFuncVec(FtrRec, Res);
		QmAssertR(Res.Len() == Dim, "JsFuncFtrExt::ExtractFltV Dim != result dimension!");
		FltV.AddV(Res);
	}
}

}<|MERGE_RESOLUTION|>--- conflicted
+++ resolved
@@ -1174,7 +1174,6 @@
     // parse out parameters
 	PJsonVal ParamVal = TJsBaseUtil::GetArgJson(Args, 0);
 	const TStr TypeNm = ParamVal->GetObjStr("type");
-<<<<<<< HEAD
     if (TStreamAggrs::TCompositional::IsCompositional(TypeNm)) {
         // we have a composition of stream aggregates, delegate it forward
         TStreamAggrs::TCompositional::Register(JsBase->Base, TypeNm, ParamVal);		
@@ -1191,32 +1190,6 @@
     		JsBase->Base->AddStreamAggr(Store->GetStoreId(), Aggr);
         }
     }
-=======
-
-	if (TQm::TStreamAggrs::TCompositional::New(JsBase->Base, TypeNm, ParamVal)) {
-		return HandleScope.Close(v8::Null());
-	}
-	// create new aggregate
-	PStreamAggr Aggr = TStreamAggr::New(JsBase->Base, TypeNm, ParamVal);
-
-	PJsonVal FieldArrVal = ParamVal->GetObjKey("mergingMapV");
-	TStrV InterpNmV;
-	QmAssertR(ParamVal->IsObjKey("mergingMapV"), "Missing argument 'mergingMapV'!");
-	for (int FieldN = 0; FieldN < FieldArrVal->GetArrVals(); FieldN++) {
-		PJsonVal FieldVal = FieldArrVal->GetArrVal(FieldN);
-		PJsonVal SourceVal = FieldVal->GetObjKey("source");
-		TStr StoreNm = "";
-		if (SourceVal->IsStr()) {
-			// we have just store name
-		    StoreNm = SourceVal->GetStr();			
-		} else if (SourceVal->IsObj()) {
-			// get store
-		    StoreNm = SourceVal->GetObjStr("store");
-			JsBase->Base->AddStreamAggr(JsBase->Base->GetStoreByStoreNm(StoreNm)->GetStoreId(), Aggr);
-		}  
-		JsBase->Base->AddStreamAggr(JsBase->Base->GetStoreByStoreNm(StoreNm)->GetStoreId(), Aggr);
-	}
->>>>>>> 48969909
 	return HandleScope.Close(v8::Null());
 }
 
