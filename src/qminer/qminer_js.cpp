--- conflicted
+++ resolved
@@ -1174,32 +1174,6 @@
     // parse out parameters
 	PJsonVal ParamVal = TJsBaseUtil::GetArgJson(Args, 0);
 	const TStr TypeNm = ParamVal->GetObjStr("type");
-<<<<<<< HEAD
-
-	if (TQm::TStreamAggrs::TCompositional::New(JsBase->Base, TypeNm, ParamVal)) {
-		return HandleScope.Close(v8::Null());
-	}
-	// create new aggregate
-	PStreamAggr Aggr = TStreamAggr::New(JsBase->Base, TypeNm, ParamVal);
-
-	PJsonVal FieldArrVal = ParamVal->GetObjKey("fields");
-	TStrV InterpNmV;
-	QmAssertR(ParamVal->IsObjKey("fields"), "Missing argument 'fields'!");
-	for (int FieldN = 0; FieldN < FieldArrVal->GetArrVals(); FieldN++) {
-		PJsonVal FieldVal = FieldArrVal->GetArrVal(FieldN);
-		PJsonVal SourceVal = FieldVal->GetObjKey("source");
-		TStr StoreNm = "";
-		if (SourceVal->IsStr()) {
-			// we have just store name
-		    StoreNm = SourceVal->GetStr();			
-		} else if (SourceVal->IsObj()) {
-			// get store
-		    StoreNm = SourceVal->GetObjStr("store");
-			JsBase->Base->AddStreamAggr(JsBase->Base->GetStoreByStoreNm(StoreNm)->GetStoreId(), Aggr);
-		}  
-		JsBase->Base->AddStreamAggr(JsBase->Base->GetStoreByStoreNm(StoreNm)->GetStoreId(), Aggr);
-	}
-=======
     if (TStreamAggrs::TCompositional::IsCompositional(TypeNm)) {
         // we have a composition of stream aggregates, delegate it forward
         TStreamAggrs::TCompositional::Register(JsBase->Base, TypeNm, ParamVal);		
@@ -1207,8 +1181,8 @@
     	// create new aggregate
         PStreamAggr Aggr = TStreamAggr::New(JsBase->Base, TypeNm, ParamVal);
     	// add the stream aggregate to all the stores specified in the parameters
-        QmAssertR(ParamVal->IsObjKey("mergingMapV"), "Missing argument 'mergingMapV'!");
-    	PJsonVal MrgMapV = ParamVal->GetObjKey("mergingMapV");
+        QmAssertR(ParamVal->IsObjKey("fields"), "Missing argument 'fields'!");
+    	PJsonVal MrgMapV = ParamVal->GetObjKey("fields");
     	for (int i = 0; i < MrgMapV->GetArrVals(); i++) {
         	PJsonVal Entry = MrgMapV->GetArrVal(i);
     		const TStr InStore = Entry->GetObjStr("inStore");
@@ -1216,7 +1190,6 @@
     		JsBase->Base->AddStreamAggr(Store->GetStoreId(), Aggr);
         }
     }
->>>>>>> 9e48ba1b
 	return HandleScope.Close(v8::Null());
 }
 
