--- conflicted
+++ resolved
@@ -1160,17 +1160,17 @@
 v8::Handle<v8::Value> TJsFs::listFile(const v8::Arguments& Args) {
 	v8::HandleScope HandleScope;
 	TJsFs* JsFs = TJsFsUtil::GetSelf(Args);
-	// read parameters
-	TStr FPath = TJsFsUtil::GetArgStr(Args, 0);
-	QmAssertR(JsFs->CanAccess(FPath), "You don't have permission to access directory '" + FPath + "'");
-	TStr FExt = TJsFsUtil::GetArgStr(Args, 1);
-	const bool RecurseP = TJsFsUtil::GetArgBool(Args, 2, false);
-	// get file list
+    // read parameters
+    TStr FPath = TJsFsUtil::GetArgStr(Args, 0);
+    QmAssertR(JsFs->CanAccess(FPath), "You don't have permission to access directory '" + FPath + "'");
+    TStrV FExtV; if (TJsFsUtil::IsArg(Args, 1)) { FExtV.Add(TJsFsUtil::GetArgStr(Args, 1)); }
+    const bool RecurseP = TJsFsUtil::GetArgBool(Args, 2, false);
+    // get file list
 	TStrV FNmV;
-	TFFile::GetFNmV(FPath, TStrV::GetV(FExt), RecurseP, FNmV);
-	FNmV.Sort();
+	TFFile::GetFNmV(FPath, FExtV, RecurseP, FNmV);
+    FNmV.Sort();
 	v8::Handle<v8::Array> FNmArr = v8::Array::New(FNmV.Len());
-	for (int FldN = 0; FldN < FNmV.Len(); ++FldN) {
+	for(int FldN = 0; FldN < FNmV.Len(); ++FldN) {
 		FNmArr->Set(v8::Uint32::New(FldN), v8::String::New(FNmV.GetVal(FldN).CStr()));
 	}
 	return HandleScope.Close(FNmArr);
@@ -6532,310 +6532,6 @@
 v8::Handle<v8::Value> TJsProcess::exitScript(const v8::Arguments& Args) {
 	v8::V8::TerminateExecution(v8::Isolate::GetCurrent());
 	return v8::Undefined();
-<<<<<<< HEAD
-}
-
-v8::Handle<v8::Value> TJsProcess::getReturnCode(v8::Local<v8::String> Properties, const v8::AccessorInfo& Info) {
-    v8::HandleScope HandleScope;
-    return HandleScope.Close(v8::Int32::New(TEnv::ReturnCode.Val));
-}
-
-void TJsProcess::setReturnCode(v8::Local<v8::String> Properties,
-        v8::Local<v8::Value> Value, const v8::AccessorInfo& Info) {
-    
-	v8::HandleScope HandleScope;
-    QmAssert(Value->IsInt32());
-    TEnv::SetReturnCode(Value->Int32Value());
-}
-
-v8::Handle<v8::Value> TJsProcess::qminer_home(v8::Local<v8::String> Properties, const v8::AccessorInfo& Info) {
-	v8::HandleScope HandleScope;
-	v8::Local<v8::String> QMinerFPath = v8::String::New(TEnv::QMinerFPath.CStr());
-	return HandleScope.Close(QMinerFPath);
-}
-
-v8::Handle<v8::Value> TJsProcess::project_home(v8::Local<v8::String> Properties, const v8::AccessorInfo& Info) {
-	v8::HandleScope HandleScope;
-	v8::Local<v8::String> RootFPath = v8::String::New(TEnv::RootFPath.CStr());
-	return HandleScope.Close(RootFPath);
-}
-
-
-///////////////////////////////
-// QMiner-JavaScript-Console
-v8::Handle<v8::ObjectTemplate> TJsConsole::GetTemplate() {
-	v8::HandleScope HandleScope;
-	static v8::Persistent<v8::ObjectTemplate> Template;
-	if (Template.IsEmpty()) {
-		v8::Handle<v8::ObjectTemplate> TmpTemp = v8::ObjectTemplate::New();
-		JsRegisterFunction(TmpTemp, log);
-		JsRegisterFunction(TmpTemp, getln);
-		JsRegisterFunction(TmpTemp, print);
-		JsLongRegisterFunction(TmpTemp, "say", log);
-		TmpTemp->SetInternalFieldCount(1);
-		Template = v8::Persistent<v8::ObjectTemplate>::New(TmpTemp);
-	}
-	return Template;
-}
-
-v8::Handle<v8::Value> TJsConsole::log(const v8::Arguments& Args) {
-	v8::HandleScope HandleScope;
-	if (Args.Length() == 1) { 
-		TStr MsgStr = TJsConsoleUtil::GetStr(Args[0]->ToString());
-		InfoLog("[console] " + MsgStr);
-	} else if (Args.Length() > 1) {
-		const TStr TitleStr = TJsConsoleUtil::GetStr(Args[0]->ToString());
-		const TStr MsgStr = TJsConsoleUtil::GetStr(Args[1]->ToString());
-		TEnv::Logger->OnStatusFmt("[%s] %s", TitleStr.CStr(), MsgStr.CStr());
-	} else {
-		InfoLog("[console]");
-	}
-	return v8::Undefined();
-}
-
-v8::Handle<v8::Value> TJsConsole::getln(const v8::Arguments& Args) {
-	v8::HandleScope HandleScope;
-	TStdIn StdIn;
-	TStr LnStr;
-	StdIn.GetNextLn(LnStr);
-	return HandleScope.Close(v8::String::New(LnStr.CStr()));
-}
-
-v8::Handle<v8::Value> TJsConsole::print(const v8::Arguments& Args) {
-	v8::HandleScope HandleScope;
-	TStr Str = TJsConsoleUtil::GetStr(Args[0]->ToString());
-	printf("%s", Str.CStr());
-	return HandleScope.Close(v8::Undefined());
-}
-
-///////////////////////////////
-// QMiner-JavaScript-Fs
-v8::Handle<v8::ObjectTemplate> TJsFs::GetTemplate() {
-	v8::HandleScope HandleScope;
-	static v8::Persistent<v8::ObjectTemplate> Template;
-	if (Template.IsEmpty()) {
-		v8::Handle<v8::ObjectTemplate> TmpTemp = v8::ObjectTemplate::New();
-		JsRegisterFunction(TmpTemp, openRead);
-		JsRegisterFunction(TmpTemp, openWrite);
-		JsRegisterFunction(TmpTemp, openAppend);
-		JsRegisterFunction(TmpTemp, exists);
-		JsRegisterFunction(TmpTemp, copy);
-		JsRegisterFunction(TmpTemp, move);
-		JsRegisterFunction(TmpTemp, del);
-		JsRegisterFunction(TmpTemp, rename);
-		JsRegisterFunction(TmpTemp, fileInfo);
-		JsRegisterFunction(TmpTemp, mkdir);
-		JsRegisterFunction(TmpTemp, rmdir);
-		JsRegisterFunction(TmpTemp, listFile);
-		TmpTemp->SetAccessCheckCallbacks(TJsUtil::NamedAccessCheck, TJsUtil::IndexedAccessCheck);
-		TmpTemp->SetInternalFieldCount(1);
-		Template = v8::Persistent<v8::ObjectTemplate>::New(TmpTemp);
-	}
-	return Template;
-}
-
-bool TJsFs::CanAccess(const TStr& FPath) {
-    if (!TEnv::IsSandbox()) { return true; }
-    TJsFPath JsFPath(FPath);
-    for (int AllowedFPathN = 0; AllowedFPathN < AllowedFPathV.Len(); AllowedFPathN++) {
-        if (JsFPath.IsSubdir(AllowedFPathV[AllowedFPathN])) { return true; }
-    }
-    return false;
-}
-
-bool TJsFs::CanAccess(const v8::Arguments& Args) {
-    if (!TEnv::IsSandbox()) { return true; }
-	v8::HandleScope HandleScope;    
-	TJsFs* JsFs = TJsFsUtil::GetSelf(Args);
-    TStr FPath = TJsFsUtil::GetArgStr(Args, 0);
-	return JsFs->CanAccess(FPath);
-}
-
-// TODO: Perform standard check for file existence, etc.
-v8::Handle<v8::Value> TJsFs::openRead(const v8::Arguments& Args) {
-	v8::HandleScope HandleScope;
-	TJsFs* JsFs = TJsFsUtil::GetSelf(Args);
-    TStr FNm = TJsFsUtil::GetArgStr(Args, 0);
-    QmAssertR(JsFs->CanAccess(FNm), "You don't have permission to access file '" + FNm + "'");
-    QmAssertR(TFile::Exists(FNm), "File '" + FNm + "' does not exist");
-	return TJsFIn::New(FNm);
-}
-
-v8::Handle<v8::Value> TJsFs::openWrite(const v8::Arguments& Args) { // call withb AppendP = false
-	v8::HandleScope HandleScope;
-	TJsFs* JsFs = TJsFsUtil::GetSelf(Args);
-    TStr FNm = TJsFsUtil::GetArgStr(Args, 0);
-    QmAssertR(JsFs->CanAccess(FNm), "You don't have permission to access file '" + FNm + "'");    
-	return TJsFOut::New(FNm);
-}
-
-v8::Handle<v8::Value> TJsFs::openAppend(const v8::Arguments& Args) { // call with AppendP = true 
-	v8::HandleScope HandleScope;
-	TJsFs* JsFs = TJsFsUtil::GetSelf(Args);
-    TStr FNm = TJsFsUtil::GetArgStr(Args, 0);
-    QmAssertR(JsFs->CanAccess(FNm), "You don't have permission to access file '" + FNm + "'");
-	return TJsFOut::New(FNm, true);
-}
-
-v8::Handle<v8::Value> TJsFs::exists(const v8::Arguments& Args) {
-	v8::HandleScope HandleScope;
-	TJsFs* JsFs = TJsFsUtil::GetSelf(Args);
-    TStr FNm = TJsFsUtil::GetArgStr(Args, 0);
-    QmAssertR(JsFs->CanAccess(FNm), "You don't have permission to access file '" + FNm + "'");
-	return v8::Boolean::New(TFile::Exists(FNm));
-}
-
-v8::Handle<v8::Value> TJsFs::copy(const v8::Arguments& Args) {
-	v8::HandleScope HandleScope;
-	TJsFs* JsFs = TJsFsUtil::GetSelf(Args);
-    TStr SrcFNm = TJsFsUtil::GetArgStr(Args, 0);
-    QmAssertR(JsFs->CanAccess(SrcFNm), "You don't have permission to access file '" + SrcFNm + "'");
-    QmAssertR(TFile::Exists(SrcFNm), "File '" + SrcFNm + "' does not exist");
-    TStr DstFNm = TJsFsUtil::GetArgStr(Args, 1);
-    QmAssertR(JsFs->CanAccess(DstFNm), "You don't have permission to access file '" + DstFNm + "'");
-	TFile::Copy(SrcFNm, DstFNm);
-	return v8::Undefined();
-}
-
-v8::Handle<v8::Value> TJsFs::move(const v8::Arguments& Args) {
-	v8::HandleScope HandleScope;
-	TJsFs* JsFs = TJsFsUtil::GetSelf(Args);
-    TStr SrcFNm = TJsFsUtil::GetArgStr(Args, 0);
-    QmAssertR(JsFs->CanAccess(SrcFNm), "You don't have permission to access file '" + SrcFNm + "'");
-    QmAssertR(TFile::Exists(SrcFNm), "File '" + SrcFNm + "' does not exist");
-    TStr DstFNm = TJsFsUtil::GetArgStr(Args, 1);
-    QmAssertR(JsFs->CanAccess(DstFNm), "You don't have permission to access file '" + DstFNm + "'");
-	TFile::Copy(SrcFNm, DstFNm);
-	TFile::Del(SrcFNm, false); // ThrowExceptP = false 
-    return v8::Undefined();
-}
-
-v8::Handle<v8::Value> TJsFs::del(const v8::Arguments& Args) {
-	v8::HandleScope HandleScope;
-	TJsFs* JsFs = TJsFsUtil::GetSelf(Args);
-    TStr FNm = TJsFsUtil::GetArgStr(Args, 0);
-    QmAssertR(JsFs->CanAccess(FNm), "You don't have permission to access file '" + FNm + "'");
-    QmAssertR(TFile::Exists(FNm), "File '" + FNm + "' does not exist");
-	TFile::Del(FNm, false); // ThrowExceptP = false 
-	return v8::Undefined();
-}
-
-v8::Handle<v8::Value> TJsFs::rename(const v8::Arguments& Args) {
-	v8::HandleScope HandleScope;
-	TJsFs* JsFs = TJsFsUtil::GetSelf(Args);
-    TStr SrcFNm = TJsFsUtil::GetArgStr(Args, 0);
-    QmAssertR(JsFs->CanAccess(SrcFNm), "You don't have permission to access file '" + SrcFNm + "'");
-    QmAssertR(TFile::Exists(SrcFNm), "File '" + SrcFNm + "' does not exist");
-    TStr DstFNm = TJsFsUtil::GetArgStr(Args, 1);
-    QmAssertR(JsFs->CanAccess(DstFNm), "You don't have permission to access file '" + DstFNm + "'");
-	TFile::Rename(SrcFNm, DstFNm);
-	return v8::Undefined();
-}
-
-v8::Handle<v8::Value> TJsFs::fileInfo(const v8::Arguments& Args) {
-	v8::HandleScope HandleScope;
-	TJsFs* JsFs = TJsFsUtil::GetSelf(Args);
-    TStr FNm = TJsFsUtil::GetArgStr(Args, 0);
-    QmAssertR(JsFs->CanAccess(FNm), "You don't have permission to access file '" + FNm + "'");
-    QmAssertR(TFile::Exists(FNm), "File '" + FNm + "' does not exist");
-	const uint64 CreateTm = TFile::GetCreateTm(FNm);
-	const uint64 LastAccessTm = TFile::GetLastAccessTm(FNm);
-	const uint64 LastWriteTm = TFile::GetLastWriteTm(FNm);
-	const uint64 Size = TFile::GetSize(FNm);
-	v8::Handle<v8::Object> Obj = v8::Object::New();
-	Obj->Set(v8::String::New("createTime"), v8::String::New(TTm::GetTmFromMSecs(CreateTm).GetWebLogDateTimeStr().CStr()));
-	Obj->Set(v8::String::New("lastAccessTime"), v8::String::New(TTm::GetTmFromMSecs(LastAccessTm).GetWebLogDateTimeStr().CStr()));
-	Obj->Set(v8::String::New("lastWriteTime"), v8::String::New(TTm::GetTmFromMSecs(LastWriteTm).GetWebLogDateTimeStr().CStr()));
-	Obj->Set(v8::String::New("size"), v8::Number::New(static_cast<double>(Size)));
-	return HandleScope.Close(Obj);
-}
-
-v8::Handle<v8::Value> TJsFs::mkdir(const v8::Arguments& Args) {
-	v8::HandleScope HandleScope;
-	TJsFs* JsFs = TJsFsUtil::GetSelf(Args);
-    TStr FPath = TJsFsUtil::GetArgStr(Args, 0);
-    QmAssertR(JsFs->CanAccess(FPath), "You don't have permission to access directory '" + FPath + "'");
-	const bool GenDirP = TDir::GenDir(FPath);
-	return v8::Boolean::New(GenDirP);
-}
-
-v8::Handle<v8::Value> TJsFs::rmdir(const v8::Arguments& Args) {
-	v8::HandleScope HandleScope;
-	TJsFs* JsFs = TJsFsUtil::GetSelf(Args);
-    TStr FPath = TJsFsUtil::GetArgStr(Args, 0);
-    QmAssertR(JsFs->CanAccess(FPath), "You don't have permission to access directory '" + FPath + "'");
-	const bool DelDirP = TDir::DelDir(FPath);
-	return HandleScope.Close(v8::Boolean::New(DelDirP));
-}
-
-v8::Handle<v8::Value> TJsFs::listFile(const v8::Arguments& Args) {
-	v8::HandleScope HandleScope;
-	TJsFs* JsFs = TJsFsUtil::GetSelf(Args);
-    // read parameters
-    TStr FPath = TJsFsUtil::GetArgStr(Args, 0);
-    QmAssertR(JsFs->CanAccess(FPath), "You don't have permission to access directory '" + FPath + "'");
-    TStrV FExtV; if (TJsFsUtil::IsArg(Args, 1)) { FExtV.Add(TJsFsUtil::GetArgStr(Args, 1)); }
-    const bool RecurseP = TJsFsUtil::GetArgBool(Args, 2, false);
-    // get file list
-	TStrV FNmV;
-	TFFile::GetFNmV(FPath, FExtV, RecurseP, FNmV);
-    FNmV.Sort();
-	v8::Handle<v8::Array> FNmArr = v8::Array::New(FNmV.Len());
-	for(int FldN = 0; FldN < FNmV.Len(); ++FldN) {
-		FNmArr->Set(v8::Uint32::New(FldN), v8::String::New(FNmV.GetVal(FldN).CStr()));
-	}
-	return HandleScope.Close(FNmArr);
-}
-
-///////////////////////////////
-// QMiner-JavaScript-FIn
-PSIn TJsFIn::GetArgFIn(const v8::Arguments& Args, const int& ArgN) {
-    v8::HandleScope HandleScope;
-    // check we have the argument at all
-    QmAssertR(Args.Length() > ArgN, TStr::Fmt("Missing argument %d", ArgN));
-    v8::Handle<v8::Value> Val = Args[ArgN];
-    // check it's of the right type
-    QmAssertR(Val->IsObject(), TStr::Fmt("Argument %d expected to be Object", ArgN));
-    // get the wrapped 
-    v8::Handle<v8::Object> _JsFIn = v8::Handle<v8::Object>::Cast(Val);
-    v8::Local<v8::External> WrappedObject = v8::Local<v8::External>::Cast(_JsFIn->GetInternalField(0));
-    // cast it to record set
-    TJsFIn* JsFIn = static_cast<TJsFIn*>(WrappedObject->Value());
-    return JsFIn->SIn;    
-}
-
-v8::Handle<v8::ObjectTemplate> TJsFIn::GetTemplate() {
-	v8::HandleScope HandleScope;
-	static v8::Persistent<v8::ObjectTemplate> Template;
-	if (Template.IsEmpty()) {
-		v8::Handle<v8::ObjectTemplate> TmpTemp = v8::ObjectTemplate::New();
-		JsRegisterFunction(TmpTemp, peekCh);
-		JsRegisterFunction(TmpTemp, getCh);
-		JsRegisterFunction(TmpTemp, readLine);
-		JsLongRegisterFunction(TmpTemp, "getNextLn", readLine);
-		JsRegisterProperty(TmpTemp, eof);
-		JsRegisterProperty(TmpTemp, length);
-		JsRegisterFunction(TmpTemp, readAll);
-		TmpTemp->SetAccessCheckCallbacks(TJsUtil::NamedAccessCheck, TJsUtil::IndexedAccessCheck);
-		TmpTemp->SetInternalFieldCount(1);
-		Template = v8::Persistent<v8::ObjectTemplate>::New(TmpTemp);
-	}
-	return Template;
-}
-
-// takes no arguments 
-v8::Handle<v8::Value> TJsFIn::getCh(const v8::Arguments& Args) {
-	v8::HandleScope HandleScope;
-	TJsFIn* JsFIn = TJsFInUtil::GetSelf(Args);
-	return v8::String::New(TStr(JsFIn->SIn->GetCh()).CStr());
-}
-
-v8::Handle<v8::Value> TJsFIn::peekCh(const v8::Arguments& Args) {
-	v8::HandleScope HandleScope;
-	TJsFIn* JsFIn = TJsFInUtil::GetSelf(Args);
-	return v8::String::New(TStr(JsFIn->SIn->PeekCh()).CStr());
-=======
->>>>>>> f0ef40a0
 }
 
 v8::Handle<v8::Value> TJsProcess::getReturnCode(v8::Local<v8::String> Properties, const v8::AccessorInfo& Info) {
