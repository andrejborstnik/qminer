--- conflicted
+++ resolved
@@ -1221,7 +1221,6 @@
 	static v8::Persistent<v8::ObjectTemplate> Template;
 	if (Template.IsEmpty()) {
 		v8::Handle<v8::ObjectTemplate> TmpTemp = v8::ObjectTemplate::New();
-<<<<<<< HEAD
 		JsRegisterFunction(TmpTemp, peekCh);
 		JsRegisterFunction(TmpTemp, getCh);
 		JsRegisterFunction(TmpTemp, readLine);
@@ -1229,19 +1228,6 @@
 		JsRegisterProperty(TmpTemp, eof);
 		JsRegisterProperty(TmpTemp, length);
 		JsRegisterFunction(TmpTemp, readAll);
-=======
-		JsRegisterProperty(TmpTemp, analytics);
-		JsRegisterFunction(TmpTemp, store);
-		JsRegisterFunction(TmpTemp, getStoreList);
-		JsRegisterFunction(TmpTemp, createStore);
-		JsRegisterFunction(TmpTemp, search);
-		JsLongRegisterFunction(TmpTemp, "operator", op);
-		JsRegisterFunction(TmpTemp, gc);
-		JsRegisterFunction(TmpTemp, newStreamAggr);
-		JsRegisterFunction(TmpTemp, getStreamAggr);
-		JsRegisterFunction(TmpTemp, getStreamAggrNames);
-		JsRegisterFunction(TmpTemp, newProcessStateAggr);
->>>>>>> fd78bb83
 		TmpTemp->SetAccessCheckCallbacks(TJsUtil::NamedAccessCheck, TJsUtil::IndexedAccessCheck);
 		TmpTemp->SetInternalFieldCount(1);
 		Template = v8::Persistent<v8::ObjectTemplate>::New(TmpTemp);
@@ -1389,6 +1375,7 @@
 		JsRegisterFunction(TmpTemp, newStreamAggr);
 		JsRegisterFunction(TmpTemp, getStreamAggr);
 		JsRegisterFunction(TmpTemp, getStreamAggrNames);
+		JsRegisterFunction(TmpTemp, newProcessStateAggr);
 		TmpTemp->SetAccessCheckCallbacks(TJsUtil::NamedAccessCheck, TJsUtil::IndexedAccessCheck);
 		TmpTemp->SetInternalFieldCount(1);
 		Template =  v8::Persistent<v8::ObjectTemplate>::New(TmpTemp);
@@ -2223,6 +2210,7 @@
 		JsRegisterFunction(TmpTemp, field);        
 		JsRegisterFunction(TmpTemp, key);
 		JsRegisterFunction(TmpTemp, addTrigger);
+        //JsRegisterFunction(TmpTemp, addStreamAggr);
         JsRegisterFunction(TmpTemp, getStreamAggr);
 		JsRegisterFunction(TmpTemp, getStreamAggrNames);
 		JsRegisterFunction(TmpTemp, toJSON);
@@ -2675,6 +2663,15 @@
 	JsStore->Js->TriggerV.Add(TPair<TUInt, PStoreTrigger>(JsStore->Store->GetStoreId(), Trigger));
 	return HandleScope.Close(v8::Null());
 }
+
+//v8::Handle<v8::Value> TJsStore::addStreamAggr(const v8::Arguments& Args) {
+//	v8::HandleScope HandleScope;
+//    TJsStore* JsStore = TJsStoreUtil::GetSelf(Args);
+//	Args.Length
+//	v8::Handle<v8::Value> Result = TJsBase::newStreamAggr(Args);
+//	return HandleScope.Close(Result);
+//	
+//}
 
 v8::Handle<v8::Value> TJsStore::getStreamAggr(const v8::Arguments& Args) {
 	v8::HandleScope HandleScope;
@@ -5858,6 +5855,7 @@
 		JsRegisterFunction(TmpTemp, trainKMeans);						
         JsRegisterFunction(TmpTemp, newTokenizer);
         JsRegisterFunction(TmpTemp, getLanguageOptions);
+        JsRegisterFunction(TmpTemp, newCtmc);
 		TmpTemp->SetAccessCheckCallbacks(TJsUtil::NamedAccessCheck, TJsUtil::IndexedAccessCheck);
 		TmpTemp->SetInternalFieldCount(1);
 		Template = v8::Persistent<v8::ObjectTemplate>::New(TmpTemp);
@@ -6249,6 +6247,15 @@
 	return HandleScope.Close(TJsUtil::ParseJson(LangOpts));
 }
 
+v8::Handle<v8::Value> TJsAnalytics::newCtmc(const v8::Arguments& Args) {
+	v8::HandleScope HandleScope;
+	TJsAnalytics* JsAnalytics = TJsAnalyticsUtil::GetSelf(Args);
+
+	PJsonVal ArgsJson = TJsAnalyticsUtil::GetArgJson(Args, 0);
+	PFtrSpace FtrSpace = TJsFtrSpace::GetArgFtrSpace(Args, 1);
+	return TJsHierCtmc::New(JsAnalytics->Js, ArgsJson, FtrSpace);
+}
+
 ///////////////////////////////
 // QMiner-JavaScript-Feature-Space
 
@@ -6555,25 +6562,9 @@
 	static v8::Persistent<v8::ObjectTemplate> Template;    
 	if (Template.IsEmpty()) {
 		v8::Handle<v8::ObjectTemplate> TmpTemp = v8::ObjectTemplate::New();
-<<<<<<< HEAD
 		JsRegisterFunction(TmpTemp, learn);
 		JsRegisterFunction(TmpTemp, predict);
 		JsRegisterFunction(TmpTemp, setLearnRate);
-=======
-        JsRegisterFunction(TmpTemp, newFeatureSpace);
-        JsRegisterFunction(TmpTemp, loadFeatureSpace);
-        JsRegisterFunction(TmpTemp, trainSvmClassify);		
-        JsRegisterFunction(TmpTemp, trainSvmRegression);
-		JsRegisterFunction(TmpTemp, loadSvmModel);
-        JsRegisterFunction(TmpTemp, newNN);
-        JsRegisterFunction(TmpTemp, newRecLinReg);
-        JsRegisterFunction(TmpTemp, newHoeffdingTree);
-		JsRegisterFunction(TmpTemp, loadRecLinRegModel);
-		JsRegisterFunction(TmpTemp, trainKMeans);						
-        JsRegisterFunction(TmpTemp, newTokenizer);
-        JsRegisterFunction(TmpTemp, getLanguageOptions);
-        JsRegisterFunction(TmpTemp, newCtmc);
->>>>>>> fd78bb83
 		TmpTemp->SetAccessCheckCallbacks(TJsUtil::NamedAccessCheck, TJsUtil::IndexedAccessCheck);
 		TmpTemp->SetInternalFieldCount(1);
 		Template = v8::Persistent<v8::ObjectTemplate>::New(TmpTemp);
@@ -6750,6 +6741,161 @@
 	return HandleScope.Close(v8::Integer::New(JsRecLinRegModel->Model->GetDim()));
 }
 
+TJsProcessStateModel::TJsProcessStateModel(TWPt<TScript> _Js, const TWPt<TBase>& Base, const PJsonVal& ParamVal):
+		Js(_Js),
+		Model(TStreamAggr::New(Base, ParamVal->GetObjStr("type"), ParamVal)) {
+
+	Base->AddStreamAggr(Base->GetStoreByStoreNm(ParamVal->GetObjStr("source"))->GetStoreId(), Model);
+}
+
+v8::Handle<v8::ObjectTemplate> TJsProcessStateModel::GetTemplate() {
+	v8::HandleScope HandleScope;
+	static v8::Persistent<v8::ObjectTemplate> Template;
+	if (Template.IsEmpty()) {
+		v8::Handle<v8::ObjectTemplate> TmpTemp = v8::ObjectTemplate::New();
+
+		JsRegisterFunction(TmpTemp, toJSON);
+
+		TmpTemp->SetAccessCheckCallbacks(TJsUtil::NamedAccessCheck, TJsUtil::IndexedAccessCheck);
+		TmpTemp->SetInternalFieldCount(1);
+		Template = v8::Persistent<v8::ObjectTemplate>::New(TmpTemp);
+	}
+	return Template;
+}
+
+v8::Handle<v8::Value> TJsProcessStateModel::toJSON(const v8::Arguments& Args) {
+	v8::HandleScope HandleScope;
+	TJsProcessStateModel* Model = TJsProcessStateModelUtil::GetSelf(Args);
+
+	TStreamAggrs::THierchCtmc* CtmcModel = dynamic_cast<TStreamAggrs::THierchCtmc*>(Model->Model());
+
+	PJsonVal ModelJson = CtmcModel->SaveJson(TInt::Mx);
+	const TStr JsonStr = TJsonVal::GetStrFromVal(ModelJson);
+
+	printf("%s\n", JsonStr.CStr());
+
+	return HandleScope.Close(TJsUtil::ParseJson(JsonStr));
+}
+
+///////////////////////////////
+// QMiner-JavaScript-Hierarchical Markov Chain
+TJsHierCtmc::TJsHierCtmc(TWPt<TScript> _Js, const PJsonVal& ParamVal, const PFtrSpace& _FtrSpace):
+		Js(_Js),
+		FtrSpace(_FtrSpace) {
+
+	const TStr InStoreNm = ParamVal->GetObjStr("source");
+	const TStr TimeFldNm = ParamVal->GetObjStr("timestamp");
+	const TStr TimeUnitStr = ParamVal->GetObjStr("timeUnit");
+	const PJsonVal ClustJson = ParamVal->GetObjKey("clustering");
+	const PJsonVal FldsJson = ParamVal->GetObjKey("fields");
+
+	// store
+//	InStore = Base->GetStoreByStoreNm(InStoreNm);
+//	TimeFldId = InStore->GetFieldId(TimeFldNm);
+
+	// field IDs
+//	if (FldsJson->IsStr()) {
+//		QmAssertR(FldsJson->GetStr() == "all", "Invalid parameter fields: " + FldsJson->GetStr());
+//		FldIdV = InStore->GetFieldIdV(TFieldType::oftFlt);
+//	} else {
+//		TStrV FldNmV;	FldsJson->GetArrStrV(FldNmV);
+//		for (int FldIdx = 0; FldIdx < FldNmV.Len(); FldIdx++) {
+//			FldIdV.Add(InStore->GetFieldId(FldNmV[FldIdx]));
+//		}
+//	}
+
+	// time unit
+	uint64 TimeUnit;
+	if (TimeUnitStr == "second") {
+		TimeUnit = TCtmc::TCtMChain::TU_SECOND;
+	} else if (TimeUnitStr == "minute") {
+		TimeUnit = TCtmc::TCtMChain::TU_MINUTE;
+	} else if (TimeUnitStr == "hour") {
+		TimeUnit = TCtmc::TCtMChain::TU_HOUR;
+	} else if (TimeUnitStr == "day") {
+		TimeUnit = TCtmc::TCtMChain::TU_DAY;
+	} else {
+		throw TExcept::New("Invalid time unit: " + TimeUnitStr, "TJsHierCtmc::TJsHierCtmc");
+	}
+
+	// clustering
+	TCtmc::PClust Clust = NULL;
+
+	const TStr ClustAlg = ClustJson->GetObjStr("type");
+	if (ClustAlg == "dpmeans") {
+		const double Lambda = ClustJson->GetObjNum("lambda");
+		const int MinClusts = ClustJson->IsObjKey("minClusts") ? ClustJson->GetObjInt("minClusts") : 1;
+		const int MxClusts = ClustJson->IsObjKey("maxClusts") ? ClustJson->GetObjInt("maxClusts") : TInt::Mx;
+		const int RndSeed = ClustJson->IsObjKey("rndseed") ? ClustJson->GetObjInt("rndseed") : 0;
+		Clust = new TCtmc::TDpMeans(Lambda, MinClusts, MxClusts, TRnd(RndSeed));
+	} else if (ClustAlg == "kmeans") {
+		const int K = ClustJson->GetObjInt("k");
+		const int RndSeed = ClustJson->IsObjKey("rndseed") ? ClustJson->GetObjInt("rndseed") : 0;
+		Clust = new TCtmc::TFullKMeans(K, TRnd(RndSeed));
+	} else {
+		throw TExcept::New("Invalivalid clustering type: " + ClustAlg, "TJsHierCtmc::TJsHierCtmc");
+	}
+
+	// create the model
+	TCtmc::PCtMChain MChain = new TCtmc::TCtMChain(TimeUnit);
+	TCtmc::PAggClust AggClust = new TCtmc::TAggClust();
+
+	McModel = new TCtmc::THierarchCtmc(Clust, MChain, AggClust);
+}
+
+
+v8::Handle<v8::ObjectTemplate> TJsHierCtmc::GetTemplate() {
+	v8::HandleScope HandleScope;
+	static v8::Persistent<v8::ObjectTemplate> Template;
+	if (Template.IsEmpty()) {
+		v8::Handle<v8::ObjectTemplate> TmpTemp = v8::ObjectTemplate::New();
+
+		JsRegisterFunction(TmpTemp, init);
+
+		TmpTemp->SetAccessCheckCallbacks(TJsUtil::NamedAccessCheck, TJsUtil::IndexedAccessCheck);
+		TmpTemp->SetInternalFieldCount(1);
+		Template = v8::Persistent<v8::ObjectTemplate>::New(TmpTemp);
+	}
+	return Template;
+}
+
+v8::Handle<v8::Value> TJsHierCtmc::init(const v8::Arguments& Args) {
+	v8::HandleScope HandleScope;
+
+	try {
+		TJsHierCtmc* Model = TJsHierCtmcUtil::GetSelf(Args);
+
+		PRecSet InRecSet = TJsRecSet::GetArgRecSet(Args, 0);
+		Model->Init(InRecSet);
+	} catch (const PExcept& Except) {
+		printf("Failed to generate hierarchical MC model: %s\n", Except->GetMsgStr().CStr());
+	}
+
+	return HandleScope.Close(v8::Undefined());
+}
+
+void TJsHierCtmc::Init(const PRecSet& RecSet) {
+	// generate an instance matrix
+	TFullMatrix X;
+	FtrSpace->GetFullVV(RecSet, X.GetMat());
+
+	// generate a time vector
+	const int NRecs = RecSet->GetRecs();
+	TUInt64V RecTmV(NRecs,0);
+
+	for (int i = 0; i < NRecs; i++) {
+		RecTmV.Add(GetRecTm(RecSet->GetRec(i)));
+	}
+
+	// initialize the model
+	McModel->Init(X, RecTmV);
+}
+
+uint64 TJsHierCtmc::GetRecTm(const TRec& Rec) const {
+	return Rec.GetFieldTmMSecs(Rec.GetStore()->GetFieldIdV(TFieldType::oftTm)[0]);
+}
+
+
 ///////////////////////////////
 // QMiner-JavaScript-Tokenizer
 v8::Handle<v8::ObjectTemplate> TJsTokenizer::GetTemplate() {
@@ -6909,15 +7055,6 @@
 	return HandleScope.Close(TJsUtil::ParseJson(KeyWdV));
 }
 
-v8::Handle<v8::Value> TJsAnalytics::newCtmc(const v8::Arguments& Args) {
-	v8::HandleScope HandleScope;
-	TJsAnalytics* JsAnalytics = TJsAnalyticsUtil::GetSelf(Args);
-
-	PJsonVal ArgsJson = TJsAnalyticsUtil::GetArgJson(Args, 0);
-	PFtrSpace FtrSpace = TJsFtrSpace::GetArgFtrSpace(Args, 1);
-	return TJsHierCtmc::New(JsAnalytics->Js, ArgsJson, FtrSpace);
-}
-
 ///////////////////////////////
 // QMiner-JavaScript-Process
 v8::Handle<v8::ObjectTemplate> TJsProcess::GetTemplate() {
@@ -7150,7 +7287,6 @@
 const TStr TAuxIntIntH::ClassId = "TIntIntH";
 const TStr TAuxIntFltH::ClassId = "TIntFltH";
 const TStr TAuxIntStrH::ClassId = "TIntStrH";
-
 
 
 
@@ -7225,161 +7361,6 @@
 	JsHttp->Js->JsFetch->Fetch(TJsFetchRq(HttpRq, JsonP, OnSuccess, OnError));
 	return v8::Undefined();
 }
-
-TJsProcessStateModel::TJsProcessStateModel(TWPt<TScript> _Js, const TWPt<TBase>& Base, const PJsonVal& ParamVal):
-		Js(_Js),
-		Model(TStreamAggr::New(Base, ParamVal->GetObjStr("type"), ParamVal)) {
-
-	Base->AddStreamAggr(Base->GetStoreByStoreNm(ParamVal->GetObjStr("source"))->GetStoreId(), Model);
-}
-
-v8::Handle<v8::ObjectTemplate> TJsProcessStateModel::GetTemplate() {
-	v8::HandleScope HandleScope;
-	static v8::Persistent<v8::ObjectTemplate> Template;
-	if (Template.IsEmpty()) {
-		v8::Handle<v8::ObjectTemplate> TmpTemp = v8::ObjectTemplate::New();
-
-		JsRegisterFunction(TmpTemp, toJSON);
-
-		TmpTemp->SetAccessCheckCallbacks(TJsUtil::NamedAccessCheck, TJsUtil::IndexedAccessCheck);
-		TmpTemp->SetInternalFieldCount(1);
-		Template = v8::Persistent<v8::ObjectTemplate>::New(TmpTemp);
-	}
-	return Template;
-}
-
-v8::Handle<v8::Value> TJsProcessStateModel::toJSON(const v8::Arguments& Args) {
-	v8::HandleScope HandleScope;
-	TJsProcessStateModel* Model = TJsProcessStateModelUtil::GetSelf(Args);
-
-	TStreamAggrs::THierchCtmc* CtmcModel = dynamic_cast<TStreamAggrs::THierchCtmc*>(Model->Model());
-
-	PJsonVal ModelJson = CtmcModel->SaveJson(TInt::Mx);
-	const TStr JsonStr = TJsonVal::GetStrFromVal(ModelJson);
-
-	printf("%s\n", JsonStr.CStr());
-
-	return HandleScope.Close(TJsUtil::ParseJson(JsonStr));
-}
-
-///////////////////////////////
-// QMiner-JavaScript-Hierarchical Markov Chain
-TJsHierCtmc::TJsHierCtmc(TWPt<TScript> _Js, const PJsonVal& ParamVal, const PFtrSpace& _FtrSpace):
-		Js(_Js),
-		FtrSpace(_FtrSpace) {
-
-	const TStr InStoreNm = ParamVal->GetObjStr("source");
-	const TStr TimeFldNm = ParamVal->GetObjStr("timestamp");
-	const TStr TimeUnitStr = ParamVal->GetObjStr("timeUnit");
-	const PJsonVal ClustJson = ParamVal->GetObjKey("clustering");
-	const PJsonVal FldsJson = ParamVal->GetObjKey("fields");
-
-	// store
-//	InStore = Base->GetStoreByStoreNm(InStoreNm);
-//	TimeFldId = InStore->GetFieldId(TimeFldNm);
-
-	// field IDs
-//	if (FldsJson->IsStr()) {
-//		QmAssertR(FldsJson->GetStr() == "all", "Invalid parameter fields: " + FldsJson->GetStr());
-//		FldIdV = InStore->GetFieldIdV(TFieldType::oftFlt);
-//	} else {
-//		TStrV FldNmV;	FldsJson->GetArrStrV(FldNmV);
-//		for (int FldIdx = 0; FldIdx < FldNmV.Len(); FldIdx++) {
-//			FldIdV.Add(InStore->GetFieldId(FldNmV[FldIdx]));
-//		}
-//	}
-
-	// time unit
-	uint64 TimeUnit;
-	if (TimeUnitStr == "second") {
-		TimeUnit = TCtmc::TCtMChain::TU_SECOND;
-	} else if (TimeUnitStr == "minute") {
-		TimeUnit = TCtmc::TCtMChain::TU_MINUTE;
-	} else if (TimeUnitStr == "hour") {
-		TimeUnit = TCtmc::TCtMChain::TU_HOUR;
-	} else if (TimeUnitStr == "day") {
-		TimeUnit = TCtmc::TCtMChain::TU_DAY;
-	} else {
-		throw TExcept::New("Invalid time unit: " + TimeUnitStr, "TJsHierCtmc::TJsHierCtmc");
-	}
-
-	// clustering
-	TCtmc::PClust Clust = NULL;
-
-	const TStr ClustAlg = ClustJson->GetObjStr("type");
-	if (ClustAlg == "dpmeans") {
-		const double Lambda = ClustJson->GetObjNum("lambda");
-		const int MinClusts = ClustJson->IsObjKey("minClusts") ? ClustJson->GetObjInt("minClusts") : 1;
-		const int MxClusts = ClustJson->IsObjKey("maxClusts") ? ClustJson->GetObjInt("maxClusts") : TInt::Mx;
-		const int RndSeed = ClustJson->IsObjKey("rndseed") ? ClustJson->GetObjInt("rndseed") : 0;
-		Clust = new TCtmc::TDpMeans(Lambda, MinClusts, MxClusts, TRnd(RndSeed));
-	} else if (ClustAlg == "kmeans") {
-		const int K = ClustJson->GetObjInt("k");
-		const int RndSeed = ClustJson->IsObjKey("rndseed") ? ClustJson->GetObjInt("rndseed") : 0;
-		Clust = new TCtmc::TFullKMeans(K, TRnd(RndSeed));
-	} else {
-		throw TExcept::New("Invalivalid clustering type: " + ClustAlg, "TJsHierCtmc::TJsHierCtmc");
-	}
-
-	// create the model
-	TCtmc::PCtMChain MChain = new TCtmc::TCtMChain(TimeUnit);
-	TCtmc::PAggClust AggClust = new TCtmc::TAggClust();
-
-	McModel = new TCtmc::THierarchCtmc(Clust, MChain, AggClust);
-}
-
-
-v8::Handle<v8::ObjectTemplate> TJsHierCtmc::GetTemplate() {
-	v8::HandleScope HandleScope;
-	static v8::Persistent<v8::ObjectTemplate> Template;
-	if (Template.IsEmpty()) {
-		v8::Handle<v8::ObjectTemplate> TmpTemp = v8::ObjectTemplate::New();
-
-		JsRegisterFunction(TmpTemp, init);
-
-		TmpTemp->SetAccessCheckCallbacks(TJsUtil::NamedAccessCheck, TJsUtil::IndexedAccessCheck);
-		TmpTemp->SetInternalFieldCount(1);
-		Template = v8::Persistent<v8::ObjectTemplate>::New(TmpTemp);
-	}
-	return Template;
-}
-
-v8::Handle<v8::Value> TJsHierCtmc::init(const v8::Arguments& Args) {
-	v8::HandleScope HandleScope;
-
-	try {
-		TJsHierCtmc* Model = TJsHierCtmcUtil::GetSelf(Args);
-
-		PRecSet InRecSet = TJsRecSet::GetArgRecSet(Args, 0);
-		Model->Init(InRecSet);
-	} catch (const PExcept& Except) {
-		printf("Failed to generate hierarchical MC model: %s\n", Except->GetMsgStr().CStr());
-	}
-
-	return HandleScope.Close(v8::Undefined());
-}
-
-void TJsHierCtmc::Init(const PRecSet& RecSet) {
-	// generate an instance matrix
-	TFullMatrix X;
-	FtrSpace->GetFullVV(RecSet, X.GetMat());
-
-	// generate a time vector
-	const int NRecs = RecSet->GetRecs();
-	TUInt64V RecTmV(NRecs,0);
-
-	for (int i = 0; i < NRecs; i++) {
-		RecTmV.Add(GetRecTm(RecSet->GetRec(i)));
-	}
-
-	// initialize the model
-	McModel->Init(X, RecTmV);
-}
-
-uint64 TJsHierCtmc::GetRecTm(const TRec& Rec) const {
-	return Rec.GetFieldTmMSecs(Rec.GetStore()->GetFieldIdV(TFieldType::oftTm)[0]);
-}
-
 
 ///////////////////////////////
 // QMiner-JavaScript-Http-Response
@@ -7673,14 +7654,7 @@
     return HandleScope.Close(v8::Undefined());
 }
 
-<<<<<<< HEAD
 v8::Handle<v8::Value> TJsTm::toJSON(const v8::Arguments& Args) {
-=======
-
-///////////////////////////////
-// QMiner-JavaScript-Console
-v8::Handle<v8::ObjectTemplate> TJsConsole::GetTemplate() {
->>>>>>> fd78bb83
 	v8::HandleScope HandleScope;
 	TJsTm* JsTm = TJsTmUtil::GetSelf(Args);   
     // prepare response object
