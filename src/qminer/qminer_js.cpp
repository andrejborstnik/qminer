--- conflicted
+++ resolved
@@ -4170,13 +4170,8 @@
     if (Args.Length() > 2 && TJsAnalyticsUtil::IsArgJson(Args, 2)) {
         SvmParamVal = TJsAnalyticsUtil::GetArgJson(Args, 2); }
     const double SvmCost = SvmParamVal->GetObjNum("c", 1.0);
-<<<<<<< HEAD
     const double SvmUnbalance = SvmParamVal->GetObjNum("j", 1.0);
     const double SampleSize = SvmParamVal->GetObjNum("batchSize", 10000);
-=======
-    //const double SvmUnbalance = SvmParamVal->GetObjNum("j", 1.0);
-    const int SampleSize = (int)SvmParamVal->GetObjNum("batchSize", 10000);
->>>>>>> bfcfd8c7
     const int MxIter = SvmParamVal->GetObjInt("maxIterations", 1000);
     const int MxTime = SvmParamVal->GetObjInt("maxTime", 600);
     const double MnDiff = SvmParamVal->GetObjNum("minDiff", 1e-6);
