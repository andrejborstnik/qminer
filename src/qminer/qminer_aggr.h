--- conflicted
+++ resolved
@@ -1076,39 +1076,6 @@
 };
 
 ///////////////////////////////
-/// TDigest stream aggregate.
-class TTDigest : public TStreamAggr, public TStreamAggrOut::IFlt {
-private:
-	// input
-	TWPt<TStreamAggr> InAggr;
-	TWPt<TStreamAggrOut::IFltTm> InAggrVal;
-	// indicator
-	TSignalProc::TTDigest Model;
-	TFlt QuantilesVal;
-protected:
-	void OnAddRec(const TRec& Rec);
-	TTDigest(const TWPt<TBase>& Base, const PJsonVal& ParamVal);
-public:
-	static PStreamAggr New(const TWPt<TBase>& Base, const PJsonVal& ParamVal);
-	// did we finish initialization
-	bool IsInit() const { return InAggr->IsInit(); }
-	/// Reset
-	void Reset() {  }
-	/// Load from stream
-	void LoadState(TSIn& SIn);
-	/// Store state into stream
-	void SaveState(TSOut& SOut) const;
-	/// get current Quantile value
-	double GetFlt() const { return Model.GetQuantile(QuantilesVal); }
-	void GetInAggrNmV(TStrV& InAggrNmV) const { InAggrNmV.Add(InAggr->GetAggrNm());}
-	// serialization to JSon
-	PJsonVal SaveJson(const int& Limit) const;
-	// stream aggregator type name
-	static TStr GetType() { return "tdigest"; }
-	TStr Type() const { return GetType(); }
-};
-
-///////////////////////////////
 /// Chi square stream aggregate.
 /// Updates a chi square model, connects to an online histogram stream aggregate
 /// that implements TStreamAggrOut::IFltVec
@@ -1154,10 +1121,7 @@
 	TWPt<TStreamAggrOut::IFltTm> InAggrVal;
 	// indicator
 	TSignalProc::TCountMinSketch Model;
-<<<<<<< HEAD
-=======
 	TIntV Vals;
->>>>>>> 64f4d153
 protected:
 	void OnAddRec(const TRec& Rec);
 	TCountMinSketch(const TWPt<TBase>& Base, const PJsonVal& ParamVal);
@@ -1171,10 +1135,6 @@
 	void LoadState(TSIn& SIn);
 	/// Store state into stream
 	void SaveState(TSOut& SOut) const;
-<<<<<<< HEAD
-	/// get current Quantile value
-	double GetFlt() const {	return Model.Estimate(10); }
-=======
 	/// get current count value
 	double GetFlt() const {	return Model.Estimate(Vals[0]); }
 	/// get count value
@@ -1184,7 +1144,6 @@
 			ValV[i] = Model.Estimate(Vals[i]);
 		}
 	}
->>>>>>> 64f4d153
 	void GetInAggrNmV(TStrV& InAggrNmV) const { InAggrNmV.Add(InAggr->GetAggrNm());}
 	// serialization to JSon
 	PJsonVal SaveJson(const int& Limit) const;
