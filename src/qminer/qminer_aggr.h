/**
 * Copyright (c) 2015, Jozef Stefan Institute, Quintelligence d.o.o. and contributors
 * All rights reserved.
 * 
 * This source code is licensed under the FreeBSD license found in the
 * LICENSE file in the root directory of this source tree.
 */

#ifndef QMINER_AGGR_H
#define QMINER_AGGR_H

#include "qminer_core.h"
#include "qminer_storage.h"
#include "qminer_ftr.h"

namespace TQm {

namespace TAggrs {
    
///////////////////////////////
// QMiner-Aggregator-Piechart
class TCount : public TAggr {
private:
	//meta-data
	TStr FieldNm;
	TStr JoinPathStr;
	// aggregations
	TInt Count;
	TStrH ValH;

	TCount(const TWPt<TBase>& Base, const TStr& AggrNm, 
		const PRecSet& RecSet, const PFtrExt& FtrExt);
	TCount(const TWPt<TBase>& Base, const TStr& AggrNm,
		const PRecSet& RecSet, const int& KeyId);
public:
	static PAggr New(const TWPt<TBase>& Base, const TStr& AggrNm, 
		const PRecSet& RecSet, const PFtrExt& FtrExt) {
		return new TCount(Base, AggrNm, RecSet, FtrExt); }
	static PAggr New(const TWPt<TBase>& Base, const TStr& AggrNm, 
		const PRecSet& RecSet, const int& KeyId) { 
			return new TCount(Base, AggrNm, RecSet, KeyId); }
	static PAggr New(const TWPt<TBase>& Base, const TStr& AggrNm,
		const PRecSet& RecSet, const PJsonVal& JsonVal);

	PJsonVal SaveJson() const;
    
    // aggregator type name 
    static TStr GetType() { return "count"; }
};

///////////////////////////////
// QMiner-Aggregator-Histogram
class THistogram : public TAggr {
private:
	//meta-data
	TStr FieldNm;
	TStr JoinPathStr;
	// aggregations
	TFlt Sum;
	PMom Mom;
	THist Hist;

	THistogram(const TWPt<TBase>& Base, const TStr& AggrNm,
		const PRecSet& RecSet, const PFtrExt& FtrExt, const int& Buckets);
public:
	static PAggr New(const TWPt<TBase>& Base, const TStr& AggrNm, 
		const PRecSet& RecSet, const PFtrExt& FtrExt, const int& Buckets) {
			return new THistogram(Base, AggrNm, RecSet, FtrExt, Buckets); }
	static PAggr New(const TWPt<TBase>& Base, const TStr& AggrNm, 
		const PRecSet& RecSet, const PJsonVal& JsonVal);

	PJsonVal SaveJson() const;

    // aggregator type name 
    static TStr GetType() { return "histogram"; }
};

///////////////////////////////
// QMiner-Aggregator-Bag-of-Words
class TBow: public TAggr {
protected:
	// sampled record set
	PRecSet SampleRecSet;
	// preprocessed records
	PBowDocBs BowDocBs;
	PBowDocWgtBs BowDocWgtBs;

	TBow(const TWPt<TBase>& Base, const TStr& AggrNm,
		const PRecSet& RecSet, const PFtrExt& FtrExt, const int& SampleSize, 
		const TBowWordWgtType& WgtType = bwwtLogDFNrmTFIDF);

	static void ParseJson(const TWPt<TBase>& Base, const PRecSet& RecSet,
		const PJsonVal& JsonVal, PFtrExt& FtrExt, int& SampleSize);
};

///////////////////////////////
// QMiner-Aggregator-Keyword
class TKeywords : public TBow {
private:
	// aggregations
	PBowKWordSet KWordSet;

	TKeywords(const TWPt<TBase>& Base, const TStr& AggrNm, 
		const PRecSet& RecSet, const PFtrExt& FtrExt, const int& SampleSize);
public:
	static PAggr New(const TWPt<TBase>& Base, const TStr& AggrNm, 
		const PRecSet& RecSet, const PFtrExt& FtrExt, const int& SampleSize) {
			return new TKeywords(Base, AggrNm, RecSet, FtrExt, SampleSize); }
	static PAggr New(const TWPt<TBase>& Base, const TStr& AggrNm, 
		const PRecSet& RecSet, const PJsonVal& JsonVal);

	static PJsonVal SaveKWordSet(const PBowKWordSet& KWordSet);
	PJsonVal SaveJson() const;
    
    // aggregator type name 
    static TStr GetType() { return "keywords"; }
   
};

///////////////////////////////
// QMiner-Aggregator-DocAtlas
#ifdef QM_AGGR_DOC_ATLAS
class TDocAtlas : public TBow {
private:
	//meta-data
	TStr FieldNm;
	TStr JoinPathStr;
	// aggregations
	TStr SmallFNm;
	TStr MidFNm;
	TStr LargeFNm;

	TDocAtlas(const TWPt<TBase>& Base, const TStr& AggrNm, 
		const PRecSet& RecSet, const PFtrExt& FtrExt, const int& SampleSize);
public:
	static PAggr New(const TWPt<TBase>& Base, const TStr& AggrNm, 
		const PRecSet& RecSet, const PFtrExt& FtrExt, const int& SampleSize) {
			return new TDocAtlas(Base, AggrNm, RecSet, FtrExt, SampleSize); }
	static PAggr New(const TWPt<TBase>& Base, const TStr& AggrNm, 
		const PRecSet& RecSet, const PJsonVal& JsonVal);

	PJsonVal SaveJson() const;
    
    // aggregator type name 
    static TStr GetType() { return "docatlas"; }    
};
#endif

///////////////////////////////
// QMiner-Aggregator-TimeLine
class TTimeLine : public TAggr {
private:
	//meta-data
	TStr FieldNm;
	TStr JoinPathStr;
	// aggregations
	TInt Count;
	TStrH AbsDateH;
	TStrH MonthH;
	TStrH DayOfWeekH;
	TStrH HourOfDayH;

	PJsonVal GetJsonList(const TStrH& StrH) const;

	TTimeLine(const TWPt<TBase>& Base, const TStr& AggrNm, 
		const PRecSet& RecSet, const PFtrExt& FtrExt);
public:
	static PAggr New(const TWPt<TBase>& Base, const TStr& AggrNm, 
		const PRecSet& RecSet, const PFtrExt& FtrExt) {
		return new TTimeLine(Base, AggrNm, RecSet, FtrExt); }
	static PAggr New(const TWPt<TBase>& Base, const TStr& AggrNm,
		const PRecSet& RecSet, const PJsonVal& JsonVal);

	PJsonVal SaveJson() const;
    
    // aggregator type name 
    static TStr GetType() { return "timeline"; }
};

} // TAggrs namespace

namespace TStreamAggrs {

///////////////////////////////
// Record Id Buffer.
// Delays record Ids for a given amount of new records.
class TRecBuffer : public TStreamAggr {
private:
	TSignalProc::TBuffer<TUInt64> Buffer;
	TWPt<TStore> Store;
	
protected:
	void OnAddRec(const TRec& Rec);

    TRecBuffer(const TWPt<TBase>& Base, const PJsonVal& ParamVal);
public:
    static PStreamAggr New(const TWPt<TBase>& Base, const PJsonVal& ParamVal);

	/// Load stream aggregate state from stream
	void LoadState(TSIn& SIn);
	/// Save state of stream aggregate to stream
	void SaveState(TSOut& SOut) const;

	// did we finish initialization
	bool IsInit() const { return Buffer.IsInit(); }
	/// Resets the aggregate
	void Reset() { Buffer.Reset(); }
	// serilization to JSon
	PJsonVal SaveJson(const int& Limit) const;
    
    // stream aggregator type name 
    static TStr GetType() { return "recordBuffer"; }
	TStr Type() const { return GetType(); }
};

///////////////////////////////
// Time series tick.
// Wrapper for exposing time series to signal processing aggregates 
class TTimeSeriesTick : public TStreamAggr, public TStreamAggrOut::IFltTm {
private:
	TInt TimeFieldId;
	TInt TickValFieldId;
    TFieldReader ValReader;
    // initialized after first value
    TBool InitP;
	// last value
	TFlt TickVal;
	TUInt64 TmMSecs;
	
protected:
	void OnAddRec(const TRec& Rec);

    TTimeSeriesTick(const TWPt<TBase>& Base, const PJsonVal& ParamVal);
public:
    static PStreamAggr New(const TWPt<TBase>& Base, const PJsonVal& ParamVal);

	/// Load stream aggregate state from stream
	void LoadState(TSIn& SIn);
	/// Save state of stream aggregate to stream
	void SaveState(TSOut& SOut) const;

	// did we finish initialization
	bool IsInit() const { return InitP; }
	/// Resets the model state
	void Reset() { InitP = false; TickVal = 0.0; TmMSecs = 0; }

	// current values
	double GetFlt() const { return TickVal; }
	uint64 GetTmMSecs() const { return TmMSecs; }

	// serialization to JSon
	PJsonVal SaveJson(const int& Limit) const;
    
    // stream aggregator type name 
    static TStr GetType() { return "timeSeriesTick"; }   
	TStr Type() const { return GetType(); }
};

///////////////////////////////
// Time series window buffer.
// Wrapper for exposing a window in a time series to signal processing aggregates 
// Supports two parameters: window size (in milliseconds) and delay (in milliseconds)
// When a new record with timestamp t_new is added, the buffer will be updated
// and the timestamps of all contained records will satisfy: 
// t_i - t_j <= window, for all i > j, and t_new - t_i >= delay, for all i.  
// 
// ASSUMPTION!
// Internally the aggregate only tracks the IDs A <= B, C <= D, B <= D from which we can reconstruct:
//  A ... B-1 forget interval
//  B ... D-1 buffer interval
//  C ... D-1 update interval 
//  It may happen that B > C, which corresponds to records that skipped the buffer
//  In that case, Skip := B - C is the number of skipped records, and
//  A ... B-1-Skip is the forget interval
//  C+Skip ... D-1 is the update interval
// The IDs need not be in the store and any interval can be empty.
// We assume the streaming store: no holes in record IDs, increasing timestamps, consistent
// with intervals.
//
class TWinBuf : public TStreamAggr, public TStreamAggrOut::IFltTmIO,
	public TStreamAggrOut::IFltVec, public TStreamAggrOut::ITmVec, public TStreamAggrOut::ITm {
private:
	// STORAGE ACCESS
	TWPt<TStore> Store; ///< needed to access records through IDs
    TInt TimeFieldId; ///< field ID of the timestamp field in the store (used for efficiency)
    TInt ValFieldId; ///< field ID of the value field in the store (used for efficiency)
    TFieldReader ValReader;

	// ALGORITHM PARAMETERS
	TUInt64 WinSizeMSecs; ///< window size in milliseconds
	TUInt64 DelayMSecs;  ///< delay in milliseconds
    
	//
	// ALGORITHM STATE
	//
	TBool InitP; ///< Has the aggregate been updated at least once?
	TUInt64 A; ///< The ID of the first record to forget. The last record to forget is strictly smaller than B. If A == B, the forget interval is empty.
	TUInt64 B; ///< The ID of the first record in the buffer, or in case of empty buffer the ID of the first record after the buffer. Guaranteed to be in the store (due to NewRec). If B == D, the buffer is empty.
	TUInt64 C; ///< The ID of the first record to update. If C == D, the update interval is empty.
	TUInt64 D; ///< The ID of the first record after the buffer. Guaranteed to be in the store (due to NewRec). If D == B, the buffer is empty.
	/// last timestamp
	TUInt64 Timestamp;
protected:
	/// Stream aggregate update function called when a record is added
	void OnAddRec(const TRec& Rec);
	/// JSON based constructor
    TWinBuf(const TWPt<TBase>& Base, const PJsonVal& ParamVal);
public:
	/// Smart pointer JSON based constructor
    static PStreamAggr New(const TWPt<TBase>& Base, const PJsonVal& ParamVal);
	
	/// Load stream aggregate state from stream
	void LoadState(TSIn& SIn);
	/// Save state of stream aggregate to stream
	void SaveState(TSOut& SOut) const;

	/// did we finish initialization
	bool IsInit() const { return InitP; }
	/// Resets the model state
	void Reset();
	/// most recent values. Only makes sense if delay = 0!
	double GetInFlt() const { EAssertR(IsInit(), "WinBuf not initialized yet!"); EAssertR(B < D, "WinBuf is empty - GetInFlt() isn't valid! You need to reimplement OnAdd of the aggregate that is connected to WinBuf to use GetInFltV instead of GetInFlt!"); return Value(D - 1); }
	/// most recent timestamps. Only makes sense if delay = 0!
	uint64 GetInTmMSecs() const { EAssertR(IsInit(), "WinBuf not initialized yet!"); EAssertR(B < D, "WinBuf is empty - GetInTmMSecs() isn't valid! You need to reimplement OnAdd of the aggregate that is connected to WinBuf to use GetInTmMSecsV instead of GetInTmMSecs!"); return Time(D - 1); }
    /// Is the window delayed ?
	bool DelayedP() const { return DelayMSecs > 0; }

	/// new values that just entered the buffer (needed if delay is nonzero)
	void GetInFltV(TFltV& ValV) const;
	/// new timestamps that just entered the buffer (needed if delay is nonzero)
	void GetInTmMSecsV(TUInt64V& MSecsV) const;
	
	/// old values that fall out of the buffer
	void GetOutFltV(TFltV& ValV) const;
	/// old timestamps that fall out of the buffer
	void GetOutTmMSecsV(TUInt64V& MSecsV) const;

	uint64 GetTmMSecs() const { return Timestamp; }
		
    /// buffer length
	int GetN() const { EAssertR(IsInit(), "WinBuf not initialized yet!"); return (int)(D - B); }

	/// get float vector length (IFltVec interface)
	int GetFltLen() const { return GetN(); }
	/// get float vector element (IFltVec interface)
	double GetFlt(const TInt& ElN) const { return Value(B + ElN); }
	/// get float vector of all values in the buffer (IFltVec interface)
	void GetFltV(TFltV& ValV) const;
	/// get time vector length (ITmVec interface) 
	int GetTmLen() const { return GetN(); }
	/// get time vector element (ITmVec interface
	uint64 GetTm(const TInt& ElN) const { return Time(B + ElN); }
	/// get timestamp vector of all timestamps in the buffer (ITmVec interface)
	void GetTmV(TUInt64V& MSecsV) const;
	
	/// serialization to JSon
	PJsonVal SaveJson(const int& Limit) const;
    
	/// stream aggregator type name 
    static TStr GetType() { return "timeSeriesWinBuf"; }
	/// stream aggregator type name 
	TStr Type() const { return GetType(); }
	
	/// Test if current state is consistent with store and parameters
	bool TestValid() const;
	/// print state for debugging
	void Print(const bool& PrintState = false);
private:
	// helper functions
	uint64 Time(const uint64& RecId) const { return Store->GetFieldTmMSecs(RecId, TimeFieldId); }
	double Value(const uint64& RecId) const { return ValReader.GetFlt(TRec(Store, RecId)); }
	
	bool InStore(const uint64& RecId) const { return Store->IsRecId(RecId); }
	bool BeforeStore(const uint64& RecId) const { return RecId < Store->GetFirstRecId(); }
	bool AfterStore(const uint64& RecId) const { return RecId > Store->GetLastRecId(); }
	
	bool InBuffer(const uint64& RecId, const uint64& LastRecTmMSecs) const {
		return !BeforeBuffer(RecId, LastRecTmMSecs) && !AfterBuffer(RecId, LastRecTmMSecs);
	}
	bool BeforeBuffer(const uint64& RecId, const uint64& LastRecTmMSecs) const {
		return  BeforeStore(RecId) || (InStore(RecId) && (Time(RecId) < LastRecTmMSecs - DelayMSecs - WinSizeMSecs));
	}
	bool AfterBuffer(const uint64& RecId, const uint64& LastRecTmMSecs) const {
		return AfterStore(RecId) || (InStore(RecId) && (Time(RecId) > LastRecTmMSecs - DelayMSecs));
	}
	void PrintInterval(const uint64& StartId, const uint64& EndId, const TStr& Label = "", const TStr& ModCode = "39") const;
};

///////////////////////////////////////
// Windowed Stream aggregates (readers from TWinBuf) 
template <class TSignalType>
class TWinAggr : public TStreamAggr, public TStreamAggrOut::IFltTm {
private:
	// input
	TWPt<TStreamAggr> InAggr;
	TWPt<TStreamAggrOut::IFltTmIO> InAggrVal;
	TSignalType Signal;

protected:
	void OnAddRec(const TRec& Rec) {		
		TFltV OutValV; InAggrVal->GetOutFltV(OutValV);
		TUInt64V OutTmMSecsV; InAggrVal->GetOutTmMSecsV(OutTmMSecsV);
		if (InAggr->IsInit()) {
			if (!InAggrVal->DelayedP()) {
				Signal.Update(InAggrVal->GetInFlt(), InAggrVal->GetInTmMSecs(), OutValV, OutTmMSecsV);
			} else {
				TFltV InValV; InAggrVal->GetInFltV(InValV);
				TUInt64V InTmMSecsV; InAggrVal->GetInTmMSecsV(InTmMSecsV);
				Signal.Update(InValV, InTmMSecsV, OutValV, OutTmMSecsV);
			}
		};
	}

	TWinAggr(const TWPt<TBase>& Base, const PJsonVal& ParamVal): TStreamAggr(Base, ParamVal) {
		// parse out input aggregate
		TStr InStoreNm = ParamVal->GetObjStr("store");
		TStr InAggrNm = ParamVal->GetObjStr("inAggr");
		PStreamAggr _InAggr = Base->GetStreamAggr(InStoreNm, InAggrNm);
		InAggr = dynamic_cast<TStreamAggr*>(_InAggr());
		QmAssertR(!InAggr.Empty(), "Stream aggregate does not exist: " + InAggrNm);
		InAggrVal = dynamic_cast<TStreamAggrOut::IFltTmIO*>(_InAggr());
		QmAssertR(!InAggrVal.Empty(), "Stream aggregate does not implement IFltTmIO interface: " + InAggrNm);
	}

public:

	// json constructor 
	static PStreamAggr New(const TWPt<TBase>& Base, const PJsonVal& ParamVal) {
		return new TWinAggr<TSignalType>(Base, ParamVal);
	}

	// Load stream aggregate state from stream
	void LoadState(TSIn& SIn) { Signal.Load(SIn); }
	// Save state of stream aggregate to stream
	void SaveState(TSOut& SOut) const { Signal.Save(SOut); }

	// did we finished initialization
	bool IsInit() const { return Signal.IsInit(); }
	/// Resets the aggregate
	void Reset() { Signal.Reset(); }
	// current values
	double GetFlt() const { return Signal.GetValue(); }
	uint64 GetTmMSecs() const { return TStreamAggrOut::ITm::GetTmMSecsCast(InAggr); }
	void GetInAggrNmV(TStrV& InAggrNmV) const { InAggrNmV.Add(InAggr->GetAggrNm()); }

	// serialization to JSon
	PJsonVal SaveJson(const int& Limit) const {
		PJsonVal Val = TJsonVal::NewObj();
		Val->AddToObj("Val", Signal.GetValue());
		Val->AddToObj("Time", TTm::GetTmFromMSecs(GetTmMSecs()).GetWebLogDateTimeStr(true, "T"));
		return Val;
	}

	// stream aggregator type name 
	static TStr GetType();
	TStr Type() const { return GetType(); }
};

typedef TWinAggr<TSignalProc::TSum> TWinBufSum;
typedef TWinAggr<TSignalProc::TMin> TWinBufMin;
typedef TWinAggr<TSignalProc::TMax> TWinBufMax;
typedef TWinAggr<TSignalProc::TMa> TMa;
typedef TWinAggr<TSignalProc::TVar> TVar;

///////////////////////////////
// Exponential Moving Average.
class TEma : public TStreamAggr, public TStreamAggrOut::IFltTm {
private:
	// input
	TWPt<TStreamAggr> InAggr;
	TWPt<TStreamAggrOut::IFltTm> InAggrVal;
	// indicator
	TSignalProc::TEma Ema;

protected:
	void OnAddRec(const TRec& Rec);
    
	TEma(const TWPt<TBase>& Base, const PJsonVal& ParamVal);
public:
    static PStreamAggr New(const TWPt<TBase>& Base, const PJsonVal& ParamVal);

	/// Load stream aggregate state from stream
	void LoadState(TSIn& SIn);
	/// Save state of stream aggregate to stream
	void SaveState(TSOut& SOut) const;

	// did we finish initialization
	bool IsInit() const { return Ema.IsInit(); }
	/// Resets the aggregate
	void Reset() { Ema.Reset(); }
	// current values
	double GetFlt() const { return Ema.GetValue(); }
	uint64 GetTmMSecs() const { return Ema.GetTmMSecs(); }
	void GetInAggrNmV(TStrV& InAggrNmV) const { InAggrNmV.Add(InAggr->GetAggrNm());}
	// serialization to JSon
	PJsonVal SaveJson(const int& Limit) const;
    
    // stream aggregator type name 
    static TStr GetType() { return "ema"; }  
	TStr Type() const { return GetType(); }
};

///////////////////////////////
// Moving Covariance.
class TCov : public TStreamAggr, public TStreamAggrOut::IFltTm {
private:
	// input
	TWPt<TStreamAggr> InAggrX, InAggrY;
	TWPt<TStreamAggrOut::IFltTmIO> InAggrValX, InAggrValY;	    
	// indicator
	TSignalProc::TCov Cov;

protected:
	void OnAddRec(const TRec& Rec);

	TCov(const TWPt<TBase>& Base, const PJsonVal& ParamVal);
public:    
    static PStreamAggr New(const TWPt<TBase>& Base, const PJsonVal& ParamVal);

	// did we finish initialization
	bool IsInit() const { return InAggrX->IsInit() && InAggrY->IsInit(); }
	/// Resets the aggregate
	void Reset() { Cov.Reset(); }
	// current values
	double GetFlt() const { return Cov.GetCov(); }
	uint64 GetTmMSecs() const { return Cov.GetTmMSecs(); }
	void GetInAggrNmV(TStrV& InAggrNmV) const { InAggrNmV.Add(InAggrX->GetAggrNm()); 
        InAggrNmV.Add(InAggrY->GetAggrNm());}
	// serialization to JSon
	PJsonVal SaveJson(const int& Limit) const;
    
    // stream aggregator type name 
    static TStr GetType() { return "covariance"; } 
	TStr Type() const { return GetType(); }
};

///////////////////////////////
// Moving Correlation.
class TCorr : public TStreamAggr, public TStreamAggrOut::IFltTm {
private:    
	// input
	TWPt<TStreamAggr> InAggrCov, InAggrVarX, InAggrVarY;
	TWPt<TStreamAggrOut::IFltTm> InAggrValCov, InAggrValVarX, InAggrValVarY;	 
    //the value
    TFlt Corr;
    //the time stamp 
    TUInt64 TmMSecs;

    void InitInAggr(const TWPt<TStreamAggrBase> SABase, const TStr& InAggrNmCov,
        const TStr& InAggrNmVarX, const TStr& InAggrNmVarY);
    
protected:
	void OnAddRec(const TRec& Rec);    
	TCorr(const TWPt<TBase>& Base, const PJsonVal& ParamVal);
public:
    static PStreamAggr New(const TWPt<TBase>& Base, const PJsonVal& ParamVal);

	// did we finish initialization
	bool IsInit() const { return  InAggrVarX->IsInit() && InAggrVarY->IsInit() && InAggrCov->IsInit(); }
	/// Resets the aggregate
	void Reset() { TmMSecs = 0;  Corr = 0; }
	// current values
	double GetFlt() const { return Corr; }
	uint64 GetTmMSecs() const { return 0; }
	void GetInAggrNmV(TStrV& InAggrNmV) const { InAggrNmV.Add(InAggrCov->GetAggrNm()); 
        InAggrNmV.Add(InAggrVarX->GetAggrNm()); InAggrNmV.Add(InAggrVarY->GetAggrNm());}
	// serialization to JSon
	PJsonVal SaveJson(const int& Limit) const;
    
    // stream aggregator type name 
    static TStr GetType() { return "correlation"; }
	TStr Type() const { return GetType(); }
};

///////////////////////////////
// Merger field map and interpolator
class TMergerFieldMap {
public:
    /// ID of field in end store of InFldJoinSeq
	TInt InFldId;
	TJoinSeq InFldJoinSeq;
    /// ID of timefield of start store of InFldJoinSeq
	TInt TmFldId;
    /// ID of field in out store (OutStore)
	TInt OutFldId;

public:
	TMergerFieldMap() { }

	TMergerFieldMap(const TInt& _InFldId, const TJoinSeq& _InFldJoinSeq, const TInt& _TmFldId, const TInt& _OutFldId) :
		InFldId(_InFldId), InFldJoinSeq(_InFldJoinSeq), TmFldId(_TmFldId), OutFldId(_OutFldId) {} 

	TMergerFieldMap(TSIn& SIn) { Load(SIn); }
	void Save(TSOut& SOut) const {
		InFldId.Save(SOut);
		InFldJoinSeq.Save(SOut);
		TmFldId.Save(SOut);
		OutFldId.Save(SOut);
	}
	void Load(TSIn& SIn) {
		InFldId.Load(SIn);
		InFldJoinSeq.Load(SIn);
		TmFldId.Load(SIn);
		OutFldId.Load(SIn);
	}
};

//////////////////////////////////////////////
// Merger
class TMerger : public TQm::TStreamAggr {
private:
	TWPt<TStore> OutStore;

	TInt TimeFieldId;
    /// names of the output fields
	TStrV OutFldNmV;
	
	TVec<TMergerFieldMap> FieldMapV;
    /// interpolators
	TVec<TSignalProc::PInterpolator> InterpV;

    /// a hash table mapping a storeId to a list of input field maps
	THash<TUInt, TIntSet> StoreIdFldIdVH;

    /// number of input signals
	TInt NInFlds;
    /// buffer of next time points
	TSignalProc::TLinkedBuffer<TUInt64> Buff;

	TBoolV SignalsPresentV;
	TBool SignalsPresent;

    /// time of the next interpolation point
	TUInt64 NextInterpTm;
    /// this variable is used to avoid duplicates when extrapolating into the future
	TUInt64 PrevInterpTm;

	// this variable tells wether all the merger will wait for all
	// points with the same timestamp before merging
	TBool OnlyPast;
	// this variable is used together with ExactInterp and used
	// used as an output to the store
	TTriple<TUInt64, TFltV, TUInt64> PrevInterpPt;

public:
	TMerger(const TWPt<TQm::TBase>& Base, const PJsonVal& ParamVal);

	void Reset() { throw TQmExcept::New("TMerger::Reset() not implemented!"); }

	void CreateStore(const TStr& NewStoreNm, const TStr& NewTimeFieldNm);

	static PStreamAggr New(const TWPt<TBase>& Base, const PJsonVal& ParamVal);
	PJsonVal SaveJson(const int& Limit) const;

	/// Load stream aggregate state from stream
	void LoadState(TSIn& SIn);
	/// Save state of stream aggregate to stream
	void SaveState(TSOut& SOut) const;

	static TStr GetType() { return "stmerger"; }
	TStr Type() const { return GetType(); }

private:
	void InitFld(const TWPt<TQm::TBase> Base, const TMergerFieldMap& FieldMap,
			const TStr& InterpNm);
	// initialized internal structures
	void InitMerger(const TWPt<TQm::TBase> Base, const TStr& OutStoreNm, const TStr& OutTmFieldNm,
			const bool& CreateStoreP, const bool& ExactInterp, const TStrV& InterpV);

protected:
	void OnAddRec(const TQm::TRec& Rec);

private:
	void OnAddRec(const TQm::TRec& Rec,  const TInt& FieldMapIdx);
	// adds a new record to the specified buffer
	void AddToBuff(const int& BuffIdx, const uint64 RecTm, const TFlt& Val);
	// shifts all the buffers so that the second value is greater then the current interpolation time
	void ShiftBuff();
	// checks if all signals are present
	bool AllSignalsPresent();
	// adds the record to the output store
	void AddToStore(const TFltV& InterpValV, const uint64 InterpTm, const uint64& RecId);
	// checks if the record can be added to the output store and adds it
	void AddRec(const TFltV& InterpValV, const uint64 InterpTm, const TQm::TRec& Rec);
	// checks if the conditions for interpolation are true in this iteration
	bool CanInterpolate();
	// updates the next interpolation time
	void UpdateNextInterpTm();
	// updates the next interpolation time in the interpolators
	void UpdateInterpolators();
	// checks if the merger is initialized
	bool CheckInitialized(const int& InterpIdx, const uint64& RecTm);
	// checks edge cases and makes sure interpolation will run smoothly
	void HandleEdgeCases(const uint64& RecTm);
};

///////////////////////////////
// Resampler
class TResampler : public TStreamAggr {
private:
    // input store
    TWPt<TStore> InStore;
    // input field IDs
	TIntV InFieldIdV;
    // field interpolators
	TVec<TSignalProc::PInterpolator> InterpolatorV;
    // output store
    TWPt<TStore> OutStore;
    // input time field
    TInt TimeFieldId;

    // interval size
    TUInt64 IntervalMSecs;
    // Timestamp of last inserted record
	TUInt64 InterpPointMSecs;

	// berfore first update
	TBool UpdatedP;
	
protected:	
	void OnAddRec(const TRec& Rec);
    
private:
	// refreshes the interpolators to the specified time
	void RefreshInterpolators(const uint64& Tm);
	bool CanInterpolate();
	void CreateStore(const TStr& NewStoreNm);    
    
    // InterpolatorV contains pair (input field, interpolator)
	TResampler(const TWPt<TBase>& Base, const PJsonVal& ParamVal);

public:
	void Reset() { throw TQmExcept::New("TResampler::Reset() not implemented!"); }

    static PStreamAggr New(const TWPt<TBase>& Base, const PJsonVal& ParamVal);

	/// Load stream aggregate state from stream
	void LoadState(TSIn& SIn);
	/// Save state of stream aggregate to stream
	void SaveState(TSOut& SOut) const;

    PJsonVal SaveJson(const int& Limit) const;

	// stream aggregator type name 
    static TStr GetType() { return "resampler"; }
	TStr Type() const { return GetType(); }
};

///////////////////////////////
// Dense Feature Extractor Stream Aggregate (extracts TFltV from records)
class TFtrExtAggr : public TStreamAggr, public TStreamAggrOut::IFltVec {
private:
	TWPt<TFtrSpace> FtrSpace;
	TFltV Vec;

protected:
	void OnAddRec(const TRec& Rec);
	TFtrExtAggr(const TWPt<TBase>& Base, const TStr& AggrNm, const TWPt<TFtrSpace>& _FtrSpace);

public:
	static PStreamAggr New(const TWPt<TBase>& Base, const TStr& AggrNm, const TWPt<TFtrSpace>& _FtrSpace);

	// did we finish initialization
	bool IsInit() const { return true; }
	/// Reset
	void Reset() { }
	// retrieving vector of values from the aggregate
	int GetFltLen() const { return FtrSpace->GetDim(); }
	void GetFltV(TFltV& ValV) const { ValV = Vec; }
	double GetFlt(const TInt& ElN) const;

	/// Save stream aggregate to stream
	void Save(TSOut& SOut) const;
    /// Save state of stream aggregate to stream
	void SaveState(TSOut& SOut) const;
	/// Load stream aggregate state from stream
	void LoadState(TSIn& SIn);
	// serialization to JSon
	PJsonVal SaveJson(const int& Limit) const;
	// stream aggregator type name 
	static TStr GetType() { return "ftrext"; }
	TStr Type() const { return GetType(); }
};

///////////////////////////////
/// Histogram stream aggregate.
/// Updates a histogram model, connects to a time series stream aggregate (such as TEma)
/// that implements TStreamAggrOut::IFltTm or a buffered aggregate that implements
/// TStreamAggrOut::IFltTmIO
class TOnlineHistogram : public TStreamAggr, public TStreamAggrOut::IFltVec {
private:
	// STATE
	TSignalProc::TOnlineHistogram Model;
<<<<<<< HEAD
=======

	// PARAMETERS (reconstructed from JSON)
>>>>>>> 62b07a64
	// Input aggregate: only one aggregate is expected on input, these just
	// provide access to different interfaces for convenience 
	TStreamAggr* InAggr;
	TStreamAggrOut::IFltTm* InAggrVal; // can be NULL if the input is a buffered aggregate (IFltTmIO)
	TStreamAggrOut::IFltTmIO* InAggrValBuffer; // can be NULL if the input is a time series aggregate (IFltTm)
	TBool BufferedP; ///< is InAggrValBuffer not NULL?
protected:
	/// Triggered when a record is added
	void OnAddRec(const TRec& Rec);
	/// JSON constructor
	TOnlineHistogram(const TWPt<TBase>& Base, const PJsonVal& ParamVal);
public:
	/// JSON constructor
	static PStreamAggr New(const TWPt<TBase>& Base, const PJsonVal& ParamVal) { return new TOnlineHistogram(Base, ParamVal); }

	/// did we finish initialization
	bool IsInit() const { return Model.IsInit(); }
	/// Resets the aggregate
	void Reset() { Model.Reset(); }
	/// Load from stream
	void LoadState(TSIn& SIn);
	/// Store state into stream
	void SaveState(TSOut& SOut) const;
	/// serilization to JSon
	PJsonVal SaveJson(const int& Limit) const { return Model.SaveJson(); }

	/// stream aggregator type name 
	static TStr GetType() { return "onlineHistogram"; }
	/// stream aggregator type name 
	TStr Type() const { return GetType(); }

	/// returns the number of bins 
	int GetFltLen() const { return Model.GetBins(); }
	/// returns frequencies in a given bin
	double GetFlt(const TInt& ElN) const { return Model.GetCountN(ElN); }
	/// returns the vector of frequencies
	void GetFltV(TFltV& ValV) const { Model.GetCountV(ValV); }
};

///////////////////////////////
/// TDigest stream aggregate.
class TTDigest : public TStreamAggr, public TStreamAggrOut::IFlt {
private:
	// input
	TWPt<TStreamAggr> InAggr;
	TWPt<TStreamAggrOut::IFltTm> InAggrVal;
	// indicator
	TSignalProc::TTDigest Model;
	TFlt QuantilesVal;
protected:
	void OnAddRec(const TRec& Rec);
	TTDigest(const TWPt<TBase>& Base, const PJsonVal& ParamVal);
public:
	static PStreamAggr New(const TWPt<TBase>& Base, const PJsonVal& ParamVal);
	// did we finish initialization
	bool IsInit() const { return InAggr->IsInit(); }
	/// Reset
	void Reset() {  }
	/// Load from stream
	void LoadState(TSIn& SIn);
	/// Store state into stream
	void SaveState(TSOut& SOut) const;
	/// get current Quantile value
	double GetFlt() const { return Model.GetQuantile(QuantilesVal); }
	void GetInAggrNmV(TStrV& InAggrNmV) const { InAggrNmV.Add(InAggr->GetAggrNm());}
	// serialization to JSon
	PJsonVal SaveJson(const int& Limit) const;
	// stream aggregator type name
	static TStr GetType() { return "tdigest"; }
	TStr Type() const { return GetType(); }
};

///////////////////////////////
/// Chi square stream aggregate.
/// Updates a chi square model, connects to an online histogram stream aggregate
/// that implements TStreamAggrOut::IFltVec
class TChiSquare : public TStreamAggr, public TStreamAggrOut::IFlt {
private:
	// input
	TWPt<TStreamAggr> InAggrX, InAggrY;
	TWPt<TStreamAggrOut::IFltVec> InAggrValX, InAggrValY;	    
	// indicator
	TSignalProc::TChiSquare ChiSquare;

protected:
	void OnAddRec(const TRec& Rec);
	TChiSquare(const TWPt<TBase>& Base, const PJsonVal& ParamVal);
public:    
	static PStreamAggr New(const TWPt<TBase>& Base, const PJsonVal& ParamVal);
	// did we finish initialization
	bool IsInit() const { return InAggrX->IsInit() && InAggrY->IsInit(); }
	/// Reset
	void Reset() { ChiSquare.Reset(); }
	/// Load from stream
	void LoadState(TSIn& SIn);
	/// Store state into stream
	void SaveState(TSOut& SOut) const;

	// get current Chi2 value
	double GetFlt() const { return ChiSquare.GetChi2(); }
	void GetInAggrNmV(TStrV& InAggrNmV) const { InAggrNmV.Add(InAggrX->GetAggrNm()); 
        InAggrNmV.Add(InAggrY->GetAggrNm());}
	// serialization to JSon
	PJsonVal SaveJson(const int& Limit) const;
	// stream aggregator type name 
	static TStr GetType() { return "chiSquare"; } 
	TStr Type() const { return GetType(); }
};

/////////////////////////////
// Moving Window Buffer Sum
template <>
inline TStr TWinAggr<TSignalProc::TSum>::GetType() { return "winBufSum"; }

/////////////////////////////
// Moving Window Buffer Min
template <>
inline TStr TWinAggr<TSignalProc::TMin>::GetType() { return "winBufMin"; }

/////////////////////////////
// Moving Window Buffer Max
template <>
inline TStr TWinAggr<TSignalProc::TMax>::GetType() { return "winBufMax"; }

/////////////////////////////
// Moving Average
template <>
inline void TWinAggr<TSignalProc::TMa>::OnAddRec(const TRec& Rec) {
	TFltV OutValV; InAggrVal->GetOutFltV(OutValV);
	TUInt64V OutTmMSecsV; InAggrVal->GetOutTmMSecsV(OutTmMSecsV);
	if (InAggr->IsInit()) {
		if (!InAggrVal->DelayedP()) {
			Signal.Update(InAggrVal->GetInFlt(), InAggrVal->GetInTmMSecs(),
				OutValV, OutTmMSecsV, InAggrVal->GetN());
		} else {
			TFltV InValV; InAggrVal->GetInFltV(InValV);
			TUInt64V InTmMSecsV; InAggrVal->GetInTmMSecsV(InTmMSecsV);
			Signal.Update(InValV, InTmMSecsV, OutValV, OutTmMSecsV, InAggrVal->GetN());
		}
	}
}

template <>
inline TStr TWinAggr<TSignalProc::TMa>::GetType() { return "ma"; }

/////////////////////////////
// Moving Variance
template <>
inline void TWinAggr<TSignalProc::TVar>::OnAddRec(const TRec& Rec) {
	TFltV OutValV; InAggrVal->GetOutFltV(OutValV);
	TUInt64V OutTmMSecsV; InAggrVal->GetOutTmMSecsV(OutTmMSecsV);
	if (InAggr->IsInit()) {
		if (!InAggrVal->DelayedP()) {
			Signal.Update(InAggrVal->GetInFlt(), InAggrVal->GetInTmMSecs(),
				OutValV, OutTmMSecsV, InAggrVal->GetN());
		} else {
			TFltV InValV; InAggrVal->GetInFltV(InValV);
			TUInt64V InTmMSecsV; InAggrVal->GetInTmMSecsV(InTmMSecsV);
			Signal.Update(InValV, InTmMSecsV, OutValV, OutTmMSecsV, InAggrVal->GetN());
		}
	}
}

template <>
inline TStr TWinAggr<TSignalProc::TVar>::GetType() { return "variance"; }



// forward declarations
class TSlottedHistogram;
typedef TPt<TSlottedHistogram> PSlottedHistogram;

///////////////////////////////
/// Helper object to maintain distribution statistics in time-slots.
class TSlottedHistogram {
private:
	// smart-pointer
	TCRef CRef;
	friend class TPt<TSlottedHistogram>;
protected:
	/// Period length in miliseconds
	TUInt64 PeriodLen;
	/// Slot granularity in miliseconds
	TUInt64 SlotGran;
	/// Number of bins
	TInt Bins;
	/// Data storage, index is truncated timestamp, data is histogram
	TVec<TSignalProc::TOnlineHistogram> Dat;
protected:
	/// Constructor, reserves appropriate internal storage
	TSlottedHistogram(const uint64 _Period, const uint64 _Slot, const int _Bins);
	/// Given timestamp calculate index
	int GetIdx(const uint64 Ts) { return (int)((Ts % PeriodLen) / SlotGran); };
public:
	/// Create new instance based on provided JSon parameters
	static PSlottedHistogram New(const uint64 Period, const uint64 Slot, const int Bins) { return new TSlottedHistogram(Period, Slot, Bins); }
	/// Virtual destructor!
	virtual ~TSlottedHistogram() { }

	/// Resets the counts to 0
	void Reset();

	/// Load stream aggregate state from stream
	void LoadState(TSIn& SIn);
	/// Save state of stream aggregate to stream
	void SaveState(TSOut& SOut) const;

	/// Add new data to statistics
	void Add(const uint64& Ts, const TInt& Val);
	/// Remove data from statistics
	void Remove(const uint64& Ts, const TInt& Val);

	/// Provide statistics
	void GetStats(const uint64 TsMin, const uint64 TsMax, TFltV& Dest);
	/// Gets number of bins
	int GetBins() { return Dat.Len(); }
};

///////////////////////////////
/// Histogram stream aggregate.
/// Updates a histogram model, connects to a time series stream aggregate (such as TEma)
/// that implements TStreamAggrOut::IFltTm or a buffered aggregate that implements
/// TStreamAggrOut::IFltTmIO
class TOnlineSlottedHistogram : public TStreamAggr, public TStreamAggrOut::IFltVec {
private:
	PSlottedHistogram Model;

	// Input aggregate: only one aggregate is expected on input, these just
	// provide access to different interfaces for convenience 
	TStreamAggr* InAggr;
	TStreamAggrOut::IFltTm* InAggrVal; // can be NULL if the input is a buffered aggregate (IFltTmIO)
	TStreamAggrOut::IFltTmIO* InAggrValBuffer; // can be NULL if the input is a time series aggregate (IFltTm)

	TBool BufferedP; ///< is InAggrValBuffer not NULL?
	/// Last entered timestamp in msec
	TUInt64 LastTm;
	/// Window length in msec
	TUInt64 WndLen;

protected:
	/// Triggered when a record is added
	void OnAddRec(const TRec& Rec);
	/// JSON constructor
	TOnlineSlottedHistogram(const TWPt<TBase>& Base, const PJsonVal& ParamVal);
public:
	/// JSON constructor
	static PStreamAggr New(const TWPt<TBase>& Base, const PJsonVal& ParamVal) { return new TOnlineSlottedHistogram(Base, ParamVal); }

	/// did we finish initialization
	bool IsInit() const { return true; }
	void Reset() { Model->Reset(); }

	void LoadState(TSIn& SIn);
	void SaveState(TSOut& SOut) const;

	/// serilization to JSon
	PJsonVal SaveJson(const int& Limit) const;

	/// stream aggregator type name 
	static TStr GetType() { return "onlineSlottedHistogram"; }
	/// stream aggregator type name 
	TStr Type() const { return GetType(); }

	/// returns the number of bins 
	int GetFltLen() const { return Model->GetBins(); }
	/// returns frequencies in a given bin
	double GetFlt(const TInt& ElN) const;
	/// returns the vector of frequencies
	void GetFltV(TFltV& ValV) const { Model->GetStats(LastTm - WndLen, LastTm, ValV); }
};


///////////////////////////////
/// Vector-difference stream aggregate.
/// Provides difference of two vector, usually distributions, 
/// connects to an online stream aggregates
/// that implement TStreamAggrOut::IFltVec
class TVecDiff : public TStreamAggr, public TStreamAggrOut::IFltVec {
private:
	// input
	TWPt<TStreamAggr> InAggrX, InAggrY;
	TWPt<TStreamAggrOut::IFltVec> InAggrValX, InAggrValY;

protected:
	void OnAddRec(const TRec& Rec) {} // do nothing
	TVecDiff(const TWPt<TBase>& Base, const PJsonVal& ParamVal);
public:
	static PStreamAggr New(const TWPt<TBase>& Base, const PJsonVal& ParamVal);
	// did we finish initialization
	bool IsInit() const { return InAggrX->IsInit() && InAggrY->IsInit(); }
	/// resets the aggregate
	void Reset() { }
	void LoadState(TSIn& SIn) { /* do nothing, there is not state */ }
	void SaveState(TSOut& SOut) const { /* do nothing, there is not state */ }
	
	/// returns the number of bins 
	int GetFltLen() const { return InAggrValX->GetFltLen(); }
	/// returns frequencies in a given bin
	double GetFlt(const TInt& ElN) const { return InAggrValX->GetFlt(ElN) - InAggrValY->GetFlt(ElN); }
	/// returns the vector of frequencies
	void GetFltV(TFltV& ValV) const;
	/// serialization to JSon
	PJsonVal SaveJson(const int& Limit) const;
	/// stream aggregator type name 
	static TStr GetType() { return "onlineVecDiff"; }
	/// stream aggregator type name 
	TStr Type() const { return GetType(); }
};
} // TStreamAggrs namespace
} // TQm namespace


#endif<|MERGE_RESOLUTION|>--- conflicted
+++ resolved
@@ -771,12 +771,14 @@
 
 	/// Save stream aggregate to stream
 	void Save(TSOut& SOut) const;
-    /// Save state of stream aggregate to stream
+	/// Save state of stream aggregate to stream
 	void SaveState(TSOut& SOut) const;
 	/// Load stream aggregate state from stream
 	void LoadState(TSIn& SIn);
+
 	// serialization to JSon
 	PJsonVal SaveJson(const int& Limit) const;
+
 	// stream aggregator type name 
 	static TStr GetType() { return "ftrext"; }
 	TStr Type() const { return GetType(); }
@@ -791,11 +793,8 @@
 private:
 	// STATE
 	TSignalProc::TOnlineHistogram Model;
-<<<<<<< HEAD
-=======
 
 	// PARAMETERS (reconstructed from JSON)
->>>>>>> 62b07a64
 	// Input aggregate: only one aggregate is expected on input, these just
 	// provide access to different interfaces for convenience 
 	TStreamAggr* InAggr;
