--- conflicted
+++ resolved
@@ -642,8 +642,6 @@
 	const TSignalProc::PInterpolator& GetInterpolator() const { return Interpolator; }
 };
 
-<<<<<<< HEAD
-=======
 class TStMergerFieldMap {
 public:
 	TInt InFldId;                                        // ID of field in end store of InFldJoinSeq
@@ -670,7 +668,6 @@
 		InFldId(_InFldId), InFldJoinSeq(_InFldJoinSeq), TmFldId(_TmFldId), OutFldId(_OutFldId) {} 
 };
 
->>>>>>> 48969909
 //////////////////////////////////////////////
 // StMerger
 class TStMerger : public TQm::TStreamAggr {
@@ -704,11 +701,7 @@
 public:
 	TStMerger(const TWPt<TQm::TBase>& Base, const TStr& AggrNm, const TStr& OutStoreNm,
 			const TStr& OutTmFieldNm, const bool& CreateStoreP, const bool& OnlyPast,
-<<<<<<< HEAD
-			const TStrV& InStoreNmV, const TStrV& InFldNmV, const TStrV& OutFldNmV,
-=======
 			const TVec<TStMergerFieldMap>& FieldMapV,
->>>>>>> 48969909
 			const TStrV& InterpV);
 
 	TStMerger(const TWPt<TQm::TBase>& Base, const PJsonVal& ParamVal);
@@ -717,11 +710,7 @@
 
 	static PStreamAggr New(const TWPt<TQm::TBase>& Base, const TStr& AggrNm, const TStr& OutStoreNm,
 			const TStr& OutTmFieldNm, const bool& CreateStoreP, const bool& OnlyPast,
-<<<<<<< HEAD
-			const TStrV& InStoreNmV, const TStrV& InFldNmV, const TStrV& OutFldNmV, const TStrV& InterpV);
-=======
 			const TVec<TStMergerFieldMap>& FieldMap, const TStrV& InterpV);
->>>>>>> 48969909
 	static PStreamAggr New(const TWPt<TBase>& Base, const PJsonVal& ParamVal);
 	PJsonVal SaveJson(const int& Limit) const;
 	static PStreamAggr Load(const TWPt<TBase>& Base, TSIn& SIn) { return new TStMerger(Base, SIn); }
@@ -734,22 +723,13 @@
 			const TStr& InterpNm);
 	// initialized internal structures
 	void InitMerger(const TWPt<TQm::TBase> Base, const TStr& OutStoreNm, const TStr& OutTmFieldNm,
-<<<<<<< HEAD
-			const bool& CreateStoreP, const bool& ExactInterp, const TStrV& InStoreNmV,
-			const TStrV& InFldNmV, const TStrV& OutFldNmV, const TStrV& InterpV);
-=======
 			const bool& CreateStoreP, const bool& ExactInterp, const TStrV& InterpV);
->>>>>>> 48969909
 
 protected:
 	void OnAddRec(const TQm::TRec& Rec);
 
 private:
-<<<<<<< HEAD
-	void OnAddRec(const TQm::TRec& Rec, const TUIntIntPr& StoreIdInFldIdPr);
-=======
 	void OnAddRec(const TQm::TRec& Rec,  const TInt& FieldMapIdx);
->>>>>>> 48969909
 	// adds a new record to the specified buffer
 	void AddToBuff(const int& BuffIdx, const uint64 RecTm, const TFlt& Val);
 	// shifts all the buffers so that the second value is greater then the current interpolation time
@@ -867,20 +847,7 @@
 		const uint64& InitMinMSecs, const TStr& InAggrNm, const TStr& Prefix,
 		TWPt<TQm::TStreamAggrBase>& SABase);
 	static TStrV ItEma(const TWPt<TBase>& Base, const PJsonVal& ParamVal);
-<<<<<<< HEAD
-
-    // creates new 
-	static void TStMerger(const TWPt<TQm::TBase>& Base, const TStr& AggrNm, const TStr& OutStoreNm,
-			const TStr& OutTmFieldNm, const bool& CreateStoreP, const bool& ExactInterp, const TStrV& InStoreNmV,
-			const TStrV& InFldNmV, const TStrV& OutFldNmV, const TStrV& InterpV);
-	static void TStMerger(const TWPt<TBase>& Base, TStr& AggrNm, const PJsonVal& ParamVal);
-=======
-	/*static void TStMerger(const TWPt<TQm::TBase>& Base, const TStr& AggrNm, const TStr& OutStoreNm,
-			const TStr& OutTmFieldNm, const bool& CreateStoreP, const bool& ExactInterp, const TStrV& InStoreNmV,
-			const TStrV& InFldNmV, const TStrV& OutFldNmV, const TStrV& InterpV);*/
-	//static void TStMerger(const TWPt<TBase>& Base, TStr& AggrNm, const PJsonVal& ParamVal);
-
->>>>>>> 48969909
+
 };
 
 } // TStreamAggrs namespace
