--- conflicted
+++ resolved
@@ -694,11 +694,7 @@
 	TBoolV InitializedFldV;
 	TBool IsInitialized;
 
-<<<<<<< HEAD
-	TInt NextIdx;										// internal index of the next signal used for interpolation
-=======
 	TUInt64 NextInterpTm;								// time of the next interpolation point
->>>>>>> 449a51a4
 	
 public:
 	TStMerger(const TWPt<TQm::TBase>& Base, const TStr& AggrNm, const TStr& OutStoreNm,
@@ -743,11 +739,8 @@
 	void UpdateNextIdx();
 	// shifts the specified buffer by 1
 	void ShiftBuff(const int& BuffIdx);
-<<<<<<< HEAD
-=======
 	// shifts all the buffers so that the second value is greater then the current interpolation time
 	void ShiftBuffs();
->>>>>>> 449a51a4
 	// initializes the buffers so that old points are forgotten
 	void InitBuffs();
 	// adds a new record to the specified buffer
