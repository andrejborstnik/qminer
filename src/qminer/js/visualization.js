--- conflicted
+++ resolved
@@ -30,10 +30,6 @@
 // Input: [{ema : {Val : v1, Time : t1}, tick : {Val : v2, Time : t2}}, {ema : {Val : v3, Time : t3}, tick : {Val : v4, Time : t4}}]
 // Output: [{name : "ema", data : [[t1, v1], [t3, v3]]} , {name : "tick", data : [[t2, v2], [t4, v4]] }]
 //#- `objJson = vis.highchartsConverter(objJson)` -- array of multimeasurements to array of univariate time series. Input time stamps are strings. Output time stamps are milliseconds from 1970.
-<<<<<<< HEAD
-=======
-override = require('json-override.js')
->>>>>>> e1613764
 
 exports.highchartsConverter = function (dataJson) {
 
