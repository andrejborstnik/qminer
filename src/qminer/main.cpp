--- conflicted
+++ resolved
@@ -545,11 +545,7 @@
                         Base->PrintIndexVoc(DebugFNm + "indexvoc.txt");
                     } else if (Task == "stores") {
                         Base->PrintStores(DebugFNm + "stores.txt");
-<<<<<<< HEAD
-                    } else if (Task.IsPrefix("_ALL")) {
-=======
                     } else if (Task.StartsWith("_ALL")) {
->>>>>>> b55ccb1e
                         TStr StoreNm = Task.LeftOfLast('_');
                         Base->GetStoreByStoreNm(StoreNm)->PrintAll(Base, DebugFNm + Task + ".txt");
                     } else if (Base->IsStoreNm(Task)) {
