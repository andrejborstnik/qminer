--- conflicted
+++ resolved
@@ -370,7 +370,6 @@
 		// read config-specific parameters
 		if (!Env.IsSilent()) { printf("\nConfiguration parameters:\n"); }
 		const int PortN = Env.GetIfArgPrefixInt("-port=", 8080, "Port number");
-		const bool ShowHttp = Env.GetIfArgPrefixBool("-disphttp:", true, "Show HTTP");
 		const int CacheSizeMB = Env.GetIfArgPrefixInt("-cache=", 1024, "Cache size");
 		const bool OverwriteP = Env.IsArgStr("-overwrite", "Overwrite existing configuration file");
 		// read create-specific parameters
@@ -499,13 +498,9 @@
 						ScriptV[ScriptN]->RegSrvFun(SrvFunV);
 					}
 					// start server
-<<<<<<< HEAD
-					PWebSrv WebSrv = TSAppSrv::New(Env.IsArgPrefix("-port=") ? PortN : Param.PortN, SrvFunV, TQm::TEnv::Logger, true, true);
-=======
 					PWebSrv WebSrv = TSAppSrv::New(Param.PortN, SrvFunV, TQm::TEnv::Logger, ShowHttp, true);
->>>>>>> 93b00a75
 					// report we started
-					TQm::TEnv::Logger->OnStatusFmt("Server started on port %d", Env.IsArgPrefix("-port=") ? PortN : Param.PortN);
+					TQm::TEnv::Logger->OnStatusFmt("Server started on port %d", Param.PortN);
 					// wait for the end
 					TLoop::Run();
 				}
