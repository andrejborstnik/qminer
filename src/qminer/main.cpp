--- conflicted
+++ resolved
@@ -236,12 +236,8 @@
 };
 
 #ifndef NDEBUG
-<<<<<<< HEAD
-v8::Persistent<v8::Context> debug_message_context;
-=======
 // for debugging JavaScript copied from linneprocessor.cc
 v8::Persistent<v8::Context> DebugContext;
->>>>>>> ab9f6127
 
 void DispatchDebugMessages() {
   // We are in some random thread. We should already have v8::Locker acquired
