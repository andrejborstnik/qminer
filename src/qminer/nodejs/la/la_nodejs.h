--- conflicted
+++ resolved
@@ -6,121 +6,7 @@
 #include <node.h>
 #include <node_object_wrap.h>
 #include "base.h"
-<<<<<<< HEAD
-#include <utils.h>
-
-// NOTE: This is *not* the same as in QMiner JS. 
-#define JsDeclareProperty(Function) \
-	static void Function(v8::Local<v8::String> Name, const v8::PropertyCallbackInfo<v8::Value>& Info); \
-	static void _ ## Function(v8::Local<v8::String> Name, const v8::PropertyCallbackInfo<v8::Value>& Info) { \
-	   v8::Isolate* Isolate = v8::Isolate::GetCurrent(); \
-	   v8::HandleScope HandleScope(Isolate); \
-	   try { \
-	      Function(Name, Info); \
-	   } catch (const PExcept& Except) { \
-	      /* if(typeid(Except) == typeid(TQmExcept::New(""))) { */ \
-            Isolate->ThrowException(v8::Exception::TypeError( \
-               v8::String::NewFromUtf8(Isolate, "[la addon] Exception"))); \
-         /* } else { \
-            throw Except; \
-         } */ \
-	   } \
-	}
-
-#define JsDeclareFunction(Function) \
-   static void Function(const v8::FunctionCallbackInfo<v8::Value>& Args); \
-   static void _ ## Function(const v8::FunctionCallbackInfo<v8::Value>& Args) { \
-      v8::Isolate* Isolate = v8::Isolate::GetCurrent(); \
-      v8::HandleScope HandleScope(Isolate); \
-      try { \
-         Function(Args); \
-      } catch (const PExcept& Except) { \
-         /* if(typeid(Except) == typeid(TQmExcept::New(""))) { */ \
-            Isolate->ThrowException(v8::Exception::TypeError( \
-               v8::String::NewFromUtf8(Isolate, "[la addon] Exception"))); \
-         /* } else { \
-            throw Except; \
-         } */ \
-      } \
-   }
-
-// XXX: The macro expects that variables Args and Isolate exist.
-#define QmAssert(Cond) \
-   if (!(Cond)) { \
-      Args.GetReturnValue().Set(Isolate->ThrowException(v8::Exception::TypeError( \
-         v8::String::NewFromUtf8(Isolate, "[la addon] Exception")))); return; }
-
-// XXX: The macro expects that variable Args and Isolate exist.
-#define QmAssertR(Cond, MsgStr) \
-  if (!(Cond)) { \
-   Args.GetReturnValue().Set(Isolate->ThrowException(v8::Exception::TypeError( \
-         v8::String::NewFromUtf8(Isolate, MsgStr)))); return; }
-
-// XXX: The macro expects that variables Args and Isolate exist.
-#define QmFailR(MsgStr) \
-   Args.GetReturnValue().Set(Isolate->ThrowException(v8::Exception::TypeError( \
-         v8::String::NewFromUtf8(Isolate, MsgStr)))); return;
-
-//class TNodeJsUtil {
-//public:
-//   /// Extract argument ArgN property as bool
-//	static bool GetArgBool(const v8::FunctionCallbackInfo<v8::Value>& Args, const int& ArgN, const TStr& Property, const bool& DefVal) {
-//		v8::Isolate* Isolate = v8::Isolate::GetCurrent();
-//		v8::HandleScope HandleScope(Isolate);
-//		if (Args.Length() > ArgN) {
-//			if (Args[ArgN]->IsObject() && Args[ArgN]->ToObject()->Has(v8::String::NewFromUtf8(Isolate, Property.CStr()))) {
-//				v8::Handle<v8::Value> Val = Args[ArgN]->ToObject()->Get(v8::String::NewFromUtf8(Isolate, Property.CStr()));
-//				 EAssertR(Val->IsBoolean(),
-//				   TStr::Fmt("Argument %d, property %s expected to be boolean", ArgN, Property.CStr()).CStr());
-//				 return static_cast<bool>(Val->BooleanValue());
-//			}
-//		}
-//		return DefVal;
-//	}
-//   static int GetArgInt32(const v8::FunctionCallbackInfo<v8::Value>& Args, const int& ArgN, const TStr& Property, const int& DefVal) {
-//		v8::Isolate* Isolate = v8::Isolate::GetCurrent();
-//		v8::HandleScope HandleScope(Isolate);
-//		if (Args.Length() > ArgN) {			
-//			if (Args[ArgN]->IsObject() && Args[ArgN]->ToObject()->Has(v8::String::NewFromUtf8(Isolate, Property.CStr()))) {
-//				v8::Handle<v8::Value> Val = Args[ArgN]->ToObject()->Get(v8::String::NewFromUtf8(Isolate, Property.CStr()));
-//				 EAssertR(Val->IsInt32(),
-//				   TStr::Fmt("Argument %d, property %s expected to be int32", ArgN, Property.CStr()).CStr());
-//				 return Val->ToNumber()->Int32Value();
-//			}
-//		}
-//		return DefVal;
-//	}
-//	// gets the class name of the underlying glib object. the name is stored in an hidden variable "class"
-//	static TStr GetClass(const v8::Handle<v8::Object> Obj) {
-//		v8::Isolate* Isolate = v8::Isolate::GetCurrent();
-//		v8::HandleScope HandleScope(Isolate);
-//		v8::Local<v8::Value> ClassNm = Obj->GetHiddenValue(v8::String::NewFromUtf8(Isolate, "class"));
-//		const bool EmptyP = ClassNm.IsEmpty();
-//		if (EmptyP) { return ""; }
-//		v8::String::Utf8Value Utf8(ClassNm);
-//		return TStr(*Utf8);		
-//	}
-//
-//	// checks if the class name of the underlying glib object matches the given string. the name is stored in an hidden variable "class"
-//	static bool IsClass(const v8::Handle<v8::Object> Obj, const TStr& ClassNm) {
-//		TStr ObjClassStr = GetClass(Obj);		
-//		return ObjClassStr == ClassNm;
-//	}
-//	/// Check if argument ArgN belongs to a given class
-//	static bool IsArgClass(const v8::FunctionCallbackInfo<v8::Value>& Args, const int& ArgN, const TStr& ClassNm) {
-//		v8::Isolate* Isolate = v8::Isolate::GetCurrent();
-//		v8::HandleScope HandleScope(Isolate);
-//		EAssertR(Args.Length() > ArgN, TStr::Fmt("Missing argument %d of class %s", ArgN, ClassNm.CStr()).CStr());
-//      EAssertR(Args[ArgN]->IsObject(), TStr("Argument expected to be '" + ClassNm + "' but is not even an object!").CStr());
-//		v8::Handle<v8::Value> Val = Args[ArgN];
-//	 	v8::Handle<v8::Object> Data = v8::Handle<v8::Object>::Cast(Val);
-//		TStr ClassStr = GetClass(Data);
-//		return ClassStr.EqI(ClassNm);
-//	}
-//};
-=======
 #include "utils.h"
->>>>>>> 3060f01e
 
 ///////////////////////////////
 // NodeJs-Qminer-LinAlg
