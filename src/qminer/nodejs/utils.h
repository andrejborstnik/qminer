--- conflicted
+++ resolved
@@ -67,8 +67,18 @@
 // Node - Utilities
 class TNodeJsUtil {
 public:
+
 	/// Extract argument ArgN property as bool
-<<<<<<< HEAD
+	static bool GetArgBool(const v8::FunctionCallbackInfo<v8::Value>& Args, const int& ArgN) {
+		v8::Isolate* Isolate = v8::Isolate::GetCurrent();
+		v8::HandleScope HandleScope(Isolate);
+
+		QmAssertR(Args.Length() > ArgN, TStr::Fmt("Missing argument %d", ArgN));
+		v8::Handle<v8::Value> Val = Args[ArgN];
+		QmAssertR(Val->IsBoolean(), TStr::Fmt("Argument %d expected to be bool", ArgN));
+		return static_cast<bool>(Val->BooleanValue());		
+	}
+	/// Extract argument ArgN property as bool, and use DefVal in case when not present
 	static bool GetArgBool(const v8::FunctionCallbackInfo<v8::Value>& Args, const int& ArgN, const bool& DefVal) {
 		v8::Isolate* Isolate = v8::Isolate::GetCurrent();
 		v8::HandleScope HandleScope(Isolate);
@@ -82,19 +92,7 @@
 			return DefVal;
 		}
 	}
-	/// Extract argument ArgN property as bool
-	static bool GetArgBool(const v8::FunctionCallbackInfo<v8::Value>& Args, const int& ArgN) {
-		v8::Isolate* Isolate = v8::Isolate::GetCurrent();
-		v8::HandleScope HandleScope(Isolate);
-
-		QmAssertR(Args.Length() > ArgN, TStr::Fmt("Missing argument %d", ArgN));
-		v8::Handle<v8::Value> Val = Args[ArgN];
-		QmAssertR(Val->IsBoolean(), TStr::Fmt("Argument %d expected to be bool", ArgN));
-		return static_cast<bool>(Val->BooleanValue());		
-	}
    /// Extract argument ArgN property as bool
-=======
->>>>>>> b71c528b
 	static bool GetArgBool(const v8::FunctionCallbackInfo<v8::Value>& Args, const int& ArgN, const TStr& Property, const bool& DefVal) {
 		v8::Isolate* Isolate = v8::Isolate::GetCurrent();
 		v8::HandleScope HandleScope(Isolate);
@@ -108,9 +106,8 @@
 		}
 		return DefVal;
 	}
-<<<<<<< HEAD
-
-	/// Extract argument ArgN property as int
+
+	/// Extract argument ArgN as int
 	static bool GetArgInt32(const v8::FunctionCallbackInfo<v8::Value>& Args, const int& ArgN) {
 		v8::Isolate* Isolate = v8::Isolate::GetCurrent();
 		v8::HandleScope HandleScope(Isolate);
@@ -120,7 +117,7 @@
 		QmAssertR(Val->IsInt32(), TStr::Fmt("Argument %d expected to be int", ArgN));
 		return static_cast<bool>(Val->Int32Value());		
 	}
-
+	/// Extract argument ArgN as int, and use DefVal in case when not present
 	static int GetArgInt32(const v8::FunctionCallbackInfo<v8::Value>& Args, const int& ArgN, const int& DefVal) {
 		v8::Isolate* Isolate = v8::Isolate::GetCurrent();
 		v8::HandleScope HandleScope(Isolate);
@@ -134,11 +131,8 @@
 			return DefVal;
 		}
 	}
-
+	/// Extract argument ArgN property as int
    static int GetArgInt32(const v8::FunctionCallbackInfo<v8::Value>& Args, const int& ArgN, const TStr& Property, const int& DefVal) {
-=======
-	static int GetArgInt32(const v8::FunctionCallbackInfo<v8::Value>& Args, const int& ArgN, const TStr& Property, const int& DefVal) {
->>>>>>> b71c528b
 		v8::Isolate* Isolate = v8::Isolate::GetCurrent();
 		v8::HandleScope HandleScope(Isolate);
 		if (Args.Length() > ArgN) {
@@ -150,22 +144,21 @@
 			}
 		}
 		return DefVal;
-	}
-
-	/// Extract argument ArgN as TStr
-	static TStr GetArgStr(const v8::FunctionCallbackInfo<v8::Value>& Args, const int& ArgN) {
-		v8::Isolate* Isolate = v8::Isolate::GetCurrent();
-		v8::HandleScope HandleScope(Isolate);
-		EAssertR(Args.Length() > ArgN, TStr::Fmt("Missing argument %d", ArgN));
-		v8::Handle<v8::Value> Val = Args[ArgN];
-		EAssertR(Val->IsString(), TStr::Fmt("Argument %d expected to be string", ArgN));
-		v8::String::Utf8Value Utf8(Val);
-		return TStr(*Utf8);
    }
 
-	/// Extract argument ArgN as TStr, and use DefVal in case when not present
-	static TStr GetArgStr(const v8::FunctionCallbackInfo<v8::Value>& Args, const int& ArgN, const TStr& DefVal) {
-		v8::Isolate* Isolate = v8::Isolate::GetCurrent();
+   /// Extract argument ArgN as TStr
+   static TStr GetArgStr(const v8::FunctionCallbackInfo<v8::Value>& Args, const int& ArgN) {
+	   v8::Isolate* Isolate = v8::Isolate::GetCurrent();
+	   v8::HandleScope HandleScope(Isolate);
+	   EAssertR(Args.Length() > ArgN, TStr::Fmt("Missing argument %d", ArgN));
+	   v8::Handle<v8::Value> Val = Args[ArgN];
+	   EAssertR(Val->IsString(), TStr::Fmt("Argument %d expected to be string", ArgN));
+	   v8::String::Utf8Value Utf8(Val);
+	   return TStr(*Utf8);
+   }
+   /// Extract argument ArgN as TStr, and use DefVal in case when not present
+   static TStr GetArgStr(const v8::FunctionCallbackInfo<v8::Value>& Args, const int& ArgN, const TStr& DefVal) {
+	   v8::Isolate* Isolate = v8::Isolate::GetCurrent();
 		v8::HandleScope HandleScope(Isolate);
 		if (Args.Length() > ArgN) {
 			v8::Handle<v8::Value> Val = Args[ArgN];
@@ -175,7 +168,6 @@
 		}
 		return DefVal;
 	}
-
 	/// Extract argument ArgN property as string
 	static TStr GetArgStr(const v8::FunctionCallbackInfo<v8::Value>& Args, const int& ArgN, const TStr& Property, const TStr& DefVal) {
 		v8::Isolate* Isolate = v8::Isolate::GetCurrent();
