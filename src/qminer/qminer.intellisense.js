var _store = {
	key: function () {
	/// <signature>
	/// <summary> get [index key](#index-key) named `keyName`</summary>
	/// <param name="_keyName" value="_keyName">param</param>
	/// <returns value ="_key"/>
	/// </signature>

	},

	rec: function () {
	/// <signature>
	/// <summary> get record named `recName`;</summary>
	/// <param name="_recName" value="_recName">param</param>
	/// <returns value ="_rec"/>
	/// </signature>

	},

	addTrigger: function () {
	/// <signature>
	/// <summary> add `trigger` to the store triggers. Trigger is a JS object with three properties `onAdd`, `onUpdate`, `onDelete` whose values are callbacks</summary>
	/// <param name="_trigger" value="_trigger">param</param>
	/// <returns value =""/>
	/// </signature>

	},

	/// <field value = "_objArr"> array of all the [index keys](#index-key) objects</field>
	keys: _objArr,
	/// <field value = "_objArr"> array of all the field descriptor JSON objects</field>
	fields: _objArr,
	/// <field value = "_rs"> create a record set containing all the records from the store</field>
	recs: _rs,
	addStreamAggr: function () {
	/// <signature>
	/// <summary> add new [Stream Aggregate](Stream-Aggregates). Stream aggregate is defined by `paramJSON` object</summary>
	/// <param name="_paramJSON" value="_paramJSON">param</param>
	/// <returns value =""/>
	/// </signature>

	},

	getStreamAggr: function () {
	/// <signature>
	/// <summary> returns current JSON value of stream aggregate `saName`</summary>
	/// <param name="_saName" value="_saName">param</param>
	/// <returns value ="_objJSON"/>
	/// </signature>

	},

	newRec: function () {
	/// <signature>
	/// <summary> creates new record `rec` by (JSON) value `recordJson` (not added to the store)</summary>
	/// <param name="_recordJson" value="_recordJson">param</param>
	/// <returns value ="_rec"/>
	/// </signature>

	},

	/// <field value = "_str"> name of the store</field>
	name: _str,
	sample: function () {
	/// <signature>
	/// <summary> create a record set containing a random</summary>
	/// <param name="_sampleSize" value="_sampleSize">param</param>
	/// <returns value ="_rs"/>
	/// </signature>

	},

	field: function () {
	/// <signature>
	/// <summary> get details of field named `fieldName`</summary>
	/// <param name="_fieldName" value="_fieldName">param</param>
	/// <returns value ="_field"/>
	/// </signature>

	},

	add: function () {
	/// <signature>
	/// <summary> add record `rec` to the store and return its ID `recId`</summary>
	/// <param name="_rec" value="_rec">param</param>
	/// <returns value ="_recId"/>
	/// </signature>

	},

	/// <field value = "_objArr"> array of all the join names</field>
	joins: _objArr,
	newRecSet: function () {
	/// <signature>
	/// <summary> creates new record set from an integer vector record IDs `idVec` (type la.newIntVec);</summary>
	/// <param name="_idVec" value="_idVec">param</param>
	/// <returns value ="_rs"/>
	/// </signature>

	},

	/// <field value = "_len"> number of records in the store</field>
	length: _len,
	/// <field value = "_bool"> `bool = true` when store is empty</field>
	empty: _bool,
	getStreamAggrNames: function () {
	/// <signature>
	/// <summary> returns the names of all stream aggregators as an array of strings `strArr`</summary>
	/// <returns value ="_strArr"/>
	/// </signature>

	},

}

var process = {
	/// <field value = "_str"> Returns the name of the script.</field>
	scriptNm: _str,
	/// <field value = "_str"> Returns absolute script file path.</field>
	scriptFNm: _str,
	isArg: function () {
	/// <signature>
	/// <summary> returns true when `argStr` among the</summary>
	/// <param name="_argStr" value="_argStr">param</param>
	/// <returns value ="_bool"/>
	/// </signature>

	},

	/// <field value = "_a"> array of command-line arguments</field>
	args: _a,
	stop: function () {
	/// <signature>
	/// <summary> Stops the current process.</summary>
	/// <returns value =""/>
	/// </signature>

	/// <signature>
	/// <summary> Stops the current process and returns `returnCode</summary>
	/// <param name="_returnCode" value="_returnCode">param</param>
	/// <returns value =""/>
	/// </signature>

	},

	/// <field value = "_objJSON"> statistics about system and qminer process (E.g. memory consumption).</field>
	sysStat: _objJSON,
	sleep: function () {
	/// <signature>
	/// <summary> Halts execution for the given amount of milliseconds `millis`.</summary>
	/// <param name="_millis" value="_millis">param</param>
	/// <returns value =""/>
	/// </signature>

	},

	getGlobals: function () {
	/// <signature>
	/// <summary> Returns an array of all global variable names</summary>
	/// <returns value ="_globalVarNames"/>
	/// </signature>

	},

}

var _vec = {
	multiply: function () {
	/// <signature>
	/// <summary>`vec2` is a vector obtained by multiplying vector `vec` with a scalar (number) `num`. Implemented for dense float vectors only.</summary>
	/// <param name="_num" value="_num">param</param>
	/// <returns value ="_vec2"/>
	/// </signature>

	},

	at: function () {
	/// <signature>
	/// <summary> gets the value `num` of vector `vec` at index `idx`  (0-based indexing)</summary>
	/// <param name="_idx" value="_idx">param</param>
	/// <returns value ="_num"/>
	/// </signature>

	},

	normalize: function () {
	/// <signature>
	/// <summary> normalizes the vector `vec` (inplace operation). Implemented for dense float vectors only.</summary>
	/// <returns value =""/>
	/// </signature>

	},

	outer: function () {
	/// <signature>
	/// <summary> the dense matrix `mat` is a rank-1 matrix obtained by multiplying `vec * vec2^T`. Implemented for dense float vectors only.</summary>
	/// <param name="_vec2" value="_vec2">param</param>
	/// <returns value ="_mat"/>
	/// </signature>

	},

	toMat: function () {
	/// <signature>
	/// <summary> `mat` is a matrix with a single column that is equal to dense vector `vec`.</summary>
	/// <returns value ="_mat"/>
	/// </signature>

	},

	pushV: function () {
	/// <signature>
	/// <summary> append vector `vec2` to vector `vec`.</summary>
	/// <param name="_vec2" value="_vec2">param</param>
	/// <returns value =""/>
	/// </signature>

	},

	diag: function () {
	/// <signature>
	/// <summary> `mat` is a diagonal dense matrix whose diagonal equals `vec`. Implemented for dense float vectors only.</summary>
	/// <returns value ="_mat"/>
	/// </signature>

	},

	sum: function () {
	/// <signature>
	/// <summary> return `num`: the sum of elements of vector `vec`</summary>
	/// <returns value ="_num"/>
	/// </signature>

	},

	unshift: function () {
	/// <signature>
	/// <summary> insert value `num` to the begining of vector `vec`. Returns the length of the modified array.</summary>
	/// <param name="_num" value="_num">param</param>
	/// <returns value ="_len"/>
	/// </signature>

	},

	inner: function () {
	/// <signature>
	/// <summary> `num` is the standard dot product between vectors `vec` and `vec2`. Implemented for dense float vectors only.</summary>
	/// <param name="_vec2" value="_vec2">param</param>
	/// <returns value ="_num"/>
	/// </signature>

	},

	spDiag: function () {
	/// <signature>
	/// <summary> `spMat` is a diagonal sparse matrix whose diagonal equals `vec`. Implemented for dense float vectors only.</summary>
	/// <returns value ="_spMat"/>
	/// </signature>

	},

	print: function () {
	/// <signature>
	/// <summary> print vector in console</summary>
	/// <returns value =""/>
	/// </signature>

	},

	subVec: function () {
	/// <signature>
	/// <summary> gets the subvector based on an index vector `intVec` (indices can repeat, 0-based indexing)</summary>
	/// <param name="_intVec" value="_intVec">param</param>
	/// <returns value ="_vec2"/>
	/// </signature>

	},

	sort: function () {
	/// <signature>
	/// <summary> `vec2` is a sorted copy of `vec`. `asc=true` sorts in ascending order (equivalent `sort()`), `asc`=false sorts in descending order</summary>
	/// <param name="_asc" value="_asc">param</param>
	/// <returns value ="_vec2"/>
	/// </signature>

	},

	sortPerm: function () {
	/// <signature>
	/// <summary> returns a sorted copy of the vector in `sortRes.vec` and the permutation `sortRes.perm`. `asc=true` sorts in ascending order (equivalent `sortPerm()`), `asc`=false sorts in descending order.</summary>
	/// <param name="_asc" value="_asc">param</param>
	/// <returns value ="_sortRes"/>
	/// </signature>

	},

	put: function () {
	/// <signature>
	/// <summary> set value of vector `vec` at index `idx` to `num` (0-based indexing)</summary>
	/// <param name="_idx" value="_idx">param</param>
	/// <param name="_num" value="_num">param</param>
	/// <returns value =""/>
	/// </signature>

	},

	getMaxIdx: function () {
	/// <signature>
	/// <summary> returns the integer index `idx` of the maximal element in vector `vec`</summary>
	/// <returns value ="_idx"/>
	/// </signature>

	},

	/// <field value = "_len"> integer `len` is the length of vector `vec`</field>
	length: _len,
	plus: function () {
	/// <signature>
	/// <summary>`vec3` is the sum of vectors `vec` and `vec2`. Implemented for dense float vectors only.</summary>
	/// <param name="_vec2" value="_vec2">param</param>
	/// <returns value ="_vec3"/>
	/// </signature>

	},

	norm: function () {
	/// <signature>
	/// <summary> `num` is the Euclidean norm of `vec`. Implemented for dense float vectors only.</summary>
	/// <returns value ="_num"/>
	/// </signature>

	},

	sparse: function () {
	/// <signature>
	/// <summary> `spVec` is a sparse vector representation of dense vector `vec`. Implemented for dense float vectors only.</summary>
	/// <returns value ="_spVec"/>
	/// </signature>

	},

	push: function () {
	/// <signature>
	/// <summary> append value `num` to vector `vec`. Returns `len` - the length  of the modified array</summary>
	/// <param name="_num" value="_num">param</param>
	/// <returns value ="_len"/>
	/// </signature>

	},

	minus: function () {
	/// <signature>
	/// <summary>`vec3` is the difference of vectors `vec` and `vec2`. Implemented for dense float vectors only.</summary>
	/// <param name="_vec2" value="_vec2">param</param>
	/// <returns value ="_vec3"/>
	/// </signature>

	},

}

var _ridgeRegressionModel = {
	compute: function () {
	/// <signature>
	/// <summary> computes the model parameters `vec2`, given</summary>
	/// <param name="_mat" value="_mat">param</param>
	/// <param name="_vec" value="_vec">param</param>
	/// <returns value ="_vec2"/>
	/// </signature>

	/// <signature>
	/// <summary> computes the model parameters `vec2`, given</summary>
	/// <param name="_spMat" value="_spMat">param</param>
	/// <param name="_vec" value="_vec">param</param>
	/// <returns value ="_vec2"/>
	/// </signature>

	},

	forget: function () {
	/// <signature>
	/// <summary> deletes first `n` (integer) examples from the training set</summary>
	/// <param name="_n" value="_n">param</param>
	/// <returns value =""/>
	/// </signature>

	},

	getModel: function () {
	/// <signature>
	/// <summary> returns the parameter vector `vec` (dense vector)</summary>
	/// <returns value ="_vec"/>
	/// </signature>

	},

	update: function () {
	/// <signature>
	/// <summary> recomputes the model</summary>
	/// <returns value =""/>
	/// </signature>

	},

	addupdate: function () {
	/// <signature>
	/// <summary> adds a vector `vec` and target `num` (number) to the training set and retrains the model</summary>
	/// <param name="_vec" value="_vec">param</param>
	/// <param name="_num" value="_num">param</param>
	/// <returns value =""/>
	/// </signature>

	},

	add: function () {
	/// <signature>
	/// <summary> adds a vector `vec` and target `num` (number) to the training set</summary>
	/// <param name="_vec" value="_vec">param</param>
	/// <param name="_num" value="_num">param</param>
	/// <returns value =""/>
	/// </signature>

	},

}

var _hashTable = {
	/// <field value = "_strArr"> array of keys (strings)</field>
	keys: _strArr,
	put: function () {
	/// <signature>
	/// <summary> add a key</summary>
	/// <param name="_key" value="_key">param</param>
	/// <returns value =""/>
	/// </signature>

	/// <signature>
	/// <summary> add key-dat</summary>
	/// <param name="_key" value="_key">param</param>
	/// <param name="_dat" value="_dat">param</param>
	/// <returns value =""/>
	/// </signature>

	},

	contains: function () {
	/// <signature>
	/// <summary> does the table contain the key?</summary>
	/// <param name="_key" value="_key">param</param>
	/// <returns value ="_bool"/>
	/// </signature>

	},

	/// <field value = "_array"> array of values</field>
	vals: _array,
	get: function () {
	/// <signature>
	/// <summary> get data</summary>
	/// <param name="_key" value="_key">param</param>
	/// <returns value ="_dat"/>
	/// </signature>

	},

}

var _rec = {
	delJoin: function () {
	/// <signature>
	/// <summary> deletes join record `joinRecord` from join `joinName` (string)</summary>
	/// <param name="_joinName" value="_joinName">param</param>
	/// <param name="_joinRecord" value="_joinRecord">param</param>
	/// <returns value =""/>
	/// </signature>

	/// <signature>
	/// <summary> deletes join record `joinRecord` from join `joinName` (string) with join frequency `joinFrequency`</summary>
	/// <param name="_joinName" value="_joinName">param</param>
	/// <param name="_joinRecord" value="_joinRecord">param</param>
	/// <param name="_joinFrequency" value="_joinFrequency">param</param>
	/// <returns value =""/>
	/// </signature>

	},

	addJoin: function () {
	/// <signature>
	/// <summary> adds a join record `joinRecord` to join `jonName` (string)</summary>
	/// <param name="_joinName" value="_joinName">param</param>
	/// <param name="_joinRecord" value="_joinRecord">param</param>
	/// <returns value =""/>
	/// </signature>

	/// <signature>
	/// <summary> adds a join record `joinRecord` to join `jonName` (string) with join frequency `joinFrequency`</summary>
	/// <param name="_joinName" value="_joinName">param</param>
	/// <param name="_joinRecord" value="_joinRecord">param</param>
	/// <param name="_joinFrequency" value="_joinFrequency">param</param>
	/// <returns value =""/>
	/// </signature>

	},

	/// <field value = "_recId"> returns record ID</field>
	$id: _recId,
	/// <field value = "_recFq"> returns record frequency (used for randomized joins)</field>
	$fq: _recFq,
	/// <field value = "_recName"> returns record name</field>
	$name: _recName,
	toJSON: function () {
	/// <signature>
	/// <summary> provide json version of record, useful when calling JSON.stringify</summary>
	/// <returns value ="_objJSON"/>
	/// </signature>

	},

}

var _fin = {
	getCh: function () {
	/// <signature>
	/// <summary> reads a character</summary>
	/// <returns value ="_char"/>
	/// </signature>

	},

	peekCh: function () {
	/// <signature>
	/// <summary> peeks a character</summary>
	/// <returns value ="_char"/>
	/// </signature>

	},

	/// <field value = "_len"> returns the length of input stream</field>
	length: _len,
	/// <field value = "_bool"> end of stream?</field>
	eof: _bool,
	readLine: function () {
	/// <signature>
	/// <summary> reads a line</summary>
	/// <returns value ="_line"/>
	/// </signature>

	},

}

var _analytics = {
	newBatchModel: function () {
	/// <signature>
	/// <summary> learns a new batch model</summary>
	/// <param name="_rs" value="_rs">param</param>
	/// <param name="_fsp" value="_fsp">param</param>
	/// <param name="_target" value="_target">param</param>
	/// <returns value ="_batchModel"/>
	/// </signature>

	},

	newRecLinReg: function () {
	/// <signature>
	/// <summary> create new recursive linear regression</summary>
	/// <param name="_recLinRegParameters" value="_recLinRegParameters">param</param>
	/// <returns value ="_recLinRegModel"/>
	/// </signature>

	},

	loadRecLinRegModel: function () {
	/// <signature>
	/// <summary> load serialized linear model</summary>
	/// <param name="_fin" value="_fin">param</param>
	/// <returns value ="_recLinRegModel"/>
	/// </signature>

	},

	computeKmeans: function () {
	/// <signature>
	/// <summary> solves the k-means algorithm based on a training</summary>
	/// <param name="_mat" value="_mat">param</param>
	/// <param name="_k" value="_k">param</param>
	/// <param name="_iter" value="_iter">param</param>
	/// <returns value ="_mat2"/>
	/// </signature>

	/// <signature>
	/// <summary> solves the k-means algorithm based on a training</summary>
	/// <param name="_spMat" value="_spMat">param</param>
	/// <param name="_k" value="_k">param</param>
	/// <param name="_iter" value="_iter">param</param>
	/// <returns value ="_mat2"/>
	/// </signature>

	},

	newHoeffdingTree: function () {
	/// <signature>
	/// <summary> create new</summary>
	/// <param name="_jsonStream" value="_jsonStream">param</param>
	/// <param name="_htJsonParams" value="_htJsonParams">param</param>
	/// <returns value ="_htModel"/>
	/// </signature>

	},

	loadSvmModel: function () {
	/// <signature>
	/// <summary> load serialized linear model</summary>
	/// <param name="_fin" value="_fin">param</param>
	/// <returns value ="_svmModel"/>
	/// </signature>

	},

	getLanguageOptions: function () {
	/// <signature>
	/// <summary> get options for text parsing</summary>
	/// <returns value ="_langOptionsJson"/>
	/// </signature>

	},

	newNN: function () {
	/// <signature>
	/// <summary> create new neural network</summary>
	/// <param name="_nnParameters" value="_nnParameters">param</param>
	/// <returns value ="_nnModel"/>
	/// </signature>

	},

	loadFeatureSpace: function () {
	/// <signature>
	/// <summary> load serialized feature</summary>
	/// <param name="_fin" value="_fin">param</param>
	/// <returns value ="_fsp"/>
	/// </signature>

	},

	newFeatureSpace: function () {
	/// <signature>
	/// <summary> create new</summary>
	/// <param name="_featureExtractors" value="_featureExtractors">param</param>
	/// <returns value ="_fsp"/>
	/// </signature>

	},

	trainSvmRegression: function () {
	/// <signature>
	/// <summary> trains</summary>
	/// <param name="_mat" value="_mat">param</param>
	/// <param name="_vec" value="_vec">param</param>
	/// <param name="_svmRegParameters" value="_svmRegParameters">param</param>
	/// <returns value ="_svmModel"/>
	/// </signature>

	},

	newLloyd: function () {
	/// <signature>
	/// <summary> online clustering based on the Lloyd alogrithm. The model intialization</summary>
	/// <param name="_dim" value="_dim">param</param>
	/// <param name="_k" value="_k">param</param>
	/// <returns value ="_lloydModel"/>
	/// </signature>

	},

	newActiveLearner: function () {
	/// <signature>
	/// <summary> initializes the</summary>
	/// <param name="_fsp" value="_fsp">param</param>
	/// <param name="_textField" value="_textField">param</param>
	/// <param name="_rs" value="_rs">param</param>
	/// <param name="_nPos" value="_nPos">param</param>
	/// <param name="_nNeg" value="_nNeg">param</param>
	/// <param name="_query" value="_query">param</param>
	/// <param name="_c" value="_c">param</param>
	/// <param name="_j" value="_j">param</param>
	/// <returns value ="_alModel"/>
	/// </signature>

	},

	loadBatchModel: function () {
	/// <signature>
	/// <summary> loads batch model frm input stream `fin`</summary>
	/// <param name="_fin" value="_fin">param</param>
	/// <returns value ="_batchModel"/>
	/// </signature>

	},

	trainSvmClassify: function () {
	/// <signature>
	/// <summary> trains binary</summary>
	/// <param name="_mat" value="_mat">param</param>
	/// <param name="_vec" value="_vec">param</param>
	/// <param name="_svmParameters" value="_svmParameters">param</param>
	/// <returns value ="_svmModel"/>
	/// </signature>

	},

	newPerceptron: function () {
	/// <signature>
	/// <summary> the perceptron learning algorithm initialization requires</summary>
	/// <param name="_dim" value="_dim">param</param>
	/// <param name="_use_bias" value="_use_bias">param</param>
	/// <returns value ="_perceptronModel"/>
	/// </signature>

	},

	newRidgeRegression: function () {
	/// <signature>
	/// <summary> solves a regularized ridge</summary>
	/// <param name="_kappa" value="_kappa">param</param>
	/// <param name="_dim" value="_dim">param</param>
	/// <param name="_buffer" value="_buffer">param</param>
	/// <returns value ="_ridgeRegressionModel"/>
	/// </signature>

	},

}

var console = {
	startx: function () {
	/// <signature>
	/// <summary> useful for debugging;</summary>
	/// <param name="_evalFun" value="_evalFun">param</param>
	/// <returns value =""/>
	/// </signature>

	},

	pause: function () {
	/// <signature>
	/// <summary> waits until enter is pressed</summary>
	/// <returns value =""/>
	/// </signature>

	},

	log: function () {
	/// <signature>
	/// <summary> writes `message` to standard output, using</summary>
	/// <param name="_message" value="_message">param</param>
	/// <returns value =""/>
	/// </signature>

	/// <signature>
	/// <summary> writes `message` to standard output,</summary>
	/// <param name="_prefixStr" value="_prefixStr">param</param>
	/// <param name="_message" value="_message">param</param>
	/// <returns value =""/>
	/// </signature>

	},

	start: function () {
	/// <signature>
	/// <summary> start interactive console; does not see local variables.</summary>
	/// <returns value =""/>
	/// </signature>

	},

	getln: function () {
	/// <signature>
	/// <summary> reads a line from command line and returns</summary>
	/// <returns value ="_line"/>
	/// </signature>

	},

	println: function () {
	/// <signature>
	/// <summary> `print(str); print("\n")`</summary>
	/// <param name="_str" value="_str">param</param>
	/// <returns value =""/>
	/// </signature>

	},

	print: function () {
	/// <signature>
	/// <summary> prints a string to standard output</summary>
	/// <param name="_str" value="_str">param</param>
	/// <returns value =""/>
	/// </signature>

	},

}

var la = {
	newVec: function () {
	/// <signature>
	/// <summary> generate an empty float vector</summary>
	/// <returns value ="_vec"/>
	/// </signature>

	/// <signature>
	/// <summary> copy a javascript number array `arr`</summary>
	/// <param name="_arr" value="_arr">param</param>
	/// <returns value ="_vec"/>
	/// </signature>

	/// <signature>
	/// <summary> clone a float vector `vec2`</summary>
	/// <param name="_vec2" value="_vec2">param</param>
	/// <returns value ="_vec"/>
	/// </signature>

	},

	square: function () {
	/// <signature>
	/// <summary> squares all elements of a vector `vec` (inplace).</summary>
	/// <param name="_vec" value="_vec">param</param>
	/// <returns value =""/>
	/// </signature>

	/// <signature>
	/// <summary> returns `sq` which is the quare of number `num`.</summary>
	/// <param name="_num" value="_num">param</param>
	/// <returns value ="_num"/>
	/// </signature>

	},

	printArray: function () {
	/// <signature>
	/// <summary> print the javascript array `arr` in the console</summary>
	/// <param name="_arr" value="_arr">param</param>
	/// <returns value =""/>
	/// </signature>

	},

	newSpMat: function () {
	/// <signature>
	/// <summary> creates an empty sparse matrix `spMat`</summary>
	/// <returns value ="_spMat"/>
	/// </signature>

	/// <signature>
	/// <summary> creates an sparse matrix based on two int vectors `rowIdxVec` (row indices) and `colIdxVec` (column indices) and float vector of values `valVec`</summary>
	/// <param name="_rowIdxVec" value="_rowIdxVec">param</param>
	/// <param name="_colIdxVec" value="_colIdxVec">param</param>
	/// <param name="_valVec" value="_valVec">param</param>
	/// <returns value ="_spMat"/>
	/// </signature>

	/// <signature>
	/// <summary> creates an sparse matrix with `rows` rows (optional parameter), where `doubleNestedArr` is a javascript array of arrays that correspond to sparse matrix columns and each column is a javascript array of arrays corresponding to nonzero elements. Each element is an array of size 2, where the first number is an int (row index) and the second value is a number (value). Example: `spMat = linalg.newSpMat([[[0, 1.1], [1, 2.2], [3, 3.3]], [[2, 1.2]]], { "rows": 4 });`</summary>
	/// <param name="_doubleNestedArr" value="_doubleNestedArr">param</param>
	/// <param name="_rows" value="_rows">param</param>
	/// <returns value ="_spMat"/>
	/// </signature>

	},

	genRandomMatrix: function () {
	/// <signature>
	/// <summary> `mat` is a dense matrix whose elements are independent samples from a standard normal random variable, with `rows` rows and `cols` columns (integers)</summary>
	/// <param name="_rows" value="_rows">param</param>
	/// <param name="_cols" value="_cols">param</param>
	/// <returns value ="_mat"/>
	/// </signature>

	},

	copyFltArrayToVec: function () {
	/// <signature>
	/// <summary> copies a JS array of numbers `arr` into a float vector `vec`</summary>
	/// <param name="_arr" value="_arr">param</param>
	/// <returns value ="_vec"/>
	/// </signature>

	},

	genRandomVector: function () {
	/// <signature>
	/// <summary> `vec` is a dense vector whose elements are independent samples from a standard normal random variable and whos dimension is `dim`</summary>
	/// <param name="_dim" value="_dim">param</param>
	/// <returns value ="_vec"/>
	/// </signature>

	},

	repmat: function () {
	/// <signature>
	/// <summary> creates a matrix `mat2` consisting of an `m`-by-`n` tiling of copies of `mat`</summary>
	/// <param name="_mat" value="_mat">param</param>
	/// <param name="_m" value="_m">param</param>
	/// <param name="_n" value="_n">param</param>
	/// <returns value ="_mat2"/>
	/// </signature>

	},

	randIntVec: function () {
	/// <signature>
	/// <summary> returns a JS array `vec`, which is a sample of `k` numbers from `[0,...,num]`, sampled without replacement. `k` must be smaller or equal to `num`</summary>
	/// <param name="_num" value="_num">param</param>
	/// <param name="_k" value="_k">param</param>
	/// <returns value ="_vec"/>
	/// </signature>

	},

	rangeVec: function () {
	/// <signature>
	/// <summary> `intVec` is an integer vector: `[num, num + 1, ..., num2].</summary>
	/// <param name="_num" value="_num">param</param>
	/// <param name="_num2" value="_num2">param</param>
	/// <returns value ="_intVec"/>
	/// </signature>

	},

	repvec: function () {
	/// <signature>
	/// <summary> creates a matrix `mat2` consisting of an `m`-by-`n` tiling of copies of `vec`</summary>
	/// <param name="_vec" value="_vec">param</param>
	/// <param name="_m" value="_m">param</param>
	/// <param name="_n" value="_n">param</param>
	/// <returns value ="_mat"/>
	/// </signature>

	},

	printSpFeatVec: function () {
	/// <signature>
	/// <summary> Print a sparse feature vector `spVec` along with feature names based on feature space `fsp`. If third parameter is ommited, the elements are sorted by dimension number. If boolean parameter `asc` is used, then the rows are sorted by (non-zero) vector values. Use `asc=true` for sorting in ascending order and `asc=false` for sorting in descending order.</summary>
	/// <param name="_spVec" value="_spVec">param</param>
	/// <param name="_fsp" value="_fsp">param</param>
	/// <param name="_asc" value="_asc">param</param>
	/// <returns value =""/>
	/// </signature>

	},

	randInt: function () {
	/// <signature>
	/// <summary> returns an integer `num2` which is randomly selected from the set of integers `[0, ..., num]`</summary>
	/// <param name="_num" value="_num">param</param>
	/// <returns value ="_num2"/>
	/// </signature>

	},

	newSpVec: function () {
	/// <signature>
	/// <summary> creates an empty sparse vector `spVec`, where `len` is an optional (-1 by default) integer parameter that sets the dimension</summary>
	/// <param name="_len" value="_len">param</param>
	/// <returns value ="_spVec"/>
	/// </signature>

	/// <signature>
	/// <summary> creats a sparse vector `spVec` from a javascript array `nestedArr`, whose elements are javascript arrays with two elements (integer row index and double value). `len` is optional and sets the dimension</summary>
	/// <param name="_nestedArr" value="_nestedArr">param</param>
	/// <param name="_len" value="_len">param</param>
	/// <returns value ="_spVec"/>
	/// </signature>

	},

	pdist2: function () {
	/// <signature>
	/// <summary> computes the pairwise squared euclidean distances between columns of `mat` and `mat2`. mat3[i,j] = ||mat(:,i) - mat2(:,j)||^2</summary>
	/// <param name="_mat" value="_mat">param</param>
	/// <param name="_mat2" value="_mat2">param</param>
	/// <returns value ="_mat3"/>
	/// </signature>

	},

<<<<<<< HEAD
=======
	zeros: function () {
	/// <signature>
	/// <summary> `mat` is a `rows`-by-`cols` sparse zero matrix</summary>
	/// <param name="_rows" value="_rows">param</param>
	/// <param name="_cols" value="_cols">param</param>
	/// <returns value ="_mat"/>
	/// </signature>

	},

>>>>>>> 3e489253
	printVec: function () {
	/// <signature>
	/// <summary> print the vector `vec` in the console</summary>
	/// <param name="_vecec" value="_vecec">param</param>
	/// <returns value =""/>
	/// </signature>

	/// <signature>
	/// <summary> print the int vector `intVec` in the console</summary>
	/// <param name="_intVec" value="_intVec">param</param>
	/// <returns value =""/>
	/// </signature>

	},

	newIntVec: function () {
	/// <signature>
	/// <summary> generate an empty float vector</summary>
	/// <returns value ="_intVec"/>
	/// </signature>

	/// <signature>
	/// <summary> copy a javascript int array `arr`</summary>
	/// <param name="_arr" value="_arr">param</param>
	/// <returns value ="_intVec"/>
	/// </signature>

	/// <signature>
	/// <summary> clone an int vector `vec2`</summary>
	/// <param name="_vec2" value="_vec2">param</param>
	/// <returns value ="_intVec"/>
	/// </signature>

	},

	speye: function () {
	/// <signature>
	/// <summary> `spMat` is a `dim`-by-`dim` sparse identity matrix</summary>
	/// <param name="_dim" value="_dim">param</param>
	/// <returns value ="_spMat"/>
	/// </signature>

	},

	printMat: function () {
	/// <signature>
	/// <summary> print the matrix `mat` in the console</summary>
	/// <param name="_mat" value="_mat">param</param>
	/// <returns value =""/>
	/// </signature>

	},

	ones: function () {
	/// <signature>
	/// <summary> `vec` is a `k`-dimensional vector whose entries are set to `1.0`.</summary>
	/// <param name="_k" value="_k">param</param>
	/// <returns value ="_vec"/>
	/// </signature>

	},

	eye: function () {
	/// <signature>
	/// <summary> `mat` is a `dim`-by-`dim` identity matrix</summary>
	/// <param name="_dim" value="_dim">param</param>
	/// <returns value ="_mat"/>
	/// </signature>

	},

	saveMat: function () {
	/// <signature>
	/// <summary> writes a dense matrix `mat` to output file stream `fout`</summary>
	/// <param name="_mat" value="_mat">param</param>
	/// <param name="_fout" value="_fout">param</param>
	/// <returns value =""/>
	/// </signature>

	},

	genRandomPerm: function () {
	/// <signature>
	/// <summary> returns a permutation of `k` elements. `arr` is a javascript array of integers</summary>
	/// <param name="_k" value="_k">param</param>
	/// <returns value ="_arr"/>
	/// </signature>

	},

	conjgrad: function () {
	/// <signature>
	/// <summary> solves the psd symmetric system mat * vec2 = vec, where `mat` is a matrix and `vec` and `vec2` are dense vectors</summary>
	/// <param name="_mat" value="_mat">param</param>
	/// <param name="_vec" value="_vec">param</param>
	/// <param name="_vec2" value="_vec2">param</param>
	/// <returns value =""/>
	/// </signature>

	/// <signature>
	/// <summary> solves the psd symmetric system spMat * vec2 = vec, where `spMat` is a matrix and `vec` and `vec2` are dense vectors</summary>
	/// <param name="_spMat" value="_spMat">param</param>
	/// <param name="_vec" value="_vec">param</param>
	/// <param name="_vec2" value="_vec2">param</param>
	/// <returns value =""/>
	/// </signature>

	},

	newMat: function () {
	/// <signature>
	/// <summary> generates a 0x0 matrix</summary>
	/// <returns value ="_mat"/>
	/// </signature>

	/// <signature>
	/// <summary> generates a matrix from a javascript array `nestedArr`, whose elements are arrays of numbers which correspond to matrix rows (row-major dense matrix)</summary>
	/// <param name="_nestedArr" value="_nestedArr">param</param>
	/// <returns value ="_mat"/>
	/// </signature>

	/// <signature>
	/// <summary> clones a dense matrix `mat2`</summary>
	/// <param name="_mat2" value="_mat2">param</param>
	/// <returns value ="_mat"/>
	/// </signature>

	},

	genRandom: function () {
	/// <signature>
	/// <summary> `num` is a sample from a standard normal random variable</summary>
	/// <returns value ="_num"/>
	/// </signature>

	},

	copyIntArrayToVec: function () {
	/// <signature>
	/// <summary> copies a JS array of integers `arr` into an integer vector `intVec`</summary>
	/// <param name="_arr" value="_arr">param</param>
	/// <returns value ="_intVec"/>
	/// </signature>

	},

	sparse: function () {
	/// <signature>
	/// <summary> `spMat` is a `rows`-by-`cols` sparse zero matrix</summary>
	/// <param name="_rows" value="_rows">param</param>
	/// <param name="_cols" value="_cols">param</param>
	/// <returns value ="_spMat"/>
	/// </signature>

	},

	findMaxIdx: function () {
	/// <signature>
	/// <summary> returns a JS array of indices `idxArray` that correspond to the max elements in each column of dense matrix `mat`.</summary>
	/// <param name="_mat" value="_mat">param</param>
	/// <returns value ="_arr"/>
	/// </signature>

	/// <signature>
	/// <summary> returns a JS array of indices `idxArray` that correspond to the max elements in each column of dense matrix `vec`. The resulting array has one element.</summary>
	/// <param name="_vec" value="_vec">param</param>
	/// <returns value ="_arr"/>
	/// </signature>

	},

	printFeatVec: function () {
	/// <signature>
	/// <summary> Print a feature vector `vec` along with feature names based on feature space `fsp`. The parameter `limit` (integer) is optional and limits the number of rows printed (prints all values by default). If the fourth parameter is ommited, the elements are sorted by dimension number. If boolean parameter `asc` is used, then the rows are sorted by (non-zero) vector values. Use `asc=true` for sorting in ascending order and `asc=false` for sorting in descending order.</summary>
	/// <param name="_vec" value="_vec">param</param>
	/// <param name="_fsp" value="_fsp">param</param>
	/// <param name="_limit" value="_limit">param</param>
	/// <param name="_asc" value="_asc">param</param>
	/// <returns value =""/>
	/// </signature>

	},

}

var _spMat = {
	load: function () {
	/// <signature>
	/// <summary> load `spMat` (sparse matrix) from input steam `fin`. `spMat` has to be initialized first, for example using `spMat = la.newSpMat()`.</summary>
	/// <param name="_fin" value="_fin">param</param>
	/// <returns value =""/>
	/// </signature>

	},

	full: function () {
	/// <signature>
	/// <summary> get dense matrix representation `mat` of `spMat (sparse column matrix)`</summary>
	/// <returns value ="_mat"/>
	/// </signature>

	},

	normalizeCols: function () {
	/// <signature>
	/// <summary> normalizes each column of a sparse matrix `spMat` (inplace operation)</summary>
	/// <returns value =""/>
	/// </signature>

	},

	push: function () {
	/// <signature>
	/// <summary> attaches a column `spVec` (sparse vector) to `spMat` (sparse matrix)</summary>
	/// <param name="_spVec" value="_spVec">param</param>
	/// <returns value =""/>
	/// </signature>

	},

	transpose: function () {
	/// <signature>
	/// <summary> `spMat2` (sparse matrix) is `spMat` (sparse matrix) transposed</summary>
	/// <returns value ="_spMat2"/>
	/// </signature>

	},

	frob: function () {
	/// <signature>
	/// <summary> number `num` is the Frobenious norm of `spMat` (sparse matrix)</summary>
	/// <returns value ="_num"/>
	/// </signature>

	},

	put: function () {
	/// <signature>
	/// <summary> Sets the element of `spMat` (sparse matrix). Input: row index `rowIdx` (integer), column index `colIdx` (integer), value `num` (number). Uses zero-based indexing.</summary>
	/// <param name="_rowIdx" value="_rowIdx">param</param>
	/// <param name="_colIdx" value="_colIdx">param</param>
	/// <param name="_num" value="_num">param</param>
	/// <returns value =""/>
	/// </signature>

	},

	/// <field value = "_num"> integer `num` corresponds to the number of columns of `spMat` (sparse matrix)</field>
	cols: _num,
	multiplyT: function () {
	/// <signature>
	/// <summary> Sparse matrix multiplication: `num` is a number, `spMat` is a sparse matrix. The result is numerically equivalent to spMat.transpose().multiply() but computationaly more efficient</summary>
	/// <param name="_num" value="_num">param</param>
	/// <returns value ="_spMat2"/>
	/// </signature>

	/// <signature>
	/// <summary> Sparse matrix multiplication: `vec` is a vector, `vec2` is a dense vector. The result is numerically equivalent to spMat.transpose().multiply() but computationaly more efficient</summary>
	/// <param name="_vec" value="_vec">param</param>
	/// <returns value ="_vec2"/>
	/// </signature>

	/// <signature>
	/// <summary> Sparse matrix multiplication: `spVec` is a sparse vector, `vec` is a dense vector. The result is numerically equivalent to spMat.transpose().multiply() but computationaly more efficient</summary>
	/// <param name="_spVec" value="_spVec">param</param>
	/// <returns value ="_vec"/>
	/// </signature>

	/// <signature>
	/// <summary> Sprase matrix multiplication: `mat` is a matrix, `mat2` is a matrix. The result is numerically equivalent to spMat.transpose().multiply() but computationaly more efficient</summary>
	/// <param name="_mat" value="_mat">param</param>
	/// <returns value ="_mat2"/>
	/// </signature>

	/// <signature>
	/// <summary> Sparse matrix multiplication: `spMat2` is a sparse matrix, `mat` is a matrix. The result is numerically equivalent to spMat.transpose().multiply() but computationaly more efficient.</summary>
	/// <param name="_spMat2" value="_spMat2">param</param>
	/// <returns value ="_mat"/>
	/// </signature>

	},

	print: function () {
	/// <signature>
	/// <summary> print `spMat` (sparse matrix) to console</summary>
	/// <returns value =""/>
	/// </signature>

	},

	nnz: function () {
	/// <signature>
	/// <summary> `num` is the number of non-zero elements of sparse column matrix `spMat`</summary>
	/// <returns value ="_num"/>
	/// </signature>

	},

	/// <field value = "_num"> integer `num` corresponds to the number of rows of `spMat` (sparse matrix)</field>
	rows: _num,
	plus: function () {
	/// <signature>
	/// <summary> `spMat3` is the sum of matrices `spMat` and `spMat2` (all matrices are sparse column matrices)</summary>
	/// <param name="_spMat2" value="_spMat2">param</param>
	/// <returns value ="_spMat3"/>
	/// </signature>

	},

	at: function () {
	/// <signature>
	/// <summary> Gets the element of `spMat` (sparse matrix). Input: row index `rowIdx` (integer), column index `colIdx` (integer). Output: `num` (number). Uses zero-based indexing.</summary>
	/// <param name="_rowIdx" value="_rowIdx">param</param>
	/// <param name="_colIdx" value="_colIdx">param</param>
	/// <returns value ="_num"/>
	/// </signature>

	},

	multiply: function () {
	/// <signature>
	/// <summary> Sparse matrix multiplication: `num` is a number, `spMat` is a sparse matrix</summary>
	/// <param name="_num" value="_num">param</param>
	/// <returns value ="_spMat2"/>
	/// </signature>

	/// <signature>
	/// <summary> Sparse matrix multiplication: `vec` is a vector, `vec2` is a dense vector</summary>
	/// <param name="_vec" value="_vec">param</param>
	/// <returns value ="_vec2"/>
	/// </signature>

	/// <signature>
	/// <summary> Sparse matrix multiplication: `spVec` is a sparse vector, `vec` is a dense vector</summary>
	/// <param name="_spVec" value="_spVec">param</param>
	/// <returns value ="_vec"/>
	/// </signature>

	/// <signature>
	/// <summary> Sprase matrix multiplication: `mat` is a matrix, `mat2` is a matrix</summary>
	/// <param name="_mat" value="_mat">param</param>
	/// <returns value ="_mat2"/>
	/// </signature>

	/// <signature>
	/// <summary> Sparse matrix multiplication: `spMat2` is a sparse matrix, `mat` is a matrix</summary>
	/// <param name="_spMat2" value="_spMat2">param</param>
	/// <returns value ="_mat"/>
	/// </signature>

	},

	toString: function () {
	/// <signature>
	/// <summary> returns a string displaying rows, columns and number of non-zero elements of a sparse column matrix `spMat`</summary>
	/// <returns value ="_str"/>
	/// </signature>

	},

	save: function () {
	/// <signature>
	/// <summary> print `spMat` (sparse matrix) to output stream `fout`</summary>
	/// <param name="_fout" value="_fout">param</param>
	/// <returns value =""/>
	/// </signature>

	},

	minus: function () {
	/// <signature>
	/// <summary> `spMat3` is the difference of matrices `spMat` and `spMat2` (all matrices are sparse column matrices)</summary>
	/// <param name="_spMat2" value="_spMat2">param</param>
	/// <returns value ="_spMat3"/>
	/// </signature>

	},

	colNorms: function () {
	/// <signature>
	/// <summary> `vec` is a dense vector, where `vec[i]` is the norm of the `i`-th column of `spMat`</summary>
	/// <returns value ="_vec"/>
	/// </signature>

	},

}

var _batchModel = {
	predict: function () {
	/// <signature>
	/// <summary> creates feature vector from record `rec`, sends it</summary>
	/// <param name="_rec" value="_rec">param</param>
	/// <returns value ="_scoreArr"/>
	/// </signature>

	},

	save: function () {
	/// <signature>
	/// <summary> saves the model to `fout` output stream</summary>
	/// <param name="_fout" value="_fout">param</param>
	/// <returns value =""/>
	/// </signature>

	},

	/// <field value = "_strArr"> array of categories for which we have models</field>
	target: _strArr,
	predictTop: function () {
	/// <signature>
	/// <summary> creates feature vector from record `rec`,</summary>
	/// <param name="_rec" value="_rec">param</param>
	/// <returns value ="_labelStr"/>
	/// </signature>

	},

}

var _httpResponse = {
	setStatusCode: function () {
	/// <signature>
	/// <summary> sets status code (integer)</summary>
	/// <param name="_statusCode" value="_statusCode">param</param>
	/// <returns value =""/>
	/// </signature>

	},

	close: function () {
	/// <signature>
	/// <summary> closes and executes the response</summary>
	/// <returns value =""/>
	/// </signature>

	},

	add: function () {
	/// <signature>
	/// <summary> adds `dataStr` (string) to request body</summary>
	/// <param name="_dataStr" value="_dataStr">param</param>
	/// <returns value =""/>
	/// </signature>

	/// <signature>
	/// <summary> adds `dataJSON` (JSON object) to request body</summary>
	/// <param name="_dataJSON" value="_dataJSON">param</param>
	/// <returns value =""/>
	/// </signature>

	},

	send: function () {
	/// <signature>
	/// <summary> adds `dataStr` (string) and closes the response</summary>
	/// <param name="_dataStr" value="_dataStr">param</param>
	/// <returns value =""/>
	/// </signature>

	/// <signature>
	/// <summary> adds `dataJSON` (JSON object) and closes the response</summary>
	/// <param name="_dataJSON" value="_dataJSON">param</param>
	/// <returns value =""/>
	/// </signature>

	},

	setContentType: function () {
	/// <signature>
	/// <summary> sets content type (string)</summary>
	/// <param name="_mimeType" value="_mimeType">param</param>
	/// <returns value =""/>
	/// </signature>

	},

}

var _svmModel = {
	predict: function () {
	/// <signature>
	/// <summary> sends vector `vec` through the model and returns the prediction as a real number `num` (-1 or 1 for classification)</summary>
	/// <param name="_vec" value="_vec">param</param>
	/// <returns value ="_num"/>
	/// </signature>

	/// <signature>
	/// <summary> sends sparse vector `spVec` through the model and returns the prediction as a real number `num` (-1 or 1 for classification)</summary>
	/// <param name="_spVec" value="_spVec">param</param>
	/// <returns value ="_num"/>
	/// </signature>

	},

	save: function () {
	/// <signature>
	/// <summary> saves model to output stream `fout`</summary>
	/// <param name="_fout" value="_fout">param</param>
	/// <returns value =""/>
	/// </signature>

	},

	/// <field value = "_vec"> weights of the SVM linear model as a full vector `vec`</field>
	weights: _vec,
}

var _utilities = {
	isArray: function () {
	/// <signature>
	/// <summary> is parameter an array?</summary>
	/// <param name="_arg" value="_arg">param</param>
	/// <returns value ="_bool"/>
	/// </signature>

	},

	isString: function () {
	/// <signature>
	/// <summary> is `s` a string?</summary>
	/// <param name="_s" value="_s">param</param>
	/// <returns value ="_bool"/>
	/// </signature>

	},

	arraysIdentical: function () {
	/// <signature>
	/// <summary> `bool` is true if array `arr` is identical to array `arr2`</summary>
	/// <param name="_arr" value="_arr">param</param>
	/// <param name="_arr2" value="_arr2">param</param>
	/// <returns value ="_bool"/>
	/// </signature>

	},

	isInArray: function () {
	/// <signature>
	/// <summary> is element in an array?</summary>
	/// <param name="_array" value="_array">param</param>
	/// <param name="_value" value="_value">param</param>
	/// <returns value ="_bool"/>
	/// </signature>

	},

	ifNull: function () {
	/// <signature>
	/// <summary> checks if `val` is null and returns default value `defVal`</summary>
	/// <param name="_val" value="_val">param</param>
	/// <param name="_defVal" value="_defVal">param</param>
	/// <returns value ="_returnVal"/>
	/// </signature>

	},

	newStopWatch: function () {
	/// <signature>
	/// <summary> creates a stop watch object `sw`</summary>
	/// <returns value ="_sw"/>
	/// </signature>

	},

	newHashTable: function () {
	/// <signature>
	/// <summary> creates a hash table</summary>
	/// <returns value ="_hashTable"/>
	/// </signature>

	},

	isNumber: function () {
	/// <signature>
	/// <summary> is `n` a number?</summary>
	/// <param name="_n" value="_n">param</param>
	/// <returns value ="_bool"/>
	/// </signature>

	},

	isObject: function () {
	/// <signature>
	/// <summary> is parameter an object?</summary>
	/// <param name="_arg" value="_arg">param</param>
	/// <returns value ="_bool"/>
	/// </signature>

	},

}

var _fout = {
	write: function () {
	/// <signature>
	/// <summary> writes to output stream. `data` can be a number, a json object or a string.</summary>
	/// <param name="_data" value="_data">param</param>
	/// <returns value =""/>
	/// </signature>

	},

	close: function () {
	/// <signature>
	/// <summary> closes output stream</summary>
	/// <returns value =""/>
	/// </signature>

	},

	writeLine: function () {
	/// <signature>
	/// <summary> writes data to output stream and adds newline</summary>
	/// <param name="_data" value="_data">param</param>
	/// <returns value =""/>
	/// </signature>

	},

	flush: function () {
	/// <signature>
	/// <summary> flushes output stream</summary>
	/// <returns value =""/>
	/// </signature>

	},

}

var _rs = {
	/// <field value = "_bool"> `bool = true` when records in the set are assigned weights</field>
	weighted: _bool,
	shuffle: function () {
	/// <signature>
	/// <summary> shuffle order using random integer seed `seed`. Inplace operation.</summary>
	/// <param name="_seed" value="_seed">param</param>
	/// <returns value =""/>
	/// </signature>

	},

	sample: function () {
	/// <signature>
	/// <summary> create new record set by randomly sampling `num` records.</summary>
	/// <param name="_num" value="_num">param</param>
	/// <returns value ="_rs2"/>
	/// </signature>

	},

	sortByField: function () {
	/// <signature>
	/// <summary> sort records according to value of field `fieldName`; if `asc > 0` sorted in ascending order. Inplace operation.</summary>
	/// <param name="_fieldName" value="_fieldName">param</param>
	/// <param name="_asc" value="_asc">param</param>
	/// <returns value =""/>
	/// </signature>

	},

	toJSON: function () {
	/// <signature>
	/// <summary> provide json version of record set, useful when calling JSON.stringify</summary>
	/// <returns value ="_objsJSON"/>
	/// </signature>

	},

	setdiff: function () {
	/// <signature>
	/// <summary> returns the set difference (record set) `rs3`=`rs``rs2`  between two record sets `rs` and `rs1`, which should point to the same store.</summary>
	/// <param name="_rs2" value="_rs2">param</param>
	/// <returns value ="_rs3"/>
	/// </signature>

	},

	deleteRecs: function () {
	/// <signature>
	/// <summary> delete from `rs` records that are also in `rs2`. Inplace operation.</summary>
	/// <param name="_rs2" value="_rs2">param</param>
	/// <returns value =""/>
	/// </signature>

	},

	setunion: function () {
	/// <signature>
	/// <summary> returns the union (record set) `rs3` between two record sets `rs` and `rs2`, which should point to the same store.</summary>
	/// <param name="_rs2" value="_rs2">param</param>
	/// <returns value ="_rs3"/>
	/// </signature>

	},

	filterById: function () {
	/// <signature>
	/// <summary> keeps only records with ids between `minId` and `maxId`. Inplace operation.</summary>
	/// <param name="_minId" value="_minId">param</param>
	/// <param name="_maxId" value="_maxId">param</param>
	/// <returns value =""/>
	/// </signature>

	},

	filterByField: function () {
	/// <signature>
	/// <summary> keeps only records with numeric value of field `fieldName` between `minVal` and `maxVal`. Inplace operation.</summary>
	/// <param name="_fieldName" value="_fieldName">param</param>
	/// <param name="_minVal" value="_minVal">param</param>
	/// <param name="_maxVal" value="_maxVal">param</param>
	/// <returns value =""/>
	/// </signature>

	/// <signature>
	/// <summary> keeps only records with value of time field `fieldName` between `minVal` and `maxVal`. Inplace operation.</summary>
	/// <param name="_fieldName" value="_fieldName">param</param>
	/// <param name="_minTm" value="_minTm">param</param>
	/// <param name="_maxTm" value="_maxTm">param</param>
	/// <returns value =""/>
	/// </signature>

	/// <signature>
	/// <summary> keeps only records with string value of field `fieldName` equal to `str`. Inplace operation.</summary>
	/// <param name="_fieldName" value="_fieldName">param</param>
	/// <param name="_str" value="_str">param</param>
	/// <returns value =""/>
	/// </signature>

	},

	setintersect: function () {
	/// <signature>
	/// <summary> returns the intersection (record set) `rs3` between two record sets `rs` and `rs2`, which should point to the same store.</summary>
	/// <param name="_rs2" value="_rs2">param</param>
	/// <returns value ="_rs3"/>
	/// </signature>

	},

	sortById: function () {
	/// <signature>
	/// <summary> sort records according to record id; if `asc > 0` sorted in ascending order. Inplace operation.</summary>
	/// <param name="_asc" value="_asc">param</param>
	/// <returns value =""/>
	/// </signature>

	},

	/// <field value = "_storeName"> store of the records</field>
	store: _storeName,
	sort: function () {
	/// <signature>
	/// <summary> sort records according to `comparator` callback. Example: rs.sort(function(rec,rec2) {return rec.Val < rec2.Val;} ) sorts rs in ascending order (field Val is assumed to be a num). Inplace operation.</summary>
	/// <param name="_comparatorCallback" value="_comparatorCallback">param</param>
	/// <returns value =""/>
	/// </signature>

	},

	map: function () {
	/// <signature>
	/// <summary> iterates through the record set and executes the callback function `mapCallback` on each element:</summary>
	/// <param name="_mapCallback" value="_mapCallback">param</param>
	/// <returns value =""/>
	/// </signature>

	},

	sortByFq: function () {
	/// <signature>
	/// <summary> sort records according to weight; if `asc > 0` sorted in ascending order. Inplace operation.</summary>
	/// <param name="_asc" value="_asc">param</param>
	/// <returns value =""/>
	/// </signature>

	},

	clone: function () {
	/// <signature>
	/// <summary> creates new instance of record set</summary>
	/// <returns value ="_rs2"/>
	/// </signature>

	},

	filterByFq: function () {
	/// <signature>
	/// <summary> keeps only records with weight between `minFq` and `maxFq`. Inplace operation.</summary>
	/// <param name="_minFq" value="_minFq">param</param>
	/// <param name="_maxFq" value="_maxFq">param</param>
	/// <returns value =""/>
	/// </signature>

	},

	trunc: function () {
	/// <signature>
	/// <summary> truncate to first `num` record. Inplace operation.</summary>
	/// <param name="_num" value="_num">param</param>
	/// <returns value =""/>
	/// </signature>

	},

	join: function () {
	/// <signature>
	/// <summary> executes a join `joinName` on the records in the set, result is another record set `rs2`.</summary>
	/// <param name="_joinName" value="_joinName">param</param>
	/// <returns value ="_rs2"/>
	/// </signature>

	/// <signature>
	/// <summary> executes a join `joinName` on a sample of `sampleSize` records in the set, result is another record set `rs2`.</summary>
	/// <param name="_joinName" value="_joinName">param</param>
	/// <param name="_sampleSize" value="_sampleSize">param</param>
	/// <returns value ="_rs2"/>
	/// </signature>

	},

	reverse: function () {
	/// <signature>
	/// <summary> reverse record order. Inplace operation.</summary>
	/// <returns value =""/>
	/// </signature>

	},

	filter: function () {
	/// <signature>
	/// <summary> keeps only records that pass `filterCallback` function</summary>
	/// <param name="_filterCallback" value="_filterCallback">param</param>
	/// <returns value =""/>
	/// </signature>

	},

	/// <field value = "_len"> number of records in the set</field>
	length: _len,
	/// <field value = "_bool"> `bool = true` when record set is empty</field>
	empty: _bool,
	aggr: function () {
	/// <signature>
	/// <summary> returns an object where keys are aggregate names and values are JSON serialized aggregate values of all the aggregates contained in the records set</summary>
	/// <returns value ="_aggrsJSON"/>
	/// </signature>

	/// <signature>
	/// <summary> computes the aggregates based on the `aggrQueryJSON` parameter JSON object. If only one aggregate is involved and an array of JSON objects when more than one are returned.</summary>
	/// <param name="_aggrQueryJSON" value="_aggrQueryJSON">param</param>
	/// <returns value ="_aggr"/>
	/// </signature>

	},

}

var _spVec = {
	normalize: function () {
	/// <signature>
	/// <summary> normalizes the vector spVec (inplace operation)</summary>
	/// <returns value =""/>
	/// </signature>

	},

	/// <field value = "_num"> gets the dimension `num` (-1 means that it is unknown)</field>
	dim: _num,
	full: function () {
	/// <signature>
	/// <summary>  returns `vec` - a dense vector representation of sparse vector `spVec`.</summary>
	/// <returns value ="_vec"/>
	/// </signature>

	},

	sum: function () {
	/// <signature>
	/// <summary> `num` is the sum of elements of `spVec`</summary>
	/// <returns value ="_num"/>
	/// </signature>

	},

	put: function () {
	/// <signature>
	/// <summary> Set the element of a sparse vector `spVec`. Inputs: index `idx` (integer), value `num` (number). Uses 0-based indexing</summary>
	/// <param name="_idx" value="_idx">param</param>
	/// <param name="_num" value="_num">param</param>
	/// <returns value =""/>
	/// </signature>

	},

	idxVec: function () {
	/// <signature>
	/// <summary>  returns `idxVec` - a dense (int) vector of indices (0-based) of nonzero elements of `spVec`.</summary>
	/// <returns value ="_idxVec"/>
	/// </signature>

	},

	print: function () {
	/// <signature>
	/// <summary> prints the vector to console</summary>
	/// <returns value =""/>
	/// </signature>

	},

	/// <field value = "_num"> gets the number of nonzero elements `num` of vector `spVec`</field>
	nnz: _num,
	inner: function () {
	/// <signature>
	/// <summary> `num` is the inner product between `spVec` and dense vector `vec`.</summary>
	/// <param name="_vec" value="_vec">param</param>
	/// <returns value ="_num"/>
	/// </signature>

	/// <signature>
	/// <summary> `num` is the inner product between `spVec` and sparse vector `spVec`.</summary>
	/// <param name="_spVec" value="_spVec">param</param>
	/// <returns value ="_num"/>
	/// </signature>

	},

	multiply: function () {
	/// <signature>
	/// <summary> `spVec2` is sparse vector, a product between `num` (number) and vector `spVec`</summary>
	/// <param name="_a" value="_a">param</param>
	/// <returns value ="_spVec2"/>
	/// </signature>

	},

	valVec: function () {
	/// <signature>
	/// <summary>  returns `valVec` - a dense (double) vector of values of nonzero elements of `spVec`.</summary>
	/// <returns value ="_valVec"/>
	/// </signature>

	},

	norm: function () {
	/// <signature>
	/// <summary> returns `num` - the norm of `spVec`</summary>
	/// <returns value ="_num"/>
	/// </signature>

	},

	at: function () {
	/// <signature>
	/// <summary> Gets the element of a sparse vector `spVec`. Input: index `idx` (integer). Output: value `num` (number). Uses 0-based indexing</summary>
	/// <param name="_idx" value="_idx">param</param>
	/// <returns value ="_num"/>
	/// </signature>

	},

}

var _lloydModel = {
	getCentroidIdx: function () {
	/// <signature>
	/// <summary> returns the centroid index `idx` (integer) that corresponds to the centroid that is the closest to vector `vec`</summary>
	/// <param name="_vec" value="_vec">param</param>
	/// <returns value ="_idx"/>
	/// </signature>

	/// <signature>
	/// <summary> returns the centroid index `idx` (integer) that corresponds to the centroid that is the closest to sparse vector `spVec`</summary>
	/// <param name="_spVec" value="_spVec">param</param>
	/// <returns value ="_idx"/>
	/// </signature>

	},

	setC: function () {
	/// <signature>
	/// <summary> sets the centroid matrix to matrix `mat`</summary>
	/// <param name="_mat" value="_mat">param</param>
	/// <returns value =""/>
	/// </signature>

	},

	getC: function () {
	/// <signature>
	/// <summary> returns the centroid matrix `mat`</summary>
	/// <returns value ="_mat"/>
	/// </signature>

	},

	update: function () {
	/// <signature>
	/// <summary> updates the model with a vector `vec`</summary>
	/// <param name="_vec" value="_vec">param</param>
	/// <returns value =""/>
	/// </signature>

	/// <signature>
	/// <summary> updates the model with a sparse vector `spVec`</summary>
	/// <param name="_spVec" value="_spVec">param</param>
	/// <returns value =""/>
	/// </signature>

	},

	init: function () {
	/// <signature>
	/// <summary> initializes the model with random centroids</summary>
	/// <returns value =""/>
	/// </signature>

	},

	getCentroid: function () {
	/// <signature>
	/// <summary> returns the centroid `vec2` (dense vector) that is the closest to vector `vec`</summary>
	/// <param name="_vec" value="_vec">param</param>
	/// <returns value ="_vec2"/>
	/// </signature>

	/// <signature>
	/// <summary> returns the centroid `vec2` (dense vector) that is the closest to sparse vector `spVec`</summary>
	/// <param name="_spVec" value="_spVec">param</param>
	/// <returns value ="_vec2"/>
	/// </signature>

	},

}

var http = {
	onDelete: function () {
	/// <signature>
	/// <summary> path: function path without server name and script name. Example: `http.onDelete("test", function (req, resp) { })` executed from `script.js` on localhost will execute a delete request from `http://localhost/script/test`. `httpRequestCallback` is a function with signature: function (request, response) { /*...*/ }</summary>
	/// <param name="_path" value="_path">param</param>
	/// <param name="_httpRequestCallback" value="_httpRequestCallback">param</param>
	/// <returns value =""/>
	/// </signature>

	},

	onRequest: function () {
	/// <signature>
	/// <summary> path: function path without server name and script name. Example: `http.onRequest("test", "GET", function (req, resp) { })` executed from `script.js` on localhost will execute a get request from `http://localhost/script/test`. `verb` can be one of the following {"GET","POST","PUT","DELETE","PATCH"}. `httpRequestCallback` is a function with signature: function (request, response) { /*...*/ }</summary>
	/// <param name="_path" value="_path">param</param>
	/// <param name="_verb" value="_verb">param</param>
	/// <param name="_httpRequestCallback" value="_httpRequestCallback">param</param>
	/// <returns value =""/>
	/// </signature>

	},

	get: function () {
	/// <signature>
	/// <summary> gets url, but does nothing with response</summary>
	/// <param name="_url" value="_url">param</param>
	/// <returns value =""/>
	/// </signature>

	/// <signature>
	/// <summary> gets url and executes httpJsonSuccessCallback, a function with signature: function (objJson) {} on success. Error will occour if objJson is not a JSON object.</summary>
	/// <param name="_url" value="_url">param</param>
	/// <param name="_httpJsonSuccessCallback" value="_httpJsonSuccessCallback">param</param>
	/// <returns value =""/>
	/// </signature>

	/// <signature>
	/// <summary> gets url and executes httpJsonSuccessCallback (signature: function (objJson) {}) on success or httpErrorCallback (signature: function (message) {}) on error. Error will occour if objJson is not a JSON object.</summary>
	/// <param name="_url" value="_url">param</param>
	/// <param name="_httpJsonSuccessCallback" value="_httpJsonSuccessCallback">param</param>
	/// <param name="_httpErrorCallback" value="_httpErrorCallback">param</param>
	/// <returns value =""/>
	/// </signature>

	},

	onPut: function () {
	/// <signature>
	/// <summary> path: function path without server name and script name. Example: `http.onPut("test", function (req, resp) { })` executed from `script.js` on localhost will execute a put request from `http://localhost/script/test`. `httpRequestCallback` is a function with signature: function (request, response) { /*...*/ }</summary>
	/// <param name="_path" value="_path">param</param>
	/// <param name="_httpRequestCallback" value="_httpRequestCallback">param</param>
	/// <returns value =""/>
	/// </signature>

	},

	getStr: function () {
	/// <signature>
	/// <summary> gets url, but does nothing with response</summary>
	/// <param name="_url" value="_url">param</param>
	/// <returns value =""/>
	/// </signature>

	/// <signature>
	/// <summary> gets url and executes httpStrSuccessCallback, a function with signature: function (str) {} on success.</summary>
	/// <param name="_url" value="_url">param</param>
	/// <param name="_httpStrSuccessCallback" value="_httpStrSuccessCallback">param</param>
	/// <returns value =""/>
	/// </signature>

	/// <signature>
	/// <summary> gets url and executes httpJsonSuccessCallback (signature: function (str) {}) on success or httpErrorCallback (signature: function (message) {}) on error.</summary>
	/// <param name="_url" value="_url">param</param>
	/// <param name="_httpStrSuccessCallback" value="_httpStrSuccessCallback">param</param>
	/// <param name="_httpErrorCallback" value="_httpErrorCallback">param</param>
	/// <returns value =""/>
	/// </signature>

	},

	postStr: function () {
	/// <signature>
	/// <summary> post to `url` (string) using `mimeType` (string), where the request body is `data` (string)</summary>
	/// <param name="_url" value="_url">param</param>
	/// <returns value =""/>
	/// </signature>

	/// <signature>
	/// <summary> post to `url` (string) using `mimeType` (string), where the request body is `data` (string). executes httpStrSuccessCallback, a function with signature: function (str) {} on success.</summary>
	/// <param name="_url" value="_url">param</param>
	/// <param name="_mimeType" value="_mimeType">param</param>
	/// <param name="_data" value="_data">param</param>
	/// <param name="_httpStrSuccessCallback" value="_httpStrSuccessCallback">param</param>
	/// <returns value =""/>
	/// </signature>

	/// <signature>
	/// <summary> post to `url` (string) using `mimeType` (string), where the request body is `data` (string). executes httpStrSuccessCallback, a function with signature: function (str) {} on success or httpErrorCallback (signature: function (message) {}) on error.</summary>
	/// <param name="_url" value="_url">param</param>
	/// <param name="_mimeType" value="_mimeType">param</param>
	/// <param name="_data" value="_data">param</param>
	/// <param name="_httpStrSuccessCallback" value="_httpStrSuccessCallback">param</param>
	/// <param name="_httpErrorCallback" value="_httpErrorCallback">param</param>
	/// <returns value =""/>
	/// </signature>

	},

	jsonp: function () {
	/// <signature>
	/// <summary> packaging reply as jsonp when callback parameter is provided in URL</summary>
	/// <param name="_httpRequest" value="_httpRequest">param</param>
	/// <param name="_httpResponse" value="_httpResponse">param</param>
	/// <param name="_dataJSON" value="_dataJSON">param</param>
	/// <returns value =""/>
	/// </signature>

	},

	onPatch: function () {
	/// <signature>
	/// <summary> path: function path without server name and script name. Example: `http.onPatch("test", function (req, resp) { })` executed from `script.js` on localhost will execute a patch request from `http://localhost/script/test`. `httpRequestCallback` is a function with signature: function (request, response) { /*...*/ }</summary>
	/// <param name="_path" value="_path">param</param>
	/// <param name="_httpRequestCallback" value="_httpRequestCallback">param</param>
	/// <returns value =""/>
	/// </signature>

	},

	post: function () {
	/// <signature>
	/// <summary> post to `url` (string) using `mimeType` (string), where the request body is `data` (string)</summary>
	/// <param name="_url" value="_url">param</param>
	/// <param name="_mimeType" value="_mimeType">param</param>
	/// <param name="_data" value="_data">param</param>
	/// <returns value =""/>
	/// </signature>

	/// <signature>
	/// <summary> post to `url` (string) using `mimeType` (string), where the request body is `data` (string). executes httpJsonSuccessCallback, a function with signature: function (objJson) {} on success. Error will occour if objJson is not a JSON object.</summary>
	/// <param name="_url" value="_url">param</param>
	/// <param name="_mimeType" value="_mimeType">param</param>
	/// <param name="_data" value="_data">param</param>
	/// <param name="_httpJsonSuccessCallback" value="_httpJsonSuccessCallback">param</param>
	/// <returns value =""/>
	/// </signature>

	/// <signature>
	/// <summary> post to `url` (string) using `mimeType` (string), where the request body is `data` (string). executes httpJsonSuccessCallback, a function with signature: function (objJson) {} on success or httpErrorCallback (signature: function (message) {}) on error. Error will occour if objJson is not a JSON object.</summary>
	/// <param name="_url" value="_url">param</param>
	/// <param name="_mimeType" value="_mimeType">param</param>
	/// <param name="_data" value="_data">param</param>
	/// <param name="_httpJsonSuccessCallback" value="_httpJsonSuccessCallback">param</param>
	/// <param name="_httpErrorCallback" value="_httpErrorCallback">param</param>
	/// <returns value =""/>
	/// </signature>

	},

	onPost: function () {
	/// <signature>
	/// <summary> path: function path without server name and script name. Example: `http.onPost("test", function (req, resp) { })` executed from `script.js` on localhost will execute a post request from `http://localhost/script/test`. `httpRequestCallback` is a function with signature: function (request, response) { /*...*/ }</summary>
	/// <param name="_path" value="_path">param</param>
	/// <param name="_httpRequestCallback" value="_httpRequestCallback">param</param>
	/// <returns value =""/>
	/// </signature>

	},

	onGet: function () {
	/// <signature>
	/// <summary> path: function path without server name and script name. Example: `http.onGet("test", function (req, resp) { })` executed from `script.js` on localhost will execute a get request from `http://localhost/script/test`. `httpRequestCallback` is a function with signature: function (request, response) { /*...*/ }</summary>
	/// <param name="_path" value="_path">param</param>
	/// <param name="_httpRequestCallback" value="_httpRequestCallback">param</param>
	/// <returns value =""/>
	/// </signature>

	},

}

var _recLinRegModel = {
	predict: function () {
	/// <signature>
	/// <summary> sends vector `vec` through the</summary>
	/// <param name="_vec" value="_vec">param</param>
	/// <returns value ="_num"/>
	/// </signature>

	},

	/// <field value = "_num"> dimensionality of the feature space on which this model works</field>
	dim: _num,
	save: function () {
	/// <signature>
	/// <summary> saves model to output stream `fout`</summary>
	/// <param name="_fout" value="_fout">param</param>
	/// <returns value =""/>
	/// </signature>

	},

	/// <field value = "_vec"> weights of the linear model as a full vector `vec`</field>
	weights: _vec,
	learn: function () {
	/// <signature>
	/// <summary> updates the model using full vector `vec` and target number `num`as training data</summary>
	/// <param name="_vec" value="_vec">param</param>
	/// <param name="_num" value="_num">param</param>
	/// <returns value =""/>
	/// </signature>

	},

}

var _twitterParser = {
	rawJsonToStoreJson: function () {
	/// <signature>
	/// <summary> transforms a raw JSON object (result of twitter crawler) `rawTweetJSON` to `twitter.getTwitterStore()` compatible json object `objJSON`</summary>
	/// <param name="_rawTweetJSON" value="_rawTweetJSON">param</param>
	/// <returns value ="_objJSON"/>
	/// </signature>

	},

}

var _tm = {
	/// <field value = "_str"> day of week (string)</field>
	dayOfWeek: _str,
	sub: function () {
	/// <signature>
	/// <summary> subtracts `val` from the time; `unit` defintes the unit of `val`. options are `second` (default), `minute`, `hour`, and `day`.</summary>
	/// <param name="_val" value="_val">param</param>
	/// <param name="_unit" value="_unit">param</param>
	/// <returns value ="_tm2"/>
	/// </signature>

	},

	toJSON: function () {
	/// <signature>
	/// <summary> returns json representation of time</summary>
	/// <returns value ="_tmJSON"/>
	/// </signature>

	},

	/// <field value = "_str"> string representation of time (e.g. 2014-05-29T10:09:12)</field>
	string: _str,
	/// <field value = "_num"> hour (number)</field>
	hour: _num,
	/// <field value = "_num"> unix timestamp representation of time (seconds since 1970)</field>
	timestamp: _num,
	/// <field value = "_tm2"> returns new time object represented current UTC time</field>
	nowUTC: _tm2,
	/// <field value = "_str"> string representation of date (e.g. 2014-05-29)</field>
	dateString: _str,
	/// <field value = "_num"> month (number)</field>
	month: _num,
	parse: function () {
	/// <signature>
	/// <summary> parses string `str` in weblog format (example: `2014-05-29T10:09:12`)  and returns a date time object. Weblog format uses `T` to separate date and time, uses `-` for date units separation and `:` for time units separation (`YYYY-MM-DDThh-mm-ss`).</summary>
	/// <param name="_str" value="_str">param</param>
	/// <returns value ="_tm2"/>
	/// </signature>

	},

	add: function () {
	/// <signature>
	/// <summary> adds `val` to the time; `unit` defines the unit</summary>
	/// <param name="_val" value="_val">param</param>
	/// <param name="_unit" value="_unit">param</param>
	/// <returns value ="_tm2"/>
	/// </signature>

	},

	/// <field value = "_num"> year (number)</field>
	year: _num,
	/// <field value = "_num"> millisecond (number)</field>
	milisecond: _num,
	/// <field value = "_tm2"> returns new time object representing current local time</field>
	now: _tm2,
	/// <field value = "_num"> day (number)</field>
	day: _num,
	/// <field value = "_num"> minute (number)</field>
	minute: _num,
	/// <field value = "_num"> second (number)</field>
	second: _num,
}

var _htModel = {
	process: function () {
	/// <signature>
	/// <summary> processes the stream example; `strArr` is an array of discrete attribute values (strings);</summary>
	/// <param name="_strArr" value="_strArr">param</param>
	/// <param name="_numArr" value="_numArr">param</param>
	/// <param name="_labelStr" value="_labelStr">param</param>
	/// <returns value =""/>
	/// </signature>

	/// <signature>
	/// <summary> processes the stream example; `line` is comma-separated string of attribute values (for example `"a1,a2,c"`, where `c` is the class label); the function returns nothing.</summary>
	/// <param name="_line" value="_line">param</param>
	/// <returns value =""/>
	/// </signature>

	},

	exportModel: function () {
	/// <signature>
	/// <summary> writes the current model into file `htOutParams.file` in format `htOutParams.type`.</summary>
	/// <param name="_htOutParams" value="_htOutParams">param</param>
	/// <returns value =""/>
	/// </signature>

	},

	classify: function () {
	/// <signature>
	/// <summary> classifies the stream example; `strArr` is an array of discrete attribute values (strings); `numArr` is an array of numeric attribute values (numbers); returns the class label.</summary>
	/// <param name="_strArr" value="_strArr">param</param>
	/// <param name="_numArr" value="_numArr">param</param>
	/// <returns value =""/>
	/// </signature>

	/// <signature>
	/// <summary> classifies the stream example; `line` is comma-separated string of attribute values; returns the class label.</summary>
	/// <param name="_line" value="_line">param</param>
	/// <returns value =""/>
	/// </signature>

	},

}

var _alModel = {
	selectQuestion: function () {
	/// <signature>
	/// <summary> returns `recSetIdx` - the index of the record in `recSet`, whose class is unknonw and requires user input</summary>
	/// <returns value ="_recSetIdx"/>
	/// </signature>

	},

	getAnswer: function () {
	/// <signature>
	/// <summary> given user input `ALAnswer` (string) and `recSetIdx` (integer, result of model.selectQuestion) the training set is updated.</summary>
	/// <param name="_alAnswer" value="_alAnswer">param</param>
	/// <param name="_recSetIdx" value="_recSetIdx">param</param>
	/// <returns value =""/>
	/// </signature>

	},

	getPos: function () {
	/// <signature>
	/// <summary> given a `threshold` (number) return the indexes of records classified above it as a javascript array of numbers. Must be in SVM mode.</summary>
	/// <param name="_thresh" value="_thresh">param</param>
	/// <returns value ="_numArr"/>
	/// </signature>

	},

	setc: function () {
	/// <signature>
	/// <summary> sets the SVM c parameter to the provided value.</summary>
	/// <param name="_num" value="_num">param</param>
	/// <returns value =""/>
	/// </signature>

	},

	setj: function () {
	/// <signature>
	/// <summary> sets the SVM j parameter to the provided value.</summary>
	/// <param name="_num" value="_num">param</param>
	/// <returns value =""/>
	/// </signature>

	},

	startLoop: function () {
	/// <signature>
	/// <summary> starts the active learning loop in console</summary>
	/// <returns value =""/>
	/// </signature>

	},

	getnpos: function () {
	/// <signature>
	/// <summary> return the  number of examples marked as positive.</summary>
	/// <returns value ="_num"/>
	/// </signature>

	},

	saveSvmModel: function () {
	/// <signature>
	/// <summary> saves the binary SVM model to an output stream `fout`. The algorithm must be in SVM mode.</summary>
	/// <param name="_fout" value="_fout">param</param>
	/// <returns value =""/>
	/// </signature>

	},

	getQueryMode: function () {
	/// <signature>
	/// <summary> returns true if in query mode, false otherwise (SVM mode)</summary>
	/// <returns value ="_bool"/>
	/// </signature>

	},

	getnneg: function () {
	/// <signature>
	/// <summary> return the  number of examples marked as negative.</summary>
	/// <returns value ="_num"/>
	/// </signature>

	},

}

var _model = {
	predict: function () {
	/// <signature>
	/// <summary> predicts the target `num` (number), given feature vector `vec` based on the internal model parameters.</summary>
	/// <param name="_vec" value="_vec">param</param>
	/// <returns value ="_num"/>
	/// </signature>

	},

}

var _mat = {
	/// <field value = "_num"> integer `num` corresponds to the number of columns of `mat`</field>
	cols: _num,
	put: function () {
	/// <signature>
	/// <summary> Sets the element of `mat` (matrix). Input: row index `rowIdx` (integer), column index `colIdx` (integer), value `num` (number). Uses zero-based indexing.</summary>
	/// <param name="_rowIdx" value="_rowIdx">param</param>
	/// <param name="_colIdx" value="_colIdx">param</param>
	/// <param name="_num" value="_num">param</param>
	/// <returns value =""/>
	/// </signature>

	},

	normalizeCols: function () {
	/// <signature>
	/// <summary> normalizes each column of matrix `mat` (inplace operation)</summary>
	/// <returns value =""/>
	/// </signature>

	},

	/// <field value = "_num"> integer `num` corresponds to the number of rows of `mat`</field>
	rows: _num,
	diag: function () {
	/// <signature>
	/// <summary> Returns the diagonal of matrix `mat` as `vec` (dense vector).</summary>
	/// <returns value ="_vec"/>
	/// </signature>

	},

	frob: function () {
	/// <signature>
	/// <summary> number `num` is the Frobenious norm of matrix `mat`</summary>
	/// <returns value ="_num"/>
	/// </signature>

	},

	multiplyT: function () {
	/// <signature>
	/// <summary> Matrix transposed multiplication: `num` is a number, `mat2` is a matrix. The result is numerically equivalent to mat.transpose().multiply(), but more efficient</summary>
	/// <param name="_num" value="_num">param</param>
	/// <returns value ="_mat2"/>
	/// </signature>

	/// <signature>
	/// <summary> Matrix transposed multiplication: `vec` is a vector, `vec2` is a vector. The result is numerically equivalent to mat.transpose().multiply(), but more efficient</summary>
	/// <param name="_vec" value="_vec">param</param>
	/// <returns value ="_vec2"/>
	/// </signature>

	/// <signature>
	/// <summary> Matrix transposed multiplication: `spVec` is a sparse vector, `vec` is a vector. The result is numerically equivalent to mat.transpose().multiply(), but more efficient</summary>
	/// <param name="_spVec" value="_spVec">param</param>
	/// <returns value ="_vec"/>
	/// </signature>

	/// <signature>
	/// <summary> Matrix transposed multiplication: `mat2` is a matrix, `mat3` is a matrix. The result is numerically equivalent to mat.transpose().multiply(), but more efficient</summary>
	/// <param name="_mat2" value="_mat2">param</param>
	/// <returns value ="_mat3"/>
	/// </signature>

	/// <signature>
	/// <summary> Matrix transposed multiplication: `spMat` is a sparse matrix, `mat2` is a matrix. The result is numerically equivalent to mat.transpose().multiply(), but more efficient</summary>
	/// <param name="_spMat" value="_spMat">param</param>
	/// <returns value ="_mat2"/>
	/// </signature>

	},

	getRow: function () {
	/// <signature>
	/// <summary> `vec` corresponds to the `rowIdx`-th row of dense matrix `mat`. `rowIdx` must be an integer.</summary>
	/// <param name="_rowIdx" value="_rowIdx">param</param>
	/// <returns value ="_vec"/>
	/// </signature>

	},

	printStr: function () {
	/// <signature>
	/// <summary> print matrix `mat` to a string `str`</summary>
	/// <returns value ="_str"/>
	/// </signature>

	},

	multiply: function () {
	/// <signature>
	/// <summary> Matrix multiplication: `num` is a number, `mat2` is a matrix</summary>
	/// <param name="_num" value="_num">param</param>
	/// <returns value ="_mat2"/>
	/// </signature>

	/// <signature>
	/// <summary> Matrix multiplication: `vec` is a vector, `vec2` is a vector</summary>
	/// <param name="_vec" value="_vec">param</param>
	/// <returns value ="_vec2"/>
	/// </signature>

	/// <signature>
	/// <summary> Matrix multiplication: `spVec` is a sparse vector, `vec` is a vector</summary>
	/// <param name="_spVec" value="_spVec">param</param>
	/// <returns value ="_vec"/>
	/// </signature>

	/// <signature>
	/// <summary> Matrix multiplication: `mat2` is a matrix, `mat3` is a matrix</summary>
	/// <param name="_mat2" value="_mat2">param</param>
	/// <returns value ="_mat3"/>
	/// </signature>

	/// <signature>
	/// <summary> Matrix multiplication: `spMat` is a sparse matrix, `mat2` is a matrix</summary>
	/// <param name="_spMat" value="_spMat">param</param>
	/// <returns value ="_mat2"/>
	/// </signature>

	},

	print: function () {
	/// <signature>
	/// <summary> print matrix `mat` to console</summary>
	/// <returns value =""/>
	/// </signature>

	},

	plus: function () {
	/// <signature>
	/// <summary> `mat3` is the sum of matrices `mat` and `mat2`</summary>
	/// <param name="_mat2" value="_mat2">param</param>
	/// <returns value ="_mat3"/>
	/// </signature>

	},

	colNorms: function () {
	/// <signature>
	/// <summary> `vec` is a dense vector, where `vec[i]` is the norm of the `i`-th column of `mat`</summary>
	/// <returns value ="_vec"/>
	/// </signature>

	},

	transpose: function () {
	/// <signature>
	/// <summary> matrix `mat2` is matrix `mat` transposed</summary>
	/// <returns value ="_mat2"/>
	/// </signature>

	},

	setCol: function () {
	/// <signature>
	/// <summary> Sets the column of a dense matrix `mat`. `colIdx` must be an integer, `vec` must be a dense vector.</summary>
	/// <param name="_colIdx" value="_colIdx">param</param>
	/// <param name="_vec" value="_vec">param</param>
	/// <returns value =""/>
	/// </signature>

	},

	colMaxIdx: function () {
	/// <signature>
	/// <summary>: get the index `rowIdx` of the maximum element in column `colIdx` of dense matrix `mat`</summary>
	/// <param name="_colIdx" value="_colIdx">param</param>
	/// <returns value ="_rowIdx"/>
	/// </signature>

	},

	rowNorms: function () {
	/// <signature>
	/// <summary> `vec` is a dense vector, where `vec[i]` is the norm of the `i`-th row of `mat`</summary>
	/// <returns value ="_vec"/>
	/// </signature>

	},

	getCol: function () {
	/// <signature>
	/// <summary> `vec` corresponds to the `colIdx`-th column of dense matrix `mat`. `colIdx` must be an integer.</summary>
	/// <param name="_colIdx" value="_colIdx">param</param>
	/// <returns value ="_vec"/>
	/// </signature>

	},

	rowMaxIdx: function () {
	/// <signature>
	/// <summary>: get the index `colIdx` of the maximum element in row `rowIdx` of dense matrix `mat`</summary>
	/// <param name="_rowIdx" value="_rowIdx">param</param>
	/// <returns value ="_colIdx"/>
	/// </signature>

	},

	solve: function () {
	/// <signature>
	/// <summary> vector `vec2` is the solution to the linear system `mat * vec2 = vec`</summary>
	/// <param name="_vec" value="_vec">param</param>
	/// <returns value ="_vec2"/>
	/// </signature>

	},

	sparse: function () {
	/// <signature>
	/// <summary> get sparse column matrix representation `spMat` of dense matrix `mat`</summary>
	/// <returns value ="_spMat"/>
	/// </signature>

	},

	setRow: function () {
	/// <signature>
	/// <summary> Sets the row of a dense matrix `mat`. `rowIdx` must be an integer, `vec` must be a dense vector.</summary>
	/// <param name="_rowIdx" value="_rowIdx">param</param>
	/// <param name="_vec" value="_vec">param</param>
	/// <returns value =""/>
	/// </signature>

	},

	minus: function () {
	/// <signature>
	/// <summary> `mat3` is the difference of matrices `mat` and `mat2`</summary>
	/// <param name="_mat2" value="_mat2">param</param>
	/// <returns value ="_mat3"/>
	/// </signature>

	},

	at: function () {
	/// <signature>
	/// <summary> Gets the element of `mat` (matrix). Input: row index `rowIdx` (integer), column index `colIdx` (integer). Output: `num` (number). Uses zero-based indexing.</summary>
	/// <param name="_rowIdx" value="_rowIdx">param</param>
	/// <param name="_colIdx" value="_colIdx">param</param>
	/// <returns value ="_num"/>
	/// </signature>

	},

}

var _key = {
	/// <field value = "_strArr"> gets the array of weights (as strings) in the vocabulary</field>
	fq: _strArr,
	/// <field value = "_keyName"> gets the key name</field>
	name: _keyName,
	/// <field value = "_storeName"> gets the store name `storeName`</field>
	store: _storeName,
	/// <field value = "_strArr"> gets the array of words (as strings) in the vocabulary</field>
	voc: _strArr,
}

var qm = {
	search: function () {
	/// <signature>
	/// <summary> execute `query` (Json) specified in [QMiner Query Language](Query Language)</summary>
	/// <param name="_query" value="_query">param</param>
	/// <returns value ="_rs"/>
	/// </signature>

	},

	addStreamAggr: function () {
	/// <signature>
	/// <summary> add new Stream Aggregate of type typeName to the store; stream aggregate is passed paramJSON JSon</summary>
	/// <param name="_paramJSON" value="_paramJSON">param</param>
	/// <returns value =""/>
	/// </signature>

	},

	gc: function () {
	/// <signature>
	/// <summary> start garbage collection to remove records outside time windows</summary>
	/// <returns value =""/>
	/// </signature>

	},

	printStreamAggr: function () {
	/// <signature>
	/// <summary> prints all current field values of every stream aggregate attached to the store `store`</summary>
	/// <param name="_store" value="_store">param</param>
	/// <returns value =""/>
	/// </signature>

	},

	createStore: function () {
	/// <signature>
	/// <summary> create new store(s) based on given `storeDef` (Json) [definition](Store Definition)</summary>
	/// <param name="_storeDef" value="_storeDef">param</param>
	/// <returns value =""/>
	/// </signature>

	},

	store: function () {
	/// <signature>
	/// <summary> store with name `storeName`; `store = null` when no such store</summary>
	/// <param name="_storeName" value="_storeName">param</param>
	/// <returns value ="_store"/>
	/// </signature>

	},

	getStoreList: function () {
	/// <signature>
	/// <summary> an array of strings listing all existing stores</summary>
	/// <returns value ="_strArr"/>
	/// </signature>

	},

}

var fs = {
	rename: function () {
	/// <signature>
	/// <summary> rename file</summary>
	/// <param name="_fromFileName" value="_fromFileName">param</param>
	/// <param name="_toFileName" value="_toFileName">param</param>
	/// <returns value =""/>
	/// </signature>

	},

	openWrite: function () {
	/// <signature>
	/// <summary> open file in write mode and return file output stream `fout`</summary>
	/// <param name="_fileName" value="_fileName">param</param>
	/// <returns value ="_fout"/>
	/// </signature>

	},

	exists: function () {
	/// <signature>
	/// <summary> does file exist?</summary>
	/// <param name="_fileName" value="_fileName">param</param>
	/// <returns value ="_bool"/>
	/// </signature>

	},

	openRead: function () {
	/// <signature>
	/// <summary> open file in read mode and return file input stream `fin`</summary>
	/// <param name="_fileName" value="_fileName">param</param>
	/// <returns value ="_fin"/>
	/// </signature>

	},

	openAppend: function () {
	/// <signature>
	/// <summary> open file in append mode and return file output stream `fout`</summary>
	/// <param name="_fileName" value="_fileName">param</param>
	/// <returns value ="_fout"/>
	/// </signature>

	},

	move: function () {
	/// <signature>
	/// <summary> move file</summary>
	/// <param name="_fromFileName" value="_fromFileName">param</param>
	/// <param name="_toFileName" value="_toFileName">param</param>
	/// <returns value =""/>
	/// </signature>

	},

	mkdir: function () {
	/// <signature>
	/// <summary> make folder</summary>
	/// <param name="_dirName" value="_dirName">param</param>
	/// <returns value =""/>
	/// </signature>

	},

	listFile: function () {
	/// <signature>
	/// <summary> returns list of files in directory given file extension</summary>
	/// <param name="_dirName" value="_dirName">param</param>
	/// <param name="_fileExtension" value="_fileExtension">param</param>
	/// <returns value ="_strArr"/>
	/// </signature>

	/// <signature>
	/// <summary> returns list of files in directory given extension. `recursive` is a boolean</summary>
	/// <param name="_dirName" value="_dirName">param</param>
	/// <param name="_fileExtension" value="_fileExtension">param</param>
	/// <param name="_recursive" value="_recursive">param</param>
	/// <returns value ="_strArr"/>
	/// </signature>

	},

	del: function () {
	/// <signature>
	/// <summary> delete file</summary>
	/// <param name="_fileName" value="_fileName">param</param>
	/// <returns value =""/>
	/// </signature>

	},

	rmdir: function () {
	/// <signature>
	/// <summary> delete folder</summary>
	/// <param name="_dirName" value="_dirName">param</param>
	/// <returns value =""/>
	/// </signature>

	},

	fileInfo: function () {
	/// <signature>
	/// <summary> returns file info as a json object {createTime:str, lastAccessTime:str, lastWriteTime:str, size:num}.</summary>
	/// <param name="_fileName" value="_fileName">param</param>
	/// <returns value ="_fileInfoJson"/>
	/// </signature>

	},

	copy: function () {
	/// <signature>
	/// <summary> copy file</summary>
	/// <param name="_fromFileName" value="_fromFileName">param</param>
	/// <param name="_toFileName" value="_toFileName">param</param>
	/// <returns value =""/>
	/// </signature>

	},

}

var _perceptronModel = {
	predict: function () {
	/// <signature>
	/// <summary> returns the prediction (0 or 1) for a vector `vec`</summary>
	/// <param name="_vec" value="_vec">param</param>
	/// <returns value ="_num"/>
	/// </signature>

	/// <signature>
	/// <summary> returns the prediction (0 or 1) for a sparse vector `spVec`</summary>
	/// <param name="_spVec" value="_spVec">param</param>
	/// <returns value ="_num"/>
	/// </signature>

	},

	getModel: function () {
	/// <signature>
	/// <summary> returns an object `perceptronParam` where `perceptronParam.w` (vector) and `perceptronParam.b` (bias) are the separating hyperplane normal and bias.</summary>
	/// <returns value ="_perceptronParam"/>
	/// </signature>

	},

	update: function () {
	/// <signature>
	/// <summary> updates the internal parameters `w` and `b` based on the training feature vector `vec` and target class `num` (0 or 1)!</summary>
	/// <param name="_vec" value="_vec">param</param>
	/// <param name="_num" value="_num">param</param>
	/// <returns value =""/>
	/// </signature>

	/// <signature>
	/// <summary> updates the internal parameters `w` and `b` based on the training sparse feature vector `spVec` and target class `num` (0 or 1)!</summary>
	/// <param name="_spVec" value="_spVec">param</param>
	/// <param name="_num" value="_num">param</param>
	/// <returns value =""/>
	/// </signature>

	},

}

var _fsp = {
	/// <field value = "_num"> dimensionality of feature space</field>
	dim: _num,
	ftrSpColMat: function () {
	/// <signature>
	/// <summary> extracts sparse feature vectors from</summary>
	/// <param name="_rs" value="_rs">param</param>
	/// <returns value ="_spMat"/>
	/// </signature>

	},

	extractStrings: function () {
	/// <signature>
	/// <summary> use feature extractors to extract string</summary>
	/// <param name="_rec" value="_rec">param</param>
	/// <returns value ="_strArr"/>
	/// </signature>

	},

	getFtr: function () {
	/// <signature>
	/// <summary> returns the name `ftrName` (string) of `idx`-th feature in feature space `fsp`</summary>
	/// <param name="_idx" value="_idx">param</param>
	/// <returns value ="_ftrName"/>
	/// </signature>

	},

	updateRecord: function () {
	/// <signature>
	/// <summary> update feature space definitions and extractors</summary>
	/// <param name="_rec" value="_rec">param</param>
	/// <returns value =""/>
	/// </signature>

	/// <signature>
	/// <summary> update feature space definitions and extractors</summary>
	/// <param name="_rs" value="_rs">param</param>
	/// <returns value =""/>
	/// </signature>

	},

	ftrSpVec: function () {
	/// <signature>
	/// <summary> extracts sparse feature vector `spVec` from record `rec`</summary>
	/// <param name="_rec" value="_rec">param</param>
	/// <returns value ="_spVec"/>
	/// </signature>

	},

	ftrVec: function () {
	/// <signature>
	/// <summary> extracts feature vector `vec` from record  `rec`</summary>
	/// <param name="_rec" value="_rec">param</param>
	/// <returns value ="_vec"/>
	/// </signature>

	},

	ftrColMat: function () {
	/// <signature>
	/// <summary> extracts feature vectors from</summary>
	/// <param name="_rs" value="_rs">param</param>
	/// <returns value ="_mat"/>
	/// </signature>

	},

	save: function () {
	/// <signature>
	/// <summary> serialize feature space to `fout` output stream</summary>
	/// <param name="_fout" value="_fout">param</param>
	/// <returns value =""/>
	/// </signature>

	},

}

var _nnModel = {
	predict: function () {
	/// <signature>
	/// <summary> sends vector `vec` through the model and returns the prediction as a vector `vec2`</summary>
	/// <param name="_vec" value="_vec">param</param>
	/// <returns value ="_vec2"/>
	/// </signature>

	},

	learn: function () {
	/// <signature>
	/// <summary> uses a pair of input `inVec` and output `outVec` to perform one step of learning with backpropagation.</summary>
	/// <param name="_inVec" value="_inVec">param</param>
	/// <param name="_outVec" value="_outVec">param</param>
	/// <returns value =""/>
	/// </signature>

	},

}

var _intVec = {
	sort: function () {
	/// <signature>
	/// <summary> integer vector `intVec2` is a sorted copy of integer vector `intVec`. `asc=true` sorts in ascending order (equivalent `sort()`), `asc`=false sorts in descending order</summary>
	/// <param name="_asc" value="_asc">param</param>
	/// <returns value ="_intVec2"/>
	/// </signature>

	},

	toMat: function () {
	/// <signature>
	/// <summary> `mat` is a matrix with a single column that is equal to dense integer vector `intVec`.</summary>
	/// <returns value ="_mat"/>
	/// </signature>

	},

	getMaxIdx: function () {
	/// <signature>
	/// <summary> returns the integer index `idx` of the maximal element in integer vector `vec`</summary>
	/// <returns value ="_idx"/>
	/// </signature>

	},

	pushV: function () {
	/// <signature>
	/// <summary> append integer vector `intVec2` to integer vector `intVec`.</summary>
	/// <param name="_intVec2" value="_intVec2">param</param>
	/// <returns value =""/>
	/// </signature>

	},

	unshift: function () {
	/// <signature>
	/// <summary> insert value `num` to the begining of integer vector `intVec`. Returns the length of the modified array.</summary>
	/// <param name="_num" value="_num">param</param>
	/// <returns value ="_len"/>
	/// </signature>

	},

	sum: function () {
	/// <signature>
	/// <summary> return `num`: the sum of elements of integer vector `intVec`</summary>
	/// <returns value ="_num"/>
	/// </signature>

	},

	put: function () {
	/// <signature>
	/// <summary> set value of integer vector `intVec` at index `idx` to `num` (0-based indexing)</summary>
	/// <param name="_idx" value="_idx">param</param>
	/// <param name="_num" value="_num">param</param>
	/// <returns value =""/>
	/// </signature>

	},

	push: function () {
	/// <signature>
	/// <summary> append value `num` to integer vector `intVec`. Returns `len` - the length  of the modified array</summary>
	/// <param name="_num" value="_num">param</param>
	/// <returns value ="_len"/>
	/// </signature>

	},

	/// <field value = "_len"> integer `len` is the length of integer vector `vec`</field>
	length: _len,
	at: function () {
	/// <signature>
	/// <summary> gets the value `num` of integer vector `intVec` at index `idx`  (0-based indexing)</summary>
	/// <param name="_idx" value="_idx">param</param>
	/// <returns value ="_num"/>
	/// </signature>

	},

	print: function () {
	/// <signature>
	/// <summary> print integer vector in console</summary>
	/// <returns value =""/>
	/// </signature>

	},

	subVec: function () {
	/// <signature>
	/// <summary> gets the subvector based on an index vector `intVec` (indices can repeat, 0-based indexing)</summary>
	/// <param name="_intVec" value="_intVec">param</param>
	/// <returns value ="_intVec2"/>
	/// </signature>

	},

}

var _twitter = {
	getTwitterStoreJson: function () {
	/// <signature>
	/// <summary> returns a Twitter store definition JSON object `twitterDef`. The JSON array contains four store definitions: Tweets, Users, HashTags and Pages</summary>
	/// <returns value ="_twitterDef"/>
	/// </signature>

	},

	newParser: function () {
	/// <signature>
	/// <summary> creates an object that converts between raw Twitter JSON objects and qminer store compatible JSON objects. Exposes:</summary>
	/// <returns value ="_twitterParser"/>
	/// </signature>

	},

	RawToStore: function () {
	/// <signature>
	/// <summary> converts twitter JSON lines to `twitter.getTwitterStoreJson()` compatible JSON lines, given input stream `fin` (raw JSON lines) and output stream `fout` (store JSON lines file)</summary>
	/// <param name="_fin" value="_fin">param</param>
	/// <param name="_fout" value="_fout">param</param>
	/// <returns value =""/>
	/// </signature>

	},

}

var _sw = {
	reset: function () {
	/// <signature>
	/// <summary> resets</summary>
	/// <returns value =""/>
	/// </signature>

	},

	saytime: function () {
	/// <signature>
	/// <summary> displays elpased time from tic</summary>
	/// <param name="_message" value="_message">param</param>
	/// <returns value =""/>
	/// </signature>

	},

	stop: function () {
	/// <signature>
	/// <summary> stops the stopwatch</summary>
	/// <returns value =""/>
	/// </signature>

	},

	start: function () {
	/// <signature>
	/// <summary> starts the stopwatch</summary>
	/// <returns value =""/>
	/// </signature>

	},

	time: function () {
	/// <signature>
	/// <summary> returns unix epoch time in milliseconds</summary>
	/// <returns value ="_num"/>
	/// </signature>

	},

	toc: function () {
	/// <signature>
	/// <summary> displays time from tic and message `str`</summary>
	/// <param name="_str" value="_str">param</param>
	/// <returns value =""/>
	/// </signature>

	},

	tic: function () {
	/// <signature>
	/// <summary> resets and starts the stop watch</summary>
	/// <returns value =""/>
	/// </signature>

	},

}


// Manual override
// contains keys of variables that should not show in intellisense
intellisenseIgnore = {};
// creates global variables that can be seen in visual studio js file if this file is referenced
function _addIntellisenseVar(key, val, hideVar) {
    if (typeof hideVar == 'undefined')
        hideVar = true;
    if (hideVar) {
        intellisenseIgnore[key] = val;
    }
    eval(key + "=" + val);
}

// ignore suggest list! (all non global variables)
// locals (js)
// num
_addIntellisenseVar("_idx", "1");
_addIntellisenseVar("_rowIdx", "1");
_addIntellisenseVar("_colIdx", "1");
_addIntellisenseVar("_recSetIdx", "1");
_addIntellisenseVar("_num", "1");
_addIntellisenseVar("_num2", "1");
_addIntellisenseVar("_len", "1");
_addIntellisenseVar("_dim", "1");
_addIntellisenseVar("_cols", "1");
_addIntellisenseVar("_rows", "1");
_addIntellisenseVar("_k", "1");
_addIntellisenseVar("_limit", "1");
_addIntellisenseVar("_recId", "1");
_addIntellisenseVar("_recFq", "1");
_addIntellisenseVar("_sampleSize", "1");
_addIntellisenseVar("_minVal", "1");
_addIntellisenseVar("_maxVal", "1");
_addIntellisenseVar("_minId", "1");
_addIntellisenseVar("_maxId", "1");
_addIntellisenseVar("_minFq", "1");
_addIntellisenseVar("_maxFq", "1");
_addIntellisenseVar("_seed", "1");
_addIntellisenseVar("_joinFrequency", "1");
_addIntellisenseVar("_millis", "1");
_addIntellisenseVar("_thresh", "1");
_addIntellisenseVar("_iter", "1");
_addIntellisenseVar("_statusCode", "1");

// arrays
_addIntellisenseVar("_array", "[]");
_addIntellisenseVar("_arr", "[1]");
_addIntellisenseVar("_numArr", "[1]");
_addIntellisenseVar("_objArr", "[{}]");
_addIntellisenseVar("_strArr", "['']");
_addIntellisenseVar("_nestedArr", "[_arr]");
_addIntellisenseVar("_doubleNestedArr", "[_nestedArr]");
// bools
_addIntellisenseVar("_bool", "true");
_addIntellisenseVar("_asc", "true");
// strings
_addIntellisenseVar("_str", "''");
_addIntellisenseVar("_char", "''");
_addIntellisenseVar("_argStr", "''");
_addIntellisenseVar("_line", "''");
_addIntellisenseVar("_labelStr", "''");
_addIntellisenseVar("_message", "''");
_addIntellisenseVar("_fileName", "''");
_addIntellisenseVar("_recName", "''");
_addIntellisenseVar("_storeName", "''");
_addIntellisenseVar("_keyName", "''");
_addIntellisenseVar("_typeName", "''");
_addIntellisenseVar("_saName", "''");
_addIntellisenseVar("_joinName", "''");
_addIntellisenseVar("_ftrName", "''");
_addIntellisenseVar("_scriptNm", "''");
_addIntellisenseVar("_scriptFNm", "''");
_addIntellisenseVar("_prefixStr", "''");
_addIntellisenseVar("_dirName", "''");
_addIntellisenseVar("_alAnswer", "''");
_addIntellisenseVar("_url", "''");
_addIntellisenseVar("_mimeType", "''");
_addIntellisenseVar("_dataStr", "''");

// json objects
_addIntellisenseVar("_obj", "{}");
_addIntellisenseVar("_objJSON", "{}");
_addIntellisenseVar("_paramJSON", "{}");
_addIntellisenseVar("_aggrsJSON", "{}");
_addIntellisenseVar("_aggrQueryJSON", "{}");
_addIntellisenseVar("_dataJSON", "{}");
_addIntellisenseVar("_tmJSON", "{year:_num, month:_num, day:_num, hour:_num, minute:_num, second:_num}");

// other structures
_addIntellisenseVar("_sortRes", "{ vec: _vec, perm: _intVec }");
_addIntellisenseVar("_vecCtrParam", "{ vals: 1, mxvals: 1 }");
_addIntellisenseVar("_svdRes", "{ U: _mat, V: _mat, s: _vec }");
_addIntellisenseVar("_storeDef", "{ id: '', name: '', fields: [], joins: [], keys: []}");
_addIntellisenseVar("_trigger", "{ onAdd: function(_rec) {}, onUpdate: function(_rec) {}, onDelete: function(_rec) {}}");
_addIntellisenseVar("_field", "{ id: 1, name: '', type: '', nullable: false, internal: false, primary: false}");
_addIntellisenseVar("_mapCallback", "function (_rec, _idx) {}");
_addIntellisenseVar("_filterCallback", "function (_rec) { return _bool}");
_addIntellisenseVar("_comparatorCallback", "function (_rec, _rec2) { return _bool}");
_addIntellisenseVar("_langOptionsJson", "{stemmer: _strArr , stopwords: _strArr}");
_addIntellisenseVar("_scoreArr", "{}");
_addIntellisenseVar("_perceptronParam", "{w: _vec , b: _num}");
_addIntellisenseVar("_fileInfoJson", "{createTime:_str, lastAccessTime:_str, lastWriteTime:_str, size:_num}");
_addIntellisenseVar("_httpStrSuccessCallback", "function (_str) {}");
_addIntellisenseVar("_httpJsonSuccessCallback", "function (_objJSON) {}");
_addIntellisenseVar("_httpErrorCallback", "function (_message) {}");

_addIntellisenseVar("_httpRequestCallback", "function (_httpRequest,_httpResponse) {}");
_addIntellisenseVar("_httpRequest", "{host:_str, connection:_str, cache-control:_str, accept:_str, user-agent:_str, accept-language:_str, method:_str, scheme:_str, path:_str, args:_obj, data:_str, params:_obj}");




//// globals like `la` and `qm` C++ (without _): do nothing here, add them to procintelli.py
// special case
_addIntellisenseVar("_addIntellisenseVar", "_addIntellisenseVar"); // eval doesn't change _addIntellisenseVar, we just add the variable "_addIntellisenseVar" to ignore list
_addIntellisenseVar("intellisenseIgnore", "intellisenseIgnore"); // eval doesn't change intellisenseIgnore, we just add the variable "intellisenseIgnore" to ignore list

// locals (just hide, do not overwrite) (c++)
intellisenseIgnore["_vec"] = "{}";
intellisenseIgnore["_spVec"] = "{}";
intellisenseIgnore["_intVec"] = "{}";
intellisenseIgnore["_mat"] = "{}";
intellisenseIgnore["_spMat"] = "{}";
intellisenseIgnore["_rec"] = "{}"; // record
intellisenseIgnore["_rs"] = "{}"; // record set
intellisenseIgnore["_store"] = "{}";
intellisenseIgnore["_key"] = "{}";
intellisenseIgnore["_tm"] = "{}";
intellisenseIgnore["_svmModel"] = "{}";
intellisenseIgnore["_nnModel"] = "{}";
intellisenseIgnore["_recLinRegModel"] = "{}";
intellisenseIgnore["_htModel"] = "{}";
intellisenseIgnore["_fsp"] = "{}";
intellisenseIgnore["_twitterParser"] = "{}";
intellisenseIgnore["_twitterDef"] = "{}";

_vec[0] = 1; // vec is indexed and returns numbers
_intVec[0] = 1; // vec is indexed and returns numbers
_spMat[0] = _spVec; // spMat is indexed and returns sparse column vectors
_rs[0] = _rec; // record set at index returns a record

_addIntellisenseVar("_vec2", "_vec");
_addIntellisenseVar("_vec3", "_vec");
_addIntellisenseVar("_inVec", "_vec");
_addIntellisenseVar("_outVec", "_vec");
_addIntellisenseVar("_valVec", "_vec");
_addIntellisenseVar("_spVec2", "_spVec");
_addIntellisenseVar("_spVec3", "_spVec");
_addIntellisenseVar("_intVec2", "_intVec");
_addIntellisenseVar("_intVec3", "_intVec");
_addIntellisenseVar("_idxVec", "_intVec");
_addIntellisenseVar("_idVec", "_intVec");
_addIntellisenseVar("_rowIdxVec", "_intVec");
_addIntellisenseVar("_colIdxVec", "_intVec");
_addIntellisenseVar("_mat2", "_mat");
_addIntellisenseVar("_mat3", "_mat");
_addIntellisenseVar("_spMat2", "_spMat");
_addIntellisenseVar("_spMat3", "_spMat");
_addIntellisenseVar("_rs2", "_rs");
_addIntellisenseVar("_rs3", "_rs");
_addIntellisenseVar("_joinRec", "_rec");
_addIntellisenseVar("_tm2", "_tm");

require = function (libName) {
    if (libName === 'analytics.js') return _analytics;
    if (libName === 'utilities.js') return _utilities;
    if (libName === 'assert.js') return _assert;
    if (libName === 'twitter.js') return _twitter;
    if (libName === 'time.js') return _tm;
};

intellisenseIgnore["_analytics"] = "{}";
intellisenseIgnore["_utilities"] = "{}";
intellisenseIgnore["_assert"] = "{}";
intellisenseIgnore["_twitter"] = "{}";
intellisenseIgnore["_tm"] = "{}";


// implement ignore
intellisense.addEventListener('statementcompletion', function (event) {
    if (event.targetName === "this") return;
    event.items = event.items.filter(function (item) {
        return !intellisenseIgnore.hasOwnProperty(item.name);
    });
});
<|MERGE_RESOLUTION|>--- conflicted
+++ resolved
@@ -986,8 +986,6 @@
 
 	},
 
-<<<<<<< HEAD
-=======
 	zeros: function () {
 	/// <signature>
 	/// <summary> `mat` is a `rows`-by-`cols` sparse zero matrix</summary>
@@ -998,7 +996,6 @@
 
 	},
 
->>>>>>> 3e489253
 	printVec: function () {
 	/// <signature>
 	/// <summary> print the vector `vec` in the console</summary>
