/**
 * Copyright (c) 2015, Jozef Stefan Institute, Quintelligence d.o.o. and contributors
 * All rights reserved.
 * 
 * This source code is licensed under the FreeBSD license found in the
 * LICENSE file in the root directory of this source tree.
 */

#ifndef QMINER_GS_H
#define QMINER_GS_H

#include "qminer.h"

namespace TQm {

namespace TStorage {
    
///////////////////////////////
/// Location to where field is serialized
typedef enum { 
    slMemory, ///< in-memory storage
    slDisk    ///< disk storage with most-recently-used memory cache
} TStoreLoc;
    
///////////////////////////////
/// Schema description of field.
/// Contains extra stuff needed for serialization not included in TFieldDesc.
class TFieldDescEx  {
public:
    /// Where will this field be stored- true means 
    TStoreLoc FieldStoreLoc;
    /// Should be stored in codebook?
    TBool CodebookP;
    /// Is small string?
    TBool SmallStringP;  
    /// Default value if value not specified
    PJsonVal DefaultVal;  
public:
    TFieldDescEx() {}
    TFieldDescEx(const TStoreLoc& _FieldStoreLoc, const bool& _CodebookP, 
        const bool& _SmallStringP, const PJsonVal& _DefaultVal = NULL):
            FieldStoreLoc(_FieldStoreLoc), CodebookP(_CodebookP),
            SmallStringP(_SmallStringP), DefaultVal(_DefaultVal) { }
};  

///////////////////////////////
/// Schema description of index key
class TIndexKeyEx {
public:
    /// Indexed field name
    TStr FieldName;
    /// Key name (sometimes different from field name)
    TStr KeyIndexName;
    /// Index type
    TIndexKeyType KeyType;
    /// How to sort the key (if at all)
    TIndexKeySortType SortType;
    /// Word vocabulary name (used by inverted index)
    TStr WordVocName;
    /// Tokenizer (used by inverted index)
    PTokenizer Tokenizer;
    
public:
    TIndexKeyEx() {}

    /// Is indexed by value
    bool IsValue() const { return (KeyType & oiktValue) > 0; }
    /// Is indexed as text (tokenized)
    bool IsText() const { return (KeyType & oiktText) > 0; }
    /// Is indexed as geo-location
    bool IsLocation() const { return (KeyType & oiktLocation) > 0; }
    // get index type
    TStr GetKeyType() const { return IsValue() ? "value" : IsText() ? "text" : "location"; }

    /// Key sortable as string
    bool IsByStr() const { return SortType == oikstByStr; }
    /// Key sortable by ID
    bool IsById() const { return SortType == oikstById; }
    /// Key sortable as numeric value
    bool IsByFlt() const { return SortType == oikstByFlt; }
    
    /// Checkes if we have defined tokenizer
    bool IsTokenizer() const { return !Tokenizer.Empty(); }
};

///////////////////////////////
// Schema description of join 
class TJoinDescEx {
public:
    /// Join name
    TStr JoinName;
    /// Join store name
    TStr JoinStoreName;
    /// Join type
    TStoreJoinType JoinType;
    /// Name of reverse join (empty if none)
    TStr InverseJoinName;
    /// Flag if index should use small storage
    TBool IsSmall;
public:
    TJoinDescEx(): JoinType(osjtUndef) { }
};

///////////////////////////////
/// Store windowing type
typedef enum { 
    swtNone = 0,   ///< No windowing on the store
    swtLength = 1, ///< Record-number based windowing
    swtTime = 2    ///< Time-based windowing
} TStoreWndType;

///////////////////////////////
/// Store window description
class TStoreWndDesc {
public:
    /// Prefix used for fields inserted by system
    static TStr SysInsertedAtFieldName;   
    
public:    
    /// Windowing type
    TStoreWndType WindowType;
    /// For time window this is period length in milliseconds, otherwise it is max length
    TUInt64 WindowSize;   
    /// User insert time
    TBool InsertP;        
    /// Name of the field that serves as time-window indicator
    TStr TimeFieldNm;   
    
public:
    TStoreWndDesc(): WindowType(swtNone) { }
    TStoreWndDesc(TSIn& SIn){ Load(SIn); }

    void Save(TSOut& SOut) const;
    void Load(TSIn& SIn);
};

///////////////////////////////
/// Store schema definition.
/// Contains parsed version of store definition, which can be used to
/// initialize TStoreImpl and TBaseImpl.
class TStoreSchema {
private:   
    // class for internal static data
    class TMaps {
    public:
        TStrH FieldTypeMap;
        TStrHash<uint64> TimeWindowUnitMap;

        TMaps();  
    };

    static TMaps Maps;
    
public:
    /// Store name
    TStr StoreName;
    /// Store ID (not requireD)
    TUInt StoreId;
    /// True when specified store ID is valid
    TBool HasStoreIdP;
    /// Window settings
    TStoreWndDesc WndDesc;
    /// Field descriptions
    TStrHash<TFieldDesc> FieldH;
    /// Extended field descriptions
    TStrHash<TFieldDescEx> FieldExH;
    /// Index key descriptions
    TVec<TIndexKeyEx> IndexKeyExV;
    /// Join descriptions
    TVec<TJoinDescEx> JoinDescExV;
    /// Size of blocks for memory storage
    TInt BlockSizeMem;
    
private:
    /// Parse field description from JSon
    TFieldDesc ParseFieldDesc(const PJsonVal& FieldVal);
    /// Parse extended field description from JSon
    TFieldDescEx ParseFieldDescEx(const PJsonVal& FieldVal);
    /// Parse extended join description from JSon
    TJoinDescEx ParseJoinDescEx(const PJsonVal& JoinVal);
    /// Parse extended index key description from JSon
    TIndexKeyEx ParseIndexKeyEx(const PJsonVal& IndexKeyVal);
    
public:
    TStoreSchema() { }
    TStoreSchema(const PJsonVal& StoreVal);
    
    /// Parse JSon definition file and return vector of store schemas
    static void ParseSchema(const PJsonVal& SchemaVal, TVec<TStoreSchema>& SchemaV);
    /// Validate give vector of store schemas
    static void ValidateSchema(const TWPt<TBase>& Base, TVec<TStoreSchema>& SchemaV);
};
typedef TVec<TStoreSchema> TStoreSchemaV;

/////////////////////////////////////////////////
// Dirty flags for TInMemStorage

/// Flag for new unsaved entry
const uchar isdfNew = 1;
/// Flag for clean, already saved entry
const uchar isdfClean = 1 << 1;
/// Flag for dirty entry that needs to be saved
const uchar isdfDirty = 1 << 2;
/// Flag for entry that hasn't been loaded yet
const uchar isdfNotLoaded = 1 << 3;

///////////////////////////////
/// In-memory storage.
/// Wrapper around TVec of TMems.
/// TODO: Make circular buffer to avoid moving stuff on delete
class TInMemStorage {
private:
    /// Storage filename
    TStr FNm;
    /// Storage filename for Blob storage
    TStr BlobFNm;
    /// Access type with which the storage is opened
    TFAccess Access;
    /// Logical offset of the first non-deleted record
    TUInt64 FirstValOffset;
    /// Logical offset of the first physical record
    TUInt64 FirstValOffsetMem;
    /// Storage vector
    mutable TVec<TMem, int64> ValV;
    /// Blob-pointers - locations where TMem objects are stored inside Blob storage
    TVec<TBlobPt, int64> BlobPtV;
    /// "Dirty flags" - 0 - new and not saved yet, 1 - existing and clean, 2 - existing but dirty, 3 - existing but not loaded
    mutable TVec<uchar, int64> DirtyV;
    /// Blob storage
    PBlobBs BlobStorage;
    /// How many records are packed together into block;
    TInt BlockSize;

<<<<<<< HEAD
    /// Utility method for loading specific record
    inline void LoadRec(int i) const;
=======
	/// Utility method for loading specific record
	inline void LoadRec(int64 i) const;
>>>>>>> a5cdad19

    /// Utility method for storing specific record
    int SaveRec(int i);

public:
    TInMemStorage(const TStr& _FNm, const int& _BlockSize = 1000);
    TInMemStorage(const TStr& _FNm, const TFAccess& _Access, const bool& _Lazy = false);
    ~TInMemStorage();

    // asserts if we are allowed to change stuff
    void AssertReadOnly() const;
    bool IsReadOnly() const { return Access == faRdOnly; }

    bool IsValId(const uint64& ValId) const;
    void GetVal(const uint64& ValId, TMem& Val) const; 
    uint64 AddVal(const TMem& Val);
    void SetVal(const uint64& ValId, const TMem& Val);
    void DelVals(int Vals);

<<<<<<< HEAD
    inline uint64 Len() const;
    inline uint64 GetFirstValId() const;
    inline uint64 GetLastValId() const;
=======
	uint64 Len() const;
	uint64 GetFirstValId() const;
	uint64 GetLastValId() const;
>>>>>>> a5cdad19

    int PartialFlush(int WndInMsec = 500);
    inline void LoadAll();

    TBlobBsStats GetBlobBsStats() { return BlobStorage->GetStats(); }

#ifdef XTEST
private:
    friend class XTest;
    PBlobBs GetBlobStorage() { return BlobStorage; }
#endif
};

////////////////////////////////////
/// Serialization and de-serialization of records to TMem.
/// This class handles smart serialization of JSON with respect to field 
/// serialization definitions. It supports NULL flags. It packs fixed-width 
/// fields together. Variable-width fields are stored in two parts - first 
/// there's an index array so that for each field we store its offset inside 
/// the buffer. Then there is the real variable-length part where the content
/// is stored.
class TRecSerializator {
private:

    ///////////////////////////////
    /// Field serialization parameters.
    /// This class contains data about field serialization
    class TFieldSerialDesc {
    public:
        /// Id of this field inside TStore
        TInt FieldId;
        /// Where will this field be stored- true means 
        TStoreLoc StoreLoc;
        /// Offset of byte that contains NULL bit indicator for this field
        TUCh NullMapByte;
        /// Mask to use on the NULL-bit indicator byte
        TUCh NullMapMask;
        /// Is this field stored in fixed or variable part
        TBool FixedPartP;
        /// Offset in fixed or variable-index part
        TInt Offset;
        /// Is this field actually a string that is encoded using codebook
        TBool CodebookP;
        /// Is this field a short string?
        TBool SmallStringP;
        /// Default value if value not specified
        PJsonVal DefaultVal;  

    public:    
        TFieldSerialDesc() {}
        TFieldSerialDesc(TSIn& SIn){ Load(SIn); }

        // methods required for (de)serialization of this class inside TVec into TSOut and TSIn
        void Save(TSOut& SOut) const;
        void Load(TSIn& SIn);
    };

    /////////////////////////////////////////////////
    /// Thin Input-Memory. Used to present existing TMem as TSIn. 
    /// It doesn't allocate or release any memory.
    class TThinMIn: public TSIn {
    private:
        uchar* Bf;
        int BfC, BfL;
    private:
    public:
        TThinMIn(const TMem& Mem);
        TThinMIn(const void* _Bf, const int& _BfL);
        
        bool Eof() { return BfC == BfL; }
        int Len() const { return BfL-BfC; }
        char GetCh();
        char PeekCh();
        int GetBf(const void* LBf, const TSize& LBfL);
        void Reset() { Cs = TCs(); BfC = 0; }
        uchar* GetBfAddr() { return Bf; }
        void MoveTo(int Offset);
        bool GetNextLnBf(TChA& LnChA);
    };
    
private: 
    /// Only store fields with this storage flag
    TStoreLoc TargetStorage;
    /// Offset of fixed part
    TInt FixedPartOffset;
    /// Offset of var-index part
    TInt VarIndexPartOffset;
    /// Offset of var-content part
    TInt VarContentPartOffset;
    /// Definition of fields. 
    /// Order of definitions in this vector defines the order of serialization
    TVec<TFieldSerialDesc> FieldSerialDescV;
    /// Mapping from Field id (in TStore) to index inside FieldsF
    THash<TInt, TInt> FieldIdToSerialDescIdH;	
    /// Codebook for encoding strings
    TStrHash<TInt, TBigStrPool> CodebookH;

    /// Dump report used on failed asserts
    TStr GetErrorMsg(const TMem& RecMem, const TFieldSerialDesc& FieldSerialDesc) const;
    
    /// returns field serialization description
    const TFieldSerialDesc& GetFieldSerialDesc(const int& FieldId) const;
    /// finds location inside the buffer for fixed-width fields
    uchar* GetLocationFixed(const TMem& RecMem, const TFieldSerialDesc& FieldSerialDesc) const;
    /// finds location inside the buffer for variable-width fields
    int GetOffsetVar(const TMem& RecMem, const TFieldSerialDesc& FieldSerialDesc) const;
    /// finds location inside the buffer for variable-width fields
    uchar* GetLocationVar(const TMem& RecMem, const TFieldSerialDesc& FieldSerialDesc) const;
    /// calculates length of buffer where given var-length field is stored
    int GetVarPartBfLen(const TMem& RecMem, const TFieldSerialDesc& FieldSerialDesc);
    
    /// set content offset for specified variable field
    void SetLocationVar(TMem& RecMem, const TFieldSerialDesc& FieldSerialDesc, const int& VarOffset) const;
    /// sets or un-sets NULL flag for specified field
    void SetFieldNull(TMem& RecMem, const TFieldSerialDesc& FieldSerialDesc, const bool& NullP) const;
    
    /// Fixed-length field setter
    void SetFieldInt(TMem& RecMem, const TFieldSerialDesc& FieldSerialDesc, const int& Int);
    /// Fixed-length field setter
    void SetFieldUInt64(TMem& RecMem, const TFieldSerialDesc& FieldSerialDesc, const uint64& UInt64);
    /// Fixed-length field setter
    void SetFieldStr(TMem& RecMem, const TFieldSerialDesc& FieldSerialDesc, const TStr& Str);
    /// Fixed-length field setter
    void SetFieldBool(TMem& RecMem, const TFieldSerialDesc& FieldSerialDesc, const bool& Bool);
    /// Fixed-length field setter
    void SetFieldFlt(TMem& RecMem, const TFieldSerialDesc& FieldSerialDesc, const double& Flt);
    /// Fixed-length field setter
    void SetFieldFltPr(TMem& RecMem, const TFieldSerialDesc& FieldSerialDesc, const TFltPr& FltPr);
    /// Fixed-length field setter
    void SetFieldTm(TMem& RecMem, const TFieldSerialDesc& FieldSerialDesc, const TTm& Tm);
    /// Fixed-length field setter
    void SetFieldTmMSecs(TMem& RecMem, const TFieldSerialDesc& FieldSerialDesc, const uint64& TmMSecs);
    /// Parse fixed-length type field JSon value and serialize it accordingly to it's type
    void SetFixedJsonVal(TMem& RecMem, const TFieldSerialDesc& FieldSerialDesc, 
        const TFieldDesc& FieldDesc, const PJsonVal& JsonVal);

    /// Variable-length field setter
    void SetFieldIntV(TMem& RecMem, TMOut& SOut, const TFieldSerialDesc& FieldSerialDesc, const TIntV& IntV);
    /// Variable-length field setter
    void SetFieldStr(TMem& RecMem, TMOut& SOut, const TFieldSerialDesc& FieldSerialDesc, const TStr& Str);
    /// Variable-length field setter
    void SetFieldStrV(TMem& RecMem, TMOut& SOut, const TFieldSerialDesc& FieldSerialDesc, const TStrV& StrV);
    /// Variable-length field setter
    void SetFieldFltV(TMem& RecMem, TMOut& SOut, const TFieldSerialDesc& FieldSerialDesc, const TFltV& FltV);
    /// Variable-length field setter
    void SetFieldNumSpV(TMem& RecMem, TMOut& SOut, const TFieldSerialDesc& FieldSerialDesc, const TIntFltKdV& SpV);
    /// Variable-length field setter
    void SetFieldBowSpV(TMem& RecMem, TMOut& SOut, const TFieldSerialDesc& FieldSerialDesc, const PBowSpV& SpV);    
    /// parse variable-length field JSon value and serialize it accordingly to it's type
    void SetVarJsonVal(TMem& RecMem, TMOut& SOut, const TFieldSerialDesc& FieldSerialDesc, 
        const TFieldDesc& FieldDesc, const PJsonVal& JsonVal);
    /// copy variable-length field from InRecMem to FixedMem and SOut
    void CopyFieldVar(const TMem& InRecMem, TMem& FixedMem, TMOut& VarSOut, const TFieldSerialDesc& FieldSerialDesc);

    /// Extract fixed part from record
    void ExtractFixedMem(const TMem& InRecMem, TMem& FixedMem);
    /// Combine fixed and variable buffers into a record
    void Merge(const TMem& FixedMem, const TMOut& VarSOut, TMem& OutRecMem);
    
public:
    TRecSerializator() { }
    /// Initialize object from store schema
    TRecSerializator(const TWPt<TStore>& Store, 
            const TStoreSchema& StoreSchema, const TStoreLoc& _TargetStorage);
    
    /// Load from input stream
    void Load(TSIn& SIn);
    /// Save to output stream
    void Save(TSOut& SOut);

    /// Serialize JSon object
    void Serialize(const PJsonVal& RecVal, TMem& RecMem, const TWPt<TStore>& Store);
    /// Update existing serialization with updated fields from JSon object
    void SerializeUpdate(const PJsonVal& RecVal, const TMem& InRecMem, TMem& OutRecMem, 
        const TWPt<TStore>& Store, TIntSet& ChangedFieldIdSet);

    /// Check if field inside this serializator
    bool IsFieldId(const int& FieldId) const { return FieldIdToSerialDescIdH.IsKey(FieldId); }
    
    /// Field getter
    bool IsFieldNull(const TMem& RecMem, const int& FieldId) const;
    /// Field getter
    int GetFieldInt(const TMem& RecMem, const int& FieldId) const;
    /// Field getter
    void GetFieldIntV(const TMem& RecMem, const int& FieldId, TIntV& IntV) const;
    /// Field getter
    uint64 GetFieldUInt64(const TMem& RecMem, const int& FieldId) const;
    /// Field getter
    TStr GetFieldStr(const TMem& RecMem, const int& FieldId) const;
    /// Field getter
    void GetFieldStrV(const TMem& RecMem, const int& FieldId, TStrV& StrV) const;
    /// Field getter
    bool GetFieldBool(const TMem& RecMem, const int& FieldId) const;
    /// Field getter
    double GetFieldFlt(const TMem& RecMem, const int& FieldId) const;
    /// Field getter
    TFltPr GetFieldFltPr(const TMem& RecMem, const int& FieldId) const;
    /// Field getter
    void GetFieldFltV(const TMem& RecMem, const int& FieldId, TFltV& FltV) const;
    /// Field getter
    void GetFieldTm(const TMem& RecMem, const int& FieldId, TTm& Tm) const;
    /// Field getter
    uint64 GetFieldTmMSecs(const TMem& RecMem, const int& FieldId) const;
    /// Field getter
    void GetFieldNumSpV(const TMem& RecMem, const int& FieldId, TIntFltKdV& SpV) const;
    /// Field getter
    void GetFieldBowSpV(const TMem& RecMem, const int& FieldId, PBowSpV& SpV) const;    

    /// Field setter
    void SetFieldNull(const TMem& InRecMem, TMem& OutRecMem, const int& FieldId);
    /// Field setter
    void SetFieldInt(const TMem& InRecMem, TMem& OutRecMem, const int& FieldId, const int& Int);
    /// Field setter
    void SetFieldIntV(const TMem& InRecMem, TMem& OutRecMem, const int& FieldId, const TIntV& IntV);
    /// Field setter
    void SetFieldUInt64(const TMem& InRecMem, TMem& OutRecMem, const int& FieldId, const uint64& UInt64);
    /// Field setter
    void SetFieldStr(const TMem& InRecMem, TMem& OutRecMem, const int& FieldId, const TStr& Str);
    /// Field setter
    void SetFieldStrV(const TMem& InRecMem, TMem& OutRecMem, const int& FieldId, const TStrV& StrV);
    /// Field setter
    void SetFieldBool(const TMem& InRecMem, TMem& OutRecMem, const int& FieldId, const bool& Bool);
    /// Field setter
    void SetFieldFlt(const TMem& InRecMem, TMem& OutRecMem, const int& FieldId, const double& Flt);
    /// Field setter
    void SetFieldFltPr(const TMem& InRecMem, TMem& OutRecMem, const int& FieldId, const TFltPr& FltPr);
    /// Field setter
    void SetFieldFltV(const TMem& InRecMem, TMem& OutRecMem, const int& FieldId, const TFltV& FltV);
    /// Field setter
    void SetFieldTm(const TMem& InRecMem, TMem& OutRecMem, const int& FieldId, const TTm& Tm);
    /// Field setter
    void SetFieldTmMSecs(const TMem& InRecMem, TMem& OutRecMem, const int& FieldId, const uint64& TmMSecs);
    /// Field setter
    void SetFieldNumSpV(const TMem& InRecMem, TMem& OutRecMem, const int& FieldId, const TIntFltKdV& SpV);
    /// Field setter
    void SetFieldBowSpV(const TMem& InRecMem, TMem& OutRecMem, const int& FieldId, const PBowSpV& SpV);    
};

///////////////////////////////
/// Field indexer. 
/// Takes record and updates the QMiner index structures according to schema
class TRecIndexer {
private:
    /// Fast access to info for a particular index key
    class TFieldIndexKey {
    public:
        /// Indexed field id
        TInt FieldId;
        /// Indexed field name
        TStr FieldNm;
        /// Indexed field type
        TFieldType FieldType;
        TStr FieldTypeStr;
        /// Index key id
        TInt KeyId;
        /// Index type
        TIndexKeyType KeyType;
        /// Word vocabulary id (used by inverted index)
        TInt WordVocId;

    public:
        TFieldIndexKey() { }
        TFieldIndexKey(const int& _FieldId, const TStr& _FieldNm, const TFieldType& _FieldType, 
            const TStr& _FieldTypeStr, const int& _KeyId, const TIndexKeyType& _KeyType, 
            const int& _WordVocId): FieldId(_FieldId), FieldNm(_FieldNm), FieldType(_FieldType), 
                FieldTypeStr(_FieldTypeStr), KeyId(_KeyId), KeyType(_KeyType), WordVocId(_WordVocId) { }

        /// Is indexed by value
        bool IsValue() const { return (KeyType & oiktValue) > 0; }
        /// Is indexed as text (tokenized)
        bool IsText() const { return (KeyType & oiktText) > 0; }
        /// Is indexed as geo-location
        bool IsLocation() const { return (KeyType & oiktLocation) > 0; }
        // get index type
        TStr GetKeyType() const { return IsValue() ? "value" : IsText() ? "text" : "location"; }
    };    
    
private:
    /// Index shortcut
    TWPt<TIndex> Index;
    /// Index vocabulary shortcut
    TWPt<TIndexVoc> IndexVoc;
    // list of index keys set for particular store
    TVec<TFieldIndexKey> FieldIndexKeyV;
    // map from field id to key position in FieldIndexKeyV
    TIntH FieldIdToKeyN;
    
    /// Index a record using the given key
    void IndexKey(const TFieldIndexKey& Key, const TMem& RecMem, 
        const uint64& RecId, TRecSerializator& Serializator);
    /// Delete existing index of a record based on a given key
    void DeindexKey(const TFieldIndexKey& Key, const TMem& RecMem, 
        const uint64& RecId, TRecSerializator& Serializator);
    /// Update value of existing index of a record
    void UpdateKey(const TFieldIndexKey& Key, const TMem& OldRecMem, 
        const TMem& NewRecMem, const uint64& RecId, TRecSerializator& Serializator);
    /// Check what needs to be done to update index for a given key
    void ProcessKey(const TFieldIndexKey& Key, const TMem& OldRecMem, 
        const TMem& NewRecMem, const uint64& RecId, TRecSerializator& Serializator);
        
public:
    TRecIndexer() { }
    TRecIndexer(const TWPt<TIndex>& Index, const TWPt<TStore>& Store);
    
    /// Index new record
    void IndexRec(const TMem& RecMem, const uint64& RecId, TRecSerializator& Serializator);
    /// Deindex existing record
    void DeindexRec(const TMem& RecMem, const uint64& RecId, TRecSerializator& Serializator);
    /// Update index for existing record
    void UpdateRec(const TMem& OldRecMem, const TMem& NewRecMem, 
        const uint64& RecId, const int& ChangedFieldId, TRecSerializator& Serializator);
    /// Update indexes for existing record
    void UpdateRec(const TMem& OldRecMem, const TMem& NewRecMem, 
        const uint64& RecId, TIntSet& ChangedFieldIdSet, TRecSerializator& Serializator);
};

///////////////////////////////
/// Implementation of store which can be initialized from a schema.
class TStoreImpl: public TStore {
private:
    /// For temporarily storing inverse joins which need to be indexed after adding records
    struct TFieldJoinDat {
        TWPt<TStore> JoinStore;
        TInt InverseJoinId;
        TUInt64 JoinRecId;
        TInt JoinFq;
    };
    
private:
    /// Store filename
    TStr StoreFNm;
    /// Open mode
    TFAccess FAccess;
    
    /// Do we have a primary field which can act as record name
    TBool RecNmFieldP;
    /// Id of primary field (-1 if not defined)
    TInt PrimaryFieldId;
    /// Type of primary field
    TFieldType PrimaryFieldType;
    /// Hash map from TStr primary field to record ID
    THash<TStr, TUInt64> PrimaryStrIdH;
    /// Hash map from TInt primary field to record ID
    THash<TInt, TUInt64> PrimaryIntIdH;
    /// Hash map from TUInt64 primary field to record ID
    THash<TUInt64, TUInt64> PrimaryUInt64IdH;
    /// Hash map from TFlt primary field to record ID
    THash<TFlt, TUInt64> PrimaryFltIdH;
    /// Hash map from TTm primary field to record ID
    THash<TUInt64, TUInt64> PrimaryTmMSecsIdH;
    
    /// Flag if we are using cache store
    TBool DataCacheP;
    /// Store for parts of records that go to disk
    TWndBlockCache<TMem> DataCache;
    /// Flag if we are using in-memory store
    TBool DataMemP;
    /// Store for parts of records that should be in-memory
    TInMemStorage DataMem;
    /// Serializator to disk
    TRecSerializator SerializatorCache;
    /// Serializator to memory
    TRecSerializator SerializatorMem;
    /// Map from fields to storage location
    TVec<TStoreLoc> FieldLocV;
    
    // record indexer
    TRecIndexer RecIndexer;
    
    /// Time window settings
    TStoreWndDesc WndDesc;
    
    /// initialize field storage location map
    void InitFieldLocV();
    /// Get TMem serialization of record from specified storage
    void GetRecMem(const TStoreLoc& RecLoc, const uint64& RecId, TMem& Rec) const;
    /// Get TMem serialization of record from specified where field is stored
    void GetRecMem(const uint64& RecId, const int& FieldId, TMem& Rec) const;
    /// Set TMem serialization of record to a specified storage
    void PutRecMem(const TStoreLoc& RecLoc, const uint64& RecId, const TMem& Rec);
    /// Set TMem serialization of record to storage where field is stored
    void PutRecMem(const uint64& RecId, const int& FieldId, const TMem& Rec);
    /// True when field is stored on disk
    bool IsFieldDisk(const int &FieldId) const;
    /// True when field is stored in-memory
    bool IsFieldInMemory(const int &FieldId) const;
    /// Get serializator for given location
    TRecSerializator& GetSerializator(const TStoreLoc& StoreLoc);
    /// Get serializator for given location
    const TRecSerializator& GetSerializator(const TStoreLoc& StoreLoc) const;
    /// Get serializator for given field
    TRecSerializator& GetFieldSerializator(const int &FieldId);
    /// Get serializator for given field
    const TRecSerializator& GetFieldSerializator(const int &FieldId) const;
    /// Remove record from name-id map
    inline void DelRecNm(const uint64& RecId);    
    /// Do we have a primary field
    bool IsPrimaryField() const { return PrimaryFieldId != -1; }
    /// Set primary field map
    void SetPrimaryField(const uint64& RecId);
    /// Delete primary field map
    void DelPrimaryField(const uint64& RecId);
    /// Transform Join name to it's corresponding field name
    TStr GetJoinFieldNm(const TStr& JoinNm) const { return JoinNm + "Id"; }
    
    /// Initialize from given store schema
    void InitFromSchema(const TStoreSchema& StoreSchema);    
    /// Initialize field location flags
    void InitDataFlags();

public:
    TStoreImpl(const TWPt<TBase>& _Base, const uint& StoreId, 
        const TStr& StoreName, const TStoreSchema& StoreSchema, 
        const TStr& _StoreFNm, const int64& _MxCacheSize, const int& BlockSize);
    TStoreImpl(const TWPt<TBase>& _Base, const TStr& _StoreFNm,
        const TFAccess& _FAccess, const int64& _MxCacheSize, const bool& _Lazy = false);
    // need to override destructor, to clear cache
    ~TStoreImpl();

    bool IsRecId(const uint64& RecId) const;
    bool HasRecNm() const { return RecNmFieldP; }
    bool IsRecNm(const TStr& RecNm) const;
    TStr GetRecNm(const uint64& RecId) const;
    uint64 GetRecId(const TStr& RecNm) const;
    uint64 GetRecs() const;
    uint64 GetFirstRecId() const { return DataMem.GetFirstValId(); }
    uint64 GetLastRecId() const { return DataMem.GetLastValId(); }

    PStoreIter GetIter() const;
    
    /// Gets the first record in the store (order defined by store implementation)
    uint64 FirstRecId() const;
    /// Gets the last record in the store (order defined by store implementation)
    uint64 LastRecId() const;
    /// Gets forward moving iterator (order defined by store implementation)
    PStoreIter ForwardIter() const { return GetIter(); }
    /// Gets backward moving iterator (order defined by store implementation)
    PStoreIter BackwardIter() const;
    
    /// Add new record
    uint64 AddRec(const PJsonVal& RecVal);
    /// Update existing record
    void UpdateRec(const uint64& RecId, const PJsonVal& RecVal);

    /// Purge records that fall out of store window (when it has one)
    void GarbageCollect();
    void DeleteFirstNRecs(int Recs);
    void DeleteRecs(const TUInt64V& DelRecIdV, const bool& AssertOK = true);

    /// Check if the value of given field for a given record is NULL
    bool IsFieldNull(const uint64& RecId, const int& FieldId) const;
    /// Get field value using field id (default implementation throws exception)
    int GetFieldInt(const uint64& RecId, const int& FieldId) const;
    /// Get field value using field id (default implementation throws exception)
    void GetFieldIntV(const uint64& RecId, const int& FieldId, TIntV& IntV) const;
    /// Get field value using field id (default implementation throws exception)
    uint64 GetFieldUInt64(const uint64& RecId, const int& FieldId) const;
    /// Get field value using field id (default implementation throws exception)
    TStr GetFieldStr(const uint64& RecId, const int& FieldId) const;
    /// Get field value using field id (default implementation throws exception)
    void GetFieldStrV(const uint64& RecId, const int& FieldId, TStrV& StrV) const;
    /// Get field value using field id (default implementation throws exception)
    bool GetFieldBool(const uint64& RecId, const int& FieldId) const;
    /// Get field value using field id (default implementation throws exception)
    double GetFieldFlt(const uint64& RecId, const int& FieldId) const;
    /// Get field value using field id (default implementation throws exception)
    TFltPr GetFieldFltPr(const uint64& RecId, const int& FieldId) const;
    /// Get field value using field id (default implementation throws exception)
    void GetFieldFltV(const uint64& RecId, const int& FieldId, TFltV& FltV) const;
    /// Get field value using field id (default implementation throws exception)
    void GetFieldTm(const uint64& RecId, const int& FieldId, TTm& Tm) const;
    /// Get field value using field id (default implementation throws exception)
    uint64 GetFieldTmMSecs(const uint64& RecId, const int& FieldId) const;
    /// Get field value using field id (default implementation throws exception)
    void GetFieldNumSpV(const uint64& RecId, const int& FieldId, TIntFltKdV& SpV) const;
    /// Get field value using field id (default implementation throws exception)
    void GetFieldBowSpV(const uint64& RecId, const int& FieldId, PBowSpV& SpV) const;
    
    /// Set the value of given field to NULL
    void SetFieldNull(const uint64& RecId, const int& FieldId);
    /// Set field value using field id (default implementation throws exception)
    void SetFieldInt(const uint64& RecId, const int& FieldId, const int& Int);
    /// Set field value using field id (default implementation throws exception)
    void SetFieldIntV(const uint64& RecId, const int& FieldId, const TIntV& IntV);
    /// Set field value using field id (default implementation throws exception)
    void SetFieldUInt64(const uint64& RecId, const int& FieldId, const uint64& UInt64);
    /// Set field value using field id (default implementation throws exception)
    void SetFieldStr(const uint64& RecId, const int& FieldId, const TStr& Str);
    /// Set field value using field id (default implementation throws exception)
    void SetFieldStrV(const uint64& RecId, const int& FieldId, const TStrV& StrV);
    /// Set field value using field id (default implementation throws exception)
    void SetFieldBool(const uint64& RecId, const int& FieldId, const bool& Bool);
    /// Set field value using field id (default implementation throws exception)
    void SetFieldFlt(const uint64& RecId, const int& FieldId, const double& Flt);
    /// Set field value using field id (default implementation throws exception)
    void SetFieldFltPr(const uint64& RecId, const int& FieldId, const TFltPr& FltPr);
    /// Set field value using field id (default implementation throws exception)
    void SetFieldFltV(const uint64& RecId, const int& FieldId, const TFltV& FltV);
    /// Set field value using field id (default implementation throws exception)
    void SetFieldTm(const uint64& RecId, const int& FieldId, const TTm& Tm);
    /// Set field value using field id (default implementation throws exception)
    void SetFieldTmMSecs(const uint64& RecId, const int& FieldId, const uint64& TmMSecs);
    /// Set field value using field id (default implementation throws exception)
    void SetFieldNumSpV(const uint64& RecId, const int& FieldId, const TIntFltKdV& SpV);
    /// Set field value using field id (default implementation throws exception)
    void SetFieldBowSpV(const uint64& RecId, const int& FieldId, const PBowSpV& SpV);

    /// Helper function for returning JSon definition of store
    PJsonVal GetStoreJson(const TWPt<TBase>& Base) const;


    /// Save part of the data, given time-window
    int PartialFlush(int WndInMsec = 500);
    /// Retrieve performance statistics for this store
    PJsonVal GetStats();
};

///////////////////////////////
/// Create new stores from a schema and add them to an existing base
TVec<TWPt<TStore> > CreateStoresFromSchema(const TWPt<TBase>& Base, const PJsonVal& SchemaVal, 
    const uint64& DefStoreCacheSize, const TStrUInt64H& StoreNmCacheSizeH = TStrUInt64H());

///////////////////////////////
/// Create new base given a schema definition
TWPt<TBase> NewBase(const TStr& FPath, const PJsonVal& SchemaVal, const uint64& IndexCacheSize,
    const uint64& DefStoreCacheSize, const TStrUInt64H& StoreNmCacheSizeH = TStrUInt64H(),
    const bool& InitP = true, const int& SplitLen = TInt::Giga);

///////////////////////////////
/// Load base created from a schema definition
TWPt<TBase> LoadBase(const TStr& FPath, const TFAccess& FAccess, const uint64& IndexCacheSize,
    const uint64& StoreCacheSize, const TStrUInt64H& StoreNmCacheSizeH = TStrUInt64H(),
    const bool& InitP = true, const int& SplitLen = TInt::Giga);

///////////////////////////////
/// Save base created from a schema definition
void SaveBase(const TWPt<TBase>& Base);

} // TStorage name space

}

#endif<|MERGE_RESOLUTION|>--- conflicted
+++ resolved
@@ -27,16 +27,16 @@
 /// Contains extra stuff needed for serialization not included in TFieldDesc.
 class TFieldDescEx  {
 public:
-    /// Where will this field be stored- true means 
-    TStoreLoc FieldStoreLoc;
-    /// Should be stored in codebook?
-    TBool CodebookP;
-    /// Is small string?
-    TBool SmallStringP;  
-    /// Default value if value not specified
-    PJsonVal DefaultVal;  
-public:
-    TFieldDescEx() {}
+	/// Where will this field be stored- true means 
+	TStoreLoc FieldStoreLoc;
+	/// Should be stored in codebook?
+	TBool CodebookP;
+	/// Is small string?
+	TBool SmallStringP;  
+	/// Default value if value not specified
+	PJsonVal DefaultVal;  
+public:
+	TFieldDescEx() {}
     TFieldDescEx(const TStoreLoc& _FieldStoreLoc, const bool& _CodebookP, 
         const bool& _SmallStringP, const PJsonVal& _DefaultVal = NULL):
             FieldStoreLoc(_FieldStoreLoc), CodebookP(_CodebookP),
@@ -47,37 +47,37 @@
 /// Schema description of index key
 class TIndexKeyEx {
 public:
-    /// Indexed field name
-    TStr FieldName;
-    /// Key name (sometimes different from field name)
-    TStr KeyIndexName;
-    /// Index type
-    TIndexKeyType KeyType;
-    /// How to sort the key (if at all)
-    TIndexKeySortType SortType;
-    /// Word vocabulary name (used by inverted index)
-    TStr WordVocName;
+	/// Indexed field name
+	TStr FieldName;
+	/// Key name (sometimes different from field name)
+	TStr KeyIndexName;
+	/// Index type
+	TIndexKeyType KeyType;
+	/// How to sort the key (if at all)
+	TIndexKeySortType SortType;
+	/// Word vocabulary name (used by inverted index)
+	TStr WordVocName;
     /// Tokenizer (used by inverted index)
     PTokenizer Tokenizer;
     
 public:
-    TIndexKeyEx() {}
+	TIndexKeyEx() {}
 
     /// Is indexed by value
-    bool IsValue() const { return (KeyType & oiktValue) > 0; }
+	bool IsValue() const { return (KeyType & oiktValue) > 0; }
     /// Is indexed as text (tokenized)
-    bool IsText() const { return (KeyType & oiktText) > 0; }
+	bool IsText() const { return (KeyType & oiktText) > 0; }
     /// Is indexed as geo-location
-    bool IsLocation() const { return (KeyType & oiktLocation) > 0; }
-    // get index type
-    TStr GetKeyType() const { return IsValue() ? "value" : IsText() ? "text" : "location"; }
-
-    /// Key sortable as string
-    bool IsByStr() const { return SortType == oikstByStr; }
+	bool IsLocation() const { return (KeyType & oiktLocation) > 0; }
+	// get index type
+	TStr GetKeyType() const { return IsValue() ? "value" : IsText() ? "text" : "location"; }
+
+	/// Key sortable as string
+	bool IsByStr() const { return SortType == oikstByStr; }
     /// Key sortable by ID
-    bool IsById() const { return SortType == oikstById; }
+	bool IsById() const { return SortType == oikstById; }
     /// Key sortable as numeric value
-    bool IsByFlt() const { return SortType == oikstByFlt; }
+	bool IsByFlt() const { return SortType == oikstByFlt; }
     
     /// Checkes if we have defined tokenizer
     bool IsTokenizer() const { return !Tokenizer.Empty(); }
@@ -88,17 +88,17 @@
 class TJoinDescEx {
 public:
     /// Join name
-    TStr JoinName;
+	TStr JoinName;
     /// Join store name
-    TStr JoinStoreName;
+	TStr JoinStoreName;
     /// Join type
-    TStoreJoinType JoinType;
+	TStoreJoinType JoinType;
     /// Name of reverse join (empty if none)
-    TStr InverseJoinName;
+	TStr InverseJoinName;
     /// Flag if index should use small storage
-    TBool IsSmall;
-public:
-    TJoinDescEx(): JoinType(osjtUndef) { }
+	TBool IsSmall;
+public:
+	TJoinDescEx(): JoinType(osjtUndef) { }
 };
 
 ///////////////////////////////
@@ -114,24 +114,24 @@
 class TStoreWndDesc {
 public:
     /// Prefix used for fields inserted by system
-    static TStr SysInsertedAtFieldName;   
+	static TStr SysInsertedAtFieldName;   
     
 public:    
     /// Windowing type
-    TStoreWndType WindowType;
+	TStoreWndType WindowType;
     /// For time window this is period length in milliseconds, otherwise it is max length
-    TUInt64 WindowSize;   
+	TUInt64 WindowSize;   
     /// User insert time
-    TBool InsertP;        
+	TBool InsertP;        
     /// Name of the field that serves as time-window indicator
-    TStr TimeFieldNm;   
-    
-public:
-    TStoreWndDesc(): WindowType(swtNone) { }
-    TStoreWndDesc(TSIn& SIn){ Load(SIn); }
-
-    void Save(TSOut& SOut) const;
-    void Load(TSIn& SIn);
+	TStr TimeFieldNm;   
+    
+public:
+	TStoreWndDesc(): WindowType(swtNone) { }
+	TStoreWndDesc(TSIn& SIn){ Load(SIn); }
+
+	void Save(TSOut& SOut) const;
+	void Load(TSIn& SIn);
 };
 
 ///////////////////////////////
@@ -140,42 +140,42 @@
 /// initialize TStoreImpl and TBaseImpl.
 class TStoreSchema {
 private:   
-    // class for internal static data
-    class TMaps {
-    public:
-        TStrH FieldTypeMap;
-        TStrHash<uint64> TimeWindowUnitMap;
-
-        TMaps();  
-    };
-
-    static TMaps Maps;
+	// class for internal static data
+	class TMaps {
+	public:
+		TStrH FieldTypeMap;
+		TStrHash<uint64> TimeWindowUnitMap;
+
+		TMaps();  
+	};
+
+	static TMaps Maps;
     
 public:
     /// Store name
-    TStr StoreName;
+	TStr StoreName;
     /// Store ID (not requireD)
-    TUInt StoreId;
+	TUInt StoreId;
     /// True when specified store ID is valid
-    TBool HasStoreIdP;
+	TBool HasStoreIdP;
     /// Window settings
-    TStoreWndDesc WndDesc;
+	TStoreWndDesc WndDesc;
     /// Field descriptions
-    TStrHash<TFieldDesc> FieldH;
+	TStrHash<TFieldDesc> FieldH;
     /// Extended field descriptions
-    TStrHash<TFieldDescEx> FieldExH;
+	TStrHash<TFieldDescEx> FieldExH;
     /// Index key descriptions
-    TVec<TIndexKeyEx> IndexKeyExV;
+	TVec<TIndexKeyEx> IndexKeyExV;
     /// Join descriptions
-    TVec<TJoinDescEx> JoinDescExV;
-    /// Size of blocks for memory storage
-    TInt BlockSizeMem;
+	TVec<TJoinDescEx> JoinDescExV;
+	/// Size of blocks for memory storage
+	TInt BlockSizeMem;
     
 private:
     /// Parse field description from JSon
-    TFieldDesc ParseFieldDesc(const PJsonVal& FieldVal);
+	TFieldDesc ParseFieldDesc(const PJsonVal& FieldVal);
     /// Parse extended field description from JSon
-    TFieldDescEx ParseFieldDescEx(const PJsonVal& FieldVal);
+	TFieldDescEx ParseFieldDescEx(const PJsonVal& FieldVal);
     /// Parse extended join description from JSon
     TJoinDescEx ParseJoinDescEx(const PJsonVal& JoinVal);
     /// Parse extended index key description from JSon
@@ -211,71 +211,60 @@
 class TInMemStorage {
 private:
     /// Storage filename
-    TStr FNm;
-    /// Storage filename for Blob storage
-    TStr BlobFNm;
+	TStr FNm;
+	/// Storage filename for Blob storage
+	TStr BlobFNm;
     /// Access type with which the storage is opened
-    TFAccess Access;
+	TFAccess Access;
     /// Logical offset of the first non-deleted record
-    TUInt64 FirstValOffset;
-    /// Logical offset of the first physical record
-    TUInt64 FirstValOffsetMem;
+	TUInt64 FirstValOffset;
+	/// Logical offset of the first physical record
+	TUInt64 FirstValOffsetMem;
     /// Storage vector
     mutable TVec<TMem, int64> ValV;
-    /// Blob-pointers - locations where TMem objects are stored inside Blob storage
-    TVec<TBlobPt, int64> BlobPtV;
-    /// "Dirty flags" - 0 - new and not saved yet, 1 - existing and clean, 2 - existing but dirty, 3 - existing but not loaded
-    mutable TVec<uchar, int64> DirtyV;
+	/// Blob-pointers - locations where TMem objects are stored inside Blob storage
+	TVec<TBlobPt, int64> BlobPtV;
+	/// "Dirty flags" - 0 - new and not saved yet, 1 - existing and clean, 2 - existing but dirty, 3 - existing but not loaded
+	mutable TVec<uchar, int64> DirtyV;
     /// Blob storage
-    PBlobBs BlobStorage;
-    /// How many records are packed together into block;
-    TInt BlockSize;
-
-<<<<<<< HEAD
-    /// Utility method for loading specific record
-    inline void LoadRec(int i) const;
-=======
+	PBlobBs BlobStorage;
+	/// How many records are packed together into block;
+	TInt BlockSize;
+
 	/// Utility method for loading specific record
 	inline void LoadRec(int64 i) const;
->>>>>>> a5cdad19
-
-    /// Utility method for storing specific record
-    int SaveRec(int i);
-
-public:
-    TInMemStorage(const TStr& _FNm, const int& _BlockSize = 1000);
-    TInMemStorage(const TStr& _FNm, const TFAccess& _Access, const bool& _Lazy = false);
-    ~TInMemStorage();
-
-    // asserts if we are allowed to change stuff
-    void AssertReadOnly() const;
-    bool IsReadOnly() const { return Access == faRdOnly; }
-
-    bool IsValId(const uint64& ValId) const;
-    void GetVal(const uint64& ValId, TMem& Val) const; 
-    uint64 AddVal(const TMem& Val);
-    void SetVal(const uint64& ValId, const TMem& Val);
-    void DelVals(int Vals);
-
-<<<<<<< HEAD
-    inline uint64 Len() const;
-    inline uint64 GetFirstValId() const;
-    inline uint64 GetLastValId() const;
-=======
+
+	/// Utility method for storing specific record
+	int SaveRec(int i);
+
+public:
+	TInMemStorage(const TStr& _FNm, const int& _BlockSize = 1000);
+	TInMemStorage(const TStr& _FNm, const TFAccess& _Access, const bool& _Lazy = false);
+	~TInMemStorage();
+
+	// asserts if we are allowed to change stuff
+	void AssertReadOnly() const;
+	bool IsReadOnly() const { return Access == faRdOnly; }
+
+	bool IsValId(const uint64& ValId) const;
+	void GetVal(const uint64& ValId, TMem& Val) const; 
+	uint64 AddVal(const TMem& Val);
+	void SetVal(const uint64& ValId, const TMem& Val);
+	void DelVals(int Vals);
+
 	uint64 Len() const;
 	uint64 GetFirstValId() const;
 	uint64 GetLastValId() const;
->>>>>>> a5cdad19
-
-    int PartialFlush(int WndInMsec = 500);
-    inline void LoadAll();
-
-    TBlobBsStats GetBlobBsStats() { return BlobStorage->GetStats(); }
+
+	int PartialFlush(int WndInMsec = 500);
+	inline void LoadAll();
+
+	TBlobBsStats GetBlobBsStats() { return BlobStorage->GetStats(); }
 
 #ifdef XTEST
 private:
-    friend class XTest;
-    PBlobBs GetBlobStorage() { return BlobStorage; }
+	friend class XTest;
+	PBlobBs GetBlobStorage() { return BlobStorage; }
 #endif
 };
 
@@ -324,63 +313,63 @@
     };
 
     /////////////////////////////////////////////////
-    /// Thin Input-Memory. Used to present existing TMem as TSIn. 
+	/// Thin Input-Memory. Used to present existing TMem as TSIn. 
     /// It doesn't allocate or release any memory.
-    class TThinMIn: public TSIn {
-    private:
-        uchar* Bf;
-        int BfC, BfL;
-    private:
-    public:
-        TThinMIn(const TMem& Mem);
-        TThinMIn(const void* _Bf, const int& _BfL);
+	class TThinMIn: public TSIn {
+	private:
+		uchar* Bf;
+		int BfC, BfL;
+	private:
+	public:
+		TThinMIn(const TMem& Mem);
+		TThinMIn(const void* _Bf, const int& _BfL);
         
-        bool Eof() { return BfC == BfL; }
-        int Len() const { return BfL-BfC; }
-        char GetCh();
-        char PeekCh();
-        int GetBf(const void* LBf, const TSize& LBfL);
-        void Reset() { Cs = TCs(); BfC = 0; }
-        uchar* GetBfAddr() { return Bf; }
-        void MoveTo(int Offset);
-        bool GetNextLnBf(TChA& LnChA);
-    };
+		bool Eof() { return BfC == BfL; }
+		int Len() const { return BfL-BfC; }
+		char GetCh();
+		char PeekCh();
+		int GetBf(const void* LBf, const TSize& LBfL);
+		void Reset() { Cs = TCs(); BfC = 0; }
+		uchar* GetBfAddr() { return Bf; }
+		void MoveTo(int Offset);
+		bool GetNextLnBf(TChA& LnChA);
+	};
     
 private: 
-    /// Only store fields with this storage flag
-    TStoreLoc TargetStorage;
-    /// Offset of fixed part
-    TInt FixedPartOffset;
-    /// Offset of var-index part
-    TInt VarIndexPartOffset;
-    /// Offset of var-content part
-    TInt VarContentPartOffset;
-    /// Definition of fields. 
+	/// Only store fields with this storage flag
+	TStoreLoc TargetStorage;
+	/// Offset of fixed part
+	TInt FixedPartOffset;
+	/// Offset of var-index part
+	TInt VarIndexPartOffset;
+	/// Offset of var-content part
+	TInt VarContentPartOffset;
+	/// Definition of fields. 
     /// Order of definitions in this vector defines the order of serialization
-    TVec<TFieldSerialDesc> FieldSerialDescV;
-    /// Mapping from Field id (in TStore) to index inside FieldsF
-    THash<TInt, TInt> FieldIdToSerialDescIdH;	
-    /// Codebook for encoding strings
-    TStrHash<TInt, TBigStrPool> CodebookH;
+	TVec<TFieldSerialDesc> FieldSerialDescV;
+	/// Mapping from Field id (in TStore) to index inside FieldsF
+	THash<TInt, TInt> FieldIdToSerialDescIdH;	
+	/// Codebook for encoding strings
+	TStrHash<TInt, TBigStrPool> CodebookH;
 
     /// Dump report used on failed asserts
     TStr GetErrorMsg(const TMem& RecMem, const TFieldSerialDesc& FieldSerialDesc) const;
     
-    /// returns field serialization description
-    const TFieldSerialDesc& GetFieldSerialDesc(const int& FieldId) const;
-    /// finds location inside the buffer for fixed-width fields
-    uchar* GetLocationFixed(const TMem& RecMem, const TFieldSerialDesc& FieldSerialDesc) const;
-    /// finds location inside the buffer for variable-width fields
-    int GetOffsetVar(const TMem& RecMem, const TFieldSerialDesc& FieldSerialDesc) const;
-    /// finds location inside the buffer for variable-width fields
-    uchar* GetLocationVar(const TMem& RecMem, const TFieldSerialDesc& FieldSerialDesc) const;
-    /// calculates length of buffer where given var-length field is stored
-    int GetVarPartBfLen(const TMem& RecMem, const TFieldSerialDesc& FieldSerialDesc);
-    
-    /// set content offset for specified variable field
-    void SetLocationVar(TMem& RecMem, const TFieldSerialDesc& FieldSerialDesc, const int& VarOffset) const;
-    /// sets or un-sets NULL flag for specified field
-    void SetFieldNull(TMem& RecMem, const TFieldSerialDesc& FieldSerialDesc, const bool& NullP) const;
+	/// returns field serialization description
+	const TFieldSerialDesc& GetFieldSerialDesc(const int& FieldId) const;
+	/// finds location inside the buffer for fixed-width fields
+	uchar* GetLocationFixed(const TMem& RecMem, const TFieldSerialDesc& FieldSerialDesc) const;
+	/// finds location inside the buffer for variable-width fields
+	int GetOffsetVar(const TMem& RecMem, const TFieldSerialDesc& FieldSerialDesc) const;
+	/// finds location inside the buffer for variable-width fields
+	uchar* GetLocationVar(const TMem& RecMem, const TFieldSerialDesc& FieldSerialDesc) const;
+	/// calculates length of buffer where given var-length field is stored
+	int GetVarPartBfLen(const TMem& RecMem, const TFieldSerialDesc& FieldSerialDesc);
+    
+	/// set content offset for specified variable field
+	void SetLocationVar(TMem& RecMem, const TFieldSerialDesc& FieldSerialDesc, const int& VarOffset) const;
+	/// sets or un-sets NULL flag for specified field
+	void SetFieldNull(TMem& RecMem, const TFieldSerialDesc& FieldSerialDesc, const bool& NullP) const;
     
     /// Fixed-length field setter
     void SetFieldInt(TMem& RecMem, const TFieldSerialDesc& FieldSerialDesc, const int& Int);
@@ -399,7 +388,7 @@
     /// Fixed-length field setter
     void SetFieldTmMSecs(TMem& RecMem, const TFieldSerialDesc& FieldSerialDesc, const uint64& TmMSecs);
     /// Parse fixed-length type field JSon value and serialize it accordingly to it's type
-    void SetFixedJsonVal(TMem& RecMem, const TFieldSerialDesc& FieldSerialDesc, 
+	void SetFixedJsonVal(TMem& RecMem, const TFieldSerialDesc& FieldSerialDesc, 
         const TFieldDesc& FieldDesc, const PJsonVal& JsonVal);
 
     /// Variable-length field setter
@@ -415,7 +404,7 @@
     /// Variable-length field setter
     void SetFieldBowSpV(TMem& RecMem, TMOut& SOut, const TFieldSerialDesc& FieldSerialDesc, const PBowSpV& SpV);    
     /// parse variable-length field JSon value and serialize it accordingly to it's type
-    void SetVarJsonVal(TMem& RecMem, TMOut& SOut, const TFieldSerialDesc& FieldSerialDesc, 
+	void SetVarJsonVal(TMem& RecMem, TMOut& SOut, const TFieldSerialDesc& FieldSerialDesc, 
         const TFieldDesc& FieldDesc, const PJsonVal& JsonVal);
     /// copy variable-length field from InRecMem to FixedMem and SOut
     void CopyFieldVar(const TMem& InRecMem, TMem& FixedMem, TMOut& VarSOut, const TFieldSerialDesc& FieldSerialDesc);
@@ -431,51 +420,51 @@
     TRecSerializator(const TWPt<TStore>& Store, 
             const TStoreSchema& StoreSchema, const TStoreLoc& _TargetStorage);
     
-    /// Load from input stream
-    void Load(TSIn& SIn);
-    /// Save to output stream
-    void Save(TSOut& SOut);
-
-    /// Serialize JSon object
-    void Serialize(const PJsonVal& RecVal, TMem& RecMem, const TWPt<TStore>& Store);
+	/// Load from input stream
+	void Load(TSIn& SIn);
+	/// Save to output stream
+	void Save(TSOut& SOut);
+
+	/// Serialize JSon object
+	void Serialize(const PJsonVal& RecVal, TMem& RecMem, const TWPt<TStore>& Store);
     /// Update existing serialization with updated fields from JSon object
-    void SerializeUpdate(const PJsonVal& RecVal, const TMem& InRecMem, TMem& OutRecMem, 
+	void SerializeUpdate(const PJsonVal& RecVal, const TMem& InRecMem, TMem& OutRecMem, 
         const TWPt<TStore>& Store, TIntSet& ChangedFieldIdSet);
 
-    /// Check if field inside this serializator
-    bool IsFieldId(const int& FieldId) const { return FieldIdToSerialDescIdH.IsKey(FieldId); }
-    
-    /// Field getter
-    bool IsFieldNull(const TMem& RecMem, const int& FieldId) const;
-    /// Field getter
-    int GetFieldInt(const TMem& RecMem, const int& FieldId) const;
-    /// Field getter
-    void GetFieldIntV(const TMem& RecMem, const int& FieldId, TIntV& IntV) const;
-    /// Field getter
-    uint64 GetFieldUInt64(const TMem& RecMem, const int& FieldId) const;
-    /// Field getter
-    TStr GetFieldStr(const TMem& RecMem, const int& FieldId) const;
-    /// Field getter
-    void GetFieldStrV(const TMem& RecMem, const int& FieldId, TStrV& StrV) const;
-    /// Field getter
-    bool GetFieldBool(const TMem& RecMem, const int& FieldId) const;
-    /// Field getter
-    double GetFieldFlt(const TMem& RecMem, const int& FieldId) const;
-    /// Field getter
-    TFltPr GetFieldFltPr(const TMem& RecMem, const int& FieldId) const;
-    /// Field getter
-    void GetFieldFltV(const TMem& RecMem, const int& FieldId, TFltV& FltV) const;
-    /// Field getter
-    void GetFieldTm(const TMem& RecMem, const int& FieldId, TTm& Tm) const;
-    /// Field getter
-    uint64 GetFieldTmMSecs(const TMem& RecMem, const int& FieldId) const;
-    /// Field getter
+	/// Check if field inside this serializator
+	bool IsFieldId(const int& FieldId) const { return FieldIdToSerialDescIdH.IsKey(FieldId); }
+    
+	/// Field getter
+	bool IsFieldNull(const TMem& RecMem, const int& FieldId) const;
+	/// Field getter
+	int GetFieldInt(const TMem& RecMem, const int& FieldId) const;
+	/// Field getter
+	void GetFieldIntV(const TMem& RecMem, const int& FieldId, TIntV& IntV) const;
+	/// Field getter
+	uint64 GetFieldUInt64(const TMem& RecMem, const int& FieldId) const;
+	/// Field getter
+	TStr GetFieldStr(const TMem& RecMem, const int& FieldId) const;
+	/// Field getter
+	void GetFieldStrV(const TMem& RecMem, const int& FieldId, TStrV& StrV) const;
+	/// Field getter
+	bool GetFieldBool(const TMem& RecMem, const int& FieldId) const;
+	/// Field getter
+	double GetFieldFlt(const TMem& RecMem, const int& FieldId) const;
+	/// Field getter
+	TFltPr GetFieldFltPr(const TMem& RecMem, const int& FieldId) const;
+	/// Field getter
+	void GetFieldFltV(const TMem& RecMem, const int& FieldId, TFltV& FltV) const;
+	/// Field getter
+	void GetFieldTm(const TMem& RecMem, const int& FieldId, TTm& Tm) const;
+	/// Field getter
+	uint64 GetFieldTmMSecs(const TMem& RecMem, const int& FieldId) const;
+	/// Field getter
     void GetFieldNumSpV(const TMem& RecMem, const int& FieldId, TIntFltKdV& SpV) const;
-    /// Field getter
+	/// Field getter
     void GetFieldBowSpV(const TMem& RecMem, const int& FieldId, PBowSpV& SpV) const;    
 
     /// Field setter
-    void SetFieldNull(const TMem& InRecMem, TMem& OutRecMem, const int& FieldId);
+	void SetFieldNull(const TMem& InRecMem, TMem& OutRecMem, const int& FieldId);
     /// Field setter
     void SetFieldInt(const TMem& InRecMem, TMem& OutRecMem, const int& FieldId, const int& Int);
     /// Field setter
@@ -536,9 +525,9 @@
         /// Is indexed by value
         bool IsValue() const { return (KeyType & oiktValue) > 0; }
         /// Is indexed as text (tokenized)
-        bool IsText() const { return (KeyType & oiktText) > 0; }
+		bool IsText() const { return (KeyType & oiktText) > 0; }
         /// Is indexed as geo-location
-        bool IsLocation() const { return (KeyType & oiktLocation) > 0; }
+		bool IsLocation() const { return (KeyType & oiktLocation) > 0; }
         // get index type
         TStr GetKeyType() const { return IsValue() ? "value" : IsText() ? "text" : "location"; }
     };    
@@ -587,81 +576,81 @@
 class TStoreImpl: public TStore {
 private:
     /// For temporarily storing inverse joins which need to be indexed after adding records
-    struct TFieldJoinDat {
-        TWPt<TStore> JoinStore;
-        TInt InverseJoinId;
-        TUInt64 JoinRecId;
-        TInt JoinFq;
-    };
-    
+	struct TFieldJoinDat {
+		TWPt<TStore> JoinStore;
+		TInt InverseJoinId;
+		TUInt64 JoinRecId;
+		TInt JoinFq;
+	};
+	
 private:
     /// Store filename
-    TStr StoreFNm;
+	TStr StoreFNm;
     /// Open mode
-    TFAccess FAccess;
+	TFAccess FAccess;
     
     /// Do we have a primary field which can act as record name
-    TBool RecNmFieldP;
+	TBool RecNmFieldP;
     /// Id of primary field (-1 if not defined)
-    TInt PrimaryFieldId;
+	TInt PrimaryFieldId;
     /// Type of primary field
     TFieldType PrimaryFieldType;
-    /// Hash map from TStr primary field to record ID
-    THash<TStr, TUInt64> PrimaryStrIdH;
-    /// Hash map from TInt primary field to record ID
-    THash<TInt, TUInt64> PrimaryIntIdH;
-    /// Hash map from TUInt64 primary field to record ID
-    THash<TUInt64, TUInt64> PrimaryUInt64IdH;
-    /// Hash map from TFlt primary field to record ID
-    THash<TFlt, TUInt64> PrimaryFltIdH;
-    /// Hash map from TTm primary field to record ID
-    THash<TUInt64, TUInt64> PrimaryTmMSecsIdH;
-    
+	/// Hash map from TStr primary field to record ID
+	THash<TStr, TUInt64> PrimaryStrIdH;
+	/// Hash map from TInt primary field to record ID
+	THash<TInt, TUInt64> PrimaryIntIdH;
+	/// Hash map from TUInt64 primary field to record ID
+	THash<TUInt64, TUInt64> PrimaryUInt64IdH;
+	/// Hash map from TFlt primary field to record ID
+	THash<TFlt, TUInt64> PrimaryFltIdH;
+	/// Hash map from TTm primary field to record ID
+	THash<TUInt64, TUInt64> PrimaryTmMSecsIdH;
+	
     /// Flag if we are using cache store
     TBool DataCacheP;
     /// Store for parts of records that go to disk
-    TWndBlockCache<TMem> DataCache;
+	TWndBlockCache<TMem> DataCache;
     /// Flag if we are using in-memory store
     TBool DataMemP;
-    /// Store for parts of records that should be in-memory
-    TInMemStorage DataMem;
-    /// Serializator to disk
-    TRecSerializator SerializatorCache;
-    /// Serializator to memory
-    TRecSerializator SerializatorMem;
+	/// Store for parts of records that should be in-memory
+	TInMemStorage DataMem;
+	/// Serializator to disk
+	TRecSerializator SerializatorCache;
+	/// Serializator to memory
+	TRecSerializator SerializatorMem;
     /// Map from fields to storage location
     TVec<TStoreLoc> FieldLocV;
     
     // record indexer
     TRecIndexer RecIndexer;
     
-    /// Time window settings
-    TStoreWndDesc WndDesc;
+	/// Time window settings
+	TStoreWndDesc WndDesc;
     
     /// initialize field storage location map
     void InitFieldLocV();
     /// Get TMem serialization of record from specified storage
-    void GetRecMem(const TStoreLoc& RecLoc, const uint64& RecId, TMem& Rec) const;
+	void GetRecMem(const TStoreLoc& RecLoc, const uint64& RecId, TMem& Rec) const;
     /// Get TMem serialization of record from specified where field is stored
-    void GetRecMem(const uint64& RecId, const int& FieldId, TMem& Rec) const;
+	void GetRecMem(const uint64& RecId, const int& FieldId, TMem& Rec) const;
     /// Set TMem serialization of record to a specified storage
-    void PutRecMem(const TStoreLoc& RecLoc, const uint64& RecId, const TMem& Rec);
+	void PutRecMem(const TStoreLoc& RecLoc, const uint64& RecId, const TMem& Rec);
     /// Set TMem serialization of record to storage where field is stored
-    void PutRecMem(const uint64& RecId, const int& FieldId, const TMem& Rec);
+	void PutRecMem(const uint64& RecId, const int& FieldId, const TMem& Rec);
     /// True when field is stored on disk
     bool IsFieldDisk(const int &FieldId) const;
     /// True when field is stored in-memory
-    bool IsFieldInMemory(const int &FieldId) const;
+	bool IsFieldInMemory(const int &FieldId) const;
     /// Get serializator for given location
-    TRecSerializator& GetSerializator(const TStoreLoc& StoreLoc);
+	TRecSerializator& GetSerializator(const TStoreLoc& StoreLoc);
     /// Get serializator for given location
-    const TRecSerializator& GetSerializator(const TStoreLoc& StoreLoc) const;
+	const TRecSerializator& GetSerializator(const TStoreLoc& StoreLoc) const;
     /// Get serializator for given field
-    TRecSerializator& GetFieldSerializator(const int &FieldId);
+	TRecSerializator& GetFieldSerializator(const int &FieldId);
     /// Get serializator for given field
-    const TRecSerializator& GetFieldSerializator(const int &FieldId) const;
+	const TRecSerializator& GetFieldSerializator(const int &FieldId) const;
     /// Remove record from name-id map
-    inline void DelRecNm(const uint64& RecId);    
+	inline void DelRecNm(const uint64& RecId);    
     /// Do we have a primary field
     bool IsPrimaryField() const { return PrimaryFieldId != -1; }
     /// Set primary field map
@@ -671,30 +660,30 @@
     /// Transform Join name to it's corresponding field name
     TStr GetJoinFieldNm(const TStr& JoinNm) const { return JoinNm + "Id"; }
     
-    /// Initialize from given store schema
-    void InitFromSchema(const TStoreSchema& StoreSchema);    
+	/// Initialize from given store schema
+	void InitFromSchema(const TStoreSchema& StoreSchema);    
     /// Initialize field location flags
     void InitDataFlags();
 
 public:
-    TStoreImpl(const TWPt<TBase>& _Base, const uint& StoreId, 
+	TStoreImpl(const TWPt<TBase>& _Base, const uint& StoreId, 
         const TStr& StoreName, const TStoreSchema& StoreSchema, 
-        const TStr& _StoreFNm, const int64& _MxCacheSize, const int& BlockSize);
-    TStoreImpl(const TWPt<TBase>& _Base, const TStr& _StoreFNm,
-        const TFAccess& _FAccess, const int64& _MxCacheSize, const bool& _Lazy = false);
-    // need to override destructor, to clear cache
-    ~TStoreImpl();
-
-    bool IsRecId(const uint64& RecId) const;
-    bool HasRecNm() const { return RecNmFieldP; }
-    bool IsRecNm(const TStr& RecNm) const;
-    TStr GetRecNm(const uint64& RecId) const;
-    uint64 GetRecId(const TStr& RecNm) const;
-    uint64 GetRecs() const;
-    uint64 GetFirstRecId() const { return DataMem.GetFirstValId(); }
-    uint64 GetLastRecId() const { return DataMem.GetLastValId(); }
-
-    PStoreIter GetIter() const;
+		const TStr& _StoreFNm, const int64& _MxCacheSize, const int& BlockSize);
+	TStoreImpl(const TWPt<TBase>& _Base, const TStr& _StoreFNm,
+		const TFAccess& _FAccess, const int64& _MxCacheSize, const bool& _Lazy = false);
+	// need to override destructor, to clear cache
+	~TStoreImpl();
+
+	bool IsRecId(const uint64& RecId) const;
+	bool HasRecNm() const { return RecNmFieldP; }
+	bool IsRecNm(const TStr& RecNm) const;
+	TStr GetRecNm(const uint64& RecId) const;
+	uint64 GetRecId(const TStr& RecNm) const;
+	uint64 GetRecs() const;
+	uint64 GetFirstRecId() const { return DataMem.GetFirstValId(); }
+	uint64 GetLastRecId() const { return DataMem.GetLastValId(); }
+
+	PStoreIter GetIter() const;
     
     /// Gets the first record in the store (order defined by store implementation)
     uint64 FirstRecId() const;
@@ -705,18 +694,18 @@
     /// Gets backward moving iterator (order defined by store implementation)
     PStoreIter BackwardIter() const;
     
-    /// Add new record
-    uint64 AddRec(const PJsonVal& RecVal);
-    /// Update existing record
-    void UpdateRec(const uint64& RecId, const PJsonVal& RecVal);
+	/// Add new record
+	uint64 AddRec(const PJsonVal& RecVal);
+	/// Update existing record
+	void UpdateRec(const uint64& RecId, const PJsonVal& RecVal);
 
     /// Purge records that fall out of store window (when it has one)
-    void GarbageCollect();
-    void DeleteFirstNRecs(int Recs);
-    void DeleteRecs(const TUInt64V& DelRecIdV, const bool& AssertOK = true);
+	void GarbageCollect();
+	void DeleteFirstNRecs(int Recs);
+	void DeleteRecs(const TUInt64V& DelRecIdV, const bool& AssertOK = true);
 
     /// Check if the value of given field for a given record is NULL
-    bool IsFieldNull(const uint64& RecId, const int& FieldId) const;
+	bool IsFieldNull(const uint64& RecId, const int& FieldId) const;
     /// Get field value using field id (default implementation throws exception)
     int GetFieldInt(const uint64& RecId, const int& FieldId) const;
     /// Get field value using field id (default implementation throws exception)
@@ -724,11 +713,11 @@
     /// Get field value using field id (default implementation throws exception)
     uint64 GetFieldUInt64(const uint64& RecId, const int& FieldId) const;
     /// Get field value using field id (default implementation throws exception)
-    TStr GetFieldStr(const uint64& RecId, const int& FieldId) const;
-    /// Get field value using field id (default implementation throws exception)
-    void GetFieldStrV(const uint64& RecId, const int& FieldId, TStrV& StrV) const;
-    /// Get field value using field id (default implementation throws exception)
-    bool GetFieldBool(const uint64& RecId, const int& FieldId) const;
+	TStr GetFieldStr(const uint64& RecId, const int& FieldId) const;
+    /// Get field value using field id (default implementation throws exception)
+	void GetFieldStrV(const uint64& RecId, const int& FieldId, TStrV& StrV) const;
+    /// Get field value using field id (default implementation throws exception)
+	bool GetFieldBool(const uint64& RecId, const int& FieldId) const;
     /// Get field value using field id (default implementation throws exception)
     double GetFieldFlt(const uint64& RecId, const int& FieldId) const;
     /// Get field value using field id (default implementation throws exception)
@@ -744,8 +733,8 @@
     /// Get field value using field id (default implementation throws exception)
     void GetFieldBowSpV(const uint64& RecId, const int& FieldId, PBowSpV& SpV) const;
     
-    /// Set the value of given field to NULL
-    void SetFieldNull(const uint64& RecId, const int& FieldId);
+	/// Set the value of given field to NULL
+	void SetFieldNull(const uint64& RecId, const int& FieldId);
     /// Set field value using field id (default implementation throws exception)
     void SetFieldInt(const uint64& RecId, const int& FieldId, const int& Int);
     /// Set field value using field id (default implementation throws exception)
@@ -753,11 +742,11 @@
     /// Set field value using field id (default implementation throws exception)
     void SetFieldUInt64(const uint64& RecId, const int& FieldId, const uint64& UInt64);
     /// Set field value using field id (default implementation throws exception)
-    void SetFieldStr(const uint64& RecId, const int& FieldId, const TStr& Str);
-    /// Set field value using field id (default implementation throws exception)
-    void SetFieldStrV(const uint64& RecId, const int& FieldId, const TStrV& StrV);
-    /// Set field value using field id (default implementation throws exception)
-    void SetFieldBool(const uint64& RecId, const int& FieldId, const bool& Bool);
+	void SetFieldStr(const uint64& RecId, const int& FieldId, const TStr& Str);
+    /// Set field value using field id (default implementation throws exception)
+	void SetFieldStrV(const uint64& RecId, const int& FieldId, const TStrV& StrV);
+    /// Set field value using field id (default implementation throws exception)
+	void SetFieldBool(const uint64& RecId, const int& FieldId, const bool& Bool);
     /// Set field value using field id (default implementation throws exception)
     void SetFieldFlt(const uint64& RecId, const int& FieldId, const double& Flt);
     /// Set field value using field id (default implementation throws exception)
@@ -777,10 +766,10 @@
     PJsonVal GetStoreJson(const TWPt<TBase>& Base) const;
 
 
-    /// Save part of the data, given time-window
-    int PartialFlush(int WndInMsec = 500);
-    /// Retrieve performance statistics for this store
-    PJsonVal GetStats();
+	/// Save part of the data, given time-window
+	int PartialFlush(int WndInMsec = 500);
+	/// Retrieve performance statistics for this store
+	PJsonVal GetStats();
 };
 
 ///////////////////////////////
@@ -791,14 +780,14 @@
 ///////////////////////////////
 /// Create new base given a schema definition
 TWPt<TBase> NewBase(const TStr& FPath, const PJsonVal& SchemaVal, const uint64& IndexCacheSize,
-    const uint64& DefStoreCacheSize, const TStrUInt64H& StoreNmCacheSizeH = TStrUInt64H(),
-    const bool& InitP = true, const int& SplitLen = TInt::Giga);
+	const uint64& DefStoreCacheSize, const TStrUInt64H& StoreNmCacheSizeH = TStrUInt64H(),
+	const bool& InitP = true, const int& SplitLen = TInt::Giga);
 
 ///////////////////////////////
 /// Load base created from a schema definition
 TWPt<TBase> LoadBase(const TStr& FPath, const TFAccess& FAccess, const uint64& IndexCacheSize,
-    const uint64& StoreCacheSize, const TStrUInt64H& StoreNmCacheSizeH = TStrUInt64H(),
-    const bool& InitP = true, const int& SplitLen = TInt::Giga);
+	const uint64& StoreCacheSize, const TStrUInt64H& StoreNmCacheSizeH = TStrUInt64H(),
+	const bool& InitP = true, const int& SplitLen = TInt::Giga);
 
 ///////////////////////////////
 /// Save base created from a schema definition
