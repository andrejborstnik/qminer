/**
 * Copyright (c) 2015, Jozef Stefan Institute, Quintelligence d.o.o. and contributors
 * All rights reserved.
 * 
 * This source code is licensed under the FreeBSD license found in the
 * LICENSE file in the root directory of this source tree.
 */

#ifndef QMINER_GS_H
#define QMINER_GS_H

#include "qminer_core.h"

namespace TQm {

namespace TStorage {
	
///////////////////////////////
/// Location to where field is serialized
typedef enum { 
	slMemory, ///< in-memory storage
	slDisk    ///< disk storage with most-recently-used memory cache
} TStoreLoc;
	
///////////////////////////////
/// Schema description of field.
/// Contains extra stuff needed for serialization not included in TFieldDesc.
class TFieldDescEx  {
public:
	/// Where will this field be stored- true means 
	TStoreLoc FieldStoreLoc;
	/// Should be stored in codebook?
	TBool CodebookP;
	/// Is small string?
	TBool SmallStringP;  
	/// Default value if value not specified
	PJsonVal DefaultVal;  
public:
	TFieldDescEx() {}
	TFieldDescEx(const TStoreLoc& _FieldStoreLoc, const bool& _CodebookP, 
		const bool& _SmallStringP, const PJsonVal& _DefaultVal = NULL):
			FieldStoreLoc(_FieldStoreLoc), CodebookP(_CodebookP),
			SmallStringP(_SmallStringP), DefaultVal(_DefaultVal) { }
};  

///////////////////////////////
/// Schema description of index key
class TIndexKeyEx {
public:
	/// Indexed field name
	TStr FieldName;
	/// Key name (sometimes different from field name)
	TStr KeyIndexName;
	/// Index type
	TIndexKeyType KeyType;
	/// How to sort the key (if at all)
	TIndexKeySortType SortType;
	/// Word vocabulary name (used by inverted index)
	TStr WordVocName;
	/// Tokenizer (used by inverted index)
	PTokenizer Tokenizer;
	
public:
	TIndexKeyEx() {}

	/// Is indexed by value
	bool IsValue() const { return (KeyType & oiktValue) > 0; }
	/// Is indexed as text (tokenized)
	bool IsText() const { return (KeyType & oiktText) > 0; }
	/// Is indexed as geo-location
	bool IsLocation() const { return (KeyType & oiktLocation) > 0; }
	// get index type
	TStr GetKeyType() const { return IsValue() ? "value" : IsText() ? "text" : "location"; }

	/// Key sortable as string
	bool IsByStr() const { return SortType == oikstByStr; }
	/// Key sortable by ID
	bool IsById() const { return SortType == oikstById; }
	/// Key sortable as numeric value
	bool IsByFlt() const { return SortType == oikstByFlt; }
	
	/// Checkes if we have defined tokenizer
	bool IsTokenizer() const { return !Tokenizer.Empty(); }
};

///////////////////////////////
// Schema description of join 
class TJoinDescEx {
public:
	/// Join name
	TStr JoinName;
	/// Join store name
	TStr JoinStoreName;
	/// Join type
	TStoreJoinType JoinType;
	/// Name of reverse join (empty if none)
	TStr InverseJoinName;
	/// Flag if index should use small storage
	TBool IsSmall;
public:
	TJoinDescEx(): JoinType(osjtUndef) { }
};

///////////////////////////////
/// Store windowing type
typedef enum { 
	swtNone = 0,   ///< No windowing on the store
	swtLength = 1, ///< Record-number based windowing
	swtTime = 2    ///< Time-based windowing
} TStoreWndType;

///////////////////////////////
/// Store window description
class TStoreWndDesc {
public:
	/// Prefix used for fields inserted by system
	static TStr SysInsertedAtFieldName;   
	
public:    
	/// Windowing type
	TStoreWndType WindowType;
	/// For time window this is period length in milliseconds, otherwise it is max length
	TUInt64 WindowSize;   
	/// User insert time
	TBool InsertP;        
	/// Name of the field that serves as time-window indicator
	TStr TimeFieldNm;   
	
public:
	TStoreWndDesc(): WindowType(swtNone) { }
	TStoreWndDesc(TSIn& SIn){ Load(SIn); }

	void Save(TSOut& SOut) const;
	void Load(TSIn& SIn);
};

///////////////////////////////
/// Store schema definition.
/// Contains parsed version of store definition, which can be used to
/// initialize TStoreImpl and TBaseImpl.
class TStoreSchema {
private:   
	// class for internal static data
	class TMaps {
	public:
		TStrH FieldTypeMap;
		TStrHash<uint64> TimeWindowUnitMap;

		TMaps();  
	};

	static TMaps Maps;
	
public:
	/// Store name
	TStr StoreName;
	/// Store type
	TStr StoreType;
	/// Store ID (not requireD)
	TUInt StoreId;
	/// True when specified store ID is valid
	TBool HasStoreIdP;
	/// Window settings
	TStoreWndDesc WndDesc;
	/// Field descriptions
	TStrHash<TFieldDesc> FieldH;
	/// Extended field descriptions
	TStrHash<TFieldDescEx> FieldExH;
	/// Index key descriptions
	TVec<TIndexKeyEx> IndexKeyExV;
	/// Join descriptions
	TVec<TJoinDescEx> JoinDescExV;
	/// Size of blocks for memory storage
	TInt BlockSizeMem;
	
private:
	/// Parse field description from JSon
	TFieldDesc ParseFieldDesc(const PJsonVal& FieldVal);
	/// Parse extended field description from JSon
	TFieldDescEx ParseFieldDescEx(const PJsonVal& FieldVal);
	/// Parse extended join description from JSon
	TJoinDescEx ParseJoinDescEx(const PJsonVal& JoinVal);
	/// Parse extended index key description from JSon
	TIndexKeyEx ParseIndexKeyEx(const PJsonVal& IndexKeyVal);
	
public:
	TStoreSchema() { }
	TStoreSchema(const PJsonVal& StoreVal);
	
	/// Parse JSon definition file and return vector of store schemas
	static void ParseSchema(const PJsonVal& SchemaVal, TVec<TStoreSchema>& SchemaV);
	/// Validate give vector of store schemas
	static void ValidateSchema(const TWPt<TBase>& Base, TVec<TStoreSchema>& SchemaV);
};
typedef TVec<TStoreSchema> TStoreSchemaV;

/////////////////////////////////////////////////
// Dirty flags for TInMemStorage

/// Flag for new unsaved entry
const uchar isdfNew = 1;
/// Flag for clean, already saved entry
const uchar isdfClean = 1 << 1;
/// Flag for dirty entry that needs to be saved
const uchar isdfDirty = 1 << 2;
/// Flag for entry that hasn't been loaded yet
const uchar isdfNotLoaded = 1 << 3;

///////////////////////////////
/// In-memory storage.
/// Wrapper around TVec of TMems.
class TInMemStorage {
private:
	/// Storage filename
	TStr FNm;
	/// Storage filename for Blob storage
	TStr BlobFNm;
	/// Access type with which the storage is opened
	TFAccess Access;
	/// Physical offset of the first non-deleted record
	/// If BlobkSize is 100 and 150 records have been deleted,
	/// this value would be 50.
	TUInt64 FirstValOffset;
	/// Logical offset of the first physical record
	/// If BlobkSize is 100 and 150 records have been deleted,
	/// this value would be 100.
	TUInt64 FirstValOffsetMem;
	/// Storage vector
	mutable TVec<TMem, int64> ValV;
	/// Blob-pointers - locations where TMem objects are stored inside Blob storage
	TVec<TBlobPt, int64> BlobPtV;
	/// "Dirty flags" - 0 - new and not saved yet, 1 - existing and clean, 2 - existing but dirty, 3 - existing but not loaded
	mutable TVec<uchar, int64> DirtyV;
	/// Blob storage
	PBlobBs BlobStorage;
	/// How many records are packed together into block;
	TInt BlockSize;

	/// Utility method for loading specific record
	inline void LoadRec(int64 RecN) const;

	/// Utility method for storing specific record
	int SaveRec(int RecN);

public:
	TInMemStorage(const TStr& _FNm, const int& _BlockSize = 1000);
	TInMemStorage(const TStr& _FNm, const TFAccess& _Access, const bool& _Lazy = false);
	~TInMemStorage();

	// asserts if we are allowed to change stuff
	void AssertReadOnly() const;
	bool IsReadOnly() const { return Access == faRdOnly; }

	bool IsValId(const uint64& ValId) const;
	void GetVal(const uint64& ValId, TMem& Val) const; 
	uint64 AddVal(const TMem& Val);
	void SetVal(const uint64& ValId, const TMem& Val);
	void DelVals(int Vals);

	uint64 Len() const;
	uint64 GetFirstValId() const;
	uint64 GetLastValId() const;

	int PartialFlush(int WndInMsec = 500);
	inline void LoadAll();

	TBlobBsStats GetBlobBsStats() { return BlobStorage->GetStats(); }

#ifdef XTEST
private:
	friend class XTest;
	PBlobBs GetBlobStorage() { return BlobStorage; }
#endif
};

//////////////////////////////////////////////////////////////////////////////
/// Serialization and de-serialization of records to TMem.
/// This class handles smart serialization of JSON with respect to field 
/// serialization definitions. It supports NULL flags. It packs fixed-width 
/// fields together. Variable-width fields are stored in two parts - first 
/// there's an index array so that for each field we store its offset inside 
/// the buffer. Then there is the real variable-length part where the content
/// is stored.
class TRecSerializator {
private:

	///////////////////////////////
	/// Field serialization parameters.
	/// This class contains data about field serialization
	class TFieldSerialDesc {
	public:
		/// Id of this field inside TStore
		TInt FieldId;
		/// Where will this field be stored
		TStoreLoc StoreLoc;
		/// Offset of byte that contains NULL bit indicator for this field
		TUCh NullMapByte;
		/// Mask to use on the NULL-bit indicator byte
		TUCh NullMapMask;
		/// Is this field stored in fixed or variable part
		TBool FixedPartP;
		/// Offset in fixed or variable-index part
		TInt Offset;
		/// Is this field actually a string that is encoded using codebook
		TBool CodebookP;
		/// Is this field a short string?
		TBool SmallStringP;
		/// Default value if value not specified
		PJsonVal DefaultVal;  

	public:    
		TFieldSerialDesc() {}
		TFieldSerialDesc(TSIn& SIn){ Load(SIn); }

		// methods required for (de)serialization of this class inside TVec into TSOut and TSIn
		void Save(TSOut& SOut) const;
		void Load(TSIn& SIn);
	};

	/// Utility class for delaying deletes of deleted TOASTs
	class TToastWatcher {
	private:
		/// Parent serializator that needs to call store to delete the TOASTS
		TRecSerializator* Parent;
	public:
		/// Simple constructor
		TToastWatcher(TRecSerializator* Src) { Parent = Src; }
		/// Destructor that calls parent
		~TToastWatcher();
	};

	/// Flag if field is not TOAST-ed
	static const char ToastNo;
	/// Flag if field is TOAST-ed
	static const char ToastYes;
private: 
	/// Only store fields with this storage flag
	TStoreLoc TargetStorage;
	/// Offset of fixed part
	TInt FixedPartOffset;
	/// Offset of var-index part
	TInt VarIndexPartOffset;
	/// Offset of var-content part
	TInt VarContentPartOffset;
	/// Definition of fields. 
	/// Order of definitions in this vector defines the order of serialization
	TVec<TFieldSerialDesc> FieldSerialDescV;
	/// Mapping from Field id (in TStore) to index inside FieldsF
	THash<TInt, TInt> FieldIdToSerialDescIdH;	
	/// Codebook for encoding strings
	TStrHash<TInt, TBigStrPool> CodebookH;
	/// Flag if TOAST should be used
	TBool UseToast;
	/// Max length of non-TOAST-ed record
	TInt MxToastLen;
	/// Store to be used for TOAST-ing
	TWPt<TStore> Store;
	/// TOAST objects to delete
	TVec<TPgBlobPt> ToastPtToDel;	

	/// Dump report used on failed asserts
	TStr GetErrorMsg(const TMem& RecMem, const TFieldSerialDesc& FieldSerialDesc) const;
	/// Dump report used on failed asserts
	TStr GetErrorMsg(const char* Bf, const int& BfL, const TFieldSerialDesc& FieldSerialDesc) const;

	/// returns field serialization description
	const TFieldSerialDesc& GetFieldSerialDesc(const int& FieldId) const;
	/// finds location inside the buffer for fixed-width fields
	char* GetLocationFixed(const TMemBase& RecMem, const TFieldSerialDesc& FieldSerialDesc) const;
	/// finds location inside the buffer for variable-width fields
	int GetOffsetVar(const TMemBase& RecMem, const TFieldSerialDesc& FieldSerialDesc) const;
	/// finds location inside the buffer for variable-width fields
	char* GetLocationVar(const TMemBase& RecMem, const TFieldSerialDesc& FieldSerialDesc) const;
	/// calculates length of buffer where given var-length field is stored
	int GetVarPartBfLen(const TMemBase& RecMem, const TFieldSerialDesc& FieldSerialDesc);

	/// finds location inside the buffer for fixed-width fields
	char* GetLocationFixed(char* Bf, const int& BfL, const TFieldSerialDesc& FieldSerialDesc) const;
	/// finds location inside the buffer for variable-width fields
	int GetOffsetVar(const char* Bf, const int& BfL, const TFieldSerialDesc& FieldSerialDesc) const;
	/// finds location inside the buffer for variable-width fields
	char* GetLocationVar(char* Bf, const int& BfL, const TFieldSerialDesc& FieldSerialDesc) const;
	/// calculates length of buffer where given var-length field is stored
	int GetVarPartBfLen(const char* Bf, const int& BfL, const TFieldSerialDesc& FieldSerialDesc);

	/// finds location inside the buffer for fixed-width fields
	char* GetLocationFixed(TThinMIn min, const TFieldSerialDesc& FieldSerialDesc) const;
	/// finds location inside the buffer for variable-width fields
	int GetOffsetVar(TThinMIn min, const TFieldSerialDesc& FieldSerialDesc) const;
	/// finds location inside the buffer for variable-width fields
	char* GetLocationVar(TThinMIn min, const TFieldSerialDesc& FieldSerialDesc) const;
	/// calculates length of buffer where given var-length field is stored
	int GetVarPartBfLen(TThinMIn min, const TFieldSerialDesc& FieldSerialDesc);


	/// set content offset for specified variable field
	void SetLocationVar(TMem& RecMem, const TFieldSerialDesc& FieldSerialDesc, const int& VarOffset) const;
	/// sets or un-sets NULL flag for specified field
	void SetFieldNull(TMem& RecMem, const TFieldSerialDesc& FieldSerialDesc, const bool& NullP) const;
	/// set content offset for specified variable field
	void SetLocationVar(char* Bf, const int& BfL, const TFieldSerialDesc& FieldSerialDesc, const int& VarOffset) const;
	/// sets or un-sets NULL flag for specified field
	void SetFieldNull(char* Bf, const int& BfL, const TFieldSerialDesc& FieldSerialDesc, const bool& NullP) const;
	
	/// Fixed-length field setter
	void SetFieldInt(TMemBase& RecMem, const TFieldSerialDesc& FieldSerialDesc, const int& Int);
	/// Fixed-length field setter
	void SetFieldUInt64(TMemBase& RecMem, const TFieldSerialDesc& FieldSerialDesc, const uint64& UInt64);
	/// Fixed-length field setter
	void SetFieldStr(TMemBase& RecMem, const TFieldSerialDesc& FieldSerialDesc, const TStr& Str);
	/// Fixed-length field setter
	void SetFieldBool(TMemBase& RecMem, const TFieldSerialDesc& FieldSerialDesc, const bool& Bool);
	/// Fixed-length field setter
	void SetFieldFlt(TMemBase& RecMem, const TFieldSerialDesc& FieldSerialDesc, const double& Flt);
	/// Fixed-length field setter
	void SetFieldFltPr(TMemBase& RecMem, const TFieldSerialDesc& FieldSerialDesc, const TFltPr& FltPr);
	/// Fixed-length field setter
	void SetFieldTm(TMemBase& RecMem, const TFieldSerialDesc& FieldSerialDesc, const TTm& Tm);
	/// Fixed-length field setter
	void SetFieldTmMSecs(TMemBase& RecMem, const TFieldSerialDesc& FieldSerialDesc, const uint64& TmMSecs);
	/// Parse fixed-length type field JSon value and serialize it accordingly to it's type
	void SetFixedJsonVal(TMemBase& RecMem, const TFieldSerialDesc& FieldSerialDesc,
		const TFieldDesc& FieldDesc, const PJsonVal& JsonVal);

	/// Fixed-length field setter
	void SetFieldInt(char* Bf, const int& BfL, const TFieldSerialDesc& FieldSerialDesc, const int& Int);
	/// Fixed-length field setter
	void SetFieldUInt64(char* Bf, const int& BfL, const TFieldSerialDesc& FieldSerialDesc, const uint64& UInt64);
	/// Fixed-length field setter
	void SetFieldStr(char* Bf, const int& BfL, const TFieldSerialDesc& FieldSerialDesc, const TStr& Str);
	/// Fixed-length field setter
	void SetFieldBool(char* Bf, const int& BfL, const TFieldSerialDesc& FieldSerialDesc, const bool& Bool);
	/// Fixed-length field setter
	void SetFieldFlt(char* Bf, const int& BfL, const TFieldSerialDesc& FieldSerialDesc, const double& Flt);
	/// Fixed-length field setter
	void SetFieldFltPr(char* Bf, const int& BfL, const TFieldSerialDesc& FieldSerialDesc, const TFltPr& FltPr);
	/// Fixed-length field setter
	void SetFieldTm(char* Bf, const int& BfL, const TFieldSerialDesc& FieldSerialDesc, const TTm& Tm);
	/// Fixed-length field setter
	void SetFieldTmMSecs(char* Bf, const int& BfL, const TFieldSerialDesc& FieldSerialDesc, const uint64& TmMSecs);
	/// Parse fixed-length type field JSon value and serialize it accordingly to it's type
	void SetFixedJsonVal(char* Bf, const int& BfL, const TFieldSerialDesc& FieldSerialDesc,
		const TFieldDesc& FieldDesc, const PJsonVal& JsonVal);

	/// Variable-length field setter
	void SetFieldIntV(TMem& RecMem, TMOut& SOut, const TFieldSerialDesc& FieldSerialDesc, const TIntV& IntV);
	/// Variable-length field setter
	void SetFieldStr(TMem& RecMem, TMOut& SOut, const TFieldSerialDesc& FieldSerialDesc, const TStr& Str);
	/// Variable-length field setter
	void SetFieldStrV(TMem& RecMem, TMOut& SOut, const TFieldSerialDesc& FieldSerialDesc, const TStrV& StrV);
	/// Variable-length field setter
	void SetFieldFltV(TMem& RecMem, TMOut& SOut, const TFieldSerialDesc& FieldSerialDesc, const TFltV& FltV);
	/// Variable-length field setter
	void SetFieldNumSpV(TMem& RecMem, TMOut& SOut, const TFieldSerialDesc& FieldSerialDesc, const TIntFltKdV& SpV);
	/// Variable-length field setter
	void SetFieldBowSpV(TMem& RecMem, TMOut& SOut, const TFieldSerialDesc& FieldSerialDesc, const PBowSpV& SpV);    
	/// parse variable-length field JSon value and serialize it accordingly to it's type
	void SetVarJsonVal(TMem& RecMem, TMOut& SOut, const TFieldSerialDesc& FieldSerialDesc, 
		const TFieldDesc& FieldDesc, const PJsonVal& JsonVal);
	/// copy variable-length field from InRecMem to FixedMem and SOut
	void CopyFieldVar(const TMemBase& InRecMem, TMem& FixedMem, TMOut& VarSOut, const TFieldSerialDesc& FieldSerialDesc);

	/// Extract fixed part from record
	void ExtractFixedMem(const TMemBase& InRecMem, TMem& FixedMem);
	/// Combine fixed and variable buffers into a record
	void Merge(const TMem& FixedMem, const TMOut& VarSOut, TMem& OutRecMem);

	/// Check this temporary buffer if it must be TOAST-ed
	void CheckToast(TMOut& SOut, const int& Offset);
	/// Check if given field value is currently TOAST-ed and delete it
	void CheckToastDel(const TMemBase& InRecMem, const TFieldSerialDesc& FieldSerialDesc);
public:
	TRecSerializator(const TWPt<TStore>& _Store) { Store = _Store; }
	/// Initialize object from store schema
	TRecSerializator(const TWPt<TStore>& Store, 
			const TStoreSchema& StoreSchema, const TStoreLoc& _TargetStorage);
	
	/// Load from input stream
	void Load(TSIn& SIn);
	/// Save to output stream
	void Save(TSOut& SOut);

	/// Serialize JSon object
	void Serialize(const PJsonVal& RecVal, TMem& RecMem, const TWPt<TStore>& Store);
	/// Update existing serialization with updated fields from JSon object
	void SerializeUpdate(const PJsonVal& RecVal, const TMemBase& InRecMem, TMem& OutRecMem, 
		const TWPt<TStore>& Store, TIntSet& ChangedFieldIdSet);
	/// Update existing serialization with updated fields from JSon object
	/// Allow only fixed-part fields
	void SerializeUpdateInPlace(const PJsonVal& RecVal,
		TThinMIn MIn, const TWPt<TStore>& Store, TIntSet& ChangedFieldIdSet);

	/// Check if field inside this serializator
	bool IsFieldId(const int& FieldId) const { return FieldIdToSerialDescIdH.IsKey(FieldId); }
	/// Check if field is in fixed part
	bool IsInFixedPart(const int& FieldId) const { return GetFieldSerialDesc(FieldId).FixedPartP; }

<<<<<<< HEAD
	/// Field getter
	bool IsFieldNull(const uint64& RecId, const int& FieldId) const;

	/// Field getter
	bool IsFieldNull(TThinMIn& min, const int& FieldId) const;
	/// Field getter
	int GetFieldInt(TThinMIn& min, const int& FieldId) const;
	/// Field getter
	void GetFieldIntV(TThinMIn& min, const int& FieldId, TIntV& IntV) const;
	/// Field getter
	uint64 GetFieldUInt64(TThinMIn& min, const int& FieldId) const;
	/// Field getter
	TStr GetFieldStr(TThinMIn& min, const int& FieldId) const;
	/// Field getter
	void GetFieldStrV(TThinMIn& min, const int& FieldId, TStrV& StrV) const;
	/// Field getter
	bool GetFieldBool(TThinMIn& min, const int& FieldId) const;
	/// Field getter
	double GetFieldFlt(TThinMIn& min, const int& FieldId) const;
	/// Field getter
	TFltPr GetFieldFltPr(TThinMIn& min, const int& FieldId) const;
	/// Field getter
	void GetFieldFltV(TThinMIn& min, const int& FieldId, TFltV& FltV) const;
	/// Field getter
	void GetFieldTm(TThinMIn& min, const int& FieldId, TTm& Tm) const;
	/// Field getter
	uint64 GetFieldTmMSecs(TThinMIn& min, const int& FieldId) const;
	/// Field getter
	void GetFieldNumSpV(TThinMIn& min, const int& FieldId, TIntFltKdV& SpV) const;
	/// Field getter
	void GetFieldBowSpV(TThinMIn& min, const int& FieldId, PBowSpV& SpV) const;

	/// Field getter
	bool IsFieldNull(const TMemBase& RecMem, const int& FieldId) const;
	/// Field getter
	int GetFieldInt(const TMemBase& RecMem, const int& FieldId) const;
	/// Field getter
	void GetFieldIntV(const TMemBase& RecMem, const int& FieldId, TIntV& IntV) const;
	/// Field getter
	uint64 GetFieldUInt64(const TMemBase& RecMem, const int& FieldId) const;
	/// Field getter
	TStr GetFieldStr(const TMemBase& RecMem, const int& FieldId) const;
	/// Field getter
	void GetFieldStrV(const TMemBase& RecMem, const int& FieldId, TStrV& StrV) const;
	/// Field getter
	bool GetFieldBool(const TMemBase& RecMem, const int& FieldId) const;
	/// Field getter
	double GetFieldFlt(const TMemBase& RecMem, const int& FieldId) const;
	/// Field getter
	TFltPr GetFieldFltPr(const TMemBase& RecMem, const int& FieldId) const;
	/// Field getter
	void GetFieldFltV(const TMemBase& RecMem, const int& FieldId, TFltV& FltV) const;
	/// Field getter
=======
	/// Field getter
	bool IsFieldNull(const uint64& RecId, const int& FieldId) const;

	/// Field getter
	bool IsFieldNull(TThinMIn& min, const int& FieldId) const;
	/// Field getter
	int GetFieldInt(TThinMIn& min, const int& FieldId) const;
	/// Field getter
	void GetFieldIntV(TThinMIn& min, const int& FieldId, TIntV& IntV) const;
	/// Field getter
	uint64 GetFieldUInt64(TThinMIn& min, const int& FieldId) const;
	/// Field getter
	TStr GetFieldStr(TThinMIn& min, const int& FieldId) const;
	/// Field getter
	void GetFieldStrV(TThinMIn& min, const int& FieldId, TStrV& StrV) const;
	/// Field getter
	bool GetFieldBool(TThinMIn& min, const int& FieldId) const;
	/// Field getter
	double GetFieldFlt(TThinMIn& min, const int& FieldId) const;
	/// Field getter
	TFltPr GetFieldFltPr(TThinMIn& min, const int& FieldId) const;
	/// Field getter
	void GetFieldFltV(TThinMIn& min, const int& FieldId, TFltV& FltV) const;
	/// Field getter
	void GetFieldTm(TThinMIn& min, const int& FieldId, TTm& Tm) const;
	/// Field getter
	uint64 GetFieldTmMSecs(TThinMIn& min, const int& FieldId) const;
	/// Field getter
	void GetFieldNumSpV(TThinMIn& min, const int& FieldId, TIntFltKdV& SpV) const;
	/// Field getter
	void GetFieldBowSpV(TThinMIn& min, const int& FieldId, PBowSpV& SpV) const;

	/// Field getter
	bool IsFieldNull(const TMemBase& RecMem, const int& FieldId) const;
	/// Field getter
	int GetFieldInt(const TMemBase& RecMem, const int& FieldId) const;
	/// Field getter
	void GetFieldIntV(const TMemBase& RecMem, const int& FieldId, TIntV& IntV) const;
	/// Field getter
	uint64 GetFieldUInt64(const TMemBase& RecMem, const int& FieldId) const;
	/// Field getter
	TStr GetFieldStr(const TMemBase& RecMem, const int& FieldId) const;
	/// Field getter
	void GetFieldStrV(const TMemBase& RecMem, const int& FieldId, TStrV& StrV) const;
	/// Field getter
	bool GetFieldBool(const TMemBase& RecMem, const int& FieldId) const;
	/// Field getter
	double GetFieldFlt(const TMemBase& RecMem, const int& FieldId) const;
	/// Field getter
	TFltPr GetFieldFltPr(const TMemBase& RecMem, const int& FieldId) const;
	/// Field getter
	void GetFieldFltV(const TMemBase& RecMem, const int& FieldId, TFltV& FltV) const;
	/// Field getter
>>>>>>> b1225732
	void GetFieldTm(const TMemBase& RecMem, const int& FieldId, TTm& Tm) const;
	/// Field getter
	uint64 GetFieldTmMSecs(const TMemBase& RecMem, const int& FieldId) const;
	/// Field getter
	void GetFieldNumSpV(const TMemBase& RecMem, const int& FieldId, TIntFltKdV& SpV) const;
	/// Field getter
	void GetFieldBowSpV(const TMemBase& RecMem, const int& FieldId, PBowSpV& SpV) const;

	/// Field setter
	void SetFieldNull(char* Bf, const int& BfL, const int& FieldId, const bool& NullP);
	/// Fixed-length field setter
	void SetFieldInt(char* Bf, const int& BfL, const int& FieldId, const int& Int);
	/// Fixed-length field setter
	void SetFieldUInt64(char* Bf, const int& BfL, const int& FieldId, const uint64& UInt64);
	/// Fixed-length field setter
	void SetFieldStr(char* Bf, const int& BfL, const int& FieldId, const TStr& Str);
	/// Fixed-length field setter
	void SetFieldBool(char* Bf, const int& BfL, const int& FieldId, const bool& Bool);
	/// Fixed-length field setter
	void SetFieldFlt(char* Bf, const int& BfL, const int& FieldId, const double& Flt);
	/// Fixed-length field setter
	void SetFieldFltPr(char* Bf, const int& BfL, const int& FieldId, const TFltPr& FltPr);
	/// Fixed-length field setter
	void SetFieldTm(char* Bf, const int& BfL, const int& FieldId, const TTm& Tm);
	/// Fixed-length field setter
	void SetFieldTmMSecs(char* Bf, const int& BfL, const int& FieldId, const uint64& TmMSecs);
	
	/// Field setter
	void SetFieldNull(const TMemBase& InRecMem, TMem& OutRecMem, const int& FieldId);
	/// Field setter
	void SetFieldInt(const TMemBase& InRecMem, TMem& OutRecMem, const int& FieldId, const int& Int);
	/// Field setter
	void SetFieldIntV(const TMemBase& InRecMem, TMem& OutRecMem, const int& FieldId, const TIntV& IntV);
	/// Field setter
	void SetFieldUInt64(const TMemBase& InRecMem, TMem& OutRecMem, const int& FieldId, const uint64& UInt64);
	/// Field setter
	void SetFieldStr(const TMemBase& InRecMem, TMem& OutRecMem, const int& FieldId, const TStr& Str);
	/// Field setter
	void SetFieldStrV(const TMemBase& InRecMem, TMem& OutRecMem, const int& FieldId, const TStrV& StrV);
	/// Field setter
	void SetFieldBool(const TMemBase& InRecMem, TMem& OutRecMem, const int& FieldId, const bool& Bool);
	/// Field setter
	void SetFieldFlt(const TMemBase& InRecMem, TMem& OutRecMem, const int& FieldId, const double& Flt);
	/// Field setter
	void SetFieldFltPr(const TMemBase& InRecMem, TMem& OutRecMem, const int& FieldId, const TFltPr& FltPr);
	/// Field setter
	void SetFieldFltV(const TMemBase& InRecMem, TMem& OutRecMem, const int& FieldId, const TFltV& FltV);
	/// Field setter
	void SetFieldTm(const TMemBase& InRecMem, TMem& OutRecMem, const int& FieldId, const TTm& Tm);
	/// Field setter
	void SetFieldTmMSecs(const TMemBase& InRecMem, TMem& OutRecMem, const int& FieldId, const uint64& TmMSecs);
	/// Field setter
	void SetFieldNumSpV(const TMemBase& InRecMem, TMem& OutRecMem, const int& FieldId, const TIntFltKdV& SpV);
	/// Field setter
	void SetFieldBowSpV(const TMemBase& InRecMem, TMem& OutRecMem, const int& FieldId, const PBowSpV& SpV);
};

///////////////////////////////
/// Field indexer. 
/// Takes record and updates the QMiner index structures according to schema
class TRecIndexer {
private:
	/// Fast access to info for a particular index key
	class TFieldIndexKey {
	public:
		/// Indexed field id
		TInt FieldId;
		/// Indexed field name
		TStr FieldNm;
		/// Indexed field type
		TFieldType FieldType;
		TStr FieldTypeStr;
		/// Index key id
		TInt KeyId;
		/// Index type
		TIndexKeyType KeyType;
		/// Word vocabulary id (used by inverted index)
		TInt WordVocId;

	public:
		TFieldIndexKey() { }
		TFieldIndexKey(const int& _FieldId, const TStr& _FieldNm, const TFieldType& _FieldType, 
			const TStr& _FieldTypeStr, const int& _KeyId, const TIndexKeyType& _KeyType, 
			const int& _WordVocId): FieldId(_FieldId), FieldNm(_FieldNm), FieldType(_FieldType), 
				FieldTypeStr(_FieldTypeStr), KeyId(_KeyId), KeyType(_KeyType), WordVocId(_WordVocId) { }

		/// Is indexed by value
		bool IsValue() const { return (KeyType & oiktValue) > 0; }
		/// Is indexed as text (tokenized)
		bool IsText() const { return (KeyType & oiktText) > 0; }
		/// Is indexed as geo-location
		bool IsLocation() const { return (KeyType & oiktLocation) > 0; }
		// get index type
		TStr GetKeyType() const { return IsValue() ? "value" : IsText() ? "text" : "location"; }
	};    
	
private:
	/// Index shortcut
	TWPt<TIndex> Index;
	/// Index vocabulary shortcut
	TWPt<TIndexVoc> IndexVoc;
	// list of index keys set for particular store
	TVec<TFieldIndexKey> FieldIndexKeyV;
	// map from field id to key position in FieldIndexKeyV
	TIntH FieldIdToKeyN;
	
	/// Index a record using the given key
	void IndexKey(const TFieldIndexKey& Key, const TMemBase& RecMem, 
		const uint64& RecId, TRecSerializator& Serializator);
	/// Delete existing index of a record based on a given key
	void DeindexKey(const TFieldIndexKey& Key, const TMemBase& RecMem, 
		const uint64& RecId, TRecSerializator& Serializator);
	/// Update value of existing index of a record
	void UpdateKey(const TFieldIndexKey& Key, const TMemBase& OldRecMem, 
		const TMemBase& NewRecMem, const uint64& RecId, TRecSerializator& Serializator);
	/// Check what needs to be done to update index for a given key
	void ProcessKey(const TFieldIndexKey& Key, const TMemBase& OldRecMem, 
		const TMemBase& NewRecMem, const uint64& RecId, TRecSerializator& Serializator);
		
public:
	TRecIndexer() { }
	TRecIndexer(const TWPt<TIndex>& Index, const TWPt<TStore>& Store);
	
	/// Check if given field is used for indexing
	bool IsFieldIndexKey(const int& FieldId) const;
	/// Index new record
	void IndexRec(const TMemBase& RecMem, const uint64& RecId, TRecSerializator& Serializator);
	/// Deindex existing record
	void DeindexRec(const TMemBase& RecMem, const uint64& RecId, TRecSerializator& Serializator);
	/// Update index for existing record
	void UpdateRec(const TMemBase& OldRecMem, const TMemBase& NewRecMem,
		const uint64& RecId, const int& ChangedFieldId, TRecSerializator& Serializator);
	/// Update indexes for existing record
	void UpdateRec(const TMemBase& OldRecMem, const TMemBase& NewRecMem,
		const uint64& RecId, TIntSet& ChangedFieldIdSet, TRecSerializator& Serializator);
};

///////////////////////////////
/// Implementation of store which can be initialized from a schema.
class TStoreImpl: public TStore {
private:
	/// For temporarily storing inverse joins which need to be indexed after adding records
	struct TFieldJoinDat {
		TWPt<TStore> JoinStore;
		TInt InverseJoinId;
		TUInt64 JoinRecId;
		TInt JoinFq;
	};
	
private:
	/// Store filename
	TStr StoreFNm;
	/// Open mode
	TFAccess FAccess;
	
	/// Do we have a primary field which can act as record name
	TBool RecNmFieldP;
	/// Id of primary field (-1 if not defined)
	TInt PrimaryFieldId;
	/// Type of primary field
	TFieldType PrimaryFieldType;
	/// Hash map from TStr primary field to record ID
	THash<TStr, TUInt64> PrimaryStrIdH;
	/// Hash map from TInt primary field to record ID
	THash<TInt, TUInt64> PrimaryIntIdH;
	/// Hash map from TUInt64 primary field to record ID
	THash<TUInt64, TUInt64> PrimaryUInt64IdH;
	/// Hash map from TFlt primary field to record ID
	THash<TFlt, TUInt64> PrimaryFltIdH;
	/// Hash map from TTm primary field to record ID
	THash<TUInt64, TUInt64> PrimaryTmMSecsIdH;
	
	/// Flag if we are using cache store
	TBool DataCacheP;
	/// Store for parts of records that go to disk
	TWndBlockCache<TMem> DataCache;
	/// Flag if we are using in-memory store
	TBool DataMemP;
	/// Store for parts of records that should be in-memory
	TInMemStorage DataMem;
	/// Serializator to disk
	TRecSerializator *SerializatorCache;
	/// Serializator to memory
	TRecSerializator *SerializatorMem;
	/// Map from fields to storage location
	TVec<TStoreLoc> FieldLocV;
	
	// record indexer
	TRecIndexer RecIndexer;
	
	/// Time window settings
	TStoreWndDesc WndDesc;
	
	/// initialize field storage location map
	void InitFieldLocV();
	/// Get TMem serialization of record from specified storage
	void GetRecMem(const TStoreLoc& RecLoc, const uint64& RecId, TMem& Rec) const;
	/// Get TMem serialization of record from specified where field is stored
	void GetRecMem(const uint64& RecId, const int& FieldId, TMem& Rec) const;
	/// Set TMem serialization of record to a specified storage
	void PutRecMem(const TStoreLoc& RecLoc, const uint64& RecId, const TMem& Rec);
	/// Set TMem serialization of record to storage where field is stored
	void PutRecMem(const uint64& RecId, const int& FieldId, const TMem& Rec);
	/// True when field is stored on disk
	bool IsFieldDisk(const int &FieldId) const;
	/// True when field is stored in-memory
	bool IsFieldInMemory(const int &FieldId) const;
	/// Get serializator for given location
	TRecSerializator* GetSerializator(const TStoreLoc& StoreLoc);
	/// Get serializator for given location
	const TRecSerializator* GetSerializator(const TStoreLoc& StoreLoc) const;
	/// Get serializator for given field
	TRecSerializator* GetFieldSerializator(const int &FieldId);
	/// Get serializator for given field
	const TRecSerializator* GetFieldSerializator(const int &FieldId) const;
	/// Remove record from name-id map
	inline void DelRecNm(const uint64& RecId);    
	/// Do we have a primary field
	bool IsPrimaryField() const { return PrimaryFieldId != -1; }
	/// Set primary field map
	void SetPrimaryField(const uint64& RecId);
    /// Set primary field map for a given string value
    void SetPrimaryFieldStr(const uint64& RecId, const TStr& Str);
    /// Set primary field map for a given integer value
    void SetPrimaryFieldInt(const uint64& RecId, const int& Int);
    /// Set primary field map for a given uint64 value
    void SetPrimaryFieldUInt64(const uint64& RecId, const uint64& UInt64);
    /// Set primary field map for a given double value
    void SetPrimaryFieldFlt(const uint64& RecId, const double& Flt);
    /// Set primary field map for a given TTm value
    void SetPrimaryFieldMSecs(const uint64& RecId, const uint64& MSecs);
	/// Delete primary field map
	void DelPrimaryField(const uint64& RecId);
    /// Delete primary field map for a given string value
    void DelPrimaryFieldStr(const uint64& RecId, const TStr& Str);
    /// Delete primary field map for a given integer value
    void DelPrimaryFieldInt(const uint64& RecId, const int& Int);
    /// Delete primary field map for a given uint64 value
    void DelPrimaryFieldUInt64(const uint64& RecId, const uint64& UInt64);
    /// Delete primary field map for a given double value
    void DelPrimaryFieldFlt(const uint64& RecId, const double& Flt);
    /// Delete primary field map for a given TTm value
    void DelPrimaryFieldMSecs(const uint64& RecId, const uint64& MSecs);
<<<<<<< HEAD
	/// Transform Join name to it's corresponding field name
	TStr GetJoinFieldNm(const TStr& JoinNm) const { return JoinNm + "Id"; }
	
=======
    /// Transform Join name to it's corresponding field name
    TStr GetJoinFieldNm(const TStr& JoinNm) const { return JoinNm + "Id"; }
    

>>>>>>> b1225732
	/// Initialize from given store schema
	void InitFromSchema(const TStoreSchema& StoreSchema);    
	/// Initialize field location flags
	void InitDataFlags();

public:
	TStoreImpl(const TWPt<TBase>& _Base, const uint& StoreId, 
		const TStr& StoreName, const TStoreSchema& StoreSchema, 
		const TStr& _StoreFNm, const int64& _MxCacheSize, const int& BlockSize);
	TStoreImpl(const TWPt<TBase>& _Base, const TStr& _StoreFNm,
		const TFAccess& _FAccess, const int64& _MxCacheSize, const bool& _Lazy = false);
	// need to override destructor, to clear cache
	~TStoreImpl();

	bool IsRecId(const uint64& RecId) const;
	bool HasRecNm() const { return RecNmFieldP; }
	bool IsRecNm(const TStr& RecNm) const;
	TStr GetRecNm(const uint64& RecId) const;
	uint64 GetRecId(const TStr& RecNm) const;
	uint64 GetRecs() const;
	uint64 GetFirstRecId() const { 
		return (DataMemP ? DataMem.GetFirstValId(): DataCache.GetFirstValId()); 
	}
	uint64 GetLastRecId() const { 
		return (DataMemP ? DataMem.GetLastValId() : DataCache.GetLastValId());
	}

	PStoreIter GetIter() const;
	
	/// Gets the first record in the store (order defined by store implementation)
	uint64 FirstRecId() const;
	/// Gets the last record in the store (order defined by store implementation)
	uint64 LastRecId() const;
	/// Gets forward moving iterator (order defined by store implementation)
	PStoreIter ForwardIter() const { return GetIter(); }
	/// Gets backward moving iterator (order defined by store implementation)
	PStoreIter BackwardIter() const;
	
	/// Add new record
	uint64 AddRec(const PJsonVal& RecVal);
	/// Update existing record
	void UpdateRec(const uint64& RecId, const PJsonVal& RecVal);

	/// Purge records that fall out of store window (when it has one)
	void GarbageCollect();
	/// Deletes all records
	void DeleteAllRecs();
	/// Delete the first DelRecs records (the records that were inserted first)
	void DeleteFirstNRecs(int Recs);
	/// Delete specific record
	void DeleteRecs(const TUInt64V& DelRecIdV, const bool& AssertOK = true);

	/// Check if the value of given field for a given record is NULL
	bool IsFieldNull(const uint64& RecId, const int& FieldId) const;
	/// Get field value using field id (default implementation throws exception)
	int GetFieldInt(const uint64& RecId, const int& FieldId) const;
	/// Get field value using field id (default implementation throws exception)
	void GetFieldIntV(const uint64& RecId, const int& FieldId, TIntV& IntV) const;
	/// Get field value using field id (default implementation throws exception)
	uint64 GetFieldUInt64(const uint64& RecId, const int& FieldId) const;
	/// Get field value using field id (default implementation throws exception)
	TStr GetFieldStr(const uint64& RecId, const int& FieldId) const;
	/// Get field value using field id (default implementation throws exception)
	void GetFieldStrV(const uint64& RecId, const int& FieldId, TStrV& StrV) const;
	/// Get field value using field id (default implementation throws exception)
	bool GetFieldBool(const uint64& RecId, const int& FieldId) const;
	/// Get field value using field id (default implementation throws exception)
	double GetFieldFlt(const uint64& RecId, const int& FieldId) const;
	/// Get field value using field id (default implementation throws exception)
	TFltPr GetFieldFltPr(const uint64& RecId, const int& FieldId) const;
	/// Get field value using field id (default implementation throws exception)
	void GetFieldFltV(const uint64& RecId, const int& FieldId, TFltV& FltV) const;
	/// Get field value using field id (default implementation throws exception)
	void GetFieldTm(const uint64& RecId, const int& FieldId, TTm& Tm) const;
	/// Get field value using field id (default implementation throws exception)
	uint64 GetFieldTmMSecs(const uint64& RecId, const int& FieldId) const;
	/// Get field value using field id (default implementation throws exception)
	void GetFieldNumSpV(const uint64& RecId, const int& FieldId, TIntFltKdV& SpV) const;
	/// Get field value using field id (default implementation throws exception)
	void GetFieldBowSpV(const uint64& RecId, const int& FieldId, PBowSpV& SpV) const;
	
	/// Set the value of given field to NULL
	void SetFieldNull(const uint64& RecId, const int& FieldId);
	/// Set field value using field id (default implementation throws exception)
	void SetFieldInt(const uint64& RecId, const int& FieldId, const int& Int);
	/// Set field value using field id (default implementation throws exception)
	void SetFieldIntV(const uint64& RecId, const int& FieldId, const TIntV& IntV);
	/// Set field value using field id (default implementation throws exception)
	void SetFieldUInt64(const uint64& RecId, const int& FieldId, const uint64& UInt64);
	/// Set field value using field id (default implementation throws exception)
	void SetFieldStr(const uint64& RecId, const int& FieldId, const TStr& Str);
	/// Set field value using field id (default implementation throws exception)
	void SetFieldStrV(const uint64& RecId, const int& FieldId, const TStrV& StrV);
	/// Set field value using field id (default implementation throws exception)
	void SetFieldBool(const uint64& RecId, const int& FieldId, const bool& Bool);
	/// Set field value using field id (default implementation throws exception)
	void SetFieldFlt(const uint64& RecId, const int& FieldId, const double& Flt);
	/// Set field value using field id (default implementation throws exception)
	void SetFieldFltPr(const uint64& RecId, const int& FieldId, const TFltPr& FltPr);
	/// Set field value using field id (default implementation throws exception)
	void SetFieldFltV(const uint64& RecId, const int& FieldId, const TFltV& FltV);
	/// Set field value using field id (default implementation throws exception)
	void SetFieldTm(const uint64& RecId, const int& FieldId, const TTm& Tm);
	/// Set field value using field id (default implementation throws exception)
	void SetFieldTmMSecs(const uint64& RecId, const int& FieldId, const uint64& TmMSecs);
	/// Set field value using field id (default implementation throws exception)
	void SetFieldNumSpV(const uint64& RecId, const int& FieldId, const TIntFltKdV& SpV);
	/// Set field value using field id (default implementation throws exception)
	void SetFieldBowSpV(const uint64& RecId, const int& FieldId, const PBowSpV& SpV);

	/// Helper function for returning JSon definition of store
	PJsonVal GetStoreJson(const TWPt<TBase>& Base) const;


	/// Save part of the data, given time-window
	int PartialFlush(int WndInMsec = 500);
	/// Retrieve performance statistics for this store
	PJsonVal GetStats();
};
} // TStorage name space

}

#endif<|MERGE_RESOLUTION|>--- conflicted
+++ resolved
@@ -495,7 +495,6 @@
 	/// Check if field is in fixed part
 	bool IsInFixedPart(const int& FieldId) const { return GetFieldSerialDesc(FieldId).FixedPartP; }
 
-<<<<<<< HEAD
 	/// Field getter
 	bool IsFieldNull(const uint64& RecId, const int& FieldId) const;
 
@@ -549,61 +548,6 @@
 	/// Field getter
 	void GetFieldFltV(const TMemBase& RecMem, const int& FieldId, TFltV& FltV) const;
 	/// Field getter
-=======
-	/// Field getter
-	bool IsFieldNull(const uint64& RecId, const int& FieldId) const;
-
-	/// Field getter
-	bool IsFieldNull(TThinMIn& min, const int& FieldId) const;
-	/// Field getter
-	int GetFieldInt(TThinMIn& min, const int& FieldId) const;
-	/// Field getter
-	void GetFieldIntV(TThinMIn& min, const int& FieldId, TIntV& IntV) const;
-	/// Field getter
-	uint64 GetFieldUInt64(TThinMIn& min, const int& FieldId) const;
-	/// Field getter
-	TStr GetFieldStr(TThinMIn& min, const int& FieldId) const;
-	/// Field getter
-	void GetFieldStrV(TThinMIn& min, const int& FieldId, TStrV& StrV) const;
-	/// Field getter
-	bool GetFieldBool(TThinMIn& min, const int& FieldId) const;
-	/// Field getter
-	double GetFieldFlt(TThinMIn& min, const int& FieldId) const;
-	/// Field getter
-	TFltPr GetFieldFltPr(TThinMIn& min, const int& FieldId) const;
-	/// Field getter
-	void GetFieldFltV(TThinMIn& min, const int& FieldId, TFltV& FltV) const;
-	/// Field getter
-	void GetFieldTm(TThinMIn& min, const int& FieldId, TTm& Tm) const;
-	/// Field getter
-	uint64 GetFieldTmMSecs(TThinMIn& min, const int& FieldId) const;
-	/// Field getter
-	void GetFieldNumSpV(TThinMIn& min, const int& FieldId, TIntFltKdV& SpV) const;
-	/// Field getter
-	void GetFieldBowSpV(TThinMIn& min, const int& FieldId, PBowSpV& SpV) const;
-
-	/// Field getter
-	bool IsFieldNull(const TMemBase& RecMem, const int& FieldId) const;
-	/// Field getter
-	int GetFieldInt(const TMemBase& RecMem, const int& FieldId) const;
-	/// Field getter
-	void GetFieldIntV(const TMemBase& RecMem, const int& FieldId, TIntV& IntV) const;
-	/// Field getter
-	uint64 GetFieldUInt64(const TMemBase& RecMem, const int& FieldId) const;
-	/// Field getter
-	TStr GetFieldStr(const TMemBase& RecMem, const int& FieldId) const;
-	/// Field getter
-	void GetFieldStrV(const TMemBase& RecMem, const int& FieldId, TStrV& StrV) const;
-	/// Field getter
-	bool GetFieldBool(const TMemBase& RecMem, const int& FieldId) const;
-	/// Field getter
-	double GetFieldFlt(const TMemBase& RecMem, const int& FieldId) const;
-	/// Field getter
-	TFltPr GetFieldFltPr(const TMemBase& RecMem, const int& FieldId) const;
-	/// Field getter
-	void GetFieldFltV(const TMemBase& RecMem, const int& FieldId, TFltV& FltV) const;
-	/// Field getter
->>>>>>> b1225732
 	void GetFieldTm(const TMemBase& RecMem, const int& FieldId, TTm& Tm) const;
 	/// Field getter
 	uint64 GetFieldTmMSecs(const TMemBase& RecMem, const int& FieldId) const;
@@ -847,16 +791,10 @@
     void DelPrimaryFieldFlt(const uint64& RecId, const double& Flt);
     /// Delete primary field map for a given TTm value
     void DelPrimaryFieldMSecs(const uint64& RecId, const uint64& MSecs);
-<<<<<<< HEAD
 	/// Transform Join name to it's corresponding field name
 	TStr GetJoinFieldNm(const TStr& JoinNm) const { return JoinNm + "Id"; }
 	
-=======
-    /// Transform Join name to it's corresponding field name
-    TStr GetJoinFieldNm(const TStr& JoinNm) const { return JoinNm + "Id"; }
-    
-
->>>>>>> b1225732
+
 	/// Initialize from given store schema
 	void InitFromSchema(const TStoreSchema& StoreSchema);    
 	/// Initialize field location flags
