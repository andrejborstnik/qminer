--- conflicted
+++ resolved
@@ -216,19 +216,7 @@
 	const int BlockSize;
 
 	/// Utility method for loading specific record
-<<<<<<< HEAD
-	void LoadRec(int i) const {
-		if (DirtyV[i] == 3) {
-			TMem mem;
-			TMem::LoadMem(BlobStorage->GetBlob(BlobPtV[i]), mem);
-			ValV[i] = mem;
-			//TMem::LoadMem(BlobStorage->GetBlob(BlobPtV[i]), ValV[i]);
-			DirtyV[i] = 2;
-		}
-	}
-=======
 	inline void LoadRec(int i) const;
->>>>>>> a15c5951
 
 	/// Utility method for storing specific record
 	void SaveRec(int i);
