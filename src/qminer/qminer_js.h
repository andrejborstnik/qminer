/**
 * QMiner - Open Source Analytics Platform
 * 
 * Copyright (C) 2014 Jozef Stefan Institute
 *
 * This program is free software: you can redistribute it and/or modify
 * it under the terms of the GNU Affero General Public License, version 3,
 * as published by the Free Software Foundation.
 *
 * This program is distributed in the hope that it will be useful,
 * but WITHOUT ANY WARRANTY; without even the implied warranty of
 * MERCHANTABILITY or FITNESS FOR A PARTICULAR PURPOSE.  See the
 * GNU Affero General Public License for more details.
 *
 * You should have received a copy of the GNU Affero General Public License
 * along with this program. If not, see <http://www.gnu.org/licenses/>.
 * 
 */

#ifndef QMINER_JS_H
#define QMINER_JS_H

#include <qminer.h>
#include <qminer_srv.h>
#include <qminer_gs.h>
#include <v8.h>
#include <typeinfo>

#ifdef V8_DEBUG
    // include v8 debug headers
	#include <v8-debug.h>
#endif

namespace TQm {

// All comments starting with / / # (no spaces) are copied to JavaScript API documentation
// available on QMiner wiki page https://github.com/qminer/qminer/wiki/JavaScript
// every so often.
    
// code to generate table of contents:
//    cat jsdocfinal.txt | grep '##' | sed 's/###/\/\/#  -/' | sed 's/##/\/\/# -/' | sed 's/- \(.*\)/- [\1](\1)/'    
// required post-edit example: (#System and I/O) =>(system-and-io)
    
//# QMiner functionality is accessible through a JavaScript API. The JavaScript environment
//# is similar to Node.js, but omits any functionality not necessary for QMiner's core tasks.
//# The API includes a simple HTTP server with RESTful web-service support for defining
//# application specific web-service APIs.
//# 
//# The JavaScript API is implemented using [V8 JavaScript Engine](https://code.google.com/p/v8/),
//# which lives in the same process as core QMiner objects. This allows for fast manipulation
//# of QMiner objects, since data is moved from C++ to JavaScript and back only when needed.
//# Currently, version 3.18 of V8 is used.
//# 
//# **Intellisense**: When using Visual Studio 2013 one can enable intellisense for the JavaScript API globally by navigating: 
//# Tools / Options / Text Editor / JavaScript / IntelliSense / References, and selecting "Implicit(Web)" reference group and adding qminer.intellisense.js and qminer.js (located in QMINER_HOME/src/qminer/)
//# 
//# JavaScript API requires [initialized work environment](Quick-Start).
//#
//# ## Table of contents
//#
//# - [Libraries](#libraries)
//# - [Core QMiner objects](#core-qminer-objects)
//#  - [QMiner](#qminer)
//#  - [Stream Aggregate](#stream-aggregate)
//#  - [Store](#store)
//#  - [Store iterator](#store-iterator)
//#  - [Record set](#record-set)
//#  - [Record](#record)
//#  - [Index key](#index-key)
//# - [Linear Algebra](#linear-algebra)
//#  - [Vector](#lector)
//#  - [Matrix (dense matrix)](#matrix-dense-matrix)
//#  - [SpVector (sparse vector)](#spvector-sparse-vector-)
//#  - [SpMatrix (sparse column matrix)](#spmatrix-sparse-column-matrix)
//# - [analytics.js (use require)](#analyticsjs-use-require)
//#  - [Feature Space](#feature-space)
//#  - [Support Vector Machine model](#support-vector-machine-model)
//#  - [Neural network model](#neural-network-model)
//#  - [Recursive Linear Regression model](#recursive-linear-regression-model)
//#  - [Hoeffding Tree model](#hoeffding-tree-model)
//# - [System and I/O](#system-and-io)
//#  - [Process](#process)
//#  - [utilities.js (use require)](#utilitiesjs-use-require)
//#  - [assert.js (use require)](#assertjs-use-require)
//#  - [Console](#console)
//#  - [File system](#file-system)
//#  - [Input File Stream](#input-file-stream)
//#  - [Output File Stream](#output-file-stream)
//#  - [HTTP](#http)
//#  - [HTTP Response](#http-response)
//#  - [Date-Time](#date-time)
//# - [Other libraries](#other-libraries)
//#  - [twitter.js (use require)](#twitterjs-use-require)
//#   
//# ## Libraries
//# 
//# Scripts can load external libraries or modules in the same way as Node.js.
//# 
//# Library is loaded using `require` function:
//# ```JavaScript
//# var test = require('testModule.js');
//# ```
//# 
//# Modules export functionality by defining properties or functions on the `exports` object, 
//# for example (taken from Node.js documentation):
//# ```JavaScript
//# var PI = Math.PI;
//# exports.area = function (r) {
//#   return PI * r * r;
//# };
//# exports.circumference = function (r) {
//#   return 2 * PI * r;
//# };
//# ```
//# 
//# Libraries are loaded from two places. The first is project's library folder (`src/lib/`) 
//# and the second is QMiner library folder (`QMINER_HOME/lib/`). Project's library folder 
//# has priority in case the library with the same name exists in both places. Some libraries 
//# are implemented in C++, for example `analytics` and `time`.
//# 
//# The QMiner system comes with the following libraries:
//#- **analytics.js** -- main API for analytics techniques
//#- **utilities.js** -- useful JavaScript utilities, e.g., checking variable type
//#- **time** -- wrapper around user-friendly date-time object
//#- **assert.js** -- support for writing unit tests
//#- **twitter.js** -- support for processing tweets


///////////////////////////////
// JavaScript-Exceptions-related macros 

// Function declaration and registration 
#define JsRegisterFunction(Template, Function) \
	Template->Set(#Function, v8::FunctionTemplate::New(_ ## Function));
#define JsLongRegisterFunction(Template, JsFunction, CppFunction) \
	Template->Set(JsFunction, v8::FunctionTemplate::New(_ ## CppFunction));
#define JsDeclareFunction(Function) static v8::Handle<v8::Value> Function(const v8::Arguments& Args); \
	static v8::Handle<v8::Value> _ ## Function(const v8::Arguments& Args) { \
		v8::HandleScope HandleScope; \
		try { \
			return HandleScope.Close(Function(Args)); \
		} catch (const PExcept& Except) { \
			if(typeid(Except) == typeid(TQmExcept::New(""))) { \
				v8::Handle<v8::Value> Why = v8::String::New(Except->GetMsgStr().CStr()); \
				v8::ThrowException(Why); \
				return v8::Undefined(); \
			} else { \
				throw Except; \
			} \
		} \
	}

#define JsDeclareTemplatedFunction(Function) \
	static v8::Handle<v8::Value> _ ## Function(const v8::Arguments& Args) { \
		v8::HandleScope HandleScope; \
		try { \
			return HandleScope.Close(Function(Args)); \
		} catch(const PExcept& Except) { \
			if(typeid(Except) == typeid(TQmExcept::New(""))) { \
				v8::Handle<v8::Value> Why = v8::String::New(Except->GetMsgStr().CStr()); \
				v8::ThrowException(Why); \
				return v8::Undefined(); \
			} else { \
				throw Except; \
			} \
		} \
	} \
	static v8::Handle<v8::Value> Function(const v8::Arguments& Args) { throw TQmExcept::New("Not implemented!"); }
	
// Property declaration and registration 
#define JsRegisterProperty(Template, Function) \
	Template->SetAccessor(v8::String::New(#Function), _ ## Function);
#define JsLongRegisterProperty(Template, JsFunction, CppFunction) \
	Template->SetAccessor(v8::String::New(JsFunction), _ ## CppFunction);
#define JsDeclareProperty(Function) \
	static v8::Handle<v8::Value> Function(v8::Local<v8::String> Properties, const v8::AccessorInfo& Info); \
	static v8::Handle<v8::Value> _ ## Function(v8::Local<v8::String> Properties, const v8::AccessorInfo& Info) { \
		v8::HandleScope HandleScope; \
		try { \
			return HandleScope.Close(Function(Properties, Info)); \
		} catch(const PExcept& Except) { \
			if(typeid(Except) == typeid(TQmExcept::New(""))) { \
				v8::Handle<v8::Value> Why = v8::String::New(Except->GetMsgStr().CStr()); \
				v8::ThrowException(Why); \
				return v8::Undefined(); \
			} else { \
				throw Except; \
			} \
		} \
	}

// Property declaration and registration 
#define JsRegisterSetProperty(Template, JsFunction, GetCppFunction, SetCppFunction) \
	Template->SetAccessor(v8::String::New(JsFunction), _ ## GetCppFunction, _ ## SetCppFunction);
#define JsDeclareSetProperty(GetFunction, SetFunction) \
	static v8::Handle<v8::Value> GetFunction(v8::Local<v8::String> Properties, const v8::AccessorInfo& Info); \
	static v8::Handle<v8::Value> _ ## GetFunction(v8::Local<v8::String> Properties, const v8::AccessorInfo& Info) { \
		v8::HandleScope HandleScope; \
		try { \
			return HandleScope.Close(GetFunction(Properties, Info)); \
		} catch(const PExcept& Except) { \
			if(typeid(Except) == typeid(TQmExcept::New(""))) { \
				v8::Handle<v8::Value> Why = v8::String::New(Except->GetMsgStr().CStr()); \
				v8::ThrowException(Why); \
				return v8::Undefined(); \
			} else { \
				throw Except; \
			} \
		} \
	} \
	static void SetFunction(v8::Local<v8::String> Properties, v8::Local<v8::Value> Value, const v8::AccessorInfo& Info); \
	static void _ ## SetFunction(v8::Local<v8::String> Properties, v8::Local<v8::Value> Value, const v8::AccessorInfo& Info) { \
		v8::HandleScope HandleScope; \
		try { \
			SetFunction(Properties, Value, Info); \
		} catch(const PExcept& Except) { \
			if(typeid(Except) == typeid(TQmExcept::New(""))) { \
				v8::Handle<v8::Value> Why = v8::String::New(Except->GetMsgStr().CStr()); \
				v8::ThrowException(Why); \
			} else { \
				throw Except; \
			} \
		} \
	}
	
// Indexed property declaration and registration 
#define JsRegIndexedProperty(Template, Function) \
	Template->SetIndexedPropertyHandler(_ ## Function);
#define JsDeclIndexedProperty(Function) \
	static v8::Handle<v8::Value> Function(uint32_t Index, const v8::AccessorInfo& Info); \
	static v8::Handle<v8::Value> _ ## Function(uint32_t Index, const v8::AccessorInfo& Info) { \
		v8::HandleScope HandleScope; \
		try { \
			return HandleScope.Close(Function(Index, Info)); \
		} catch(const PExcept& Except) { \
			if(typeid(Except) == typeid(TQmExcept::New(""))) { \
				v8::Handle<v8::Value> Why = v8::String::New(Except->GetMsgStr().CStr()); \
				v8::ThrowException(Why); \
				return v8::Undefined(); \
			} else { \
				throw Except; \
			} \
		} \
	}

// Indexed property getter/setter declaration and registration 
#define JsRegGetSetIndexedProperty(Template, FunctionGetter, FunctionSetter) \
	Template->SetIndexedPropertyHandler(_ ## FunctionGetter , _## FunctionSetter);
#define JsDeclGetSetIndexedProperty(FunctionGetter, FunctionSetter) \
	static v8::Handle<v8::Value> FunctionGetter(uint32_t Index, const v8::AccessorInfo& Info); \
	static v8::Handle<v8::Value> _ ## FunctionGetter(uint32_t Index, const v8::AccessorInfo& Info) { \
		v8::HandleScope HandleScope; \
		try { \
			return HandleScope.Close(FunctionGetter(Index, Info)); \
		} catch(const PExcept& Except) { \
			if(typeid(Except) == typeid(TQmExcept::New(""))) { \
				v8::Handle<v8::Value> Why = v8::String::New(Except->GetMsgStr().CStr()); \
				v8::ThrowException(Why); \
				return v8::Undefined(); \
			} else { \
				throw Except; \
			} \
		} \
	} \
	static v8::Handle<v8::Value> FunctionSetter(uint32_t Index, v8::Local<v8::Value> Value, const v8::AccessorInfo& Info); \
	static v8::Handle<v8::Value> _ ## FunctionSetter(uint32_t Index, v8::Local<v8::Value> Value, const v8::AccessorInfo& Info) { \
		v8::HandleScope HandleScope; \
		try { \
			return HandleScope.Close(FunctionSetter(Index, Value, Info)); \
		} catch(const PExcept& Except) { \
			if(typeid(Except) == typeid(TQmExcept::New(""))) { \
				v8::Handle<v8::Value> Why = v8::String::New(Except->GetMsgStr().CStr()); \
				v8::ThrowException(Why); \
				return v8::Undefined(); \
			} else { \
				throw Except; \
			} \
		} \
	}

///////////////////////////////
// Forward declarations 
class TScript; typedef TPt<TScript> PScript;
class TJsBase; typedef TPt<TJsBase> PJsBase;
class TJsFetch;
class TJsFetchRq;
class TJsHttpResp;

///////////////////////////////
/// JavaScript Utility Function
class TJsUtil {
private:
	/// Marks when internals already initialized
	static TBool InitP;
	/// Must be called at the beginning to initialize
	static void Init();

	// json parsing
	static v8::Persistent<v8::String> SecurityToken;
	static v8::Persistent<v8::Context> ParseContext;
	static v8::Persistent<v8::Function> JsonParser;
	static v8::Persistent<v8::Function> JsonString;

    /// Count of current number of objects of each type
    static TStrH ObjNameH;
    /// Number of changes (new/delete) so far
    static TInt ObjCount;    
    /// How often to print the statistics 
    static TInt ObjCountRate;
public:
    /// Add new object to the count table
	static void AddObj(const TStr& ObjName);
    /// Remove existing object from the count table
	static void DelObj(const TStr& ObjName);
    /// Print statistics each so often
	static void CountObj();
    /// Get current statistics
    static TStrIntPrV GetObjStat();
    /// Set rate at which statistics is printed
    static void SetObjStatRate(const int& _ObjCountRate);
        
	/// Parsing V8 exceptions, throws PJsExcept
	static void HandleTryCatch(const v8::TryCatch& try_catch);

	// ??
	static bool NamedAccessCheck(v8::Local<v8::Object> Global,
		v8::Local<v8::Value> Name, v8::AccessType Type, v8::Local<v8::Value> Data);
	static bool IndexedAccessCheck(v8::Local<v8::Object> Global, uint32_t Key,
		v8::AccessType Type, v8::Local<v8::Value> Data);
	
	// Parses PJsonVal to V8::Value
	static v8::Handle<v8::Value> ParseJson(const PJsonVal& JsonVal);
	// Parses TStr as json to V8::Value
	static v8::Handle<v8::Value> ParseJson(const TStr& JsonStr);
	// Parses v8 JSon to V8 String
	static v8::Handle<v8::Value> V8JsonToV8Str(v8::Handle<v8::Value> Json);
	// Parses V8 Json to TStr
	static TStr V8JsonToStr(v8::Handle<v8::Value> Json);

	/// Takes GLib's TTm and returns V8's Date 
	static v8::Handle<v8::Value> GetV8Date(const TTm& Tm);
	/// Takes V8's Date and returns GLib's TTm 
	static TTm GetGlibDate(v8::Handle<v8::Value> Date);	
	/// Returns V8's current date 
	static v8::Handle<v8::Value> GetCurrV8Date();

    /// Converts HttpRq from glib to JSON
    static v8::Handle<v8::Object> HttpRqToJson(PHttpRq HttpRq);
    
    /// TStrV -> v8 string array
    static v8::Handle<v8::Value> GetStrArr(const TStrV& StrV);
};

///////////////////////////////
/// JavaScript Directory
class TJsFPath {
private:
	/// Canonicalized file path 
	TStr CanonicalFPath; 
    
public:
	TJsFPath(const TStr& FPath = "./");
	
	/// Is directory subdirectory of this 
	bool IsSubdir(const TJsFPath& JsFPath) const; 
	/// Directory equals this 
	bool Equals(const TJsFPath& JsFPath) const; 
	/// Get directory name
	const TStr& GetFPath() const { return CanonicalFPath; }

	/// Load list of directories
	static void GetFPathV(const TStrV& FPathV, TVec<TJsFPath>& JsFPathV);
    /// Canonicalize file path 
    static TStr GetCanonicalPath(const TStr& FPath);
};

///////////////////////////////
// JavaScript Script
class TScript {
private: 
	// smart pointer
	TCRef CRef;
	friend class TPt<TScript>;
	
	// qm and fs require access to private members
	friend class TJsBase;
	friend class TJsFs;

	/// Script name
	TStr ScriptNm;
	/// Script filename
	TStr ScriptFNm;

	/// Directories with include libraries available to this script
	TStrV IncludeFPathV;
	/// Directories this script has read and/or write privileges to
	TVec<TJsFPath> AllowedFPathV;
	
	/// Security token for JavaScript context
	TStr SecurityToken;
	/// Map from server Rules to JavaScript callbacks
    TJsonValV SrvFunRuleV;
    THash<TInt, v8::Persistent<v8::Function> > JsNmFunH;;
	
public:
	/// JavaScript context
	v8::Persistent<v8::Context> Context; 
	/// QMiner Base
	TWPt<TBase> Base;
	/// List of declared triggers
	TVec<TPair<TUInt, PStoreTrigger> > TriggerV;
	/// HTTP web fetcher
	TWPt<TJsFetch> JsFetch;
	
public:
	TScript(const PBase& _Base, const TStr& _ScriptNm, const TStr& _ScriptFNm, 
		const TStrV& _IncludeFPathV, const TVec<TJsFPath>& _AllowedFPathV);
	static PScript New(const PBase& Base, const TStr& ScriptNm, const TStr& ScriptFNm, 
		const TStrV& IncludeFPathV, const TVec<TJsFPath>& AllowedFPathV) { 
			return new TScript(Base, ScriptNm, ScriptFNm, IncludeFPathV, AllowedFPathV); }
    
    // get TScript from global context
    static TWPt<TScript> GetGlobal(v8::Handle<v8::Context>& Context);
    
	~TScript();
	
	/// Get script name
	const TStr& GetScriptNm() const { return ScriptNm; }
	/// Get script filename
	const TStr& GetScriptFNm() const { return ScriptFNm; }
	
	/// Register as server function
	void RegSrvFun(TSAppSrvFunV& SrvFunV);
	/// Reloads the file with the script
	void Reload();

	/// Execute JavaScript callback in this script's context
	void Execute(v8::Handle<v8::Function> Fun);
	/// Execute JavaScript callback in this script's context
	void Execute(v8::Handle<v8::Function> Fun, const v8::Handle<v8::Value>& Arg);
	/// Execute JavaScript callback in this script's context
	void Execute(v8::Handle<v8::Function> Fun, const PJsonVal& JsonVal);
	/// Execute JavaScript callback in this script's context
	void Execute(v8::Handle<v8::Function> Fun, const PJsonVal& JsonVal, v8::Handle<v8::Object>& V8Obj);
	/// Execute JavaScript callback in this script's context
    void Execute(v8::Handle<v8::Function> Fun, v8::Handle<v8::Object>& Arg1, v8::Handle<v8::Object>& Arg2);
    /// Execute JavaScript callback in this script's context
    void Execute(v8::Handle<v8::Function> Fun, v8::Handle<v8::Value>& Arg1, v8::Handle<v8::Value>& Arg2);
    /// Execute JavaScript callback in this script's context
    v8::Handle<v8::Value> ExecuteV8(v8::Handle<v8::Function> Fun, const PJsonVal& JsonVal);
	/// Execute JavaScript callback in this script's context, return double
	double ExecuteFlt(v8::Handle<v8::Function> Fun, const v8::Handle<v8::Value>& Arg);
	/// Execute JavaScript callback in this script's context, write result to vector
	void ExecuteFltVec(v8::Handle<v8::Function> Fun, const v8::Handle<v8::Value>& Arg, TFltV& Vec);
	/// Execute JavaScript callback in this script's context
    bool ExecuteBool(v8::Handle<v8::Function> Fun, const v8::Handle<v8::Object>& Arg); 
	/// Execute JavaScript callback in this script's context
    bool ExecuteBool(v8::Handle<v8::Function> Fun, const v8::Handle<v8::Object>& Arg1, 
        const v8::Handle<v8::Object>& Arg2);
	/// Execute JavaScript callback in this script's context
	TStr ExecuteStr(v8::Handle<v8::Function> Fun, const PJsonVal& JsonVal);
	/// Execute JavaScript callback in this script's context
	void Execute(v8::Handle<v8::Function> Fun, const TStr& Str);
	/// Execute JavaScript callback in this script's context given string argument
	TStr ExecuteStr(v8::Handle<v8::Function> Fun, const TStr& Str);
	/// Execute JavaScript callback in this script's context given int argument
	PJsonVal ExecuteJson(v8::Handle<v8::Function> Fun, const TInt& ArgInt);
	/// Add new server function
	void AddSrvFun(const TStr& ScriptNm, const TStr& FunNm, const TStr& Verb, const v8::Persistent<v8::Function>& JsFun);
	/// Execute stored server function
	void ExecuteSrvFun(const PHttpRq& HttpRq, const TWPt<TJsHttpResp>& JsHttpResp);
    /// Get array of registered server function rules
    PJsonVal GetSrvFunRules() const { return TJsonVal::NewArr(SrvFunRuleV); }
	/// Add new fetch request
	void AddFetchRq(const TJsFetchRq& Rq);
	/// Remember new trigger
	void AddTrigger(const uint& StoreId, const PStoreTrigger& Trigger);

	/// Callback for loading modules in from javascript
	JsDeclareFunction(require);
private:
	/// Initializes main objects and runs the whole script 
	void Init();
	/// Installs main objects in the context
	void Install();
	/// Loads the script from disk and runs preprocessor (imports)
	TStr LoadSource(const TStr& FNm);
	/// Runs the whole script
	void Execute(const TStr& FNm);
	
	/// Load module from given file
	TStr LoadModuleSrc(const TStr& ModuleFNm);
	/// Get library full name (search over all include folders
	TStr GetLibFNm(const TStr& LibNm); 
};

///////////////////////////////
// QMiner-JavaScript-Object-Utility
template <class TJsObj>
class TJsObjUtil {
public:  
	/// Creates new empty JavaScript object around TJsObj
	static v8::Persistent<v8::Object> New(TJsObj* JsObj, const bool& MakeWeakP = true) {
		v8::HandleScope HandleScope;
		v8::Handle<v8::ObjectTemplate> Template = TJsObj::GetTemplate();
		v8::Persistent<v8::Object> Object = v8::Persistent<v8::Object>::New(Template->NewInstance());
		Object->SetInternalField(0, v8::External::New(JsObj));
		if (MakeWeakP) { Object.MakeWeak(NULL, &Clean); }
		TJsUtil::AddObj(GetTypeNm<TJsObj>(*JsObj));
		return Object;
	}

	static void PrintObjProperties(v8::Handle<v8::Object> Obj) {
		v8::Local<v8::Array> ValueArr = Obj->GetPropertyNames();
		for (uint32 i = 0; i < ValueArr->Length(); i++) {
			v8::Local<v8::String> Str = ValueArr->Get(i)->ToString();
			v8::String::Utf8Value UtfString(Str);
			const char *CStr = *UtfString;
			printf("%s ", CStr);
		}
	}
	
	static v8::Persistent<v8::Object> New(TJsObj* JsObj, TWPt<TScript> Js, const TStr& ProtoObjPath, const bool& MakeWeakP = true) {
		v8::HandleScope HandleScope;
		v8::Handle<v8::ObjectTemplate> Template = TJsObj::GetTemplate();
		// Get prototype object Obj
		v8::Handle<v8::Object> Global =  Js->Context->Global();
		TStrV ProtoPathV; ProtoObjPath.SplitOnAllCh('.', ProtoPathV, true);
		v8::Handle<v8::Value> Val = Global->Get(v8::String::New(ProtoPathV[0].CStr()));
		v8::Handle<v8::Object> Obj = v8::Handle<v8::Object>::Cast(Val);
		for (int ObjN = 1; ObjN < ProtoPathV.Len(); ObjN++) {
			Val = Obj->Get(v8::String::New(ProtoPathV[ObjN].CStr()));
			Obj = v8::Handle<v8::Object>::Cast(Val);
		}
		v8::Local<v8::Object> Temp = Template->NewInstance();
		Temp->SetPrototype(Obj);
		v8::Persistent<v8::Object> Object = v8::Persistent<v8::Object>::New(Temp);
		Object->SetInternalField(0, v8::External::New(JsObj));
		if (MakeWeakP) { Object.MakeWeak(NULL, &Clean); }
		TJsUtil::AddObj(GetTypeNm<TJsObj>(*JsObj));
		return Object;
	}
	
	/// Creates new JavaScript object around TJsObj, using supplied template
	static v8::Persistent<v8::Object> New(TJsObj* JsObj, const v8::Handle<v8::ObjectTemplate>& Template) {
		v8::HandleScope HandleScope;
		v8::Persistent<v8::Object> Object = v8::Persistent<v8::Object>::New(Template->NewInstance());
		Object->SetInternalField(0, v8::External::New(JsObj));
		Object.MakeWeak(NULL, &Clean);
		TJsUtil::AddObj(GetTypeNm<TJsObj>(*JsObj));
		return Object;
	}

	/// Destructor of JavaScript object, calls TJsObj destructor
	static void Clean(v8::Persistent<v8::Value> Handle, void* Id) {
		v8::HandleScope HandleScope;
		v8::Handle<v8::Object> Object = v8::Handle<v8::Object>::Cast(Handle);
		v8::Local<v8::External> WrappedObject = v8::Local<v8::External>::Cast(Object->GetInternalField(0));
                TJsUtil::DelObj(GetTypeNm<TJsObj>(*static_cast<TJsObj*>(WrappedObject->Value())));
		delete static_cast<TJsObj*>(WrappedObject->Value());
		Handle.Dispose();
		Handle.Clear();
	}

	/// Extracts pointer to TJsObj from v8 Arguments
	static TJsObj* GetSelf(const v8::Arguments& Args) {
		v8::HandleScope HandleScope;
		v8::Handle<v8::Object> Self = Args.Holder();
		v8::Local<v8::External> WrappedObject = v8::Local<v8::External>::Cast(Self->GetInternalField(0));
		TJsObj* JsObj =	static_cast<TJsObj*>(WrappedObject->Value());
		return JsObj;
	}

	/// Extracts pointer to TJsObj from v8 AccessorInfo object
	static TJsObj* GetSelf(const v8::AccessorInfo& Info) {
		v8::HandleScope HandleScope;
		v8::Local<v8::Object> Self = Info.Holder();
		v8::Local<v8::External> WrappedObject = v8::Local<v8::External>::Cast(Self->GetInternalField(0));
		TJsObj* JsObj =	static_cast<TJsObj*>(WrappedObject->Value());
		return JsObj;
	}

	static TJsObj* GetSelf(const v8::Handle<v8::Object> Obj) {
		v8::HandleScope HandleScope;
		v8::Local<v8::External> WrappedObject = v8::Local<v8::External>::Cast(Obj->GetInternalField(0));
		TJsObj* JsObj = static_cast<TJsObj*>(WrappedObject->Value());
		return JsObj;
	}

	// gets the class name of the underlying glib object. the name is stored in an hidden variable "class"
	static TStr GetClass(const v8::Handle<v8::Object> Obj) {
		v8::HandleScope HandleScope;
		v8::Local<v8::Value> ClassNm = Obj->GetHiddenValue(v8::String::New("class"));
		const bool EmptyP = ClassNm.IsEmpty();
		if (EmptyP) { return ""; }
		v8::String::Utf8Value Utf8(ClassNm);
		return TStr(*Utf8);		
	}

	/// Transform V8 string to TStr
	static TStr GetStr(const v8::Local<v8::String>& V8Str) {
		v8::HandleScope HandleScope;
		v8::String::Utf8Value Utf8(V8Str);
		return TStr(*Utf8);
	}

	/// Extract name of the function called by the script
	static TStr GetFunNm(const v8::Arguments& Args) {
		v8::Handle<v8::Value> Val = Args.Callee()->GetName();
		v8::String::Utf8Value Utf8(Val);
		return TStr(*Utf8);
	}

	/// Check if argument ArgN exists
	static bool IsArg(const v8::Arguments& Args, const int& ArgN) {
		return (Args.Length() > ArgN);
	}

	/// Checks if argument ArgN is of type string
	static bool IsArgStr(const v8::Arguments& Args, const int& ArgN) {
		v8::HandleScope HandleScope;
		QmAssertR(Args.Length() > ArgN, TStr::Fmt("Missing argument %d", ArgN));
		v8::Handle<v8::Value> Val = Args[ArgN];
		return Val->IsString();
	}

	/// Extract argument ArgN as TStr
	static TStr GetArgStr(const v8::Arguments& Args, const int& ArgN) {
		v8::HandleScope HandleScope;
		QmAssertR(Args.Length() > ArgN, TStr::Fmt("Missing argument %d", ArgN));
		v8::Handle<v8::Value> Val = Args[ArgN];
		QmAssertR(Val->IsString(), TStr::Fmt("Argument %d expected to be string", ArgN));
		v8::String::Utf8Value Utf8(Val);
		return TStr(*Utf8);
	}

	/// Extract argument ArgN as TStr, and use DefVal in case when not present
	static TStr GetArgStr(const v8::Arguments& Args, const int& ArgN, const TStr& DefVal) {
		v8::HandleScope HandleScope;
		if (Args.Length() > ArgN) {
			v8::Handle<v8::Value> Val = Args[ArgN];
			QmAssertR(Val->IsString(), TStr::Fmt("Argument %d expected to be string", ArgN));
			v8::String::Utf8Value Utf8(Val);
			return TStr(*Utf8);
		}
		return DefVal;
	}

	/// Extract argument ArgN property as string
	static TStr GetArgStr(const v8::Arguments& Args, const int& ArgN, const TStr& Property, const TStr& DefVal) {
		v8::HandleScope HandleScope;
		if (Args.Length() > ArgN) {
			if (Args[ArgN]->IsObject() && Args[ArgN]->ToObject()->Has(v8::String::New(Property.CStr()))) {
				v8::Handle<v8::Value> Val = Args[ArgN]->ToObject()->Get(v8::String::New(Property.CStr()));
				QmAssertR(Val->IsString(), TStr::Fmt("Argument %d, property %s expected to be string", ArgN, Property.CStr()));
				v8::String::Utf8Value Utf8(Val);
				return TStr(*Utf8);
			}
		}
		return DefVal;
	}
   
	/// Check if argument ArgN is of type boolean
	static bool IsArgBool(const v8::Arguments& Args, const int& ArgN) {
		v8::HandleScope HandleScope;
		QmAssertR(Args.Length() > ArgN, TStr::Fmt("Missing argument %d", ArgN));
		v8::Handle<v8::Value> Val = Args[ArgN];
		return Val->IsBoolean();
	}

	/// Extract argument ArgN as boolean
	static bool GetArgBool(const v8::Arguments& Args, const int& ArgN) {
		v8::HandleScope HandleScope;
		QmAssertR(Args.Length() > ArgN, TStr::Fmt("Missing argument %d", ArgN));
		v8::Handle<v8::Value> Val = Args[ArgN];
		QmAssertR(Val->IsBoolean(), TStr::Fmt("Argument %d expected to be boolean", ArgN));
		return static_cast<bool>(Val->BooleanValue());
	}

	/// Extract argument ArgN as boolean, and use DefVal in case when not present
	static bool GetArgBool(const v8::Arguments& Args, const int& ArgN, const bool& DefVal) {
		v8::HandleScope HandleScope;
		if (Args.Length() > ArgN) {
			v8::Handle<v8::Value> Val = Args[ArgN];
			QmAssertR(Val->IsBoolean(), TStr::Fmt("Argument %d expected to be boolean", ArgN));
			return static_cast<bool>(Val->BooleanValue());
		}
		return DefVal;
	}
	
	/// Extract argument ArgN property as bool
	static bool GetArgBool(const v8::Arguments& Args, const int& ArgN, const TStr& Property, const bool& DefVal) {
		v8::HandleScope HandleScope;
		if (Args.Length() > ArgN) {			
			if (Args[ArgN]->IsObject() && Args[ArgN]->ToObject()->Has(v8::String::New(Property.CStr()))) {
				v8::Handle<v8::Value> Val = Args[ArgN]->ToObject()->Get(v8::String::New(Property.CStr()));
				 QmAssertR(Val->IsBoolean(), TStr::Fmt("Argument %d, property %s expected to be boolean", ArgN, Property.CStr()));
				 return static_cast<bool>(Val->BooleanValue());
			}
		}
		return DefVal;
	}
        
	/// Check if argument ArgN is of type integer
	static bool IsArgInt32(const v8::Arguments& Args, const int& ArgN) {
		v8::HandleScope HandleScope;
		QmAssertR(Args.Length() > ArgN, TStr::Fmt("Missing argument %d", ArgN));
		v8::Handle<v8::Value> Val = Args[ArgN];
		return Val->IsInt32();
	}

	/// Extract argument ArgN as integer
	static int GetArgInt32(const v8::Arguments& Args, const int& ArgN) {
		v8::HandleScope HandleScope;
		QmAssertR(Args.Length() > ArgN, TStr::Fmt("Missing argument %d", ArgN));
		v8::Handle<v8::Value> Val = Args[ArgN];
		QmAssertR(Val->IsInt32(), TStr::Fmt("Argument %d expected to be int32", ArgN));
		return static_cast<int>(Val->Int32Value());
	}

	/// Extract argument ArgN as integer, and use DefVal in case when not present
	static int GetArgInt32(const v8::Arguments& Args, const int& ArgN, const int& DefVal) {
		v8::HandleScope HandleScope;
		if (Args.Length() > ArgN) {
			v8::Handle<v8::Value> Val = Args[ArgN];
			QmAssertR(Val->IsInt32(), TStr::Fmt("Argument %d expected to be int32", ArgN));
			return static_cast<int>(Val->Int32Value());
		}
		return DefVal;
	}
	/// Extract argument ArgN property as int
	static int GetArgInt32(const v8::Arguments& Args, const int& ArgN, const TStr& Property, const int& DefVal) {
		v8::HandleScope HandleScope;
		if (Args.Length() > ArgN) {			
			if (Args[ArgN]->IsObject() && Args[ArgN]->ToObject()->Has(v8::String::New(Property.CStr()))) {
				v8::Handle<v8::Value> Val = Args[ArgN]->ToObject()->Get(v8::String::New(Property.CStr()));
				 QmAssertR(Val->IsInt32(), TStr::Fmt("Argument %d, property %s expected to be int32", ArgN, Property.CStr()));
				 return Val->ToNumber()->Int32Value();
			}
		}
		return DefVal;
	}
     
   	/// Check if argument ArgN is of type double
	static bool IsArgFlt(const v8::Arguments& Args, const int& ArgN) {
		v8::HandleScope HandleScope;
		QmAssertR(Args.Length() > ArgN, TStr::Fmt("Missing argument %d", ArgN));
		v8::Handle<v8::Value> Val = Args[ArgN];
		return Val->IsNumber();
	}

	/// Extract argument ArgN as double
	static double GetArgFlt(const v8::Arguments& Args, const int& ArgN) {
		v8::HandleScope HandleScope;
		QmAssertR(Args.Length() > ArgN, TStr::Fmt("Missing argument %d", ArgN));
		v8::Handle<v8::Value> Val = Args[ArgN];
		QmAssertR(Val->IsNumber(), TStr::Fmt("Argument %d expected to be double", ArgN));
		return static_cast<double>(Val->NumberValue());
	}

	/// Check if argument ArgN belongs to a given class
	static bool IsArgClass(const v8::Arguments& Args, const int& ArgN, const TStr& ClassNm) {
		QmAssertR(Args.Length() > ArgN, TStr::Fmt("Missing argument %d of class %s", ArgN, ClassNm.CStr()));
        QmAssertR(Args[ArgN]->IsObject(), "Argument expected to be '" + ClassNm + "' but is not even an object!");
		v8::Handle<v8::Value> Val = Args[ArgN];
	 	v8::Handle<v8::Object> Data = v8::Handle<v8::Object>::Cast(Val);			
		TStr ClassStr = GetClass(Data);
		return ClassStr.EqI(ClassNm);
	}

	/// Extract argument ArgN as a js object
	static TJsObj* GetArgObj(const v8::Arguments& Args, const int& ArgN) {
		v8::Handle<v8::Value> Val = Args[ArgN];
    	v8::Handle<v8::Object> Data = v8::Handle<v8::Object>::Cast(Val);	
		v8::Local<v8::External> WrappedObject = v8::Local<v8::External>::Cast(Data->GetInternalField(0));
		return static_cast<TJsObj*>(WrappedObject->Value());		
	}

	/// Extract argument ArgN as double, and use DefVal in case when not present
	static double GetArgFlt(const v8::Arguments& Args, const int& ArgN, const double& DefVal) {
		v8::HandleScope HandleScope;
		if (Args.Length() > ArgN) {
			v8::Handle<v8::Value> Val = Args[ArgN];
			QmAssertR(Val->IsNumber(), TStr::Fmt("Argument %d expected to be double", ArgN));
			return static_cast<double>(Val->NumberValue());
		}
		return DefVal;
	}
    
   	/// Check if argument ArgN is of type json
	static bool IsArgJson(const v8::Arguments& Args, const int& ArgN) {
		v8::HandleScope HandleScope;
		QmAssertR(Args.Length() > ArgN, TStr::Fmt("Missing argument %d", ArgN));
		v8::Handle<v8::Value> Val = Args[ArgN];
		return Val->IsObject();
	}    

	/// Extract Val as JSon object, and serialize it to TStr
	static TStr GetValJsonStr(const v8::Handle<v8::Value> Val) {
		v8::HandleScope HandleScope;
		QmAssertR(Val->IsObject(), "Val expected to be object");
		TStr JsonStr = TJsUtil::V8JsonToStr(Val);
		return JsonStr;
	}

	/// Extract argument ArgN as JSon object, and serialize it to TStr
	static TStr GetArgJsonStr(const v8::Arguments& Args, const int& ArgN) {
		v8::HandleScope HandleScope;
		QmAssertR(Args.Length() > ArgN, TStr::Fmt("Missing argument %d", ArgN));
		v8::Handle<v8::Value> Val = Args[ArgN];
		QmAssertR(Val->IsObject(), TStr::Fmt("Argument %d expected to be json", ArgN));
		TStr JsonStr = TJsUtil::V8JsonToStr(Val);
		return JsonStr;
	}

	static TStr GetArgJsonStr(const v8::Arguments& Args, const int& ArgN, const TStr& Property) {
		v8::HandleScope HandleScope;
		QmAssertR(Args.Length() > ArgN, TStr::Fmt("TJsObjUtil::GetArgJsonStr : Missing argument %d", ArgN));
		QmAssertR(Args[ArgN]->IsObject() &&
			Args[ArgN]->ToObject()->Has(v8::String::New(Property.CStr())),
			TStr::Fmt("TJsObjUtil::GetArgJsonStr : Argument %d must be an object with property %s", ArgN, Property.CStr()));

		v8::Handle<v8::Value> Val = Args[ArgN]->ToObject()->Get(v8::String::New(Property.CStr()));
		QmAssertR(Val->IsObject(), TStr::Fmt("TJsObjUtil::GetArgJsonStr : Args[%d].%s expected to be json", ArgN, Property.CStr()));
		TStr JsonStr = TJsUtil::V8JsonToStr(Val);
		return JsonStr;
	}

	/// Extract argument ArgN as JSon object, and transform it to PJsonVal
	static PJsonVal GetArgJson(const v8::Arguments& Args, const int& ArgN) {
		TStr JsonStr = GetArgJsonStr(Args, ArgN);
		PJsonVal Val = TJsonVal::GetValFromStr(JsonStr);
		if (!Val->IsDef()) { throw TQmExcept::New("Error parsing '" + JsonStr + "'."); }
		return Val;
	}

	/// Extract Val as JSon object, and transform it to PJsonVal
	static PJsonVal GetValJson(const v8::Handle<v8::Value> Val) {
		TStr JsonStr = GetValJsonStr(Val);
		PJsonVal JsonVal = TJsonVal::GetValFromStr(JsonStr);
		if (!JsonVal->IsDef()) { throw TQmExcept::New("Error parsing '" + JsonStr + "'."); }
		return JsonVal;
	}

	/// Extract argument ArgN property as json
	static PJsonVal GetArgJson(const v8::Arguments& Args, const int& ArgN, const TStr& Property) {
		v8::HandleScope HandleScope;
		QmAssertR(Args.Length() > ArgN, TStr::Fmt("TJsObjUtil::GetArgJson : Missing argument %d", ArgN));
		QmAssertR(Args[ArgN]->IsObject(), TStr::Fmt("TJsObjUtil::GetArgJson : Argument %d must be an object", ArgN));
		QmAssertR(Args[ArgN]->ToObject()->Has(v8::String::New(Property.CStr())), TStr::Fmt("TJsObjUtil::GetArgJson : Argument %d must have property %s", ArgN, Property.CStr()));
		TStr JsonStr = GetArgJsonStr(Args, ArgN, Property);
		PJsonVal Val = TJsonVal::GetValFromStr(JsonStr);
		if (!Val->IsDef()) { throw TQmExcept::New("TJsObjUtil::GetArgJson : Error parsing '" + JsonStr + "'."); }
		return Val;
	}

	static bool IsArgFun(const v8::Arguments& Args, const int& ArgN) {
		v8::HandleScope HandleScope;
		QmAssertR(Args.Length() > ArgN, TStr::Fmt("Missing argument %d", ArgN));
		v8::Handle<v8::Value> Val = Args[ArgN];
		return Val->IsFunction();
	}

	/// Extract argument ArgN as JavaScript function
	static v8::Handle<v8::Function> GetArgFun(const v8::Arguments& Args, const int& ArgN) {
		v8::HandleScope HandleScope;
		QmAssertR(Args.Length() > ArgN, TStr::Fmt("Missing argument %d", ArgN));
		v8::Handle<v8::Value> Val = Args[ArgN];
		QmAssertR(Val->IsFunction(), TStr::Fmt("Argument %d expected to be function", ArgN));
		return HandleScope.Close(v8::Handle<v8::Function>::Cast(Val));
	}
	
	/// Extract argument ArgN as persistent JavaScript function
	static v8::Persistent<v8::Function> GetArgFunPer(const v8::Arguments& Args, const int& ArgN) {
		v8::HandleScope HandleScope;
		QmAssertR(Args.Length() > ArgN, TStr::Fmt("Missing argument %d", ArgN));
		v8::Handle<v8::Value> Val = Args[ArgN];
		QmAssertR(Val->IsFunction(), TStr::Fmt("Argument %d expected to be function", ArgN));
		return v8::Persistent<v8::Function>::New(v8::Handle<v8::Function>::Cast(Val));
	}

	/// Extract argument ArgN property as persistent Javascript function
	static v8::Persistent<v8::Function> GetArgFunPer(const v8::Arguments& Args, const int& ArgN, const TStr& Property) {
		v8::HandleScope HandleScope;
		QmAssertR(Args.Length() > ArgN, TStr::Fmt("TJsObjUtil::GetArgFunPer : Missing argument %d", ArgN));
		QmAssertR(Args[ArgN]->IsObject() &&
			Args[ArgN]->ToObject()->Has(v8::String::New(Property.CStr())),
			TStr::Fmt("TJsObjUtil::GetArgFunPer : Argument %d must be an object with property %s", ArgN, Property.CStr()));
		v8::Handle<v8::Value> Val = Args[ArgN]->ToObject()->Get(v8::String::New(Property.CStr()));
		QmAssertR(Val->IsFunction(), TStr::Fmt("TJsObjUtil::GetArgFunPer Argument[%d].%s expected to be function", ArgN, Property.CStr()));
		//return HandleScope.Close(v8::Handle<v8::Function>::Cast(Val));
		return v8::Persistent<v8::Function>::New(v8::Handle<v8::Function>::Cast(Val));
	}

};

///////////////////////////////
// JavaScript Server Function
class TJsSrvFun : public TSAppSrvFun {
private:
	/// JS script context
	TWPt<TScript> Js;

	TJsSrvFun(TWPt<TScript> _Js, const TStr& _FunNm): 
        TSAppSrvFun(_FunNm, saotCustom), Js(_Js) { }
public:
	static PSAppSrvFun New(TWPt<TScript> Js, const TStr& FunNm) { 
		return new TJsSrvFun(Js, FunNm); }
	void Exec(const TStrKdV& FldNmValPrV, const PSAppSrvRqEnv& RqEnv);
};

///////////////////////////////
// JavaScript Server Function
class TJsAdminSrvFun : public TSAppSrvFun {
private:
    /// List of existing JS contexts
    TVec<TWPt<TScript> > ScriptV;

	TJsAdminSrvFun(const TVec<PScript>& _ScriptV, const TStr& _FunNm): 
        TSAppSrvFun(_FunNm, saotCustom) { }
public:
	static PSAppSrvFun New(const TVec<PScript>& ScriptV, const TStr& FunNm) { 
		return new TJsAdminSrvFun(ScriptV, FunNm); }
	void Exec(const TStrKdV& FldNmValPrV, const PSAppSrvRqEnv& RqEnv);
};

///////////////////////////////
// JavaScript Store Trigger
class TJsStoreTrigger : public TStoreTrigger {
private:
	/// JS script context
	TWPt<TScript> Js;
	// callbacks
	v8::Persistent<v8::Function> OnAddFun;
	v8::Persistent<v8::Function> OnUpdateFun;
	v8::Persistent<v8::Function> OnDeleteFun;

public:
	TJsStoreTrigger(TWPt<TScript> _Js, v8::Handle<v8::Object> TriggerVal);
	static PStoreTrigger New(TWPt<TScript> Js, v8::Handle<v8::Object> TriggerVal) {
		return new TJsStoreTrigger(Js, TriggerVal); }

	void OnAdd(const TRec& Rec);
	void OnUpdate(const TRec& Rec);
	void OnDelete(const TRec& Rec);
};

///////////////////////////////
// JavaScript Stream Aggregator
class TJsStreamAggr : public TStreamAggr {
private:
	/// JS script context
	TWPt<TScript> Js;
	// callbacks
	v8::Persistent<v8::Function> OnAddFun;
	v8::Persistent<v8::Function> OnUpdateFun;
	v8::Persistent<v8::Function> OnDeleteFun;
	v8::Persistent<v8::Function> SaveJsonFun;

public:
	TJsStreamAggr(TWPt<TScript> _Js, const TStr& _AggrNm, v8::Handle<v8::Object> TriggerVal);
	static PStreamAggr New(TWPt<TScript> Js, const TStr& _AggrNm, v8::Handle<v8::Object> TriggerVal) {
		return new TJsStreamAggr(Js, _AggrNm, TriggerVal); }
    
	void OnAddRec(const TRec& Rec);
	void OnUpdateRec(const TRec& Rec);
	void OnDeleteRec(const TRec& Rec);
	PJsonVal SaveJson(const int& Limit) const {
		if (!SaveJsonFun.IsEmpty()) {
			PJsonVal Res = Js->ExecuteJson(SaveJsonFun, Limit);
			QmAssertR(Res->IsDef(), "Stream aggr JS callback: saveJson didn't return a valid JSON.");
			return Res;
		}
		else {
			return TJsonVal::NewObj();
		}
	}
};

///////////////////////////////
// JavaScript WebPgFetch Request
class TJsFetchRq {
private:
	/// HTTP request header
	PHttpRq HttpRq; 
	/// True when there is data expected
	TBool JsonP;
	/// on success callback
	v8::Persistent<v8::Function> OnSuccessFun; 
	/// on error callback
	v8::Persistent<v8::Function> OnErrorFun; 

public:
	TJsFetchRq() { }
	/// new request with javascript callbacks
	TJsFetchRq(const PHttpRq& _HttpRq, const bool& _JsonP, 
		const v8::Persistent<v8::Function>& _OnSuccessFun,
		const v8::Persistent<v8::Function>& _OnErrorFun): 
			HttpRq(_HttpRq), JsonP(_JsonP), 
			OnSuccessFun(_OnSuccessFun), OnErrorFun(_OnErrorFun) { }

	/// Get requested URL
	TStr GetUrlStr() const { return HttpRq->GetUrl()->GetUrlStr(); }
	/// Get request HTTP request
	PHttpRq GetHttpRq() const { return HttpRq; }
	/// Requires response data
	bool IsJson() const { return JsonP; }
	/// Is there on success callback
	bool IsOnSuccess() const { return !OnSuccessFun.IsEmpty(); }
	/// Get on success callback
	v8::Persistent<v8::Function> GetOnSuccess() const { return OnSuccessFun; }
	/// IS there on success callback
	bool IsOnError() const { return !OnErrorFun.IsEmpty(); }
	/// Get on success callback
	v8::Persistent<v8::Function> GetOnError() const { return OnErrorFun; }
};

///////////////////////////////
// JavaScript WebPgFetch
class TJsFetch : private TWebPgFetch {
private:
	/// JS script context
	TWPt<TScript> Js;
	/// List of current request callbacks
	THash<TInt, TJsFetchRq> CallbackH;

protected:
	void OnFetch(const int& FId, const PWebPg& WebPg);
	void OnError(const int& FId, const TStr& MsgStr);

public:
	TJsFetch(TWPt<TScript> _Js): Js(_Js) { PutMxConns(10); }
	
	void Fetch(const TJsFetchRq& Rq);
};

///////////////////////////////
// JavaScript QMiner Base
//# 
//# ## Core QMiner objects
//# 
//# ### QMiner
//# 
//# QMiner (`qm`) is the core object in the API and is available in any script.
class TJsBase {
public:
	/// JS script context
	TWPt<TScript> Js;
	/// QMiner base
	TWPt<TBase> Base;
	
private:
	/// Object utility class
	typedef TJsObjUtil<TJsBase> TJsBaseUtil;

    TJsBase(TWPt<TScript> _Js);
public:
	static v8::Persistent<v8::Object> New(TWPt<TScript> Js) { 
		return TJsBaseUtil::New(new TJsBase(Js)); }
    ~TJsBase() { }

	/// template
    static v8::Handle<v8::ObjectTemplate> GetTemplate();

    // temporary stuff
	JsDeclareProperty(analytics); // deprecated    
	JsDeclareFunction(op); // soon to be deprecated, functionality moved to TJsRecSet

	//# 
	//# **Functions and properties:**
	//# 
    //#- `store = qm.store(storeName)` -- store with name `storeName`; `store = null` when no such store
	JsDeclareFunction(store);
    //#- `strArr = qm.getStoreList()` -- an array of strings listing all existing stores
	JsDeclareFunction(getStoreList);
    //#- `qm.createStore(storeDef)` -- create new store(s) based on given `storeDef` (Json) [definition](Store Definition)
    //#- `qm.createStore(storeDef, storeSizeInMB)` -- create new store(s) based on given `storeDef` (Json) [definition](Store Definition)
	JsDeclareFunction(createStore);
    //#- `rs = qm.search(query)` -- execute `query` (Json) specified in [QMiner Query Language](Query Language) 
    //#   and returns a record set `rs` with results
	JsDeclareFunction(search);   
    //#- `qm.gc()` -- start garbage collection to remove records outside time windows
	JsDeclareFunction(gc);
	//#- `sa = qm.newStreamAggr(paramJSON)` -- create a new [Stream Aggregate](Stream-Aggregates) object `sa`. The constructor parameters are stored in `paramJSON` object. `paramJSON` must contain field `type` which defines the type of the aggregate.
	//#- `sa = qm.newStreamAggr(paramJSON, storeName)` -- create a new [Stream Aggregate](Stream-Aggregates) object `sa`. The constructor parameters are stored in `paramJSON` object. `paramJSON` must contain field `type` which defines the type of the aggregate. Second parameter `storeName` is used to register the stream aggregate for events on the appropriate store.
	//#- `sa = qm.newStreamAggr(paramJSON, storeNameArr)` -- create a new [Stream Aggregate](Stream-Aggregates) object `sa`. The constructor parameters are stored in `paramJSON` object. `paramJSON` must contain field `type` which defines the type of the aggregate. Second parameter `storeNameArr` is an array of store names, where the stream aggregate will be registered.
	//#- `sa = qm.newStreamAggr(funObj)` -- create a new [Stream Aggregate](Stream-Aggregates). The function object `funObj` defines the aggregate name and four callbacks: onAdd (takes record as input), onUpdate (takes record as input), onDelete (takes record as input) and saveJson (takes one numeric parameter - limit) callbacks. An example: `funObj = new function () {this.name = 'aggr1'; this.onAdd = function (rec) { }; this.onUpdate = function (rec) { }; this.onDelete = function (rec) { };  this.saveJson = function (limit) { return {}; } }`.
	//#- `sa = qm.newStreamAggr(funObj, storeName)` -- create a new [Stream Aggregate](Stream-Aggregates). The function object `funObj` defines the aggregate name and four callbacks: onAdd (takes record as input), onUpdate (takes record as input), onDelete (takes record as input) and saveJson (takes one numeric parameter - limit) callbacks. An example: `funObj = new function () {this.name = 'aggr1'; this.onAdd = function (rec) { }; this.onUpdate = function (rec) { }; this.onDelete = function (rec) { };  this.saveJson = function (limit) { return {}; } }`.  Second parameter `storeName` is used to register the stream aggregate for events on the appropriate store.
	//#- `sa = qm.newStreamAggr(funObj, storeNameArr)` -- create a new [Stream Aggregate](Stream-Aggregates). The function object `funObj` defines the aggregate name and four callbacks: onAdd (takes record as input), onUpdate (takes record as input), onDelete (takes record as input) and saveJson (takes one numeric parameter - limit) callbacks. An example: `funObj = new function () {this.name = 'aggr1'; this.onAdd = function (rec) { }; this.onUpdate = function (rec) { }; this.onDelete = function (rec) { };  this.saveJson = function (limit) { return {}; } }`.  Second parameter `storeNameArr` is an array of store names, where the stream aggregate will be registered.
	//#- `sa = qm.newStreamAggr(ftrExtObj)` -- create a new [Stream Aggregate](Stream-Aggregates). The `ftrExtObj = {type : 'ftrext', name : 'aggr1', featureSpace: fsp }` object has three parameters: `type='ftrext'`,`name` (string) and feature space `featureSpace` whose value is a feature space object.
	//#- `sa = qm.newStreamAggr(ftrExtObj, storeName)` -- create a new [Stream Aggregate](Stream-Aggregates). The `ftrExtObj = {type : 'ftrext', name : 'aggr1', featureSpace: fsp }` object has three parameters: `type='ftrext'`,`name` (string) and feature space `featureSpace` whose value is a feature space object.  Second parameter `storeName` is used to register the stream aggregate for events on the appropriate store.
	//#- `sa = qm.newStreamAggr(ftrExtObj, storeNameArr)` -- create a new [Stream Aggregate](Stream-Aggregates). The `ftrExtObj = {type : 'ftrext', name : 'aggr1', featureSpace: fsp }` object has three parameters: `type='ftrext'`,`name` (string) and feature space `featureSpace` whose value is a feature space object.  Second parameter `storeNameArr` is an array of store names, where the stream aggregate will be registered.
	JsDeclareFunction(newStreamAggr);
	//#- `sa = qm.getStreamAggr(saName)` -- gets the stream aggregate `sa` given name (string).
	JsDeclareFunction(getStreamAggr);
	//#- `strArr = qm.getStreamAggrNames()` -- gets the stream aggregate names of stream aggregates in the default stream aggregate base.
	JsDeclareFunction(getStreamAggrNames);
	//#JSIMPLEMENT:src/qminer/qminer.js    
};

//# 
//# ### Stream Aggregate
//# 
//# Stream aggregates are objects used for processing data streams - their main functionality includes four functions: onAdd, onUpdate, onDelte process a record, and saveJson which returns a JSON object that describes the aggregate's state.
class TJsSA {
public:
	/// JS script context
	TWPt<TScript> Js;
	/// QMiner base
	TWPt<TStreamAggr> SA;

private:
	/// Object utility class
	typedef TJsObjUtil<TJsSA> TJsSAUtil;

	TJsSA(TWPt<TScript> _Js, TWPt<TStreamAggr> _SA) : Js(_Js), SA(_SA) { }
public:
	static v8::Persistent<v8::Object> New(TWPt<TScript> Js, TWPt<TStreamAggr> SA) {
		return TJsSAUtil::New(new TJsSA(Js, SA));
	}

	~TJsSA() { }

	/// template
	static v8::Handle<v8::ObjectTemplate> GetTemplate();

	//# 
	//# **Functions and properties:**
	//# 
	//#- `str = sa.name` -- returns the name (unique) of the stream aggregate
	JsDeclareProperty(name);
	//#- `sa = sa.onAdd(rec)` -- executes onAdd function given an input record `rec` and returns self
	JsDeclareFunction(onAdd);
	//#- `sa = sa.onUpdate(rec)` -- executes onUpdate function given an input record `rec` and returns self
	JsDeclareFunction(onUpdate);
	//#- `sa = sa.onDelete(rec)` -- executes onDelete function given an input record `rec` and returns self
	JsDeclareFunction(onDelete);
	//#- `objJSON = sa.saveJson(limit)` -- executes saveJson given an optional number parameter `limit`, whose meaning is specific to each type of stream aggregate
	JsDeclareFunction(saveJson);
	//#- `objJSON = sa.val` -- same as sa.saveJson(-1)
	JsDeclareProperty(val);
};

///////////////////////////////
// QMiner-JavaScript-Store
//# 
//# ### Store
//# 
//# Store holds records. Each record has a unique 64-bit ID. Record ID can be used to directly
//# access the record from the store using index operator:
//# ```JavaScript
//# var store = qm.store("storeName");
//# var record = store[1234];
//# ```
class TJsStore {
private:
	/// JS script context
	TWPt<TScript> Js;	
	TWPt<TStore> Store;

	typedef TJsObjUtil<TJsStore> TJsStoreUtil;

	TJsStore(TWPt<TScript> _Js, TWPt<TStore> _Store): Js(_Js), Store(_Store) { }
public:
	static v8::Persistent<v8::Object> New(TWPt<TScript> Js, TWPt<TStore> Store) {
		return TJsStoreUtil::New(new TJsStore(Js, Store), Js, "qm.storeProto");
	}
	/*static v8::Persistent<v8::Object> New(TWPt<TScript> Js, TWPt<TStore> Store) { 
		return TJsStoreUtil::New(new TJsStore(Js, Store)); }*/
	~TJsStore() { }

	// template
	static v8::Handle<v8::ObjectTemplate> GetTemplate();

	//# 
	//# **Functions and properties:**
	//#     
    //#- `str = store.name` -- name of the store
	JsDeclareProperty(name);
    //#- `bool = store.empty` -- `bool = true` when store is empty
	JsDeclareProperty(empty);
    //#- `len = store.length` -- number of records in the store
	JsDeclareProperty(length);
    //#- `rs = store.recs` -- create a record set containing all the records from the store
	JsDeclareProperty(recs);
    //#- `objArr = store.fields` -- array of all the field descriptor JSON objects
	JsDeclareProperty(fields);
    //#- `objArr = store.joins` -- array of all the join names
	JsDeclareProperty(joins);	
    //#- `objArr = store.keys` -- array of all the [index keys](#index-key) objects    
	JsDeclareProperty(keys);
    //#- `rec = store.first` -- first record from the store
    JsDeclareProperty(first);
    //#- `rec = store.last` -- last record from the store
    JsDeclareProperty(last);
    //#- `iter = store.forwardIter` -- returns iterator for iterating over the store from start to end
    JsDeclareProperty(forwardIter);
    //#- `iter = store.backwardIter` -- returns iterator for iterating over the store from end to start
    JsDeclareProperty(backwardIter);
    //#- `rec = store[recId]` -- get record with ID `recId`; 
    //#     returns `null` when no such record exists
	JsDeclIndexedProperty(indexId);
    //#- `rec = store.rec(recName)` -- get record named `recName`; 
    //#     returns `null` when no such record exists
	JsDeclareFunction(rec);
    //#- `recId = store.add(rec)` -- add record `rec` to the store and return its ID `recId`
	JsDeclareFunction(add);
    //#- `rec = store.newRec(recordJson)` -- creates new record `rec` by (JSON) value `recordJson` (not added to the store)
    JsDeclareFunction(newRec);
    //#- `rs = store.newRecSet(idVec)` -- creates new record set from an integer vector record IDs `idVec` (type la.newIntVec);
	JsDeclareFunction(newRecSet);
    //#- `rs = store.sample(sampleSize)` -- create a record set containing a random 
    //#     sample of `sampleSize` records
	JsDeclareFunction(sample);
    //#- `field = store.field(fieldName)` -- get details of field named `fieldName`
	JsDeclareFunction(field);
    //#- `key = store.key(keyName)` -- get [index key](#index-key) named `keyName`
	JsDeclareFunction(key);
    //#- `store.addTrigger(trigger)` -- add `trigger` to the store triggers. Trigger is a JS object with three properties `onAdd`, `onUpdate`, `onDelete` whose values are callbacks
	JsDeclareFunction(addTrigger);	
    //#- `sa = store.getStreamAggr(saName)` -- returns a stream aggregate `sa` whose name is `saName`
	JsDeclareFunction(getStreamAggr);
	//#- `strArr = store.getStreamAggrNames()` -- returns the names of all stream aggregators listening on the store as an array of strings `strArr`
	JsDeclareFunction(getStreamAggrNames);
	//#JSIMPLEMENT:src/qminer/store.js

    //# 
    //# **Examples**:
    //# 
    //# ```JavaScript
    //# // adding new record
    //# qm.store("Movies").add({
    //#   Title: "The Hobbit: An Unexpected Journey", 
    //#   Year: 2012, 
    //#   directedBy: {
    //#     Name: "Peter Jackson",
    //#     Gender: "Male"
    //#   }
    //# }
    //# 
    //# // adding a trigger
    //# qm.store("People").addTrigger({
    //#   onAdd : function (person) { console.log("New record: " + person.Name); },
    //#   onUpdate : function (person) { console.log("Updated record: " + person.Name); },
    //#   onDelete : function (person) { console.log("Deleted record: " + person.Name); }
    //# });
    //# 
    //# // iterating over records
    //# var rs = qm.store("People");
    //# for (var i = 0; i < rs.length; i++) {
    //#   var rec = rs[i];
    //#   console.log(rec.Name + " (" + rec.Gender + ")");
    //# }
    //# ```    
};
    
///////////////////////////////
// JavaScript Store Iterator
//# 
//# ### Store iterator
//# 
class TJsStoreIter {
private:
	/// JS script context
	TWPt<TScript> Js;	
	TWPt<TStore> Store;
    PStoreIter Iter;

	typedef TJsObjUtil<TJsStoreIter> TJsStoreIterUtil;

	TJsStoreIter(TWPt<TScript> _Js, const TWPt<TStore>& _Store, 
        const PStoreIter& _Iter): Js(_Js), Store(_Store), Iter(_Iter) { }	
public:
	static v8::Persistent<v8::Object> New(TWPt<TScript> Js, 
        const TWPt<TStore>& Store, const PStoreIter& Iter) { 
		return TJsStoreIterUtil::New(new TJsStoreIter(Js, Store, Iter)); }
	~TJsStoreIter() { }

	static v8::Handle<v8::ObjectTemplate> GetTemplate();

	//# 
	//# **Functions and properties:**
	//#   
    //#- `store = iter.store` -- get the store
	JsDeclareProperty(store);
    //#- `rec = iter.rec` -- get current record
	JsDeclareProperty(rec);
    //#- `bool = iter.next()` -- moves to the next record or returns false if no record left; must be called at least once before `iter.rec` is available
    JsDeclareFunction(next);
};

///////////////////////////////
// JavaScript Record Comparator
class TJsRecCmp {
private:
	/// JS script context
	TWPt<TScript> Js;
	TWPt<TStore> Store;
	// callbacks
	v8::Persistent<v8::Function> CmpFun;

public:
	TJsRecCmp(TWPt<TScript> _Js, TWPt<TStore> _Store, 
        const v8::Persistent<v8::Function>& _CmpFun): 
            Js(_Js), Store(_Store), CmpFun(_CmpFun) { }

    bool operator()(const TUInt64IntKd& RecIdWgt1, const TUInt64IntKd& RecIdWgt2) const;
};

///////////////////////////////
// JavaScript Record Filter
class TJsRecFilter {
private:
	/// JS script context
	TWPt<TScript> Js;
	TWPt<TStore> Store;
	// callbacks
	v8::Persistent<v8::Function> FilterFun;

public:
	TJsRecFilter(TWPt<TScript> _Js, TWPt<TStore> _Store, 
        const v8::Persistent<v8::Function>& _FilterFun): 
            Js(_Js), Store(_Store), FilterFun(_FilterFun) { }

    bool operator()(const TUInt64IntKd& RecIdWgt) const;
};

///////////////////////////////
// JavaScript Record Comparator
class TJsRecSplitter {
private:
	/// JS script context
	TWPt<TScript> Js;
	TWPt<TStore> Store;
	// callbacks
	v8::Persistent<v8::Function> SplitterFun;

public:
	TJsRecSplitter(TWPt<TScript> _Js, TWPt<TStore> _Store, 
        const v8::Persistent<v8::Function>& _SplitterFun): 
            Js(_Js), Store(_Store), SplitterFun(_SplitterFun) { }

    bool operator()(const TUInt64IntKd& RecIdWgt1, const TUInt64IntKd& RecIdWgt2) const;
};

///////////////////////////////
// QMiner-JavaScript-Record-Set
//#
//# ### Record set
//#
//# Record set holds a subset of records from a store. Records are stored in a vector. 
//# It can also hold a vector of aggregates, which were computed over the records from 
//# the set.
class TJsRecSet {
private:
	/// JS script context
	TWPt<TScript> Js;	
	TWPt<TStore> Store;
	PRecSet RecSet;	

	typedef TJsObjUtil<TJsRecSet> TJsRecSetUtil;

	TJsRecSet(TWPt<TScript> _Js, const PRecSet& _RecSet);
public:
	static v8::Persistent<v8::Object> New(TWPt<TScript> Js, const PRecSet& RecSet);
	static PRecSet GetArgRecSet(const v8::Arguments& Args, const int& ArgN);
	~TJsRecSet() { }

	// template
	static v8::Handle<v8::ObjectTemplate> GetTemplate();
	//# 
	//# **Functions and properties:**
	//#   
	//#- `storeName = rs.store` -- store of the records
	JsDeclareProperty(store);
	//#- `len = rs.length` -- number of records in the set
	JsDeclareProperty(length);
	//#- `bool = rs.empty` -- `bool = true` when record set is empty
	JsDeclareProperty(empty);
	//#- `bool =  rs.weighted` -- `bool = true` when records in the set are assigned weights
	JsDeclareProperty(weighted);
    //#- `rec = rs[n]` -- return n-th record from the record set
	JsDeclIndexedProperty(indexId);
	//#- `rs2 = rs.clone()` -- creates new instance of record set
	JsDeclareFunction(clone);
	//#- `rs2 = rs.join(joinName)` -- executes a join `joinName` on the records in the set, result is another record set `rs2`.
	//#- `rs2 = rs.join(joinName, sampleSize)` -- executes a join `joinName` on a sample of `sampleSize` records in the set, result is another record set `rs2`.
	JsDeclareFunction(join);
	//#- `aggrsJSON = rs.aggr()` -- returns an object where keys are aggregate names and values are JSON serialized aggregate values of all the aggregates contained in the records set
	//#- `aggr = rs.aggr(aggrQueryJSON)` -- computes the aggregates based on the `aggrQueryJSON` parameter JSON object. If only one aggregate is involved and an array of JSON objects when more than one are returned.
	JsDeclareFunction(aggr);
	//#- `rs = rs.trunc(num)` -- truncate to first `num` record and return self.
	JsDeclareFunction(trunc);
	//#- `rs2 = rs.sample(num)` -- create new record set by randomly sampling `num` records.
	JsDeclareFunction(sample);
	//#- `rs = rs.shuffle(seed)` -- shuffle order using random integer seed `seed`. Returns self.
	JsDeclareFunction(shuffle);
	//#- `rs = rs.reverse()` -- reverse record order. Returns self.
	JsDeclareFunction(reverse);
	//#- `rs = rs.sortById(asc)` -- sort records according to record id; if `asc > 0` sorted in ascending order. Returns self.
	JsDeclareFunction(sortById);
	//#- `rs = rs.sortByFq(asc)` -- sort records according to weight; if `asc > 0` sorted in ascending order. Returns self.
	JsDeclareFunction(sortByFq);
	//#- `rs = rs.sortByField(fieldName, asc)` -- sort records according to value of field `fieldName`; if `asc > 0` sorted in ascending order. Returns self.
	JsDeclareFunction(sortByField);
	//#- `rs = rs.sort(comparatorCallback)` -- sort records according to `comparator` callback. Example: rs.sort(function(rec,rec2) {return rec.Val < rec2.Val;} ) sorts rs in ascending order (field Val is assumed to be a num). Returns self.
   	JsDeclareFunction(sort);
	//#- `rs = rs.filterById(minId, maxId)` -- keeps only records with ids between `minId` and `maxId`. Returns self.
	JsDeclareFunction(filterById);
	//#- `rs = rs.filterByFq(minFq, maxFq)` -- keeps only records with weight between `minFq` and `maxFq`. Returns self.
	JsDeclareFunction(filterByFq);
	//#- `rs = rs.filterByField(fieldName, minVal, maxVal)` -- keeps only records with numeric value of field `fieldName` between `minVal` and `maxVal`. Returns self.
	//#- `rs = rs.filterByField(fieldName, minTm, maxTm)` -- keeps only records with value of time field `fieldName` between `minVal` and `maxVal`. Returns self.
	//#- `rs = rs.filterByField(fieldName, str)` -- keeps only records with string value of field `fieldName` equal to `str`. Returns self.
	JsDeclareFunction(filterByField);
	//#- `rs = rs.filter(filterCallback)` -- keeps only records that pass `filterCallback` function. Returns self.
	JsDeclareFunction(filter);
	//#- `rsArr = rs.split(splitterCallback)` -- split records according to `splitter` callback. Example: rs.split(function(rec,rec2) {return (rec2.Val - rec2.Val) > 10;} ) splits rs in whenever the value of field Val increases for more then 10. Result is an array of record sets. 
   	JsDeclareFunction(split);
    //#- `rs = rs.deleteRecs(rs2)` -- delete from `rs` records that are also in `rs2`. Returns self.
	JsDeclareFunction(deleteRecs);
    //#- `objsJSON = rs.toJSON()` -- provide json version of record set, useful when calling JSON.stringify
	JsDeclareFunction(toJSON);
	//#- `rs = rs.map(mapCallback)` -- iterates through the record set and executes the callback function `mapCallback` on each element. Returns self. Example:
	//#   `rs.map(function (rec, idx) { console.log(JSON.stringify(rec) + ', ' + idx); })`
	JsDeclareFunction(map);
	//#- `rs3 = rs.setintersect(rs2)` -- returns the intersection (record set) `rs3` between two record sets `rs` and `rs2`, which should point to the same store.
	JsDeclareFunction(setintersect);
	//#- `rs3 = rs.setunion(rs2)` -- returns the union (record set) `rs3` between two record sets `rs` and `rs2`, which should point to the same store.
	JsDeclareFunction(setunion);
	//#- `rs3 = rs.setdiff(rs2)` -- returns the set difference (record set) `rs3`=`rs`\`rs2`  between two record sets `rs` and `rs1`, which should point to the same store.
	JsDeclareFunction(setdiff);


    //# 
    //# **Examples**:
    //# 
    //# ```JavaScript
    //# TODO
    //# ```        
};

///////////////////////////////
// QMiner-JavaScript-Record
//#
//# ### Record
//#
class TJsRec {
public:
	/// JS script context
	TWPt<TScript> Js;	
	TWPt<TStore> Store;
	TRec Rec;
	TInt Fq;

private:
	typedef TJsObjUtil<TJsRec> TJsRecUtil;
	// we have a separate template for each store
	static TVec<v8::Persistent<v8::ObjectTemplate> > TemplateV;

	TJsRec(TWPt<TScript> _Js, const TRec& _Rec, const int& _Fq): 
		Js(_Js), Store(_Rec.GetStore()), Rec(_Rec), Fq(_Fq) { }
public:
	static v8::Persistent<v8::Object> New(TWPt<TScript> Js, const TRec& Rec, const int& Fq = 0) { 
		return TJsRecUtil::New(new TJsRec(Js, Rec, Fq), GetTemplate(Js->Base, Rec.GetStore())); }
    static TRec GetArgRec(const v8::Arguments& Args, const int& ArgN);

	~TJsRec() { }

	static v8::Handle<v8::ObjectTemplate> GetTemplate(const TWPt<TBase>& Base, const TWPt<TStore>& Store);

	//# 
	//# **Functions and properties:**
	//#   
    //#- `recId = rec.$id` -- returns record ID
    JsDeclareProperty(id);
    //#- `recName = rec.$name` -- returns record name
    JsDeclareProperty(name);
    //#- `recFq = rec.$fq` -- returns record frequency (used for randomized joins)
	JsDeclareProperty(fq);
	//#- `recStore = rec.$store` -- returns record store
	JsDeclareProperty(store);
    //#- `rec['fieldName'] = val` -- sets the record's field `fieldName` to `val`. Equivalent: `rec.fieldName = val`.
	//#- `val = rec['fieldName']` -- gets the value `val` at field `fieldName`. Equivalent: `val = rec.fieldName`.
	JsDeclareSetProperty(getField, setField);
    //#- `rs = rec['joinName']` -- gets the record set if `joinName` is an index join. Equivalent: `rs = rec.joinName`. No setter currently.
	//#- `rec2 = rec['joinName']` -- gets the record `rec2` is the join `joinName` is a field join. Equivalent: `rec2 = rec.joinName`. No setter currently.
	JsDeclareProperty(join);
	JsDeclareProperty(sjoin);
    //#- `rec = rec.addJoin(joinName, joinRecord)` -- adds a join record `joinRecord` to join `jonName` (string). Returns self.
    //#- `rec = rec.addJoin(joinName, joinRecord, joinFrequency)` -- adds a join record `joinRecord` to join `jonName` (string) with join frequency `joinFrequency`. Returns self.
    JsDeclareFunction(addJoin);
    //#- `rec = rec.delJoin(joinName, joinRecord)` -- deletes join record `joinRecord` from join `joinName` (string). Returns self.
    //#- `rec = rec.delJoin(joinName, joinRecord, joinFrequency)` -- deletes join record `joinRecord` from join `joinName` (string) with join frequency `joinFrequency`. Return self.
    JsDeclareFunction(delJoin);
    //#- `objJSON = rec.toJSON()` -- provide json version of record, useful when calling JSON.stringify
    JsDeclareFunction(toJSON);
};

///////////////////////////////
// QMiner-JavaScript-IndexKey
//# 
//# ### Index key
//# 
class TJsIndexKey {
private:
	/// JS script context
	TWPt<TScript> Js;	
	TIndexKey IndexKey;

	typedef TJsObjUtil<TJsIndexKey> TJsIndexKeyUtil;

	TJsIndexKey(TWPt<TScript> _Js, const TIndexKey& _IndexKey): 
		Js(_Js), IndexKey(_IndexKey) { }	
public:
	static v8::Persistent<v8::Object> New(TWPt<TScript> Js, const TIndexKey& IndexKey) { 
		return TJsIndexKeyUtil::New(new TJsIndexKey(Js, IndexKey)); }
	~TJsIndexKey() { }

	static v8::Handle<v8::ObjectTemplate> GetTemplate();

	//# 
	//# **Functions and properties:**
	//#   
    //#- `storeName = key.store` -- gets the store name `storeName`
	JsDeclareProperty(store);				
    //#- `keyName = key.name` -- gets the key name
	JsDeclareProperty(name);
    //#- `strArr = key.voc` -- gets the array of words (as strings) in the vocabulary
	JsDeclareProperty(voc);
    //#- `strArr = key.fq` -- gets the array of weights (as strings) in the vocabulary
	JsDeclareProperty(fq);
};

///////////////////////////////
// QMiner-LinAlg
//# 
//# ## Linear Algebra
//# 
//# A global object `la` is used to construct vectors (sparse, dense) and matrices and 
//# it is available in any script. The object includes
//# several functions from linear algebra.
class TJsLinAlg {
public:
	/// JS script context
	TWPt<TScript> Js;    
private:	
	/// Object utility class
	typedef TJsObjUtil<TJsLinAlg> TJsLinAlgUtil;
    
    explicit TJsLinAlg(TWPt<TScript> _Js): Js(_Js) { }
public:
	static v8::Persistent<v8::Object> New(TWPt<TScript> Js) { 
		return TJsLinAlgUtil::New(new TJsLinAlg(Js)); }

	/// template
    static v8::Handle<v8::ObjectTemplate> GetTemplate();
	//# 
	//# **Functions and properties:**
	//# 
	//#- `vec = la.newVec()` -- generate an empty float vector
	//#- `vec = la.newVec({"vals":num, "mxvals":num2})` -- generate a vector with `num` zeros and reserve additional `num - num2` elements 
	//#- `vec = la.newVec(arr)` -- copy a javascript number array `arr` 
	//#- `vec = la.newVec(vec2)` -- clone a float vector `vec2`
	JsDeclareFunction(newVec);
	//#- `intVec = la.newIntVec()` -- generate an empty float vector
	//#- `intVec = la.newIntVec({"vals":num, "mxvals":num2})` -- generate a vector with `num` zeros and reserve additional `num - num2` elements 
	//#- `intVec = la.newIntVec(arr)` -- copy a javascript int array `arr` 
	//#- `intVec = la.newIntVec(vec2)` -- clone an int vector `vec2`
	JsDeclareFunction(newIntVec);
	//#- `mat = la.newMat()` -- generates a 0x0 matrix
	//#- `mat = la.newMat({"rows":num, "cols":num2, "random":bool})` -- creates a matrix with `num` rows and `num2` columns and sets it to zero if the optional "random" property is set to `false` (default) and uniform random if "random" is `true`
	//#- `mat = la.newMat(nestedArr)` -- generates a matrix from a javascript array `nestedArr`, whose elements are arrays of numbers which correspond to matrix rows (row-major dense matrix)
	//#- `mat = la.newMat(mat2)` -- clones a dense matrix `mat2`
	JsDeclareFunction(newMat);
	//#- `spVec = la.newSpVec(len)` -- creates an empty sparse vector `spVec`, where `len` is an optional (-1 by default) integer parameter that sets the dimension
	//#- `spVec = la.newSpVec(nestedArr, len)` -- creats a sparse vector `spVec` from a javascript array `nestedArr`, whose elements are javascript arrays with two elements (integer row index and double value). `len` is optional and sets the dimension
	JsDeclareFunction(newSpVec);
	//#- `spMat = la.newSpMat()` -- creates an empty sparse matrix `spMat`
	//#- `spMat = la.newSpMat(rowIdxVec, colIdxVec, valVec)` -- creates an sparse matrix based on two int vectors `rowIdxVec` (row indices) and `colIdxVec` (column indices) and float vector of values `valVec`
	//#- `spMat = la.newSpMat(doubleNestedArr, rows)` -- creates an sparse matrix with `rows` rows (optional parameter), where `doubleNestedArr` is a javascript array of arrays that correspond to sparse matrix columns and each column is a javascript array of arrays corresponding to nonzero elements. Each element is an array of size 2, where the first number is an int (row index) and the second value is a number (value). Example: `spMat = linalg.newSpMat([[[0, 1.1], [1, 2.2], [3, 3.3]], [[2, 1.2]]], { "rows": 4 });`
	//#- `spMat = la.newSpMat({"rows":num, "cols":num2})` -- creates a sparse matrix with `num` rows and `num2` columns, which should be integers
	JsDeclareFunction(newSpMat);
	//#- `svdRes = la.svd(mat, k, {"iter":num, "tol":num2})` -- Computes a truncated svd decomposition mat ~ U S V^T.  `mat` is a dense matrix, integer `k` is the number of singular vectors, optional parameter JSON object contains properies `iter` (integer number of iterations `num`, default 2) and `tol` (the tolerance number `num2`, default 1e-6). The outpus are stored as two dense matrices: `svdRes.U`, `svdRes.V` and a dense float vector `svdRes.s`.
	//#- `svdRes = la.svd(spMat, k, {"iter":num, "tol":num2})` -- Computes a truncated svd decomposition spMat ~ U S V^T.  `spMat` is a sparse or dense matrix, integer `k` is the number of singular vectors, optional parameter JSON object contains properies `iter` (integer number of iterations `num`, default 2) and `tol` (the tolerance number `num2`, default 1e-6). The outpus are stored as two dense matrices: `svdRes.U`, `svdRes.V` and a dense float vector `svdRes.s`.
	JsDeclareFunction(svd);	
	//#JSIMPLEMENT:src/qminer/linalg.js
};

///////////////////////////////
// QMiner-Vector
//# 
//# ### Vector
//# 
//# Vector is an array of objects implemented in glib/base/ds.h. 
//# Some functions are implemented for float vectors only. Using the global `la` object, flaot and int vectors can be generated in the following ways:
//# 
//# ```JavaScript
//# var vec = la.newVec(); //empty vector
//# var intVec = la.newIntVec(); //empty vector
//# // refer to la.newVec, la.newIntVec functions for alternative ways to generate vectors
//# ```
//# 
template <class TVal, class TAux> class TJsVec;

class TAuxFltV {
public:	
	static const TStr ClassId; //ClassId is set to "TFltV"
	static v8::Handle<v8::Value> GetObjVal(const double& Val, v8::HandleScope& Handlescope) {
		return Handlescope.Close(v8::Number::New(Val));
	}
	static double GetArgVal(const v8::Arguments& Args, const int& ArgN) {
		return TJsObjUtil<TJsVec<TFlt, TAuxFltV> >::GetArgFlt(Args, ArgN);
	}
	static double CastVal(const v8::Local<v8::Value>& Value) {
		return Value->ToNumber()->Value();
	}
};

class TAuxIntV {
public:	
	static const TStr ClassId; //ClassId is set to "TIntV"
	static v8::Handle<v8::Value> GetObjVal(const int& Val, v8::HandleScope& Handlescope) {
		return Handlescope.Close(v8::Integer::New(Val));
	}
	static int GetArgVal(const v8::Arguments& Args, const int& ArgN) {
		return TJsObjUtil<TJsVec<TInt, TAuxIntV> >::GetArgInt32(Args, ArgN);
	}
	static int CastVal(const v8::Local<v8::Value>& Value) {
		return Value->ToInt32()->Value();
	}
};

template <class TVal = TFlt, class TAux = TAuxFltV>
class TJsVec {
public:
	/// JS script context
	TWPt<TScript> Js;    
	typedef TVec<TVal> TValV;
	TValV Vec;
private:	
	/// Object utility class
	typedef TJsObjUtil<TJsVec<TVal, TAux> > TJsVecUtil;
    explicit TJsVec(TWPt<TScript> _Js): Js(_Js) { }	
public:	
	static v8::Persistent<v8::Object> New(TWPt<TScript> Js) {
		v8::Persistent<v8::Object> obj = TJsVecUtil::New(new TJsVec(Js));
		v8::Handle<v8::String> key = v8::String::New("class");
		v8::Handle<v8::String> value = v8::String::New(TAux::ClassId.CStr());
		obj->SetHiddenValue(key, value);		
		return  obj;
	}
	static v8::Persistent<v8::Object> New(TWPt<TScript> Js, const TValV& _Vec) {
		v8::Persistent<v8::Object> obj = New(Js);
		TJsVec::SetVec(obj, _Vec);		
		return  obj;
	}
	static TValV& GetVec(const v8::Handle<v8::Object> Obj) {
		return TJsVecUtil::GetSelf(Obj)->Vec;
	}
	static void SetVec(const v8::Handle<v8::Object> Obj, const TValV& _Vec) {
		TJsVecUtil::GetSelf(Obj)->Vec = _Vec;
	}
	
	/// template	
	static v8::Handle<v8::ObjectTemplate> GetTemplate();
	//# 
	//# **Functions and properties:**
	//# 
	//#- `num = vec.at(idx)` -- gets the value `num` of vector `vec` at index `idx`  (0-based indexing)
	//#- `num = intVec.at(idx)` -- gets the value `num` of integer vector `intVec` at index `idx`  (0-based indexing)
	JsDeclareFunction(at);
	//#- `vec2 = vec.subVec(intVec)` -- gets the subvector based on an index vector `intVec` (indices can repeat, 0-based indexing)
	//#- `intVec2 = intVec.subVec(intVec)` -- gets the subvector based on an index vector `intVec` (indices can repeat, 0-based indexing)
	JsDeclareFunction(subVec);
	//#- `num = vec[idx]; vec[idx] = num` -- get value `num` at index `idx`, set value at index `idx` to `num` of vector `vec`(0-based indexing)
	JsDeclGetSetIndexedProperty(indexGet, indexSet);
	//#- `vec = vec.put(idx, num)` -- set value of vector `vec` at index `idx` to `num` (0-based indexing). Returns self.
	//#- `intVec = intVec.put(idx, num)` -- set value of integer vector `intVec` at index `idx` to `num` (0-based indexing). Returns self.
	JsDeclareFunction(put);	
	//#- `len = vec.push(num)` -- append value `num` to vector `vec`. Returns `len` - the length  of the modified array
	//#- `len = intVec.push(num)` -- append value `num` to integer vector `intVec`. Returns `len` - the length  of the modified array
	JsDeclareFunction(push);
	//#- `len = vec.unshift(num)` -- insert value `num` to the begining of vector `vec`. Returns the length of the modified array.
	//#- `len = intVec.unshift(num)` -- insert value `num` to the begining of integer vector `intVec`. Returns the length of the modified array.
	JsDeclareFunction(unshift);
	//#- `len = vec.pushV(vec2)` -- append vector `vec2` to vector `vec`.
	//#- `len = intVec.pushV(intVec2)` -- append integer vector `intVec2` to integer vector `intVec`.
	JsDeclareTemplatedFunction(pushV);
	//#- `num = vec.sum()` -- return `num`: the sum of elements of vector `vec`
	//#- `num = intVec.sum()` -- return `num`: the sum of elements of integer vector `intVec`
	JsDeclareFunction(sum);
	//#- `idx = vec.getMaxIdx()` -- returns the integer index `idx` of the maximal element in vector `vec`
	//#- `idx = intVec.getMaxIdx()` -- returns the integer index `idx` of the maximal element in integer vector `vec`
	JsDeclareFunction(getMaxIdx);
	//#- `vec2 = vec.sort(asc)` -- `vec2` is a sorted copy of `vec`. `asc=true` sorts in ascending order (equivalent `sort()`), `asc`=false sorts in descending order
	//#- `intVec2 = intVec.sort(asc)` -- integer vector `intVec2` is a sorted copy of integer vector `intVec`. `asc=true` sorts in ascending order (equivalent `sort()`), `asc`=false sorts in descending order
	JsDeclareFunction(sort);
	//#- `sortRes = vec.sortPerm(asc)` -- returns a sorted copy of the vector in `sortRes.vec` and the permutation `sortRes.perm`. `asc=true` sorts in ascending order (equivalent `sortPerm()`), `asc`=false sorts in descending order.
	JsDeclareTemplatedFunction(sortPerm);	
	//#- `mat = vec.outer(vec2)` -- the dense matrix `mat` is a rank-1 matrix obtained by multiplying `vec * vec2^T`. Implemented for dense float vectors only. 
	JsDeclareTemplatedFunction(outer);
	//#- `num = vec.inner(vec2)` -- `num` is the standard dot product between vectors `vec` and `vec2`. Implemented for dense float vectors only.
	JsDeclareTemplatedFunction(inner);
	//#- `vec3 = vec.plus(vec2)` --`vec3` is the sum of vectors `vec` and `vec2`. Implemented for dense float vectors only.
	JsDeclareTemplatedFunction(plus);
	//#- `vec3 = vec.minus(vec2)` --`vec3` is the difference of vectors `vec` and `vec2`. Implemented for dense float vectors only.
	JsDeclareTemplatedFunction(minus);
	//#- `vec2 = vec.multiply(num)` --`vec2` is a vector obtained by multiplying vector `vec` with a scalar (number) `num`. Implemented for dense float vectors only.
	JsDeclareTemplatedFunction(multiply);
	//#- `vec = vec.normalize()` -- normalizes the vector `vec` (inplace operation). Implemented for dense float vectors only. Returns self.
	JsDeclareTemplatedFunction(normalize);
	//#- `len = vec.length` -- integer `len` is the length of vector `vec`
	//#- `len = intVec.length` -- integer `len` is the length of integer vector `vec`
	JsDeclareProperty(length);
	//#- `vec = vec.print()` -- print vector in console. Returns self.
	//#- `intVec = intVec.print()` -- print integer vector in console. Returns self.
	JsDeclareFunction(print);
	//#- `mat = vec.diag()` -- `mat` is a diagonal dense matrix whose diagonal equals `vec`. Implemented for dense float vectors only.
	JsDeclareTemplatedFunction(diag);
	//#- `spMat = vec.spDiag()` -- `spMat` is a diagonal sparse matrix whose diagonal equals `vec`. Implemented for dense float vectors only.
	JsDeclareTemplatedFunction(spDiag);
	//#- `num = vec.norm()` -- `num` is the Euclidean norm of `vec`. Implemented for dense float vectors only.
	JsDeclareTemplatedFunction(norm);
	//#- `spVec = vec.sparse()` -- `spVec` is a sparse vector representation of dense vector `vec`. Implemented for dense float vectors only.
	JsDeclareTemplatedFunction(sparse);
	//#- `mat = vec.toMat()` -- `mat` is a matrix with a single column that is equal to dense vector `vec`.
	//#- `mat = intVec.toMat()` -- `mat` is a matrix with a single column that is equal to dense integer vector `intVec`.
	JsDeclareTemplatedFunction(toMat);
};
typedef TJsVec<TFlt, TAuxFltV> TJsFltV;
typedef TJsVec<TInt, TAuxIntV> TJsIntV;

template <class TVal, class TAux>
v8::Handle<v8::ObjectTemplate> TJsVec<TVal, TAux>::GetTemplate() {
	v8::HandleScope HandleScope;
	static v8::Persistent<v8::ObjectTemplate> Template;
	if (Template.IsEmpty()) {
		v8::Handle<v8::ObjectTemplate> TmpTemp = v8::ObjectTemplate::New();
		JsRegisterFunction(TmpTemp, at);	
		JsRegisterFunction(TmpTemp, subVec);
		JsRegGetSetIndexedProperty(TmpTemp, indexGet, indexSet);
		JsRegisterFunction(TmpTemp, put);
		JsRegisterFunction(TmpTemp, push);
		JsRegisterFunction(TmpTemp, unshift);
		JsRegisterFunction(TmpTemp, pushV);
		JsRegisterFunction(TmpTemp, sum);
		JsRegisterFunction(TmpTemp, getMaxIdx);
		JsRegisterFunction(TmpTemp, sort);
		JsRegisterFunction(TmpTemp, sortPerm);
		JsRegisterFunction(TmpTemp, outer);
		JsRegisterFunction(TmpTemp, inner);
		JsRegisterFunction(TmpTemp, plus);
		JsRegisterFunction(TmpTemp, minus);
		JsRegisterFunction(TmpTemp, multiply);
		JsRegisterFunction(TmpTemp, normalize);
		JsRegisterProperty(TmpTemp, length);
		JsRegisterFunction(TmpTemp, print);
		JsRegisterFunction(TmpTemp, diag);
		JsRegisterFunction(TmpTemp, spDiag);	
		JsRegisterFunction(TmpTemp, norm);
		JsRegisterFunction(TmpTemp, sparse);
		JsRegisterFunction(TmpTemp, toMat);
		TmpTemp->SetInternalFieldCount(1);
		Template = v8::Persistent<v8::ObjectTemplate>::New(TmpTemp);		
	}
	return Template;
}

template <class TVal, class TAux>
v8::Handle<v8::Value> TJsVec<TVal, TAux>::at(const v8::Arguments& Args) {
	v8::HandleScope HandleScope;
	TJsVec* JsVec = TJsVecUtil::GetSelf(Args);
	TInt Index = TJsVecUtil::GetArgInt32(Args, 0);	
	QmAssertR(Index >= 0 && Index < JsVec->Vec.Len(), "vector at: index out of bounds");
	TVal result = JsVec->Vec[Index];
	return TAux::GetObjVal(result, HandleScope);
}

template <class TVal, class TAux>
v8::Handle<v8::Value> TJsVec<TVal, TAux>::subVec(const v8::Arguments& Args) {
	v8::HandleScope HandleScope;
	TJsVec* JsVec = TJsVecUtil::GetSelf(Args);
	if (Args.Length() > 0) {
		if (TJsVecUtil::IsArgClass(Args, 0, "TIntV")) {
			TJsIntV* IdxV = TJsObjUtil<TQm::TJsIntV>::GetArgObj(Args, 0);
			int Len = IdxV->Vec.Len();
			TVec<TVal> Res(Len);
			for (int ElN = 0; ElN < Len; ElN++) {
				Res[ElN] = JsVec->Vec[IdxV->Vec[ElN]];
			}
			v8::Persistent<v8::Object> JsRes = TJsVec<TVal, TAux>::New(JsVec->Js, Res);
			return HandleScope.Close(JsRes);
		}
		else if (Args[0]->IsArray()) {
			v8::Handle<v8::Value> V8IdxV = TJsLinAlg::newIntVec(Args);
			v8::Handle<v8::Object> V8IdxVObj = v8::Handle<v8::Object>::Cast(V8IdxV);
			v8::Local<v8::External> WrappedObject = v8::Local<v8::External>::Cast(V8IdxVObj->GetInternalField(0));
			TJsIntV* IdxV = static_cast<TJsIntV*>(WrappedObject->Value());
			int Len = IdxV->Vec.Len();
			TVec<TVal> Res(Len);
			for (int ElN = 0; ElN < Len; ElN++) {
				Res[ElN] = JsVec->Vec[IdxV->Vec[ElN]];
			}
			v8::Persistent<v8::Object> JsRes = TJsVec<TVal, TAux>::New(JsVec->Js, Res);
			return HandleScope.Close(JsRes);
		}		
	}
	return HandleScope.Close(v8::Undefined());
}

template <class TVal, class TAux>
v8::Handle<v8::Value> TJsVec<TVal, TAux>::indexGet(uint32_t Index, const v8::AccessorInfo& Info) {
	v8::HandleScope HandleScope;
	TJsVec* JsVec = TJsVecUtil::GetSelf(Info);	
	QmAssertR(Index < (uint32_t)JsVec->Vec.Len(), "vector at: index out of bounds");
	TVal result = JsVec->Vec[Index];
	return TAux::GetObjVal(result, HandleScope);
}

template <class TVal, class TAux>
v8::Handle<v8::Value> TJsVec<TVal, TAux>::put(const v8::Arguments& Args) {
	v8::HandleScope HandleScope;
	TJsVec* JsVec = TJsVecUtil::GetSelf(Args);
	if (Args.Length() == 2) {
		QmAssertR(Args[0]->IsInt32(), "the first argument should be an integer");
		QmAssertR(Args[1]->IsNumber(), "the second argument should be a number");				
		TInt Index = TJsVecUtil::GetArgInt32(Args, 0);
		TVal Val = TAux::GetArgVal(Args, 1);	
		QmAssertR(Index >= 0 && Index < JsVec->Vec.Len(), "vector put: index out of bounds");		
		JsVec->Vec[Index] = Val;
	}
	return Args.Holder();
}

template <class TVal, class TAux>
v8::Handle<v8::Value> TJsVec<TVal, TAux>::indexSet(uint32_t Index, v8::Local<v8::Value> Value, const v8::AccessorInfo& Info) {
	v8::HandleScope HandleScope;
	TJsVec* JsVec = TJsVecUtil::GetSelf(Info);
	QmAssertR(Index < (uint32_t)JsVec->Vec.Len(), "vector at: index out of bounds");
	TVal Val = TAux::CastVal(Value);	
	JsVec->Vec[Index] = Val;	
	return HandleScope.Close(v8::Undefined());	
}

template <class TVal, class TAux>
v8::Handle<v8::Value> TJsVec<TVal, TAux>::push(const v8::Arguments& Args) {
	v8::HandleScope HandleScope;
	TJsVec* JsVec = TJsVecUtil::GetSelf(Args);	
	// assume number
	TVal Val = TAux::GetArgVal(Args, 0);	
	JsVec->Vec.Add(Val);	
	return HandleScope.Close(v8::Integer::New(JsVec->Vec.Len()));	
}

template <class TVal, class TAux>
v8::Handle<v8::Value> TJsVec<TVal, TAux>::unshift(const v8::Arguments& Args) {
	v8::HandleScope HandleScope;
	TJsVec* JsVec = TJsVecUtil::GetSelf(Args);
	// assume number
	TVal Val = TAux::GetArgVal(Args, 0);

	JsVec->Vec.Ins(0, Val);
	return HandleScope.Close(v8::Integer::New(JsVec->Vec.Len()));
}

template <class TVal, class TAux>
v8::Handle<v8::Value> TJsVec<TVal, TAux>::sum(const v8::Arguments& Args) {
	// currently only float vectors are supported
	v8::HandleScope HandleScope;
	TJsVec* JsVec = TJsObjUtil<TJsVec>::GetSelf(Args);
	double result = 0.0;
	int Els = JsVec->Vec.Len();
	if (Els > 0) {
		for (int ElN = 0; ElN < Els; ElN++) {
			result += JsVec->Vec[ElN];
		}
	}
	return HandleScope.Close(v8::Number::New(result));
}

template <class TVal, class TAux>
v8::Handle<v8::Value> TJsVec<TVal, TAux>::getMaxIdx(const v8::Arguments& Args) {
	// currently only float vectors are supported
	v8::HandleScope HandleScope;
	TJsVec* JsVec = TJsObjUtil<TJsVec>::GetSelf(Args);
	double Val = TFlt::Mn;
	int Idx = -1;	
	int Els = JsVec->Vec.Len();
	for (int ElN = 0; ElN < Els; ElN++) {
		if (JsVec->Vec[ElN] > Val) {
			Val = JsVec->Vec[ElN];
			Idx = ElN;
		}		
	}
	return HandleScope.Close(v8::Int32::New(Idx));
}

template <class TVal, class TAux>
v8::Handle<v8::Value> TJsVec<TVal, TAux>::sort(const v8::Arguments& Args) {
	v8::HandleScope HandleScope;
	TJsVec* JsVec = TJsObjUtil<TJsVec>::GetSelf(Args);
	bool Asc = true;
	if (Args.Length() > 0) {
		if (Args[0]->IsBoolean()) {
			Asc = Args[0]->BooleanValue();
		}
	}
	v8::Persistent<v8::Object> JsResult = TJsVec<TVal,TAux>::New(JsVec->Js);
	TVec<TVal>& Result = JsVec->Vec;
	Result.Sort(Asc);
	return HandleScope.Close(JsResult);
}

template <class TVal, class TAux>
v8::Handle<v8::Value> TJsVec<TVal, TAux>::length(v8::Local<v8::String> Properties, const v8::AccessorInfo& Info) {
	v8::HandleScope HandleScope;
	TJsVec* JsVec = TJsVecUtil::GetSelf(Info);	
	return HandleScope.Close(v8::Integer::New(JsVec->Vec.Len()));
}

template <class TVal, class TAux>
v8::Handle<v8::Value> TJsVec<TVal, TAux>::print(const v8::Arguments& Args) {
	v8::HandleScope HandleScope;
	TJsVec<TVal, TAux>* JsVec = TJsVecUtil::GetSelf(Args);
	for (int ElN = 0; ElN < JsVec->Vec.Len(); ElN++) {
		printf("%s ", JsVec->Vec[ElN].GetStr().CStr());		
	}
	printf("\n");	
	return Args.Holder();
}

///////////////////////////////
// QMiner-FltVV
//# 
//# ### Matrix (dense matrix)
//# 
//# Matrix is a double 2D array implemented in glib/base/ds.h. 
//# Using the global `la` object, dense matrices are generated in several ways:
//# 
//# ```JavaScript
//# var fltv = la.newVec(); //empty matrix
//# // refer to la.newMat function for alternative ways to generate dense matrices
//# ```
//# 
class TJsFltVV {
public:
	/// JS script context
	TWPt<TScript> Js;    
	TFltVV Mat;
private:	
	/// Object utility class
	typedef TJsObjUtil<TJsFltVV> TJsFltVVUtil;    
    explicit TJsFltVV(TWPt<TScript> _Js): Js(_Js) { }
public:
	static v8::Persistent<v8::Object> New(TWPt<TScript> Js) { 		
		v8::Persistent<v8::Object> obj = TJsFltVVUtil::New(new TJsFltVV(Js));
		v8::Handle<v8::String> key = v8::String::New("class");
		v8::Handle<v8::String> value = v8::String::New("TFltVV");
		obj->SetHiddenValue(key, value);
		return  obj;
	}
	static v8::Persistent<v8::Object> New(TWPt<TScript> Js, const TFltVV& _Mat) {
		v8::Persistent<v8::Object> obj = New(Js);
		TJsFltVV::SetFltVV(obj, _Mat);		
		return  obj;
	}
	static TFltVV& GetFltVV(const v8::Handle<v8::Object> Obj) {
		return TJsFltVVUtil::GetSelf(Obj)->Mat;
	}
	static void SetFltVV(const v8::Handle<v8::Object> Obj, const TFltVV& _Mat) {
		TJsFltVVUtil::GetSelf(Obj)->Mat = _Mat;
	}
	/// template
    static v8::Handle<v8::ObjectTemplate> GetTemplate();
	//# 
	//# **Functions and properties:**
	//# 
	//#- `num = mat.at(rowIdx,colIdx)` -- Gets the element of `mat` (matrix). Input: row index `rowIdx` (integer), column index `colIdx` (integer). Output: `num` (number). Uses zero-based indexing.
	JsDeclareFunction(at);	
	//#- `mat = mat.put(rowIdx, colIdx, num)` -- Sets the element of `mat` (matrix). Input: row index `rowIdx` (integer), column index `colIdx` (integer), value `num` (number). Uses zero-based indexing. Returns self.
	JsDeclareFunction(put);
	//#- `mat2 = mat.multiply(num)` -- Matrix multiplication: `num` is a number, `mat2` is a matrix
	//#- `vec2 = mat.multiply(vec)` -- Matrix multiplication: `vec` is a vector, `vec2` is a vector
	//#- `vec = mat.multiply(spVec)` -- Matrix multiplication: `spVec` is a sparse vector, `vec` is a vector
	//#- `mat3 = mat.multiply(mat2)` -- Matrix multiplication: `mat2` is a matrix, `mat3` is a matrix
	//#- `mat2 = mat.multiply(spMat)` -- Matrix multiplication: `spMat` is a sparse matrix, `mat2` is a matrix
	JsDeclareFunction(multiply);
	//#- `mat2 = mat.multiplyT(num)` -- Matrix transposed multiplication: `num` is a number, `mat2` is a matrix. The result is numerically equivalent to mat.transpose().multiply(), but more efficient
	//#- `vec2 = mat.multiplyT(vec)` -- Matrix transposed multiplication: `vec` is a vector, `vec2` is a vector. The result is numerically equivalent to mat.transpose().multiply(), but more efficient
	//#- `vec = mat.multiplyT(spVec)` -- Matrix transposed multiplication: `spVec` is a sparse vector, `vec` is a vector. The result is numerically equivalent to mat.transpose().multiply(), but more efficient
	//#- `mat3 = mat.multiplyT(mat2)` -- Matrix transposed multiplication: `mat2` is a matrix, `mat3` is a matrix. The result is numerically equivalent to mat.transpose().multiply(), but more efficient
	//#- `mat2 = mat.multiplyT(spMat)` -- Matrix transposed multiplication: `spMat` is a sparse matrix, `mat2` is a matrix. The result is numerically equivalent to mat.transpose().multiply(), but more efficient
	JsDeclareFunction(multiplyT);
	//#- `mat3 = mat.plus(mat2)` -- `mat3` is the sum of matrices `mat` and `mat2`
	JsDeclareFunction(plus);
	//#- `mat3 = mat.minus(mat2)` -- `mat3` is the difference of matrices `mat` and `mat2`
	JsDeclareFunction(minus);
	//#- `mat2 = mat.transpose()` -- matrix `mat2` is matrix `mat` transposed
	JsDeclareFunction(transpose);
	//#- `vec2 = mat.solve(vec)` -- vector `vec2` is the solution to the linear system `mat * vec2 = vec`
	JsDeclareFunction(solve);
	//#- `vec = mat.rowNorms()` -- `vec` is a dense vector, where `vec[i]` is the norm of the `i`-th row of `mat`
	JsDeclareFunction(rowNorms);
	//#- `vec = mat.colNorms()` -- `vec` is a dense vector, where `vec[i]` is the norm of the `i`-th column of `mat`
	JsDeclareFunction(colNorms);
	//#- `mat = mat.normalizeCols()` -- normalizes each column of matrix `mat` (inplace operation). Returns self.
	JsDeclareFunction(normalizeCols);
	//#- `spMat = mat.sparse()` -- get sparse column matrix representation `spMat` of dense matrix `mat`
	JsDeclareFunction(sparse);
	//#- `num = mat.frob()` -- number `num` is the Frobenious norm of matrix `mat`
	JsDeclareFunction(frob);
	//#- `num = mat.rows` -- integer `num` corresponds to the number of rows of `mat`
	JsDeclareProperty(rows);
	//#- `num = mat.cols` -- integer `num` corresponds to the number of columns of `mat`
	JsDeclareProperty(cols);
	//#- `str = mat.printStr()` -- print matrix `mat` to a string `str`
	JsDeclareFunction(printStr);
	//#- `mat = mat.print()` -- print matrix `mat` to console. Returns self.
	JsDeclareFunction(print);
	//#- `colIdx = mat.rowMaxIdx(rowIdx)`: get the index `colIdx` of the maximum element in row `rowIdx` of dense matrix `mat`
	JsDeclareFunction(rowMaxIdx);
	//#- `rowIdx = mat.colMaxIdx(colIdx)`: get the index `rowIdx` of the maximum element in column `colIdx` of dense matrix `mat`
	JsDeclareFunction(colMaxIdx);
	//#- `vec = mat.getCol(colIdx)` -- `vec` corresponds to the `colIdx`-th column of dense matrix `mat`. `colIdx` must be an integer.
	JsDeclareFunction(getCol);
	//#- `mat = mat.setCol(colIdx, vec)` -- Sets the column of a dense matrix `mat`. `colIdx` must be an integer, `vec` must be a dense vector. Returns self.
	JsDeclareFunction(setCol);
	//#- `vec = mat.getRow(rowIdx)` -- `vec` corresponds to the `rowIdx`-th row of dense matrix `mat`. `rowIdx` must be an integer.
	JsDeclareFunction(getRow);
	//#- `mat.setRow(rowIdx, vec)` -- Sets the row of a dense matrix `mat`. `rowIdx` must be an integer, `vec` must be a dense vector.
	JsDeclareFunction(setRow);
	//#- `vec = mat.diag()` -- Returns the diagonal of matrix `mat` as `vec` (dense vector).
	JsDeclareFunction(diag);
};

///////////////////////////////
// QMiner-Sparse-Vector
//# 
//# ### SpVector (sparse vector)
//# 
//# Sparse vector is an array of (int,double) pairs that represent column indices and values (TIntFltKdV is implemented in glib/base/ds.h.)
//# Using the global `la` object, sparse vectors can be generated in the following ways:
//# 
//# ```JavaScript
//# var spVec = la.newSpVec(); //empty vector
//# // refer to la.newSpVec for alternative ways to generate sparse vectors
//# ```
//# 
class TJsSpV {
public:
	/// JS script context
	TWPt<TScript> Js;    
	TIntFltKdV Vec;
	int Dim;
private:	
	/// Object utility class
	typedef TJsObjUtil<TJsSpV> TJsSpVUtil;    
	explicit TJsSpV(TWPt<TScript> _Js) : Js(_Js), Dim(-1) { }
public:
	static v8::Persistent<v8::Object> New(TWPt<TScript> Js) {
		v8::Persistent<v8::Object> obj = TJsSpVUtil::New(new TJsSpV(Js));
		v8::Handle<v8::String> key = v8::String::New("class");
		v8::Handle<v8::String> value = v8::String::New("TIntFltKdV");
		obj->SetHiddenValue(key, value);		
		return  obj;
	}
	static v8::Persistent<v8::Object> New(TWPt<TScript> Js, const TIntFltKdV& _Vec) {
		v8::Persistent<v8::Object> obj = New(Js);
		TJsSpV::SetSpV(obj, _Vec);
		return  obj;
	}
	static v8::Persistent<v8::Object> New(TWPt<TScript> Js, const TIntFltKdV& _Vec, const int _Dim) {
		v8::Persistent<v8::Object> obj = New(Js);
		TJsSpV::SetSpV(obj, _Vec);
		TJsSpV::SetDim(obj, _Dim);
		return  obj;
	}
	static TIntFltKdV& GetSpV(const v8::Handle<v8::Object> Obj) {
		return TJsSpVUtil::GetSelf(Obj)->Vec;
	}
	static void SetSpV(const v8::Handle<v8::Object> Obj, const TIntFltKdV& _Vec) {
		TJsSpVUtil::GetSelf(Obj)->Vec = _Vec;
	}
	static void SetDim(const v8::Handle<v8::Object> Obj, const int& _Dim) {
		TJsSpVUtil::GetSelf(Obj)->Dim = _Dim;
	}
	/// template
    static v8::Handle<v8::ObjectTemplate> GetTemplate();
	//# 
	//# **Functions and properties:**
	//# 
	//#- `num = spVec.at(idx)` -- Gets the element of a sparse vector `spVec`. Input: index `idx` (integer). Output: value `num` (number). Uses 0-based indexing
	JsDeclareFunction(at);	
	//#- `spVec = spVec.put(idx, num)` -- Set the element of a sparse vector `spVec`. Inputs: index `idx` (integer), value `num` (number). Uses 0-based indexing. Returns self.
	JsDeclareFunction(put);		
	//#- `num = spVec.sum()` -- `num` is the sum of elements of `spVec`
	JsDeclareFunction(sum);	
	//#- `num = spVec.inner(vec)` -- `num` is the inner product between `spVec` and dense vector `vec`.
	//#- `num = spVec.inner(spVec)` -- `num` is the inner product between `spVec` and sparse vector `spVec`.
	JsDeclareFunction(inner);	
	//#- `spVec2 = spVec.multiply(a)` -- `spVec2` is sparse vector, a product between `num` (number) and vector `spVec`
	JsDeclareFunction(multiply);
	//#- `spVec = spVec.normalize()` -- normalizes the vector spVec (inplace operation). Returns self.
	JsDeclareFunction(normalize);
	//#- `num = spVec.nnz` -- gets the number of nonzero elements `num` of vector `spVec`
	JsDeclareProperty(nnz);	
	//#- `num = spVec.dim` -- gets the dimension `num` (-1 means that it is unknown)
	JsDeclareProperty(dim);	
	//#- `spVec = spVec.print()` -- prints the vector to console. Return self.
	JsDeclareFunction(print);
	//#- `num = spVec.norm()` -- returns `num` - the norm of `spVec`
	JsDeclareFunction(norm);
	//#- `vec = spVec.full()` --  returns `vec` - a dense vector representation of sparse vector `spVec`.
	JsDeclareFunction(full);
	//#- `valVec = spVec.valVec()` --  returns `valVec` - a dense (double) vector of values of nonzero elements of `spVec`.
	JsDeclareFunction(valVec);
	//#- `idxVec = spVec.idxVec()` --  returns `idxVec` - a dense (int) vector of indices (0-based) of nonzero elements of `spVec`.
	JsDeclareFunction(idxVec);
};


///////////////////////////////
// QMiner-Sparse-Col-Matrix
//# 
//# ### SpMatrix (sparse column matrix)
//# 
//# SpMatrix is a sparse matrix represented as a dense vector of sparse vectors which correspond to matrix columns (TVec<TIntFltKdV>, implemented in glib/base/ds.h.)
//# Using the global `la` object, sparse matrices are generated in several ways:
//# 
//# ```JavaScript
//# var spMat = la.newSpMat(); //empty matrix
//# // refer to la.newSpMat function for alternative ways to generate sparse matrices
//# ```
//# 
class TJsSpMat {
public:
	/// JS script context
	TWPt<TScript> Js;    
	// 
	TVec<TIntFltKdV> Mat;	
	TInt Rows;
private:	
	/// Object utility class
	typedef TJsObjUtil<TJsSpMat> TJsSpMatUtil;    
	explicit TJsSpMat(TWPt<TScript> _Js) : Js(_Js) { }
public:
	static v8::Persistent<v8::Object> New(TWPt<TScript> Js) { 		
		v8::Persistent<v8::Object> obj = TJsSpMatUtil::New(new TJsSpMat(Js), Js, "la.spMat");
		v8::Handle<v8::String> key = v8::String::New("class");
		v8::Handle<v8::String> value = v8::String::New("TVec<TIntFltKdV>");
		obj->SetHiddenValue(key, value);
		SetRows(obj, -1);
		return  obj;
	}
	static v8::Persistent<v8::Object> New(TWPt<TScript> Js, const TVec<TIntFltKdV>& _Mat) {
		v8::Persistent<v8::Object> obj = New(Js);
		TJsSpMat::SetSpMat(obj, _Mat);		
		return  obj;
	}
	static v8::Persistent<v8::Object> New(TWPt<TScript> Js, const TVec<TIntFltKdV>& _Mat, const TInt& _Rows) {
		v8::Persistent<v8::Object> obj = New(Js);
		TJsSpMat::SetSpMat(obj, _Mat);
		TJsSpMat::SetRows(obj, _Rows);
		return  obj;
	}
	static TVec<TIntFltKdV>& GetSpMat(const v8::Handle<v8::Object> Obj) {
		return TJsSpMatUtil::GetSelf(Obj)->Mat;
	}
	static void SetSpMat(const v8::Handle<v8::Object> Obj, const TVec<TIntFltKdV>& _Mat) {
		TJsSpMatUtil::GetSelf(Obj)->Mat = _Mat;
	}
	static void SetRows(const v8::Handle<v8::Object> Obj, const int& _Rows) {
		TJsSpMatUtil::GetSelf(Obj)->Rows = _Rows;
	}
	static int GetRows(const v8::Handle<v8::Object> Obj) {
		return TJsSpMatUtil::GetSelf(Obj)->Rows;
	}
	static int GetCols(const v8::Handle<v8::Object> Obj) {
		return TJsSpMatUtil::GetSelf(Obj)->Mat.Len();
	}
	/// template
    static v8::Handle<v8::ObjectTemplate> GetTemplate();
	//# 
	//# **Functions and properties:**
	//# 
	//#- `num = spMat.at(rowIdx,colIdx)` -- Gets the element of `spMat` (sparse matrix). Input: row index `rowIdx` (integer), column index `colIdx` (integer). Output: `num` (number). Uses zero-based indexing.
	JsDeclareFunction(at);
	//#- `spMat = spMat.put(rowIdx, colIdx, num)` -- Sets the element of `spMat` (sparse matrix). Input: row index `rowIdx` (integer), column index `colIdx` (integer), value `num` (number). Uses zero-based indexing. Returns self.
	JsDeclareFunction(put);
	//#- `spVec = spMat[colIdx]; spMat[colIdx] = spVec` -- setting and getting sparse vectors `spVec` from sparse column matrix, given column index `colIdx` (integer)
	JsDeclGetSetIndexedProperty(indexGet, indexSet);
	//#- `spMat = spMat.push(spVec)` -- attaches a column `spVec` (sparse vector) to `spMat` (sparse matrix). Returns self.
	JsDeclareFunction(push);
	//#- `spMat2 = spMat.multiply(num)` -- Sparse matrix multiplication: `num` is a number, `spMat` is a sparse matrix
	//#- `vec2 = spMat.multiply(vec)` -- Sparse matrix multiplication: `vec` is a vector, `vec2` is a dense vector
	//#- `vec = spMat.multiply(spVec)` -- Sparse matrix multiplication: `spVec` is a sparse vector, `vec` is a dense vector
	//#- `mat2 = spMat.multiply(mat)` -- Sprase matrix multiplication: `mat` is a matrix, `mat2` is a matrix
	//#- `mat = spMat.multiply(spMat2)` -- Sparse matrix multiplication: `spMat2` is a sparse matrix, `mat` is a matrix
	JsDeclareFunction(multiply);
	//#- `spMat2 = spMat.multiplyT(num)` -- Sparse matrix multiplication: `num` is a number, `spMat` is a sparse matrix. The result is numerically equivalent to spMat.transpose().multiply() but computationaly more efficient
	//#- `vec2 = spMat.multiplyT(vec)` -- Sparse matrix multiplication: `vec` is a vector, `vec2` is a dense vector. The result is numerically equivalent to spMat.transpose().multiply() but computationaly more efficient
	//#- `vec = spMat.multiplyT(spVec)` -- Sparse matrix multiplication: `spVec` is a sparse vector, `vec` is a dense vector. The result is numerically equivalent to spMat.transpose().multiply() but computationaly more efficient
	//#- `mat2 = spMat.multiplyT(mat)` -- Sprase matrix multiplication: `mat` is a matrix, `mat2` is a matrix. The result is numerically equivalent to spMat.transpose().multiply() but computationaly more efficient
	//#- `mat = spMat.multiplyT(spMat2)` -- Sparse matrix multiplication: `spMat2` is a sparse matrix, `mat` is a matrix. The result is numerically equivalent to spMat.transpose().multiply() but computationaly more efficient.
	JsDeclareFunction(multiplyT);
	//#- `spMat3 = spMat.plus(spMat2)` -- `spMat3` is the sum of matrices `spMat` and `spMat2` (all matrices are sparse column matrices)
	JsDeclareFunction(plus);
	//#- `spMat3 = spMat.minus(spMat2)` -- `spMat3` is the difference of matrices `spMat` and `spMat2` (all matrices are sparse column matrices)
	JsDeclareFunction(minus);
	//#- `spMat2 = spMat.transpose()` -- `spMat2` (sparse matrix) is `spMat` (sparse matrix) transposed 
	JsDeclareFunction(transpose);	
	//#- `vec = spMat.colNorms()` -- `vec` is a dense vector, where `vec[i]` is the norm of the `i`-th column of `spMat`
	JsDeclareFunction(colNorms);
	//#- `spMat = spMat.normalizeCols()` -- normalizes each column of a sparse matrix `spMat` (inplace operation). Returns self.
	JsDeclareFunction(normalizeCols);
	//#- `mat = spMat.full()` -- get dense matrix representation `mat` of `spMat (sparse column matrix)`
	JsDeclareFunction(full);
	//#- `num = spMat.frob()` -- number `num` is the Frobenious norm of `spMat` (sparse matrix)
	JsDeclareFunction(frob);
	//#- `num = spMat.rows` -- integer `num` corresponds to the number of rows of `spMat` (sparse matrix)
	JsDeclareProperty(rows);
	//#- `num = spMat.cols` -- integer `num` corresponds to the number of columns of `spMat` (sparse matrix)
	JsDeclareProperty(cols);
	//#- `spMat = spMat.print()` -- print `spMat` (sparse matrix) to console. Returns self.
	JsDeclareFunction(print);
	//#- `spMat = spMat.save(fout)` -- print `spMat` (sparse matrix) to output stream `fout`. Returns self.
	JsDeclareFunction(save);
	//#- `spMat = spMat.load(fin)` -- replace `spMat` (sparse matrix) by loading from input steam `fin`. `spMat` has to be initialized first, for example using `spMat = la.newSpMat()`. Returns self.
	JsDeclareFunction(load);
	//#JSIMPLEMENT:src/qminer/spMat.js
};


///////////////////////////////
// QMiner-JavaScript-Machine-Learning
//#
//# ## analytics.js (use require)
//#
//# Analytics algorithms for working with records stored in
//# QMiner and with linear algebra objects created by `la`.
//# 
//# To start using it must be loaded using `var analytics = require('analytics.js');`.
class TJsAnalytics {
public:
	/// JS script context
	TWPt<TScript> Js;	
    
private:
	typedef TJsObjUtil<TJsAnalytics> TJsAnalyticsUtil;
    
	TJsAnalytics(TWPt<TScript> _Js): Js(_Js) { }
public:
	static v8::Persistent<v8::Object> New(TWPt<TScript> Js) { 
        return TJsAnalyticsUtil::New(new TJsAnalytics(Js)); }

	static v8::Handle<v8::ObjectTemplate> GetTemplate();

	//# 
	//# **Functions and properties:**
	//#     
    //#- `fsp = analytics.newFeatureSpace(featureExtractors)` -- create new
    //#     feature space consisting of [Feature Extractor](Feature-Extractors),
    //#     declared in JSon `featureExtractors`
    JsDeclareFunction(newFeatureSpace);
    //#- `fsp = analytics.loadFeatureSpace(fin)` -- load serialized feature 
    //#     space from `fin` stream
    JsDeclareFunction(loadFeatureSpace);
    
    //#- `svmModel = analytics.trainSvmClassify(mat, vec, svmParameters)` -- trains binary
    //#     classification model using columns from `mat` as training data and vector
    //#     `vec` as target variable (must be of values either 1 or -1); optional
    //#     training `svmParameters` are a JSon with parameter `c` (SVM cost parameter,
    //#     default = 1.0) and `j` (factor to multiply SVM cost parameter for positive 
    //#     examples with (default is 1.0)); result is a linear model
	JsDeclareFunction(trainSvmClassify);
    //#- `svmModel = analytics.trainSvmRegression(mat, vec, svmRegParameters)` -- trains 
    //#     regression model using columns from `mat` as training data and vector `vec` as 
    //#     target variable; optional training `svmRegParameters` are a JSon with parameter `c` 
    //#     (SVM cost parameter, default = 1.0) and `eps` (ignore threshold defining
    //#     epsilon size tunnel around the model, default is 1.0)); result is a linear model
    JsDeclareFunction(trainSvmRegression);
    //#- `svmModel = analytics.loadSvmModel(fin)` -- load serialized linear model 
    //#     from `fin` stream
	JsDeclareFunction(loadSvmModel);
    
    //#- `nnModel = analytics.newNN(nnParameters)` -- create new neural network
    //#     model; constructing `nnParameters` are a JSON object with properties: `nnParameters.layout` (javascript array of integers, where every integer represents number of neurons in a layer
    //#     ), `nnParameters.learnRate` (number learn rate, default is 0.1), `nnParameters.momentum` (number momentum, default is 0.1),
    //#     `nnParameters.tFuncHidden` (a string representing transfer function in hidden layers) and `nnParameters.tFuncOut` (a string representing transfer function in the output layer). 
	//#     The following strings correspond to transfer functions: `"tanHyper"`,`"sigmoid"`,`"fastTanh"`,`"fastSigmoid"`,`"linear"`.
    JsDeclareFunction(newNN);
    //#- `recLinRegModel = analytics.newRecLinReg(recLinRegParameters)` -- create new recursive linear regression
    //#     model; training `recLinRegParameters` are `recLinRegParameters.dim` (dimensionality of feature space, e.g.
    //#     `ftrSpace.dim`), `recLinRegParameters.forgetFact` (forgetting factor, default is 1.0) and `recLinRegParameters.regFact` 
    //#     (regularization parameter to avoid over-fitting, default is 1.0).)
    JsDeclareFunction(newRecLinReg);
    //#- `recLinRegModel = analytics.loadRecLinRegModel(fin)` -- load serialized linear model
	//#     from `fin` stream
	JsDeclareFunction(loadRecLinRegModel);

    //#- `htModel = analytics.newHoeffdingTree(jsonStream, htJsonParams)` -- create new
    //#     incremental decision tree learner; parameters `htJsonParams` are passed as JSON
    JsDeclareFunction(newHoeffdingTree);    
    
    // clustering (TODO: still depends directly on feature space)
    // trainKMeans(featureSpace, positives, negatives, parameters)
	JsDeclareFunction(trainKMeans);
    
    //#- `tokenizer = analytics.newTokenizer({ type: <type>, ...})` -- create new tokenizer
    //#     of type `<type>`. Syntax same as when defining index keys in stores or `text` feature 
    //#     extractors.
    JsDeclareFunction(newTokenizer);
    //#- `langOptionsJson = analytics.getLanguageOptions()` -- get options for text parsing 
    //#     (stemmers, stop word lists) as a json object, with two arrays:
    //#     `langOptionsJson.stemmer` and `langOptionsJson.stopwords`
	JsDeclareFunction(getLanguageOptions);     
    //#JSIMPLEMENT:src/qminer/js/analytics.js
};

///////////////////////////////
// QMiner-JavaScript-Feature-Space
//#
//# ### Feature Space
//#
//# Holds the definition of the feature space and feature extractors, which
//# can create feature vectors from QMiner records. Feature space is created
//# by calling `analytics.newFeatureSpace` and providing [Feature Extractor](Feature-Extractors) 
//# declarations as parameters.
class TJsFtrSpace {
public:
	/// JS script context
	TWPt<TScript> Js;	
    /// Feature space 
    PFtrSpace FtrSpace;    
    
private:
	typedef TJsObjUtil<TJsFtrSpace> TJsFtrSpaceUtil;
    
	TJsFtrSpace(TWPt<TScript> _Js, const PFtrSpace& _FtrSpace): Js(_Js), FtrSpace(_FtrSpace) { }
public:
	static v8::Persistent<v8::Object> New(TWPt<TScript> Js, const PFtrSpace& FtrSpace) { 
		return TJsFtrSpaceUtil::New(new TJsFtrSpace(Js, FtrSpace)); }
    static PFtrSpace GetArgFtrSpace(const v8::Arguments& Args, const int& ArgN);
	static PFtrSpace GetArgFtrSpace(v8::Handle<v8::Value> Val);
	static v8::Handle<v8::ObjectTemplate> GetTemplate();

	//# 
	//# **Functions and properties:**
	//#     
    //#- `num = fsp.dim` -- dimensionality of feature space
    JsDeclareProperty(dim);    
    //#- `fsp = fsp.save(fout)` -- serialize feature space to `fout` output stream. Returns self.
    JsDeclareFunction(save);
    //#- `fsp = fsp.updateRecord(rec)` -- update feature space definitions and extractors
    //#     by exposing them to record `rec`. Returns self. For example, this can update the vocabulary
    //#     used by bag-of-words extractor by taking into account new text.
	JsDeclareFunction(updateRecord);
    //#- `fsp = fsp.updateRecords(rs)` -- update feature space definitions and extractors
    //#     by exposing them to records from record set `rs`. Returns self. For example, this can update 
    //#     the vocabulary used by bag-of-words extractor by taking into account new text.
	JsDeclareFunction(updateRecords);
    JsDeclareFunction(finishUpdate); // deprecated
    //#- `strArr = fsp.extractStrings(rec)` -- use feature extractors to extract string 
    //#     features from record `rec` (e.g. words from string fields); results are returned
    //#     as a string array
    JsDeclareFunction(extractStrings);
	//#- `ftrName = fsp.getFtr(idx)` -- returns the name `ftrName` (string) of `idx`-th feature in feature space `fsp`
	JsDeclareFunction(getFtr);
	//#- `spVec = fsp.ftrSpVec(rec)` -- extracts sparse feature vector `spVec` from record `rec`
    JsDeclareFunction(ftrSpVec);
    //#- `vec = fsp.ftrVec(rec)` -- extracts feature vector `vec` from record  `rec`
    JsDeclareFunction(ftrVec);
    //#- `spMat = fsp.ftrSpColMat(rs)` -- extracts sparse feature vectors from 
    //#     record set `rs` and returns them as columns in a sparse matrix `spMat`.
	JsDeclareFunction(ftrSpColMat);
    //#- `mat = fsp.ftrColMat(rs)` -- extracts feature vectors from 
    //#     record set `rs` and returns them as columns in a matrix `mat`.
    JsDeclareFunction(ftrColMat);
};

///////////////////////////////
// QMiner-JavaScript-Support-Vector-Machine-Model
//#
//# ### Support Vector Machine model
//#
//# Holds SVM classification or regression model. This object is result of
//# `analytics.trainSvmClassify` or `analytics.trainSvmRegression`.
// TODO rewrite to JavaScript
class TJsSvmModel {
public:
	/// JS script context
	TWPt<TScript> Js;	
    /// SVM Model
    TSvm::TLinModel Model;
    
private:
	typedef TJsObjUtil<TJsSvmModel> TJsSvmModelUtil;
    
	TJsSvmModel(TWPt<TScript> _Js, const TSvm::TLinModel& _Model): 
        Js(_Js), Model(_Model) { }
public:
	static v8::Persistent<v8::Object> New(TWPt<TScript> Js, const TSvm::TLinModel& Model) { 
        return TJsSvmModelUtil::New(new TJsSvmModel(Js, Model)); }

	static v8::Handle<v8::ObjectTemplate> GetTemplate();

	//# 
	//# **Functions and properties:**
	//#     
    //#- `num = svmModel.predict(vec)` -- sends vector `vec` through the model and returns the prediction as a real number `num` (-1 or 1 for classification)
	//#- `num = svmModel.predict(spVec)` -- sends sparse vector `spVec` through the model and returns the prediction as a real number `num` (-1 or 1 for classification)
	JsDeclareFunction(predict);
    //#- `vec = svmModel.weights` -- weights of the SVM linear model as a full vector `vec`
	JsDeclareProperty(weights);   
    //#- `svmModel = svmModel.save(fout)` -- saves model to output stream `fout`. Returns self.
	JsDeclareFunction(save);
};

///////////////////////////////
// QMiner-JavaScript-Neural-Networks
//#
//# ### Neural network model
//#
//# Holds the neural network model. This object is result of `analytics.newNN`.
class TJsNN {
public:
	/// JS script context
	TWPt<TScript> Js;	
    /// NN Model
    TSignalProc::PNNet NN;

private:
    typedef TJsObjUtil<TJsNN> TJsNNUtil;
	TJsNN(TWPt<TScript> _Js, const TSignalProc::PNNet& _NN): Js(_Js), NN(_NN) { }
public:
	static v8::Persistent<v8::Object> New(TWPt<TScript> Js, const TSignalProc::PNNet& NN) {
		return TJsNNUtil::New(new TJsNN(Js, NN)); }
	static v8::Handle<v8::ObjectTemplate> GetTemplate();
    
	//# 
	//# **Functions and properties:**
	//#     
	//#- `nnModel = nnModel.learn(inVec, outVec)` -- uses a pair of input `inVec` and output `outVec` to perform one step of learning with backpropagation. Returns self.
	JsDeclareFunction(learn);
    //#- `vec2 = nnModel.predict(vec)` -- sends vector `vec` through the model and returns the prediction as a vector `vec2`
	JsDeclareFunction(predict);
};

///////////////////////////////
// QMiner-JavaScript-Recursive-Linear-Regression
//#
//# ### Recursive Linear Regression model
//#
//# Holds online regression model. This object is result of `analytics.newRecLinReg`.
class TJsRecLinRegModel {
public:
	/// JS script context
	TWPt<TScript> Js;	
	/// RecLinReg Model
	TSignalProc::PRecLinReg Model;    
private:
	typedef TJsObjUtil<TJsRecLinRegModel> TJsRecLinRegModelUtil;
	TJsRecLinRegModel(TWPt<TScript> _Js, const TSignalProc::PRecLinReg& _Model): Js(_Js), Model(_Model) { }
public:
	static v8::Persistent<v8::Object> New(TWPt<TScript> Js, const TSignalProc::PRecLinReg& Model) {
		return TJsRecLinRegModelUtil::New(new TJsRecLinRegModel(Js, Model)); }
	static v8::Handle<v8::ObjectTemplate> GetTemplate();
    
	//# 
	//# **Functions and properties:**
	//#     
    //#- `recLinRegModel = recLinRegModel.learn(vec, num)` -- updates the model using full vector `vec` and target number `num`as training data. Returns self.
	JsDeclareFunction(learn);
    //#- `num = recLinRegModel.predict(vec)` -- sends vector `vec` through the 
    //#     model and returns the prediction as a real number `num`
	JsDeclareFunction(predict);
    //#- `vec = recLinRegModel.weights` -- weights of the linear model as a full vector `vec`   
	JsDeclareProperty(weights);
    //#- `num = recLinRegModel.dim` -- dimensionality of the feature space on which this model works
	JsDeclareProperty(dim);
	//#- `recLinRegModel = recLinRegModel.save(fout)` -- saves model to output stream `fout`. Returns self.
	JsDeclareFunction(save);
};

///////////////////////////////
// QMiner-JavaScript-HoeffdingTree
//#
//# ### Hoeffding Tree model
//#
//# First, we have to initialize the learner by passing description of the data stream
//# and algorithm parameters. When describing the data stream, we have to specify the order of
//# attributes in a stream example and describe each attribute. For each attribute, we specifty
//# its type and --- in case of discrete attributes --- enumerate all possible values of the attribute.
//# See `titanicConfig` below. 
//#
//# The HoeffdingTree algorithm comes with many parameters:
//#
//#- `gracePeriod` -- Denotes ``recomputation period''; if gracePeriod=200, the algorithm
//#	    will recompute information gains (or Gini indices) every 200 examples. Recomputation
//#	    is the most expensive operation in the algorithm, because we have to recompute gains at each
//#	    leaf of the tree for each attribute. (If ConceptDriftP=true, we have to recompute gains in each
//#       node of the tree.)
//#- `splitConfidence` -- The probability of making a mistake when splitting a leaf. Let `A1` and `A2`
//#	    be attributes with the highest information gains `G(A1)` and `G(A2)`. The algorithm
//#	    uses [Hoeffding inequality](http://en.wikipedia.org/wiki/Hoeffding's_inequality#General_case)
//#	    to ensure that the attribute with the highest estimate (estimate is computed form the sample
//#	    of the stream examples that are currently in the leaf) is truly the best (assuming the process
//#	    generating the data is stationary). So `A1` is truly best with probability at least 1-`splitConfidence`.
//#- `tieBreaking` -- If two attributes are equally good --- or almost equally good --- the algorithm will
//#	    will never split the leaf. We address this with the `tieBreaking` parameter and consider two attributes
//#	    equally good whenever `G(A1)-G(A2) <= tieBreaking`, i.e., when they have similar gains. (Intuition: If
//#	    the attributes are equally good, we don't care on which one we split.)
//#- `conceptDriftP` -- Denotes whether the algorithm adapts to potential changes in the data. If set to `true`,
//#	    we use a variant of [CVFDT learner](http://homes.cs.washington.edu/~pedrod/papers/kdd01b.pdf );
//#      if set to `false`, we use a variant of [VFDT learner](http://homes.cs.washington.edu/~pedrod/papers/kdd00.pdf).
//#- `driftCheck` -- If `DriftCheckP=true` (this is one of the algorithm parameters), the algorithm sets nodes into
//#       self-evaluation mode every `driftCheck` examples. If one of the alternate trees performs better than the ``main''
//#       tree, the algorithm swaps the best-performing alternate tree in place of the main one. 
//#- `windowSize` -- The algorithm keeps a sliding window of the last `windowSize` stream examples. It makes sure
//#	    the model reflects the concept represented by the examples from the sliding window. It needs to keep
//#	    the window in order to ``forget'' the example when it becomes too old. 
class TJsHoeffdingTree {
public:
	/// JS script context
	TWPt<TScript> Js;
	// HoeffdingTree, the learner 
	THoeffding::PHoeffdingTree HoeffdingTree;
private:
	typedef TJsObjUtil<TJsHoeffdingTree> TJsHoeffdingTreeUtil;
	static v8::Persistent<v8::ObjectTemplate> Template;
	
	THoeffding::TTaskType JsTaskType;
	
	TJsHoeffdingTree(TWPt<TScript> Js_, PJsonVal StreamConfig, PJsonVal JsonConfig);
public:
	static v8::Persistent<v8::Object> New(TWPt<TScript> Js_, PJsonVal StreamConfig, PJsonVal JsonConfig) { 
		return TJsHoeffdingTreeUtil::New(new TJsHoeffdingTree(Js_, StreamConfig, JsonConfig)); }
	
	static v8::Handle<v8::ObjectTemplate> GetTemplate();

	//# 
	//# **Functions and properties:**
	//#     
	//#- `htModel = htModel.process(strArr, numArr, labelStr)` -- processes the stream example; `strArr` is an array of discrete attribute values (strings);
	//#   `numArr` is an array of numeric attribute values (numbers); `labelStr` is the class label of the example; the function returns self.
	//#- `htModel.process(line)` -- processes the stream example; `line` is comma-separated string of attribute values (for example `"a1,a2,c"`, where `c` is the class label); the function returns nothing.
	JsDeclareFunction(process);
	//#- `labelStr = htModel.classify(strArr, numArr)` -- classifies the stream example; `strArr` is an array of discrete attribute values (strings); `numArr` is an array of numeric attribute values (numbers); returns the class label `labelStr`.
	//#- `labelStr = htModel.classify(line)` -- classifies the stream example; `line` is comma-separated string of attribute values; returns the class label `labelStr`.
	JsDeclareFunction(classify);
<<<<<<< HEAD
	//#-  `htModel.predict(strArr, numArr` -- predicts numerical value that belongs to the example; `strArr` is an array of discrete values (strings); `numArr` is an array of numeric attribute values (numbers); returns a number.
	//#   
	JsDeclareFunction(predict);
	//#- `htModel.exportModel(htOutParams)` -- writes the current model into file `htOutParams.file` in format `htOutParams.type`.
=======
	//#- `htModel = htModel.exportModel(htOutParams)` -- writes the current model into file `htOutParams.file` in format `htOutParams.type`. Returns self.
>>>>>>> 5188c21a
	//#   here, `htOutParams = { file: filePath, type: exportType }` where `file` is the file path and `type` is the export type (currently only `DOT` and `XML` are supported).
	JsDeclareFunction(exportModel);
};

///////////////////////////////
// QMiner-JavaScript-Tokenizer
//#
//# ### Tokenizer
//#
//# Breaks text into tokens (i.e. words).
class TJsTokenizer {
public:
	/// JS script context
	TWPt<TScript> Js;	
    /// Tokenizer Model
    PTokenizer Tokenizer;

private:
    typedef TJsObjUtil<TJsTokenizer> TJsTokenizerUtil;
	TJsTokenizer(TWPt<TScript> _Js, const PTokenizer& _Tokenizer): 
        Js(_Js), Tokenizer(_Tokenizer) { }
public:
	static v8::Persistent<v8::Object> New(TWPt<TScript> Js, const PTokenizer& Tokenizer) {
		return TJsTokenizerUtil::New(new TJsTokenizer(Js, Tokenizer)); }
	static v8::Handle<v8::ObjectTemplate> GetTemplate();
    
	//# 
	//# **Functions and properties:**
	//#     
	//#- `arr = tokenizer.getTokens(string)` -- tokenizes given strings and returns it as an array of strings.
	JsDeclareFunction(getTokens);
	//#- `arr = tokenizer.getSentences(string)` -- breaks text into sentence and returns them as an array of strings.
    JsDeclareFunction(getSentences);
	//#- `arr = tokenizer.getParagraphs(string)` -- breaks text into paragraphs and returns them as an array of strings.
	JsDeclareFunction(getParagraphs);
};

///////////////////////////////
// QMiner-JavaScript-GeoIP
class TJsGeoIp {
private:
	// this is singleton
	static bool InitP;
	static PGeoIpBs GeoIpBs;	
	static PGeoIpBs GetGeoIpBs();

private:
	typedef TJsObjUtil<TJsGeoIp> TJsGeoIpUtil;
	explicit TJsGeoIp() { }	
public:
	static v8::Persistent<v8::Object> New() { return TJsGeoIpUtil::New(new TJsGeoIp); }
	~TJsGeoIp() { }

	// template
	static v8::Handle<v8::ObjectTemplate> GetTemplate();
	// function
	JsDeclareFunction(country);				
	JsDeclareFunction(location);
};

///////////////////////////////
// QMiner-JavaScript-DMoz
class TJsDMoz {
private:
	// this is singleton
	static bool InitP;
	static PDMozCfy DMozCfy;	
	static const PDMozCfy& GetDMozCfy();

private:
	typedef TJsObjUtil<TJsDMoz> TJsDMozUtil;
	explicit TJsDMoz() { }	
public:
	static v8::Persistent<v8::Object> New() { return TJsDMozUtil::New(new TJsDMoz); }
	~TJsDMoz() { }

	// template
	static v8::Handle<v8::ObjectTemplate> GetTemplate();
	// function
	JsDeclareFunction(classify);				
};

//#
//# ## System and I/O
//#
//# ### Process
//# 
class TJsProcess {
public:
	/// JS script context
	TWPt<TScript> Js;

private:
	/// Object utility class
	typedef TJsObjUtil<TJsProcess> TJsProcessUtil;

	explicit TJsProcess(TWPt<TScript> _Js): Js(_Js) { }

public:
	static v8::Persistent<v8::Object> New(TWPt<TScript> Js) {
		return TJsProcessUtil::New(new TJsProcess(Js)); }

	/// template
    static v8::Handle<v8::ObjectTemplate> GetTemplate();

    //#
	//# **Functions and properties:**
	//#
	//#- `process.stop()` -- Stops the current process.
	//#- `process.stop(returnCode)` -- Stops the current process and returns `returnCode
    JsDeclareFunction(stop);
	//#- `process.sleep(millis)` -- Halts execution for the given amount of milliseconds `millis`.
    JsDeclareFunction(sleep);
    //#- `a = process.args` -- array of command-line arguments 
    //#     used to start current QMiner instance
    JsDeclareProperty(args);
    //#- `objJSON = process.sysStat` -- statistics about system and qminer process (E.g. memory consumption).
    JsDeclareProperty(sysStat);
	//#- `str = process.scriptNm` -- Returns the name of the script.
	JsDeclareProperty(scriptNm);
	//#- `str = process.scriptFNm` -- Returns absolute script file path.
	JsDeclareProperty(scriptFNm);
	//#- `globalVarNames = process.getGlobals()` -- Returns an array of all global variable names
	JsDeclareFunction(getGlobals);
	//#- `process.exitScript()` -- Exits the current script
	JsDeclareFunction(exitScript);
    //#- `process.returnCode` -- current code to be returned by QMiner process
  	JsDeclareSetProperty(getReturnCode, setReturnCode);
    //#JSIMPLEMENT:src/qminer/process.js
};


//#
//# ### utilities.js (use require)
//# 
//#JSIMPLEMENT:src/qminer/js/utilities.js    

//#
//# ### assert.js (use require)
//# 
//#JSIMPLEMENT:src/qminer/js/assert.js    

///////////////////////////////
// JavaScript Console
//#
//# ### Console
//# 
//# Writing and reading from console. Also very useful to create
//# "interactive breakpoints" using `console.start()`. All outputs
//# are automatically prefixed by current date and time.
class TJsConsole {
public:
	/// JS script context
	TWPt<TScript> Js;
    
private:
	/// Object utility class
	typedef TJsObjUtil<TJsConsole> TJsConsoleUtil;
    
    explicit TJsConsole(TWPt<TScript> _Js): Js(_Js) { }
public:
	static v8::Persistent<v8::Object> New(TWPt<TScript> Js) { 
		return TJsConsoleUtil::New(new TJsConsole(Js)); }

	/// template
    static v8::Handle<v8::ObjectTemplate> GetTemplate();

    //# 
	//# **Functions and properties:**
	//#     
    //#- `console.log(message)` -- writes `message` to standard output, using
    //#     prefix `[console]` to indicate the text came from console object;
    //#     `message` must be of type string
    //#- `console.log(prefixStr, message)` -- writes `message` to standard output, 
    //#     using provided prefix `[prefixStr]`; both `message` and `prefixStr` must
    //#     be of type string
	JsDeclareFunction(log);
    //#- `line = console.getln()` -- reads a line from command line and returns
    //#     it as string
	JsDeclareFunction(getln);
	//#- `console.print(str)` -- prints a string to standard output
	JsDeclareFunction(print);
    //#JSIMPLEMENT:src/qminer/console.js    
};

///////////////////////////////
// QMiner-JavaScript-Filesystem
//#
//# ### File system
//# 
class TJsFs {
public:
	// directories we're allowed to access 
	TVec<TJsFPath> AllowedFPathV;
	
private:
	typedef TJsObjUtil<TJsFs> TJsFsUtil;

	TJsFs(const TVec<TJsFPath>& AllowedDirV_): AllowedFPathV(AllowedDirV_) { }
public:
	static v8::Persistent<v8::Object> New(TScript* Js) { 
		return TJsFsUtil::New(new TJsFs(Js->AllowedFPathV)); }
	~TJsFs() { }
	
	/// template
    static v8::Handle<v8::ObjectTemplate> GetTemplate();

    /// Are we allowed to access given path
	bool CanAccess(const TStr& FPath);
    /// Are we allowed to access given path
	static bool CanAccess(const v8::Arguments& Args);

    //# 
	//# **Functions and properties:**
	//#     
    //#- `fin = fs.openRead(fileName)` -- open file in read mode and return file input stream `fin`
	JsDeclareFunction(openRead);
    //#- `fout = fs.openWrite(fileName)` -- open file in write mode and return file output stream `fout`
	JsDeclareFunction(openWrite);
    //#- `fout = fs.openAppend(fileName)` -- open file in append mode and return file output stream `fout`
	JsDeclareFunction(openAppend);
    //#- `bool = fs.exists(fileName)` -- does file exist?
	JsDeclareFunction(exists);
    //#- `fs.copy(fromFileName, toFileName)` -- copy file
	JsDeclareFunction(copy);
    //#- `fs.move(fromFileName, toFileName)` -- move file
	JsDeclareFunction(move);
    //#- `fs.del(fileName)` -- delete file
	JsDeclareFunction(del);
    //#- `fs.rename(fromFileName, toFileName)` -- rename file
	JsDeclareFunction(rename);
    //#- `fileInfoJson = fs.fileInfo(fileName)` -- returns file info as a json object {createTime:str, lastAccessTime:str, lastWriteTime:str, size:num}.
	JsDeclareFunction(fileInfo);
    //#- `fs.mkdir(dirName)` -- make folder
	JsDeclareFunction(mkdir);
    //#- `fs.rmdir(dirName)` -- delete folder
	JsDeclareFunction(rmdir);
    //#- `strArr = fs.listFile(dirName, fileExtension)` -- returns list of files in directory given file extension
    //#- `strArr = fs.listFile(dirName, fileExtension, recursive)` -- returns list of files in directory given extension. `recursive` is a boolean
	JsDeclareFunction(listFile);
};

///////////////////////////////
// QMiner-JavaScript-FIn
//#
//# ### Input File Stream
//# 
class TJsFIn {
public:
	PSIn SIn;
private:
	typedef TJsObjUtil<TJsFIn> TJsFInUtil;
	TJsFIn(const TStr& FNm): SIn(TZipIn::NewIfZip(FNm)) { }
public:
	static v8::Persistent<v8::Object> New(const TStr& FNm) {
		return TJsFInUtil::New(new TJsFIn(FNm)); }
    static PSIn GetArgFIn(const v8::Arguments& Args, const int& ArgN);

   	static v8::Handle<v8::ObjectTemplate> GetTemplate();

    //# 
	//# **Functions and properties:**
	//#     
    //#- `char = fin.peekCh()` -- peeks a character
	JsDeclareFunction(peekCh);
    //#- `char = fin.getCh()` -- reads a character
	JsDeclareFunction(getCh);
    //#- `line = fin.readLine()` -- reads a line
	JsDeclareFunction(readLine);
    //#- `bool = fin.eof` -- end of stream?
	JsDeclareProperty(eof);
    //#- `len = fin.length` -- returns the length of input stream
	JsDeclareProperty(length);
};

///////////////////////////////
// QMiner-JavaScript-FOut
//#
//# ### Output File Stream
//# 
class TJsFOut {
public:
	PSOut SOut;
private:
	typedef TJsObjUtil<TJsFOut> TJsFOutUtil;
	TJsFOut(const TStr& FilePath, const bool& AppendP): SOut(TFOut::New(FilePath, AppendP)) { }
	TJsFOut(const TStr& FilePath): SOut(TZipOut::NewIfZip(FilePath)) { }

public:
	static v8::Persistent<v8::Object> New(const TStr& FilePath, const bool& AppendP = false) { 
		return TJsFOutUtil::New(new TJsFOut(FilePath, AppendP)); }
    static PSOut GetArgFOut(const v8::Arguments& Args, const int& ArgN);
    
	static v8::Handle<v8::ObjectTemplate> GetTemplate();

    //# 
	//# **Functions and properties:**
	//#     
    //#- `fout.write(data)` -- writes to output stream. `data` can be a number, a json object or a string.
	JsDeclareFunction(write);
    //#- `fout.writeLine(data)` -- writes data to output stream and adds newline
	JsDeclareFunction(writeLine);
    //#- `fout.flush()` -- flushes output stream
	JsDeclareFunction(flush);
    //#- `fout.close()` -- closes output stream
  	JsDeclareFunction(close);
};

///////////////////////////////
// JavaScript Http
//#
//# ### HTTP
//# 
class TJsHttp {
public:
	/// JS script context
	TWPt<TScript> Js;
    
private:
	/// Object utility class
	typedef TJsObjUtil<TJsHttp> TJsHttpUtil;
    
    explicit TJsHttp(TWPt<TScript> _Js): Js(_Js) { }
public:
	static v8::Persistent<v8::Object> New(TWPt<TScript> Js) { 
		return TJsHttpUtil::New(new TJsHttp(Js)); }

	/// template
    static v8::Handle<v8::ObjectTemplate> GetTemplate();

    //# 
	//# **Functions and properties:**
	//#     
	//#- `http.get(url)` -- gets url, but does nothing with response
    //#- `http.get(url, httpJsonSuccessCallback)` -- gets url and executes httpJsonSuccessCallback, a function with signature: function (objJson) {} on success. Error will occour if objJson is not a JSON object.
    //#- `http.get(url, httpJsonSuccessCallback, httpErrorCallback)` -- gets url and executes httpJsonSuccessCallback (signature: function (objJson) {}) on success or httpErrorCallback (signature: function (message) {}) on error. Error will occour if objJson is not a JSON object.
	//#- `http.getStr(url)` -- gets url, but does nothing with response
	//#- `http.getStr(url, httpStrSuccessCallback)` -- gets url and executes httpStrSuccessCallback, a function with signature: function (str) {} on success. 
    //#- `http.getStr(url, httpStrSuccessCallback, httpErrorCallback)` -- gets url and executes httpJsonSuccessCallback (signature: function (str) {}) on success or httpErrorCallback (signature: function (message) {}) on error.
	JsDeclareFunction(get);
    //#- `http.post(url, mimeType, data)` -- post to `url` (string) using `mimeType` (string), where the request body is `data` (string)
    //#- `http.post(url, mimeType, data, httpJsonSuccessCallback)` -- post to `url` (string) using `mimeType` (string), where the request body is `data` (string). executes httpJsonSuccessCallback, a function with signature: function (objJson) {} on success. Error will occour if objJson is not a JSON object.
    //#- `http.post(url, mimeType, data, httpJsonSuccessCallback, httpErrorCallback)` -- post to `url` (string) using `mimeType` (string), where the request body is `data` (string). executes httpJsonSuccessCallback, a function with signature: function (objJson) {} on success or httpErrorCallback (signature: function (message) {}) on error. Error will occour if objJson is not a JSON object.
    //#- `http.postStr(url)` -- post to `url` (string) using `mimeType` (string), where the request body is `data` (string)
    //#- `http.postStr(url, mimeType, data, httpStrSuccessCallback)` -- post to `url` (string) using `mimeType` (string), where the request body is `data` (string). executes httpStrSuccessCallback, a function with signature: function (str) {} on success.
    //#- `http.postStr(url, mimeType, data, httpStrSuccessCallback, httpErrorCallback)` -- post to `url` (string) using `mimeType` (string), where the request body is `data` (string). executes httpStrSuccessCallback, a function with signature: function (str) {} on success or httpErrorCallback (signature: function (message) {}) on error.
	JsDeclareFunction(post);
    //#- `http.onRequest(path, verb, httpRequestCallback)` -- path: function path without server name and script name. Example: `http.onRequest("test", "GET", function (req, resp) { })` executed from `script.js` on localhost will execute a get request from `http://localhost/script/test`. `verb` can be one of the following {"GET","POST","PUT","DELETE","PATCH"}. `httpRequestCallback` is a function with signature: function (request, response) { /*...*/ }
	JsDeclareFunction(onRequest);
    //#JSIMPLEMENT:src/qminer/http.js    
};

///////////////////////////////
// QMiner-JavaScript-Http-Response
//#
//# ### HTTP Response
//# 
class TJsHttpResp {
public:
    /// Callback to the webserver for sending response    
	TWebSrv* WebSrv;
    /// Request ID for reference when responding
    TUInt64 SockId;
    /// Response status code
    TInt StatusCode;
    /// Content Type
    TStr ContTypeStr;
    /// Content Body
    TMem BodyMem;
    /// True when finished and response already sent
    TBool DoneP;
    
private:
	typedef TJsObjUtil<TJsHttpResp> TJsHttpRespUtil;
    
public:
	TJsHttpResp(TWebSrv* _WebSrv, const uint64& _SockId): WebSrv(_WebSrv),
        SockId(_SockId), StatusCode(THttp::OkStatusCd), 
        ContTypeStr(THttp::AppJSonFldVal), DoneP(false) { }
	static v8::Persistent<v8::Object> _New(TWebSrv* WebSrv, const uint64& SockId) { 
		return TJsHttpRespUtil::New(new TJsHttpResp(WebSrv, SockId), false); }

	static v8::Handle<v8::ObjectTemplate> GetTemplate();

    //# 
	//# **Functions and properties:**
	//#     
    //#- `httpResponse.setStatusCode(statusCode)` -- sets status code (integer)
	JsDeclareFunction(setStatusCode);
    //#- `httpResponse.setContentType(mimeType)` -- sets content type (string)
    JsDeclareFunction(setContentType);
    //#- `httpResponse.add(dataStr)` -- adds `dataStr` (string) to request body
	//#- `httpResponse.add(dataJSON)` -- adds `dataJSON` (JSON object) to request body
	JsDeclareFunction(add);	
    //#- `httpResponse.close()` -- closes and executes the response
	JsDeclareFunction(close);
    //#- `httpResponse.send(dataStr)` -- adds `dataStr` (string) and closes the response
	//#- `httpResponse.send(dataJSON)` -- adds `dataJSON` (JSON object) and closes the response
    JsDeclareFunction(send);
};

///////////////////////////////
// QMiner-JavaScript-Time
//#
//# ### Date-Time
//#
//# Wrapper around GLib's TTm. Used as return for `DateTime` field type. 
//# New one can be created using `tm = require('time.js')`.
class TJsTm {
public:
    /// Date-time
    TTm Tm;
private:
	typedef TJsObjUtil<TJsTm> TJsTmUtil;
    
	TJsTm(const TTm& _Tm): Tm(_Tm) { }
public:
	static v8::Persistent<v8::Object> New() { 
		return TJsTmUtil::New(new TJsTm(TTm::GetCurUniTm())); }
	static v8::Persistent<v8::Object> New(const TTm& Tm) { 
		return TJsTmUtil::New(new TJsTm(Tm)); }

	static v8::Handle<v8::ObjectTemplate> GetTemplate();

	//# 
	//# **Functions and properties:**
	//#
    //#- `str = tm.string` -- string representation of time (e.g. 2014-05-29T10:09:12)
    JsDeclareProperty(string);
    //#- `str = tm.dateString` -- string representation of date (e.g. 2014-05-29)
    JsDeclareProperty(dateString);
    //#- `num = tm.timestamp` -- unix timestamp representation of time (seconds since 1970)
    JsDeclareProperty(timestamp);
    //#- `num = tm.year` -- year (number)
    JsDeclareProperty(year);
    //#- `num = tm.month` -- month (number)
    JsDeclareProperty(month);
    //#- `num = tm.day` -- day (number)
    JsDeclareProperty(day);
    //#- `str = tm.dayOfWeek` -- day of week (string)
    JsDeclareProperty(dayOfWeek);
    //#- `num = tm.hour` -- hour (number)
    JsDeclareProperty(hour);
    //#- `num = tm.minute` -- minute (number)
    JsDeclareProperty(minute);
    //#- `num = tm.second` -- second (number)
    JsDeclareProperty(second);
    //#- `num = tm.milisecond` -- millisecond (number)
    JsDeclareProperty(milisecond);
    //#- `tm2 = tm.now` -- returns new time object representing current local time
    JsDeclareProperty(now);
    //#- `tm2 = tm.nowUTC` -- returns new time object represented current UTC time
    JsDeclareProperty(nowUTC);    
    //#- `tm = tm.add(val, unit)` -- adds `val` to the time and returns self; `unit` defines the unit 
    //#     of `val`, options are `second` (default), `minute`, `hour`, and `day`.
    JsDeclareFunction(add);
    //#- `tm = tm.sub(val, unit)` -- subtracts `val` from the time and returns self; `unit` defintes the unit of `val`. options are `second` (default), `minute`, `hour`, and `day`.
    JsDeclareFunction(sub); 
    //#- `tmJSON = tm.toJSON()` -- returns json representation of time    
    JsDeclareFunction(toJSON);
    //#- `tm2 = tm.parse(str)` -- parses string `str` in weblog format (example: `2014-05-29T10:09:12`)  and returns a date time object. Weblog format uses `T` to separate date and time, uses `-` for date units separation and `:` for time units separation (`YYYY-MM-DDThh-mm-ss`).
    //#     as Date-Time object
	JsDeclareFunction(parse);
	//#- `tm2 = tm.clone()` -- clones `tm` to `tm2`
	JsDeclareFunction(clone);
};
//#
//# ## Other libraries
//#
//#JSIMPLEMENT:src/qminer/js/twitter.js 
//#JSIMPLEMENT:src/qminer/js/xml.js 

///////////////////////////////////////////////
/// Javscript Function Feature Extractor.
//-
//- ## Javascript Feature Extractor
//-
class TJsFuncFtrExt : public TFtrExt {
// Js wrapper API
public:
	/// JS script context
	TWPt<TScript> Js;
private:
	typedef TJsObjUtil<TJsFuncFtrExt> TJsFuncFtrExtUtil;
	// private constructor
	TJsFuncFtrExt(TWPt<TScript> _Js, const PJsonVal& ParamVal, const v8::Persistent<v8::Function>& _Fun): 
        TFtrExt(_Js->Base, ParamVal), Js(_Js), Fun(_Fun) { 
            Name = ParamVal->GetObjStr("name", "jsfunc"); 
            Dim = ParamVal->GetObjInt("dim", 1); }
public:
	// public smart pointer
	static PFtrExt NewFtrExt(TWPt<TScript> Js, const PJsonVal& ParamVal, 
        const v8::Persistent<v8::Function>& _Fun) {
            return new TJsFuncFtrExt(Js, ParamVal, _Fun); }
// Core functionality
private:
	// Core part
	TInt Dim;
	TStr Name;
	v8::Persistent<v8::Function> Fun;
    
	double ExecuteFunc(const TRec& FtrRec) const {
		v8::HandleScope HandleScope;
		v8::Handle<v8::Value> RecArg = TJsRec::New(Js, FtrRec);		
		return Js->ExecuteFlt(Fun, RecArg);
	}
	
	void ExecuteFuncVec(const TRec& FtrRec, TFltV& Vec) const {
		v8::HandleScope HandleScope;
		v8::Handle<v8::Value> RecArg = TJsRec::New(Js, FtrRec);		
		Js->ExecuteFltVec(Fun, RecArg, Vec);
	}
public:
	// Assumption: object without key "fun" is a JSON object (the key "fun" is reserved for a javascript function, which is not a JSON object)
	static PJsonVal CopySettings(v8::Local<v8::Object> Obj) {
		// clone all properties except fun!
		v8::Local<v8::Array> Properties = Obj->GetOwnPropertyNames();
		PJsonVal ParamVal = TJsonVal::NewObj();
		for (uint32 PropN = 0; PropN < Properties->Length(); PropN++) {
			// get each property as string, extract arg json and attach it to ParamVal
			TStr PropStr = TJsUtil::V8JsonToStr(Properties->Get(PropN));
			PropStr = PropStr.GetSubStr(1, PropStr.Len() - 2); // remove " char at the beginning and end
			if (PropStr == "fun") continue;
			v8::Handle<v8::Value> Val = Obj->Get(Properties->Get(PropN));
			if (Val->IsNumber()) {
				ParamVal->AddToObj(PropStr, Val->NumberValue());
			}
			if (Val->IsString()) {
				v8::String::Utf8Value Utf8(Val);
				TStr ValueStr(*Utf8);
				ParamVal->AddToObj(PropStr, ValueStr);
			}
			if (Val->IsBoolean()) {
				ParamVal->AddToObj(PropStr, Val->BooleanValue());
			}
			if (Val->IsObject() || Val->IsArray()) {
				ParamVal->AddToObj(PropStr, TJsFuncFtrExtUtil::GetValJson(Val));
			}
		}
		//printf("JSON: %s\n", TJsonVal::GetStrFromVal(ParamVal).CStr());
		return ParamVal;
	}
// Feature extractor API
private:
	TJsFuncFtrExt(const TWPt<TBase>& Base, const PJsonVal& ParamVal); // will throw exception (saving, loading not supported)
	TJsFuncFtrExt(const TWPt<TBase>& Base, TSIn& SIn); // will throw exception (saving, loading not supported)
public:
	static PFtrExt New(const TWPt<TBase>& Base, const PJsonVal& ParamVal); // will throw exception (saving, loading not supported)
	static PFtrExt Load(const TWPt<TBase>& Base, TSIn& SIn); // will throw exception (saving, loading not supported)
	void Save(TSOut& SOut) const;

	TStr GetNm() const { return Name; }
	int GetDim() const { return Dim; }
	TStr GetFtr(const int& FtrN) const { return GetNm(); }

	void Clr() { };
	bool Update(const TRec& Rec) { return false; }
	void AddSpV(const TRec& Rec, TIntFltKdV& SpV, int& Offset) const;
	void AddFullV(const TRec& Rec, TFltV& FullV, int& Offset) const;

	// flat feature extraction
	void ExtractFltV(const TRec& FtrRec, TFltV& FltV) const;

	// feature extractor type name 
	static TStr GetType() { return "jsfunc"; }
};


}

#endif<|MERGE_RESOLUTION|>--- conflicted
+++ resolved
@@ -2492,7 +2492,6 @@
 //# and algorithm parameters. When describing the data stream, we have to specify the order of
 //# attributes in a stream example and describe each attribute. For each attribute, we specifty
 //# its type and --- in case of discrete attributes --- enumerate all possible values of the attribute.
-//# See `titanicConfig` below. 
 //#
 //# The HoeffdingTree algorithm comes with many parameters:
 //#
@@ -2514,8 +2513,8 @@
 //#- `conceptDriftP` -- Denotes whether the algorithm adapts to potential changes in the data. If set to `true`,
 //#	    we use a variant of [CVFDT learner](http://homes.cs.washington.edu/~pedrod/papers/kdd01b.pdf );
 //#      if set to `false`, we use a variant of [VFDT learner](http://homes.cs.washington.edu/~pedrod/papers/kdd00.pdf).
-//#- `driftCheck` -- If `DriftCheckP=true` (this is one of the algorithm parameters), the algorithm sets nodes into
-//#       self-evaluation mode every `driftCheck` examples. If one of the alternate trees performs better than the ``main''
+//#- `driftCheck` -- If `DriftCheckP=N` (this is one of the algorithm parameters), the algorithm sets nodes into
+//#       self-evaluation mode every `N` examples. If one of the alternate trees performs better than the ``main''
 //#       tree, the algorithm swaps the best-performing alternate tree in place of the main one. 
 //#- `windowSize` -- The algorithm keeps a sliding window of the last `windowSize` stream examples. It makes sure
 //#	    the model reflects the concept represented by the examples from the sliding window. It needs to keep
@@ -2549,14 +2548,10 @@
 	//#- `labelStr = htModel.classify(strArr, numArr)` -- classifies the stream example; `strArr` is an array of discrete attribute values (strings); `numArr` is an array of numeric attribute values (numbers); returns the class label `labelStr`.
 	//#- `labelStr = htModel.classify(line)` -- classifies the stream example; `line` is comma-separated string of attribute values; returns the class label `labelStr`.
 	JsDeclareFunction(classify);
-<<<<<<< HEAD
 	//#-  `htModel.predict(strArr, numArr` -- predicts numerical value that belongs to the example; `strArr` is an array of discrete values (strings); `numArr` is an array of numeric attribute values (numbers); returns a number.
 	//#   
 	JsDeclareFunction(predict);
-	//#- `htModel.exportModel(htOutParams)` -- writes the current model into file `htOutParams.file` in format `htOutParams.type`.
-=======
 	//#- `htModel = htModel.exportModel(htOutParams)` -- writes the current model into file `htOutParams.file` in format `htOutParams.type`. Returns self.
->>>>>>> 5188c21a
 	//#   here, `htOutParams = { file: filePath, type: exportType }` where `file` is the file path and `type` is the export type (currently only `DOT` and `XML` are supported).
 	JsDeclareFunction(exportModel);
 };
