--- conflicted
+++ resolved
@@ -3820,11 +3820,7 @@
 
 	explicit TJsSnap(TWPt<TScript> _Js) : Js(_Js) { }
 public:
-<<<<<<< HEAD
-	static v8::Persistent<v8::Object> New(TWPt<TScript> Js) {
-=======
 	static v8::Persistent<v8::Object> New(TWPt<TScript> Js) {		
->>>>>>> 811a6562
 		return TJsSnapUtil::New(new TJsSnap(Js));
 	}
 
@@ -3845,18 +3841,12 @@
 	JsDeclareFunction(communityDetection);
 	//#- `objJSON = snap.communityEvolution(path)` -- return communities alg = `gn`, `imap` or `cnm`
 	JsDeclareFunction(communityEvolution);
-<<<<<<< HEAD
-	JsDeclareFunction(evolutionJson);
-	//#- `spVec = snap.corePeriphery(UGraph, alg)` -- return communities alg = `lip`
-	JsDeclareFunction(corePeriphery);
-=======
 	//#- `spVec = snap.corePeriphery(UGraph, alg)` -- return communities alg = `lip`
 	JsDeclareFunction(corePeriphery);
 	//#- `jsonstring = snap.reebSimplify(DGraph, alg)` -- return communities alg = `lip`
 	JsDeclareFunction(reebSimplify);
 	//#- `jsonstring = snap.reebRefine(DGraph, alg)` -- return communities alg = `lip`
 	JsDeclareFunction(reebRefine);
->>>>>>> 811a6562
 	//#- `vec = graph.dagImportance(dmgraph)` -- return the node imporance vector. 
 	JsDeclareFunction(dagImportance);
 	//- `vec = graph.dagImportanceStore(dmgraph, nodeStoreName, nodeFieldName, edgeStoreName, edgeFieldName, decay)` -- return the node imporance vector. 
@@ -3893,13 +3883,6 @@
 		Graph = TSnap::LoadEdgeList<TPt<T>>(InFNm);
 	};
 
-<<<<<<< HEAD
-	TJsGraph(TWPt<TScript> _Js, TPt<T> _graph) : Js(_Js) {
-		Graph = _graph;
-	};
-
-=======
->>>>>>> 811a6562
 public:
 	static v8::Persistent<v8::Object> New(TWPt<TScript> Js, TStr Graph_class) {
 		v8::Persistent<v8::Object> obj = TJsGraphUtil::New(new TJsGraph(Js));
@@ -3915,16 +3898,6 @@
 		obj->SetHiddenValue(key, value);
 		return obj;
 	}
-<<<<<<< HEAD
-	static v8::Persistent<v8::Object> New(TWPt<TScript> Js, TPt<T> _graph, TStr Graph_class) {
-		v8::Persistent<v8::Object> obj = TJsGraphUtil::New(new TJsGraph(Js, _graph));
-		v8::Handle<v8::String> key = v8::String::New("class");
-		v8::Handle<v8::String> value = v8::String::New(Graph_class.CStr());
-		obj->SetHiddenValue(key, value);
-		return obj;
-	}
-=======
->>>>>>> 811a6562
 	static TPt<T> GetArgGraph(const v8::Arguments& Args, const int& ArgN);
 
 	/// template
@@ -4089,10 +4062,6 @@
 
 
 
-<<<<<<< HEAD
-
-=======
->>>>>>> 811a6562
 //#
 //# ## Other libraries
 //#
