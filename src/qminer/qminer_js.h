/**
 * QMiner - Open Source Analytics Platform
 * 
 * Copyright (C) 2014 Jozef Stefan Institute
 *
 * This program is free software: you can redistribute it and/or modify
 * it under the terms of the GNU Affero General Public License, version 3,
 * as published by the Free Software Foundation.
 *
 * This program is distributed in the hope that it will be useful,
 * but WITHOUT ANY WARRANTY; without even the implied warranty of
 * MERCHANTABILITY or FITNESS FOR A PARTICULAR PURPOSE.  See the
 * GNU Affero General Public License for more details.
 *
 * You should have received a copy of the GNU Affero General Public License
 * along with this program. If not, see <http://www.gnu.org/licenses/>.
 * 
 */

#ifndef QMINER_JS_H
#define QMINER_JS_H

#include <qminer.h>
#include <qminer_srv.h>
#include <qminer_gs.h>
#include <v8.h>
#include <typeinfo>

#ifdef V8_DEBUG
    // include v8 debug headers
	#include <v8-debug.h>
#endif

namespace TQm {

// All comments starting with / / # (no spaces) are copied to JavaScript API documentation
// available on QMiner wiki page https://github.com/qminer/qminer/wiki/JavaScript
// every so often.
    
// code to generate table of contents:
//    cat jsdocfinal.txt | grep '##' | sed 's/###/\/\/#  -/' | sed 's/##/\/\/# -/' | sed 's/- \(.*\)/- [\1](\1)/'    
// required post-edit example: (#System and I/O) =>(system-and-io)
    
//# QMiner functionality is accessible through a JavaScript API. The JavaScript environment
//# is similar to Node.js, but omits any functionality not necessary for QMiner's core tasks.
//# The API includes a simple HTTP server with RESTful web-service support for defining
//# application specific web-service APIs.
//# 
//# The JavaScript API is implemented using [V8 JavaScript Engine](https://code.google.com/p/v8/),
//# which lives in the same process as core QMiner objects. This allows for fast manipulation
//# of QMiner objects, since data is moved from C++ to JavaScript and back only when needed.
//# Currently, version 3.18 of V8 is used.
//# 
//# **Intellisense**: When using Visual Studio 2013 one can enable intellisense for the JavaScript API globally by navigating: 
//# Tools / Options / Text Editor / JavaScript / IntelliSense / References, and selecting "Implicit(Web)" reference group and adding qminer.intellisense.js and qminer.js (located in QMINER_HOME/src/qminer/)
//# 
//# JavaScript API requires [initialized work environment](Quick-Start).
//#
//# ## Table of contents
//#
//# - [Libraries](#libraries)
//# - [Core QMiner objects](#core-qminer-objects)
//#  - [QMiner](#qminer)
//#  - [Stream Aggregate](#stream-aggregate)
//#  - [Store](#store)
//#  - [Store iterator](#store-iterator)
//#  - [Record set](#record-set)
//#  - [Record](#record)
//#  - [Index key](#index-key)
//# - [Linear Algebra](#linear-algebra)
//#  - [Vector](#vector)
//#  - [Matrix (dense matrix)](#matrix-dense-matrix)
//#  - [SpVector (sparse vector)](#spvector-sparse-vector-)
//#  - [SpMatrix (sparse column matrix)](#spmatrix-sparse-column-matrix)
//# - [analytics.js (use require)](#analyticsjs-use-require)
//#  - [Feature Space](#feature-space)
//#  - [Support Vector Machine model](#support-vector-machine-model)
//#  - [Neural network model](#neural-network-model)
//#  - [Recursive Linear Regression model](#recursive-linear-regression-model)
//#  - [Hoeffding Tree model](#hoeffding-tree-model)
//# - [System and I/O](#system-and-io)
//#  - [Process](#process)
//#  - [utilities.js (use require)](#utilitiesjs-use-require)
//#  - [assert.js (use require)](#assertjs-use-require)
//#  - [Console](#console)
//#  - [File system](#file-system)
//#  - [Input File Stream](#input-file-stream)
//#  - [Output File Stream](#output-file-stream)
//#  - [HTTP](#http)
//#  - [HTTP Response](#http-response)
//#  - [Date-Time](#date-time)
//# - [Other libraries](#other-libraries)
//#  - [twitter.js (use require)](#twitterjs-use-require)
//#   
//# ## Libraries
//# 
//# Scripts can load external libraries or modules in the same way as Node.js.
//# 
//# Library is loaded using `require` function:
//# ```JavaScript
//# var test = require('testModule.js');
//# ```
//# 
//# Modules export functionality by defining properties or functions on the `exports` object, 
//# for example (taken from Node.js documentation):
//# ```JavaScript
//# var PI = Math.PI;
//# exports.area = function (r) {
//#   return PI * r * r;
//# };
//# exports.circumference = function (r) {
//#   return 2 * PI * r;
//# };
//# ```
//# 
//# Libraries are loaded from two places. The first is project's library folder (`src/lib/`) 
//# and the second is QMiner library folder (`QMINER_HOME/lib/`). Project's library folder 
//# has priority in case the library with the same name exists in both places. Some libraries 
//# are implemented in C++, for example `analytics` and `time`.
//# 
//# The QMiner system comes with the following libraries:
//#- **analytics.js** -- main API for analytics techniques
//#- **utilities.js** -- useful JavaScript utilities, e.g., checking variable type
//#- **time** -- wrapper around user-friendly date-time object
//#- **assert.js** -- support for writing unit tests
//#- **twitter.js** -- support for processing tweets


///////////////////////////////
// JavaScript-Exceptions-related macros 

// Function declaration and registration 
#define JsRegisterFunction(Template, Function) \
	Template->Set(#Function, v8::FunctionTemplate::New(_ ## Function));
#define JsLongRegisterFunction(Template, JsFunction, CppFunction) \
	Template->Set(JsFunction, v8::FunctionTemplate::New(_ ## CppFunction));
#define JsDeclareFunction(Function) static v8::Handle<v8::Value> Function(const v8::Arguments& Args); \
	static v8::Handle<v8::Value> _ ## Function(const v8::Arguments& Args) { \
		v8::HandleScope HandleScope; \
		try { \
			return HandleScope.Close(Function(Args)); \
		} catch (const PExcept& Except) { \
			if(typeid(Except) == typeid(TQmExcept::New(""))) { \
				v8::Handle<v8::Value> Why = v8::String::New(Except->GetMsgStr().CStr()); \
				v8::ThrowException(Why); \
				return v8::Undefined(); \
			} else { \
				throw Except; \
			} \
		} \
	}

#define JsDeclareTemplatedFunction(Function) \
	static v8::Handle<v8::Value> _ ## Function(const v8::Arguments& Args) { \
		v8::HandleScope HandleScope; \
		try { \
			return HandleScope.Close(Function(Args)); \
		} catch(const PExcept& Except) { \
			if(typeid(Except) == typeid(TQmExcept::New(""))) { \
				v8::Handle<v8::Value> Why = v8::String::New(Except->GetMsgStr().CStr()); \
				v8::ThrowException(Why); \
				return v8::Undefined(); \
			} else { \
				throw Except; \
			} \
		} \
	} \
	static v8::Handle<v8::Value> Function(const v8::Arguments& Args) { throw TQmExcept::New("Not implemented!"); }
	
// Property declaration and registration 
#define JsRegisterProperty(Template, Function) \
	Template->SetAccessor(v8::String::New(#Function), _ ## Function);
#define JsLongRegisterProperty(Template, JsFunction, CppFunction) \
	Template->SetAccessor(v8::String::New(JsFunction), _ ## CppFunction);
#define JsDeclareProperty(Function) \
	static v8::Handle<v8::Value> Function(v8::Local<v8::String> Properties, const v8::AccessorInfo& Info); \
	static v8::Handle<v8::Value> _ ## Function(v8::Local<v8::String> Properties, const v8::AccessorInfo& Info) { \
		v8::HandleScope HandleScope; \
		try { \
			return HandleScope.Close(Function(Properties, Info)); \
		} catch(const PExcept& Except) { \
			if(typeid(Except) == typeid(TQmExcept::New(""))) { \
				v8::Handle<v8::Value> Why = v8::String::New(Except->GetMsgStr().CStr()); \
				v8::ThrowException(Why); \
				return v8::Undefined(); \
			} else { \
				throw Except; \
			} \
		} \
	}

// Property declaration and registration 
#define JsRegisterSetProperty(Template, JsFunction, GetCppFunction, SetCppFunction) \
	Template->SetAccessor(v8::String::New(JsFunction), _ ## GetCppFunction, _ ## SetCppFunction);
#define JsDeclareSetProperty(GetFunction, SetFunction) \
	static v8::Handle<v8::Value> GetFunction(v8::Local<v8::String> Properties, const v8::AccessorInfo& Info); \
	static v8::Handle<v8::Value> _ ## GetFunction(v8::Local<v8::String> Properties, const v8::AccessorInfo& Info) { \
		v8::HandleScope HandleScope; \
		try { \
			return HandleScope.Close(GetFunction(Properties, Info)); \
		} catch(const PExcept& Except) { \
			if(typeid(Except) == typeid(TQmExcept::New(""))) { \
				v8::Handle<v8::Value> Why = v8::String::New(Except->GetMsgStr().CStr()); \
				v8::ThrowException(Why); \
				return v8::Undefined(); \
			} else { \
				throw Except; \
			} \
		} \
	} \
	static void SetFunction(v8::Local<v8::String> Properties, v8::Local<v8::Value> Value, const v8::AccessorInfo& Info); \
	static void _ ## SetFunction(v8::Local<v8::String> Properties, v8::Local<v8::Value> Value, const v8::AccessorInfo& Info) { \
		v8::HandleScope HandleScope; \
		try { \
			SetFunction(Properties, Value, Info); \
		} catch(const PExcept& Except) { \
			if(typeid(Except) == typeid(TQmExcept::New(""))) { \
				v8::Handle<v8::Value> Why = v8::String::New(Except->GetMsgStr().CStr()); \
				v8::ThrowException(Why); \
			} else { \
				throw Except; \
			} \
		} \
	}
	
// Indexed property declaration and registration 
#define JsRegIndexedProperty(Template, Function) \
	Template->SetIndexedPropertyHandler(_ ## Function);
#define JsDeclIndexedProperty(Function) \
	static v8::Handle<v8::Value> Function(uint32_t Index, const v8::AccessorInfo& Info); \
	static v8::Handle<v8::Value> _ ## Function(uint32_t Index, const v8::AccessorInfo& Info) { \
		v8::HandleScope HandleScope; \
		try { \
			return HandleScope.Close(Function(Index, Info)); \
		} catch(const PExcept& Except) { \
			if(typeid(Except) == typeid(TQmExcept::New(""))) { \
				v8::Handle<v8::Value> Why = v8::String::New(Except->GetMsgStr().CStr()); \
				v8::ThrowException(Why); \
				return v8::Undefined(); \
			} else { \
				throw Except; \
			} \
		} \
	}

// Indexed property getter/setter declaration and registration 
#define JsRegGetSetIndexedProperty(Template, FunctionGetter, FunctionSetter) \
	Template->SetIndexedPropertyHandler(_ ## FunctionGetter , _## FunctionSetter);
#define JsDeclGetSetIndexedProperty(FunctionGetter, FunctionSetter) \
	static v8::Handle<v8::Value> FunctionGetter(uint32_t Index, const v8::AccessorInfo& Info); \
	static v8::Handle<v8::Value> _ ## FunctionGetter(uint32_t Index, const v8::AccessorInfo& Info) { \
		v8::HandleScope HandleScope; \
		try { \
			return HandleScope.Close(FunctionGetter(Index, Info)); \
		} catch(const PExcept& Except) { \
			if(typeid(Except) == typeid(TQmExcept::New(""))) { \
				v8::Handle<v8::Value> Why = v8::String::New(Except->GetMsgStr().CStr()); \
				v8::ThrowException(Why); \
				return v8::Undefined(); \
			} else { \
				throw Except; \
			} \
		} \
	} \
	static v8::Handle<v8::Value> FunctionSetter(uint32_t Index, v8::Local<v8::Value> Value, const v8::AccessorInfo& Info); \
	static v8::Handle<v8::Value> _ ## FunctionSetter(uint32_t Index, v8::Local<v8::Value> Value, const v8::AccessorInfo& Info) { \
		v8::HandleScope HandleScope; \
		try { \
			return HandleScope.Close(FunctionSetter(Index, Value, Info)); \
		} catch(const PExcept& Except) { \
			if(typeid(Except) == typeid(TQmExcept::New(""))) { \
				v8::Handle<v8::Value> Why = v8::String::New(Except->GetMsgStr().CStr()); \
				v8::ThrowException(Why); \
				return v8::Undefined(); \
			} else { \
				throw Except; \
			} \
		} \
	}

///////////////////////////////
// Forward declarations 
class TScript; typedef TPt<TScript> PScript;
class TJsBase; typedef TPt<TJsBase> PJsBase;
class TJsFetch;
class TJsFetchRq;
class TJsHttpResp;

///////////////////////////////
/// JavaScript Utility Function
class TJsUtil {
private:
	/// Marks when internals already initialized
	static TBool InitP;
	/// Must be called at the beginning to initialize
	static void Init();

	// json parsing
	static v8::Persistent<v8::String> SecurityToken;
	static v8::Persistent<v8::Context> ParseContext;
	static v8::Persistent<v8::Function> JsonParser;
	static v8::Persistent<v8::Function> JsonString;

    /// Count of current number of objects of each type
    static TStrH ObjNameH;
    /// Number of changes (new/delete) so far
    static TInt ObjCount;    
    /// How often to print the statistics 
    static TInt ObjCountRate;
public:
    /// Add new object to the count table
	static void AddObj(const TStr& ObjName);
    /// Remove existing object from the count table
	static void DelObj(const TStr& ObjName);
    /// Print statistics each so often
	static void CountObj();
    /// Get current statistics
    static TStrIntPrV GetObjStat();
    /// Set rate at which statistics is printed
    static void SetObjStatRate(const int& _ObjCountRate);
        
	/// Parsing V8 exceptions, throws PJsExcept
	static void HandleTryCatch(const v8::TryCatch& try_catch);

	// ??
	static bool NamedAccessCheck(v8::Local<v8::Object> Global,
		v8::Local<v8::Value> Name, v8::AccessType Type, v8::Local<v8::Value> Data);
	static bool IndexedAccessCheck(v8::Local<v8::Object> Global, uint32_t Key,
		v8::AccessType Type, v8::Local<v8::Value> Data);
	
	// Parses PJsonVal to V8::Value
	static v8::Handle<v8::Value> ParseJson(const PJsonVal& JsonVal);
	// Parses TStr as json to V8::Value
	static v8::Handle<v8::Value> ParseJson(const TStr& JsonStr);
	// Parses v8 JSon to V8 String
	static v8::Handle<v8::Value> V8JsonToV8Str(v8::Handle<v8::Value> Json);
	// Parses V8 Json to TStr
	static TStr V8JsonToStr(v8::Handle<v8::Value> Json);

	/// Takes GLib's TTm and returns V8's Date 
	static v8::Handle<v8::Value> GetV8Date(const TTm& Tm);
	/// Takes V8's Date and returns GLib's TTm 
	static TTm GetGlibDate(v8::Handle<v8::Value> Date);	
	/// Returns V8's current date 
	static v8::Handle<v8::Value> GetCurrV8Date();

    /// Converts HttpRq from glib to JSON
    static v8::Handle<v8::Object> HttpRqToJson(PHttpRq HttpRq);
    
    /// TStrV -> v8 string array
    static v8::Handle<v8::Value> GetStrArr(const TStrV& StrV);
};

///////////////////////////////
/// JavaScript Directory
class TJsFPath {
private:
	/// Canonicalized file path 
	TStr CanonicalFPath; 
    
public:
	TJsFPath(const TStr& FPath = "./");
	
	/// Is directory subdirectory of this 
	bool IsSubdir(const TJsFPath& JsFPath) const; 
	/// Directory equals this 
	bool Equals(const TJsFPath& JsFPath) const; 
	/// Get directory name
	const TStr& GetFPath() const { return CanonicalFPath; }

	/// Load list of directories
	static void GetFPathV(const TStrV& FPathV, TVec<TJsFPath>& JsFPathV);
    /// Canonicalize file path 
    static TStr GetCanonicalPath(const TStr& FPath);
};

///////////////////////////////
// JavaScript Script
class TScript {
private: 
	// smart pointer
	TCRef CRef;
	friend class TPt<TScript>;
	
	// qm and fs require access to private members
	friend class TJsBase;
	friend class TJsFs;

	/// Script name
	TStr ScriptNm;
	/// Script filename
	TStr ScriptFNm;

	/// Directories with include libraries available to this script
	TStrV IncludeFPathV;
	/// Directories this script has read and/or write privileges to
	TVec<TJsFPath> AllowedFPathV;
	
	/// Security token for JavaScript context
	TStr SecurityToken;
	/// Map from server Rules to JavaScript callbacks
    TJsonValV SrvFunRuleV;
    THash<TInt, v8::Persistent<v8::Function> > JsNmFunH;;
	
public:
	/// JavaScript context
	v8::Persistent<v8::Context> Context; 
	/// QMiner Base
	TWPt<TBase> Base;
	/// List of declared triggers
	TVec<TPair<TUInt, PStoreTrigger> > TriggerV;
	/// HTTP web fetcher
	TWPt<TJsFetch> JsFetch;
	
public:
	TScript(const PBase& _Base, const TStr& _ScriptNm, const TStr& _ScriptFNm, 
		const TStrV& _IncludeFPathV, const TVec<TJsFPath>& _AllowedFPathV);
	static PScript New(const PBase& Base, const TStr& ScriptNm, const TStr& ScriptFNm, 
		const TStrV& IncludeFPathV, const TVec<TJsFPath>& AllowedFPathV) { 
			return new TScript(Base, ScriptNm, ScriptFNm, IncludeFPathV, AllowedFPathV); }
    
    // get TScript from global context
    static TWPt<TScript> GetGlobal(v8::Handle<v8::Context>& Context);
    
	~TScript();
	
	/// Get script name
	const TStr& GetScriptNm() const { return ScriptNm; }
	/// Get script filename
	const TStr& GetScriptFNm() const { return ScriptFNm; }
	
	/// Register as server function
	void RegSrvFun(TSAppSrvFunV& SrvFunV);
	/// Reloads the file with the script
	void Reload();

	/// Execute JavaScript callback in this script's context
	void Execute(v8::Handle<v8::Function> Fun);
	/// Execute JavaScript callback in this script's context
	void Execute(v8::Handle<v8::Function> Fun, const v8::Handle<v8::Value>& Arg);
	/// Execute JavaScript callback in this script's context
	void Execute(v8::Handle<v8::Function> Fun, const PJsonVal& JsonVal);
	/// Execute JavaScript callback in this script's context
	void Execute(v8::Handle<v8::Function> Fun, const PJsonVal& JsonVal, v8::Handle<v8::Object>& V8Obj);
	/// Execute JavaScript callback in this script's context
    void Execute(v8::Handle<v8::Function> Fun, v8::Handle<v8::Object>& Arg1, v8::Handle<v8::Object>& Arg2);
    /// Execute JavaScript callback in this script's context
    void Execute(v8::Handle<v8::Function> Fun, v8::Handle<v8::Value>& Arg1, v8::Handle<v8::Value>& Arg2);
    /// Execute JavaScript callback in this script's context
    v8::Handle<v8::Value> ExecuteV8(v8::Handle<v8::Function> Fun, v8::Handle<v8::Value>& Arg1, v8::Handle<v8::Value>& Arg2);
    /// Execute JavaScript callback in this script's context
    v8::Handle<v8::Value> ExecuteV8(v8::Handle<v8::Function> Fun, const PJsonVal& JsonVal);
	/// Execute JavaScript callback in this script's context, return double
	double ExecuteFlt(v8::Handle<v8::Function> Fun, const v8::Handle<v8::Value>& Arg);
	/// Execute JavaScript callback in this script's context, return double
	int ExecuteInt(v8::Handle<v8::Function> Fun, const v8::Handle<v8::Value>& Arg);
	/// Execute JavaScript callback in this script's context, write result to vector
	void ExecuteFltVec(v8::Handle<v8::Function> Fun, const v8::Handle<v8::Value>& Arg, TFltV& Vec);
	/// Execute JavaScript callback in this script's context
    bool ExecuteBool(v8::Handle<v8::Function> Fun, const v8::Handle<v8::Object>& Arg); 
	/// Execute JavaScript callback in this script's context
    bool ExecuteBool(v8::Handle<v8::Function> Fun, const v8::Handle<v8::Object>& Arg1, 
        const v8::Handle<v8::Object>& Arg2);
	/// Execute JavaScript callback in this script's context
	TStr ExecuteStr(v8::Handle<v8::Function> Fun, const PJsonVal& JsonVal);
	/// Execute JavaScript callback in this script's context
	void Execute(v8::Handle<v8::Function> Fun, const TStr& Str);
	/// Execute JavaScript callback in this script's context given string argument
	TStr ExecuteStr(v8::Handle<v8::Function> Fun, const TStr& Str);
	/// Execute JavaScript callback in this script's context given int argument
	PJsonVal ExecuteJson(v8::Handle<v8::Function> Fun, const TInt& ArgInt);
	/// Add new server function
	void AddSrvFun(const TStr& ScriptNm, const TStr& FunNm, const TStr& Verb, const v8::Persistent<v8::Function>& JsFun);
	/// Execute stored server function
	void ExecuteSrvFun(const PHttpRq& HttpRq, const TWPt<TJsHttpResp>& JsHttpResp);
    /// Get array of registered server function rules
    PJsonVal GetSrvFunRules() const { return TJsonVal::NewArr(SrvFunRuleV); }
	/// Add new fetch request
	void AddFetchRq(const TJsFetchRq& Rq);
	/// Remember new trigger
	void AddTrigger(const uint& StoreId, const PStoreTrigger& Trigger);

	/// Callback for loading modules in from javascript
	JsDeclareFunction(require);
private:
	/// Initializes main objects and runs the whole script 
	void Init();
	/// Installs main objects in the context
	void Install();
	/// Loads the script from disk and runs preprocessor (imports)
	TStr LoadSource(const TStr& FNm);
	/// Runs the whole script
	void Execute(const TStr& FNm);
	
	/// Load module from given file
	TStr LoadModuleSrc(const TStr& ModuleFNm);
	/// Get library full name (search over all include folders
	TStr GetLibFNm(const TStr& LibNm); 
};

///////////////////////////////
// QMiner-JavaScript-Object-Utility
template <class TJsObj>
class TJsObjUtil {
public:  
	/// Creates new empty JavaScript object around TJsObj
	static v8::Persistent<v8::Object> New(TJsObj* JsObj, const bool& MakeWeakP = true) {
		v8::HandleScope HandleScope;
		v8::Handle<v8::ObjectTemplate> Template = TJsObj::GetTemplate();
		v8::Persistent<v8::Object> Object = v8::Persistent<v8::Object>::New(Template->NewInstance());
		Object->SetInternalField(0, v8::External::New(JsObj));
		if (MakeWeakP) { Object.MakeWeak(NULL, &Clean); }
		TJsUtil::AddObj(GetTypeNm<TJsObj>(*JsObj));
		return Object;
	}

	static void PrintObjProperties(v8::Handle<v8::Object> Obj) {
		v8::Local<v8::Array> ValueArr = Obj->GetPropertyNames();
		for (uint32 i = 0; i < ValueArr->Length(); i++) {
			v8::Local<v8::String> Str = ValueArr->Get(i)->ToString();
			v8::String::Utf8Value UtfString(Str);
			const char *CStr = *UtfString;
			printf("%s ", CStr);
		}
	}
	
	static v8::Persistent<v8::Object> New(TJsObj* JsObj, TWPt<TScript> Js, const TStr& ProtoObjPath, const bool& MakeWeakP = true) {
		v8::HandleScope HandleScope;
		v8::Handle<v8::ObjectTemplate> Template = TJsObj::GetTemplate();
		// Get prototype object Obj
		v8::Handle<v8::Object> Global =  Js->Context->Global();
		TStrV ProtoPathV; ProtoObjPath.SplitOnAllCh('.', ProtoPathV, true);
		v8::Handle<v8::Value> Val = Global->Get(v8::String::New(ProtoPathV[0].CStr()));
		v8::Handle<v8::Object> Obj = v8::Handle<v8::Object>::Cast(Val);
		for (int ObjN = 1; ObjN < ProtoPathV.Len(); ObjN++) {
			Val = Obj->Get(v8::String::New(ProtoPathV[ObjN].CStr()));
			Obj = v8::Handle<v8::Object>::Cast(Val);
		}
		v8::Local<v8::Object> Temp = Template->NewInstance();
		Temp->SetPrototype(Obj);
		v8::Persistent<v8::Object> Object = v8::Persistent<v8::Object>::New(Temp);
		Object->SetInternalField(0, v8::External::New(JsObj));
		if (MakeWeakP) { Object.MakeWeak(NULL, &Clean); }
		TJsUtil::AddObj(GetTypeNm<TJsObj>(*JsObj));
		return Object;
	}
	
	/// Creates new JavaScript object around TJsObj, using supplied template
	static v8::Persistent<v8::Object> New(TJsObj* JsObj, const v8::Handle<v8::ObjectTemplate>& Template, const bool& MakeWeakP = true) {
		v8::HandleScope HandleScope;
		v8::Persistent<v8::Object> Object = v8::Persistent<v8::Object>::New(Template->NewInstance());
		Object->SetInternalField(0, v8::External::New(JsObj));
		if (MakeWeakP) { Object.MakeWeak(NULL, &Clean); }
		TJsUtil::AddObj(GetTypeNm<TJsObj>(*JsObj));
		return Object;
	}
    
    /// Mark object destructible by GC
    static void MakeWeak(v8::Persistent<v8::Object>& Obj) {
        Obj.MakeWeak(NULL, &Clean);
    }

	/// Destructor of JavaScript object, calls TJsObj destructor
	static void Clean(v8::Persistent<v8::Value> Handle, void* Id) {
		v8::HandleScope HandleScope;
		v8::Handle<v8::Object> Object = v8::Handle<v8::Object>::Cast(Handle);
		v8::Local<v8::External> WrappedObject = v8::Local<v8::External>::Cast(Object->GetInternalField(0));
                TJsUtil::DelObj(GetTypeNm<TJsObj>(*static_cast<TJsObj*>(WrappedObject->Value())));
		delete static_cast<TJsObj*>(WrappedObject->Value());
		Handle.Dispose();
		Handle.Clear();
	}

	/// Extracts pointer to TJsObj from v8 Arguments
	static TJsObj* GetSelf(const v8::Arguments& Args) {
		v8::HandleScope HandleScope;
		v8::Handle<v8::Object> Self = Args.Holder();
		v8::Local<v8::External> WrappedObject = v8::Local<v8::External>::Cast(Self->GetInternalField(0));
		TJsObj* JsObj =	static_cast<TJsObj*>(WrappedObject->Value());
		return JsObj;
	}

	/// Extracts pointer to TJsObj from v8 AccessorInfo object
	static TJsObj* GetSelf(const v8::AccessorInfo& Info) {
		v8::HandleScope HandleScope;
		v8::Local<v8::Object> Self = Info.Holder();
		v8::Local<v8::External> WrappedObject = v8::Local<v8::External>::Cast(Self->GetInternalField(0));
		TJsObj* JsObj =	static_cast<TJsObj*>(WrappedObject->Value());
		return JsObj;
	}

	static TJsObj* GetSelf(const v8::Handle<v8::Object> Obj) {
		v8::HandleScope HandleScope;
		v8::Local<v8::External> WrappedObject = v8::Local<v8::External>::Cast(Obj->GetInternalField(0));
		TJsObj* JsObj = static_cast<TJsObj*>(WrappedObject->Value());
		return JsObj;
	}

	// gets the class name of the underlying glib object. the name is stored in an hidden variable "class"
	static TStr GetClass(const v8::Handle<v8::Object> Obj) {
		v8::HandleScope HandleScope;
		v8::Local<v8::Value> ClassNm = Obj->GetHiddenValue(v8::String::New("class"));
		const bool EmptyP = ClassNm.IsEmpty();
		if (EmptyP) { return ""; }
		v8::String::Utf8Value Utf8(ClassNm);
		return TStr(*Utf8);		
	}

	/// Transform V8 string to TStr
	static TStr GetStr(const v8::Local<v8::String>& V8Str) {
		v8::HandleScope HandleScope;
		v8::String::Utf8Value Utf8(V8Str);
		return TStr(*Utf8);
	}

	/// Extract name of the function called by the script
	static TStr GetFunNm(const v8::Arguments& Args) {
		v8::Handle<v8::Value> Val = Args.Callee()->GetName();
		v8::String::Utf8Value Utf8(Val);
		return TStr(*Utf8);
	}

	/// Check if argument ArgN exists
	static bool IsArg(const v8::Arguments& Args, const int& ArgN) {
		return (Args.Length() > ArgN);
	}

	/// Checks if argument ArgN is of type string
	static bool IsArgStr(const v8::Arguments& Args, const int& ArgN) {
		v8::HandleScope HandleScope;
		QmAssertR(Args.Length() > ArgN, TStr::Fmt("Missing argument %d", ArgN));
		v8::Handle<v8::Value> Val = Args[ArgN];
		return Val->IsString();
	}

	/// Extract argument ArgN as TStr
	static TStr GetArgStr(const v8::Arguments& Args, const int& ArgN) {
		v8::HandleScope HandleScope;
		QmAssertR(Args.Length() > ArgN, TStr::Fmt("Missing argument %d", ArgN));
		v8::Handle<v8::Value> Val = Args[ArgN];
		QmAssertR(Val->IsString(), TStr::Fmt("Argument %d expected to be string", ArgN));
		v8::String::Utf8Value Utf8(Val);
		return TStr(*Utf8);
	}

	/// Extract argument ArgN as TStr, and use DefVal in case when not present
	static TStr GetArgStr(const v8::Arguments& Args, const int& ArgN, const TStr& DefVal) {
		v8::HandleScope HandleScope;
		if (Args.Length() > ArgN) {
			v8::Handle<v8::Value> Val = Args[ArgN];
			QmAssertR(Val->IsString(), TStr::Fmt("Argument %d expected to be string", ArgN));
			v8::String::Utf8Value Utf8(Val);
			return TStr(*Utf8);
		}
		return DefVal;
	}

	/// Extract argument ArgN property as string
	static TStr GetArgStr(const v8::Arguments& Args, const int& ArgN, const TStr& Property, const TStr& DefVal) {
		v8::HandleScope HandleScope;
		if (Args.Length() > ArgN) {
			if (Args[ArgN]->IsObject() && Args[ArgN]->ToObject()->Has(v8::String::New(Property.CStr()))) {
				v8::Handle<v8::Value> Val = Args[ArgN]->ToObject()->Get(v8::String::New(Property.CStr()));
				QmAssertR(Val->IsString(), TStr::Fmt("Argument %d, property %s expected to be string", ArgN, Property.CStr()));
				v8::String::Utf8Value Utf8(Val);
				return TStr(*Utf8);
			}
		}
		return DefVal;
	}
   
	/// Check if argument ArgN is of type boolean
	static bool IsArgBool(const v8::Arguments& Args, const int& ArgN) {
		v8::HandleScope HandleScope;
		QmAssertR(Args.Length() > ArgN, TStr::Fmt("Missing argument %d", ArgN));
		v8::Handle<v8::Value> Val = Args[ArgN];
		return Val->IsBoolean();
	}

	/// Extract argument ArgN as boolean
	static bool GetArgBool(const v8::Arguments& Args, const int& ArgN) {
		v8::HandleScope HandleScope;
		QmAssertR(Args.Length() > ArgN, TStr::Fmt("Missing argument %d", ArgN));
		v8::Handle<v8::Value> Val = Args[ArgN];
		QmAssertR(Val->IsBoolean(), TStr::Fmt("Argument %d expected to be boolean", ArgN));
		return static_cast<bool>(Val->BooleanValue());
	}

	/// Extract argument ArgN as boolean, and use DefVal in case when not present
	static bool GetArgBool(const v8::Arguments& Args, const int& ArgN, const bool& DefVal) {
		v8::HandleScope HandleScope;
		if (Args.Length() > ArgN) {
			v8::Handle<v8::Value> Val = Args[ArgN];
			QmAssertR(Val->IsBoolean(), TStr::Fmt("Argument %d expected to be boolean", ArgN));
			return static_cast<bool>(Val->BooleanValue());
		}
		return DefVal;
	}
	
	/// Extract argument ArgN property as bool
	static bool GetArgBool(const v8::Arguments& Args, const int& ArgN, const TStr& Property, const bool& DefVal) {
		v8::HandleScope HandleScope;
		if (Args.Length() > ArgN) {			
			if (Args[ArgN]->IsObject() && Args[ArgN]->ToObject()->Has(v8::String::New(Property.CStr()))) {
				v8::Handle<v8::Value> Val = Args[ArgN]->ToObject()->Get(v8::String::New(Property.CStr()));
				 QmAssertR(Val->IsBoolean(), TStr::Fmt("Argument %d, property %s expected to be boolean", ArgN, Property.CStr()));
				 return static_cast<bool>(Val->BooleanValue());
			}
		}
		return DefVal;
	}
        
	/// Check if argument ArgN is of type integer
	static bool IsArgInt32(const v8::Arguments& Args, const int& ArgN) {
		v8::HandleScope HandleScope;
		QmAssertR(Args.Length() > ArgN, TStr::Fmt("Missing argument %d", ArgN));
		v8::Handle<v8::Value> Val = Args[ArgN];
		return Val->IsInt32();
	}

	/// Extract argument ArgN as integer
	static int GetArgInt32(const v8::Arguments& Args, const int& ArgN) {
		v8::HandleScope HandleScope;
		QmAssertR(Args.Length() > ArgN, TStr::Fmt("Missing argument %d", ArgN));
		v8::Handle<v8::Value> Val = Args[ArgN];
		QmAssertR(Val->IsInt32(), TStr::Fmt("Argument %d expected to be int32", ArgN));
		return static_cast<int>(Val->Int32Value());
	}

	/// Extract argument ArgN as integer, and use DefVal in case when not present
	static int GetArgInt32(const v8::Arguments& Args, const int& ArgN, const int& DefVal) {
		v8::HandleScope HandleScope;
		if (Args.Length() > ArgN) {
			v8::Handle<v8::Value> Val = Args[ArgN];
			QmAssertR(Val->IsInt32(), TStr::Fmt("Argument %d expected to be int32", ArgN));
			return static_cast<int>(Val->Int32Value());
		}
		return DefVal;
	}
	/// Extract argument ArgN property as int
	static int GetArgInt32(const v8::Arguments& Args, const int& ArgN, const TStr& Property, const int& DefVal) {
		v8::HandleScope HandleScope;
		if (Args.Length() > ArgN) {			
			if (Args[ArgN]->IsObject() && Args[ArgN]->ToObject()->Has(v8::String::New(Property.CStr()))) {
				v8::Handle<v8::Value> Val = Args[ArgN]->ToObject()->Get(v8::String::New(Property.CStr()));
				 QmAssertR(Val->IsInt32(), TStr::Fmt("Argument %d, property %s expected to be int32", ArgN, Property.CStr()));
				 return Val->ToNumber()->Int32Value();
			}
		}
		return DefVal;
	}
     
   	/// Check if argument ArgN is of type double
	static bool IsArgFlt(const v8::Arguments& Args, const int& ArgN) {
		v8::HandleScope HandleScope;
		QmAssertR(Args.Length() > ArgN, TStr::Fmt("Missing argument %d", ArgN));
		v8::Handle<v8::Value> Val = Args[ArgN];
		return Val->IsNumber();
	}

	/// Extract argument ArgN as double
	static double GetArgFlt(const v8::Arguments& Args, const int& ArgN) {
		v8::HandleScope HandleScope;
		QmAssertR(Args.Length() > ArgN, TStr::Fmt("Missing argument %d", ArgN));
		v8::Handle<v8::Value> Val = Args[ArgN];
		QmAssertR(Val->IsNumber(), TStr::Fmt("Argument %d expected to be double", ArgN));
		return static_cast<double>(Val->NumberValue());
	}

	/// Check if argument ArgN belongs to a given class
	static bool IsArgClass(const v8::Arguments& Args, const int& ArgN, const TStr& ClassNm) {
		QmAssertR(Args.Length() > ArgN, TStr::Fmt("Missing argument %d of class %s", ArgN, ClassNm.CStr()));
        QmAssertR(Args[ArgN]->IsObject(), "Argument expected to be '" + ClassNm + "' but is not even an object!");
		v8::Handle<v8::Value> Val = Args[ArgN];
	 	v8::Handle<v8::Object> Data = v8::Handle<v8::Object>::Cast(Val);			
		TStr ClassStr = GetClass(Data);
		return ClassStr.EqI(ClassNm);
	}

	/// Extract argument ArgN as a js object
	static TJsObj* GetArgObj(const v8::Arguments& Args, const int& ArgN) {
		v8::Handle<v8::Value> Val = Args[ArgN];
    	v8::Handle<v8::Object> Data = v8::Handle<v8::Object>::Cast(Val);	
		v8::Local<v8::External> WrappedObject = v8::Local<v8::External>::Cast(Data->GetInternalField(0));
		return static_cast<TJsObj*>(WrappedObject->Value());		
	}

	/// Extract argument ArgN as double, and use DefVal in case when not present
	static double GetArgFlt(const v8::Arguments& Args, const int& ArgN, const double& DefVal) {
		v8::HandleScope HandleScope;
		if (Args.Length() > ArgN) {
			v8::Handle<v8::Value> Val = Args[ArgN];
			QmAssertR(Val->IsNumber(), TStr::Fmt("Argument %d expected to be double", ArgN));
			return static_cast<double>(Val->NumberValue());
		}
		return DefVal;
	}
    
   	/// Check if argument ArgN is of type json
	static bool IsArgJson(const v8::Arguments& Args, const int& ArgN) {
		v8::HandleScope HandleScope;
		QmAssertR(Args.Length() > ArgN, TStr::Fmt("Missing argument %d", ArgN));
		v8::Handle<v8::Value> Val = Args[ArgN];
		return Val->IsObject();
	}    

	/// Extract Val as JSon object, and serialize it to TStr
	static TStr GetValJsonStr(const v8::Handle<v8::Value> Val) {
		v8::HandleScope HandleScope;
		QmAssertR(Val->IsObject(), "Val expected to be object");
		TStr JsonStr = TJsUtil::V8JsonToStr(Val);
		return JsonStr;
	}

	/// Extract argument ArgN as JSon object, and serialize it to TStr
	static TStr GetArgJsonStr(const v8::Arguments& Args, const int& ArgN) {
		v8::HandleScope HandleScope;
		QmAssertR(Args.Length() > ArgN, TStr::Fmt("Missing argument %d", ArgN));
		v8::Handle<v8::Value> Val = Args[ArgN];
		QmAssertR(Val->IsObject(), TStr::Fmt("Argument %d expected to be json", ArgN));
		TStr JsonStr = TJsUtil::V8JsonToStr(Val);
		return JsonStr;
	}

	static TStr GetArgJsonStr(const v8::Arguments& Args, const int& ArgN, const TStr& Property) {
		v8::HandleScope HandleScope;
		QmAssertR(Args.Length() > ArgN, TStr::Fmt("TJsObjUtil::GetArgJsonStr : Missing argument %d", ArgN));
		QmAssertR(Args[ArgN]->IsObject() &&
			Args[ArgN]->ToObject()->Has(v8::String::New(Property.CStr())),
			TStr::Fmt("TJsObjUtil::GetArgJsonStr : Argument %d must be an object with property %s", ArgN, Property.CStr()));

		v8::Handle<v8::Value> Val = Args[ArgN]->ToObject()->Get(v8::String::New(Property.CStr()));
		QmAssertR(Val->IsObject(), TStr::Fmt("TJsObjUtil::GetArgJsonStr : Args[%d].%s expected to be json", ArgN, Property.CStr()));
		TStr JsonStr = TJsUtil::V8JsonToStr(Val);
		return JsonStr;
	}

	/// Extract argument ArgN as JSon object, and transform it to PJsonVal
	static PJsonVal GetArgJson(const v8::Arguments& Args, const int& ArgN) {
		TStr JsonStr = GetArgJsonStr(Args, ArgN);
		PJsonVal Val = TJsonVal::GetValFromStr(JsonStr);
		if (!Val->IsDef()) { throw TQmExcept::New("Error parsing '" + JsonStr + "'."); }
		return Val;
	}

	/// Extract Val as JSon object, and transform it to PJsonVal
	static PJsonVal GetValJson(const v8::Handle<v8::Value> Val) {
		TStr JsonStr = GetValJsonStr(Val);
		PJsonVal JsonVal = TJsonVal::GetValFromStr(JsonStr);
		if (!JsonVal->IsDef()) { throw TQmExcept::New("Error parsing '" + JsonStr + "'."); }
		return JsonVal;
	}

	/// Extract argument ArgN property as json
	static PJsonVal GetArgJson(const v8::Arguments& Args, const int& ArgN, const TStr& Property) {
		v8::HandleScope HandleScope;
		QmAssertR(Args.Length() > ArgN, TStr::Fmt("TJsObjUtil::GetArgJson : Missing argument %d", ArgN));
		QmAssertR(Args[ArgN]->IsObject(), TStr::Fmt("TJsObjUtil::GetArgJson : Argument %d must be an object", ArgN));
		QmAssertR(Args[ArgN]->ToObject()->Has(v8::String::New(Property.CStr())), TStr::Fmt("TJsObjUtil::GetArgJson : Argument %d must have property %s", ArgN, Property.CStr()));
		TStr JsonStr = GetArgJsonStr(Args, ArgN, Property);
		PJsonVal Val = TJsonVal::GetValFromStr(JsonStr);
		if (!Val->IsDef()) { throw TQmExcept::New("TJsObjUtil::GetArgJson : Error parsing '" + JsonStr + "'."); }
		return Val;
	}

	static bool IsArgFun(const v8::Arguments& Args, const int& ArgN) {
		v8::HandleScope HandleScope;
		QmAssertR(Args.Length() > ArgN, TStr::Fmt("Missing argument %d", ArgN));
		v8::Handle<v8::Value> Val = Args[ArgN];
		return Val->IsFunction();
	}

	/// Extract argument ArgN as JavaScript function
	static v8::Handle<v8::Function> GetArgFun(const v8::Arguments& Args, const int& ArgN) {
		v8::HandleScope HandleScope;
		QmAssertR(Args.Length() > ArgN, TStr::Fmt("Missing argument %d", ArgN));
		v8::Handle<v8::Value> Val = Args[ArgN];
		QmAssertR(Val->IsFunction(), TStr::Fmt("Argument %d expected to be function", ArgN));
		return HandleScope.Close(v8::Handle<v8::Function>::Cast(Val));
	}
	
	/// Extract argument ArgN as persistent JavaScript function
	static v8::Persistent<v8::Function> GetArgFunPer(const v8::Arguments& Args, const int& ArgN) {
		v8::HandleScope HandleScope;
		QmAssertR(Args.Length() > ArgN, TStr::Fmt("Missing argument %d", ArgN));
		v8::Handle<v8::Value> Val = Args[ArgN];
		QmAssertR(Val->IsFunction(), TStr::Fmt("Argument %d expected to be function", ArgN));
		return v8::Persistent<v8::Function>::New(v8::Handle<v8::Function>::Cast(Val));
	}

	/// Extract argument ArgN property as persistent Javascript function
	static v8::Persistent<v8::Function> GetArgFunPer(const v8::Arguments& Args, const int& ArgN, const TStr& Property) {
		v8::HandleScope HandleScope;
		QmAssertR(Args.Length() > ArgN, TStr::Fmt("TJsObjUtil::GetArgFunPer : Missing argument %d", ArgN));
		QmAssertR(Args[ArgN]->IsObject() &&
			Args[ArgN]->ToObject()->Has(v8::String::New(Property.CStr())),
			TStr::Fmt("TJsObjUtil::GetArgFunPer : Argument %d must be an object with property %s", ArgN, Property.CStr()));
		v8::Handle<v8::Value> Val = Args[ArgN]->ToObject()->Get(v8::String::New(Property.CStr()));
		QmAssertR(Val->IsFunction(), TStr::Fmt("TJsObjUtil::GetArgFunPer Argument[%d].%s expected to be function", ArgN, Property.CStr()));
		//return HandleScope.Close(v8::Handle<v8::Function>::Cast(Val));
		return v8::Persistent<v8::Function>::New(v8::Handle<v8::Function>::Cast(Val));
	}

};

///////////////////////////////
// JavaScript Server Function
class TJsSrvFun : public TSAppSrvFun {
private:
	/// JS script context
	TWPt<TScript> Js;

	TJsSrvFun(TWPt<TScript> _Js, const TStr& _FunNm): 
        TSAppSrvFun(_FunNm, saotCustom), Js(_Js) { }
public:
	static PSAppSrvFun New(TWPt<TScript> Js, const TStr& FunNm) { 
		return new TJsSrvFun(Js, FunNm); }
	void Exec(const TStrKdV& FldNmValPrV, const PSAppSrvRqEnv& RqEnv);
};

///////////////////////////////
// JavaScript Server Function
class TJsAdminSrvFun : public TSAppSrvFun {
private:
    /// List of existing JS contexts
    TVec<TWPt<TScript> > ScriptV;

	TJsAdminSrvFun(const TVec<PScript>& _ScriptV, const TStr& _FunNm): 
        TSAppSrvFun(_FunNm, saotCustom) { }
public:
	static PSAppSrvFun New(const TVec<PScript>& ScriptV, const TStr& FunNm) { 
		return new TJsAdminSrvFun(ScriptV, FunNm); }
	void Exec(const TStrKdV& FldNmValPrV, const PSAppSrvRqEnv& RqEnv);
};

///////////////////////////////
// JavaScript Store Trigger
class TJsStoreTrigger : public TStoreTrigger {
private:
	/// JS script context
	TWPt<TScript> Js;
	// callbacks
	v8::Persistent<v8::Function> OnAddFun;
	v8::Persistent<v8::Function> OnUpdateFun;
	v8::Persistent<v8::Function> OnDeleteFun;

public:
	TJsStoreTrigger(TWPt<TScript> _Js, v8::Handle<v8::Object> TriggerVal);
	static PStoreTrigger New(TWPt<TScript> Js, v8::Handle<v8::Object> TriggerVal) {
		return new TJsStoreTrigger(Js, TriggerVal); }

	void OnAdd(const TRec& Rec);
	void OnUpdate(const TRec& Rec);
	void OnDelete(const TRec& Rec);
};

///////////////////////////////
// JavaScript Stream Aggregator
class TJsStreamAggr : 
	public TStreamAggr, 
	public TStreamAggrOut::IInt,
	//public TStreamAggrOut::IFlt,	
	//public TStreamAggrOut::ITm,
	public TStreamAggrOut::IFltTmIO,
	public TStreamAggrOut::IFltVec,
	public TStreamAggrOut::INmFlt,
	public TStreamAggrOut::INmInt,
	// combinations
	public TStreamAggrOut::IFltTm
	//public TStreamAggrOut::IFltVecTm
{
private:
	/// JS script context
	TWPt<TScript> Js;
	// callbacks
	v8::Persistent<v8::Function> OnAddFun;
	v8::Persistent<v8::Function> OnUpdateFun;
	v8::Persistent<v8::Function> OnDeleteFun;
	v8::Persistent<v8::Function> SaveJsonFun;

	v8::Persistent<v8::Function> GetIntFun;
	// IFlt 
	v8::Persistent<v8::Function> GetFltFun;
	// ITm 
	v8::Persistent<v8::Function> GetTmMSecsFun;
	// IFltTmIO 
	v8::Persistent<v8::Function> GetInFltFun;
	v8::Persistent<v8::Function> GetInTmMSecsFun;
	v8::Persistent<v8::Function> GetOutFltVFun;
	v8::Persistent<v8::Function> GetOutTmMSecsVFun;
	v8::Persistent<v8::Function> GetNFun;
	// IFltVec
	v8::Persistent<v8::Function> GetFltLenFun;
	v8::Persistent<v8::Function> GetFltAtFun;
	v8::Persistent<v8::Function> GetFltVFun;
	// INmFlt 
	v8::Persistent<v8::Function> IsNmFltFun;
	v8::Persistent<v8::Function> GetNmFltFun;
	v8::Persistent<v8::Function> GetNmFltVFun;
	// INmInt
	v8::Persistent<v8::Function> IsNmFun;
	v8::Persistent<v8::Function> GetNmIntFun;
	v8::Persistent<v8::Function> GetNmIntVFun;

public:
	TJsStreamAggr(TWPt<TScript> _Js, const TStr& _AggrNm, v8::Handle<v8::Object> TriggerVal);
	static PStreamAggr New(TWPt<TScript> Js, const TStr& _AggrNm, v8::Handle<v8::Object> TriggerVal) {
		return new TJsStreamAggr(Js, _AggrNm, TriggerVal); }
    
	void OnAddRec(const TRec& Rec);
	void OnUpdateRec(const TRec& Rec);
	void OnDeleteRec(const TRec& Rec);
	PJsonVal SaveJson(const int& Limit) const;

	// IInt
	int GetInt() const;
	// IFlt 
	double GetFlt() const;
	// ITm 
	uint64 GetTmMSecs() const;
	// IFltTmIO 
	double GetInFlt() const;
	uint64 GetInTmMSecs() const;
	void GetOutFltV(TFltV& ValV) const;
	void GetOutTmMSecsV(TUInt64V& MSecsV) const;
	int GetN() const;
	// IFltVec
	int GetFltLen() const;
	double GetFlt(const TInt& ElN) const; // GetFltAtFun
	void GetFltV(TFltV& ValV) const;
	// INmFlt 
	bool IsNmFlt(const TStr& Nm) const;
	double GetNmFlt(const TStr& Nm) const;
	void GetNmFltV(TStrFltPrV& NmFltV) const;
	// INmInt
	bool IsNm(const TStr& Nm) const;
	double GetNmInt(const TStr& Nm) const;
	void GetNmIntV(TStrIntPrV& NmIntV) const;
};

///////////////////////////////
// JavaScript WebPgFetch Request
class TJsFetchRq {
private:
	/// HTTP request header
	PHttpRq HttpRq; 
	/// True when there is data expected
	TBool JsonP;
	/// on success callback
	v8::Persistent<v8::Function> OnSuccessFun; 
	/// on error callback
	v8::Persistent<v8::Function> OnErrorFun; 

public:
	TJsFetchRq() { }
	/// new request with javascript callbacks
	TJsFetchRq(const PHttpRq& _HttpRq, const bool& _JsonP, 
		const v8::Persistent<v8::Function>& _OnSuccessFun,
		const v8::Persistent<v8::Function>& _OnErrorFun): 
			HttpRq(_HttpRq), JsonP(_JsonP), 
			OnSuccessFun(_OnSuccessFun), OnErrorFun(_OnErrorFun) { }

	/// Get requested URL
	TStr GetUrlStr() const { return HttpRq->GetUrl()->GetUrlStr(); }
	/// Get request HTTP request
	PHttpRq GetHttpRq() const { return HttpRq; }
	/// Requires response data
	bool IsJson() const { return JsonP; }
	/// Is there on success callback
	bool IsOnSuccess() const { return !OnSuccessFun.IsEmpty(); }
	/// Get on success callback
	v8::Persistent<v8::Function> GetOnSuccess() const { return OnSuccessFun; }
	/// IS there on success callback
	bool IsOnError() const { return !OnErrorFun.IsEmpty(); }
	/// Get on success callback
	v8::Persistent<v8::Function> GetOnError() const { return OnErrorFun; }
};

///////////////////////////////
// JavaScript WebPgFetch
class TJsFetch : private TWebPgFetch {
private:
	/// JS script context
	TWPt<TScript> Js;
	/// List of current request callbacks
	THash<TInt, TJsFetchRq> CallbackH;

protected:
	void OnFetch(const int& FId, const PWebPg& WebPg);
	void OnError(const int& FId, const TStr& MsgStr);

public:
	TJsFetch(TWPt<TScript> _Js): Js(_Js) { PutMxConns(10); }
	
	void Fetch(const TJsFetchRq& Rq);
};

///////////////////////////////
// JavaScript QMiner Base
//# 
//# ## Core QMiner objects
//# 
//# ### QMiner
//# 
//# QMiner (`qm`) is the core object in the API and is available in any script.
class TJsBase {
public:
	/// JS script context
	TWPt<TScript> Js;
	/// QMiner base
	TWPt<TBase> Base;
	
private:
	/// Object utility class
	typedef TJsObjUtil<TJsBase> TJsBaseUtil;

    TJsBase(TWPt<TScript> _Js);
public:
	static v8::Persistent<v8::Object> New(TWPt<TScript> Js) { 
		return TJsBaseUtil::New(new TJsBase(Js)); }
    ~TJsBase() { }

	/// template
    static v8::Handle<v8::ObjectTemplate> GetTemplate();

    // temporary stuff
	JsDeclareProperty(analytics); // deprecated    
	JsDeclareFunction(op); // soon to be deprecated, functionality moved to TJsRecSet

	//# 
	//# **Functions and properties:**
	//# 
    //#- `store = qm.store(storeName)` -- store with name `storeName`; `store = null` when no such store
	JsDeclareFunction(store);
    //#- `strArr = qm.getStoreList()` -- an array of strings listing all existing stores
	JsDeclareFunction(getStoreList);
    //#- `qm.createStore(storeDef)` -- create new store(s) based on given `storeDef` (Json) [definition](Store Definition)
    //#- `qm.createStore(storeDef, storeSizeInMB)` -- create new store(s) based on given `storeDef` (Json) [definition](Store Definition)
	JsDeclareFunction(createStore);
    //#- `rs = qm.search(query)` -- execute `query` (Json) specified in [QMiner Query Language](Query Language) 
    //#   and returns a record set `rs` with results
	JsDeclareFunction(search);   
    //#- `qm.gc()` -- start garbage collection to remove records outside time windows
	JsDeclareFunction(gc);
	//#- `sa = qm.newStreamAggr(paramJSON)` -- create a new [Stream Aggregate](Stream-Aggregates) object `sa`. The constructor parameters are stored in `paramJSON` object. `paramJSON` must contain field `type` which defines the type of the aggregate.
	//#- `sa = qm.newStreamAggr(paramJSON, storeName)` -- create a new [Stream Aggregate](Stream-Aggregates) object `sa`. The constructor parameters are stored in `paramJSON` object. `paramJSON` must contain field `type` which defines the type of the aggregate. Second parameter `storeName` is used to register the stream aggregate for events on the appropriate store.
	//#- `sa = qm.newStreamAggr(paramJSON, storeNameArr)` -- create a new [Stream Aggregate](Stream-Aggregates) object `sa`. The constructor parameters are stored in `paramJSON` object. `paramJSON` must contain field `type` which defines the type of the aggregate. Second parameter `storeNameArr` is an array of store names, where the stream aggregate will be registered.
	//#- `sa = qm.newStreamAggr(funObj)` -- create a new [Stream Aggregate](Stream-Aggregates). The function object `funObj` defines the aggregate name and four callbacks: onAdd (takes record as input), onUpdate (takes record as input), onDelete (takes record as input) and saveJson (takes one numeric parameter - limit) callbacks. An example: `funObj = new function () {this.name = 'aggr1'; this.onAdd = function (rec) { }; this.onUpdate = function (rec) { }; this.onDelete = function (rec) { };  this.saveJson = function (limit) { return {}; } }`.
	//#- `sa = qm.newStreamAggr(funObj, storeName)` -- create a new [Stream Aggregate](Stream-Aggregates). The function object `funObj` defines the aggregate name and four callbacks: onAdd (takes record as input), onUpdate (takes record as input), onDelete (takes record as input) and saveJson (takes one numeric parameter - limit) callbacks. An example: `funObj = new function () {this.name = 'aggr1'; this.onAdd = function (rec) { }; this.onUpdate = function (rec) { }; this.onDelete = function (rec) { };  this.saveJson = function (limit) { return {}; } }`.  Second parameter `storeName` is used to register the stream aggregate for events on the appropriate store.
	//#- `sa = qm.newStreamAggr(funObj, storeNameArr)` -- create a new [Stream Aggregate](Stream-Aggregates). The function object `funObj` defines the aggregate name and four callbacks: onAdd (takes record as input), onUpdate (takes record as input), onDelete (takes record as input) and saveJson (takes one numeric parameter - limit) callbacks. An example: `funObj = new function () {this.name = 'aggr1'; this.onAdd = function (rec) { }; this.onUpdate = function (rec) { }; this.onDelete = function (rec) { };  this.saveJson = function (limit) { return {}; } }`.  Second parameter `storeNameArr` is an array of store names, where the stream aggregate will be registered.
	//#- `sa = qm.newStreamAggr(ftrExtObj)` -- create a new [Stream Aggregate](Stream-Aggregates). The `ftrExtObj = {type : 'ftrext', name : 'aggr1', featureSpace: fsp }` object has three parameters: `type='ftrext'`,`name` (string) and feature space `featureSpace` whose value is a feature space object.
	//#- `sa = qm.newStreamAggr(ftrExtObj, storeName)` -- create a new [Stream Aggregate](Stream-Aggregates). The `ftrExtObj = {type : 'ftrext', name : 'aggr1', featureSpace: fsp }` object has three parameters: `type='ftrext'`,`name` (string) and feature space `featureSpace` whose value is a feature space object.  Second parameter `storeName` is used to register the stream aggregate for events on the appropriate store.
	//#- `sa = qm.newStreamAggr(ftrExtObj, storeNameArr)` -- create a new [Stream Aggregate](Stream-Aggregates). The `ftrExtObj = {type : 'ftrext', name : 'aggr1', featureSpace: fsp }` object has three parameters: `type='ftrext'`,`name` (string) and feature space `featureSpace` whose value is a feature space object.  Second parameter `storeNameArr` is an array of store names, where the stream aggregate will be registered.
	JsDeclareFunction(newStreamAggr);
	//#- `sa = qm.getStreamAggr(saName)` -- gets the stream aggregate `sa` given name (string).
	JsDeclareFunction(getStreamAggr);
	//#- `strArr = qm.getStreamAggrNames()` -- gets the stream aggregate names of stream aggregates in the default stream aggregate base.
	JsDeclareFunction(getStreamAggrNames);
	//#JSIMPLEMENT:src/qminer/qminer.js    
};

//# 
//# ### Stream Aggregate
//# 
//# Stream aggregates are objects used for processing data streams - their main functionality includes four functions: onAdd, onUpdate, onDelte process a record, and saveJson which returns a JSON object that describes the aggregate's state.
class TJsSA {
public:
	/// JS script context
	TWPt<TScript> Js;
	/// QMiner base
	TWPt<TStreamAggr> SA;

private:
	/// Object utility class
	typedef TJsObjUtil<TJsSA> TJsSAUtil;

	TJsSA(TWPt<TScript> _Js, TWPt<TStreamAggr> _SA) : Js(_Js), SA(_SA) { }
public:
	static v8::Persistent<v8::Object> New(TWPt<TScript> Js, TWPt<TStreamAggr> SA) {
		return TJsSAUtil::New(new TJsSA(Js, SA));
	}

	~TJsSA() { }

	/// template
	static v8::Handle<v8::ObjectTemplate> GetTemplate();

	//# 
	//# **Functions and properties:**
	//# 
	//#- `str = sa.name` -- returns the name (unique) of the stream aggregate
	JsDeclareProperty(name);
	//#- `sa = sa.onAdd(rec)` -- executes onAdd function given an input record `rec` and returns self
	JsDeclareFunction(onAdd);
	//#- `sa = sa.onUpdate(rec)` -- executes onUpdate function given an input record `rec` and returns self
	JsDeclareFunction(onUpdate);
	//#- `sa = sa.onDelete(rec)` -- executes onDelete function given an input record `rec` and returns self
	JsDeclareFunction(onDelete);
	//#- `objJSON = sa.saveJson(limit)` -- executes saveJson given an optional number parameter `limit`, whose meaning is specific to each type of stream aggregate
	JsDeclareFunction(saveJson);
	//#- `objJSON = sa.val` -- same as sa.saveJson(-1)
	JsDeclareProperty(val);
};

///////////////////////////////
// QMiner-JavaScript-Store
//# 
//# ### Store
//# 
//# Store holds records. Each record has a unique 64-bit ID. Record ID can be used to directly
//# access the record from the store using index operator:
//# ```JavaScript
//# var store = qm.store("storeName");
//# var record = store[1234];
//# ```
class TJsStore {
private:
	/// JS script context
	TWPt<TScript> Js;	
	TWPt<TStore> Store;

	typedef TJsObjUtil<TJsStore> TJsStoreUtil;

	TJsStore(TWPt<TScript> _Js, TWPt<TStore> _Store): Js(_Js), Store(_Store) { }
public:
	static v8::Persistent<v8::Object> New(TWPt<TScript> Js, TWPt<TStore> Store) {
		return TJsStoreUtil::New(new TJsStore(Js, Store), Js, "qm.storeProto");
	}
	/*static v8::Persistent<v8::Object> New(TWPt<TScript> Js, TWPt<TStore> Store) { 
		return TJsStoreUtil::New(new TJsStore(Js, Store)); }*/
	~TJsStore() { }

	// template
	static v8::Handle<v8::ObjectTemplate> GetTemplate();

	//# 
	//# **Functions and properties:**
	//#     
    //#- `str = store.name` -- name of the store
	JsDeclareProperty(name);
    //#- `bool = store.empty` -- `bool = true` when store is empty
	JsDeclareProperty(empty);
    //#- `len = store.length` -- number of records in the store
	JsDeclareProperty(length);
    //#- `rs = store.recs` -- create a record set containing all the records from the store
	JsDeclareProperty(recs);
    //#- `objArr = store.fields` -- array of all the field descriptor JSON objects
	JsDeclareProperty(fields);
    //#- `objArr = store.joins` -- array of all the join names
	JsDeclareProperty(joins);	
    //#- `objArr = store.keys` -- array of all the [index keys](#index-key) objects    
	JsDeclareProperty(keys);
    //#- `rec = store.first` -- first record from the store
    JsDeclareProperty(first);
    //#- `rec = store.last` -- last record from the store
    JsDeclareProperty(last);
    //#- `iter = store.forwardIter` -- returns iterator for iterating over the store from start to end
    JsDeclareProperty(forwardIter);
    //#- `iter = store.backwardIter` -- returns iterator for iterating over the store from end to start
    JsDeclareProperty(backwardIter);
    //#- `rec = store[recId]` -- get record with ID `recId`; 
    //#     returns `null` when no such record exists
	JsDeclIndexedProperty(indexId);
    //#- `rec = store.rec(recName)` -- get record named `recName`; 
    //#     returns `null` when no such record exists
	JsDeclareFunction(rec);
    //#- `recId = store.add(rec)` -- add record `rec` to the store and return its ID `recId`
	JsDeclareFunction(add);
    //#- `rec = store.newRec(recordJson)` -- creates new record `rec` by (JSON) value `recordJson` (not added to the store)
    JsDeclareFunction(newRec);
    //#- `rs = store.newRecSet(idVec)` -- creates new record set from an integer vector record IDs `idVec` (type la.newIntVec);
	JsDeclareFunction(newRecSet);
    //#- `rs = store.sample(sampleSize)` -- create a record set containing a random 
    //#     sample of `sampleSize` records
	JsDeclareFunction(sample);
    //#- `field = store.field(fieldName)` -- get details of field named `fieldName`
	JsDeclareFunction(field);
    //#- `key = store.key(keyName)` -- get [index key](#index-key) named `keyName`
	JsDeclareFunction(key);
    //#- `store.addTrigger(trigger)` -- add `trigger` to the store triggers. Trigger is a JS object with three properties `onAdd`, `onUpdate`, `onDelete` whose values are callbacks
	JsDeclareFunction(addTrigger);	
    //#- `sa = store.getStreamAggr(saName)` -- returns a stream aggregate `sa` whose name is `saName`
	JsDeclareFunction(getStreamAggr);
	//#- `strArr = store.getStreamAggrNames()` -- returns the names of all stream aggregators listening on the store as an array of strings `strArr`
	JsDeclareFunction(getStreamAggrNames);
	//#JSIMPLEMENT:src/qminer/store.js

    //# 
    //# **Examples**:
    //# 
    //# ```JavaScript
    //# // adding new record
    //# qm.store("Movies").add({
    //#   Title: "The Hobbit: An Unexpected Journey", 
    //#   Year: 2012, 
    //#   directedBy: {
    //#     Name: "Peter Jackson",
    //#     Gender: "Male"
    //#   }
    //# }
    //# 
    //# // adding a trigger
    //# qm.store("People").addTrigger({
    //#   onAdd : function (person) { console.log("New record: " + person.Name); },
    //#   onUpdate : function (person) { console.log("Updated record: " + person.Name); },
    //#   onDelete : function (person) { console.log("Deleted record: " + person.Name); }
    //# });
    //# 
    //# // iterating over records
    //# var rs = qm.store("People");
    //# for (var i = 0; i < rs.length; i++) {
    //#   var rec = rs[i];
    //#   console.log(rec.Name + " (" + rec.Gender + ")");
    //# }
    //# ```    
};
    
///////////////////////////////
// JavaScript Store Iterator
//# 
//# ### Store iterator
//# 
class TJsStoreIter {
private:
	/// JS script context
	TWPt<TScript> Js;	
	TWPt<TStore> Store;
    PStoreIter Iter;

	typedef TJsObjUtil<TJsStoreIter> TJsStoreIterUtil;

	TJsStoreIter(TWPt<TScript> _Js, const TWPt<TStore>& _Store, 
        const PStoreIter& _Iter): Js(_Js), Store(_Store), Iter(_Iter) { }	
public:
	static v8::Persistent<v8::Object> New(TWPt<TScript> Js, 
        const TWPt<TStore>& Store, const PStoreIter& Iter) { 
		return TJsStoreIterUtil::New(new TJsStoreIter(Js, Store, Iter)); }
	~TJsStoreIter() { }

	static v8::Handle<v8::ObjectTemplate> GetTemplate();

	//# 
	//# **Functions and properties:**
	//#   
    //#- `store = iter.store` -- get the store
	JsDeclareProperty(store);
    //#- `rec = iter.rec` -- get current record
	JsDeclareProperty(rec);
    //#- `bool = iter.next()` -- moves to the next record or returns false if no record left; must be called at least once before `iter.rec` is available
    JsDeclareFunction(next);
};

///////////////////////////////
// JavaScript Record Comparator
class TJsRecCmp {
private:
	/// JS script context
	TWPt<TScript> Js;
	TWPt<TStore> Store;
	// callbacks
	v8::Persistent<v8::Function> CmpFun;

public:
	TJsRecCmp(TWPt<TScript> _Js, TWPt<TStore> _Store, 
        const v8::Persistent<v8::Function>& _CmpFun): 
            Js(_Js), Store(_Store), CmpFun(_CmpFun) { }

    bool operator()(const TUInt64IntKd& RecIdWgt1, const TUInt64IntKd& RecIdWgt2) const;
};

///////////////////////////////
// JavaScript Record Filter
class TJsRecFilter {
private:
	/// JS script context
	TWPt<TScript> Js;
	TWPt<TStore> Store;
	// callbacks
	v8::Persistent<v8::Function> FilterFun;

public:
	TJsRecFilter(TWPt<TScript> _Js, TWPt<TStore> _Store, 
        const v8::Persistent<v8::Function>& _FilterFun): 
            Js(_Js), Store(_Store), FilterFun(_FilterFun) { }

    bool operator()(const TUInt64IntKd& RecIdWgt) const;
};

///////////////////////////////
// JavaScript Record Comparator
class TJsRecSplitter {
private:
	/// JS script context
	TWPt<TScript> Js;
	TWPt<TStore> Store;
	// callbacks
	v8::Persistent<v8::Function> SplitterFun;

public:
	TJsRecSplitter(TWPt<TScript> _Js, TWPt<TStore> _Store, 
        const v8::Persistent<v8::Function>& _SplitterFun): 
            Js(_Js), Store(_Store), SplitterFun(_SplitterFun) { }

    bool operator()(const TUInt64IntKd& RecIdWgt1, const TUInt64IntKd& RecIdWgt2) const;
};

///////////////////////////////
// QMiner-JavaScript-Record-Set
//#
//# ### Record set
//#
//# Record set holds a subset of records from a store. Records are stored in a vector. 
//# It can also hold a vector of aggregates, which were computed over the records from 
//# the set.
class TJsRecSet {
private:
	/// JS script context
	TWPt<TScript> Js;	
	TWPt<TStore> Store;
	PRecSet RecSet;	

	typedef TJsObjUtil<TJsRecSet> TJsRecSetUtil;

	TJsRecSet(TWPt<TScript> _Js, const PRecSet& _RecSet);
public:
	static v8::Persistent<v8::Object> New(TWPt<TScript> Js, const PRecSet& RecSet);
	static PRecSet GetArgRecSet(const v8::Arguments& Args, const int& ArgN);
	~TJsRecSet() { }

	// template
	static v8::Handle<v8::ObjectTemplate> GetTemplate();
	//# 
	//# **Functions and properties:**
	//#   
	//#- `storeName = rs.store` -- store of the records
	JsDeclareProperty(store);
	//#- `len = rs.length` -- number of records in the set
	JsDeclareProperty(length);
	//#- `bool = rs.empty` -- `bool = true` when record set is empty
	JsDeclareProperty(empty);
	//#- `bool =  rs.weighted` -- `bool = true` when records in the set are assigned weights
	JsDeclareProperty(weighted);
    //#- `rec = rs[n]` -- return n-th record from the record set
	JsDeclIndexedProperty(indexId);
	//#- `rs2 = rs.clone()` -- creates new instance of record set
	JsDeclareFunction(clone);
	//#- `rs2 = rs.join(joinName)` -- executes a join `joinName` on the records in the set, result is another record set `rs2`.
	//#- `rs2 = rs.join(joinName, sampleSize)` -- executes a join `joinName` on a sample of `sampleSize` records in the set, result is another record set `rs2`.
	JsDeclareFunction(join);
	//#- `aggrsJSON = rs.aggr()` -- returns an object where keys are aggregate names and values are JSON serialized aggregate values of all the aggregates contained in the records set
	//#- `aggr = rs.aggr(aggrQueryJSON)` -- computes the aggregates based on the `aggrQueryJSON` parameter JSON object. If only one aggregate is involved and an array of JSON objects when more than one are returned.
	JsDeclareFunction(aggr);
	//#- `rs = rs.trunc(limit_num)` -- truncate to first `limit_num` record and return self.
	//#- `rs = rs.trunc(limit_num, offset_num)` -- truncate to `limit_num` record starting with `offset_num` and return self.
	JsDeclareFunction(trunc);
	//#- `rs2 = rs.sample(num)` -- create new record set by randomly sampling `num` records.
	JsDeclareFunction(sample);
	//#- `rs = rs.shuffle(seed)` -- shuffle order using random integer seed `seed`. Returns self.
	JsDeclareFunction(shuffle);
	//#- `rs = rs.reverse()` -- reverse record order. Returns self.
	JsDeclareFunction(reverse);
	//#- `rs = rs.sortById(asc)` -- sort records according to record id; if `asc > 0` sorted in ascending order. Returns self.
	JsDeclareFunction(sortById);
	//#- `rs = rs.sortByFq(asc)` -- sort records according to weight; if `asc > 0` sorted in ascending order. Returns self.
	JsDeclareFunction(sortByFq);
	//#- `rs = rs.sortByField(fieldName, asc)` -- sort records according to value of field `fieldName`; if `asc > 0` sorted in ascending order. Returns self.
	JsDeclareFunction(sortByField);
	//#- `rs = rs.sort(comparatorCallback)` -- sort records according to `comparator` callback. Example: rs.sort(function(rec,rec2) {return rec.Val < rec2.Val;} ) sorts rs in ascending order (field Val is assumed to be a num). Returns self.
   	JsDeclareFunction(sort);
	//#- `rs = rs.filterById(minId, maxId)` -- keeps only records with ids between `minId` and `maxId`. Returns self.
	JsDeclareFunction(filterById);
	//#- `rs = rs.filterByFq(minFq, maxFq)` -- keeps only records with weight between `minFq` and `maxFq`. Returns self.
	JsDeclareFunction(filterByFq);
	//#- `rs = rs.filterByField(fieldName, minVal, maxVal)` -- keeps only records with numeric value of field `fieldName` between `minVal` and `maxVal`. Returns self.
	//#- `rs = rs.filterByField(fieldName, minTm, maxTm)` -- keeps only records with value of time field `fieldName` between `minVal` and `maxVal`. Returns self.
	//#- `rs = rs.filterByField(fieldName, str)` -- keeps only records with string value of field `fieldName` equal to `str`. Returns self.
	JsDeclareFunction(filterByField);
	//#- `rs = rs.filter(filterCallback)` -- keeps only records that pass `filterCallback` function. Returns self.
	JsDeclareFunction(filter);
	//#- `rsArr = rs.split(splitterCallback)` -- split records according to `splitter` callback. Example: rs.split(function(rec,rec2) {return (rec2.Val - rec2.Val) > 10;} ) splits rs in whenever the value of field Val increases for more then 10. Result is an array of record sets. 
   	JsDeclareFunction(split);
    //#- `rs = rs.deleteRecs(rs2)` -- delete from `rs` records that are also in `rs2`. Returns self.
	JsDeclareFunction(deleteRecs);
    //#- `objsJSON = rs.toJSON()` -- provide json version of record set, useful when calling JSON.stringify
	JsDeclareFunction(toJSON);
	//#- `rs = rs.each(callback)` -- iterates through the record set and executes the callback function `callback` on each element. Returns self. Examples:
	//#  - `rs.each(function (rec) { console.log(JSON.stringify(rec)); })`
	//#  - `rs.each(function (rec, idx) { console.log(JSON.stringify(rec) + ', ' + idx); })`
	JsDeclareFunction(each);
	//#- `arr = rs.map(callback)` -- iterates through the record set, applies callback function `callback` to each element and returns new array with the callback outputs. Examples:
	//#  - `arr = rs.map(function (rec) { return JSON.stringify(rec); })`
	//#  - `arr = rs.map(function (rec, idx) {  return JSON.stringify(rec) + ', ' + idx; })`
	JsDeclareFunction(map);
	//#- `rs3 = rs.setintersect(rs2)` -- returns the intersection (record set) `rs3` between two record sets `rs` and `rs2`, which should point to the same store.
	JsDeclareFunction(setintersect);
	//#- `rs3 = rs.setunion(rs2)` -- returns the union (record set) `rs3` between two record sets `rs` and `rs2`, which should point to the same store.
	JsDeclareFunction(setunion);
	//#- `rs3 = rs.setdiff(rs2)` -- returns the set difference (record set) `rs3`=`rs`\`rs2`  between two record sets `rs` and `rs1`, which should point to the same store.
	JsDeclareFunction(setdiff);


    //# 
    //# **Examples**:
    //# 
    //# ```JavaScript
    //# TODO
    //# ```        
};

///////////////////////////////
// QMiner-JavaScript-Record
//#
//# ### Record
//#
class TJsRec {
public:
	/// JS script context
	TWPt<TScript> Js;	
	TWPt<TStore> Store;
	TRec Rec;
	TInt Fq;

private:
	typedef TJsObjUtil<TJsRec> TJsRecUtil;
	// we have a separate template for each store
	static TVec<v8::Persistent<v8::ObjectTemplate> > TemplateV;

	TJsRec(TWPt<TScript> _Js, const TRec& _Rec, const int& _Fq): 
		Js(_Js), Store(_Rec.GetStore()), Rec(_Rec), Fq(_Fq) { }
public:
	static v8::Persistent<v8::Object> New(TWPt<TScript> Js, const TRec& Rec, 
        const int& Fq = 0, const bool& MakeWeakP = true) { 
    		return TJsRecUtil::New(new TJsRec(Js, Rec, Fq), 
                GetTemplate(Js->Base, Rec.GetStore()), MakeWeakP); }
    static TRec GetArgRec(const v8::Arguments& Args, const int& ArgN);

	~TJsRec() { }

	static v8::Handle<v8::ObjectTemplate> GetTemplate(const TWPt<TBase>& Base, const TWPt<TStore>& Store);

	//# 
	//# **Functions and properties:**
	//#   
    //#- `recId = rec.$id` -- returns record ID
    JsDeclareProperty(id);
    //#- `recName = rec.$name` -- returns record name
    JsDeclareProperty(name);
    //#- `recFq = rec.$fq` -- returns record frequency (used for randomized joins)
	JsDeclareProperty(fq);
	//#- `recStore = rec.$store` -- returns record store
	JsDeclareProperty(store);
    //#- `rec['fieldName'] = val` -- sets the record's field `fieldName` to `val`. Equivalent: `rec.fieldName = val`.
	//#- `val = rec['fieldName']` -- gets the value `val` at field `fieldName`. Equivalent: `val = rec.fieldName`.
	JsDeclareSetProperty(getField, setField);
    //#- `rs = rec['joinName']` -- gets the record set if `joinName` is an index join. Equivalent: `rs = rec.joinName`. No setter currently.
	//#- `rec2 = rec['joinName']` -- gets the record `rec2` is the join `joinName` is a field join. Equivalent: `rec2 = rec.joinName`. No setter currently.
	JsDeclareProperty(join);
	JsDeclareProperty(sjoin);
    //#- `rec = rec.addJoin(joinName, joinRecord)` -- adds a join record `joinRecord` to join `jonName` (string). Returns self.
    //#- `rec = rec.addJoin(joinName, joinRecord, joinFrequency)` -- adds a join record `joinRecord` to join `jonName` (string) with join frequency `joinFrequency`. Returns self.
    JsDeclareFunction(addJoin);
    //#- `rec = rec.delJoin(joinName, joinRecord)` -- deletes join record `joinRecord` from join `joinName` (string). Returns self.
    //#- `rec = rec.delJoin(joinName, joinRecord, joinFrequency)` -- deletes join record `joinRecord` from join `joinName` (string) with join frequency `joinFrequency`. Return self.
    JsDeclareFunction(delJoin);
    //#- `objJSON = rec.toJSON()` -- provide json version of record, useful when calling JSON.stringify
    JsDeclareFunction(toJSON);
};

///////////////////////////////
// QMiner-JavaScript-IndexKey
//# 
//# ### Index key
//# 
class TJsIndexKey {
private:
	/// JS script context
	TWPt<TScript> Js;	
	TIndexKey IndexKey;

	typedef TJsObjUtil<TJsIndexKey> TJsIndexKeyUtil;

	TJsIndexKey(TWPt<TScript> _Js, const TIndexKey& _IndexKey): 
		Js(_Js), IndexKey(_IndexKey) { }	
public:
	static v8::Persistent<v8::Object> New(TWPt<TScript> Js, const TIndexKey& IndexKey) { 
		return TJsIndexKeyUtil::New(new TJsIndexKey(Js, IndexKey)); }
	~TJsIndexKey() { }

	static v8::Handle<v8::ObjectTemplate> GetTemplate();

	//# 
	//# **Functions and properties:**
	//#   
    //#- `storeName = key.store` -- gets the store name `storeName`
	JsDeclareProperty(store);				
    //#- `keyName = key.name` -- gets the key name
	JsDeclareProperty(name);
    //#- `strArr = key.voc` -- gets the array of words (as strings) in the vocabulary
	JsDeclareProperty(voc);
    //#- `strArr = key.fq` -- gets the array of weights (as strings) in the vocabulary
	JsDeclareProperty(fq);
};

///////////////////////////////
// QMiner-LinAlg
//# 
//# ## Linear Algebra
//# 
//# A global object `la` is used to construct vectors (sparse, dense) and matrices and 
//# it is available in any script. The object includes
//# several functions from linear algebra.
class TJsLinAlg {
public:
	/// JS script context
	TWPt<TScript> Js;    
private:	
	/// Object utility class
	typedef TJsObjUtil<TJsLinAlg> TJsLinAlgUtil;
    
    explicit TJsLinAlg(TWPt<TScript> _Js): Js(_Js) { }
public:
	static v8::Persistent<v8::Object> New(TWPt<TScript> Js) { 
		return TJsLinAlgUtil::New(new TJsLinAlg(Js)); }

	/// template
    static v8::Handle<v8::ObjectTemplate> GetTemplate();
	//# 
	//# **Functions and properties:**
	//# 
	//#- `vec = la.newVec()` -- generate an empty float vector
	//#- `vec = la.newVec({"vals":num, "mxvals":num2})` -- generate a vector with `num` zeros and reserve additional `num - num2` elements 
	//#- `vec = la.newVec(arr)` -- copy a javascript number array `arr` 
	//#- `vec = la.newVec(vec2)` -- clone a float vector `vec2`
	JsDeclareFunction(newVec);
	//#- `intVec = la.newIntVec()` -- generate an empty float vector
	//#- `intVec = la.newIntVec({"vals":num, "mxvals":num2})` -- generate a vector with `num` zeros and reserve additional `num - num2` elements 
	//#- `intVec = la.newIntVec(arr)` -- copy a javascript int array `arr` 
	//#- `intVec = la.newIntVec(vec2)` -- clone an int vector `vec2`
	JsDeclareFunction(newIntVec);
	//#- `mat = la.newMat()` -- generates a 0x0 matrix
	//#- `mat = la.newMat({"rows":num, "cols":num2, "random":bool})` -- creates a matrix with `num` rows and `num2` columns and sets it to zero if the optional "random" property is set to `false` (default) and uniform random if "random" is `true`
	//#- `mat = la.newMat(nestedArr)` -- generates a matrix from a javascript array `nestedArr`, whose elements are arrays of numbers which correspond to matrix rows (row-major dense matrix)
	//#- `mat = la.newMat(mat2)` -- clones a dense matrix `mat2`
	JsDeclareFunction(newMat);
	//#- `spVec = la.newSpVec(len)` -- creates an empty sparse vector `spVec`, where `len` is an optional (-1 by default) integer parameter that sets the dimension
	//#- `spVec = la.newSpVec(nestedArr, len)` -- creats a sparse vector `spVec` from a javascript array `nestedArr`, whose elements are javascript arrays with two elements (integer row index and double value). `len` is optional and sets the dimension
	JsDeclareFunction(newSpVec);
	//#- `spMat = la.newSpMat()` -- creates an empty sparse matrix `spMat`
	//#- `spMat = la.newSpMat(rowIdxVec, colIdxVec, valVec)` -- creates an sparse matrix based on two int vectors `rowIdxVec` (row indices) and `colIdxVec` (column indices) and float vector of values `valVec`
	//#- `spMat = la.newSpMat(doubleNestedArr, rows)` -- creates an sparse matrix with `rows` rows (optional parameter), where `doubleNestedArr` is a javascript array of arrays that correspond to sparse matrix columns and each column is a javascript array of arrays corresponding to nonzero elements. Each element is an array of size 2, where the first number is an int (row index) and the second value is a number (value). Example: `spMat = linalg.newSpMat([[[0, 1.1], [1, 2.2], [3, 3.3]], [[2, 1.2]]], { "rows": 4 });`
	//#- `spMat = la.newSpMat({"rows":num, "cols":num2})` -- creates a sparse matrix with `num` rows and `num2` columns, which should be integers
	JsDeclareFunction(newSpMat);
	//#- `svdRes = la.svd(mat, k, {"iter":num, "tol":num2})` -- Computes a truncated svd decomposition mat ~ U S V^T.  `mat` is a dense matrix, integer `k` is the number of singular vectors, optional parameter JSON object contains properies `iter` (integer number of iterations `num`, default 2) and `tol` (the tolerance number `num2`, default 1e-6). The outpus are stored as two dense matrices: `svdRes.U`, `svdRes.V` and a dense float vector `svdRes.s`.
	//#- `svdRes = la.svd(spMat, k, {"iter":num, "tol":num2})` -- Computes a truncated svd decomposition spMat ~ U S V^T.  `spMat` is a sparse or dense matrix, integer `k` is the number of singular vectors, optional parameter JSON object contains properies `iter` (integer number of iterations `num`, default 2) and `tol` (the tolerance number `num2`, default 1e-6). The outpus are stored as two dense matrices: `svdRes.U`, `svdRes.V` and a dense float vector `svdRes.s`.
	JsDeclareFunction(svd);	
	//#JSIMPLEMENT:src/qminer/linalg.js
};

///////////////////////////////
// QMiner-Vector
//# 
//# ### Vector
//# 
//# Vector is an array of objects implemented in glib/base/ds.h. 
//# Some functions are implemented for float vectors only. Using the global `la` object, flaot and int vectors can be generated in the following ways:
//# 
//# ```JavaScript
//# var vec = la.newVec(); //empty vector
//# var intVec = la.newIntVec(); //empty vector
//# // refer to la.newVec, la.newIntVec functions for alternative ways to generate vectors
//# ```
//# 
template <class TVal, class TAux> class TJsVec;

class TAuxFltV {
public:	
	static const TStr ClassId; //ClassId is set to "TFltV"
	static v8::Handle<v8::Value> GetObjVal(const double& Val, v8::HandleScope& Handlescope) {
		return Handlescope.Close(v8::Number::New(Val));
	}
	static double GetArgVal(const v8::Arguments& Args, const int& ArgN) {
		return TJsObjUtil<TJsVec<TFlt, TAuxFltV> >::GetArgFlt(Args, ArgN);
	}
	static double CastVal(const v8::Local<v8::Value>& Value) {
		return Value->ToNumber()->Value();
	}
};

class TAuxIntV {
public:	
	static const TStr ClassId; //ClassId is set to "TIntV"
	static v8::Handle<v8::Value> GetObjVal(const int& Val, v8::HandleScope& Handlescope) {
		return Handlescope.Close(v8::Integer::New(Val));
	}
	static int GetArgVal(const v8::Arguments& Args, const int& ArgN) {
		return TJsObjUtil<TJsVec<TInt, TAuxIntV> >::GetArgInt32(Args, ArgN);
	}
	static int CastVal(const v8::Local<v8::Value>& Value) {
		return Value->ToInt32()->Value();
	}
};

template <class TVal = TFlt, class TAux = TAuxFltV>
class TJsVec {
public:
	/// JS script context
	TWPt<TScript> Js;    
	typedef TVec<TVal> TValV;
	TValV Vec;
private:	
	/// Object utility class
	typedef TJsObjUtil<TJsVec<TVal, TAux> > TJsVecUtil;
    explicit TJsVec(TWPt<TScript> _Js): Js(_Js) { }	
public:	
	static v8::Persistent<v8::Object> New(TWPt<TScript> Js) {
		v8::Persistent<v8::Object> obj = TJsVecUtil::New(new TJsVec(Js));
		v8::Handle<v8::String> key = v8::String::New("class");
		v8::Handle<v8::String> value = v8::String::New(TAux::ClassId.CStr());
		obj->SetHiddenValue(key, value);		
		return  obj;
	}
	static v8::Persistent<v8::Object> New(TWPt<TScript> Js, const TValV& _Vec) {
		v8::Persistent<v8::Object> obj = New(Js);
		TJsVec::SetVec(obj, _Vec);		
		return  obj;
	}
	static TValV& GetVec(const v8::Handle<v8::Object> Obj) {
		return TJsVecUtil::GetSelf(Obj)->Vec;
	}
	static void SetVec(const v8::Handle<v8::Object> Obj, const TValV& _Vec) {
		TJsVecUtil::GetSelf(Obj)->Vec = _Vec;
	}
	
	/// template	
	static v8::Handle<v8::ObjectTemplate> GetTemplate();
	//# 
	//# **Functions and properties:**
	//# 
	//#- `num = vec.at(idx)` -- gets the value `num` of vector `vec` at index `idx`  (0-based indexing)
	//#- `num = intVec.at(idx)` -- gets the value `num` of integer vector `intVec` at index `idx`  (0-based indexing)
	JsDeclareFunction(at);
	//#- `vec2 = vec.subVec(intVec)` -- gets the subvector based on an index vector `intVec` (indices can repeat, 0-based indexing)
	//#- `intVec2 = intVec.subVec(intVec)` -- gets the subvector based on an index vector `intVec` (indices can repeat, 0-based indexing)
	JsDeclareFunction(subVec);
	//#- `num = vec[idx]; vec[idx] = num` -- get value `num` at index `idx`, set value at index `idx` to `num` of vector `vec`(0-based indexing)
	JsDeclGetSetIndexedProperty(indexGet, indexSet);
	//#- `vec = vec.put(idx, num)` -- set value of vector `vec` at index `idx` to `num` (0-based indexing). Returns self.
	//#- `intVec = intVec.put(idx, num)` -- set value of integer vector `intVec` at index `idx` to `num` (0-based indexing). Returns self.
	JsDeclareFunction(put);	
	//#- `len = vec.push(num)` -- append value `num` to vector `vec`. Returns `len` - the length  of the modified array
	//#- `len = intVec.push(num)` -- append value `num` to integer vector `intVec`. Returns `len` - the length  of the modified array
	JsDeclareFunction(push);
	//#- `len = vec.unshift(num)` -- insert value `num` to the begining of vector `vec`. Returns the length of the modified array.
	//#- `len = intVec.unshift(num)` -- insert value `num` to the begining of integer vector `intVec`. Returns the length of the modified array.
	JsDeclareFunction(unshift);
	//#- `len = vec.pushV(vec2)` -- append vector `vec2` to vector `vec`.
	//#- `len = intVec.pushV(intVec2)` -- append integer vector `intVec2` to integer vector `intVec`.
	JsDeclareTemplatedFunction(pushV);
	//#- `num = vec.sum()` -- return `num`: the sum of elements of vector `vec`
	//#- `num = intVec.sum()` -- return `num`: the sum of elements of integer vector `intVec`
	JsDeclareFunction(sum);
	//#- `idx = vec.getMaxIdx()` -- returns the integer index `idx` of the maximal element in vector `vec`
	//#- `idx = intVec.getMaxIdx()` -- returns the integer index `idx` of the maximal element in integer vector `vec`
	JsDeclareFunction(getMaxIdx);
	//#- `vec2 = vec.sort(asc)` -- `vec2` is a sorted copy of `vec`. `asc=true` sorts in ascending order (equivalent `sort()`), `asc`=false sorts in descending order
	//#- `intVec2 = intVec.sort(asc)` -- integer vector `intVec2` is a sorted copy of integer vector `intVec`. `asc=true` sorts in ascending order (equivalent `sort()`), `asc`=false sorts in descending order
	JsDeclareFunction(sort);
	//#- `sortRes = vec.sortPerm(asc)` -- returns a sorted copy of the vector in `sortRes.vec` and the permutation `sortRes.perm`. `asc=true` sorts in ascending order (equivalent `sortPerm()`), `asc`=false sorts in descending order.
	JsDeclareTemplatedFunction(sortPerm);	
	//#- `vec = vec.shuffle()` -- shuffels the vector `vec` (inplace operation). Returns self.
	JsDeclareFunction(shuffle);
	//#- `vec = vec.trunc(num)` -- truncates the vector `vec` to lenght 'num' (inplace operation). Returns self.
	JsDeclareFunction(trunc);
	//#- `mat = vec.outer(vec2)` -- the dense matrix `mat` is a rank-1 matrix obtained by multiplying `vec * vec2^T`. Implemented for dense float vectors only. 
	JsDeclareTemplatedFunction(outer);
	//#- `num = vec.inner(vec2)` -- `num` is the standard dot product between vectors `vec` and `vec2`. Implemented for dense float vectors only.
	JsDeclareTemplatedFunction(inner);
	//#- `vec3 = vec.plus(vec2)` --`vec3` is the sum of vectors `vec` and `vec2`. Implemented for dense float vectors only.
	JsDeclareTemplatedFunction(plus);
	//#- `vec3 = vec.minus(vec2)` --`vec3` is the difference of vectors `vec` and `vec2`. Implemented for dense float vectors only.
	JsDeclareTemplatedFunction(minus);
	//#- `vec2 = vec.multiply(num)` --`vec2` is a vector obtained by multiplying vector `vec` with a scalar (number) `num`. Implemented for dense float vectors only.
	JsDeclareTemplatedFunction(multiply);
	//#- `vec = vec.normalize()` -- normalizes the vector `vec` (inplace operation). Implemented for dense float vectors only. Returns self.
	JsDeclareTemplatedFunction(normalize);
	//#- `len = vec.length` -- integer `len` is the length of vector `vec`
	//#- `len = intVec.length` -- integer `len` is the length of integer vector `vec`
	JsDeclareProperty(length);
	//#- `vec = vec.print()` -- print vector in console. Returns self.
	//#- `intVec = intVec.print()` -- print integer vector in console. Returns self.
	JsDeclareFunction(print);
	//#- `mat = vec.diag()` -- `mat` is a diagonal dense matrix whose diagonal equals `vec`. Implemented for dense float vectors only.
	JsDeclareTemplatedFunction(diag);
	//#- `spMat = vec.spDiag()` -- `spMat` is a diagonal sparse matrix whose diagonal equals `vec`. Implemented for dense float vectors only.
	JsDeclareTemplatedFunction(spDiag);
	//#- `num = vec.norm()` -- `num` is the Euclidean norm of `vec`. Implemented for dense float vectors only.
	JsDeclareTemplatedFunction(norm);
	//#- `spVec = vec.sparse()` -- `spVec` is a sparse vector representation of dense vector `vec`. Implemented for dense float vectors only.
	JsDeclareTemplatedFunction(sparse);
	//#- `mat = vec.toMat()` -- `mat` is a matrix with a single column that is equal to dense vector `vec`.
	//#- `mat = intVec.toMat()` -- `mat` is a matrix with a single column that is equal to dense integer vector `intVec`.
	JsDeclareTemplatedFunction(toMat);
};
typedef TJsVec<TFlt, TAuxFltV> TJsFltV;
typedef TJsVec<TInt, TAuxIntV> TJsIntV;

template <class TVal, class TAux>
v8::Handle<v8::ObjectTemplate> TJsVec<TVal, TAux>::GetTemplate() {
	v8::HandleScope HandleScope;
	static v8::Persistent<v8::ObjectTemplate> Template;
	if (Template.IsEmpty()) {
		v8::Handle<v8::ObjectTemplate> TmpTemp = v8::ObjectTemplate::New();
		JsRegisterFunction(TmpTemp, at);	
		JsRegisterFunction(TmpTemp, subVec);
		JsRegGetSetIndexedProperty(TmpTemp, indexGet, indexSet);
		JsRegisterFunction(TmpTemp, put);
		JsRegisterFunction(TmpTemp, push);
		JsRegisterFunction(TmpTemp, unshift);
		JsRegisterFunction(TmpTemp, pushV);
		JsRegisterFunction(TmpTemp, sum);
		JsRegisterFunction(TmpTemp, getMaxIdx);
		JsRegisterFunction(TmpTemp, sort);
		JsRegisterFunction(TmpTemp, sortPerm);
		JsRegisterFunction(TmpTemp, shuffle);
		JsRegisterFunction(TmpTemp, trunc);
		JsRegisterFunction(TmpTemp, outer);
		JsRegisterFunction(TmpTemp, inner);
		JsRegisterFunction(TmpTemp, plus);
		JsRegisterFunction(TmpTemp, minus);
		JsRegisterFunction(TmpTemp, multiply);
		JsRegisterFunction(TmpTemp, normalize);
		JsRegisterProperty(TmpTemp, length);
		JsRegisterFunction(TmpTemp, print);
		JsRegisterFunction(TmpTemp, diag);
		JsRegisterFunction(TmpTemp, spDiag);	
		JsRegisterFunction(TmpTemp, norm);
		JsRegisterFunction(TmpTemp, sparse);
		JsRegisterFunction(TmpTemp, toMat);
		TmpTemp->SetInternalFieldCount(1);
		Template = v8::Persistent<v8::ObjectTemplate>::New(TmpTemp);		
	}
	return Template;
}

template <class TVal, class TAux>
v8::Handle<v8::Value> TJsVec<TVal, TAux>::at(const v8::Arguments& Args) {
	v8::HandleScope HandleScope;
	TJsVec* JsVec = TJsVecUtil::GetSelf(Args);
	TInt Index = TJsVecUtil::GetArgInt32(Args, 0);	
	QmAssertR(Index >= 0 && Index < JsVec->Vec.Len(), "vector at: index out of bounds");
	TVal result = JsVec->Vec[Index];
	return TAux::GetObjVal(result, HandleScope);
}

template <class TVal, class TAux>
v8::Handle<v8::Value> TJsVec<TVal, TAux>::subVec(const v8::Arguments& Args) {
	v8::HandleScope HandleScope;
	TJsVec* JsVec = TJsVecUtil::GetSelf(Args);
	if (Args.Length() > 0) {
		if (TJsVecUtil::IsArgClass(Args, 0, "TIntV")) {
			TJsIntV* IdxV = TJsObjUtil<TQm::TJsIntV>::GetArgObj(Args, 0);
			int Len = IdxV->Vec.Len();
			TVec<TVal> Res(Len);
			for (int ElN = 0; ElN < Len; ElN++) {
				Res[ElN] = JsVec->Vec[IdxV->Vec[ElN]];
			}
			v8::Persistent<v8::Object> JsRes = TJsVec<TVal, TAux>::New(JsVec->Js, Res);
			return HandleScope.Close(JsRes);
		}
		else if (Args[0]->IsArray()) {
			v8::Handle<v8::Value> V8IdxV = TJsLinAlg::newIntVec(Args);
			v8::Handle<v8::Object> V8IdxVObj = v8::Handle<v8::Object>::Cast(V8IdxV);
			v8::Local<v8::External> WrappedObject = v8::Local<v8::External>::Cast(V8IdxVObj->GetInternalField(0));
			TJsIntV* IdxV = static_cast<TJsIntV*>(WrappedObject->Value());
			int Len = IdxV->Vec.Len();
			TVec<TVal> Res(Len);
			for (int ElN = 0; ElN < Len; ElN++) {
				Res[ElN] = JsVec->Vec[IdxV->Vec[ElN]];
			}
			v8::Persistent<v8::Object> JsRes = TJsVec<TVal, TAux>::New(JsVec->Js, Res);
			return HandleScope.Close(JsRes);
		}		
	}
	return HandleScope.Close(v8::Undefined());
}

template <class TVal, class TAux>
v8::Handle<v8::Value> TJsVec<TVal, TAux>::indexGet(uint32_t Index, const v8::AccessorInfo& Info) {
	v8::HandleScope HandleScope;
	TJsVec* JsVec = TJsVecUtil::GetSelf(Info);	
	QmAssertR(Index < (uint32_t)JsVec->Vec.Len(), "vector at: index out of bounds");
	TVal result = JsVec->Vec[Index];
	return TAux::GetObjVal(result, HandleScope);
}

template <class TVal, class TAux>
v8::Handle<v8::Value> TJsVec<TVal, TAux>::put(const v8::Arguments& Args) {
	v8::HandleScope HandleScope;
	TJsVec* JsVec = TJsVecUtil::GetSelf(Args);
	if (Args.Length() == 2) {
		QmAssertR(Args[0]->IsInt32(), "the first argument should be an integer");
		QmAssertR(Args[1]->IsNumber(), "the second argument should be a number");				
		TInt Index = TJsVecUtil::GetArgInt32(Args, 0);
		TVal Val = TAux::GetArgVal(Args, 1);	
		QmAssertR(Index >= 0 && Index < JsVec->Vec.Len(), "vector put: index out of bounds");		
		JsVec->Vec[Index] = Val;
	}
	return Args.Holder();
}

template <class TVal, class TAux>
v8::Handle<v8::Value> TJsVec<TVal, TAux>::indexSet(uint32_t Index, v8::Local<v8::Value> Value, const v8::AccessorInfo& Info) {
	v8::HandleScope HandleScope;
	TJsVec* JsVec = TJsVecUtil::GetSelf(Info);
	QmAssertR(Index < (uint32_t)JsVec->Vec.Len(), "vector at: index out of bounds");
	TVal Val = TAux::CastVal(Value);	
	JsVec->Vec[Index] = Val;	
	return HandleScope.Close(v8::Undefined());	
}

template <class TVal, class TAux>
v8::Handle<v8::Value> TJsVec<TVal, TAux>::push(const v8::Arguments& Args) {
	v8::HandleScope HandleScope;
	TJsVec* JsVec = TJsVecUtil::GetSelf(Args);	
	// assume number
	TVal Val = TAux::GetArgVal(Args, 0);	
	JsVec->Vec.Add(Val);	
	return HandleScope.Close(v8::Integer::New(JsVec->Vec.Len()));	
}

template <class TVal, class TAux>
v8::Handle<v8::Value> TJsVec<TVal, TAux>::unshift(const v8::Arguments& Args) {
	v8::HandleScope HandleScope;
	TJsVec* JsVec = TJsVecUtil::GetSelf(Args);
	// assume number
	TVal Val = TAux::GetArgVal(Args, 0);

	JsVec->Vec.Ins(0, Val);
	return HandleScope.Close(v8::Integer::New(JsVec->Vec.Len()));
}

template <class TVal, class TAux>
v8::Handle<v8::Value> TJsVec<TVal, TAux>::sum(const v8::Arguments& Args) {
	// currently only float vectors are supported
	v8::HandleScope HandleScope;
	TJsVec* JsVec = TJsObjUtil<TJsVec>::GetSelf(Args);
	double result = 0.0;
	int Els = JsVec->Vec.Len();
	if (Els > 0) {
		for (int ElN = 0; ElN < Els; ElN++) {
			result += JsVec->Vec[ElN];
		}
	}
	return HandleScope.Close(v8::Number::New(result));
}

template <class TVal, class TAux>
v8::Handle<v8::Value> TJsVec<TVal, TAux>::getMaxIdx(const v8::Arguments& Args) {
	// currently only float vectors are supported
	v8::HandleScope HandleScope;
	TJsVec* JsVec = TJsObjUtil<TJsVec>::GetSelf(Args);
	double Val = TFlt::Mn;
	int Idx = -1;	
	int Els = JsVec->Vec.Len();
	for (int ElN = 0; ElN < Els; ElN++) {
		if (JsVec->Vec[ElN] > Val) {
			Val = JsVec->Vec[ElN];
			Idx = ElN;
		}		
	}
	return HandleScope.Close(v8::Int32::New(Idx));
}

template <class TVal, class TAux>
v8::Handle<v8::Value> TJsVec<TVal, TAux>::sort(const v8::Arguments& Args) {
	v8::HandleScope HandleScope;
	TJsVec* JsVec = TJsObjUtil<TJsVec>::GetSelf(Args);
<<<<<<< HEAD
	bool Asc = true;
	if (Args.Length() > 0) {
		if (Args[0]->IsBoolean()) {
			Asc = Args[0]->BooleanValue();
		}
	}
	TVec<TVal> Result = JsVec->Vec;
=======
	bool Asc = TJsObjUtil<TJsVec>::GetArgBool(Args, 0 , true);
	v8::Persistent<v8::Object> JsResult = TJsVec<TVal,TAux>::New(JsVec->Js);
	TVec<TVal>& Result = JsVec->Vec;
>>>>>>> c22fb857
	Result.Sort(Asc);
	v8::Persistent<v8::Object> JsResult = TJsVec<TVal, TAux>::New(JsVec->Js, Result);
	return HandleScope.Close(JsResult);
}

template <class TVal, class TAux>
v8::Handle<v8::Value> TJsVec<TVal, TAux>::shuffle(const v8::Arguments& Args) {
	v8::HandleScope HandleScope;
	TJsVec* JsVec = TJsObjUtil<TJsVec>::GetSelf(Args);
    static TRnd Rnd; JsVec->Vec.Shuffle(Rnd);
	return Args.Holder();
}

template <class TVal, class TAux>
v8::Handle<v8::Value> TJsVec<TVal, TAux>::trunc(const v8::Arguments& Args) {
	v8::HandleScope HandleScope;
	TJsVec* JsVec = TJsObjUtil<TJsVec>::GetSelf(Args);
    const int NewLen = TJsObjUtil<TJsVec>::GetArgInt32(Args, 0);
    JsVec->Vec.Trunc(NewLen);
	return Args.Holder();
}

template <class TVal, class TAux>
v8::Handle<v8::Value> TJsVec<TVal, TAux>::length(v8::Local<v8::String> Properties, const v8::AccessorInfo& Info) {
	v8::HandleScope HandleScope;
	TJsVec* JsVec = TJsVecUtil::GetSelf(Info);	
	return HandleScope.Close(v8::Integer::New(JsVec->Vec.Len()));
}

template <class TVal, class TAux>
v8::Handle<v8::Value> TJsVec<TVal, TAux>::print(const v8::Arguments& Args) {
	v8::HandleScope HandleScope;
	TJsVec<TVal, TAux>* JsVec = TJsVecUtil::GetSelf(Args);
	for (int ElN = 0; ElN < JsVec->Vec.Len(); ElN++) {
		printf("%s ", JsVec->Vec[ElN].GetStr().CStr());		
	}
	printf("\n");	
	return Args.Holder();
}

///////////////////////////////
// QMiner-FltVV
//# 
//# ### Matrix (dense matrix)
//# 
//# Matrix is a double 2D array implemented in glib/base/ds.h. 
//# Using the global `la` object, dense matrices are generated in several ways:
//# 
//# ```JavaScript
//# var fltv = la.newVec(); //empty matrix
//# // refer to la.newMat function for alternative ways to generate dense matrices
//# ```
//# 
class TJsFltVV {
public:
	/// JS script context
	TWPt<TScript> Js;    
	TFltVV Mat;
private:	
	/// Object utility class
	typedef TJsObjUtil<TJsFltVV> TJsFltVVUtil;    
    explicit TJsFltVV(TWPt<TScript> _Js): Js(_Js) { }
public:
	static v8::Persistent<v8::Object> New(TWPt<TScript> Js) { 		
		v8::Persistent<v8::Object> obj = TJsFltVVUtil::New(new TJsFltVV(Js));
		v8::Handle<v8::String> key = v8::String::New("class");
		v8::Handle<v8::String> value = v8::String::New("TFltVV");
		obj->SetHiddenValue(key, value);
		return  obj;
	}
	static v8::Persistent<v8::Object> New(TWPt<TScript> Js, const TFltVV& _Mat) {
		v8::Persistent<v8::Object> obj = New(Js);
		TJsFltVV::SetFltVV(obj, _Mat);		
		return  obj;
	}
	static TFltVV& GetFltVV(const v8::Handle<v8::Object> Obj) {
		return TJsFltVVUtil::GetSelf(Obj)->Mat;
	}
	static void SetFltVV(const v8::Handle<v8::Object> Obj, const TFltVV& _Mat) {
		TJsFltVVUtil::GetSelf(Obj)->Mat = _Mat;
	}
	/// template
    static v8::Handle<v8::ObjectTemplate> GetTemplate();
	//# 
	//# **Functions and properties:**
	//# 
	//#- `num = mat.at(rowIdx,colIdx)` -- Gets the element of `mat` (matrix). Input: row index `rowIdx` (integer), column index `colIdx` (integer). Output: `num` (number). Uses zero-based indexing.
	JsDeclareFunction(at);	
	//#- `mat = mat.put(rowIdx, colIdx, num)` -- Sets the element of `mat` (matrix). Input: row index `rowIdx` (integer), column index `colIdx` (integer), value `num` (number). Uses zero-based indexing. Returns self.
	JsDeclareFunction(put);
	//#- `mat2 = mat.multiply(num)` -- Matrix multiplication: `num` is a number, `mat2` is a matrix
	//#- `vec2 = mat.multiply(vec)` -- Matrix multiplication: `vec` is a vector, `vec2` is a vector
	//#- `vec = mat.multiply(spVec)` -- Matrix multiplication: `spVec` is a sparse vector, `vec` is a vector
	//#- `mat3 = mat.multiply(mat2)` -- Matrix multiplication: `mat2` is a matrix, `mat3` is a matrix
	//#- `mat2 = mat.multiply(spMat)` -- Matrix multiplication: `spMat` is a sparse matrix, `mat2` is a matrix
	JsDeclareFunction(multiply);
	//#- `mat2 = mat.multiplyT(num)` -- Matrix transposed multiplication: `num` is a number, `mat2` is a matrix. The result is numerically equivalent to mat.transpose().multiply(), but more efficient
	//#- `vec2 = mat.multiplyT(vec)` -- Matrix transposed multiplication: `vec` is a vector, `vec2` is a vector. The result is numerically equivalent to mat.transpose().multiply(), but more efficient
	//#- `vec = mat.multiplyT(spVec)` -- Matrix transposed multiplication: `spVec` is a sparse vector, `vec` is a vector. The result is numerically equivalent to mat.transpose().multiply(), but more efficient
	//#- `mat3 = mat.multiplyT(mat2)` -- Matrix transposed multiplication: `mat2` is a matrix, `mat3` is a matrix. The result is numerically equivalent to mat.transpose().multiply(), but more efficient
	//#- `mat2 = mat.multiplyT(spMat)` -- Matrix transposed multiplication: `spMat` is a sparse matrix, `mat2` is a matrix. The result is numerically equivalent to mat.transpose().multiply(), but more efficient
	JsDeclareFunction(multiplyT);
	//#- `mat3 = mat.plus(mat2)` -- `mat3` is the sum of matrices `mat` and `mat2`
	JsDeclareFunction(plus);
	//#- `mat3 = mat.minus(mat2)` -- `mat3` is the difference of matrices `mat` and `mat2`
	JsDeclareFunction(minus);
	//#- `mat2 = mat.transpose()` -- matrix `mat2` is matrix `mat` transposed
	JsDeclareFunction(transpose);
	//#- `vec2 = mat.solve(vec)` -- vector `vec2` is the solution to the linear system `mat * vec2 = vec`
	JsDeclareFunction(solve);
	//#- `vec = mat.rowNorms()` -- `vec` is a dense vector, where `vec[i]` is the norm of the `i`-th row of `mat`
	JsDeclareFunction(rowNorms);
	//#- `vec = mat.colNorms()` -- `vec` is a dense vector, where `vec[i]` is the norm of the `i`-th column of `mat`
	JsDeclareFunction(colNorms);
	//#- `mat = mat.normalizeCols()` -- normalizes each column of matrix `mat` (inplace operation). Returns self.
	JsDeclareFunction(normalizeCols);
	//#- `spMat = mat.sparse()` -- get sparse column matrix representation `spMat` of dense matrix `mat`
	JsDeclareFunction(sparse);
	//#- `num = mat.frob()` -- number `num` is the Frobenious norm of matrix `mat`
	JsDeclareFunction(frob);
	//#- `num = mat.rows` -- integer `num` corresponds to the number of rows of `mat`
	JsDeclareProperty(rows);
	//#- `num = mat.cols` -- integer `num` corresponds to the number of columns of `mat`
	JsDeclareProperty(cols);
	//#- `str = mat.printStr()` -- print matrix `mat` to a string `str`
	JsDeclareFunction(printStr);
	//#- `mat = mat.print()` -- print matrix `mat` to console. Returns self.
	JsDeclareFunction(print);
	//#- `colIdx = mat.rowMaxIdx(rowIdx)`: get the index `colIdx` of the maximum element in row `rowIdx` of dense matrix `mat`
	JsDeclareFunction(rowMaxIdx);
	//#- `rowIdx = mat.colMaxIdx(colIdx)`: get the index `rowIdx` of the maximum element in column `colIdx` of dense matrix `mat`
	JsDeclareFunction(colMaxIdx);
	//#- `vec = mat.getCol(colIdx)` -- `vec` corresponds to the `colIdx`-th column of dense matrix `mat`. `colIdx` must be an integer.
	JsDeclareFunction(getCol);
	//#- `mat = mat.setCol(colIdx, vec)` -- Sets the column of a dense matrix `mat`. `colIdx` must be an integer, `vec` must be a dense vector. Returns self.
	JsDeclareFunction(setCol);
	//#- `vec = mat.getRow(rowIdx)` -- `vec` corresponds to the `rowIdx`-th row of dense matrix `mat`. `rowIdx` must be an integer.
	JsDeclareFunction(getRow);
	//#- `mat.setRow(rowIdx, vec)` -- Sets the row of a dense matrix `mat`. `rowIdx` must be an integer, `vec` must be a dense vector.
	JsDeclareFunction(setRow);
	//#- `vec = mat.diag()` -- Returns the diagonal of matrix `mat` as `vec` (dense vector).
	JsDeclareFunction(diag);
};

///////////////////////////////
// QMiner-Sparse-Vector
//# 
//# ### SpVector (sparse vector)
//# 
//# Sparse vector is an array of (int,double) pairs that represent column indices and values (TIntFltKdV is implemented in glib/base/ds.h.)
//# Using the global `la` object, sparse vectors can be generated in the following ways:
//# 
//# ```JavaScript
//# var spVec = la.newSpVec(); //empty vector
//# // refer to la.newSpVec for alternative ways to generate sparse vectors
//# ```
//# 
class TJsSpV {
public:
	/// JS script context
	TWPt<TScript> Js;    
	TIntFltKdV Vec;
	int Dim;
private:	
	/// Object utility class
	typedef TJsObjUtil<TJsSpV> TJsSpVUtil;    
	explicit TJsSpV(TWPt<TScript> _Js) : Js(_Js), Dim(-1) { }
public:
	static v8::Persistent<v8::Object> New(TWPt<TScript> Js) {
		v8::Persistent<v8::Object> obj = TJsSpVUtil::New(new TJsSpV(Js));
		v8::Handle<v8::String> key = v8::String::New("class");
		v8::Handle<v8::String> value = v8::String::New("TIntFltKdV");
		obj->SetHiddenValue(key, value);		
		return  obj;
	}
	static v8::Persistent<v8::Object> New(TWPt<TScript> Js, const TIntFltKdV& _Vec) {
		v8::Persistent<v8::Object> obj = New(Js);
		TJsSpV::SetSpV(obj, _Vec);
		return  obj;
	}
	static v8::Persistent<v8::Object> New(TWPt<TScript> Js, const TIntFltKdV& _Vec, const int _Dim) {
		v8::Persistent<v8::Object> obj = New(Js);
		TJsSpV::SetSpV(obj, _Vec);
		TJsSpV::SetDim(obj, _Dim);
		return  obj;
	}
	static TIntFltKdV& GetSpV(const v8::Handle<v8::Object> Obj) {
		return TJsSpVUtil::GetSelf(Obj)->Vec;
	}
	static void SetSpV(const v8::Handle<v8::Object> Obj, const TIntFltKdV& _Vec) {
		TJsSpVUtil::GetSelf(Obj)->Vec = _Vec;
	}
	static void SetDim(const v8::Handle<v8::Object> Obj, const int& _Dim) {
		TJsSpVUtil::GetSelf(Obj)->Dim = _Dim;
	}
	/// template
    static v8::Handle<v8::ObjectTemplate> GetTemplate();
	//# 
	//# **Functions and properties:**
	//# 
	//#- `num = spVec.at(idx)` -- Gets the element of a sparse vector `spVec`. Input: index `idx` (integer). Output: value `num` (number). Uses 0-based indexing
	JsDeclareFunction(at);	
	//#- `spVec = spVec.put(idx, num)` -- Set the element of a sparse vector `spVec`. Inputs: index `idx` (integer), value `num` (number). Uses 0-based indexing. Returns self.
	JsDeclareFunction(put);		
	//#- `num = spVec.sum()` -- `num` is the sum of elements of `spVec`
	JsDeclareFunction(sum);	
	//#- `num = spVec.inner(vec)` -- `num` is the inner product between `spVec` and dense vector `vec`.
	//#- `num = spVec.inner(spVec)` -- `num` is the inner product between `spVec` and sparse vector `spVec`.
	JsDeclareFunction(inner);	
	//#- `spVec2 = spVec.multiply(a)` -- `spVec2` is sparse vector, a product between `num` (number) and vector `spVec`
	JsDeclareFunction(multiply);
	//#- `spVec = spVec.normalize()` -- normalizes the vector spVec (inplace operation). Returns self.
	JsDeclareFunction(normalize);
	//#- `num = spVec.nnz` -- gets the number of nonzero elements `num` of vector `spVec`
	JsDeclareProperty(nnz);	
	//#- `num = spVec.dim` -- gets the dimension `num` (-1 means that it is unknown)
	JsDeclareProperty(dim);	
	//#- `spVec = spVec.print()` -- prints the vector to console. Return self.
	JsDeclareFunction(print);
	//#- `num = spVec.norm()` -- returns `num` - the norm of `spVec`
	JsDeclareFunction(norm);
	//#- `vec = spVec.full()` --  returns `vec` - a dense vector representation of sparse vector `spVec`.
	JsDeclareFunction(full);
	//#- `valVec = spVec.valVec()` --  returns `valVec` - a dense (double) vector of values of nonzero elements of `spVec`.
	JsDeclareFunction(valVec);
	//#- `idxVec = spVec.idxVec()` --  returns `idxVec` - a dense (int) vector of indices (0-based) of nonzero elements of `spVec`.
	JsDeclareFunction(idxVec);
};


///////////////////////////////
// QMiner-Sparse-Col-Matrix
//# 
//# ### SpMatrix (sparse column matrix)
//# 
//# SpMatrix is a sparse matrix represented as a dense vector of sparse vectors which correspond to matrix columns (TVec<TIntFltKdV>, implemented in glib/base/ds.h.)
//# Using the global `la` object, sparse matrices are generated in several ways:
//# 
//# ```JavaScript
//# var spMat = la.newSpMat(); //empty matrix
//# // refer to la.newSpMat function for alternative ways to generate sparse matrices
//# ```
//# 
class TJsSpMat {
public:
	/// JS script context
	TWPt<TScript> Js;    
	// 
	TVec<TIntFltKdV> Mat;	
	TInt Rows;
private:	
	/// Object utility class
	typedef TJsObjUtil<TJsSpMat> TJsSpMatUtil;    
	explicit TJsSpMat(TWPt<TScript> _Js) : Js(_Js) { }
public:
	static v8::Persistent<v8::Object> New(TWPt<TScript> Js) { 		
		v8::Persistent<v8::Object> obj = TJsSpMatUtil::New(new TJsSpMat(Js), Js, "la.spMat");
		v8::Handle<v8::String> key = v8::String::New("class");
		v8::Handle<v8::String> value = v8::String::New("TVec<TIntFltKdV>");
		obj->SetHiddenValue(key, value);
		SetRows(obj, -1);
		return  obj;
	}
	static v8::Persistent<v8::Object> New(TWPt<TScript> Js, const TVec<TIntFltKdV>& _Mat) {
		v8::Persistent<v8::Object> obj = New(Js);
		TJsSpMat::SetSpMat(obj, _Mat);		
		return  obj;
	}
	static v8::Persistent<v8::Object> New(TWPt<TScript> Js, const TVec<TIntFltKdV>& _Mat, const TInt& _Rows) {
		v8::Persistent<v8::Object> obj = New(Js);
		TJsSpMat::SetSpMat(obj, _Mat);
		TJsSpMat::SetRows(obj, _Rows);
		return  obj;
	}
	static TVec<TIntFltKdV>& GetSpMat(const v8::Handle<v8::Object> Obj) {
		return TJsSpMatUtil::GetSelf(Obj)->Mat;
	}
	static void SetSpMat(const v8::Handle<v8::Object> Obj, const TVec<TIntFltKdV>& _Mat) {
		TJsSpMatUtil::GetSelf(Obj)->Mat = _Mat;
	}
	static void SetRows(const v8::Handle<v8::Object> Obj, const int& _Rows) {
		TJsSpMatUtil::GetSelf(Obj)->Rows = _Rows;
	}
	static int GetRows(const v8::Handle<v8::Object> Obj) {
		return TJsSpMatUtil::GetSelf(Obj)->Rows;
	}
	static int GetCols(const v8::Handle<v8::Object> Obj) {
		return TJsSpMatUtil::GetSelf(Obj)->Mat.Len();
	}
	/// template
    static v8::Handle<v8::ObjectTemplate> GetTemplate();
	//# 
	//# **Functions and properties:**
	//# 
	//#- `num = spMat.at(rowIdx,colIdx)` -- Gets the element of `spMat` (sparse matrix). Input: row index `rowIdx` (integer), column index `colIdx` (integer). Output: `num` (number). Uses zero-based indexing.
	JsDeclareFunction(at);
	//#- `spMat = spMat.put(rowIdx, colIdx, num)` -- Sets the element of `spMat` (sparse matrix). Input: row index `rowIdx` (integer), column index `colIdx` (integer), value `num` (number). Uses zero-based indexing. Returns self.
	JsDeclareFunction(put);
	//#- `spVec = spMat[colIdx]; spMat[colIdx] = spVec` -- setting and getting sparse vectors `spVec` from sparse column matrix, given column index `colIdx` (integer)
	JsDeclGetSetIndexedProperty(indexGet, indexSet);
	//#- `spMat = spMat.push(spVec)` -- attaches a column `spVec` (sparse vector) to `spMat` (sparse matrix). Returns self.
	JsDeclareFunction(push);
	//#- `spMat2 = spMat.multiply(num)` -- Sparse matrix multiplication: `num` is a number, `spMat` is a sparse matrix
	//#- `vec2 = spMat.multiply(vec)` -- Sparse matrix multiplication: `vec` is a vector, `vec2` is a dense vector
	//#- `vec = spMat.multiply(spVec)` -- Sparse matrix multiplication: `spVec` is a sparse vector, `vec` is a dense vector
	//#- `mat2 = spMat.multiply(mat)` -- Sprase matrix multiplication: `mat` is a matrix, `mat2` is a matrix
	//#- `mat = spMat.multiply(spMat2)` -- Sparse matrix multiplication: `spMat2` is a sparse matrix, `mat` is a matrix
	JsDeclareFunction(multiply);
	//#- `spMat2 = spMat.multiplyT(num)` -- Sparse matrix multiplication: `num` is a number, `spMat` is a sparse matrix. The result is numerically equivalent to spMat.transpose().multiply() but computationaly more efficient
	//#- `vec2 = spMat.multiplyT(vec)` -- Sparse matrix multiplication: `vec` is a vector, `vec2` is a dense vector. The result is numerically equivalent to spMat.transpose().multiply() but computationaly more efficient
	//#- `vec = spMat.multiplyT(spVec)` -- Sparse matrix multiplication: `spVec` is a sparse vector, `vec` is a dense vector. The result is numerically equivalent to spMat.transpose().multiply() but computationaly more efficient
	//#- `mat2 = spMat.multiplyT(mat)` -- Sprase matrix multiplication: `mat` is a matrix, `mat2` is a matrix. The result is numerically equivalent to spMat.transpose().multiply() but computationaly more efficient
	//#- `mat = spMat.multiplyT(spMat2)` -- Sparse matrix multiplication: `spMat2` is a sparse matrix, `mat` is a matrix. The result is numerically equivalent to spMat.transpose().multiply() but computationaly more efficient.
	JsDeclareFunction(multiplyT);
	//#- `spMat3 = spMat.plus(spMat2)` -- `spMat3` is the sum of matrices `spMat` and `spMat2` (all matrices are sparse column matrices)
	JsDeclareFunction(plus);
	//#- `spMat3 = spMat.minus(spMat2)` -- `spMat3` is the difference of matrices `spMat` and `spMat2` (all matrices are sparse column matrices)
	JsDeclareFunction(minus);
	//#- `spMat2 = spMat.transpose()` -- `spMat2` (sparse matrix) is `spMat` (sparse matrix) transposed 
	JsDeclareFunction(transpose);	
	//#- `vec = spMat.colNorms()` -- `vec` is a dense vector, where `vec[i]` is the norm of the `i`-th column of `spMat`
	JsDeclareFunction(colNorms);
	//#- `spMat = spMat.normalizeCols()` -- normalizes each column of a sparse matrix `spMat` (inplace operation). Returns self.
	JsDeclareFunction(normalizeCols);
	//#- `mat = spMat.full()` -- get dense matrix representation `mat` of `spMat (sparse column matrix)`
	JsDeclareFunction(full);
	//#- `num = spMat.frob()` -- number `num` is the Frobenious norm of `spMat` (sparse matrix)
	JsDeclareFunction(frob);
	//#- `num = spMat.rows` -- integer `num` corresponds to the number of rows of `spMat` (sparse matrix)
	JsDeclareProperty(rows);
	//#- `num = spMat.cols` -- integer `num` corresponds to the number of columns of `spMat` (sparse matrix)
	JsDeclareProperty(cols);
	//#- `spMat = spMat.print()` -- print `spMat` (sparse matrix) to console. Returns self.
	JsDeclareFunction(print);
	//#- `spMat = spMat.save(fout)` -- print `spMat` (sparse matrix) to output stream `fout`. Returns self.
	JsDeclareFunction(save);
	//#- `spMat = spMat.load(fin)` -- replace `spMat` (sparse matrix) by loading from input steam `fin`. `spMat` has to be initialized first, for example using `spMat = la.newSpMat()`. Returns self.
	JsDeclareFunction(load);
	//#JSIMPLEMENT:src/qminer/spMat.js
};


///////////////////////////////
// QMiner-JavaScript-Machine-Learning
//#
//# ## analytics.js (use require)
//#
//# Analytics algorithms for working with records stored in
//# QMiner and with linear algebra objects created by `la`.
//# 
//# To start using it must be loaded using `var analytics = require('analytics.js');`.
class TJsAnalytics {
public:
	/// JS script context
	TWPt<TScript> Js;	
    
private:
	typedef TJsObjUtil<TJsAnalytics> TJsAnalyticsUtil;
    
	TJsAnalytics(TWPt<TScript> _Js): Js(_Js) { }
public:
	static v8::Persistent<v8::Object> New(TWPt<TScript> Js) { 
        return TJsAnalyticsUtil::New(new TJsAnalytics(Js)); }

	static v8::Handle<v8::ObjectTemplate> GetTemplate();

	//# 
	//# **Functions and properties:**
	//#     
    //#- `fsp = analytics.newFeatureSpace(featureExtractors)` -- create new
    //#     feature space consisting of [Feature Extractor](Feature-Extractors),
    //#     declared in JSon `featureExtractors`
    JsDeclareFunction(newFeatureSpace);
    //#- `fsp = analytics.loadFeatureSpace(fin)` -- load serialized feature 
    //#     space from `fin` stream
    JsDeclareFunction(loadFeatureSpace);
    
    //#- `svmModel = analytics.trainSvmClassify(mat, vec, svmParameters)` -- trains binary
    //#     classification model using columns from `mat` as training data and vector
    //#     `vec` as target variable (must be of values either 1 or -1); optional
    //#     training `svmParameters` are a JSon with parameter `c` (SVM cost parameter,
    //#     default = 1.0) and `j` (factor to multiply SVM cost parameter for positive 
    //#     examples with (default is 1.0)); result is a linear model
	JsDeclareFunction(trainSvmClassify);
    //#- `svmModel = analytics.trainSvmRegression(mat, vec, svmRegParameters)` -- trains 
    //#     regression model using columns from `mat` as training data and vector `vec` as 
    //#     target variable; optional training `svmRegParameters` are a JSon with parameter `c` 
    //#     (SVM cost parameter, default = 1.0) and `eps` (ignore threshold defining
    //#     epsilon size tunnel around the model, default is 1.0)); result is a linear model
    JsDeclareFunction(trainSvmRegression);
    //#- `svmModel = analytics.loadSvmModel(fin)` -- load serialized linear model 
    //#     from `fin` stream
	JsDeclareFunction(loadSvmModel);
    
    //#- `nnModel = analytics.newNN(nnParameters)` -- create new neural network
    //#     model; constructing `nnParameters` are a JSON object with properties: `nnParameters.layout` (javascript array of integers, where every integer represents number of neurons in a layer
    //#     ), `nnParameters.learnRate` (number learn rate, default is 0.1), `nnParameters.momentum` (number momentum, default is 0.1),
    //#     `nnParameters.tFuncHidden` (a string representing transfer function in hidden layers) and `nnParameters.tFuncOut` (a string representing transfer function in the output layer). 
	//#     The following strings correspond to transfer functions: `"tanHyper"`,`"sigmoid"`,`"fastTanh"`,`"fastSigmoid"`,`"linear"`.
    JsDeclareFunction(newNN);
    //#- `recLinRegModel = analytics.newRecLinReg(recLinRegParameters)` -- create new recursive linear regression
    //#     model; training `recLinRegParameters` are `recLinRegParameters.dim` (dimensionality of feature space, e.g.
    //#     `ftrSpace.dim`), `recLinRegParameters.forgetFact` (forgetting factor, default is 1.0) and `recLinRegParameters.regFact` 
    //#     (regularization parameter to avoid over-fitting, default is 1.0).)
    JsDeclareFunction(newRecLinReg);
    //#- `recLinRegModel = analytics.loadRecLinRegModel(fin)` -- load serialized linear model
	//#     from `fin` stream
	JsDeclareFunction(loadRecLinRegModel);

    //#- `htModel = analytics.newHoeffdingTree(jsonStream, htJsonParams)` -- create new
    //#     incremental decision tree learner; parameters `htJsonParams` are passed as JSON
    JsDeclareFunction(newHoeffdingTree);    
    
    // clustering (TODO: still depends directly on feature space)
    // trainKMeans(featureSpace, positives, negatives, parameters)
	JsDeclareFunction(trainKMeans);
    
    //#- `tokenizer = analytics.newTokenizer({ type: <type>, ...})` -- create new tokenizer
    //#     of type `<type>`. Syntax same as when defining index keys in stores or `text` feature 
    //#     extractors.
    JsDeclareFunction(newTokenizer);
    //#- `langOptionsJson = analytics.getLanguageOptions()` -- get options for text parsing 
    //#     (stemmers, stop word lists) as a json object, with two arrays:
    //#     `langOptionsJson.stemmer` and `langOptionsJson.stopwords`
	JsDeclareFunction(getLanguageOptions);     
    //#JSIMPLEMENT:src/qminer/js/analytics.js
};

///////////////////////////////
// QMiner-JavaScript-Feature-Space
//#
//# ### Feature Space
//#
//# Holds the definition of the feature space and feature extractors, which
//# can create feature vectors from QMiner records. Feature space is created
//# by calling `analytics.newFeatureSpace` and providing [Feature Extractor](Feature-Extractors) 
//# declarations as parameters.
class TJsFtrSpace {
public:
	/// JS script context
	TWPt<TScript> Js;	
    /// Feature space 
    PFtrSpace FtrSpace;    
    
private:
	typedef TJsObjUtil<TJsFtrSpace> TJsFtrSpaceUtil;
    
	TJsFtrSpace(TWPt<TScript> _Js, const PFtrSpace& _FtrSpace): Js(_Js), FtrSpace(_FtrSpace) { }
public:
	static v8::Persistent<v8::Object> New(TWPt<TScript> Js, const PFtrSpace& FtrSpace) { 
		return TJsFtrSpaceUtil::New(new TJsFtrSpace(Js, FtrSpace)); }
    static PFtrSpace GetArgFtrSpace(const v8::Arguments& Args, const int& ArgN);
	static PFtrSpace GetArgFtrSpace(v8::Handle<v8::Value> Val);
	static v8::Handle<v8::ObjectTemplate> GetTemplate();

	//# 
	//# **Functions and properties:**
	//#     
    //#- `num = fsp.dim` -- dimensionality of feature space
    JsDeclareProperty(dim);    
    //#- `fsp = fsp.save(fout)` -- serialize feature space to `fout` output stream. Returns self.
    JsDeclareFunction(save);
    //#- `fsp = fsp.updateRecord(rec)` -- update feature space definitions and extractors
    //#     by exposing them to record `rec`. Returns self. For example, this can update the vocabulary
    //#     used by bag-of-words extractor by taking into account new text.
	JsDeclareFunction(updateRecord);
    //#- `fsp = fsp.updateRecords(rs)` -- update feature space definitions and extractors
    //#     by exposing them to records from record set `rs`. Returns self. For example, this can update 
    //#     the vocabulary used by bag-of-words extractor by taking into account new text.
	JsDeclareFunction(updateRecords);
    JsDeclareFunction(finishUpdate); // deprecated
    //#- `strArr = fsp.extractStrings(rec)` -- use feature extractors to extract string 
    //#     features from record `rec` (e.g. words from string fields); results are returned
    //#     as a string array
    JsDeclareFunction(extractStrings);
	//#- `ftrName = fsp.getFtr(idx)` -- returns the name `ftrName` (string) of `idx`-th feature in feature space `fsp`
	JsDeclareFunction(getFtr);
	//#- `spVec = fsp.ftrSpVec(rec)` -- extracts sparse feature vector `spVec` from record `rec`
    JsDeclareFunction(ftrSpVec);
    //#- `vec = fsp.ftrVec(rec)` -- extracts feature vector `vec` from record  `rec`
    JsDeclareFunction(ftrVec);
    //#- `spMat = fsp.ftrSpColMat(rs)` -- extracts sparse feature vectors from 
    //#     record set `rs` and returns them as columns in a sparse matrix `spMat`.
	JsDeclareFunction(ftrSpColMat);
    //#- `mat = fsp.ftrColMat(rs)` -- extracts feature vectors from 
    //#     record set `rs` and returns them as columns in a matrix `mat`.
    JsDeclareFunction(ftrColMat);
};

///////////////////////////////
// QMiner-JavaScript-Support-Vector-Machine-Model
//#
//# ### Support Vector Machine model
//#
//# Holds SVM classification or regression model. This object is result of
//# `analytics.trainSvmClassify` or `analytics.trainSvmRegression`.
// TODO rewrite to JavaScript
class TJsSvmModel {
public:
	/// JS script context
	TWPt<TScript> Js;	
    /// SVM Model
    TSvm::TLinModel Model;
    
private:
	typedef TJsObjUtil<TJsSvmModel> TJsSvmModelUtil;
    
	TJsSvmModel(TWPt<TScript> _Js, const TSvm::TLinModel& _Model): 
        Js(_Js), Model(_Model) { }
public:
	static v8::Persistent<v8::Object> New(TWPt<TScript> Js, const TSvm::TLinModel& Model) { 
        return TJsSvmModelUtil::New(new TJsSvmModel(Js, Model)); }

	static v8::Handle<v8::ObjectTemplate> GetTemplate();

	//# 
	//# **Functions and properties:**
	//#     
    //#- `num = svmModel.predict(vec)` -- sends vector `vec` through the model and returns the prediction as a real number `num` (-1 or 1 for classification)
	//#- `num = svmModel.predict(spVec)` -- sends sparse vector `spVec` through the model and returns the prediction as a real number `num` (-1 or 1 for classification)
	JsDeclareFunction(predict);
    //#- `vec = svmModel.weights` -- weights of the SVM linear model as a full vector `vec`
	JsDeclareProperty(weights);   
    //#- `svmModel = svmModel.save(fout)` -- saves model to output stream `fout`. Returns self.
	JsDeclareFunction(save);
};

///////////////////////////////
// QMiner-JavaScript-Neural-Networks
//#
//# ### Neural network model
//#
//# Holds the neural network model. This object is result of `analytics.newNN`.
class TJsNN {
public:
	/// JS script context
	TWPt<TScript> Js;	
    /// NN Model
    TSignalProc::PNNet NN;

private:
    typedef TJsObjUtil<TJsNN> TJsNNUtil;
	TJsNN(TWPt<TScript> _Js, const TSignalProc::PNNet& _NN): Js(_Js), NN(_NN) { }
public:
	static v8::Persistent<v8::Object> New(TWPt<TScript> Js, const TSignalProc::PNNet& NN) {
		return TJsNNUtil::New(new TJsNN(Js, NN)); }
	static v8::Handle<v8::ObjectTemplate> GetTemplate();
    
	//# 
	//# **Functions and properties:**
	//#     
	//#- `nnModel = nnModel.learn(inVec, outVec)` -- uses a pair of input `inVec` and output `outVec` to perform one step of learning with backpropagation. Returns self.
	JsDeclareFunction(learn);
    //#- `vec2 = nnModel.predict(vec)` -- sends vector `vec` through the model and returns the prediction as a vector `vec2`
	JsDeclareFunction(predict);
};

///////////////////////////////
// QMiner-JavaScript-Recursive-Linear-Regression
//#
//# ### Recursive Linear Regression model
//#
//# Holds online regression model. This object is result of `analytics.newRecLinReg`.
class TJsRecLinRegModel {
public:
	/// JS script context
	TWPt<TScript> Js;	
	/// RecLinReg Model
	TSignalProc::PRecLinReg Model;    
private:
	typedef TJsObjUtil<TJsRecLinRegModel> TJsRecLinRegModelUtil;
	TJsRecLinRegModel(TWPt<TScript> _Js, const TSignalProc::PRecLinReg& _Model): Js(_Js), Model(_Model) { }
public:
	static v8::Persistent<v8::Object> New(TWPt<TScript> Js, const TSignalProc::PRecLinReg& Model) {
		return TJsRecLinRegModelUtil::New(new TJsRecLinRegModel(Js, Model)); }
	static v8::Handle<v8::ObjectTemplate> GetTemplate();
    
	//# 
	//# **Functions and properties:**
	//#     
    //#- `recLinRegModel = recLinRegModel.learn(vec, num)` -- updates the model using full vector `vec` and target number `num`as training data. Returns self.
	JsDeclareFunction(learn);
    //#- `num = recLinRegModel.predict(vec)` -- sends vector `vec` through the 
    //#     model and returns the prediction as a real number `num`
	JsDeclareFunction(predict);
    //#- `vec = recLinRegModel.weights` -- weights of the linear model as a full vector `vec`   
	JsDeclareProperty(weights);
    //#- `num = recLinRegModel.dim` -- dimensionality of the feature space on which this model works
	JsDeclareProperty(dim);
	//#- `recLinRegModel = recLinRegModel.save(fout)` -- saves model to output stream `fout`. Returns self.
	JsDeclareFunction(save);
};

///////////////////////////////
// QMiner-JavaScript-HoeffdingTree
//#
//# ### Hoeffding Tree model
//#
//# First, we have to initialize the learner by passing description of the data stream
//# and algorithm parameters. When describing the data stream, we have to specify the order of
//# attributes in a stream example and describe each attribute. For each attribute, we specifty
//# its type and --- in case of discrete attributes --- enumerate all possible values of the attribute.
//#
//# The HoeffdingTree algorithm comes with many parameters:
//#
//#- `gracePeriod` -- Denotes ``recomputation period''; if gracePeriod=200, the algorithm
//#	    will recompute information gains (or Gini indices) every 200 examples. Recomputation
//#	    is the most expensive operation in the algorithm, because we have to recompute gains at each
//#	    leaf of the tree for each attribute. (If ConceptDriftP=true, we have to recompute gains in each
//#       node of the tree.)
//#- `splitConfidence` -- The probability of making a mistake when splitting a leaf. Let `A1` and `A2`
//#	    be attributes with the highest information gains `G(A1)` and `G(A2)`. The algorithm
//#	    uses [Hoeffding inequality](http://en.wikipedia.org/wiki/Hoeffding's_inequality#General_case)
//#	    to ensure that the attribute with the highest estimate (estimate is computed form the sample
//#	    of the stream examples that are currently in the leaf) is truly the best (assuming the process
//#	    generating the data is stationary). So `A1` is truly best with probability at least `1-splitConfidence`.
//#- `tieBreaking` -- If two attributes are equally good --- or almost equally good --- the algorithm will
//#	    will never split the leaf. We address this with the `tieBreaking` parameter and consider two attributes
//#	    equally good whenever `G(A1)-G(A2) <= tieBreaking`, i.e., when they have similar gains. (Intuition: If
//#	    the attributes are equally good, we don't care on which one we split.)
//#- `conceptDriftP` -- Denotes whether the algorithm adapts to potential changes in the data. If set to `true`,
//#	    we use a variant of [CVFDT learner](http://homes.cs.washington.edu/~pedrod/papers/kdd01b.pdf );
//#      if set to `false`, we use a variant of [VFDT learner](http://homes.cs.washington.edu/~pedrod/papers/kdd00.pdf).
//#- `driftCheck` -- If `DriftCheckP=N` (this is one of the algorithm parameters), the algorithm sets nodes into
//#       self-evaluation mode every `N` examples. If one of the alternate trees performs better than the ``main''
//#       tree, the algorithm swaps the best-performing alternate tree in place of the main one. 
//#- `windowSize` -- The algorithm keeps a sliding window of the last `windowSize` stream examples. It makes sure
//#	    the model reflects the concept represented by the examples from the sliding window. It needs to keep
//#	    the window in order to ``forget'' the example when it becomes too old. 
//#- `maxNodes` -- The algorithm stops growing the tree if the tree contains more than (or equal to) `maxNodes` nodes.
//#       Alternate tree contributions are also counted. This parameter must be nonnegative integer. NOTE: If `maxNodes=0`,
//#       then the algorithm let's the tree grow arbitrarily.
//#- `attrDiscretization` -- Attribute discretization technique. Possible values are `histogram` and `bst`. See
//#       [this paper](http://dl.acm.org/citation.cfm?id=1786604) and [this paper](http://kt.ijs.si/elena_ikonomovska/DAMI10.pdf)
//#       for description. Note that `histogram` is cheap and uses up constant amount of memory, independent of the stream, but
//#       its inicialization depends on the order of stream elements. The `bst` is essentially batch technique and uses up
//#       lots of memory. 
//#- `clsAttrHeuristic` -- This tells the algorithm what attribute heurstic measure to use. Possible values are `infoGain`, for
//#       [information gain](http://en.wikipedia.org/wiki/Information_gain_in_decision_trees), and `giniGain`, for
//#       [gini index](http://en.wikipedia.org/wiki/Decision_tree_learning#Gini_impurity). For classification only; regression
//#       trees only support [standard deviation reduction](http://kt.ijs.si/elena_ikonomovska/DAMI10.pdf).
//#- `clsLeafModel` -- This tells the algorithm what model to fit in the leaves of the classification tree. Options are `majority`,
//#       which means majority classifier (predict the most frequent label in the leaf) and `naiveBayes`, which means
//#       [Naive Bayes classifier](http://en.wikipedia.org/wiki/Naive_Bayes_classifier).
//#- `regLeafModel` -- This tells the algorithm what model to fit in the leaves of the regression tree. Options are `mean`, which
//#       means the algorithm predicts the average value of the examples in the leaf, and `linear`, which means the algorithm fits
//#       [perceptron](http://en.wikipedia.org/wiki/Perceptron). (See [this paper](http://kt.ijs.si/elena_ikonomovska/DAMI10.pdf)
//#       for details.)
//#

class TJsHoeffdingTree {
public:
	/// JS script context
	TWPt<TScript> Js;
	// HoeffdingTree, the learner 
	THoeffding::PHoeffdingTree HoeffdingTree;
private:
	typedef TJsObjUtil<TJsHoeffdingTree> TJsHoeffdingTreeUtil;
	static v8::Persistent<v8::ObjectTemplate> Template;
	
	THoeffding::TTaskType JsTaskType;
	
	TJsHoeffdingTree(TWPt<TScript> Js_, PJsonVal StreamConfig, PJsonVal JsonConfig);
public:
	static v8::Persistent<v8::Object> New(TWPt<TScript> Js_, PJsonVal StreamConfig, PJsonVal JsonConfig) { 
		return TJsHoeffdingTreeUtil::New(new TJsHoeffdingTree(Js_, StreamConfig, JsonConfig)); }
	
	static v8::Handle<v8::ObjectTemplate> GetTemplate();

	//# 
	//# **Functions and properties:**
	//#     
	//#- `htModel = htModel.process(strArr, numArr, labelStr)` -- processes the stream example; `strArr` is an array of discrete attribute values (strings);
	//#   `numArr` is an array of numeric attribute values (numbers); `labelStr` is the class label of the example; the function returns self.
	//#- `htModel.process(line)` -- processes the stream example; `line` is comma-separated string of attribute values (for example `"a1,a2,c"`, where `c` is the class label); the function returns nothing.
	JsDeclareFunction(process);
	//#- `labelStr = htModel.classify(strArr, numArr)` -- classifies the stream example; `strArr` is an array of discrete attribute values (strings); `numArr` is an array of numeric attribute values (numbers); returns the class label `labelStr`.
	//#- `labelStr = htModel.classify(line)` -- classifies the stream example; `line` is comma-separated string of attribute values; returns the class label `labelStr`.
	JsDeclareFunction(classify);
	//#-  `htModel.predict(strArr, numArr` -- predicts numerical value that belongs to the example; `strArr` is an array of discrete values (strings); `numArr` is an array of numeric attribute values (numbers); returns a number.
	//#   
	JsDeclareFunction(predict);
	//#- `htModel = htModel.exportModel(htOutParams)` -- writes the current model into file `htOutParams.file` in format `htOutParams.type`. Returns self.
	//#   here, `htOutParams = { file: filePath, type: exportType }` where `file` is the file path and `type` is the export type (currently only `DOT` and `XML` are supported).
	JsDeclareFunction(exportModel);
};

///////////////////////////////
// QMiner-JavaScript-Tokenizer
//#
//# ### Tokenizer
//#
//# Breaks text into tokens (i.e. words).
class TJsTokenizer {
public:
	/// JS script context
	TWPt<TScript> Js;	
    /// Tokenizer Model
    PTokenizer Tokenizer;

private:
    typedef TJsObjUtil<TJsTokenizer> TJsTokenizerUtil;
	TJsTokenizer(TWPt<TScript> _Js, const PTokenizer& _Tokenizer): 
        Js(_Js), Tokenizer(_Tokenizer) { }
public:
	static v8::Persistent<v8::Object> New(TWPt<TScript> Js, const PTokenizer& Tokenizer) {
		return TJsTokenizerUtil::New(new TJsTokenizer(Js, Tokenizer)); }
	static v8::Handle<v8::ObjectTemplate> GetTemplate();
    
	//# 
	//# **Functions and properties:**
	//#     
	//#- `arr = tokenizer.getTokens(string)` -- tokenizes given strings and returns it as an array of strings.
	JsDeclareFunction(getTokens);
	//#- `arr = tokenizer.getSentences(string)` -- breaks text into sentence and returns them as an array of strings.
    JsDeclareFunction(getSentences);
	//#- `arr = tokenizer.getParagraphs(string)` -- breaks text into paragraphs and returns them as an array of strings.
	JsDeclareFunction(getParagraphs);
};

///////////////////////////////
// QMiner-JavaScript-GeoIP
class TJsGeoIp {
private:
	// this is singleton
	static bool InitP;
	static PGeoIpBs GeoIpBs;	
	static PGeoIpBs GetGeoIpBs();

private:
	typedef TJsObjUtil<TJsGeoIp> TJsGeoIpUtil;
	explicit TJsGeoIp() { }	
public:
	static v8::Persistent<v8::Object> New() { return TJsGeoIpUtil::New(new TJsGeoIp); }
	~TJsGeoIp() { }

	// template
	static v8::Handle<v8::ObjectTemplate> GetTemplate();
	// function
	JsDeclareFunction(country);				
	JsDeclareFunction(location);
};

///////////////////////////////
// QMiner-JavaScript-DMoz
class TJsDMoz {
private:
	// this is singleton
	static bool InitP;
	static PDMozCfy DMozCfy;	
	static const PDMozCfy& GetDMozCfy();

private:
	typedef TJsObjUtil<TJsDMoz> TJsDMozUtil;
	explicit TJsDMoz() { }	
public:
	static v8::Persistent<v8::Object> New() { return TJsDMozUtil::New(new TJsDMoz); }
	~TJsDMoz() { }

	// template
	static v8::Handle<v8::ObjectTemplate> GetTemplate();
	// function
	JsDeclareFunction(classify);				
};

//#
//# ## System and I/O
//#
//# ### Process
//# 
class TJsProcess {
public:
	/// JS script context
	TWPt<TScript> Js;

private:
	/// Object utility class
	typedef TJsObjUtil<TJsProcess> TJsProcessUtil;

	explicit TJsProcess(TWPt<TScript> _Js): Js(_Js) { }

public:
	static v8::Persistent<v8::Object> New(TWPt<TScript> Js) {
		return TJsProcessUtil::New(new TJsProcess(Js)); }

	/// template
    static v8::Handle<v8::ObjectTemplate> GetTemplate();

    //#
	//# **Functions and properties:**
	//#
	//#- `process.stop()` -- Stops the current process.
	//#- `process.stop(returnCode)` -- Stops the current process and returns `returnCode
    JsDeclareFunction(stop);
	//#- `process.sleep(millis)` -- Halts execution for the given amount of milliseconds `millis`.
    JsDeclareFunction(sleep);
    //#- `a = process.args` -- array of command-line arguments 
    //#     used to start current QMiner instance
    JsDeclareProperty(args);
    //#- `objJSON = process.sysStat` -- statistics about system and qminer process (E.g. memory consumption).
    JsDeclareProperty(sysStat);
	//#- `str = process.scriptNm` -- Returns the name of the script.
	JsDeclareProperty(scriptNm);
	//#- `str = process.scriptFNm` -- Returns absolute script file path.
	JsDeclareProperty(scriptFNm);
	//#- `globalVarNames = process.getGlobals()` -- Returns an array of all global variable names
	JsDeclareFunction(getGlobals);
	//#- `process.exitScript()` -- Exits the current script
	JsDeclareFunction(exitScript);
    //#- `process.returnCode` -- current code to be returned by QMiner process
  	JsDeclareSetProperty(getReturnCode, setReturnCode);
	//#- `str = process.qminer_home` -- returns the path to QMINER_HOME
	JsDeclareProperty(qminer_home);
	//#- `str = process.project_home` -- returns the path to project folder
	JsDeclareProperty(project_home);
    //#JSIMPLEMENT:src/qminer/process.js
};


//#
//# ### utilities.js (use require)
//# 
//#JSIMPLEMENT:src/qminer/js/utilities.js    

//#
//# ### assert.js (use require)
//# 
//#JSIMPLEMENT:src/qminer/js/assert.js    

///////////////////////////////
// JavaScript Console
//#
//# ### Console
//# 
//# Writing and reading from console. Also very useful to create
//# "interactive breakpoints" using `console.start()`. All outputs
//# are automatically prefixed by current date and time.
class TJsConsole {
public:
	/// JS script context
	TWPt<TScript> Js;
    
private:
	/// Object utility class
	typedef TJsObjUtil<TJsConsole> TJsConsoleUtil;
    
    explicit TJsConsole(TWPt<TScript> _Js): Js(_Js) { }
public:
	static v8::Persistent<v8::Object> New(TWPt<TScript> Js) { 
		return TJsConsoleUtil::New(new TJsConsole(Js)); }

	/// template
    static v8::Handle<v8::ObjectTemplate> GetTemplate();

    //# 
	//# **Functions and properties:**
	//#     
    //#- `console.log(message)` -- writes `message` to standard output, using
    //#     prefix `[console]` to indicate the text came from console object;
    //#     `message` must be of type string
    //#- `console.log(prefixStr, message)` -- writes `message` to standard output, 
    //#     using provided prefix `[prefixStr]`; both `message` and `prefixStr` must
    //#     be of type string
	JsDeclareFunction(log);
    //#- `line = console.getln()` -- reads a line from command line and returns
    //#     it as string
	JsDeclareFunction(getln);
	//#- `console.print(str)` -- prints a string to standard output
	JsDeclareFunction(print);
    //#JSIMPLEMENT:src/qminer/console.js    
};

///////////////////////////////
// QMiner-JavaScript-Filesystem
//#
//# ### File system
//# 
class TJsFs {
public:
	// directories we're allowed to access 
	TVec<TJsFPath> AllowedFPathV;
	
private:
	typedef TJsObjUtil<TJsFs> TJsFsUtil;

	TJsFs(const TVec<TJsFPath>& AllowedDirV_): AllowedFPathV(AllowedDirV_) { }
public:
	static v8::Persistent<v8::Object> New(TScript* Js) { 
		return TJsFsUtil::New(new TJsFs(Js->AllowedFPathV)); }
	~TJsFs() { }
	
	/// template
    static v8::Handle<v8::ObjectTemplate> GetTemplate();

    /// Are we allowed to access given path
	bool CanAccess(const TStr& FPath);
    /// Are we allowed to access given path
	static bool CanAccess(const v8::Arguments& Args);

    //# 
	//# **Functions and properties:**
	//#     
    //#- `fin = fs.openRead(fileName)` -- open file in read mode and return file input stream `fin`
	JsDeclareFunction(openRead);
    //#- `fout = fs.openWrite(fileName)` -- open file in write mode and return file output stream `fout`
	JsDeclareFunction(openWrite);
    //#- `fout = fs.openAppend(fileName)` -- open file in append mode and return file output stream `fout`
	JsDeclareFunction(openAppend);
    //#- `bool = fs.exists(fileName)` -- does file exist?
	JsDeclareFunction(exists);
    //#- `fs.copy(fromFileName, toFileName)` -- copy file
	JsDeclareFunction(copy);
    //#- `fs.move(fromFileName, toFileName)` -- move file
	JsDeclareFunction(move);
    //#- `fs.del(fileName)` -- delete file
	JsDeclareFunction(del);
    //#- `fs.rename(fromFileName, toFileName)` -- rename file
	JsDeclareFunction(rename);
    //#- `fileInfoJson = fs.fileInfo(fileName)` -- returns file info as a json object {createTime:str, lastAccessTime:str, lastWriteTime:str, size:num}.
	JsDeclareFunction(fileInfo);
    //#- `fs.mkdir(dirName)` -- make folder
	JsDeclareFunction(mkdir);
    //#- `fs.rmdir(dirName)` -- delete folder
	JsDeclareFunction(rmdir);
    //#- `strArr = fs.listFile(dirName, fileExtension)` -- returns list of files in directory given file extension
    //#- `strArr = fs.listFile(dirName, fileExtension, recursive)` -- returns list of files in directory given extension. `recursive` is a boolean
	JsDeclareFunction(listFile);
};

///////////////////////////////
// QMiner-JavaScript-FIn
//#
//# ### Input File Stream
//# 
class TJsFIn {
public:
	PSIn SIn;
private:
	typedef TJsObjUtil<TJsFIn> TJsFInUtil;
	TJsFIn(const TStr& FNm): SIn(TZipIn::NewIfZip(FNm)) { }
public:
	static v8::Persistent<v8::Object> New(const TStr& FNm) {
		return TJsFInUtil::New(new TJsFIn(FNm)); }
    static PSIn GetArgFIn(const v8::Arguments& Args, const int& ArgN);

   	static v8::Handle<v8::ObjectTemplate> GetTemplate();

    //# 
	//# **Functions and properties:**
	//#     
    //#- `char = fin.peekCh()` -- peeks a character
	JsDeclareFunction(peekCh);
    //#- `char = fin.getCh()` -- reads a character
	JsDeclareFunction(getCh);
    //#- `line = fin.readLine()` -- reads a line
	JsDeclareFunction(readLine);
    //#- `bool = fin.eof` -- end of stream?
	JsDeclareProperty(eof);
    //#- `len = fin.length` -- returns the length of input stream
	JsDeclareProperty(length);
	//#- `str = fin.readAll()` -- reads the whole file
	JsDeclareFunction(readAll);
};

///////////////////////////////
// QMiner-JavaScript-FOut
//#
//# ### Output File Stream
//# 
class TJsFOut {
public:
	PSOut SOut;
private:
	typedef TJsObjUtil<TJsFOut> TJsFOutUtil;
	TJsFOut(const TStr& FilePath, const bool& AppendP): SOut(TFOut::New(FilePath, AppendP)) { }
	TJsFOut(const TStr& FilePath): SOut(TZipOut::NewIfZip(FilePath)) { }

public:
	static v8::Persistent<v8::Object> New(const TStr& FilePath, const bool& AppendP = false) { 
		return TJsFOutUtil::New(new TJsFOut(FilePath, AppendP)); }
    static PSOut GetArgFOut(const v8::Arguments& Args, const int& ArgN);
    
	static v8::Handle<v8::ObjectTemplate> GetTemplate();

    //# 
	//# **Functions and properties:**
	//#     
    //#- `fout = fout.write(data)` -- writes to output stream. `data` can be a number, a json object or a string.
	JsDeclareFunction(write);
    //#- `fout = fout.writeLine(data)` -- writes data to output stream and adds newline
	JsDeclareFunction(writeLine);
    //#- `fout = fout.flush()` -- flushes output stream
	JsDeclareFunction(flush);
    //#- `fout = fout.close()` -- closes output stream
  	JsDeclareFunction(close);
};

///////////////////////////////
// JavaScript Http
//#
//# ### HTTP
//# 
class TJsHttp {
public:
	/// JS script context
	TWPt<TScript> Js;
    
private:
	/// Object utility class
	typedef TJsObjUtil<TJsHttp> TJsHttpUtil;
    
    explicit TJsHttp(TWPt<TScript> _Js): Js(_Js) { }
public:
	static v8::Persistent<v8::Object> New(TWPt<TScript> Js) { 
		return TJsHttpUtil::New(new TJsHttp(Js)); }

	/// template
    static v8::Handle<v8::ObjectTemplate> GetTemplate();

    //# 
	//# **Functions and properties:**
	//#     
	//#- `http.get(url)` -- gets url, but does nothing with response
    //#- `http.get(url, httpJsonSuccessCallback)` -- gets url and executes httpJsonSuccessCallback, a function with signature: function (objJson) {} on success. Error will occour if objJson is not a JSON object.
    //#- `http.get(url, httpJsonSuccessCallback, httpErrorCallback)` -- gets url and executes httpJsonSuccessCallback (signature: function (objJson) {}) on success or httpErrorCallback (signature: function (message) {}) on error. Error will occour if objJson is not a JSON object.
	//#- `http.getStr(url)` -- gets url, but does nothing with response
	//#- `http.getStr(url, httpStrSuccessCallback)` -- gets url and executes httpStrSuccessCallback, a function with signature: function (str) {} on success. 
    //#- `http.getStr(url, httpStrSuccessCallback, httpErrorCallback)` -- gets url and executes httpJsonSuccessCallback (signature: function (str) {}) on success or httpErrorCallback (signature: function (message) {}) on error.
	JsDeclareFunction(get);
    //#- `http.post(url, mimeType, data)` -- post to `url` (string) using `mimeType` (string), where the request body is `data` (string)
    //#- `http.post(url, mimeType, data, httpJsonSuccessCallback)` -- post to `url` (string) using `mimeType` (string), where the request body is `data` (string). executes httpJsonSuccessCallback, a function with signature: function (objJson) {} on success. Error will occour if objJson is not a JSON object.
    //#- `http.post(url, mimeType, data, httpJsonSuccessCallback, httpErrorCallback)` -- post to `url` (string) using `mimeType` (string), where the request body is `data` (string). executes httpJsonSuccessCallback, a function with signature: function (objJson) {} on success or httpErrorCallback (signature: function (message) {}) on error. Error will occour if objJson is not a JSON object.
    //#- `http.postStr(url)` -- post to `url` (string) using `mimeType` (string), where the request body is `data` (string)
    //#- `http.postStr(url, mimeType, data, httpStrSuccessCallback)` -- post to `url` (string) using `mimeType` (string), where the request body is `data` (string). executes httpStrSuccessCallback, a function with signature: function (str) {} on success.
    //#- `http.postStr(url, mimeType, data, httpStrSuccessCallback, httpErrorCallback)` -- post to `url` (string) using `mimeType` (string), where the request body is `data` (string). executes httpStrSuccessCallback, a function with signature: function (str) {} on success or httpErrorCallback (signature: function (message) {}) on error.
	JsDeclareFunction(post);
    //#- `http.onRequest(path, verb, httpRequestCallback)` -- path: function path without server name and script name. Example: `http.onRequest("test", "GET", function (req, resp) { })` executed from `script.js` on localhost will execute a get request from `http://localhost/script/test`. `verb` can be one of the following {"GET","POST","PUT","DELETE","PATCH"}. `httpRequestCallback` is a function with signature: function (request, response) { /*...*/ }
	JsDeclareFunction(onRequest);
    //#JSIMPLEMENT:src/qminer/http.js    
};

///////////////////////////////
// QMiner-JavaScript-Http-Response
//#
//# ### HTTP Response
//# 
class TJsHttpResp {
public:
    /// Callback to the webserver for sending response    
	TWebSrv* WebSrv;
    /// Request ID for reference when responding
    TUInt64 SockId;
    /// Response status code
    TInt StatusCode;
    /// Content Type
    TStr ContTypeStr;
    /// Content Body
    TMem BodyMem;
    /// True when finished and response already sent
    TBool DoneP;
    
private:
	typedef TJsObjUtil<TJsHttpResp> TJsHttpRespUtil;
    
public:
	TJsHttpResp(TWebSrv* _WebSrv, const uint64& _SockId): WebSrv(_WebSrv),
        SockId(_SockId), StatusCode(THttp::OkStatusCd), 
        ContTypeStr(THttp::AppJSonFldVal), DoneP(false) { }
	static v8::Persistent<v8::Object> _New(TWebSrv* WebSrv, const uint64& SockId) { 
		return TJsHttpRespUtil::New(new TJsHttpResp(WebSrv, SockId), false); }

	static v8::Handle<v8::ObjectTemplate> GetTemplate();

    //# 
	//# **Functions and properties:**
	//#     
    //#- `httpResponse.setStatusCode(statusCode)` -- sets status code (integer)
	JsDeclareFunction(setStatusCode);
    //#- `httpResponse.setContentType(mimeType)` -- sets content type (string)
    JsDeclareFunction(setContentType);
    //#- `httpResponse.add(dataStr)` -- adds `dataStr` (string) to request body
	//#- `httpResponse.add(dataJSON)` -- adds `dataJSON` (JSON object) to request body
	JsDeclareFunction(add);	
    //#- `httpResponse.close()` -- closes and executes the response
	JsDeclareFunction(close);
    //#- `httpResponse.send(dataStr)` -- adds `dataStr` (string) and closes the response
	//#- `httpResponse.send(dataJSON)` -- adds `dataJSON` (JSON object) and closes the response
    JsDeclareFunction(send);
};

///////////////////////////////
// QMiner-JavaScript-Time
//#
//# ### Date-Time
//#
//# Wrapper around GLib's TTm. Used as return for `DateTime` field type. 
//# New one can be created using `tm = require('time.js')`.
class TJsTm {
public:
    /// Date-time
    TTm Tm;
private:
	typedef TJsObjUtil<TJsTm> TJsTmUtil;
    
	TJsTm(const TTm& _Tm): Tm(_Tm) { }
public:
	static v8::Persistent<v8::Object> New() { 
		return TJsTmUtil::New(new TJsTm(TTm::GetCurUniTm())); }
	static v8::Persistent<v8::Object> New(const TTm& Tm) { 
		return TJsTmUtil::New(new TJsTm(Tm)); }

	static v8::Handle<v8::ObjectTemplate> GetTemplate();

	//# 
	//# **Functions and properties:**
	//#
    //#- `str = tm.string` -- string representation of time (e.g. 2014-05-29T10:09:12)
    JsDeclareProperty(string);
    //#- `str = tm.dateString` -- string representation of date (e.g. 2014-05-29)
    JsDeclareProperty(dateString);
    //#- `num = tm.timestamp` -- unix timestamp representation of time (seconds since 1970)
    JsDeclareProperty(timestamp);
    //#- `num = tm.year` -- year (number)
    JsDeclareProperty(year);
    //#- `num = tm.month` -- month (number)
    JsDeclareProperty(month);
    //#- `num = tm.day` -- day (number)
    JsDeclareProperty(day);
	//#- `str = tm.dayOfWeek` -- day of week (string)	
    JsDeclareProperty(dayOfWeek);
    //#- `num = tm.dayOfWeekNum` -- day of week (number)
    JsDeclareProperty(dayOfWeekNum);
    //#- `num = tm.hour` -- hour (number)
    JsDeclareProperty(hour);
    //#- `num = tm.minute` -- minute (number)
    JsDeclareProperty(minute);
    //#- `num = tm.second` -- second (number)
    JsDeclareProperty(second);
    //#- `num = tm.milisecond` -- millisecond (number)
    JsDeclareProperty(milisecond);
    //#- `tm2 = tm.now` -- returns new time object representing current local time
    JsDeclareProperty(now);
    //#- `tm2 = tm.nowUTC` -- returns new time object represented current UTC time
    JsDeclareProperty(nowUTC);    
    //#- `tm = tm.add(val, unit)` -- adds `val` to the time and returns self; `unit` defines the unit 
    //#     of `val`, options are `second` (default), `minute`, `hour`, and `day`.
    JsDeclareFunction(add);
    //#- `tm = tm.sub(val, unit)` -- subtracts `val` from the time and returns self; `unit` defintes the unit of `val`. options are `second` (default), `minute`, `hour`, and `day`.
    JsDeclareFunction(sub); 
    //#- `tmJSON = tm.toJSON()` -- returns json representation of time    
    JsDeclareFunction(toJSON);
    //#- `tm2 = tm.parse(str)` -- parses string `str` in weblog format (example: `2014-05-29T10:09:12`)  and returns a date time object. Weblog format uses `T` to separate date and time, uses `-` for date units separation and `:` for time units separation (`YYYY-MM-DDThh-mm-ss`).
    //#     as Date-Time object
	JsDeclareFunction(parse);
	//#- `tm2 = tm.clone()` -- clones `tm` to `tm2`
	JsDeclareFunction(clone);
	//#- `num = tm.windowstimestamp` -- returns windows system time in milliseconds from 1/1/1601
	JsDeclareProperty(windowstimestamp);
};
//#
//# ## Other libraries
//#
//#JSIMPLEMENT:src/qminer/js/twitter.js 
//#JSIMPLEMENT:src/qminer/js/xml.js 
//#JSIMPLEMENT:src/qminer/js/visualization.js 

///////////////////////////////////////////////
/// Javscript Function Feature Extractor.
//-
//- ## Javascript Feature Extractor
//-
class TJsFuncFtrExt : public TFtrExt {
// Js wrapper API
public:
	/// JS script context
	TWPt<TScript> Js;
private:
	typedef TJsObjUtil<TJsFuncFtrExt> TJsFuncFtrExtUtil;
	// private constructor
	TJsFuncFtrExt(TWPt<TScript> _Js, const PJsonVal& ParamVal, const v8::Persistent<v8::Function>& _Fun): 
        TFtrExt(_Js->Base, ParamVal), Js(_Js), Fun(_Fun) { 
            Name = ParamVal->GetObjStr("name", "jsfunc"); 
            Dim = ParamVal->GetObjInt("dim", 1); }
public:
	// public smart pointer
	static PFtrExt NewFtrExt(TWPt<TScript> Js, const PJsonVal& ParamVal, 
        const v8::Persistent<v8::Function>& _Fun) {
            return new TJsFuncFtrExt(Js, ParamVal, _Fun); }
// Core functionality
private:
	// Core part
	TInt Dim;
	TStr Name;
	v8::Persistent<v8::Function> Fun;
    
	double ExecuteFunc(const TRec& FtrRec) const {
		v8::HandleScope HandleScope;
		v8::Handle<v8::Value> RecArg = TJsRec::New(Js, FtrRec);		
		return Js->ExecuteFlt(Fun, RecArg);
	}
	
	void ExecuteFuncVec(const TRec& FtrRec, TFltV& Vec) const {
		v8::HandleScope HandleScope;
		v8::Handle<v8::Value> RecArg = TJsRec::New(Js, FtrRec);		
		Js->ExecuteFltVec(Fun, RecArg, Vec);
	}
public:
	// Assumption: object without key "fun" is a JSON object (the key "fun" is reserved for a javascript function, which is not a JSON object)
	static PJsonVal CopySettings(v8::Local<v8::Object> Obj) {
		// clone all properties except fun!
		v8::Local<v8::Array> Properties = Obj->GetOwnPropertyNames();
		PJsonVal ParamVal = TJsonVal::NewObj();
		for (uint32 PropN = 0; PropN < Properties->Length(); PropN++) {
			// get each property as string, extract arg json and attach it to ParamVal
			TStr PropStr = TJsUtil::V8JsonToStr(Properties->Get(PropN));
			PropStr = PropStr.GetSubStr(1, PropStr.Len() - 2); // remove " char at the beginning and end
			if (PropStr == "fun") continue;
			v8::Handle<v8::Value> Val = Obj->Get(Properties->Get(PropN));
			if (Val->IsNumber()) {
				ParamVal->AddToObj(PropStr, Val->NumberValue());
			}
			if (Val->IsString()) {
				v8::String::Utf8Value Utf8(Val);
				TStr ValueStr(*Utf8);
				ParamVal->AddToObj(PropStr, ValueStr);
			}
			if (Val->IsBoolean()) {
				ParamVal->AddToObj(PropStr, Val->BooleanValue());
			}
			if (Val->IsObject() || Val->IsArray()) {
				ParamVal->AddToObj(PropStr, TJsFuncFtrExtUtil::GetValJson(Val));
			}
		}
		//printf("JSON: %s\n", TJsonVal::GetStrFromVal(ParamVal).CStr());
		return ParamVal;
	}
// Feature extractor API
private:
	TJsFuncFtrExt(const TWPt<TBase>& Base, const PJsonVal& ParamVal); // will throw exception (saving, loading not supported)
	TJsFuncFtrExt(const TWPt<TBase>& Base, TSIn& SIn); // will throw exception (saving, loading not supported)
public:
	static PFtrExt New(const TWPt<TBase>& Base, const PJsonVal& ParamVal); // will throw exception (saving, loading not supported)
	static PFtrExt Load(const TWPt<TBase>& Base, TSIn& SIn); // will throw exception (saving, loading not supported)
	void Save(TSOut& SOut) const;

	TStr GetNm() const { return Name; }
	int GetDim() const { return Dim; }
	TStr GetFtr(const int& FtrN) const { return GetNm(); }

	void Clr() { };
	bool Update(const TRec& Rec) { return false; }
	void AddSpV(const TRec& Rec, TIntFltKdV& SpV, int& Offset) const;
	void AddFullV(const TRec& Rec, TFltV& FullV, int& Offset) const;

	// flat feature extraction
	void ExtractFltV(const TRec& FtrRec, TFltV& FltV) const;

	// feature extractor type name 
	static TStr GetType() { return "jsfunc"; }
};


}

#endif<|MERGE_RESOLUTION|>--- conflicted
+++ resolved
@@ -1975,19 +1975,8 @@
 v8::Handle<v8::Value> TJsVec<TVal, TAux>::sort(const v8::Arguments& Args) {
 	v8::HandleScope HandleScope;
 	TJsVec* JsVec = TJsObjUtil<TJsVec>::GetSelf(Args);
-<<<<<<< HEAD
-	bool Asc = true;
-	if (Args.Length() > 0) {
-		if (Args[0]->IsBoolean()) {
-			Asc = Args[0]->BooleanValue();
-		}
-	}
+	bool Asc = TJsObjUtil<TJsVec>::GetArgBool(Args, 0 , true);
 	TVec<TVal> Result = JsVec->Vec;
-=======
-	bool Asc = TJsObjUtil<TJsVec>::GetArgBool(Args, 0 , true);
-	v8::Persistent<v8::Object> JsResult = TJsVec<TVal,TAux>::New(JsVec->Js);
-	TVec<TVal>& Result = JsVec->Vec;
->>>>>>> c22fb857
 	Result.Sort(Asc);
 	v8::Persistent<v8::Object> JsResult = TJsVec<TVal, TAux>::New(JsVec->Js, Result);
 	return HandleScope.Close(JsResult);
