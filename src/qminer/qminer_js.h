/**
 * QMiner - Open Source Analytics Platform
 * 
 * Copyright (C) 2014 Jozef Stefan Institute
 *
 * This program is free software: you can redistribute it and/or modify
 * it under the terms of the GNU Affero General Public License, version 3,
 * as published by the Free Software Foundation.
 *
 * This program is distributed in the hope that it will be useful,
 * but WITHOUT ANY WARRANTY; without even the implied warranty of
 * MERCHANTABILITY or FITNESS FOR A PARTICULAR PURPOSE.  See the
 * GNU Affero General Public License for more details.
 *
 * You should have received a copy of the GNU Affero General Public License
 * along with this program. If not, see <http://www.gnu.org/licenses/>.
 * 
 */

#ifndef QMINER_JS_H
#define QMINER_JS_H

#include <qminer.h>
#include <qminer_srv.h>
#include <qminer_gs.h>
#include <thread.h>
#include <v8.h>
#include <typeinfo>

#ifdef V8_DEBUG
    // include v8 debug headers
	#include <v8-debug.h>
#endif

namespace TQm {

// All comments starting with / / # (no spaces) are copied to JavaScript API documentation
// available on QMiner wiki page https://github.com/qminer/qminer/wiki/JavaScript
// every so often.
    
// code to generate table of contents:
//    cat jsdocfinal.txt | grep '##' | sed 's/###/\/\/#  -/' | sed 's/##/\/\/# -/' | sed 's/- \(.*\)/- [\1](\1)/'    
// required post-edit example: (#System and I/O) =>(system-and-io)
    
//# QMiner functionality is accessible through a JavaScript API. The JavaScript environment
//# is similar to Node.js, but omits any functionality not necessary for QMiner's core tasks.
//# The API includes a simple HTTP server with RESTful web-service support for defining
//# application specific web-service APIs.
//# 
//# The JavaScript API is implemented using [V8 JavaScript Engine](https://code.google.com/p/v8/),
//# which lives in the same process as core QMiner objects. This allows for fast manipulation
//# of QMiner objects, since data is moved from C++ to JavaScript and back only when needed.
//# Currently, version 3.18 of V8 is used.
//# 
//# **Intellisense**: When using Visual Studio 2013 one can enable intellisense for the JavaScript API globally by navigating: 
//# Tools / Options / Text Editor / JavaScript / IntelliSense / References, and selecting "Implicit(Web)" reference group and adding qminer.intellisense.js and qminer.js (located in QMINER_HOME/src/qminer/)
//# 
//# JavaScript API requires [initialized work environment](Quick-Start).
//#
//# ## Table of contents
//#
//# - [Libraries](#libraries)
//# - [File system, I/O](#file-system-and-io)
//#  - [File system](#file-system)
//#  - [Input File Stream](#input-file-stream)
//#  - [Output File Stream](#output-file-stream)
//# - [Core QMiner objects](#core-qminer-objects)
//#  - [QMiner](#qminer)
//#  - [Stream Aggregate](#stream-aggregate)
//#  - [Store](#store)
//#  - [Store iterator](#store-iterator)
//#  - [Record set](#record-set)
//#  - [Record](#record)
//#  - [Index key](#index-key)
//# - [Linear Algebra](#linear-algebra)
//#  - [Vector](#vector)
//#  - [Matrix (dense matrix)](#matrix-dense-matrix)
//#  - [SpVector (sparse vector)](#spvector-sparse-vector)
//#  - [SpMatrix (sparse column matrix)](#spmatrix-sparse-column-matrix)
//# - [analytics.js (use require)](#analyticsjs-use-require)
//#  - [Feature Space](#feature-space)
//#  - [Support Vector Machine model](#support-vector-machine-model)
//#  - [Neural network model](#neural-network-model)
//#  - [Recursive Linear Regression model](#recursive-linear-regression-model)
//#  - [Hoeffding Tree model](#hoeffding-tree-model)
//# - [System](#system)
//#  - [Process](#process)
//#  - [assert.js (use require)](#assertjs-use-require)
//#  - [Console](#console)
//#  - [utilities.js (use require)](#utilitiesjs-use-require)
//#  - [utilities.map (use require)](#hash-map)
//#  - [HTTP](#http)
//#  - [HTTP Response](#http-response)
//#  - [Date-Time](#date-time)
//# - [snap.js (use require)](#snap-graph-library)
//#  - [Graph](#graph)
//#  - [Node](#node)
//#  - [Edge](#edge)
//# - [Other libraries](#other-libraries)
//#  - [twitter.js (use require)](#twitterjs-use-require)
//#   
//# ## Libraries
//# 
//# Scripts can load external libraries or modules in the same way as Node.js.
//# 
//# Library is loaded using `require` function:
//# ```JavaScript
//# var test = require('testModule.js');
//# ```
//# 
//# Modules export functionality by defining properties or functions on the `exports` object, 
//# for example (taken from Node.js documentation):
//# ```JavaScript
//# var PI = Math.PI;
//# exports.area = function (r) {
//#   return PI * r * r;
//# };
//# exports.circumference = function (r) {
//#   return 2 * PI * r;
//# };
//# ```
//# 
//# Libraries are loaded from two places. The first is project's library folder (`src/lib/`) 
//# and the second is QMiner library folder (`QMINER_HOME/lib/`). Project's library folder 
//# has priority in case the library with the same name exists in both places. Some libraries 
//# are implemented in C++, for example `analytics` and `time`.
//# 
//# The QMiner system comes with the following libraries:
//#- **analytics.js** -- main API for analytics techniques
//#- **utilities.js** -- useful JavaScript utilities, e.g., checking variable type
//#- **time** -- wrapper around user-friendly date-time object
//#- **assert.js** -- support for writing unit tests
//#- **twitter.js** -- support for processing tweets


///////////////////////////////
// JavaScript-Exceptions-related macros 

// Function declaration and registration 
#define JsRegisterFunction(Template, Function) \
	Template->Set(#Function, v8::FunctionTemplate::New(_ ## Function));
#define JsLongRegisterFunction(Template, JsFunction, CppFunction) \
	Template->Set(JsFunction, v8::FunctionTemplate::New(_ ## CppFunction));
#define JsDeclareFunction(Function) static v8::Handle<v8::Value> Function(const v8::Arguments& Args); \
	static v8::Handle<v8::Value> _ ## Function(const v8::Arguments& Args) { \
		v8::HandleScope HandleScope; \
		try { \
			return HandleScope.Close(Function(Args)); \
		} catch (const PExcept& Except) { \
			if(typeid(Except) == typeid(TQmExcept::New(""))) { \
				v8::Handle<v8::Value> Why = v8::String::New(Except->GetMsgStr().CStr()); \
				v8::ThrowException(Why); \
				return v8::Undefined(); \
			} else { \
				throw Except; \
			} \
		} \
	}

#define JsDeclareTemplatedFunction(Function) \
	static v8::Handle<v8::Value> _ ## Function(const v8::Arguments& Args) { \
		v8::HandleScope HandleScope; \
		try { \
			return HandleScope.Close(Function(Args)); \
		} catch(const PExcept& Except) { \
			if(typeid(Except) == typeid(TQmExcept::New(""))) { \
				v8::Handle<v8::Value> Why = v8::String::New(Except->GetMsgStr().CStr()); \
				v8::ThrowException(Why); \
				return v8::Undefined(); \
			} else { \
				throw Except; \
			} \
		} \
	} \
	static v8::Handle<v8::Value> Function(const v8::Arguments& Args) { throw TQmExcept::New("Not implemented!"); }
	
// Property declaration and registration 
#define JsRegisterProperty(Template, Function) \
	Template->SetAccessor(v8::String::New(#Function), _ ## Function);
#define JsLongRegisterProperty(Template, JsFunction, CppFunction) \
	Template->SetAccessor(v8::String::New(JsFunction), _ ## CppFunction);
#define JsDeclareProperty(Function) \
	static v8::Handle<v8::Value> Function(v8::Local<v8::String> Properties, const v8::AccessorInfo& Info); \
	static v8::Handle<v8::Value> _ ## Function(v8::Local<v8::String> Properties, const v8::AccessorInfo& Info) { \
		v8::HandleScope HandleScope; \
		try { \
			return HandleScope.Close(Function(Properties, Info)); \
		} catch(const PExcept& Except) { \
			if(typeid(Except) == typeid(TQmExcept::New(""))) { \
				v8::Handle<v8::Value> Why = v8::String::New(Except->GetMsgStr().CStr()); \
				v8::ThrowException(Why); \
				return v8::Undefined(); \
			} else { \
				throw Except; \
			} \
		} \
	}

// Property declaration and registration 
#define JsRegisterSetProperty(Template, JsFunction, GetCppFunction, SetCppFunction) \
	Template->SetAccessor(v8::String::New(JsFunction), _ ## GetCppFunction, _ ## SetCppFunction);
#define JsDeclareSetProperty(GetFunction, SetFunction) \
	static v8::Handle<v8::Value> GetFunction(v8::Local<v8::String> Properties, const v8::AccessorInfo& Info); \
	static v8::Handle<v8::Value> _ ## GetFunction(v8::Local<v8::String> Properties, const v8::AccessorInfo& Info) { \
		v8::HandleScope HandleScope; \
		try { \
			return HandleScope.Close(GetFunction(Properties, Info)); \
		} catch(const PExcept& Except) { \
			if(typeid(Except) == typeid(TQmExcept::New(""))) { \
				v8::Handle<v8::Value> Why = v8::String::New(Except->GetMsgStr().CStr()); \
				v8::ThrowException(Why); \
				return v8::Undefined(); \
			} else { \
				throw Except; \
			} \
		} \
	} \
	static void SetFunction(v8::Local<v8::String> Properties, v8::Local<v8::Value> Value, const v8::AccessorInfo& Info); \
	static void _ ## SetFunction(v8::Local<v8::String> Properties, v8::Local<v8::Value> Value, const v8::AccessorInfo& Info) { \
		v8::HandleScope HandleScope; \
		try { \
			SetFunction(Properties, Value, Info); \
		} catch(const PExcept& Except) { \
			if(typeid(Except) == typeid(TQmExcept::New(""))) { \
				v8::Handle<v8::Value> Why = v8::String::New(Except->GetMsgStr().CStr()); \
				v8::ThrowException(Why); \
			} else { \
				throw Except; \
			} \
		} \
	}
	
// Indexed property declaration and registration 
#define JsRegIndexedProperty(Template, Function) \
	Template->SetIndexedPropertyHandler(_ ## Function);
#define JsDeclIndexedProperty(Function) \
	static v8::Handle<v8::Value> Function(uint32_t Index, const v8::AccessorInfo& Info); \
	static v8::Handle<v8::Value> _ ## Function(uint32_t Index, const v8::AccessorInfo& Info) { \
		v8::HandleScope HandleScope; \
		try { \
			return HandleScope.Close(Function(Index, Info)); \
		} catch(const PExcept& Except) { \
			if(typeid(Except) == typeid(TQmExcept::New(""))) { \
				v8::Handle<v8::Value> Why = v8::String::New(Except->GetMsgStr().CStr()); \
				v8::ThrowException(Why); \
				return v8::Undefined(); \
			} else { \
				throw Except; \
			} \
		} \
	}

// Indexed property getter/setter declaration and registration 
#define JsRegGetSetIndexedProperty(Template, FunctionGetter, FunctionSetter) \
	Template->SetIndexedPropertyHandler(_ ## FunctionGetter , _## FunctionSetter);
#define JsDeclGetSetIndexedProperty(FunctionGetter, FunctionSetter) \
	static v8::Handle<v8::Value> FunctionGetter(uint32_t Index, const v8::AccessorInfo& Info); \
	static v8::Handle<v8::Value> _ ## FunctionGetter(uint32_t Index, const v8::AccessorInfo& Info) { \
		v8::HandleScope HandleScope; \
		try { \
			return HandleScope.Close(FunctionGetter(Index, Info)); \
		} catch(const PExcept& Except) { \
			if(typeid(Except) == typeid(TQmExcept::New(""))) { \
				v8::Handle<v8::Value> Why = v8::String::New(Except->GetMsgStr().CStr()); \
				v8::ThrowException(Why); \
				return v8::Undefined(); \
			} else { \
				throw Except; \
			} \
		} \
	} \
	static v8::Handle<v8::Value> FunctionSetter(uint32_t Index, v8::Local<v8::Value> Value, const v8::AccessorInfo& Info); \
	static v8::Handle<v8::Value> _ ## FunctionSetter(uint32_t Index, v8::Local<v8::Value> Value, const v8::AccessorInfo& Info) { \
		v8::HandleScope HandleScope; \
		try { \
			return HandleScope.Close(FunctionSetter(Index, Value, Info)); \
		} catch(const PExcept& Except) { \
			if(typeid(Except) == typeid(TQmExcept::New(""))) { \
				v8::Handle<v8::Value> Why = v8::String::New(Except->GetMsgStr().CStr()); \
				v8::ThrowException(Why); \
				return v8::Undefined(); \
			} else { \
				throw Except; \
			} \
		} \
	}

///////////////////////////////
// Forward declarations 
class TScript; typedef TPt<TScript> PScript;
class TJsBase; typedef TPt<TJsBase> PJsBase;
class TJsRec;
class TJsFetch;
class TJsFetchRq;
class TJsHttpResp;
class TJsFOut;
class TJsFIn;

///////////////////////////////
/// JavaScript Utility Function
class TJsUtil {
private:
	/// Marks when internals already initialized
	static TBool InitP;
	/// Must be called at the beginning to initialize
	static void Init();

	// json parsing
	static v8::Persistent<v8::String> SecurityToken;
	static v8::Persistent<v8::Context> ParseContext;
	static v8::Persistent<v8::Function> JsonParser;
	static v8::Persistent<v8::Function> JsonString;

    /// Count of current number of objects of each type
    static TStrH ObjNameH;
    /// Number of changes (new/delete) so far
    static TInt ObjCount;    
    /// How often to print the statistics 
    static TInt ObjCountRate;
public:
    /// Add new object to the count table
	static void AddObj(const TStr& ObjName);
    /// Remove existing object from the count table
	static void DelObj(const TStr& ObjName);
    /// Print statistics each so often
	static void CountObj();
    /// Get current statistics
    static TStrIntPrV GetObjStat();
    /// Set rate at which statistics is printed
    static void SetObjStatRate(const int& _ObjCountRate);
        
	/// Parsing V8 exceptions, throws PJsExcept
	static void HandleTryCatch(const v8::TryCatch& try_catch);

	// ??
	static bool NamedAccessCheck(v8::Local<v8::Object> Global,
		v8::Local<v8::Value> Name, v8::AccessType Type, v8::Local<v8::Value> Data);
	static bool IndexedAccessCheck(v8::Local<v8::Object> Global, uint32_t Key,
		v8::AccessType Type, v8::Local<v8::Value> Data);
	
	// Parses PJsonVal to V8::Value
	static v8::Handle<v8::Value> ParseJson(const PJsonVal& JsonVal);
	// Parses TStr as json to V8::Value
	static v8::Handle<v8::Value> ParseJson(const TStr& JsonStr);
	// Parses v8 JSon to V8 String
	static v8::Handle<v8::Value> V8JsonToV8Str(v8::Handle<v8::Value> Json);
	// Parses V8 Json to TStr
	static TStr V8JsonToStr(v8::Handle<v8::Value> Json);

	/// Takes GLib's TTm and returns V8's Date 
	static v8::Handle<v8::Value> GetV8Date(const TTm& Tm);
	/// Takes V8's Date and returns GLib's TTm 
	static TTm GetGlibDate(v8::Handle<v8::Value> Date);	
	/// Returns V8's current date 
	static v8::Handle<v8::Value> GetCurrV8Date();

    /// Converts HttpRq from glib to JSON
    static v8::Handle<v8::Object> HttpRqToJson(PHttpRq HttpRq);
    
    /// TStrV -> v8 string array
    static v8::Handle<v8::Value> GetStrArr(const TStrV& StrV);
};

///////////////////////////////
/// JavaScript Directory
class TJsFPath {
private:
	/// Canonicalized file path 
	TStr CanonicalFPath; 
    
public:
	TJsFPath(const TStr& FPath = "./");
	
	/// Is directory subdirectory of this 
	bool IsSubdir(const TJsFPath& JsFPath) const; 
	/// Directory equals this 
	bool Equals(const TJsFPath& JsFPath) const; 
	/// Get directory name
	const TStr& GetFPath() const { return CanonicalFPath; }

	/// Load list of directories
	static void GetFPathV(const TStrV& FPathV, TVec<TJsFPath>& JsFPathV);
    /// Canonicalize file path 
    static TStr GetCanonicalPath(const TStr& FPath);
};

///////////////////////////////
// JavaScript Script
class TScript {
private: 
	// smart pointer
	TCRef CRef;
	friend class TPt<TScript>;
	
	// qm and fs require access to private members
	friend class TJsBase;
	friend class TJsFs;

	/// Script name
	TStr ScriptNm;
	/// Script filename
	TStr ScriptFNm;

	/// Directories with include libraries available to this script
	TStrV IncludeFPathV;
	/// Directories this script has read and/or write privileges to
	TVec<TJsFPath> AllowedFPathV;
	
	/// Security token for JavaScript context
	TStr SecurityToken;
	/// Map from server Rules to JavaScript callbacks
    TJsonValV SrvFunRuleV;
    THash<TInt, v8::Persistent<v8::Function> > JsNmFunH;;
	
public:
	/// JavaScript context
	v8::Persistent<v8::Context> Context; 
	/// QMiner Base
	TWPt<TBase> Base;
	/// List of declared triggers
	TVec<TPair<TUInt, PStoreTrigger> > TriggerV;
	/// HTTP web fetcher
	TWPt<TJsFetch> JsFetch;
	
public:
	TScript(const PBase& _Base, const TStr& _ScriptNm, const TStr& _ScriptFNm, 
		const TStrV& _IncludeFPathV, const TVec<TJsFPath>& _AllowedFPathV);
	static PScript New(const PBase& Base, const TStr& ScriptNm, const TStr& ScriptFNm, 
		const TStrV& IncludeFPathV, const TVec<TJsFPath>& AllowedFPathV) { 
			return new TScript(Base, ScriptNm, ScriptFNm, IncludeFPathV, AllowedFPathV); }
    
    // get TScript from global context
    static TWPt<TScript> GetGlobal(v8::Handle<v8::Context>& Context);
    
	~TScript();
	
	/// Get script name
	const TStr& GetScriptNm() const { return ScriptNm; }
	/// Get script filename
	const TStr& GetScriptFNm() const { return ScriptFNm; }
	
	/// Register as server function
	void RegSrvFun(TSAppSrvFunV& SrvFunV);
	/// Reloads the file with the script
	void Reload();

	/// Execute JavaScript callback in this script's context
	void Execute(v8::Handle<v8::Function> Fun);
	/// Execute JavaScript callback in this script's context
	void Execute(v8::Handle<v8::Function> Fun, const v8::Handle<v8::Value>& Arg);
	/// Execute JavaScript callback in this script's context
	void Execute(v8::Handle<v8::Function> Fun, const PJsonVal& JsonVal);
	/// Execute JavaScript callback in this script's context
	void Execute(v8::Handle<v8::Function> Fun, const PJsonVal& JsonVal, v8::Handle<v8::Object>& V8Obj);
	/// Execute JavaScript callback in this script's context
    void Execute(v8::Handle<v8::Function> Fun, v8::Handle<v8::Object>& Arg1, v8::Handle<v8::Object>& Arg2);
	/// Execute JavaScript callback in this script's context
    void Execute(v8::Handle<v8::Function> Fun, v8::Handle<v8::Object>& Arg1, v8::Handle<v8::Value>& Arg2);
    /// Execute JavaScript callback in this script's context
    void Execute(v8::Handle<v8::Function> Fun, v8::Handle<v8::Value>& Arg1, v8::Handle<v8::Value>& Arg2);
    /// Execute JavaScript callback in this script's context
    v8::Handle<v8::Value> ExecuteV8(v8::Handle<v8::Function> Fun, v8::Handle<v8::Object>& Arg1, v8::Handle<v8::Value>& Arg2);
    /// Execute JavaScript callback in this script's context
    v8::Handle<v8::Value> ExecuteV8(v8::Handle<v8::Function> Fun, v8::Handle<v8::Value>& Arg1, v8::Handle<v8::Value>& Arg2);
    /// Execute JavaScript callback in this script's context
    v8::Handle<v8::Value> ExecuteV8(v8::Handle<v8::Function> Fun, const PJsonVal& JsonVal);
	/// Execute JavaScript callback in this script's context, return double
	double ExecuteFlt(v8::Handle<v8::Function> Fun, const v8::Handle<v8::Value>& Arg);
	/// Execute JavaScript callback in this script's context, return double
	int ExecuteInt(v8::Handle<v8::Function> Fun, const v8::Handle<v8::Value>& Arg);
	/// Execute JavaScript callback in this script's context, write result to vector
	void ExecuteFltVec(v8::Handle<v8::Function> Fun, const v8::Handle<v8::Value>& Arg, TFltV& Vec);
	/// Execute JavaScript callback in this script's context
    bool ExecuteBool(v8::Handle<v8::Function> Fun, const v8::Handle<v8::Object>& Arg); 
	/// Execute JavaScript callback in this script's context
    bool ExecuteBool(v8::Handle<v8::Function> Fun, const v8::Handle<v8::Object>& Arg1, 
        const v8::Handle<v8::Object>& Arg2);
	/// Execute JavaScript callback in this script's context
	TStr ExecuteStr(v8::Handle<v8::Function> Fun, const PJsonVal& JsonVal);
	/// Execute JavaScript callback in this script's context
	void Execute(v8::Handle<v8::Function> Fun, const TStr& Str);
	/// Execute JavaScript callback in this script's context given string argument
	TStr ExecuteStr(v8::Handle<v8::Function> Fun, const TStr& Str);
	/// Execute JavaScript callback in this script's context given int argument
	PJsonVal ExecuteJson(v8::Handle<v8::Function> Fun, const TInt& ArgInt);
	/// Add new server function
	void AddSrvFun(const TStr& ScriptNm, const TStr& FunNm, const TStr& Verb, const v8::Persistent<v8::Function>& JsFun);
	/// Execute stored server function
	void ExecuteSrvFun(const PHttpRq& HttpRq, const TWPt<TJsHttpResp>& JsHttpResp);
    /// Get array of registered server function rules
    PJsonVal GetSrvFunRules() const { return TJsonVal::NewArr(SrvFunRuleV); }
	/// Add new fetch request
	void AddFetchRq(const TJsFetchRq& Rq);
	/// Remember new trigger
	void AddTrigger(const uint& StoreId, const PStoreTrigger& Trigger);

	/// Callback for loading modules in from javascript
	JsDeclareFunction(require);
private:
	/// Initializes main objects and runs the whole script 
	void Init();
	/// Installs main objects in the context
	void Install();
	/// Loads the script from disk and runs preprocessor (imports)
	TStr LoadSource(const TStr& FNm);
	/// Runs the whole script
	void Execute(const TStr& FNm);
	
	/// Load module from given file
	TStr LoadModuleSrc(const TStr& ModuleFNm);
	/// Get library full name (search over all include folders
	TStr GetLibFNm(const TStr& LibNm); 
};

///////////////////////////////
// QMiner-JavaScript-Object-Utility
template <class TJsObj>
class TJsObjUtil {
public:  
	/// Creates new empty JavaScript object around TJsObj
	static v8::Persistent<v8::Object> New(TJsObj* JsObj, const bool& MakeWeakP = true) {
		v8::HandleScope HandleScope;
		v8::Handle<v8::ObjectTemplate> Template = TJsObj::GetTemplate();
		v8::Persistent<v8::Object> Object = v8::Persistent<v8::Object>::New(Template->NewInstance());
		Object->SetInternalField(0, v8::External::New(JsObj));
		if (MakeWeakP) { Object.MakeWeak(NULL, &Clean); }
		TJsUtil::AddObj(GetTypeNm<TJsObj>(*JsObj));
		return Object;
	}

	static void PrintObjProperties(v8::Handle<v8::Object> Obj) {
		v8::Local<v8::Array> ValueArr = Obj->GetPropertyNames();
		for (uint32 i = 0; i < ValueArr->Length(); i++) {
			v8::Local<v8::String> Str = ValueArr->Get(i)->ToString();
			v8::String::Utf8Value UtfString(Str);
			const char *CStr = *UtfString;
			printf("%s ", CStr);
		}
	}
	
	static v8::Persistent<v8::Object> New(TJsObj* JsObj, TWPt<TScript> Js, const TStr& ProtoObjPath, const bool& MakeWeakP = true) {
		v8::HandleScope HandleScope;
		v8::Handle<v8::ObjectTemplate> Template = TJsObj::GetTemplate();
		// Get prototype object Obj
		v8::Handle<v8::Object> Global =  Js->Context->Global();
		TStrV ProtoPathV; ProtoObjPath.SplitOnAllCh('.', ProtoPathV, true);
		v8::Handle<v8::Value> Val = Global->Get(v8::String::New(ProtoPathV[0].CStr()));
		v8::Handle<v8::Object> Obj = v8::Handle<v8::Object>::Cast(Val);
		for (int ObjN = 1; ObjN < ProtoPathV.Len(); ObjN++) {
			Val = Obj->Get(v8::String::New(ProtoPathV[ObjN].CStr()));
			Obj = v8::Handle<v8::Object>::Cast(Val);
		}
		v8::Local<v8::Object> Temp = Template->NewInstance();
		Temp->SetPrototype(Obj);
		v8::Persistent<v8::Object> Object = v8::Persistent<v8::Object>::New(Temp);
		Object->SetInternalField(0, v8::External::New(JsObj));
		if (MakeWeakP) { Object.MakeWeak(NULL, &Clean); }
		TJsUtil::AddObj(GetTypeNm<TJsObj>(*JsObj));
		return Object;
	}
	
	/// Creates new JavaScript object around TJsObj, using supplied template
	static v8::Persistent<v8::Object> New(TJsObj* JsObj, const v8::Handle<v8::ObjectTemplate>& Template, const bool& MakeWeakP = true) {
		v8::HandleScope HandleScope;
		v8::Persistent<v8::Object> Object = v8::Persistent<v8::Object>::New(Template->NewInstance());
		Object->SetInternalField(0, v8::External::New(JsObj));
		if (MakeWeakP) { Object.MakeWeak(NULL, &Clean); }
		TJsUtil::AddObj(GetTypeNm<TJsObj>(*JsObj));
		return Object;
	}
    
    /// Mark object destructible by GC
    static void MakeWeak(v8::Persistent<v8::Object>& Obj) {
        Obj.MakeWeak(NULL, &Clean);
    }

	/// Destructor of JavaScript object, calls TJsObj destructor
	static void Clean(v8::Persistent<v8::Value> Handle, void* Id) {
		v8::HandleScope HandleScope;
		v8::Handle<v8::Object> Object = v8::Handle<v8::Object>::Cast(Handle);
		v8::Local<v8::External> WrappedObject = v8::Local<v8::External>::Cast(Object->GetInternalField(0));
        TJsUtil::DelObj(GetTypeNm<TJsObj>(*static_cast<TJsObj*>(WrappedObject->Value())));
		delete static_cast<TJsObj*>(WrappedObject->Value());
		Handle.Dispose();
		Handle.Clear();
	}

	/// Extracts pointer to TJsObj from v8 Arguments
	static TJsObj* GetSelf(const v8::Arguments& Args) {
		v8::HandleScope HandleScope;
		v8::Handle<v8::Object> Self = Args.Holder();
		v8::Local<v8::External> WrappedObject = v8::Local<v8::External>::Cast(Self->GetInternalField(0));
		TJsObj* JsObj =	static_cast<TJsObj*>(WrappedObject->Value());
		return JsObj;
	}

	/// Extracts pointer to TJsObj from v8 AccessorInfo object
	static TJsObj* GetSelf(const v8::AccessorInfo& Info) {
		v8::HandleScope HandleScope;
		v8::Local<v8::Object> Self = Info.Holder();
		v8::Local<v8::External> WrappedObject = v8::Local<v8::External>::Cast(Self->GetInternalField(0));
		TJsObj* JsObj =	static_cast<TJsObj*>(WrappedObject->Value());
		return JsObj;
	}

	static TJsObj* GetSelf(const v8::Handle<v8::Object> Obj) {
		v8::HandleScope HandleScope;
		v8::Local<v8::External> WrappedObject = v8::Local<v8::External>::Cast(Obj->GetInternalField(0));
		TJsObj* JsObj = static_cast<TJsObj*>(WrappedObject->Value());
		return JsObj;
	}

	// gets the class name of the underlying glib object. the name is stored in an hidden variable "class"
	static TStr GetClass(const v8::Handle<v8::Object> Obj) {
		v8::HandleScope HandleScope;
		v8::Local<v8::Value> ClassNm = Obj->GetHiddenValue(v8::String::New("class"));
		const bool EmptyP = ClassNm.IsEmpty();
		if (EmptyP) { return ""; }
		v8::String::Utf8Value Utf8(ClassNm);
		return TStr(*Utf8);		
	}

	// checks if the class name of the underlying glib object matches the given string. the name is stored in an hidden variable "class"
	static bool IsClass(const v8::Handle<v8::Object> Obj, const TStr& ClassNm) {
		TStr ObjClassStr = GetClass(Obj);		
		return ObjClassStr == ClassNm;
	}

	/// Transform V8 string to TStr
	static TStr GetStr(const v8::Local<v8::String>& V8Str) {
		v8::HandleScope HandleScope;
		v8::String::Utf8Value Utf8(V8Str);
		return TStr(*Utf8);
	}

	/// Extract name of the function called by the script
	static TStr GetFunNm(const v8::Arguments& Args) {
		v8::Handle<v8::Value> Val = Args.Callee()->GetName();
		v8::String::Utf8Value Utf8(Val);
		return TStr(*Utf8);
	}

	/// Check if argument ArgN exists
	static bool IsArg(const v8::Arguments& Args, const int& ArgN) {
		return (Args.Length() > ArgN);
	}

	/// Checks if argument ArgN is of type string
	static bool IsArgStr(const v8::Arguments& Args, const int& ArgN) {
		v8::HandleScope HandleScope;
		QmAssertR(Args.Length() > ArgN, TStr::Fmt("Missing argument %d", ArgN));
		v8::Handle<v8::Value> Val = Args[ArgN];
		return Val->IsString();
	}

	/// Extract argument ArgN as TStr
	static TStr GetArgStr(const v8::Arguments& Args, const int& ArgN) {
		v8::HandleScope HandleScope;
		QmAssertR(Args.Length() > ArgN, TStr::Fmt("Missing argument %d", ArgN));
		v8::Handle<v8::Value> Val = Args[ArgN];
		QmAssertR(Val->IsString(), TStr::Fmt("Argument %d expected to be string", ArgN));
		v8::String::Utf8Value Utf8(Val);
		return TStr(*Utf8);
	}

	/// Extract argument ArgN as TStr, and use DefVal in case when not present
	static TStr GetArgStr(const v8::Arguments& Args, const int& ArgN, const TStr& DefVal) {
		v8::HandleScope HandleScope;
		if (Args.Length() > ArgN) {
			v8::Handle<v8::Value> Val = Args[ArgN];
			QmAssertR(Val->IsString(), TStr::Fmt("Argument %d expected to be string", ArgN));
			v8::String::Utf8Value Utf8(Val);
			return TStr(*Utf8);
		}
		return DefVal;
	}

	/// Extract argument ArgN property as string
	static TStr GetArgStr(const v8::Arguments& Args, const int& ArgN, const TStr& Property, const TStr& DefVal) {
		v8::HandleScope HandleScope;
		if (Args.Length() > ArgN) {
			if (Args[ArgN]->IsObject() && Args[ArgN]->ToObject()->Has(v8::String::New(Property.CStr()))) {
				v8::Handle<v8::Value> Val = Args[ArgN]->ToObject()->Get(v8::String::New(Property.CStr()));
				QmAssertR(Val->IsString(), TStr::Fmt("Argument %d, property %s expected to be string", ArgN, Property.CStr()));
				v8::String::Utf8Value Utf8(Val);
				return TStr(*Utf8);
			}
		}
		return DefVal;
	}
   
	/// Check if argument ArgN is of type boolean
	static bool IsArgBool(const v8::Arguments& Args, const int& ArgN) {
		v8::HandleScope HandleScope;
		QmAssertR(Args.Length() > ArgN, TStr::Fmt("Missing argument %d", ArgN));
		v8::Handle<v8::Value> Val = Args[ArgN];
		return Val->IsBoolean();
	}

	/// Extract argument ArgN as boolean
	static bool GetArgBool(const v8::Arguments& Args, const int& ArgN) {
		v8::HandleScope HandleScope;
		QmAssertR(Args.Length() > ArgN, TStr::Fmt("Missing argument %d", ArgN));
		v8::Handle<v8::Value> Val = Args[ArgN];
		QmAssertR(Val->IsBoolean(), TStr::Fmt("Argument %d expected to be boolean", ArgN));
		return static_cast<bool>(Val->BooleanValue());
	}

	/// Extract argument ArgN as boolean, and use DefVal in case when not present
	static bool GetArgBool(const v8::Arguments& Args, const int& ArgN, const bool& DefVal) {
		v8::HandleScope HandleScope;
		if (Args.Length() > ArgN) {
			v8::Handle<v8::Value> Val = Args[ArgN];
			QmAssertR(Val->IsBoolean(), TStr::Fmt("Argument %d expected to be boolean", ArgN));
			return static_cast<bool>(Val->BooleanValue());
		}
		return DefVal;
	}
	
	/// Extract argument ArgN property as bool
	static bool GetArgBool(const v8::Arguments& Args, const int& ArgN, const TStr& Property, const bool& DefVal) {
		v8::HandleScope HandleScope;
		if (Args.Length() > ArgN) {			
			if (Args[ArgN]->IsObject() && Args[ArgN]->ToObject()->Has(v8::String::New(Property.CStr()))) {
				v8::Handle<v8::Value> Val = Args[ArgN]->ToObject()->Get(v8::String::New(Property.CStr()));
				 QmAssertR(Val->IsBoolean(), TStr::Fmt("Argument %d, property %s expected to be boolean", ArgN, Property.CStr()));
				 return static_cast<bool>(Val->BooleanValue());
			}
		}
		return DefVal;
	}
        
	/// Check if argument ArgN is of type integer
	static bool IsArgInt32(const v8::Arguments& Args, const int& ArgN) {
		v8::HandleScope HandleScope;
		QmAssertR(Args.Length() > ArgN, TStr::Fmt("Missing argument %d", ArgN));
		v8::Handle<v8::Value> Val = Args[ArgN];
		return Val->IsInt32();
	}

	/// Extract argument ArgN as integer
	static int GetArgInt32(const v8::Arguments& Args, const int& ArgN) {
		v8::HandleScope HandleScope;
		QmAssertR(Args.Length() > ArgN, TStr::Fmt("Missing argument %d", ArgN));
		v8::Handle<v8::Value> Val = Args[ArgN];
		QmAssertR(Val->IsInt32(), TStr::Fmt("Argument %d expected to be int32", ArgN));
		return static_cast<int>(Val->Int32Value());
	}

	/// Extract argument ArgN as integer, and use DefVal in case when not present
	static int GetArgInt32(const v8::Arguments& Args, const int& ArgN, const int& DefVal) {
		v8::HandleScope HandleScope;
		if (Args.Length() > ArgN) {
			v8::Handle<v8::Value> Val = Args[ArgN];
			QmAssertR(Val->IsInt32(), TStr::Fmt("Argument %d expected to be int32", ArgN));
			return static_cast<int>(Val->Int32Value());
		}
		return DefVal;
	}
	/// Extract argument ArgN property as int
	static int GetArgInt32(const v8::Arguments& Args, const int& ArgN, const TStr& Property, const int& DefVal) {
		v8::HandleScope HandleScope;
		if (Args.Length() > ArgN) {			
			if (Args[ArgN]->IsObject() && Args[ArgN]->ToObject()->Has(v8::String::New(Property.CStr()))) {
				v8::Handle<v8::Value> Val = Args[ArgN]->ToObject()->Get(v8::String::New(Property.CStr()));
				 QmAssertR(Val->IsInt32(), TStr::Fmt("Argument %d, property %s expected to be int32", ArgN, Property.CStr()));
				 return Val->ToNumber()->Int32Value();
			}
		}
		return DefVal;
	}
     
   	/// Check if argument ArgN is of type double
	static bool IsArgFlt(const v8::Arguments& Args, const int& ArgN) {
		v8::HandleScope HandleScope;
		QmAssertR(Args.Length() > ArgN, TStr::Fmt("Missing argument %d", ArgN));
		v8::Handle<v8::Value> Val = Args[ArgN];
		return Val->IsNumber();
	}

	/// Extract argument ArgN as double
	static double GetArgFlt(const v8::Arguments& Args, const int& ArgN) {
		v8::HandleScope HandleScope;
		QmAssertR(Args.Length() > ArgN, TStr::Fmt("Missing argument %d", ArgN));
		v8::Handle<v8::Value> Val = Args[ArgN];
		QmAssertR(Val->IsNumber(), TStr::Fmt("Argument %d expected to be double", ArgN));
		return static_cast<double>(Val->NumberValue());
	}

	/// Check if argument ArgN belongs to a given class
	static bool IsArgClass(const v8::Arguments& Args, const int& ArgN, const TStr& ClassNm) {
		QmAssertR(Args.Length() > ArgN, TStr::Fmt("Missing argument %d of class %s", ArgN, ClassNm.CStr()));
        QmAssertR(Args[ArgN]->IsObject(), "Argument expected to be '" + ClassNm + "' but is not even an object!");
		v8::Handle<v8::Value> Val = Args[ArgN];
	 	v8::Handle<v8::Object> Data = v8::Handle<v8::Object>::Cast(Val);			
		TStr ClassStr = GetClass(Data);
		return ClassStr.EqI(ClassNm);
	}

	/// Extract argument ArgN as a js object
	static TJsObj* GetArgObj(const v8::Arguments& Args, const int& ArgN) {
		v8::Handle<v8::Value> Val = Args[ArgN];
    	v8::Handle<v8::Object> Data = v8::Handle<v8::Object>::Cast(Val);	
		v8::Local<v8::External> WrappedObject = v8::Local<v8::External>::Cast(Data->GetInternalField(0));
		return static_cast<TJsObj*>(WrappedObject->Value());		
	}

	/// Extract argument ArgN as double, and use DefVal in case when not present
	static double GetArgFlt(const v8::Arguments& Args, const int& ArgN, const double& DefVal) {
		v8::HandleScope HandleScope;
		if (Args.Length() > ArgN) {
			v8::Handle<v8::Value> Val = Args[ArgN];
			QmAssertR(Val->IsNumber(), TStr::Fmt("Argument %d expected to be double", ArgN));
			return static_cast<double>(Val->NumberValue());
		}
		return DefVal;
	}
    
   	/// Check if argument ArgN is of type json
	static bool IsArgJson(const v8::Arguments& Args, const int& ArgN) {
		v8::HandleScope HandleScope;
		QmAssertR(Args.Length() > ArgN, TStr::Fmt("Missing argument %d", ArgN));
		v8::Handle<v8::Value> Val = Args[ArgN];
		return Val->IsObject();
	}    

	/// Extract Val as JSon object, and serialize it to TStr
	static TStr GetValJsonStr(const v8::Handle<v8::Value> Val) {
		v8::HandleScope HandleScope;
		QmAssertR(Val->IsObject(), "Val expected to be object");
		TStr JsonStr = TJsUtil::V8JsonToStr(Val);
		return JsonStr;
	}

	/// Extract argument ArgN as JSon object, and serialize it to TStr
	static TStr GetArgJsonStr(const v8::Arguments& Args, const int& ArgN) {
		v8::HandleScope HandleScope;
		QmAssertR(Args.Length() > ArgN, TStr::Fmt("Missing argument %d", ArgN));
		v8::Handle<v8::Value> Val = Args[ArgN];
		QmAssertR(Val->IsObject(), TStr::Fmt("Argument %d expected to be json", ArgN));
		TStr JsonStr = TJsUtil::V8JsonToStr(Val);
		return JsonStr;
	}

	static TStr GetArgJsonStr(const v8::Arguments& Args, const int& ArgN, const TStr& Property) {
		v8::HandleScope HandleScope;
		QmAssertR(Args.Length() > ArgN, TStr::Fmt("TJsObjUtil::GetArgJsonStr : Missing argument %d", ArgN));
		QmAssertR(Args[ArgN]->IsObject() &&
			Args[ArgN]->ToObject()->Has(v8::String::New(Property.CStr())),
			TStr::Fmt("TJsObjUtil::GetArgJsonStr : Argument %d must be an object with property %s", ArgN, Property.CStr()));

		v8::Handle<v8::Value> Val = Args[ArgN]->ToObject()->Get(v8::String::New(Property.CStr()));
		QmAssertR(Val->IsObject(), TStr::Fmt("TJsObjUtil::GetArgJsonStr : Args[%d].%s expected to be json", ArgN, Property.CStr()));
		TStr JsonStr = TJsUtil::V8JsonToStr(Val);
		return JsonStr;
	}

	/// Extract argument ArgN as JSon object, and transform it to PJsonVal
	static PJsonVal GetArgJson(const v8::Arguments& Args, const int& ArgN) {
		TStr JsonStr = GetArgJsonStr(Args, ArgN);
		PJsonVal Val = TJsonVal::GetValFromStr(JsonStr);
		if (!Val->IsDef()) { throw TQmExcept::New("Error parsing '" + JsonStr + "'."); }
		return Val;
	}

	/// Extract Val as JSon object, and transform it to PJsonVal
	static PJsonVal GetValJson(const v8::Handle<v8::Value> Val) {
		TStr JsonStr = GetValJsonStr(Val);
		PJsonVal JsonVal = TJsonVal::GetValFromStr(JsonStr);
		if (!JsonVal->IsDef()) { throw TQmExcept::New("Error parsing '" + JsonStr + "'."); }
		return JsonVal;
	}

	/// Extract argument ArgN property as json
	static PJsonVal GetArgJson(const v8::Arguments& Args, const int& ArgN, const TStr& Property) {
		v8::HandleScope HandleScope;
		QmAssertR(Args.Length() > ArgN, TStr::Fmt("TJsObjUtil::GetArgJson : Missing argument %d", ArgN));
		QmAssertR(Args[ArgN]->IsObject(), TStr::Fmt("TJsObjUtil::GetArgJson : Argument %d must be an object", ArgN));
		QmAssertR(Args[ArgN]->ToObject()->Has(v8::String::New(Property.CStr())), TStr::Fmt("TJsObjUtil::GetArgJson : Argument %d must have property %s", ArgN, Property.CStr()));
		TStr JsonStr = GetArgJsonStr(Args, ArgN, Property);
		PJsonVal Val = TJsonVal::GetValFromStr(JsonStr);
		if (!Val->IsDef()) { throw TQmExcept::New("TJsObjUtil::GetArgJson : Error parsing '" + JsonStr + "'."); }
		return Val;
	}

	static bool IsArgFun(const v8::Arguments& Args, const int& ArgN) {
		v8::HandleScope HandleScope;
		QmAssertR(Args.Length() > ArgN, TStr::Fmt("Missing argument %d", ArgN));
		v8::Handle<v8::Value> Val = Args[ArgN];
		return Val->IsFunction();
	}

	/// Extract argument ArgN as JavaScript function
	static v8::Handle<v8::Function> GetArgFun(const v8::Arguments& Args, const int& ArgN) {
		v8::HandleScope HandleScope;
		QmAssertR(Args.Length() > ArgN, TStr::Fmt("Missing argument %d", ArgN));
		v8::Handle<v8::Value> Val = Args[ArgN];
		QmAssertR(Val->IsFunction(), TStr::Fmt("Argument %d expected to be function", ArgN));
		return HandleScope.Close(v8::Handle<v8::Function>::Cast(Val));
	}
	
	/// Extract argument ArgN as persistent JavaScript function
	static v8::Persistent<v8::Function> GetArgFunPer(const v8::Arguments& Args, const int& ArgN) {
		v8::HandleScope HandleScope;
		QmAssertR(Args.Length() > ArgN, TStr::Fmt("Missing argument %d", ArgN));
		v8::Handle<v8::Value> Val = Args[ArgN];
		QmAssertR(Val->IsFunction(), TStr::Fmt("Argument %d expected to be function", ArgN));
		return v8::Persistent<v8::Function>::New(v8::Handle<v8::Function>::Cast(Val));
	}

	/// Extract argument ArgN property as persistent Javascript function
	static v8::Persistent<v8::Function> GetArgFunPer(const v8::Arguments& Args, const int& ArgN, const TStr& Property) {
		v8::HandleScope HandleScope;
		QmAssertR(Args.Length() > ArgN, TStr::Fmt("TJsObjUtil::GetArgFunPer : Missing argument %d", ArgN));
		QmAssertR(Args[ArgN]->IsObject() &&
			Args[ArgN]->ToObject()->Has(v8::String::New(Property.CStr())),
			TStr::Fmt("TJsObjUtil::GetArgFunPer : Argument %d must be an object with property %s", ArgN, Property.CStr()));
		v8::Handle<v8::Value> Val = Args[ArgN]->ToObject()->Get(v8::String::New(Property.CStr()));
		QmAssertR(Val->IsFunction(), TStr::Fmt("TJsObjUtil::GetArgFunPer Argument[%d].%s expected to be function", ArgN, Property.CStr()));
		//return HandleScope.Close(v8::Handle<v8::Function>::Cast(Val));
		return v8::Persistent<v8::Function>::New(v8::Handle<v8::Function>::Cast(Val));
	}

};

///////////////////////////////
// JavaScript Server Function
class TJsSrvFun : public TSAppSrvFun {
private:
	/// JS script context
	TWPt<TScript> Js;

	TJsSrvFun(TWPt<TScript> _Js, const TStr& _FunNm): 
        TSAppSrvFun(_FunNm, saotCustom), Js(_Js) { }
public:
	static PSAppSrvFun New(TWPt<TScript> Js, const TStr& FunNm) { 
		return new TJsSrvFun(Js, FunNm); }
	void Exec(const TStrKdV& FldNmValPrV, const PSAppSrvRqEnv& RqEnv);
};

///////////////////////////////
// JavaScript Server Function
class TJsAdminSrvFun : public TSAppSrvFun {
private:
    /// List of existing JS contexts
    TVec<TWPt<TScript> > ScriptV;

	TJsAdminSrvFun(const TVec<PScript>& _ScriptV, const TStr& _FunNm): 
        TSAppSrvFun(_FunNm, saotCustom) { }
public:
	static PSAppSrvFun New(const TVec<PScript>& ScriptV, const TStr& FunNm) { 
		return new TJsAdminSrvFun(ScriptV, FunNm); }
	void Exec(const TStrKdV& FldNmValPrV, const PSAppSrvRqEnv& RqEnv);
};

///////////////////////////////
// JavaScript Store Trigger
class TJsStoreTrigger : public TStoreTrigger {
private:
	/// JS script context
	TWPt<TScript> Js;
	// callbacks
	v8::Persistent<v8::Function> OnAddFun;
	v8::Persistent<v8::Function> OnUpdateFun;
	v8::Persistent<v8::Function> OnDeleteFun;

public:
	TJsStoreTrigger(TWPt<TScript> _Js, v8::Handle<v8::Object> TriggerVal);
	static PStoreTrigger New(TWPt<TScript> Js, v8::Handle<v8::Object> TriggerVal) {
		return new TJsStoreTrigger(Js, TriggerVal); }

	void OnAdd(const TRec& Rec);
	void OnUpdate(const TRec& Rec);
	void OnDelete(const TRec& Rec);
};

///////////////////////////////
// JavaScript WebPgFetch Request
class TJsFetchRq {
private:
	/// HTTP request header
	PHttpRq HttpRq; 
	/// True when there is data expected
	TBool JsonP;
	/// on success callback
	v8::Persistent<v8::Function> OnSuccessFun; 
	/// on error callback
	v8::Persistent<v8::Function> OnErrorFun; 

public:
	TJsFetchRq() { }
	/// new request with javascript callbacks
	TJsFetchRq(const PHttpRq& _HttpRq, const bool& _JsonP, 
		const v8::Persistent<v8::Function>& _OnSuccessFun,
		const v8::Persistent<v8::Function>& _OnErrorFun): 
			HttpRq(_HttpRq), JsonP(_JsonP), 
			OnSuccessFun(_OnSuccessFun), OnErrorFun(_OnErrorFun) { }

	/// Get requested URL
	TStr GetUrlStr() const { return HttpRq->GetUrl()->GetUrlStr(); }
	/// Get request HTTP request
	PHttpRq GetHttpRq() const { return HttpRq; }
	/// Requires response data
	bool IsJson() const { return JsonP; }
	/// Is there on success callback
	bool IsOnSuccess() const { return !OnSuccessFun.IsEmpty(); }
	/// Get on success callback
	v8::Persistent<v8::Function> GetOnSuccess() const { return OnSuccessFun; }
	/// IS there on success callback
	bool IsOnError() const { return !OnErrorFun.IsEmpty(); }
	/// Get on success callback
	v8::Persistent<v8::Function> GetOnError() const { return OnErrorFun; }
};

///////////////////////////////
// JavaScript WebPgFetch
class TJsFetch : private TWebPgFetch {
private:
	/// JS script context
	TWPt<TScript> Js;
	/// List of current request callbacks
	THash<TInt, TJsFetchRq> CallbackH;

protected:
	void OnFetch(const int& FId, const PWebPg& WebPg);
	void OnError(const int& FId, const TStr& MsgStr);

public:
	TJsFetch(TWPt<TScript> _Js): Js(_Js) { PutMxConns(10); }
	
	void Fetch(const TJsFetchRq& Rq);
};

//#
//# ## File System and I/O
//#
///////////////////////////////
// QMiner-JavaScript-Filesystem
//#
//# ### File system
//# 
class TJsFs {
public:
	// directories we're allowed to access 
	TVec<TJsFPath> AllowedFPathV;

private:
	typedef TJsObjUtil<TJsFs> TJsFsUtil;

	TJsFs(const TVec<TJsFPath>& AllowedDirV_) : AllowedFPathV(AllowedDirV_) { }
public:
	static v8::Persistent<v8::Object> New(TScript* Js) {
		return TJsFsUtil::New(new TJsFs(Js->AllowedFPathV));
	}
	~TJsFs() { }

	/// template
	static v8::Handle<v8::ObjectTemplate> GetTemplate();

	/// Are we allowed to access given path
	bool CanAccess(const TStr& FPath);
	/// Are we allowed to access given path
	static bool CanAccess(const v8::Arguments& Args);

	//# 
	//# **Functions and properties:**
	//#     
	//#- `fin = fs.openRead(fileName)` -- open file in read mode and return file input stream `fin`
	JsDeclareFunction(openRead);
	//#- `fout = fs.openWrite(fileName)` -- open file in write mode and return file output stream `fout`
	JsDeclareFunction(openWrite);
	//#- `fout = fs.openAppend(fileName)` -- open file in append mode and return file output stream `fout`
	JsDeclareFunction(openAppend);
	//#- `bool = fs.exists(fileName)` -- does file exist?
	JsDeclareFunction(exists);
	//#- `fs.copy(fromFileName, toFileName)` -- copy file
	JsDeclareFunction(copy);
	//#- `fs.move(fromFileName, toFileName)` -- move file
	JsDeclareFunction(move);
	//#- `fs.del(fileName)` -- delete file
	JsDeclareFunction(del);
	//#- `fs.rename(fromFileName, toFileName)` -- rename file
	JsDeclareFunction(rename);
	//#- `fileInfoJson = fs.fileInfo(fileName)` -- returns file info as a json object {createTime:str, lastAccessTime:str, lastWriteTime:str, size:num}.
	JsDeclareFunction(fileInfo);
	//#- `fs.mkdir(dirName)` -- make folder
	JsDeclareFunction(mkdir);
	//#- `fs.rmdir(dirName)` -- delete folder
	JsDeclareFunction(rmdir);
    //#- `strArr = fs.listFile(dirName)` -- returns list of files in directory
	//#- `strArr = fs.listFile(dirName, fileExtension)` -- returns list of files in directory given file extension
	//#- `strArr = fs.listFile(dirName, fileExtension, recursive)` -- returns list of files in directory given extension. `recursive` is a boolean
	JsDeclareFunction(listFile);
};

///////////////////////////////
// QMiner-JavaScript-FIn
//#
//# ### Input File Stream
//# 
class TJsFIn {
public:
	PSIn SIn;
private:
	typedef TJsObjUtil<TJsFIn> TJsFInUtil;
	TJsFIn(const TStr& FNm) : SIn(TZipIn::NewIfZip(FNm)) { }
public:
	static v8::Persistent<v8::Object> New(const TStr& FNm) {
		return TJsFInUtil::New(new TJsFIn(FNm));
	}
	static PSIn GetArgFIn(const v8::Arguments& Args, const int& ArgN);

	static v8::Handle<v8::ObjectTemplate> GetTemplate();

	//# 
	//# **Functions and properties:**
	//#     
	//#- `char = fin.peekCh()` -- peeks a character
	JsDeclareFunction(peekCh);
	//#- `char = fin.getCh()` -- reads a character
	JsDeclareFunction(getCh);
	//#- `line = fin.readLine()` -- reads a line
	JsDeclareFunction(readLine);
	//#- `bool = fin.eof` -- end of stream?
	JsDeclareProperty(eof);
	//#- `len = fin.length` -- returns the length of input stream
	JsDeclareProperty(length);
	//#- `str = fin.readAll()` -- reads the whole file
	JsDeclareFunction(readAll);
};

///////////////////////////////
// QMiner-JavaScript-FOut
//#
//# ### Output File Stream
//# 
class TJsFOut {
public:
	PSOut SOut;
private:
	typedef TJsObjUtil<TJsFOut> TJsFOutUtil;
	TJsFOut(const TStr& FilePath, const bool& AppendP) : SOut(TFOut::New(FilePath, AppendP)) { }
	TJsFOut(const TStr& FilePath) : SOut(TZipOut::NewIfZip(FilePath)) { }
	TJsFOut(PSOut& SOut_) : SOut(SOut_) { }
public:
	static v8::Persistent<v8::Object> New(const TStr& FilePath, const bool& AppendP = false) {
		return TJsFOutUtil::New(new TJsFOut(FilePath, AppendP));
	}
	static v8::Persistent<v8::Object> New(PSOut& SOut_) {
		return TJsFOutUtil::New(new TJsFOut(SOut_));
	}

	static PSOut GetArgFOut(const v8::Arguments& Args, const int& ArgN);

	static v8::Handle<v8::ObjectTemplate> GetTemplate();

	//# 
	//# **Functions and properties:**
	//#     
	//#- `fout = fout.write(data)` -- writes to output stream. `data` can be a number, a json object or a string.
	JsDeclareFunction(write);
	//#- `fout = fout.writeLine(data)` -- writes data to output stream and adds newline
	JsDeclareFunction(writeLine);
	//#- `fout = fout.flush()` -- flushes output stream
	JsDeclareFunction(flush);
	//#- `fout = fout.close()` -- closes output stream
	JsDeclareFunction(close);
};

///////////////////////////////
// JavaScript QMiner Base
//# 
//# ## Core QMiner objects
//# 
//# ### QMiner
//# 
//# QMiner (`qm`) is the core object in the API and is available in any script.
class TJsBase {
public:
	/// JS script context
	TWPt<TScript> Js;
	/// QMiner base
	TWPt<TBase> Base;
	
private:
	/// Object utility class
	typedef TJsObjUtil<TJsBase> TJsBaseUtil;

    TJsBase(TWPt<TScript> _Js);
public:
	static v8::Persistent<v8::Object> New(TWPt<TScript> Js) { 
		return TJsBaseUtil::New(new TJsBase(Js)); }
    ~TJsBase() { }

	/// template
    static v8::Handle<v8::ObjectTemplate> GetTemplate();

    // temporary stuff
	JsDeclareFunction(op); // soon to be deprecated, functionality moved to TJsRecSet

	//# 
	//# **Functions and properties:**
	//# 
    //#- `store = qm.store(storeName)` -- store with name `storeName`; `store = null` when no such store
	JsDeclareFunction(store);
    //#- `strArr = qm.getStoreList()` -- an array of strings listing all existing stores
	JsDeclareFunction(getStoreList);
    //#- `qm.createStore(storeDef)` -- create new store(s) based on given `storeDef` (Json) [definition](Store Definition)
    //#- `qm.createStore(storeDef, storeSizeInMB)` -- create new store(s) based on given `storeDef` (Json) [definition](Store Definition)
	JsDeclareFunction(createStore);
    //#- `rs = qm.search(query)` -- execute `query` (Json) specified in [QMiner Query Language](Query Language) 
    //#   and returns a record set `rs` with results
	JsDeclareFunction(search);   
    //#- `qm.gc()` -- start garbage collection to remove records outside time windows
	JsDeclareFunction(gc);
	//#- `sa = qm.newStreamAggr(paramJSON)` -- create a new [Stream Aggregate](Stream-Aggregates) object `sa`. The constructor parameters are stored in `paramJSON` object. `paramJSON` must contain field `type` which defines the type of the aggregate.
	//#- `sa = qm.newStreamAggr(paramJSON, storeName)` -- create a new [Stream Aggregate](Stream-Aggregates) object `sa`. The constructor parameters are stored in `paramJSON` object. `paramJSON` must contain field `type` which defines the type of the aggregate. Second parameter `storeName` is used to register the stream aggregate for events on the appropriate store.
	//#- `sa = qm.newStreamAggr(paramJSON, storeNameArr)` -- create a new [Stream Aggregate](Stream-Aggregates) object `sa`. The constructor parameters are stored in `paramJSON` object. `paramJSON` must contain field `type` which defines the type of the aggregate. Second parameter `storeNameArr` is an array of store names, where the stream aggregate will be registered.
	//#- `sa = qm.newStreamAggr(funObj)` -- create a new [Stream Aggregate](Stream-Aggregates). The function object `funObj` defines the aggregate name and four callbacks: onAdd (takes record as input), onUpdate (takes record as input), onDelete (takes record as input) and saveJson (takes one numeric parameter - limit) callbacks. An example: `funObj = new function () {this.name = 'aggr1'; this.onAdd = function (rec) { }; this.onUpdate = function (rec) { }; this.onDelete = function (rec) { };  this.saveJson = function (limit) { return {}; } }`.
	//#- `sa = qm.newStreamAggr(funObj, storeName)` -- create a new [Stream Aggregate](Stream-Aggregates). The function object `funObj` defines the aggregate name and four callbacks: onAdd (takes record as input), onUpdate (takes record as input), onDelete (takes record as input) and saveJson (takes one numeric parameter - limit) callbacks. An example: `funObj = new function () {this.name = 'aggr1'; this.onAdd = function (rec) { }; this.onUpdate = function (rec) { }; this.onDelete = function (rec) { };  this.saveJson = function (limit) { return {}; } }`.  Second parameter `storeName` is used to register the stream aggregate for events on the appropriate store.
	//#- `sa = qm.newStreamAggr(funObj, storeNameArr)` -- create a new [Stream Aggregate](Stream-Aggregates). The function object `funObj` defines the aggregate name and four callbacks: onAdd (takes record as input), onUpdate (takes record as input), onDelete (takes record as input) and saveJson (takes one numeric parameter - limit) callbacks. An example: `funObj = new function () {this.name = 'aggr1'; this.onAdd = function (rec) { }; this.onUpdate = function (rec) { }; this.onDelete = function (rec) { };  this.saveJson = function (limit) { return {}; } }`.  Second parameter `storeNameArr` is an array of store names, where the stream aggregate will be registered.
	//#- `sa = qm.newStreamAggr(ftrExtObj)` -- create a new [Stream Aggregate](Stream-Aggregates). The `ftrExtObj = {type : 'ftrext', name : 'aggr1', featureSpace: fsp }` object has three parameters: `type='ftrext'`,`name` (string) and feature space `featureSpace` whose value is a feature space object.
	//#- `sa = qm.newStreamAggr(ftrExtObj, storeName)` -- create a new [Stream Aggregate](Stream-Aggregates). The `ftrExtObj = {type : 'ftrext', name : 'aggr1', featureSpace: fsp }` object has three parameters: `type='ftrext'`,`name` (string) and feature space `featureSpace` whose value is a feature space object.  Second parameter `storeName` is used to register the stream aggregate for events on the appropriate store.
	//#- `sa = qm.newStreamAggr(ftrExtObj, storeNameArr)` -- create a new [Stream Aggregate](Stream-Aggregates). The `ftrExtObj = {type : 'ftrext', name : 'aggr1', featureSpace: fsp }` object has three parameters: `type='ftrext'`,`name` (string) and feature space `featureSpace` whose value is a feature space object.  Second parameter `storeNameArr` is an array of store names, where the stream aggregate will be registered.
	JsDeclareFunction(newStreamAggr);
	//#- `sa = qm.getStreamAggr(saName)` -- gets the stream aggregate `sa` given name (string).
	JsDeclareFunction(getStreamAggr);
	//#- `strArr = qm.getStreamAggrNames()` -- gets the stream aggregate names of stream aggregates in the default stream aggregate base.
<<<<<<< HEAD
	JsDeclareFunction(getStreamAggrNames);	
=======
	JsDeclareFunction(getStreamAggrNames);


	//#- `aggr = analytics.newProcessStateAggr(opts)` -- new stream aggregate that describes a process as a state machine.
	//#		the aggregate uses hierarchical clustering to compute states and substates of the process and computes transition intensities between states on each level
	//#		`opts` is a javascript object which must contain the following fields:
	//#		- source: name of the input store
	//#		- name: name of the stream aggregate
	//#		- minRecs: the minimum number of records in a state, before the state expands (substates are created)
	//#		- timestamp: name of the time field
	JsDeclareFunction(newProcessStateAggr);

>>>>>>> fd78bb83
	//#JSIMPLEMENT:src/qminer/qminer.js    
};

//# 
//# ### Stream Aggregate
//# 
//# Stream aggregates are objects used for processing data streams - their main functionality includes four functions: onAdd, onUpdate, onDelte process a record, and saveJson which returns a JSON object that describes the aggregate's state.
class TJsSA {
public:
	/// JS script context
	TWPt<TScript> Js;
	/// QMiner base
	TWPt<TStreamAggr> SA;

private:
	/// Object utility class
	typedef TJsObjUtil<TJsSA> TJsSAUtil;

	TJsSA(TWPt<TScript> _Js, TWPt<TStreamAggr> _SA) : Js(_Js), SA(_SA) { }
public:
	static v8::Persistent<v8::Object> New(TWPt<TScript> Js, TWPt<TStreamAggr> SA) {
		return TJsSAUtil::New(new TJsSA(Js, SA));
	}

	~TJsSA() { }

	/// template
	static v8::Handle<v8::ObjectTemplate> GetTemplate();

	//# 
	//# **Functions and properties:**
	//# 
	//#- `str = sa.name` -- returns the name (unique) of the stream aggregate
	JsDeclareProperty(name);
	//#- `sa = sa.onAdd(rec)` -- executes onAdd function given an input record `rec` and returns self
	JsDeclareFunction(onAdd);
	//#- `sa = sa.onUpdate(rec)` -- executes onUpdate function given an input record `rec` and returns self
	JsDeclareFunction(onUpdate);
	//#- `sa = sa.onDelete(rec)` -- executes onDelete function given an input record `rec` and returns self
	JsDeclareFunction(onDelete);
	//#- `objJSON = sa.saveJson(limit)` -- executes saveJson given an optional number parameter `limit`, whose meaning is specific to each type of stream aggregate
	JsDeclareFunction(saveJson);
	//#- `fout = sa.save(fout)` -- executes save function given output stream `fout` as input. returns `fout`.
	JsDeclareFunction(save);
	//#- `sa = sa.load(fin)` -- executes load function given input stream `fin` as input. returns self.
	JsDeclareFunction(load);
	//#- `objJSON = sa.val` -- same as sa.saveJson(-1)
	JsDeclareProperty(val);
	// IInt
	//#- `num = sa.getInt()` -- returns a number if sa implements the interface IInt
	JsDeclareFunction(getInt);
	// IFlt
	//#- `num = sa.getFlt()` -- returns a number if sa implements the interface IFlt
	JsDeclareFunction(getFlt);
	// ITm
	//#- `num = sa.getTm()` -- returns a number if sa implements the interface ITm. The result is a windows timestamp (number of milliseconds since 1601)
	JsDeclareFunction(getTm);
	// IFltVec
	//#- `num = sa.getFltLen()` -- returns a number (internal vector length) if sa implements the interface IFltVec.
	JsDeclareFunction(getFltLen);
	//#- `num = sa.getFltAt(idx)` -- returns a number (element at index) if sa implements the interface IFltVec.
	JsDeclareFunction(getFltAt);
	//#- `vec = sa.getFltV()` -- returns a dense vector if sa implements the interface IFltVec.
	JsDeclareFunction(getFltV);
	// ITmVec
	//#- `num = sa.getTmLen()` -- returns a number (timestamp vector length) if sa implements the interface ITmVec.
	JsDeclareFunction(getTmLen);
	//#- `num = sa.getTmAt(idx)` -- returns a number (windows timestamp at index) if sa implements the interface ITmVec.
	JsDeclareFunction(getTmAt);
	//#- `vec = sa.getTmV()` -- returns a dense vector of windows timestamps if sa implements the interface ITmVec.
	JsDeclareFunction(getTmV);
	// IFltTmIO
	//#- `num = sa.getInFlt()` -- returns a number (input value arriving in the buffer) if sa implements the interface IFltTmIO.
	JsDeclareFunction(getInFlt);
	//#- `num = sa.getInTm()` -- returns a number (windows timestamp arriving in the buffer) if sa implements the interface IFltTmIO.
	JsDeclareFunction(getInTm);
	//#- `vec = sa.getOutFltV()` -- returns a dense vector (values leaving the buffer) if sa implements the interface IFltTmIO.
	JsDeclareFunction(getOutFltV);
	//#- `vec = sa.getOutTmV()` -- returns a dense vector (windows timestamps leaving the bugger) if sa implements the interface IFltTmIO.
	JsDeclareFunction(getOutTmV);
	//#- `num = sa.getN()` -- returns a number of records in the input buffer if sa implements the interface IFltTmIO.
	JsDeclareFunction(getN);

};

///////////////////////////////
// JavaScript Stream Aggregator
class TJsStreamAggr :
	public TStreamAggr,
	public TStreamAggrOut::IInt,
	//public TStreamAggrOut::IFlt,	
	//public TStreamAggrOut::ITm,
	public TStreamAggrOut::IFltTmIO,
	public TStreamAggrOut::IFltVec,
	public TStreamAggrOut::ITmVec,
	public TStreamAggrOut::INmFlt,
	public TStreamAggrOut::INmInt,
	// combinations
	public TStreamAggrOut::IFltTm
	//public TStreamAggrOut::IFltVecTm
{
private:
	/// JS script context
	TWPt<TScript> Js;
	// callbacks
	v8::Persistent<v8::Function> OnAddFun;
	v8::Persistent<v8::Function> OnUpdateFun;
	v8::Persistent<v8::Function> OnDeleteFun;
	v8::Persistent<v8::Function> SaveJsonFun;

	v8::Persistent<v8::Function> GetIntFun;
	// IFlt 
	v8::Persistent<v8::Function> GetFltFun;
	// ITm 
	v8::Persistent<v8::Function> GetTmMSecsFun;
	// IFltTmIO 
	v8::Persistent<v8::Function> GetInFltFun;
	v8::Persistent<v8::Function> GetInTmMSecsFun;
	v8::Persistent<v8::Function> GetOutFltVFun;
	v8::Persistent<v8::Function> GetOutTmMSecsVFun;
	v8::Persistent<v8::Function> GetNFun;
	// IFltVec
	v8::Persistent<v8::Function> GetFltLenFun;
	v8::Persistent<v8::Function> GetFltAtFun;
	v8::Persistent<v8::Function> GetFltVFun;
	// ITmVec
	v8::Persistent<v8::Function> GetTmLenFun;
	v8::Persistent<v8::Function> GetTmAtFun;
	v8::Persistent<v8::Function> GetTmVFun;
	// INmFlt 
	v8::Persistent<v8::Function> IsNmFltFun;
	v8::Persistent<v8::Function> GetNmFltFun;
	v8::Persistent<v8::Function> GetNmFltVFun;
	// INmInt
	v8::Persistent<v8::Function> IsNmFun;
	v8::Persistent<v8::Function> GetNmIntFun;
	v8::Persistent<v8::Function> GetNmIntVFun;

public:
	TJsStreamAggr(TWPt<TScript> _Js, const TStr& _AggrNm, v8::Handle<v8::Object> TriggerVal);
	static PStreamAggr New(TWPt<TScript> Js, const TStr& _AggrNm, v8::Handle<v8::Object> TriggerVal) {
		return new TJsStreamAggr(Js, _AggrNm, TriggerVal);
	}

	void OnAddRec(const TRec& Rec);
	void OnUpdateRec(const TRec& Rec);
	void OnDeleteRec(const TRec& Rec);
	PJsonVal SaveJson(const int& Limit) const;

	// stream aggregator type name 
	static TStr GetType() { return "javaScript"; }
	TStr Type() const { return GetType(); }
	void _Save(TSOut& SOut) const;
	v8::Persistent<v8::Function> SaveFun;
	void _Load(TSIn& SIn);
	v8::Persistent<v8::Function> LoadFun;

	// IInt
	int GetInt() const;
	// IFlt 
	double GetFlt() const;
	// ITm 
	uint64 GetTmMSecs() const;
	// IFltTmIO 
	double GetInFlt() const;
	uint64 GetInTmMSecs() const;
	void GetOutFltV(TFltV& ValV) const;
	void GetOutTmMSecsV(TUInt64V& MSecsV) const;
	int GetN() const;
	// IFltVec
	int GetFltLen() const;
	double GetFlt(const TInt& ElN) const; // GetFltAtFun
	void GetFltV(TFltV& ValV) const;
	// ITmVec
	int GetTmLen() const;
	uint64 GetTm(const TInt& ElN) const; // GetTmAtFun
	void GetTmV(TUInt64V& TmMSecsV) const;
	// INmFlt 
	bool IsNmFlt(const TStr& Nm) const;
	double GetNmFlt(const TStr& Nm) const;
	void GetNmFltV(TStrFltPrV& NmFltV) const;
	// INmInt
	bool IsNm(const TStr& Nm) const;
	double GetNmInt(const TStr& Nm) const;
	void GetNmIntV(TStrIntPrV& NmIntV) const;
};


///////////////////////////////
// QMiner-JavaScript-Store
//# 
//# ### Store
//# 
//# Store holds records. Each record has a unique 64-bit ID. Record ID can be used to directly
//# access the record from the store using index operator:
//# ```JavaScript
//# var store = qm.store("storeName");
//# var record = store[1234];
//# ```
class TJsStore {
private:
	/// JS script context
	TWPt<TScript> Js;
	TWPt<TStore> Store;

	typedef TJsObjUtil<TJsStore> TJsStoreUtil;

	TJsStore(TWPt<TScript> _Js, TWPt<TStore> _Store) : Js(_Js), Store(_Store) { }
public:
	static v8::Persistent<v8::Object> New(TWPt<TScript> Js, TWPt<TStore> Store) {
		return TJsStoreUtil::New(new TJsStore(Js, Store), Js, "qm.storeProto");
	}
	/*static v8::Persistent<v8::Object> New(TWPt<TScript> Js, TWPt<TStore> Store) {
		return TJsStoreUtil::New(new TJsStore(Js, Store)); }*/
	~TJsStore() { }

	// template
	static v8::Handle<v8::ObjectTemplate> GetTemplate();

	static v8::Handle<v8::Value> Field(TWPt<TScript> _Js, const TWPt<TStore>& Store, const TRec& Rec, const int FieldId, v8::HandleScope& HandleScope);
	static v8::Handle<v8::Value> Field(TWPt<TScript> _Js, const TWPt<TStore>& Store, const uint64& RecId, const int FieldId, v8::HandleScope& HandleScope);

	//# 
	//# **Functions and properties:**
	//#     
    //#- `str = store.name` -- name of the store
	JsDeclareProperty(name);
    //#- `bool = store.empty` -- `bool = true` when store is empty
	JsDeclareProperty(empty);
    //#- `len = store.length` -- number of records in the store
	JsDeclareProperty(length);
    //#- `rs = store.recs` -- create a record set containing all the records from the store
	JsDeclareProperty(recs);
    //#- `objArr = store.fields` -- array of all the field descriptor JSON objects
	JsDeclareProperty(fields);
    //#- `objArr = store.joins` -- array of all the join names
	JsDeclareProperty(joins);	
    //#- `objArr = store.keys` -- array of all the [index keys](#index-key) objects    
	JsDeclareProperty(keys);
    //#- `rec = store.first` -- first record from the store
    JsDeclareProperty(first);
    //#- `rec = store.last` -- last record from the store
    JsDeclareProperty(last);
    //#- `iter = store.forwardIter` -- returns iterator for iterating over the store from start to end
    JsDeclareProperty(forwardIter);
    //#- `iter = store.backwardIter` -- returns iterator for iterating over the store from end to start
    JsDeclareProperty(backwardIter);
    //#- `rec = store[recId]` -- get record with ID `recId`; 
    //#     returns `null` when no such record exists
	JsDeclIndexedProperty(indexId);
    //#- `rec = store.rec(recName)` -- get record named `recName`; 
    //#     returns `null` when no such record exists
	JsDeclareFunction(rec);
	//#- `store = store.each(callback)` -- iterates through the store and executes the callback function `callback` on each record. Same record JavaScript wrapper is used for all callback; to save record, make a clone (`rec.$clone()`). Returns self. Examples:
	//#  - `store.each(function (rec) { console.log(JSON.stringify(rec)); })`
	//#  - `store.each(function (rec, idx) { console.log(JSON.stringify(rec) + ', ' + idx); })`
	JsDeclareFunction(each);
	//#- `arr = store.map(callback)` -- iterates through the store, applies callback function `callback` to each record and returns new array with the callback outputs. Same record JavaScript wrapper is used for all callback; to save record, make a clone (`rec.$clone()`). Examples:
	//#  - `arr = store.map(function (rec) { return JSON.stringify(rec); })`
	//#  - `arr = store.map(function (rec, idx) {  return JSON.stringify(rec) + ', ' + idx; })`
	JsDeclareFunction(map);
    //#- `recId = store.add(rec)` -- add record `rec` to the store and return its ID `recId`
	JsDeclareFunction(add);
    //#- `rec = store.newRec(recordJson)` -- creates new record `rec` by (JSON) value `recordJson` (not added to the store)
    JsDeclareFunction(newRec);
    //#- `rs = store.newRecSet(idVec)` -- creates new record set from an integer vector record IDs `idVec` (type la.newIntVec);
	JsDeclareFunction(newRecSet);
    //#- `rs = store.sample(sampleSize)` -- create a record set containing a random 
    //#     sample of `sampleSize` records
	JsDeclareFunction(sample);
    //#- `field = store.field(fieldName)` -- get details of field named `fieldName`
	JsDeclareFunction(field);
    //#- `key = store.key(keyName)` -- get [index key](#index-key) named `keyName`
	JsDeclareFunction(key);
    //#- `store.addTrigger(trigger)` -- add `trigger` to the store triggers. Trigger is a JS object with three properties `onAdd`, `onUpdate`, `onDelete` whose values are callbacks
	JsDeclareFunction(addTrigger);	
    //#- `sa = store.getStreamAggr(saName)` -- returns a stream aggregate `sa` whose name is `saName`
	JsDeclareFunction(getStreamAggr);
	//#- `strArr = store.getStreamAggrNames()` -- returns the names of all stream aggregators listening on the store as an array of strings `strArr`
	JsDeclareFunction(getStreamAggrNames);
	//#- `objJSON = store.toJSON()` -- returns the store as a JSON
	JsDeclareFunction(toJSON);
	//#- `store.clear()` -- deletes all records
	//#- `len = store.clear(num)` -- deletes the first `num` records and returns new length `len`
	JsDeclareFunction(clear);
	//#- `vec = store.getVec(fieldName)` -- gets the `fieldName` vector - the corresponding field type must be one-dimensional, e.g. float, int, string,...
	JsDeclareFunction(getVec);
	//#- `mat = store.getMat(fieldName)` -- gets the `fieldName` matrix - the corresponding field type must be float_v or num_sp_v
	JsDeclareFunction(getMat);
	//#- `val = store.cell(recId, fieldId)` -- if fieldId (int) corresponds to fieldName, this is equivalent to store[recId][fieldName]
	//#- `val = store.cell(recId, fieldName)` -- equivalent to store[recId][fieldName]
	JsDeclareFunction(cell);
	//#JSIMPLEMENT:src/qminer/store.js

    //# 
    //# **Examples**:
    //# 
    //# ```JavaScript
    //# // adding new record
    //# qm.store("Movies").add({
    //#   Title: "The Hobbit: An Unexpected Journey", 
    //#   Year: 2012, 
    //#   directedBy: {
    //#     Name: "Peter Jackson",
    //#     Gender: "Male"
    //#   }
    //# }
    //# 
    //# // adding a trigger
    //# qm.store("People").addTrigger({
    //#   onAdd : function (person) { console.log("New record: " + person.Name); },
    //#   onUpdate : function (person) { console.log("Updated record: " + person.Name); },
    //#   onDelete : function (person) { console.log("Deleted record: " + person.Name); }
    //# });
    //# 
    //# // iterating over records
    //# qm.store("People").each(function (rec) {
    //#   console.log(rec.Name + " (" + rec.Gender + ")");
    //# });
    //# ```    
};
    
///////////////////////////////
// JavaScript Store Iterator
//# 
//# ### Store iterator
//# 
class TJsStoreIter {
private:
	/// JS script context
	TWPt<TScript> Js;	
	TWPt<TStore> Store;
    PStoreIter Iter;
    // placeholder for last object
    v8::Persistent<v8::Object> RecObj;
    TJsRec* JsRec;

	typedef TJsObjUtil<TJsStoreIter> TJsStoreIterUtil;

	TJsStoreIter(TWPt<TScript> _Js, const TWPt<TStore>& _Store, const PStoreIter& _Iter);
public:
	static v8::Persistent<v8::Object> New(TWPt<TScript> Js, 
        const TWPt<TStore>& Store, const PStoreIter& Iter) { 
		return TJsStoreIterUtil::New(new TJsStoreIter(Js, Store, Iter)); }
	~TJsStoreIter() { if (JsRec != NULL) { TJsObjUtil<TJsRec>::MakeWeak(RecObj); } }

	static v8::Handle<v8::ObjectTemplate> GetTemplate();

	//# 
	//# **Functions and properties:**
	//#   
    //#- `store = iter.store` -- get the store
	JsDeclareProperty(store);
    //#- `rec = iter.rec` -- get current record; reuses JavaScript record wrapper, need to call `rec.$clone()` on it to if there is any wish to store intermediate records.
	JsDeclareProperty(rec);
    //#- `bool = iter.next()` -- moves to the next record or returns false if no record left; must be called at least once before `iter.rec` is available
    JsDeclareFunction(next);
};

///////////////////////////////
// JavaScript Record Comparator
class TJsRecCmp {
private:
	/// JS script context
	TWPt<TScript> Js;
	TWPt<TStore> Store;
	// callbacks
	v8::Persistent<v8::Function> CmpFun;

public:
	TJsRecCmp(TWPt<TScript> _Js, TWPt<TStore> _Store, 
        const v8::Persistent<v8::Function>& _CmpFun): 
            Js(_Js), Store(_Store), CmpFun(_CmpFun) { }

    bool operator()(const TUInt64IntKd& RecIdWgt1, const TUInt64IntKd& RecIdWgt2) const;
};

///////////////////////////////
// JavaScript Record Filter
class TJsRecFilter {
private:
	/// JS script context
	TWPt<TScript> Js;
	TWPt<TStore> Store;
	// callbacks
	v8::Persistent<v8::Function> FilterFun;

public:
	TJsRecFilter(TWPt<TScript> _Js, TWPt<TStore> _Store, 
        const v8::Persistent<v8::Function>& _FilterFun): 
            Js(_Js), Store(_Store), FilterFun(_FilterFun) { }

    bool operator()(const TUInt64IntKd& RecIdWgt) const;
};

///////////////////////////////
// JavaScript Record Splitter
class TJsRecSplitter {
private:
	/// JS script context
	TWPt<TScript> Js;
	TWPt<TStore> Store;
	// callbacks
	v8::Persistent<v8::Function> SplitterFun;

public:
	TJsRecSplitter(TWPt<TScript> _Js, TWPt<TStore> _Store, 
        const v8::Persistent<v8::Function>& _SplitterFun): 
            Js(_Js), Store(_Store), SplitterFun(_SplitterFun) { }

    bool operator()(const TUInt64IntKd& RecIdWgt1, const TUInt64IntKd& RecIdWgt2) const;
};

///////////////////////////////
// QMiner-JavaScript-Record-Set
//#
//# ### Record set
//#
//# Record set holds a subset of records from a store. Records are stored in a vector. 
//# It can also hold a vector of aggregates, which were computed over the records from 
//# the set.
class TJsRecSet {
private:
	/// JS script context
	TWPt<TScript> Js;	
	TWPt<TStore> Store;
	PRecSet RecSet;	

	typedef TJsObjUtil<TJsRecSet> TJsRecSetUtil;

	TJsRecSet(TWPt<TScript> _Js, const PRecSet& _RecSet);
public:
	static v8::Persistent<v8::Object> New(TWPt<TScript> Js, const PRecSet& RecSet);
	static PRecSet GetArgRecSet(const v8::Arguments& Args, const int& ArgN);
	~TJsRecSet() { }

	// template
	static v8::Handle<v8::ObjectTemplate> GetTemplate();
	//# 
	//# **Functions and properties:**
	//#   
	//#- `storeName = rs.store` -- store of the records
	JsDeclareProperty(store);
	//#- `len = rs.length` -- number of records in the set
	JsDeclareProperty(length);
	//#- `bool = rs.empty` -- `bool = true` when record set is empty
	JsDeclareProperty(empty);
	//#- `bool =  rs.weighted` -- `bool = true` when records in the set are assigned weights
	JsDeclareProperty(weighted);
    //#- `rec = rs[n]` -- return n-th record from the record set
	JsDeclIndexedProperty(indexId);
	//#- `rs2 = rs.clone()` -- creates new instance of record set
	JsDeclareFunction(clone);
	//#- `rs2 = rs.join(joinName)` -- executes a join `joinName` on the records in the set, result is another record set `rs2`.
	//#- `rs2 = rs.join(joinName, sampleSize)` -- executes a join `joinName` on a sample of `sampleSize` records in the set, result is another record set `rs2`.
	JsDeclareFunction(join);
	//#- `aggrsJSON = rs.aggr()` -- returns an object where keys are aggregate names and values are JSON serialized aggregate values of all the aggregates contained in the records set
	//#- `aggr = rs.aggr(aggrQueryJSON)` -- computes the aggregates based on the `aggrQueryJSON` parameter JSON object. If only one aggregate is involved and an array of JSON objects when more than one are returned.
	JsDeclareFunction(aggr);
	//#- `rs = rs.trunc(limit_num)` -- truncate to first `limit_num` record and return self.
	//#- `rs = rs.trunc(limit_num, offset_num)` -- truncate to `limit_num` record starting with `offset_num` and return self.
	JsDeclareFunction(trunc);
	//#- `rs2 = rs.sample(num)` -- create new record set by randomly sampling `num` records.
	JsDeclareFunction(sample);
	//#- `rs = rs.shuffle(seed)` -- shuffle order using random integer seed `seed`. Returns self.
	JsDeclareFunction(shuffle);
	//#- `rs = rs.reverse()` -- reverse record order. Returns self.
	JsDeclareFunction(reverse);
	//#- `rs = rs.sortById(asc)` -- sort records according to record id; if `asc > 0` sorted in ascending order. Returns self.
	JsDeclareFunction(sortById);
	//#- `rs = rs.sortByFq(asc)` -- sort records according to weight; if `asc > 0` sorted in ascending order. Returns self.
	JsDeclareFunction(sortByFq);
	//#- `rs = rs.sortByField(fieldName, asc)` -- sort records according to value of field `fieldName`; if `asc > 0` sorted in ascending order. Returns self.
	JsDeclareFunction(sortByField);
	//#- `rs = rs.sort(comparatorCallback)` -- sort records according to `comparator` callback. Example: rs.sort(function(rec,rec2) {return rec.Val < rec2.Val;} ) sorts rs in ascending order (field Val is assumed to be a num). Returns self.
   	JsDeclareFunction(sort);
	//#- `rs = rs.filterById(minId, maxId)` -- keeps only records with ids between `minId` and `maxId`. Returns self.
	JsDeclareFunction(filterById);
	//#- `rs = rs.filterByFq(minFq, maxFq)` -- keeps only records with weight between `minFq` and `maxFq`. Returns self.
	JsDeclareFunction(filterByFq);
	//#- `rs = rs.filterByField(fieldName, minVal, maxVal)` -- keeps only records with numeric value of field `fieldName` between `minVal` and `maxVal`. Returns self.
	//#- `rs = rs.filterByField(fieldName, minTm, maxTm)` -- keeps only records with value of time field `fieldName` between `minVal` and `maxVal`. Returns self.
	//#- `rs = rs.filterByField(fieldName, str)` -- keeps only records with string value of field `fieldName` equal to `str`. Returns self.
	JsDeclareFunction(filterByField);
	//#- `rs = rs.filter(filterCallback)` -- keeps only records that pass `filterCallback` function. Returns self.
	JsDeclareFunction(filter);
	//#- `rsArr = rs.split(splitterCallback)` -- split records according to `splitter` callback. Example: rs.split(function(rec,rec2) {return (rec2.Val - rec2.Val) > 10;} ) splits rs in whenever the value of field Val increases for more than 10. Result is an array of record sets. 
   	JsDeclareFunction(split);
    //#- `rs = rs.deleteRecs(rs2)` -- delete from `rs` records that are also in `rs2`. Returns self.
	JsDeclareFunction(deleteRecs);
    //#- `objsJSON = rs.toJSON()` -- provide json version of record set, useful when calling JSON.stringify
	JsDeclareFunction(toJSON);
	//#- `rs = rs.each(callback)` -- iterates through the record set and executes the callback function `callback` on each element. Same record JavaScript wrapper is used for all callback; to save record, make a clone (`rec.$clone()`). Returns self. Examples:
	//#  - `rs.each(function (rec) { console.log(JSON.stringify(rec)); })`
	//#  - `rs.each(function (rec, idx) { console.log(JSON.stringify(rec) + ', ' + idx); })`
	JsDeclareFunction(each);
	//#- `arr = rs.map(callback)` -- iterates through the record set, applies callback function `callback` to each element and returns new array with the callback outputs. Same record JavaScript wrapper is used for all callback; to save record, make a clone (`rec.$clone()`). Examples:
	//#  - `arr = rs.map(function (rec) { return JSON.stringify(rec); })`
	//#  - `arr = rs.map(function (rec, idx) {  return JSON.stringify(rec) + ', ' + idx; })`
	JsDeclareFunction(map);
	//#- `rs3 = rs.setintersect(rs2)` -- returns the intersection (record set) `rs3` between two record sets `rs` and `rs2`, which should point to the same store.
	JsDeclareFunction(setintersect);
	//#- `rs3 = rs.setunion(rs2)` -- returns the union (record set) `rs3` between two record sets `rs` and `rs2`, which should point to the same store.
	JsDeclareFunction(setunion);
	//#- `rs3 = rs.setdiff(rs2)` -- returns the set difference (record set) `rs3`=`rs`\`rs2`  between two record sets `rs` and `rs1`, which should point to the same store.
	JsDeclareFunction(setdiff);
	//#- `vec = rs.getVec(fieldName)` -- gets the `fieldName` vector - the corresponding field type must be one-dimensional, e.g. float, int, string,...
	JsDeclareFunction(getVec);
	//#- `vec = rs.getMat(fieldName)` -- gets the `fieldName` matrix - the corresponding field type must be float_v or num_sp_v
	JsDeclareFunction(getMat);


    //# 
    //# **Examples**:
    //# 
    //# ```JavaScript
    //# TODO
    //# ```        
};

///////////////////////////////
// QMiner-JavaScript-Record
//#
//# ### Record
//#
class TJsRec {
public:
	/// JS script context
	TWPt<TScript> Js;	
	TWPt<TStore> Store;
	TRec Rec;
	TInt Fq;

private:
	typedef TJsObjUtil<TJsRec> TJsRecUtil;
	// we have a separate template for each store
	static TVec<v8::Persistent<v8::ObjectTemplate> > TemplateV;

	TJsRec(TWPt<TScript> _Js, const TRec& _Rec, const int& _Fq): 
		Js(_Js), Store(_Rec.GetStore()), Rec(_Rec), Fq(_Fq) { }
public:
	static v8::Persistent<v8::Object> New(TWPt<TScript> Js, const TRec& Rec, 
        const int& Fq = 0, const bool& MakeWeakP = true) { 
    		return TJsRecUtil::New(new TJsRec(Js, Rec, Fq), 
                GetTemplate(Js->Base, Rec.GetStore()), MakeWeakP); }
    static TJsRec* GetJsRec(const v8::Handle<v8::Value>& Val);
    static TRec GetArgRec(const v8::Arguments& Args, const int& ArgN);

	~TJsRec() { }

	static v8::Handle<v8::ObjectTemplate> GetTemplate(const TWPt<TBase>& Base, const TWPt<TStore>& Store);

	//# 
	//# **Functions and properties:**
	//#   
    //#- `recId = rec.$id` -- returns record ID
    JsDeclareProperty(id);
    //#- `recName = rec.$name` -- returns record name
    JsDeclareProperty(name);
    //#- `recFq = rec.$fq` -- returns record frequency (used for randomized joins)
	JsDeclareProperty(fq);
	//#- `recStore = rec.$store` -- returns record store
	JsDeclareProperty(store);
    //#- `rec['fieldName'] = val` -- sets the record's field `fieldName` to `val`. Equivalent: `rec.fieldName = val`.
	//#- `val = rec['fieldName']` -- gets the value `val` at field `fieldName`. Equivalent: `val = rec.fieldName`.
	JsDeclareSetProperty(getField, setField);
    //#- `rs = rec['joinName']` -- gets the record set if `joinName` is an index join. Equivalent: `rs = rec.joinName`. No setter currently.
	//#- `rec2 = rec['joinName']` -- gets the record `rec2` is the join `joinName` is a field join. Equivalent: `rec2 = rec.joinName`. No setter currently.
	JsDeclareProperty(join);
	JsDeclareProperty(sjoin);
    //#- `rec2 = rec.$clone()` -- create a clone of JavaScript wrapper with same record inside
    JsDeclareFunction(clone);
    //#- `rec = rec.addJoin(joinName, joinRecord)` -- adds a join record `joinRecord` to join `jonName` (string). Returns self.
    //#- `rec = rec.addJoin(joinName, joinRecord, joinFrequency)` -- adds a join record `joinRecord` to join `jonName` (string) with join frequency `joinFrequency`. Returns self.
    JsDeclareFunction(addJoin);
    //#- `rec = rec.delJoin(joinName, joinRecord)` -- deletes join record `joinRecord` from join `joinName` (string). Returns self.
    //#- `rec = rec.delJoin(joinName, joinRecord, joinFrequency)` -- deletes join record `joinRecord` from join `joinName` (string) with join frequency `joinFrequency`. Return self.
    JsDeclareFunction(delJoin);
    //#- `objJSON = rec.toJSON()` -- provide json version of record, useful when calling JSON.stringify
    JsDeclareFunction(toJSON);
};

///////////////////////////////
// QMiner-JavaScript-IndexKey
//# 
//# ### Index key
//# 
class TJsIndexKey {
private:
	/// JS script context
	TWPt<TScript> Js;	
	TIndexKey IndexKey;

	typedef TJsObjUtil<TJsIndexKey> TJsIndexKeyUtil;

	TJsIndexKey(TWPt<TScript> _Js, const TIndexKey& _IndexKey): 
		Js(_Js), IndexKey(_IndexKey) { }	
public:
	static v8::Persistent<v8::Object> New(TWPt<TScript> Js, const TIndexKey& IndexKey) { 
		return TJsIndexKeyUtil::New(new TJsIndexKey(Js, IndexKey)); }
	~TJsIndexKey() { }

	static v8::Handle<v8::ObjectTemplate> GetTemplate();

	//# 
	//# **Functions and properties:**
	//#   
    //#- `storeName = key.store` -- gets the store name `storeName`
	JsDeclareProperty(store);				
    //#- `keyName = key.name` -- gets the key name
	JsDeclareProperty(name);
    //#- `strArr = key.voc` -- gets the array of words (as strings) in the vocabulary
	JsDeclareProperty(voc);
    //#- `strArr = key.fq` -- gets the array of weights (as strings) in the vocabulary
	JsDeclareProperty(fq);
};

///////////////////////////////
// QMiner-LinAlg
//# 
//# ## Linear Algebra
//# 
//# A global object `la` is used to construct vectors (sparse, dense) and matrices and 
//# it is available in any script. The object includes
//# several functions from linear algebra.
class TJsLinAlg {
public:
	/// JS script context
	TWPt<TScript> Js;    
private:	
	/// Object utility class
	typedef TJsObjUtil<TJsLinAlg> TJsLinAlgUtil;
    
    explicit TJsLinAlg(TWPt<TScript> _Js): Js(_Js) { }
public:
	static v8::Persistent<v8::Object> New(TWPt<TScript> Js) { 
		return TJsLinAlgUtil::New(new TJsLinAlg(Js)); }

	/// template
    static v8::Handle<v8::ObjectTemplate> GetTemplate();
	//# 
	//# **Functions and properties:**
	//# 
	//#- `vec = la.newVec()` -- generate an empty float vector
	//#- `vec = la.newVec({"vals":num, "mxvals":num2})` -- generate a vector with `num` zeros and reserve additional `num - num2` elements 
	//#- `vec = la.newVec(arr)` -- copy a javascript number array `arr` 
	//#- `vec = la.newVec(vec2)` -- clone a float vector `vec2`
	JsDeclareFunction(newVec);
	//#- `intVec = la.newIntVec()` -- generate an empty integer vector
	//#- `intVec = la.newIntVec({"vals":num, "mxvals":num2})` -- generate a vector with `num` zeros and reserve additional `num - num2` elements 
	//#- `intVec = la.newIntVec(arr)` -- copy a javascript int array `arr` 
	//#- `intVec = la.newIntVec(intVec2)` -- clone an int vector `intVec2`
	JsDeclareFunction(newIntVec);
	//#- `strVec = la.newStrVec()` -- generate an empty integer vector
	//#- `strVec = la.newStrVec({"vals":num, "mxvals":num2})` -- generate a vector with `num` zeros and reserve additional `num - num2` elements 
	//#- `strVec = la.newStrVec(arr)` -- copy a javascript int array `arr` 
	//#- `strVec = la.newStrVec(strVec2)` -- clone an str vector `strVec2`
	JsDeclareFunction(newStrVec);
	//#- `mat = la.newMat()` -- generates a 0x0 matrix
	//#- `mat = la.newMat({"rows":num, "cols":num2, "random":bool})` -- creates a matrix with `num` rows and `num2` columns and sets it to zero if the optional "random" property is set to `false` (default) and uniform random if "random" is `true`
	//#- `mat = la.newMat(nestedArr)` -- generates a matrix from a javascript array `nestedArr`, whose elements are arrays of numbers which correspond to matrix rows (row-major dense matrix)
	//#- `mat = la.newMat(mat2)` -- clones a dense matrix `mat2`
	JsDeclareFunction(newMat);
	//#- `spVec = la.newSpVec(len)` -- creates an empty sparse vector `spVec`, where `len` is an optional (-1 by default) integer parameter that sets the dimension
	//#- `spVec = la.newSpVec(nestedArr, len)` -- creats a sparse vector `spVec` from a javascript array `nestedArr`, whose elements are javascript arrays with two elements (integer row index and double value). `len` is optional and sets the dimension
	JsDeclareFunction(newSpVec);
	//#- `spMat = la.newSpMat()` -- creates an empty sparse matrix `spMat`
	//#- `spMat = la.newSpMat(rowIdxVec, colIdxVec, valVec)` -- creates an sparse matrix based on two int vectors `rowIdxVec` (row indices) and `colIdxVec` (column indices) and float vector of values `valVec`
	//#- `spMat = la.newSpMat(doubleNestedArr, rows)` -- creates an sparse matrix with `rows` rows (optional parameter), where `doubleNestedArr` is a javascript array of arrays that correspond to sparse matrix columns and each column is a javascript array of arrays corresponding to nonzero elements. Each element is an array of size 2, where the first number is an int (row index) and the second value is a number (value). Example: `spMat = linalg.newSpMat([[[0, 1.1], [1, 2.2], [3, 3.3]], [[2, 1.2]]], { "rows": 4 });`
	//#- `spMat = la.newSpMat({"rows":num, "cols":num2})` -- creates a sparse matrix with `num` rows and `num2` columns, which should be integers
	JsDeclareFunction(newSpMat);
	//#- `svdRes = la.svd(mat, k, {"iter":num, "tol":num2})` -- Computes a truncated svd decomposition mat ~ U S V^T.  `mat` is a dense matrix, integer `k` is the number of singular vectors, optional parameter JSON object contains properies `iter` (integer number of iterations `num`, default 100) and `tol` (the tolerance number `num2`, default 1e-6). The outpus are stored as two dense matrices: `svdRes.U`, `svdRes.V` and a dense float vector `svdRes.s`.
	//#- `svdRes = la.svd(spMat, k, {"iter":num, "tol":num2})` -- Computes a truncated svd decomposition spMat ~ U S V^T.  `spMat` is a sparse matrix, integer `k` is the number of singular vectors, optional parameter JSON object contains properies `iter` (integer number of iterations `num`, default 100) and `tol` (the tolerance number `num2`, default 1e-6). The outpus are stored as two dense matrices: `svdRes.U`, `svdRes.V` and a dense float vector `svdRes.s`.
	JsDeclareFunction(svd);
	//#- `qrRes = la.qr(mat, tol)` -- Computes a qr decomposition: mat = Q R.  `mat` is a dense matrix, optional parameter `tol` (the tolerance number, default 1e-6). The outpus are stored as two dense matrices: `qrRes.Q`, `qrRes.R`.
	JsDeclareFunction(qr);
    //TODO: #- `intVec = la.loadIntVeC(fin)` -- load integer vector from input stream `fin`.
    //JsDeclareFunction(loadIntVec);
	//#JSIMPLEMENT:src/qminer/linalg.js
};

///////////////////////////////
// QMiner-Vector
//# 
//# ### Vector
//# 
//# Vector is an array of objects implemented in glib/base/ds.h. 
//# Some functions are implemented for float vectors only. Using the global `la` object, flaot and int vectors can be generated in the following ways:
//# 
//# ```JavaScript
//# var vec = la.newVec(); //empty vector
//# var intVec = la.newIntVec(); //empty vector
//# // refer to la.newVec, la.newIntVec functions for alternative ways to generate vectors
//# ```
//# 
template <class TVal, class TAux> class TJsVec;

class TAuxFltV {
public:	
	static const TStr ClassId; //ClassId is set to "TFltV"
	static v8::Handle<v8::Value> GetObjVal(const double& Val, v8::HandleScope& Handlescope) {
		return Handlescope.Close(v8::Number::New(Val));
	}
	static double GetArgVal(const v8::Arguments& Args, const int& ArgN) {
		return TJsObjUtil<TJsVec<TFlt, TAuxFltV> >::GetArgFlt(Args, ArgN);
	}
	static double CastVal(const v8::Local<v8::Value>& Value) {
		return Value->ToNumber()->Value();
	}
	static TFlt Parse(const TStr& Str) {
		return Str.GetFlt();
	}
};

class TAuxIntV {
public:	
	static const TStr ClassId; //ClassId is set to "TIntV"
	static v8::Handle<v8::Value> GetObjVal(const int& Val, v8::HandleScope& Handlescope) {
		return Handlescope.Close(v8::Integer::New(Val));
	}
	static int GetArgVal(const v8::Arguments& Args, const int& ArgN) {
		return TJsObjUtil<TJsVec<TInt, TAuxIntV> >::GetArgInt32(Args, ArgN);
	}
	static int CastVal(const v8::Local<v8::Value>& Value) {
		return Value->ToInt32()->Value();
	}
	static TInt Parse(const TStr& Str) {
		return Str.GetInt();
	}
};

class TAuxStrV {
public:
	static const TStr ClassId; //ClassId is set to "TStrV"
	static v8::Handle<v8::Value> GetObjVal(const TStr& Val, v8::HandleScope& Handlescope) {
		return Handlescope.Close(v8::String::New(Val.CStr()));
	}
	static TStr GetArgVal(const v8::Arguments& Args, const int& ArgN) {
		return TJsObjUtil<TJsVec<TStr, TAuxStrV> >::GetArgStr(Args, ArgN);
	}
	static TStr CastVal(const v8::Local<v8::Value>& Value) {		
		return TJsObjUtil<TJsVec<TStr, TAuxStrV> >::GetStr(Value->ToString());
	}
	static TStr Parse(const TStr& Str) {
		return Str;
	}
};

template <class TVal = TFlt, class TAux = TAuxFltV>
class TJsVec {
public:
	/// JS script context
	TWPt<TScript> Js;    
	typedef TVec<TVal> TValV;
	TValV Vec;
private:	
	/// Object utility class
	typedef TJsObjUtil<TJsVec<TVal, TAux> > TJsVecUtil;
    explicit TJsVec(TWPt<TScript> _Js): Js(_Js) { }	
public:	
	static v8::Persistent<v8::Object> New(TWPt<TScript> Js) {
		v8::Persistent<v8::Object> obj = TJsVecUtil::New(new TJsVec(Js));
		v8::Handle<v8::String> key = v8::String::New("class");
		v8::Handle<v8::String> value = v8::String::New(TAux::ClassId.CStr());
		obj->SetHiddenValue(key, value);		
		return  obj;
	}
	static v8::Persistent<v8::Object> New(TWPt<TScript> Js, const TValV& _Vec) {
		v8::Persistent<v8::Object> obj = New(Js);
		TJsVec::SetVec(obj, _Vec);		
		return  obj;
	}
	static TValV& GetVec(const v8::Handle<v8::Object> Obj) {
		return TJsVecUtil::GetSelf(Obj)->Vec;
	}
	static void SetVec(const v8::Handle<v8::Object> Obj, const TValV& _Vec) {
		TJsVecUtil::GetSelf(Obj)->Vec = _Vec;
	}
	
	/// template	
	static v8::Handle<v8::ObjectTemplate> GetTemplate();
	//# 
	//# **Functions and properties:**
	//# 
	//#- `num = vec.at(idx)` -- gets the value `num` of vector `vec` at index `idx`  (0-based indexing)
	//#- `num = intVec.at(idx)` -- gets the value `num` of integer vector `intVec` at index `idx`  (0-based indexing)
	JsDeclareFunction(at);
	//#- `vec2 = vec.subVec(intVec)` -- gets the subvector based on an index vector `intVec` (indices can repeat, 0-based indexing)
	//#- `intVec2 = intVec.subVec(intVec)` -- gets the subvector based on an index vector `intVec` (indices can repeat, 0-based indexing)
	JsDeclareFunction(subVec);
	//#- `num = vec[idx]; vec[idx] = num` -- get value `num` at index `idx`, set value at index `idx` to `num` of vector `vec`(0-based indexing)
	JsDeclGetSetIndexedProperty(indexGet, indexSet);
	//#- `vec = vec.put(idx, num)` -- set value of vector `vec` at index `idx` to `num` (0-based indexing). Returns self.
	//#- `intVec = intVec.put(idx, num)` -- set value of integer vector `intVec` at index `idx` to `num` (0-based indexing). Returns self.
	JsDeclareFunction(put);	
	//#- `len = vec.push(num)` -- append value `num` to vector `vec`. Returns `len` - the length  of the modified array
	//#- `len = intVec.push(num)` -- append value `num` to integer vector `intVec`. Returns `len` - the length  of the modified array
	JsDeclareFunction(push);
	//#- `len = vec.unshift(num)` -- insert value `num` to the begining of vector `vec`. Returns the length of the modified array.
	//#- `len = intVec.unshift(num)` -- insert value `num` to the begining of integer vector `intVec`. Returns the length of the modified array.
	JsDeclareFunction(unshift);
	//#- `len = vec.pushV(vec2)` -- append vector `vec2` to vector `vec`.
	//#- `len = intVec.pushV(intVec2)` -- append integer vector `intVec2` to integer vector `intVec`.
	JsDeclareTemplatedFunction(pushV);
	//#- `num = vec.sum()` -- return `num`: the sum of elements of vector `vec`
	//#- `num = intVec.sum()` -- return `num`: the sum of elements of integer vector `intVec`
	JsDeclareFunction(sum);
	//#- `idx = vec.getMaxIdx()` -- returns the integer index `idx` of the maximal element in vector `vec`
	//#- `idx = intVec.getMaxIdx()` -- returns the integer index `idx` of the maximal element in integer vector `vec`
	JsDeclareTemplatedFunction(getMaxIdx);
	//#- `vec2 = vec.sort(asc)` -- `vec2` is a sorted copy of `vec`. `asc=true` sorts in ascending order (equivalent `sort()`), `asc`=false sorts in descending order
	//#- `intVec2 = intVec.sort(asc)` -- integer vector `intVec2` is a sorted copy of integer vector `intVec`. `asc=true` sorts in ascending order (equivalent `sort()`), `asc`=false sorts in descending order
	JsDeclareFunction(sort);
	//#- `sortRes = vec.sortPerm(asc)` -- returns a sorted copy of the vector in `sortRes.vec` and the permutation `sortRes.perm`. `asc=true` sorts in ascending order (equivalent `sortPerm()`), `asc`=false sorts in descending order.
	JsDeclareTemplatedFunction(sortPerm);	
	//#- `vec = vec.shuffle()` -- shuffels the vector `vec` (inplace operation). Returns self.
	JsDeclareFunction(shuffle);
	//#- `vec = vec.trunc(num)` -- truncates the vector `vec` to lenght 'num' (inplace operation). Returns self.
	JsDeclareFunction(trunc);
	//#- `mat = vec.outer(vec2)` -- the dense matrix `mat` is a rank-1 matrix obtained by multiplying `vec * vec2^T`. Implemented for dense float vectors only. 
	JsDeclareTemplatedFunction(outer);
	//#- `num = vec.inner(vec2)` -- `num` is the standard dot product between vectors `vec` and `vec2`. Implemented for dense float vectors only.
	JsDeclareTemplatedFunction(inner);
	//#- `vec3 = vec.plus(vec2)` --`vec3` is the sum of vectors `vec` and `vec2`. Implemented for dense float vectors only.
	JsDeclareTemplatedFunction(plus);
	//#- `vec3 = vec.minus(vec2)` --`vec3` is the difference of vectors `vec` and `vec2`. Implemented for dense float vectors only.
	JsDeclareTemplatedFunction(minus);
	//#- `vec2 = vec.multiply(num)` --`vec2` is a vector obtained by multiplying vector `vec` with a scalar (number) `num`. Implemented for dense float vectors only.
	JsDeclareTemplatedFunction(multiply);
	//#- `vec = vec.normalize()` -- normalizes the vector `vec` (inplace operation). Implemented for dense float vectors only. Returns self.
	JsDeclareTemplatedFunction(normalize);
	//#- `len = vec.length` -- integer `len` is the length of vector `vec`
	//#- `len = intVec.length` -- integer `len` is the length of integer vector `vec`
	JsDeclareProperty(length);
	//#- `vec = vec.print()` -- print vector in console. Returns self.
	//#- `intVec = intVec.print()` -- print integer vector in console. Returns self.
	JsDeclareFunction(print);
	//#- `mat = vec.diag()` -- `mat` is a diagonal dense matrix whose diagonal equals `vec`. Implemented for dense float vectors only.
	JsDeclareTemplatedFunction(diag);
	//#- `spMat = vec.spDiag()` -- `spMat` is a diagonal sparse matrix whose diagonal equals `vec`. Implemented for dense float vectors only.
	JsDeclareTemplatedFunction(spDiag);
	//#- `num = vec.norm()` -- `num` is the Euclidean norm of `vec`. Implemented for dense float vectors only.
	JsDeclareTemplatedFunction(norm);
	//#- `spVec = vec.sparse()` -- `spVec` is a sparse vector representation of dense vector `vec`. Implemented for dense float vectors only.
	JsDeclareTemplatedFunction(sparse);
	//#- `mat = vec.toMat()` -- `mat` is a matrix with a single column that is equal to dense vector `vec`.
	//#- `mat = intVec.toMat()` -- `mat` is a matrix with a single column that is equal to dense integer vector `intVec`.
	JsDeclareTemplatedFunction(toMat);
	//#- `fout = vec.save(fout)` -- saves to output stream `fout`
	//#- `fout = intVec.save(fout)` -- saves to output stream `fout`
	JsDeclareFunction(save);
	//#- `vec = vec.load(fin)` -- loads from input stream `fin`
	//#- `intVec = intVec.load(fin)` -- loads from input stream `fin`	
	JsDeclareFunction(load);
	//#- `fout = vec.saveascii(fout)` -- saves to output stream `fout`
	//#- `fout = intVec.saveascii(fout)` -- saves to output stream `fout`
	JsDeclareFunction(saveascii);
	//#- `vec = vec.loadascii(fin)` -- loads from input stream `fin`
	//#- `intVec = intVec.loadascii(fin)` -- loads from input stream `fin`	
	JsDeclareFunction(loadascii);

};
typedef TJsVec<TFlt, TAuxFltV> TJsFltV;
typedef TJsVec<TInt, TAuxIntV> TJsIntV;
typedef TJsVec<TStr, TAuxStrV> TJsStrV;

template <class TVal, class TAux>
v8::Handle<v8::ObjectTemplate> TJsVec<TVal, TAux>::GetTemplate() {
	v8::HandleScope HandleScope;
	static v8::Persistent<v8::ObjectTemplate> Template;
	if (Template.IsEmpty()) {
		v8::Handle<v8::ObjectTemplate> TmpTemp = v8::ObjectTemplate::New();
		JsRegisterFunction(TmpTemp, at);	
		JsRegisterFunction(TmpTemp, subVec);
		JsRegGetSetIndexedProperty(TmpTemp, indexGet, indexSet);
		JsRegisterFunction(TmpTemp, put);
		JsRegisterFunction(TmpTemp, push);
		JsRegisterFunction(TmpTemp, unshift);
		JsRegisterFunction(TmpTemp, pushV);
		JsRegisterFunction(TmpTemp, sum);
		JsRegisterFunction(TmpTemp, getMaxIdx);
		JsRegisterFunction(TmpTemp, sort);
		JsRegisterFunction(TmpTemp, sortPerm);
		JsRegisterFunction(TmpTemp, shuffle);
		JsRegisterFunction(TmpTemp, trunc);
		JsRegisterFunction(TmpTemp, outer);
		JsRegisterFunction(TmpTemp, inner);
		JsRegisterFunction(TmpTemp, plus);
		JsRegisterFunction(TmpTemp, minus);
		JsRegisterFunction(TmpTemp, multiply);
		JsRegisterFunction(TmpTemp, normalize);
		JsRegisterProperty(TmpTemp, length);
		JsRegisterFunction(TmpTemp, print);
		JsRegisterFunction(TmpTemp, diag);
		JsRegisterFunction(TmpTemp, spDiag);	
		JsRegisterFunction(TmpTemp, norm);
		JsRegisterFunction(TmpTemp, sparse);
		JsRegisterFunction(TmpTemp, toMat);
		JsRegisterFunction(TmpTemp, save);
		JsRegisterFunction(TmpTemp, load);
		JsRegisterFunction(TmpTemp, saveascii);
		JsRegisterFunction(TmpTemp, loadascii);
		TmpTemp->SetInternalFieldCount(1);
		Template = v8::Persistent<v8::ObjectTemplate>::New(TmpTemp);		
	}
	return Template;
}

template <class TVal, class TAux>
v8::Handle<v8::Value> TJsVec<TVal, TAux>::at(const v8::Arguments& Args) {
	v8::HandleScope HandleScope;
	TJsVec* JsVec = TJsVecUtil::GetSelf(Args);
	TInt Index = TJsVecUtil::GetArgInt32(Args, 0);	
	QmAssertR(Index >= 0 && Index < JsVec->Vec.Len(), "vector at: index out of bounds");
	TVal result = JsVec->Vec[Index];
	return TAux::GetObjVal(result, HandleScope);
}

template <class TVal, class TAux>
v8::Handle<v8::Value> TJsVec<TVal, TAux>::subVec(const v8::Arguments& Args) {
	v8::HandleScope HandleScope;
	TJsVec* JsVec = TJsVecUtil::GetSelf(Args);
	if (Args.Length() > 0) {
		if (TJsVecUtil::IsArgClass(Args, 0, "TIntV")) {
			TJsIntV* IdxV = TJsObjUtil<TQm::TJsIntV>::GetArgObj(Args, 0);
			int Len = IdxV->Vec.Len();
			TVec<TVal> Res(Len);
			for (int ElN = 0; ElN < Len; ElN++) {
				Res[ElN] = JsVec->Vec[IdxV->Vec[ElN]];
			}
			return TJsVec<TVal, TAux>::New(JsVec->Js, Res);
		}
		else if (Args[0]->IsArray()) {
			v8::Handle<v8::Value> V8IdxV = TJsLinAlg::newIntVec(Args);
			v8::Handle<v8::Object> V8IdxVObj = v8::Handle<v8::Object>::Cast(V8IdxV);
			v8::Local<v8::External> WrappedObject = v8::Local<v8::External>::Cast(V8IdxVObj->GetInternalField(0));
			TJsIntV* IdxV = static_cast<TJsIntV*>(WrappedObject->Value());
			int Len = IdxV->Vec.Len();
			TVec<TVal> Res(Len);
			for (int ElN = 0; ElN < Len; ElN++) {
				Res[ElN] = JsVec->Vec[IdxV->Vec[ElN]];
			}
			return TJsVec<TVal, TAux>::New(JsVec->Js, Res);
		}		
	}
	return HandleScope.Close(v8::Undefined());
}

template <class TVal, class TAux>
v8::Handle<v8::Value> TJsVec<TVal, TAux>::indexGet(uint32_t Index, const v8::AccessorInfo& Info) {
	v8::HandleScope HandleScope;
	TJsVec* JsVec = TJsVecUtil::GetSelf(Info);	
	QmAssertR(Index < (uint32_t)JsVec->Vec.Len(), "vector at: index out of bounds");
	TVal result = JsVec->Vec[Index];
	return TAux::GetObjVal(result, HandleScope);
}

template <class TVal, class TAux>
v8::Handle<v8::Value> TJsVec<TVal, TAux>::put(const v8::Arguments& Args) {
	v8::HandleScope HandleScope;
	TJsVec* JsVec = TJsVecUtil::GetSelf(Args);
	if (Args.Length() == 2) {
		QmAssertR(Args[0]->IsInt32(), "the first argument should be an integer");
		QmAssertR(Args[1]->IsNumber(), "the second argument should be a number");				
		TInt Index = TJsVecUtil::GetArgInt32(Args, 0);
		TVal Val = TAux::GetArgVal(Args, 1);	
		QmAssertR(Index >= 0 && Index < JsVec->Vec.Len(), "vector put: index out of bounds");		
		JsVec->Vec[Index] = Val;
	}
	return Args.Holder();
}

template <class TVal, class TAux>
v8::Handle<v8::Value> TJsVec<TVal, TAux>::indexSet(uint32_t Index, v8::Local<v8::Value> Value, const v8::AccessorInfo& Info) {
	v8::HandleScope HandleScope;
	TJsVec* JsVec = TJsVecUtil::GetSelf(Info);
	QmAssertR(Index < (uint32_t)JsVec->Vec.Len(), "vector at: index out of bounds");
	TVal Val = TAux::CastVal(Value);	
	JsVec->Vec[Index] = Val;	
	return HandleScope.Close(v8::Undefined());	
}

template <class TVal, class TAux>
v8::Handle<v8::Value> TJsVec<TVal, TAux>::push(const v8::Arguments& Args) {
	v8::HandleScope HandleScope;
	TJsVec* JsVec = TJsVecUtil::GetSelf(Args);	
	// assume number
	TVal Val = TAux::GetArgVal(Args, 0);	
	JsVec->Vec.Add(Val);	
	return HandleScope.Close(v8::Integer::New(JsVec->Vec.Len()));	
}

template <class TVal, class TAux>
v8::Handle<v8::Value> TJsVec<TVal, TAux>::unshift(const v8::Arguments& Args) {
	v8::HandleScope HandleScope;
	TJsVec* JsVec = TJsVecUtil::GetSelf(Args);
	// assume number
	TVal Val = TAux::GetArgVal(Args, 0);
	JsVec->Vec.Ins(0, Val);
	return HandleScope.Close(v8::Integer::New(JsVec->Vec.Len()));
}

template <class TVal, class TAux>
v8::Handle<v8::Value> TJsVec<TVal, TAux>::sum(const v8::Arguments& Args) {
	// currently only float vectors are supported
	v8::HandleScope HandleScope;
	TJsVec* JsVec = TJsObjUtil<TJsVec>::GetSelf(Args);
	TVal result;
	int Els = JsVec->Vec.Len();
	if (Els > 0) {
		for (int ElN = 0; ElN < Els; ElN++) {
			result += JsVec->Vec[ElN];
		}
	}
	return TAux::GetObjVal(result, HandleScope);
}

template <class TVal, class TAux>
v8::Handle<v8::Value> TJsVec<TVal, TAux>::sort(const v8::Arguments& Args) {
	v8::HandleScope HandleScope;
	TJsVec* JsVec = TJsObjUtil<TJsVec>::GetSelf(Args);
	bool Asc = TJsObjUtil<TJsVec>::GetArgBool(Args, 0 , true);
	TVec<TVal> Result = JsVec->Vec;
	Result.Sort(Asc);
	return TJsVec<TVal, TAux>::New(JsVec->Js, Result);
}

template <class TVal, class TAux>
v8::Handle<v8::Value> TJsVec<TVal, TAux>::shuffle(const v8::Arguments& Args) {
	v8::HandleScope HandleScope;
	TJsVec* JsVec = TJsObjUtil<TJsVec>::GetSelf(Args);
    static TRnd Rnd; JsVec->Vec.Shuffle(Rnd);
	return Args.Holder();
}

template <class TVal, class TAux>
v8::Handle<v8::Value> TJsVec<TVal, TAux>::trunc(const v8::Arguments& Args) {
	v8::HandleScope HandleScope;
	TJsVec* JsVec = TJsObjUtil<TJsVec>::GetSelf(Args);
    const int NewLen = TJsObjUtil<TJsVec>::GetArgInt32(Args, 0);
    JsVec->Vec.Trunc(NewLen);
	return Args.Holder();
}

template <class TVal, class TAux>
v8::Handle<v8::Value> TJsVec<TVal, TAux>::length(v8::Local<v8::String> Properties, const v8::AccessorInfo& Info) {
	v8::HandleScope HandleScope;
	TJsVec* JsVec = TJsVecUtil::GetSelf(Info);	
	return HandleScope.Close(v8::Integer::New(JsVec->Vec.Len()));
}

template <class TVal, class TAux>
v8::Handle<v8::Value> TJsVec<TVal, TAux>::print(const v8::Arguments& Args) {
	v8::HandleScope HandleScope;
	TJsVec<TVal, TAux>* JsVec = TJsVecUtil::GetSelf(Args);
	for (int ElN = 0; ElN < JsVec->Vec.Len(); ElN++) {
		printf("%s ", JsVec->Vec[ElN].GetStr().CStr());		
	}
	printf("\n");	
	return Args.Holder();
}

template <class TVal, class TAux>
v8::Handle<v8::Value> TJsVec<TVal, TAux>::save(const v8::Arguments& Args) {
	v8::HandleScope HandleScope;
	TJsVec* JsVec = TJsVecUtil::GetSelf(Args);
	PSOut SOut = TJsFOut::GetArgFOut(Args, 0);
	// save to stream
	JsVec->Vec.Save(*SOut);
	return HandleScope.Close(Args[0]);
}

template <class TVal, class TAux>
v8::Handle<v8::Value> TJsVec<TVal, TAux>::load (const v8::Arguments& Args) {
	v8::HandleScope HandleScope;
	TJsVec* JsVec = TJsVecUtil::GetSelf(Args);
	PSIn SIn = TJsFIn::GetArgFIn(Args, 0);
	// load from stream
	JsVec->Vec.Load(*SIn);
	return Args.Holder();
}

template <class TVal, class TAux>
v8::Handle<v8::Value> TJsVec<TVal, TAux>::saveascii(const v8::Arguments& Args) {
	v8::HandleScope HandleScope;
	TJsVec* JsVec = TJsVecUtil::GetSelf(Args);
	PSOut SOut = TJsFOut::GetArgFOut(Args, 0);
	// save to stream
	const int Rows = JsVec->Vec.Len();
	for (int RowId = 0; RowId < Rows; RowId++) {	
		SOut->PutStr(JsVec->Vec[RowId].GetStr());
		SOut->PutCh('\n');
	}
	return HandleScope.Close(Args[0]);
}

template <class TVal, class TAux>
v8::Handle<v8::Value> TJsVec<TVal, TAux>::loadascii(const v8::Arguments& Args) {
	v8::HandleScope HandleScope;
	TJsVec* JsVec = TJsVecUtil::GetSelf(Args);
	PSIn SIn = TJsFIn::GetArgFIn(Args, 0);
	// load from stream
	TStr Line;
	while (SIn->GetNextLn(Line)) {
		JsVec->Vec.Add(TAux::Parse(Line));
	}
	return Args.Holder();
}

///////////////////////////////
// QMiner-FltVV
//# 
//# ### Matrix (dense matrix)
//# 
//# Matrix is a double 2D array implemented in glib/base/ds.h. 
//# Using the global `la` object, dense matrices are generated in several ways:
//# 
//# ```JavaScript
//# var fltv = la.newVec(); //empty matrix
//# // refer to la.newMat function for alternative ways to generate dense matrices
//# ```
//# 
class TJsFltVV {
public:
	/// JS script context
	TWPt<TScript> Js;    
	TFltVV Mat;
private:	
	/// Object utility class
	typedef TJsObjUtil<TJsFltVV> TJsFltVVUtil;    
    explicit TJsFltVV(TWPt<TScript> _Js): Js(_Js) { }
public:
	static v8::Persistent<v8::Object> New(TWPt<TScript> Js) { 		
		v8::Persistent<v8::Object> obj = TJsFltVVUtil::New(new TJsFltVV(Js));
		v8::Handle<v8::String> key = v8::String::New("class");
		v8::Handle<v8::String> value = v8::String::New("TFltVV");
		obj->SetHiddenValue(key, value);
		return  obj;
	}
	static v8::Persistent<v8::Object> New(TWPt<TScript> Js, const TFltVV& _Mat) {
		v8::Persistent<v8::Object> obj = New(Js);
		TJsFltVV::SetFltVV(obj, _Mat);		
		return  obj;
	}
	static TFltVV& GetFltVV(const v8::Handle<v8::Object> Obj) {
		return TJsFltVVUtil::GetSelf(Obj)->Mat;
	}
	static void SetFltVV(const v8::Handle<v8::Object> Obj, const TFltVV& _Mat) {
		TJsFltVVUtil::GetSelf(Obj)->Mat = _Mat;
	}
	/// template
    static v8::Handle<v8::ObjectTemplate> GetTemplate();
	//# 
	//# **Functions and properties:**
	//# 
	//#- `num = mat.at(rowIdx,colIdx)` -- Gets the element of `mat` (matrix). Input: row index `rowIdx` (integer), column index `colIdx` (integer). Output: `num` (number). Uses zero-based indexing.
	JsDeclareFunction(at);	
	//#- `mat = mat.put(rowIdx, colIdx, num)` -- Sets the element of `mat` (matrix). Input: row index `rowIdx` (integer), column index `colIdx` (integer), value `num` (number). Uses zero-based indexing. Returns self.
	JsDeclareFunction(put);
	//#- `mat2 = mat.multiply(num)` -- Matrix multiplication: `num` is a number, `mat2` is a matrix
	//#- `vec2 = mat.multiply(vec)` -- Matrix multiplication: `vec` is a vector, `vec2` is a vector
	//#- `vec = mat.multiply(spVec)` -- Matrix multiplication: `spVec` is a sparse vector, `vec` is a vector
	//#- `mat3 = mat.multiply(mat2)` -- Matrix multiplication: `mat2` is a matrix, `mat3` is a matrix
	//#- `mat2 = mat.multiply(spMat)` -- Matrix multiplication: `spMat` is a sparse matrix, `mat2` is a matrix
	JsDeclareFunction(multiply);
	//#- `mat2 = mat.multiplyT(num)` -- Matrix transposed multiplication: `num` is a number, `mat2` is a matrix. The result is numerically equivalent to mat.transpose().multiply(), but more efficient
	//#- `vec2 = mat.multiplyT(vec)` -- Matrix transposed multiplication: `vec` is a vector, `vec2` is a vector. The result is numerically equivalent to mat.transpose().multiply(), but more efficient
	//#- `vec = mat.multiplyT(spVec)` -- Matrix transposed multiplication: `spVec` is a sparse vector, `vec` is a vector. The result is numerically equivalent to mat.transpose().multiply(), but more efficient
	//#- `mat3 = mat.multiplyT(mat2)` -- Matrix transposed multiplication: `mat2` is a matrix, `mat3` is a matrix. The result is numerically equivalent to mat.transpose().multiply(), but more efficient
	//#- `mat2 = mat.multiplyT(spMat)` -- Matrix transposed multiplication: `spMat` is a sparse matrix, `mat2` is a matrix. The result is numerically equivalent to mat.transpose().multiply(), but more efficient
	JsDeclareFunction(multiplyT);
	//#- `mat3 = mat.plus(mat2)` -- `mat3` is the sum of matrices `mat` and `mat2`
	JsDeclareFunction(plus);
	//#- `mat3 = mat.minus(mat2)` -- `mat3` is the difference of matrices `mat` and `mat2`
	JsDeclareFunction(minus);
	//#- `mat2 = mat.transpose()` -- matrix `mat2` is matrix `mat` transposed
	JsDeclareFunction(transpose);
	//#- `vec2 = mat.solve(vec)` -- vector `vec2` is the solution to the linear system `mat * vec2 = vec`
	JsDeclareFunction(solve);
	//#- `vec = mat.rowNorms()` -- `vec` is a dense vector, where `vec[i]` is the norm of the `i`-th row of `mat`
	JsDeclareFunction(rowNorms);
	//#- `vec = mat.colNorms()` -- `vec` is a dense vector, where `vec[i]` is the norm of the `i`-th column of `mat`
	JsDeclareFunction(colNorms);
	//#- `mat = mat.normalizeCols()` -- normalizes each column of matrix `mat` (inplace operation). Returns self.
	JsDeclareFunction(normalizeCols);
	//#- `spMat = mat.sparse()` -- get sparse column matrix representation `spMat` of dense matrix `mat`
	JsDeclareFunction(sparse);
	//#- `num = mat.frob()` -- number `num` is the Frobenious norm of matrix `mat`
	JsDeclareFunction(frob);
	//#- `num = mat.rows` -- integer `num` corresponds to the number of rows of `mat`
	JsDeclareProperty(rows);
	//#- `num = mat.cols` -- integer `num` corresponds to the number of columns of `mat`
	JsDeclareProperty(cols);
	//#- `str = mat.printStr()` -- print matrix `mat` to a string `str`
	JsDeclareFunction(printStr);
	//#- `mat = mat.print()` -- print matrix `mat` to console. Returns self.
	JsDeclareFunction(print);
	//#- `colIdx = mat.rowMaxIdx(rowIdx)`: get the index `colIdx` of the maximum element in row `rowIdx` of dense matrix `mat`
	JsDeclareFunction(rowMaxIdx);
	//#- `rowIdx = mat.colMaxIdx(colIdx)`: get the index `rowIdx` of the maximum element in column `colIdx` of dense matrix `mat`
	JsDeclareFunction(colMaxIdx);
	//#- `vec = mat.getCol(colIdx)` -- `vec` corresponds to the `colIdx`-th column of dense matrix `mat`. `colIdx` must be an integer.
	JsDeclareFunction(getCol);
	//#- `mat = mat.setCol(colIdx, vec)` -- Sets the column of a dense matrix `mat`. `colIdx` must be an integer, `vec` must be a dense vector. Returns self.
	JsDeclareFunction(setCol);
	//#- `vec = mat.getRow(rowIdx)` -- `vec` corresponds to the `rowIdx`-th row of dense matrix `mat`. `rowIdx` must be an integer.
	JsDeclareFunction(getRow);
	//#- `mat.setRow(rowIdx, vec)` -- Sets the row of a dense matrix `mat`. `rowIdx` must be an integer, `vec` must be a dense vector.
	JsDeclareFunction(setRow);
	//#- `vec = mat.diag()` -- Returns the diagonal of matrix `mat` as `vec` (dense vector).
	JsDeclareFunction(diag);
	//#- `fout = mat.save(fout)` -- print `mat` (full matrix) to output stream `fout`. Returns `fout`.
	JsDeclareFunction(save);
	//#- `mat = mat.load(fin)` -- replace `mat` (full matrix) by loading from input steam `fin`. `mat` has to be initialized first, for example using `mat = la.newMat()`. Returns self.
	JsDeclareFunction(load);
	//#- `fout = mat.saveascii(fout)` -- save `mat` (full matrix) to output stream `fout`. Returns `fout`.
	JsDeclareFunction(saveascii);
	//#- `mat = mat.loadascii(fin)` -- replace `mat` (full matrix) by loading from input steam `fin`. `mat` has to be initialized first, for example using `mat = la.newMat()`. Returns self.
	JsDeclareFunction(loadascii);
};

///////////////////////////////
// QMiner-Sparse-Vector
//# 
//# ### SpVector (sparse vector)
//# 
//# Sparse vector is an array of (int,double) pairs that represent column indices and values (TIntFltKdV is implemented in glib/base/ds.h.)
//# Using the global `la` object, sparse vectors can be generated in the following ways:
//# 
//# ```JavaScript
//# var spVec = la.newSpVec(); //empty vector
//# // refer to la.newSpVec for alternative ways to generate sparse vectors
//# ```
//# 
class TJsSpV {
public:
	/// JS script context
	TWPt<TScript> Js;    
	TIntFltKdV Vec;
	int Dim;
private:	
	/// Object utility class
	typedef TJsObjUtil<TJsSpV> TJsSpVUtil;    
	explicit TJsSpV(TWPt<TScript> _Js) : Js(_Js), Dim(-1) { }
public:
	static v8::Persistent<v8::Object> New(TWPt<TScript> Js) {
		v8::Persistent<v8::Object> obj = TJsSpVUtil::New(new TJsSpV(Js));
		v8::Handle<v8::String> key = v8::String::New("class");
		v8::Handle<v8::String> value = v8::String::New("TIntFltKdV");
		obj->SetHiddenValue(key, value);		
		return  obj;
	}
	static v8::Persistent<v8::Object> New(TWPt<TScript> Js, const TIntFltKdV& _Vec) {
		v8::Persistent<v8::Object> obj = New(Js);
		TJsSpV::SetSpV(obj, _Vec);
		return  obj;
	}
	static v8::Persistent<v8::Object> New(TWPt<TScript> Js, const TIntFltKdV& _Vec, const int _Dim) {
		v8::Persistent<v8::Object> obj = New(Js);
		TJsSpV::SetSpV(obj, _Vec);
		TJsSpV::SetDim(obj, _Dim);
		return  obj;
	}
	static TIntFltKdV& GetSpV(const v8::Handle<v8::Object> Obj) {
		return TJsSpVUtil::GetSelf(Obj)->Vec;
	}
	static void SetSpV(const v8::Handle<v8::Object> Obj, const TIntFltKdV& _Vec) {
		TJsSpVUtil::GetSelf(Obj)->Vec = _Vec;
	}
	static void SetDim(const v8::Handle<v8::Object> Obj, const int& _Dim) {
		TJsSpVUtil::GetSelf(Obj)->Dim = _Dim;
	}
	/// template
    static v8::Handle<v8::ObjectTemplate> GetTemplate();
	//# 
	//# **Functions and properties:**
	//# 
	//#- `num = spVec.at(idx)` -- Gets the element of a sparse vector `spVec`. Input: index `idx` (integer). Output: value `num` (number). Uses 0-based indexing
	JsDeclareFunction(at);	
	//#- `spVec = spVec.put(idx, num)` -- Set the element of a sparse vector `spVec`. Inputs: index `idx` (integer), value `num` (number). Uses 0-based indexing. Returns self.
	JsDeclareFunction(put);		
	//#- `num = spVec.sum()` -- `num` is the sum of elements of `spVec`
	JsDeclareFunction(sum);	
	//#- `num = spVec.inner(vec)` -- `num` is the inner product between `spVec` and dense vector `vec`.
	//#- `num = spVec.inner(spVec)` -- `num` is the inner product between `spVec` and sparse vector `spVec`.
	JsDeclareFunction(inner);	
    //#- `spVec = spVec.plus(spVec2)` -- adds `spVec2` to `spVec`, result is stored in `spVec. Return self.
	JsDeclareFunction(plus);	
	//#- `spVec2 = spVec.multiply(a)` -- `spVec2` is sparse vector, a product between `num` (number) and vector `spVec`
	JsDeclareFunction(multiply);
	//#- `spVec = spVec.normalize()` -- normalizes the vector spVec (inplace operation). Returns self.
	JsDeclareFunction(normalize);
	//#- `num = spVec.nnz` -- gets the number of nonzero elements `num` of vector `spVec`
	JsDeclareProperty(nnz);	
	//#- `num = spVec.dim` -- gets the dimension `num` (-1 means that it is unknown)
	JsDeclareProperty(dim);	
	//#- `spVec = spVec.print()` -- prints the vector to console. Return self.
	JsDeclareFunction(print);
	//#- `num = spVec.norm()` -- returns `num` - the norm of `spVec`
	JsDeclareFunction(norm);
	//#- `vec = spVec.full()` --  returns `vec` - a dense vector representation of sparse vector `spVec`.
	JsDeclareFunction(full);
	//#- `valVec = spVec.valVec()` --  returns `valVec` - a dense (double) vector of values of nonzero elements of `spVec`.
	JsDeclareFunction(valVec);
	//#- `idxVec = spVec.idxVec()` --  returns `idxVec` - a dense (int) vector of indices (0-based) of nonzero elements of `spVec`.
	JsDeclareFunction(idxVec);
};


///////////////////////////////
// QMiner-Sparse-Col-Matrix
//# 
//# ### SpMatrix (sparse column matrix)
//# 
//# SpMatrix is a sparse matrix represented as a dense vector of sparse vectors which correspond to matrix columns (TVec<TIntFltKdV>, implemented in glib/base/ds.h.)
//# Using the global `la` object, sparse matrices are generated in several ways:
//# 
//# ```JavaScript
//# var spMat = la.newSpMat(); //empty matrix
//# // refer to la.newSpMat function for alternative ways to generate sparse matrices
//# ```
//# 
class TJsSpMat {
public:
	/// JS script context
	TWPt<TScript> Js;    
	// 
	TVec<TIntFltKdV> Mat;	
	TInt Rows;
private:	
	/// Object utility class
	typedef TJsObjUtil<TJsSpMat> TJsSpMatUtil;    
	explicit TJsSpMat(TWPt<TScript> _Js) : Js(_Js) { }
public:
	static v8::Persistent<v8::Object> New(TWPt<TScript> Js) { 		
		v8::Persistent<v8::Object> obj = TJsSpMatUtil::New(new TJsSpMat(Js), Js, "la.spMat");
		v8::Handle<v8::String> key = v8::String::New("class");
		v8::Handle<v8::String> value = v8::String::New("TVec<TIntFltKdV>");
		obj->SetHiddenValue(key, value);
		SetRows(obj, -1);
		return  obj;
	}
	static v8::Persistent<v8::Object> New(TWPt<TScript> Js, const TVec<TIntFltKdV>& _Mat) {
		v8::Persistent<v8::Object> obj = New(Js);
		TJsSpMat::SetSpMat(obj, _Mat);		
		return  obj;
	}
	static v8::Persistent<v8::Object> New(TWPt<TScript> Js, const TVec<TIntFltKdV>& _Mat, const TInt& _Rows) {
		v8::Persistent<v8::Object> obj = New(Js);
		TJsSpMat::SetSpMat(obj, _Mat);
		TJsSpMat::SetRows(obj, _Rows);
		return  obj;
	}
	static TVec<TIntFltKdV>& GetSpMat(const v8::Handle<v8::Object> Obj) {
		return TJsSpMatUtil::GetSelf(Obj)->Mat;
	}
	static void SetSpMat(const v8::Handle<v8::Object> Obj, const TVec<TIntFltKdV>& _Mat) {
		TJsSpMatUtil::GetSelf(Obj)->Mat = _Mat;
	}
	static void SetRows(const v8::Handle<v8::Object> Obj, const int& _Rows) {
		TJsSpMatUtil::GetSelf(Obj)->Rows = _Rows;
	}
	static int GetRows(const v8::Handle<v8::Object> Obj) {
		return TJsSpMatUtil::GetSelf(Obj)->Rows;
	}
	static int GetCols(const v8::Handle<v8::Object> Obj) {
		return TJsSpMatUtil::GetSelf(Obj)->Mat.Len();
	}
	/// template
    static v8::Handle<v8::ObjectTemplate> GetTemplate();
	//# 
	//# **Functions and properties:**
	//# 
	//#- `num = spMat.at(rowIdx,colIdx)` -- Gets the element of `spMat` (sparse matrix). Input: row index `rowIdx` (integer), column index `colIdx` (integer). Output: `num` (number). Uses zero-based indexing.
	JsDeclareFunction(at);
	//#- `spMat = spMat.put(rowIdx, colIdx, num)` -- Sets the element of `spMat` (sparse matrix). Input: row index `rowIdx` (integer), column index `colIdx` (integer), value `num` (number). Uses zero-based indexing. Returns self.
	JsDeclareFunction(put);
	//#- `spVec = spMat[colIdx]; spMat[colIdx] = spVec` -- setting and getting sparse vectors `spVec` from sparse column matrix, given column index `colIdx` (integer)
	JsDeclGetSetIndexedProperty(indexGet, indexSet);
	//#- `spMat = spMat.push(spVec)` -- attaches a column `spVec` (sparse vector) to `spMat` (sparse matrix). Returns self.
	JsDeclareFunction(push);
	//#- `spMat2 = spMat.multiply(num)` -- Sparse matrix multiplication: `num` is a number, `spMat` is a sparse matrix
	//#- `vec2 = spMat.multiply(vec)` -- Sparse matrix multiplication: `vec` is a vector, `vec2` is a dense vector
	//#- `vec = spMat.multiply(spVec)` -- Sparse matrix multiplication: `spVec` is a sparse vector, `vec` is a dense vector
	//#- `mat2 = spMat.multiply(mat)` -- Sprase matrix multiplication: `mat` is a matrix, `mat2` is a matrix
	//#- `mat = spMat.multiply(spMat2)` -- Sparse matrix multiplication: `spMat2` is a sparse matrix, `mat` is a matrix
	JsDeclareFunction(multiply);
	//#- `spMat2 = spMat.multiplyT(num)` -- Sparse matrix multiplication: `num` is a number, `spMat` is a sparse matrix. The result is numerically equivalent to spMat.transpose().multiply() but computationaly more efficient
	//#- `vec2 = spMat.multiplyT(vec)` -- Sparse matrix multiplication: `vec` is a vector, `vec2` is a dense vector. The result is numerically equivalent to spMat.transpose().multiply() but computationaly more efficient
	//#- `vec = spMat.multiplyT(spVec)` -- Sparse matrix multiplication: `spVec` is a sparse vector, `vec` is a dense vector. The result is numerically equivalent to spMat.transpose().multiply() but computationaly more efficient
	//#- `mat2 = spMat.multiplyT(mat)` -- Sprase matrix multiplication: `mat` is a matrix, `mat2` is a matrix. The result is numerically equivalent to spMat.transpose().multiply() but computationaly more efficient
	//#- `mat = spMat.multiplyT(spMat2)` -- Sparse matrix multiplication: `spMat2` is a sparse matrix, `mat` is a matrix. The result is numerically equivalent to spMat.transpose().multiply() but computationaly more efficient.
	JsDeclareFunction(multiplyT);
	//#- `spMat3 = spMat.plus(spMat2)` -- `spMat3` is the sum of matrices `spMat` and `spMat2` (all matrices are sparse column matrices)
	JsDeclareFunction(plus);
	//#- `spMat3 = spMat.minus(spMat2)` -- `spMat3` is the difference of matrices `spMat` and `spMat2` (all matrices are sparse column matrices)
	JsDeclareFunction(minus);
	//#- `spMat2 = spMat.transpose()` -- `spMat2` (sparse matrix) is `spMat` (sparse matrix) transposed 
	JsDeclareFunction(transpose);	
	//#- `vec = spMat.colNorms()` -- `vec` is a dense vector, where `vec[i]` is the norm of the `i`-th column of `spMat`
	JsDeclareFunction(colNorms);
	//#- `spMat = spMat.normalizeCols()` -- normalizes each column of a sparse matrix `spMat` (inplace operation). Returns self.
	JsDeclareFunction(normalizeCols);
	//#- `mat = spMat.full()` -- get dense matrix representation `mat` of `spMat (sparse column matrix)`
	JsDeclareFunction(full);
	//#- `num = spMat.frob()` -- number `num` is the Frobenious norm of `spMat` (sparse matrix)
	JsDeclareFunction(frob);
	//#- `num = spMat.rows` -- integer `num` corresponds to the number of rows of `spMat` (sparse matrix)
	JsDeclareProperty(rows);
	//#- `num = spMat.cols` -- integer `num` corresponds to the number of columns of `spMat` (sparse matrix)
	JsDeclareProperty(cols);
	//#- `spMat = spMat.print()` -- print `spMat` (sparse matrix) to console. Returns self.
	JsDeclareFunction(print);
	//#- `fout = spMat.save(fout)` -- print `spMat` (sparse matrix) to output stream `fout`. Returns `fout`.
	JsDeclareFunction(save);
	//#- `spMat = spMat.load(fin)` -- replace `spMat` (sparse matrix) by loading from input steam `fin`. `spMat` has to be initialized first, for example using `spMat = la.newSpMat()`. Returns self.
	JsDeclareFunction(load);
	//#- `spMat2 = spMat.sign()` -- create a new sparse matrix `spMat2` whose elements are sign function applied to elements of `spMat`.
	JsDeclareFunction(sign);
	//#JSIMPLEMENT:src/qminer/spMat.js
};


///////////////////////////////
// QMiner-JavaScript-Machine-Learning
//#
//# ## analytics.js (use require)
//#
//# Analytics algorithms for working with records stored in
//# QMiner and with linear algebra objects created by `la`.
//# 
//# To start using it must be loaded using `var analytics = require('analytics.js');`.
class TJsAnalytics {
public:
	/// JS script context
	TWPt<TScript> Js;	
    
private:
	typedef TJsObjUtil<TJsAnalytics> TJsAnalyticsUtil;
    
	TJsAnalytics(TWPt<TScript> _Js): Js(_Js) { }
public:
	static v8::Persistent<v8::Object> New(TWPt<TScript> Js) { 
        return TJsAnalyticsUtil::New(new TJsAnalytics(Js)); }

	static v8::Handle<v8::ObjectTemplate> GetTemplate();

	//# 
	//# **Functions and properties:**
	//#     
    //#- `fsp = analytics.newFeatureSpace(featureExtractors)` -- create new
    //#     feature space consisting of [Feature Extractor](Feature-Extractors),
    //#     declared in JSon `featureExtractors`
    JsDeclareFunction(newFeatureSpace);
    //#- `fsp = analytics.loadFeatureSpace(fin)` -- load serialized feature 
    //#     space from `fin` stream
    JsDeclareFunction(loadFeatureSpace);    
    //#- `svmModel = analytics.trainSvmClassify(mat, vec, svmParameters)` -- trains binary
    //#     classification model using stochastic subgradient descent, where the columns from `mat` represent training feature vectors and vector
    //#     `vec` represents the training targets (must be of values either 1 or -1); optional
    //#     training parameters with their default values are a JSON object: `svmParameters = {c: 1.0, j: 1.0, batchSize: 10000, maxIterations: 10000, maxTime: 600, minDiff: 1e-6, verbose: false}`. 
    //#     The parameter `c` is the SVM cost parameter, `j` (factor to multiply SVM cost parameter for positive examples with (default is 1.0)), `batchSize` controls the sample size for stochastic subgradient calculations, `maxIterations` limits the number of subgradient steps, `maxTime` limits the runtime in seconds, `minDiff` is a tolerance that is used as a stopping condition, `verbose` controls verbosity of the algorithm; result is a linear model
	JsDeclareFunction(trainSvmClassify);
    //#- `svmModel = analytics.trainSvmRegression(mat, vec, svmRegParameters)` -- trains 
    //#     regression model using stochastic subgradient descent, where the columns from `mat` represent training feature vectors and vector `vec` represents the training targets;
    //#     optional training parameters with their default values are a JSON object: `svmRegParameters = {c : 1.0, eps : 1.0, batchSize : 10000, maxIterations : 10000, maxTime : 600, minDiff : 1e-6, varbose : false}`.
	//#     The parameter `c` is the SVM cost parameter, `eps` controls the epsilon-insensitive L1 loss, `batchSize` controls the sample size for stochastic subgradient calculations, `maxIterations` limits the number of subgradient steps, `maxTime` limits the runtime in seconds, `minDiff` is a tolerance that is used as a stopping condition, `verbose` controls verbosity of the algorithm; result is a linear model.
    JsDeclareFunction(trainSvmRegression);
    //#- `svmModel = analytics.loadSvmModel(fin)` -- load serialized linear model 
    //#     from `fin` stream
	JsDeclareFunction(loadSvmModel);    
    //#- `nnModel = analytics.newNN(nnParameters)` -- create new neural network
    //#     model; constructing `nnParameters` are a JSON object with properties: `nnParameters.layout` (javascript array of integers, where every integer represents number of neurons in a layer
    //#     ), `nnParameters.learnRate` (number learn rate, default is 0.1), `nnParameters.momentum` (number momentum, default is 0.1),
    //#     `nnParameters.tFuncHidden` (a string representing transfer function in hidden layers) and `nnParameters.tFuncOut` (a string representing transfer function in the output layer). 
	//#     The following strings correspond to transfer functions: `"tanHyper"`,`"sigmoid"`,`"fastTanh"`,`"fastSigmoid"`,`"linear"`.
    JsDeclareFunction(newNN);
    //#- `recLinRegModel = analytics.newRecLinReg(recLinRegParameters)` -- create new recursive linear regression
    //#     model; training `recLinRegParameters` are `recLinRegParameters.dim` (dimensionality of feature space, e.g.
    //#     `ftrSpace.dim`), `recLinRegParameters.forgetFact` (forgetting factor, default is 1.0) and `recLinRegParameters.regFact` 
    //#     (regularization parameter to avoid over-fitting, default is 1.0).)
    JsDeclareFunction(newRecLinReg);
    //#- `recLinRegModel = analytics.loadRecLinRegModel(fin)` -- load serialized linear model
	//#     from `fin` stream
	JsDeclareFunction(loadRecLinRegModel);

    //#- `htModel = analytics.newHoeffdingTree(jsonStream, htJsonParams)` -- create new
    //#     incremental decision tree learner; parameters `htJsonParams` are passed as JSON
    JsDeclareFunction(newHoeffdingTree);    
    
    // clustering (TODO: still depends directly on feature space)
    // trainKMeans(featureSpace, positives, negatives, parameters)
	JsDeclareFunction(trainKMeans);
    
    //#- `tokenizer = analytics.newTokenizer({ type: <type>, ...})` -- create new tokenizer
    //#     of type `<type>`. Syntax same as when defining index keys in stores or `text` feature 
    //#     extractors.
    JsDeclareFunction(newTokenizer);
    //#- `langOptionsJson = analytics.getLanguageOptions()` -- get options for text parsing 
    //#     (stemmers, stop word lists) as a json object, with two arrays:
    //#     `langOptionsJson.stemmer` and `langOptionsJson.stopwords`
	JsDeclareFunction(getLanguageOptions);

	//#- `model = analytics.newCtmc(opts)` creates a new hierarchical continous time Markov chain model
	JsDeclareFunction(newCtmc);

    //#JSIMPLEMENT:src/qminer/js/analytics.js
};

///////////////////////////////
// QMiner-JavaScript-Feature-Space
//#
//# ### Feature Space
//#
//# Holds the definition of the feature space and feature extractors, which
//# can create feature vectors from QMiner records. Feature space is created
//# by calling `analytics.newFeatureSpace` and providing [Feature Extractor](Feature-Extractors) 
//# declarations as parameters.
class TJsFtrSpace {
public:
	/// JS script context
	TWPt<TScript> Js;	
    /// Feature space 
    PFtrSpace FtrSpace;    
    
private:
	typedef TJsObjUtil<TJsFtrSpace> TJsFtrSpaceUtil;
    
	TJsFtrSpace(TWPt<TScript> _Js, const PFtrSpace& _FtrSpace): Js(_Js), FtrSpace(_FtrSpace) { }
public:
	static v8::Persistent<v8::Object> New(TWPt<TScript> Js, const PFtrSpace& FtrSpace) { 
		return TJsFtrSpaceUtil::New(new TJsFtrSpace(Js, FtrSpace)); }
    static PFtrSpace GetArgFtrSpace(const v8::Arguments& Args, const int& ArgN);
	static PFtrSpace GetArgFtrSpace(v8::Handle<v8::Value> Val);
	static v8::Handle<v8::ObjectTemplate> GetTemplate();

	//# 
	//# **Functions and properties:**
	//#     
    //#- `num = fsp.dim` -- dimensionality of feature space
    JsDeclareProperty(dim);    
    //#- `num_array = fsp.dims` -- dimensionality of feature space for each of the internal feature extarctors
    JsDeclareProperty(dims);    
    //#- `fout = fsp.save(fout)` -- serialize feature space to `fout` output stream. Returns `fout`.
    JsDeclareFunction(save);
    //#- `fsp = fsp.updateRecord(rec)` -- update feature space definitions and extractors
    //#     by exposing them to record `rec`. Returns self. For example, this can update the vocabulary
    //#     used by bag-of-words extractor by taking into account new text.
	JsDeclareFunction(updateRecord);
    //#- `fsp = fsp.updateRecords(rs)` -- update feature space definitions and extractors
    //#     by exposing them to records from record set `rs`. Returns self. For example, this can update 
    //#     the vocabulary used by bag-of-words extractor by taking into account new text.
	JsDeclareFunction(updateRecords);
	//#- `fsp = fsp.add(objJson)` -- add a feature extractor parametrized by `objJson`
	JsDeclareFunction(add);
	//#- `strArr = fsp.extractStrings(rec)` -- use feature extractors to extract string 
    //#     features from record `rec` (e.g. words from string fields); results are returned
    //#     as a string array
    JsDeclareFunction(extractStrings);
	//#- `ftrName = fsp.getFtr(idx)` -- returns the name `ftrName` (string) of `idx`-th feature in feature space `fsp`
	JsDeclareFunction(getFtr);
	//#- `spVec = fsp.ftrSpVec(rec)` -- extracts sparse feature vector `spVec` from record `rec`
    JsDeclareFunction(ftrSpVec);
    //#- `vec = fsp.ftrVec(rec)` -- extracts feature vector `vec` from record  `rec`
    JsDeclareFunction(ftrVec);
    //#- `spMat = fsp.ftrSpColMat(rs)` -- extracts sparse feature vectors from 
    //#     record set `rs` and returns them as columns in a sparse matrix `spMat`.
	JsDeclareFunction(ftrSpColMat);
    //#- `mat = fsp.ftrColMat(rs)` -- extracts feature vectors from 
    //#     record set `rs` and returns them as columns in a matrix `mat`.
    JsDeclareFunction(ftrColMat);
    //#- `out_vec = fsp.filter(in_vec, ftrExtractor)` -- filter the vector to keep only elements from the feature extractor ID `ftrExtractor`
    JsDeclareFunction(filter);
};

///////////////////////////////
// QMiner-JavaScript-Support-Vector-Machine-Model
//#
//# ### Support Vector Machine model
//#
//# Holds SVM classification or regression model. This object is result of
//# `analytics.trainSvmClassify` or `analytics.trainSvmRegression`.
// TODO rewrite to JavaScript
class TJsSvmModel {
public:
	/// JS script context
	TWPt<TScript> Js;	
    /// SVM Model
    TSvm::TLinModel Model;
    
private:
	typedef TJsObjUtil<TJsSvmModel> TJsSvmModelUtil;
    
	TJsSvmModel(TWPt<TScript> _Js, const TSvm::TLinModel& _Model): 
        Js(_Js), Model(_Model) { }
public:
	static v8::Persistent<v8::Object> New(TWPt<TScript> Js, const TSvm::TLinModel& Model) { 
        return TJsSvmModelUtil::New(new TJsSvmModel(Js, Model)); }

	static v8::Handle<v8::ObjectTemplate> GetTemplate();

	//# 
	//# **Functions and properties:**
	//#     
    //#- `num = svmModel.predict(vec)` -- sends vector `vec` through the model and returns the prediction as a real number `num` (-1 or 1 for classification)
	//#- `num = svmModel.predict(spVec)` -- sends sparse vector `spVec` through the model and returns the prediction as a real number `num` (-1 or 1 for classification)
	JsDeclareFunction(predict);
    //#- `vec = svmModel.weights` -- weights of the SVM linear model as a full vector `vec`
	JsDeclareProperty(weights);   
    //#- `fout = svmModel.save(fout)` -- saves model to output stream `fout`. Returns `fout`.
	JsDeclareFunction(save);
};

///////////////////////////////
// QMiner-JavaScript-Neural-Networks
//#
//# ### Neural network model
//#
//# Holds the neural network model. This object is result of `analytics.newNN`.
class TJsNN {
public:
	/// JS script context
	TWPt<TScript> Js;	
    /// NN Model
    TSignalProc::PNNet NN;

private:
    typedef TJsObjUtil<TJsNN> TJsNNUtil;
	TJsNN(TWPt<TScript> _Js, const TSignalProc::PNNet& _NN): Js(_Js), NN(_NN) { }
public:
	static v8::Persistent<v8::Object> New(TWPt<TScript> Js, const TSignalProc::PNNet& NN) {
		return TJsNNUtil::New(new TJsNN(Js, NN)); }
	static v8::Handle<v8::ObjectTemplate> GetTemplate();
    
	//# 
	//# **Functions and properties:**
	//#     
	//#- `nnModel = nnModel.learn(inVec, outVec)` -- uses a pair of input `inVec` and output `outVec` to perform one step of learning with backpropagation. Returns self.
	JsDeclareFunction(learn);
    //#- `vec2 = nnModel.predict(vec)` -- sends vector `vec` through the model and returns the prediction as a vector `vec2`
	JsDeclareFunction(predict);
    //#- `nnModel.setLearnRate(float)` -- sets learning rate of the network
	JsDeclareFunction(setLearnRate);
};

///////////////////////////////
// QMiner-JavaScript-Recursive-Linear-Regression
//#
//# ### Recursive Linear Regression model
//#
//# Holds online regression model. This object is result of `analytics.newRecLinReg`.
class TJsRecLinRegModel {
public:
	/// JS script context
	TWPt<TScript> Js;	
	/// RecLinReg Model
	TSignalProc::PRecLinReg Model;    
private:
	typedef TJsObjUtil<TJsRecLinRegModel> TJsRecLinRegModelUtil;
	TJsRecLinRegModel(TWPt<TScript> _Js, const TSignalProc::PRecLinReg& _Model): Js(_Js), Model(_Model) { }
public:
	static v8::Persistent<v8::Object> New(TWPt<TScript> Js, const TSignalProc::PRecLinReg& Model) {
		return TJsRecLinRegModelUtil::New(new TJsRecLinRegModel(Js, Model)); }
	static v8::Handle<v8::ObjectTemplate> GetTemplate();
    
	//# 
	//# **Functions and properties:**
	//#     
    //#- `recLinRegModel = recLinRegModel.learn(vec, num)` -- updates the model using full vector `vec` and target number `num`as training data. Returns self.
	JsDeclareFunction(learn);
    //#- `num = recLinRegModel.predict(vec)` -- sends vector `vec` through the 
    //#     model and returns the prediction as a real number `num`
	JsDeclareFunction(predict);
    //#- `vec = recLinRegModel.weights` -- weights of the linear model as a full vector `vec`   
	JsDeclareProperty(weights);
    //#- `num = recLinRegModel.dim` -- dimensionality of the feature space on which this model works
	JsDeclareProperty(dim);
	//#- `fout = recLinRegModel.save(fout)` -- saves model to output stream `fout`. Returns `fout`.
	JsDeclareFunction(save);
};

class TJsProcessStateModel {
public:
	/// JS script context
	TWPt<TScript> Js;
	// model
	PStreamAggr Model;

private:
	typedef TJsObjUtil<TJsProcessStateModel> TJsProcessStateModelUtil;
	TJsProcessStateModel(TWPt<TScript> Js, const TWPt<TBase>& Base, const PJsonVal& ParamVal);

public:
	static v8::Persistent<v8::Object> New(TWPt<TScript> Js, const TWPt<TBase>& Base, PJsonVal& ParamVal) {
		return TJsProcessStateModelUtil::New(new TJsProcessStateModel(Js, Base, ParamVal)); }
	static v8::Handle<v8::ObjectTemplate> GetTemplate();

	JsDeclareFunction(toJSON);
};

class TJsHierCtmc {
public:
	/// JS script context
	TWPt<TScript> Js;
private:
	TCtmc::PHierarchCtmc McModel;
	PFtrSpace FtrSpace;

	// QMiner stuff
//	TWPt<TStore> InStore;
//	TIntV FldIdV;
//	TInt TimeFldId;

//	TWPt<TBase> Base;

private:
	typedef TJsObjUtil<TJsHierCtmc> TJsHierCtmcUtil;
	TJsHierCtmc(TWPt<TScript> Js, const PJsonVal& ParamVal, const PFtrSpace& FtrSpace);

public:
	static v8::Persistent<v8::Object> New(TWPt<TScript> Js, const PJsonVal& ParamVal, const PFtrSpace& FtrSpace) {
		return TJsHierCtmcUtil::New(new TJsHierCtmc(Js, ParamVal, FtrSpace)); }
	static v8::Handle<v8::ObjectTemplate> GetTemplate();

	JsDeclareFunction(init);

private:
	void Init(const PRecSet& RecSet);
	uint64 GetRecTm(const TRec& Rec) const;
};

///////////////////////////////
// QMiner-JavaScript-HoeffdingTree
//#
//# ### Hoeffding Tree model
//#
//# First, we have to initialize the learner by passing description of the data stream
//# and algorithm parameters. When describing the data stream, we have to specify the order of
//# attributes in a stream example and describe each attribute. For each attribute, we specifty
//# its type and --- in case of discrete attributes --- enumerate all possible values of the attribute.
//#
//# The HoeffdingTree algorithm comes with many parameters:
//#
//#- `gracePeriod` -- Denotes ``recomputation period''; if `gracePeriod=200`, the algorithm
//#	    will recompute information gains (or Gini indices) every `200` examples. Recomputation
//#	    is the most expensive operation in the algorithm, because we have to recompute gains at each
//#	    leaf of the tree for each attribute. (If `ConceptDriftP=true`, we have to recompute gains in each
//#       node of the tree.)
//#- `splitConfidence` -- The probability of making a mistake when splitting a leaf. Let `A1` and `A2`
//#	    be attributes with the highest information gains `G(A1)` and `G(A2)`. The algorithm
//#	    uses [Hoeffding inequality](http://en.wikipedia.org/wiki/Hoeffding's_inequality#General_case)
//#	    to ensure that the attribute with the highest estimate (estimate is computed form the sample
//#	    of the stream examples that are currently in the leaf) is truly the best (assuming the process
//#	    generating the data is stationary). So `A1` is truly best with probability at least `1-splitConfidence`.
//#- `tieBreaking` -- If two attributes are equally good --- or almost equally good --- the algorithm will
//#	    will never split the leaf. We address this with the `tieBreaking` parameter and consider two attributes
//#	    equally good whenever `G(A1)-G(A2) <= tieBreaking`, i.e., when they have similar gains. (Intuition: If
//#	    the attributes are equally good, we don't care on which one we split.)
//#- `conceptDriftP` -- Denotes whether the algorithm adapts to potential changes in the data. If set to `true`,
//#	    we use a variant of [CVFDT learner](http://homes.cs.washington.edu/~pedrod/papers/kdd01b.pdf );
//#      if set to `false`, we use a variant of [VFDT learner](http://homes.cs.washington.edu/~pedrod/papers/kdd00.pdf).
//#- `driftCheck` -- If `DriftCheckP=N` (this is one of the algorithm parameters), the algorithm sets nodes into
//#       self-evaluation mode every `N` examples. If one of the alternate trees performs better than the ``main''
//#       tree, the algorithm swaps the best-performing alternate tree in place of the main one. 
//#- `windowSize` -- The algorithm keeps a sliding window of the last `windowSize` stream examples. It makes sure
//#	    the model reflects the concept represented by the examples from the sliding window. It needs to keep
//#	    the window in order to ``forget'' the example when it becomes too old. 
//#- `maxNodes` -- The algorithm stops growing the tree if the tree contains more than (or equal to) `maxNodes` nodes.
//#       Alternate tree contributions are also counted. This parameter must be nonnegative integer. NOTE: If `maxNodes=0`,
//#       then the algorithm let's the tree grow arbitrarily.
//#- `attrDiscretization` -- Attribute discretization technique. Possible values are `histogram` and `bst`. See
//#       [this paper](http://dl.acm.org/citation.cfm?id=1786604) and [this paper](http://kt.ijs.si/elena_ikonomovska/DAMI10.pdf)
//#       for description. Note that `histogram` is cheap and uses up constant amount of memory, independent of the stream, but
//#       its inicialization depends on the order of stream elements. The `bst` is essentially batch technique and uses up
//#       lots of memory. 
//#- `clsAttrHeuristic` -- This tells the algorithm what attribute heurstic measure to use. Possible values are `infoGain`, for
//#       [information gain](http://en.wikipedia.org/wiki/Information_gain_in_decision_trees), and `giniGain`, for
//#       [gini index](http://en.wikipedia.org/wiki/Decision_tree_learning#Gini_impurity). For classification only; regression
//#       trees only support [standard deviation reduction](http://kt.ijs.si/elena_ikonomovska/DAMI10.pdf).
//#- `clsLeafModel` -- This tells the algorithm what model to fit in the leaves of the classification tree. Options are `majority`,
//#       which means majority classifier (predict the most frequent label in the leaf) and `naiveBayes`, which means
//#       [Naive Bayes classifier](http://en.wikipedia.org/wiki/Naive_Bayes_classifier).
//#- `regLeafModel` -- This tells the algorithm what model to fit in the leaves of the regression tree. Options are `mean`, which
//#       means the algorithm predicts the average value of the examples in the leaf, and `linear`, which means the algorithm fits
//#       [perceptron](http://en.wikipedia.org/wiki/Perceptron). (See [this paper](http://kt.ijs.si/elena_ikonomovska/DAMI10.pdf)
//#       for details.)
//#- `sdrTreshold` -- Stopping criterion for regression tree learner. The algorithm will not split the leaf unless the standard
//#       deviation reduction `sdr(A)` for the best attribute `A` is at least `sdtrTreshold`. Make sure that `sdrTreshold >= 0`.
//#- `phAlpha` -- Correction parameter for the [Page-Hinkley test](http://kt.ijs.si/elena_ikonomovska/00-disertation.pdf):
//#       It is the minimal absolute amplitude of change that we wish to detect. Should be adjusted according to the expected
//#       standard deviation of the signal. (See Elena Ikonomovska's [thesis](http://kt.ijs.si/elena_ikonomovska/00-disertation.pdf)
//#       for details.) Default is `phAlpha=0.005`.
//#- `phLambda` -- This is the threshold that corresponds to the admissible false alarm rate. Default is `phLambda=50.0`.
//#- `phInit` -- This threshold tells the algorithm when to start using Page-Hinkley test. The idea is to wait for `phInit` examples
//#       to accumulate in the nodes, so we have "more stable" estimates of mean. Default is `phInit=100`.
//#

class TJsHoeffdingTree {
public:
	/// JS script context
	TWPt<TScript> Js;
	// HoeffdingTree, the learner 
	THoeffding::PHoeffdingTree HoeffdingTree;
private:
	typedef TJsObjUtil<TJsHoeffdingTree> TJsHoeffdingTreeUtil;
	static v8::Persistent<v8::ObjectTemplate> Template;
	
	THoeffding::TTaskType JsTaskType;
	
	TJsHoeffdingTree(TWPt<TScript> Js_, PJsonVal StreamConfig, PJsonVal JsonConfig);
public:
	static v8::Persistent<v8::Object> New(TWPt<TScript> Js_, PJsonVal StreamConfig, PJsonVal JsonConfig) { 
		return TJsHoeffdingTreeUtil::New(new TJsHoeffdingTree(Js_, StreamConfig, JsonConfig)); }
	
	static v8::Handle<v8::ObjectTemplate> GetTemplate();

	//# 
	//# **Functions and properties:**
	//#     
	//#- `htModel = htModel.process(strArr, numArr, labelStr)` -- processes the stream example; `strArr` is an array of discrete attribute values (strings);
	//#   `numArr` is an array of numeric attribute values (numbers); `labelStr` is the class label of the example; the function returns self.
	//#- `htModel.process(line)` -- processes the stream example; `line` is comma-separated string of attribute values (for example `"a1,a2,c"`, where `c` is the class label); the function returns nothing.
	JsDeclareFunction(process);
	//#- `labelStr = htModel.classify(strArr, numArr)` -- classifies the stream example; `strArr` is an array of discrete attribute values (strings); `numArr` is an array of numeric attribute values (numbers); returns the class label `labelStr`.
	//#- `labelStr = htModel.classify(line)` -- classifies the stream example; `line` is comma-separated string of attribute values; returns the class label `labelStr`.
	JsDeclareFunction(classify);
	//#-  `htModel.predict(strArr, numArr` -- predicts numerical value that belongs to the example; `strArr` is an array of discrete values (strings); `numArr` is an array of numeric attribute values (numbers); returns a number.
	//#   
	JsDeclareFunction(predict);
	//#- `htModel = htModel.exportModel(htOutParams)` -- writes the current model into file `htOutParams.file` in format `htOutParams.type`. Returns self.
	//#   here, `htOutParams = { file: filePath, type: exportType }` where `file` is the file path and `type` is the export type (currently only `DOT` and `XML` are supported).
	JsDeclareFunction(exportModel);
};

///////////////////////////////
// QMiner-JavaScript-Tokenizer
//#
//# ### Tokenizer
//#
//# Breaks text into tokens (i.e. words).
class TJsTokenizer {
public:
	/// JS script context
	TWPt<TScript> Js;	
    /// Tokenizer Model
    PTokenizer Tokenizer;

private:
    typedef TJsObjUtil<TJsTokenizer> TJsTokenizerUtil;
	TJsTokenizer(TWPt<TScript> _Js, const PTokenizer& _Tokenizer): 
        Js(_Js), Tokenizer(_Tokenizer) { }
public:
	static v8::Persistent<v8::Object> New(TWPt<TScript> Js, const PTokenizer& Tokenizer) {
		return TJsTokenizerUtil::New(new TJsTokenizer(Js, Tokenizer)); }
	static v8::Handle<v8::ObjectTemplate> GetTemplate();
    
	//# 
	//# **Functions and properties:**
	//#     
	//#- `arr = tokenizer.getTokens(string)` -- tokenizes given strings and returns it as an array of strings.
	JsDeclareFunction(getTokens);
	//#- `arr = tokenizer.getSentences(string)` -- breaks text into sentence and returns them as an array of strings.
    JsDeclareFunction(getSentences);
	//#- `arr = tokenizer.getParagraphs(string)` -- breaks text into paragraphs and returns them as an array of strings.
	JsDeclareFunction(getParagraphs);
};


///////////////////////////////
// QMiner-JavaScript-GeoIP
class TJsGeoIp {
private:
	// this is singleton
	static bool InitP;
	static PGeoIpBs GeoIpBs;	
	static PGeoIpBs GetGeoIpBs();

private:
	typedef TJsObjUtil<TJsGeoIp> TJsGeoIpUtil;
	explicit TJsGeoIp() { }	
public:
	static v8::Persistent<v8::Object> New() { return TJsGeoIpUtil::New(new TJsGeoIp); }
	~TJsGeoIp() { }

	// template
	static v8::Handle<v8::ObjectTemplate> GetTemplate();
	// function
	JsDeclareFunction(country);				
	JsDeclareFunction(location);
};

///////////////////////////////
// QMiner-JavaScript-DMoz
class TJsDMoz {
private:
	// this is singleton
	static bool InitP;
	static PDMozCfy DMozCfy;	
	static const PDMozCfy& GetDMozCfy();

private:
	typedef TJsObjUtil<TJsDMoz> TJsDMozUtil;
	explicit TJsDMoz() { }	
public:
	static v8::Persistent<v8::Object> New() { return TJsDMozUtil::New(new TJsDMoz); }
	~TJsDMoz() { }

	// template
	static v8::Handle<v8::ObjectTemplate> GetTemplate();
	// function
	JsDeclareFunction(classify);				
};

//#
//# ## System
//#
//# ### Process
//# 
class TJsProcess {
public:
	/// JS script context
	TWPt<TScript> Js;

private:
	/// Object utility class
	typedef TJsObjUtil<TJsProcess> TJsProcessUtil;

	explicit TJsProcess(TWPt<TScript> _Js): Js(_Js) { }

public:
	static v8::Persistent<v8::Object> New(TWPt<TScript> Js) {
		return TJsProcessUtil::New(new TJsProcess(Js)); }

	/// template
    static v8::Handle<v8::ObjectTemplate> GetTemplate();

    //#
	//# **Functions and properties:**
	//#
	//#- `process.stop()` -- Stops the current process.
	//#- `process.stop(returnCode)` -- Stops the current process and returns `returnCode
    JsDeclareFunction(stop);
	//#- `process.sleep(millis)` -- Halts execution for the given amount of milliseconds `millis`.
    JsDeclareFunction(sleep);
    //#- `a = process.args` -- array of command-line arguments 
    //#     used to start current QMiner instance
    JsDeclareProperty(args);
    //#- `objJSON = process.sysStat` -- statistics about system and qminer process (E.g. memory consumption).
    JsDeclareProperty(sysStat);
	//#- `str = process.scriptNm` -- Returns the name of the script.
	JsDeclareProperty(scriptNm);
	//#- `str = process.scriptFNm` -- Returns absolute script file path.
	JsDeclareProperty(scriptFNm);
	//#- `globalVarNames = process.getGlobals()` -- Returns an array of all global variable names
	JsDeclareFunction(getGlobals);
	//#- `process.exitScript()` -- Exits the current script
	JsDeclareFunction(exitScript);
    //#- `process.returnCode` -- current code to be returned by QMiner process
  	JsDeclareSetProperty(getReturnCode, setReturnCode);
	//#- `str = process.qminer_home` -- returns the path to QMINER_HOME
	JsDeclareProperty(qminer_home);
	//#- `str = process.project_home` -- returns the path to project folder
	JsDeclareProperty(project_home);
    //#JSIMPLEMENT:src/qminer/process.js
};



//#
//# ### assert.js (use require)
//# 
//#JSIMPLEMENT:src/qminer/js/assert.js    

///////////////////////////////
// JavaScript Console
//#
//# ### Console
//# 
//# Writing and reading from console. Also very useful to create
//# "interactive breakpoints" using `console.start()`. All outputs
//# are automatically prefixed by current date and time.
class TJsConsole {
public:
	/// JS script context
	TWPt<TScript> Js;
    
private:
	/// Object utility class
	typedef TJsObjUtil<TJsConsole> TJsConsoleUtil;
    
    explicit TJsConsole(TWPt<TScript> _Js): Js(_Js) { }
public:
	static v8::Persistent<v8::Object> New(TWPt<TScript> Js) { 
		return TJsConsoleUtil::New(new TJsConsole(Js)); }

	/// template
    static v8::Handle<v8::ObjectTemplate> GetTemplate();

    //# 
	//# **Functions and properties:**
	//#     
    //#- `console.log(message)` -- writes `message` to standard output, using
    //#     prefix `[console]` to indicate the text came from console object;
    //#     `message` must be of type string
    //#- `console.log(prefixStr, message)` -- writes `message` to standard output, 
    //#     using provided prefix `[prefixStr]`; both `message` and `prefixStr` must
    //#     be of type string
	JsDeclareFunction(log);
    //#- `line = console.getln()` -- reads a line from command line and returns
    //#     it as string
	JsDeclareFunction(getln);
	//#- `console.print(str)` -- prints a string to standard output
	JsDeclareFunction(print);
    //#JSIMPLEMENT:src/qminer/console.js    
};


//#
//# ### utilities.js (use require)
//# 
class TJsUtilities {
public:
	/// JS script context
	TWPt<TScript> Js;

private:
	/// Object utility class
	typedef TJsObjUtil<TJsUtilities> TJsUtilitiesUtil;
	explicit TJsUtilities(TWPt<TScript> _Js) : Js(_Js) { }

public:
	static v8::Persistent<v8::Object> New(TWPt<TScript> Js) {
		return TJsUtilitiesUtil::New(new TJsUtilities(Js));
	}

	/// template
	static v8::Handle<v8::ObjectTemplate> GetTemplate();

	//#
	//# **Functions and properties:**
	//#
	//#- `map = utilities.newStrIntH()` -- New string-int hashmap
	JsDeclareFunction(newStrIntH);
	//#- `map = utilities.newStrFltH()` -- New string-double hashmap
	JsDeclareFunction(newStrFltH);
	//#- `map = utilities.newStrStrH()` -- New string-string hashmap
	JsDeclareFunction(newStrStrH);
	//#- `map = utilities.newIntIntH()` -- New int-int hashmap
	JsDeclareFunction(newIntIntH);
	//#- `map = utilities.newIntFltH()` -- New int-double hashmap
	JsDeclareFunction(newIntFltH);
	//#- `map = utilities.newIntStrH()` -- New int-string hashmap
	JsDeclareFunction(newIntStrH);
};
//#JSIMPLEMENT:src/qminer/js/utilities.js    

///////////////////////////////
// QMiner-Hash-Map
//# 
//# ### Hash Map
//# 
//# Several implementations of hash-map can be constructed. Use require('utilities.js').

class TAuxStrIntH {
public:
	static const TStr ClassId; //ClassId is set to "TStrIntH"
	static TStr GetArgKey(const v8::Arguments& Args, const int& ArgN) {
		// TJsBase is arbitrary here
		return TJsObjUtil<TJsBase>::GetArgStr(Args, ArgN);
	}
	static v8::Handle<v8::Value> WrapKey(const TStr& Val, v8::HandleScope& Handlescope) {
		return Handlescope.Close(v8::String::New(Val.CStr()));
	}
	static TInt GetArgDat(const v8::Arguments& Args, const int& ArgN) {
		// TJsBase is arbitrary here
		return TJsObjUtil<TJsBase>::GetArgInt32(Args, ArgN);
	}
	static v8::Handle<v8::Value> WrapDat(const int& Val, v8::HandleScope& Handlescope) {
		return Handlescope.Close(v8::Int32::New(Val));
	}
};

class TAuxStrFltH {
public:
	static const TStr ClassId; //ClassId is set to "TStrFltH"
	static TStr GetArgKey(const v8::Arguments& Args, const int& ArgN) {
		// TJsBase is arbitrary here
		return TJsObjUtil<TJsBase>::GetArgStr(Args, ArgN);
	}
	static v8::Handle<v8::Value> WrapKey(const TStr& Val, v8::HandleScope& Handlescope) {
		return Handlescope.Close(v8::String::New(Val.CStr()));
	}
	static TFlt GetArgDat(const v8::Arguments& Args, const int& ArgN) {
		// TJsBase is arbitrary here
		return TJsObjUtil<TJsBase>::GetArgFlt(Args, ArgN);
	}
	static v8::Handle<v8::Value> WrapDat(const double& Val, v8::HandleScope& Handlescope) {
		return Handlescope.Close(v8::Number::New(Val));
	}
};

class TAuxStrStrH {
public:
	static const TStr ClassId; //ClassId is set to "TStrStrH"
	static TStr GetArgKey(const v8::Arguments& Args, const int& ArgN) {
		// TJsBase is arbitrary here
		return TJsObjUtil<TJsBase>::GetArgStr(Args, ArgN);
	}
	static v8::Handle<v8::Value> WrapKey(const TStr& Val, v8::HandleScope& Handlescope) {
		return Handlescope.Close(v8::String::New(Val.CStr()));
	}
	static TStr GetArgDat(const v8::Arguments& Args, const int& ArgN) {
		// TJsBase is arbitrary here
		return TJsObjUtil<TJsBase>::GetArgStr(Args, ArgN);
	}
	static v8::Handle<v8::Value> WrapDat(const TStr& Val, v8::HandleScope& Handlescope) {
		return Handlescope.Close(v8::String::New(Val.CStr()));
	}
};

class TAuxIntIntH {
public:
	static const TStr ClassId; //ClassId is set to "TIntIntH"
	static TInt GetArgKey(const v8::Arguments& Args, const int& ArgN) {
		// TJsBase is arbitrary here
		return TJsObjUtil<TJsBase>::GetArgInt32(Args, ArgN);
	}
	static v8::Handle<v8::Value> WrapKey(const TInt& Val, v8::HandleScope& Handlescope) {
		return Handlescope.Close(v8::Int32::New(Val));
	}
	static TInt GetArgDat(const v8::Arguments& Args, const int& ArgN) {
		// TJsBase is arbitrary here
		return TJsObjUtil<TJsBase>::GetArgInt32(Args, ArgN);
	}
	static v8::Handle<v8::Value> WrapDat(const int& Val, v8::HandleScope& Handlescope) {
		return Handlescope.Close(v8::Int32::New(Val));
	}
};

class TAuxIntFltH {
public:
	static const TStr ClassId; //ClassId is set to "TIntFltH"
	static TInt GetArgKey(const v8::Arguments& Args, const int& ArgN) {
		// TJsBase is arbitrary here
		return TJsObjUtil<TJsBase>::GetArgInt32(Args, ArgN);
	}
	static v8::Handle<v8::Value> WrapKey(const TInt& Val, v8::HandleScope& Handlescope) {
		return Handlescope.Close(v8::Int32::New(Val));
	}
	static TFlt GetArgDat(const v8::Arguments& Args, const int& ArgN) {
		// TJsBase is arbitrary here
		return TJsObjUtil<TJsBase>::GetArgFlt(Args, ArgN);
	}
	static v8::Handle<v8::Value> WrapDat(const double& Val, v8::HandleScope& Handlescope) {
		return Handlescope.Close(v8::Number::New(Val));
	}
};

class TAuxIntStrH {
public:
	static const TStr ClassId; //ClassId is set to "TIntStrH"
	static TInt GetArgKey(const v8::Arguments& Args, const int& ArgN) {
		// TJsBase is arbitrary here
		return TJsObjUtil<TJsBase>::GetArgInt32(Args, ArgN);
	}
	static v8::Handle<v8::Value> WrapKey(const TInt& Val, v8::HandleScope& Handlescope) {
		return Handlescope.Close(v8::Int32::New(Val));
	}
	static TStr GetArgDat(const v8::Arguments& Args, const int& ArgN) {
		// TJsBase is arbitrary here
		return TJsObjUtil<TJsBase>::GetArgStr(Args, ArgN);
	}
	static v8::Handle<v8::Value> WrapDat(const TStr& Val, v8::HandleScope& Handlescope) {
		return Handlescope.Close(v8::String::New(Val.CStr()));
	}
};

template <class TKey = TStr, class TDat = TInt, class TAux = TAuxStrIntH>
class TJsHash {
public:
	/// JS script context
	TWPt<TScript> Js;
	typedef THash<TKey, TDat> HT;
	HT Map;
private:
	/// Object utility class
	typedef TJsObjUtil<TJsHash<TKey, TDat, TAux> > TJsHashUtil;
	explicit TJsHash(TWPt<TScript> _Js) : Js(_Js) { }
public:
	static v8::Persistent<v8::Object> New(TWPt<TScript> Js) {
		v8::Persistent<v8::Object> obj = TJsHashUtil::New(new TJsHash(Js));
		v8::Handle<v8::String> key = v8::String::New("class");
		v8::Handle<v8::String> value = v8::String::New(TAux::ClassId.CStr());
		obj->SetHiddenValue(key, value);
		return  obj;
	}
	static v8::Persistent<v8::Object> New(TWPt<TScript> Js, const HT& _Map) {
		v8::Persistent<v8::Object> obj = New(Js);
		TJsHash::SetMap(obj, _Map);
		return  obj;
	}
	static HT& GetMap(const v8::Handle<v8::Object> Obj) {
		return TJsHashUtil::GetSelf(Obj)->Map;
	}
	static void SetMap(const v8::Handle<v8::Object> Obj, const HT& _Map) {
		TJsHashUtil::GetSelf(Obj)->Map = _Map;
	}

	/// template	
	static v8::Handle<v8::ObjectTemplate> GetTemplate();
	//# 
	//# **Functions and properties:**
	//# 
	//#- `dat = map.get(key)` -- return data given on key
	JsDeclareFunction(get);
	//#- `map = map.put(key, dat)` -- add/update key-value pair. Returns self
	JsDeclareFunction(put);
	//#- `bool = map.hasKey(key)` -- returns true if the map has a given key `key`
	JsDeclareFunction(hasKey);
	//#- `num = map.length` -- returns the number of keys
	JsDeclareProperty(length);
	//#- `key = map.key(idx)` -- returns the `idx`-th key
	JsDeclareFunction(key);
	//#- `dat = map.dat(idx)` -- returns the `idx`-th dat
	JsDeclareFunction(dat);
	//#- `map = map.load(fin)` -- loads the hashtable from input stream `fin`
	JsDeclareFunction(load);
	//#- `fout = map.save(fout)` -- saves the hashtable to output stream `fout`
	JsDeclareFunction(save);
};

typedef TJsHash<TStr, TInt, TAuxStrIntH> TJsStrIntH;
typedef TJsHash<TStr, TFlt, TAuxStrFltH> TJsStrFltH;
typedef TJsHash<TStr, TStr, TAuxStrStrH> TJsStrStrH;
typedef TJsHash<TInt, TInt, TAuxIntIntH> TJsIntIntH;
typedef TJsHash<TInt, TFlt, TAuxIntFltH> TJsIntFltH;
typedef TJsHash<TInt, TStr, TAuxIntStrH> TJsIntStrH;

template <class TKey, class TDat, class TAux>
v8::Handle<v8::ObjectTemplate> TJsHash<TKey, TDat, TAux>::GetTemplate() {
	v8::HandleScope HandleScope;
	static v8::Persistent<v8::ObjectTemplate> Template;
	if (Template.IsEmpty()) {
		v8::Handle<v8::ObjectTemplate> TmpTemp = v8::ObjectTemplate::New();
		JsRegisterFunction(TmpTemp, get);
		JsRegisterFunction(TmpTemp, put);
		JsRegisterFunction(TmpTemp, hasKey);
		JsRegisterProperty(TmpTemp, length);
		JsRegisterFunction(TmpTemp, key);
		JsRegisterFunction(TmpTemp, dat);
		JsRegisterFunction(TmpTemp, save);
		JsRegisterFunction(TmpTemp, load);
		TmpTemp->SetInternalFieldCount(1);
		Template = v8::Persistent<v8::ObjectTemplate>::New(TmpTemp);
	}
	return Template;
}

template <class TKey, class TDat, class TAux>
v8::Handle<v8::Value> TJsHash<TKey, TDat, TAux>::get(const v8::Arguments& Args) {
	v8::HandleScope HandleScope;
	TJsHash* JsMap = TJsHashUtil::GetSelf(Args);
	// assume number
	TKey Key = TAux::GetArgKey(Args, 0);
	TDat Dat;
	if (JsMap->Map.IsKeyGetDat(Key, Dat)) {
		return TAux::WrapDat(Dat, HandleScope);
	}
	else { return v8::Undefined(); }
}

template <class TKey, class TDat, class TAux>
v8::Handle<v8::Value> TJsHash<TKey, TDat, TAux>::put(const v8::Arguments& Args) {
	v8::HandleScope HandleScope;
	TJsHash* JsMap = TJsHashUtil::GetSelf(Args);
	// assume number
	TKey Key = TAux::GetArgKey(Args, 0);
	TDat Dat = TAux::GetArgDat(Args, 1);
	JsMap->Map.AddDat(Key, Dat);
	return Args.Holder();
}

template <class TKey, class TDat, class TAux>
v8::Handle<v8::Value> TJsHash<TKey, TDat, TAux>::hasKey(const v8::Arguments& Args) {
	v8::HandleScope HandleScope;
	TJsHash* JsMap = TJsHashUtil::GetSelf(Args);
	// assume number
	TKey Key = TAux::GetArgKey(Args, 0);
	return HandleScope.Close(v8::Boolean::New(JsMap->Map.IsKey(Key)));
}

template <class TKey, class TDat, class TAux>
v8::Handle<v8::Value> TJsHash<TKey, TDat, TAux>::length(v8::Local<v8::String> Properties, const v8::AccessorInfo& Info) {
	v8::HandleScope HandleScope;
	TJsHash* JsMap = TJsHashUtil::GetSelf(Info);
	return HandleScope.Close(v8::Integer::New(JsMap->Map.Len()));
}

template <class TKey, class TDat, class TAux>
v8::Handle<v8::Value> TJsHash<TKey, TDat, TAux>::key(const v8::Arguments& Args) {
	v8::HandleScope HandleScope;
	TJsHash* JsMap = TJsHashUtil::GetSelf(Args);
	// assume number
	int Idx = TJsHashUtil::GetArgInt32(Args, 0);
	QmAssertR(JsMap->Map.IsKeyId(Idx), TStr::Fmt("JsHash::key Incorrect KeyId:%d", Idx));
	return TAux::WrapKey(JsMap->Map.GetKey(Idx), HandleScope);
}

template <class TKey, class TDat, class TAux>
v8::Handle<v8::Value> TJsHash<TKey, TDat, TAux>::dat(const v8::Arguments& Args) {
	v8::HandleScope HandleScope;
	TJsHash* JsMap = TJsHashUtil::GetSelf(Args);
	// assume number
	int Idx = TJsHashUtil::GetArgInt32(Args, 0);
	QmAssertR(JsMap->Map.IsKeyId(Idx), TStr::Fmt("JsHash::dat Incorrect KeyId:%d", Idx));
	TKey Key;
	TDat Dat;
	JsMap->Map.GetKeyDat(Idx, Key, Dat);
	return TAux::WrapDat(Dat, HandleScope);
}

template <class TKey, class TDat, class TAux>
v8::Handle<v8::Value> TJsHash<TKey, TDat, TAux>::save(const v8::Arguments& Args) {
	v8::HandleScope HandleScope;
	TJsHash* JsMap = TJsHashUtil::GetSelf(Args);
	if (Args.Length() > 0) {
		PSOut SOut = TJsFOut::GetArgFOut(Args, 0);
		JsMap->Map.Save(*SOut);
		return HandleScope.Close(Args[0]);
	}
	else {
		return v8::Undefined();
	}
}

template <class TKey, class TDat, class TAux>
v8::Handle<v8::Value> TJsHash<TKey, TDat, TAux>::load(const v8::Arguments& Args) {
	v8::HandleScope HandleScope;
	TJsHash* JsMap = TJsHashUtil::GetSelf(Args);
	if (Args.Length() > 0) {
		PSIn SIn = TJsFIn::GetArgFIn(Args, 0);
		JsMap->Map.Load(*SIn);
	}
	return Args.Holder();

}

///////////////////////////////
// JavaScript Http
//#
//# ### HTTP
//# 
class TJsHttp {
public:
	/// JS script context
	TWPt<TScript> Js;
    
private:
	/// Object utility class
	typedef TJsObjUtil<TJsHttp> TJsHttpUtil;
    
    explicit TJsHttp(TWPt<TScript> _Js): Js(_Js) { }
public:
	static v8::Persistent<v8::Object> New(TWPt<TScript> Js) { 
		return TJsHttpUtil::New(new TJsHttp(Js)); }

	/// template
    static v8::Handle<v8::ObjectTemplate> GetTemplate();

    //# 
	//# **Functions and properties:**
	//#     
	//#- `http.get(url)` -- gets url, but does nothing with response
    //#- `http.get(url, httpJsonSuccessCallback)` -- gets url and executes httpJsonSuccessCallback, a function with signature: function (objJson) {} on success. Error will occour if objJson is not a JSON object.
    //#- `http.get(url, httpJsonSuccessCallback, httpErrorCallback)` -- gets url and executes httpJsonSuccessCallback (signature: function (objJson) {}) on success or httpErrorCallback (signature: function (message) {}) on error. Error will occour if objJson is not a JSON object.
	//#- `http.getStr(url)` -- gets url, but does nothing with response
	//#- `http.getStr(url, httpStrSuccessCallback)` -- gets url and executes httpStrSuccessCallback, a function with signature: function (str) {} on success. 
    //#- `http.getStr(url, httpStrSuccessCallback, httpErrorCallback)` -- gets url and executes httpJsonSuccessCallback (signature: function (str) {}) on success or httpErrorCallback (signature: function (message) {}) on error.
	JsDeclareFunction(get);
    //#- `http.post(url, mimeType, data)` -- post to `url` (string) using `mimeType` (string), where the request body is `data` (string)
    //#- `http.post(url, mimeType, data, httpJsonSuccessCallback)` -- post to `url` (string) using `mimeType` (string), where the request body is `data` (string). executes httpJsonSuccessCallback, a function with signature: function (objJson) {} on success. Error will occour if objJson is not a JSON object.
    //#- `http.post(url, mimeType, data, httpJsonSuccessCallback, httpErrorCallback)` -- post to `url` (string) using `mimeType` (string), where the request body is `data` (string). executes httpJsonSuccessCallback, a function with signature: function (objJson) {} on success or httpErrorCallback (signature: function (message) {}) on error. Error will occour if objJson is not a JSON object.
    //#- `http.postStr(url)` -- post to `url` (string) using `mimeType` (string), where the request body is `data` (string)
    //#- `http.postStr(url, mimeType, data, httpStrSuccessCallback)` -- post to `url` (string) using `mimeType` (string), where the request body is `data` (string). executes httpStrSuccessCallback, a function with signature: function (str) {} on success.
    //#- `http.postStr(url, mimeType, data, httpStrSuccessCallback, httpErrorCallback)` -- post to `url` (string) using `mimeType` (string), where the request body is `data` (string). executes httpStrSuccessCallback, a function with signature: function (str) {} on success or httpErrorCallback (signature: function (message) {}) on error.
	JsDeclareFunction(post);
    //#- `http.onRequest(path, verb, httpRequestCallback)` -- path: function path without server name and script name. Example: `http.onRequest("test", "GET", function (req, resp) { })` executed from `script.js` on localhost will execute a get request from `http://localhost/script/test`. `verb` can be one of the following {"GET","POST","PUT","DELETE","PATCH"}. `httpRequestCallback` is a function with signature: function (request, response) { /*...*/ }
	JsDeclareFunction(onRequest);
    //#JSIMPLEMENT:src/qminer/http.js    
};

///////////////////////////////
// QMiner-JavaScript-Http-Response
//#
//# ### HTTP Response
//# 
class TJsHttpResp {
public:
    /// Callback to the webserver for sending response    
	TWebSrv* WebSrv;
    /// Request ID for reference when responding
    TUInt64 SockId;
    /// Response status code
    TInt StatusCode;
    /// Content Type
    TStr ContTypeStr;
    /// Content Body
    TMem BodyMem;
    /// True when finished and response already sent
    TBool DoneP;
    
private:
	typedef TJsObjUtil<TJsHttpResp> TJsHttpRespUtil;
    
public:
	TJsHttpResp(TWebSrv* _WebSrv, const uint64& _SockId): WebSrv(_WebSrv),
        SockId(_SockId), StatusCode(THttp::OkStatusCd), 
        ContTypeStr(THttp::AppJSonFldVal), DoneP(false) { }
	static v8::Persistent<v8::Object> _New(TWebSrv* WebSrv, const uint64& SockId) { 
		return TJsHttpRespUtil::New(new TJsHttpResp(WebSrv, SockId), false); }

	static v8::Handle<v8::ObjectTemplate> GetTemplate();

    //# 
	//# **Functions and properties:**
	//#     
    //#- `httpResponse.setStatusCode(statusCode)` -- sets status code (integer)
	JsDeclareFunction(setStatusCode);
    //#- `httpResponse.setContentType(mimeType)` -- sets content type (string)
    JsDeclareFunction(setContentType);
    //#- `httpResponse.add(dataStr)` -- adds `dataStr` (string) to request body
	//#- `httpResponse.add(dataJSON)` -- adds `dataJSON` (JSON object) to request body
	JsDeclareFunction(add);	
    //#- `httpResponse.close()` -- closes and executes the response
	JsDeclareFunction(close);
    //#- `httpResponse.send(dataStr)` -- adds `dataStr` (string) and closes the response
	//#- `httpResponse.send(dataJSON)` -- adds `dataJSON` (JSON object) and closes the response
    JsDeclareFunction(send);
};

///////////////////////////////
// QMiner-JavaScript-Time
//#
//# ### Date-Time
//#
//# Wrapper around GLib's TTm. Used as return for `DateTime` field type. 
//# New one can be created using `tm = require('time.js')`.
class TJsTm {
public:
    /// Date-time
    TTm Tm;
private:
	typedef TJsObjUtil<TJsTm> TJsTmUtil;
    
	TJsTm(const TTm& _Tm): Tm(_Tm) { }
public:
	static v8::Persistent<v8::Object> New() { 
		return TJsTmUtil::New(new TJsTm(TTm::GetCurUniTm())); }
	static v8::Persistent<v8::Object> New(const TTm& Tm) { 
		return TJsTmUtil::New(new TJsTm(Tm)); }
    static TTm& GetArgTm(const v8::Arguments& Args, const int& ArgN);

	static v8::Handle<v8::ObjectTemplate> GetTemplate();

	//# 
	//# **Functions and properties:**
	//#
    //#- `str = tm.string` -- string representation of time (e.g. 2014-05-29T10:09:12)
    JsDeclareProperty(string);
    //#- `str = tm.dateString` -- string representation of date (e.g. 2014-05-29)
    JsDeclareProperty(dateString);
    //#- `num = tm.timestamp` -- unix timestamp representation of time (seconds since 1970)
    JsDeclareProperty(timestamp);
    //#- `num = tm.year` -- year (number)
    JsDeclareProperty(year);
    //#- `num = tm.month` -- month (number)
    JsDeclareProperty(month);
    //#- `num = tm.day` -- day (number)
    JsDeclareProperty(day);
	//#- `str = tm.dayOfWeek` -- day of week (string)	
    JsDeclareProperty(dayOfWeek);
    //#- `num = tm.dayOfWeekNum` -- day of week (number)
    JsDeclareProperty(dayOfWeekNum);
    //#- `num = tm.hour` -- hour (number)
    JsDeclareProperty(hour);
    //#- `num = tm.minute` -- minute (number)
    JsDeclareProperty(minute);
    //#- `num = tm.second` -- second (number)
    JsDeclareProperty(second);
    //#- `num = tm.millisecond` -- millisecond (number)
    JsDeclareProperty(millisecond);
    //#- `tm2 = tm.now` -- returns new time object representing current local time
    JsDeclareProperty(now);
    //#- `tm2 = tm.nowUTC` -- returns new time object represented current UTC time
    JsDeclareProperty(nowUTC);    
    //#- `tm = tm.add(val)` -- adds `val` seconds to the time and returns self
    //#- `tm = tm.add(val, unit)` -- adds `val` to the time and returns self; `unit` defines the unit of `val`, options are `millisecond`, `second`, `minute`, `hour`, and `day`.
    JsDeclareFunction(add);
    //#- `tm = tm.sub(val)` -- subtracts `val` secodns from the time and returns self
    //#- `tm = tm.sub(val, unit)` -- subtracts `val` from the time and returns self; `unit` defines the unit of `val`. options are `millisecond`, `second`, `minute`, `hour`, and `day`.
    JsDeclareFunction(sub); 
    //#- `diff_json = tm.diff(tm2)` -- computes the difference in seconds between `tm` and `tm2`, returns a json containing difference broken down to days, hours, minutes, secodns and milliseconds (e.g. `{days:1, hours:23, minutes:34, seconds:45, milliseconds:567}`)
    //#- `diff_num = tm.diff(tm2, unit)` -- computes the difference in seconds between `tm` and `tm2`; `unit` defines the unit of `diff_num`. options are `millisecond`, `second`, `minute`, `hour`, and `day`.
    JsDeclareFunction(diff); 
    //#- `tmJSON = tm.toJSON()` -- returns json representation of time    
    JsDeclareFunction(toJSON);
    //#- `tm2 = tm.parse(str)` -- parses string `str` in weblog format (example: `2014-05-29T10:09:12`)  and returns a date time object. Weblog format uses `T` to separate date and time, uses `-` for date units separation and `:` for time units separation (`YYYY-MM-DDThh-mm-ss`).
    //#     as Date-Time object
	JsDeclareFunction(parse);
	//#- `tm2 = tm.fromWindowsTimestamp(num)` -- constructs date time from a windows timestamp (milliseconds since 1601).
	JsDeclareFunction(fromWindowsTimestamp);
	//#- `tm2 = tm.fromUnixTimestamp(num)` -- constructs date time from a UNIX timestamp (seconds since 1970).
	JsDeclareFunction(fromUnixTimestamp);
	//#- `tm2 = tm.clone()` -- clones `tm` to `tm2`
	JsDeclareFunction(clone);
	//#- `num = tm.windowsTimestamp` -- returns windows system time in milliseconds from 1/1/1601
	JsDeclareProperty(windowsTimestamp);
};


///////////////////////////////
// QMiner-Snap
//# 
//# ## Snap graph library
//# 
//# A global object `snap` is used to construct graphs
//# it is available in any script. The object includes
//# several functions from snap library.
class TJsSnap {
public:
	/// JS script context
	TWPt<TScript> Js;

private:
	/// Object utility class
	typedef TJsObjUtil<TJsSnap> TJsSnapUtil;

	explicit TJsSnap(TWPt<TScript> _Js) : Js(_Js) { }
public:
	static v8::Persistent<v8::Object> New(TWPt<TScript> Js) {		
		return TJsSnapUtil::New(new TJsSnap(Js));
	}

	/// template
	static v8::Handle<v8::ObjectTemplate> GetTemplate();
	//# 
	//# **Functions and properties:**
	//# 
	//#- `graph = snap.newUGraph()` -- generate an empty undirected graph
	JsDeclareFunction(newUGraph);
	//#- `graph = snap.newDGraph()` -- generate an empty directed graph
	JsDeclareFunction(newDGraph);
	//#- `graph = snap.newDMGraph()` -- generate an empty directed multi-graph
	JsDeclareFunction(newDMGraph);
	//#- `number = snap.degreeCentrality(node)` -- returns degree centrality of a node
	JsDeclareFunction(degreeCentrality);
	//#- `spVec = snap.communityDetection(UGraph, alg)` -- returns communities of graph (alg = `gn`, `imap` or `cnm`)
	JsDeclareFunction(communityDetection);
	//#- `objJSON = snap.communityEvolution(path)` -- return communities alg = `gn`, `imap` or `cnm`
	JsDeclareFunction(communityEvolution);
	//#- `spVec = snap.corePeriphery(UGraph, alg)` -- return communities alg = `lip`
	JsDeclareFunction(corePeriphery);
	//#- `vec = graph.dagImportance(dmgraph)` -- return the node imporance vector. 
	JsDeclareFunction(dagImportance);
	//- `vec = graph.dagImportanceStore(dmgraph, nodeStoreName, nodeFieldName, edgeStoreName, edgeFieldName, decay)` -- return the node imporance vector. 
	JsDeclareFunction(dagImportanceStore);
	JsDeclareFunction(perfTest);
};


///////////////////////////////
// QMiner-Graph
//# 
//# ### Graph
//# 
//# TUNGraph: undirected graph(single edge between an unordered pair of nodes)
//# TNGraph : directed graph(single directed edge between an ordered pair of nodes)
//# TNEGraph : directed multi - graph(multiple directed edges between a pair of nodes)

template <class T>
class TJsGraph {
public:
	/// JS script context
	TWPt<TScript> Js;
	TPt<T> Graph;
	TStr InFNm;
private:
	/// Object utility class
	typedef TJsObjUtil<TJsGraph> TJsGraphUtil;

	TJsGraph(TWPt<TScript> _Js) : Js(_Js) {
		Graph = T::New();
	};

	TJsGraph(TWPt<TScript> _Js, TStr path) : Js(_Js), InFNm(path) {
		Graph = TSnap::LoadEdgeList<TPt<T>>(InFNm);
	};

public:
	static v8::Persistent<v8::Object> New(TWPt<TScript> Js, TStr Graph_class) {
		v8::Persistent<v8::Object> obj = TJsGraphUtil::New(new TJsGraph(Js));
		v8::Handle<v8::String> key = v8::String::New("class");
		v8::Handle<v8::String> value = v8::String::New(Graph_class.CStr());
		obj->SetHiddenValue(key, value);
		return obj;
	}
	static v8::Persistent<v8::Object> New(TWPt<TScript> Js, TStr path, TStr Graph_class) {
		v8::Persistent<v8::Object> obj = TJsGraphUtil::New(new TJsGraph(Js, path));
		v8::Handle<v8::String> key = v8::String::New("class");
		v8::Handle<v8::String> value = v8::String::New(Graph_class.CStr());
		obj->SetHiddenValue(key, value);
		return obj;
	}
	static TPt<T> GetArgGraph(const v8::Arguments& Args, const int& ArgN);

	/// template
	static v8::Handle<v8::ObjectTemplate> GetTemplate();
	//# 
	//# **Functions and properties:**
	//# 
	//#- `idx = graph.addNode()` -- add a node to graph and return its ID `idx`
	//#- `idx = graph.addNode(idx)` -- add a node with ID `idx`, returns node ID
	JsDeclareFunction(addNode);
	//#- `edgeIdx = graph.addEdge(nodeIdx1, nodeIdx2)` -- add an edge 
	//#- `edgeIdx = graph.addEdge(nodeIdx1, nodeIdx2, edgeId)` -- add an edge when `graph` is of the type `snap.newDMGraph()` 
	JsDeclareFunction(addEdge);
	//#- `idx = graph.delNode(idx)` -- delete a node with ID `idx`
	JsDeclareFunction(delNode);
	//#- `idx = graph.delEdge(idx1, idx2)` -- delete an edge
	JsDeclareFunction(delEdge);
	//#- `isNode = graph.isNode(idx)` -- check if a node with ID `idx` exists in the graph
	JsDeclareFunction(isNode);
	//#- `isEdge = graph.isEdge(idx1, idx2)` -- check if an edge connecting nodes with IDs `idx1` and `idx2` exists in the graph
	JsDeclareFunction(isEdge);
	//#- `nodes = graph.nodes` -- gets number of nodes in the graph
	JsDeclareProperty(nodes);
	//#- `edges = graph.edges` -- gets number of edges in the graph
	JsDeclareProperty(edges);
	//#- `node = graph.node(idx)` -- gets node with ID `idx`
	JsDeclareFunction(node);
	//#- `node = graph.firstNode` -- gets first node
	JsDeclareProperty(firstNode);
	//#- `node = graph.lastNode` -- gets last node
	JsDeclareProperty(lastNode);
	//#- `edge = graph.firstEdge` -- gets first edge
	JsDeclareProperty(firstEdge);
	//#- `graph = graph.dump(fNm)` -- dumps a graph to file named `fNm`
	JsDeclareFunction(dump);
	//#- `graph = graph.eachNode(callback)` -- iterates through the nodes and executes the callback function `callback` on each node. Returns self. Examples:
	//#  - `graph.eachNode(function (node) { console.log(node.id); })`
	JsDeclareFunction(eachNode);
	//#- `graph = graph.eachEdge(callback)` -- iterates through the edges and executes the callback function `callback` on each edge. Returns self. Examples:
	//#  - `graph.eachEdge(function (edge) { console.log(edge.srcId+" "+edge.dstId); })`
	JsDeclareFunction(eachEdge);
	//#- `spMat = graph.adjMat()` -- returns the graph adjacency matrix, where columns are sparse vectors corresponding to node outgoing edge ids and their multiplicities
	JsDeclareFunction(adjMat);
	//#- `fout = graph.save(fout)` -- saves graph to output stream `fout`
	JsDeclareFunction(save);
	//#- `graph = graph.load(fin)` -- loads graph from input stream `fin`
	JsDeclareFunction(load);
};

///////////////////////////////
// QMiner-Node
//# 
//# ### Node
//# 
//# Node

template <class T>
class TJsNode {
public:
	/// JS script context
	TWPt<TScript> Js;
	T Node;

private:
	/// Object utility class
	typedef TJsObjUtil<TJsNode> TJsNodeUtil;
	TJsNode(TWPt<TScript> Js_, T a);
public:
	static v8::Persistent<v8::Object> New(TWPt<TScript> Js, T a) {
		v8::Persistent<v8::Object> obj = TJsNodeUtil::New(new TJsNode(Js, a));
		/*
		v8::Handle<v8::String> key = v8::String::New("class");
		v8::Handle<v8::String> value = v8::String::New("Graph");
		obj->SetHiddenValue(key, value);
		*/
		return obj;
	}

	/// template
	static v8::Handle<v8::ObjectTemplate> GetTemplate();

	//# 
	//# **Functions and properties:**
	//# 
	//#- `id = node.id` -- return id of the node
	JsDeclareProperty(id);
	//#- `deg = node.deg` -- return degree of the node
	JsDeclareProperty(deg);
	//#- `indeg = node.inDeg` -- return in-degree of the node
	JsDeclareProperty(inDeg);
	//#- `outdeg = node.outDeg` -- return out-degree of the node
	JsDeclareProperty(outDeg);
	//#- `nid = node.nbrId(N)` -- return id of Nth neighbour
	JsDeclareFunction(nbrId);
	//#- `nid = node.outNbrId(N)` -- return id of Nth out-neighbour
	JsDeclareFunction(outNbrId);
	//#- `nid = node.inNbrId(N)` -- return id of Nth in-neighbour
	JsDeclareFunction(inNbrId);
	//#- `eid = node.nbrEId(N)` -- return edge id of Nth neighbour
	JsDeclareFunction(nbrEId);
	//#- `eid = node.outEId(N)` -- return edge id of Nth out-neighbour
	JsDeclareFunction(outEId);
	//#- `eid = node.inEId(N)` -- return edge id of Nth in-neighbour
	JsDeclareFunction(inEId);
	//#- `node = node.next()` -- return next node
	JsDeclareFunction(next);
	//#- `node = node.prev()` -- return previous node
	JsDeclareFunction(prev);
	//#- `node = node.eachNbr(callback)` -- calls the callback function(nodeid) {...} on all neighbors
	JsDeclareFunction(eachNbr);
	//#- `node = node.eachOutNbr(callback)` -- calls the callback function(nodeid) {...} on all out-neighbors
	JsDeclareFunction(eachOutNbr);
	//#- `node = node.eachInNbr(callback)` -- calls the callback function(nodeid) {...} on all in-neighbors
	JsDeclareFunction(eachInNbr);
	//#- `node = node.eachEdge(callback)` -- calls the callback function(edgeid) {...} on the ids of all of node's in/out-edges. Note that edge id always equals -1 for ugraph and dgraphs, so the function only applies to dmgraphs.
	JsDeclareFunction(eachEdge);
	//#- `node = node.eachOutEdge(callback)` -- calls the callback function(edgeid) {...} on the ids of all of node's out-edges. Note that edge id always equals -1 for ugraph and dgraphs, so the function only applies to dmgraphs.
	JsDeclareFunction(eachOutEdge);
	//#- `node = node.eachInEdge(callback)` -- calls the callback function(edgeid) {...} on the ids of all of node's in-edges. Note that edge id always equals -1 for ugraph and dgraphs, so the function only applies to dmgraphs.
	JsDeclareFunction(eachInEdge);
};

///////////////////////////////
// QMiner-Edge
//# 
//# ### Edge
//# 
//# Edge
template <class T>
class TJsEdge {
public:
	/// JS script context
	TWPt<TScript> Js;
	typename T::TEdgeI Edge;

private:
	/// Object utility class
	typedef TJsObjUtil<TJsEdge> TJsEdgeUtil;
	explicit TJsEdge(TWPt<TScript> Js_, typename T::TEdgeI edge);
public:
	static v8::Persistent<v8::Object> New(TWPt<TScript> Js, typename T::TEdgeI edge) {
		return TJsEdgeUtil::New(new TJsEdge(Js, edge));
	}

	/// template
	static v8::Handle<v8::ObjectTemplate> GetTemplate();

	//# 
	//# **Functions and properties:**
	//# 
	//#- `id = edge.id` -- return id of the edge
	JsDeclareProperty(id);
	//#- `id = edge.srcId` -- return id of source node
	JsDeclareProperty(srcId);
	//#- `id = edge.dstId` -- return id of destination node
	JsDeclareProperty(dstId);
	//#- `edge = edge.next()` -- return next edge
	JsDeclareFunction(next);
};



//#
//# ## Other libraries
//#
//#JSIMPLEMENT:src/qminer/js/twitter.js 
//#JSIMPLEMENT:src/qminer/js/xml.js 
//#JSIMPLEMENT:src/qminer/js/visualization.js 

///////////////////////////////////////////////
/// Javscript Function Feature Extractor.
//-
//- ## Javascript Feature Extractor
//-
class TJsFuncFtrExt : public TFtrExt {
// Js wrapper API
public:
	/// JS script context
	TWPt<TScript> Js;
private:
	typedef TJsObjUtil<TJsFuncFtrExt> TJsFuncFtrExtUtil;
	// private constructor
	TJsFuncFtrExt(TWPt<TScript> _Js, const PJsonVal& ParamVal, const v8::Persistent<v8::Function>& _Fun): 
        TFtrExt(_Js->Base, ParamVal), Js(_Js), Fun(_Fun) { 
            Name = ParamVal->GetObjStr("name", "jsfunc"); 
            Dim = ParamVal->GetObjInt("dim", 1); }
public:
	// public smart pointer
	static PFtrExt NewFtrExt(TWPt<TScript> Js, const PJsonVal& ParamVal, 
        const v8::Persistent<v8::Function>& _Fun) {
            return new TJsFuncFtrExt(Js, ParamVal, _Fun); }
// Core functionality
private:
	// Core part
	TInt Dim;
	TStr Name;
	v8::Persistent<v8::Function> Fun;
    
	double ExecuteFunc(const TRec& FtrRec) const {
		v8::HandleScope HandleScope;
		v8::Handle<v8::Value> RecArg = TJsRec::New(Js, FtrRec);		
		return Js->ExecuteFlt(Fun, RecArg);
	}
	
	void ExecuteFuncVec(const TRec& FtrRec, TFltV& Vec) const {
		v8::HandleScope HandleScope;
		v8::Handle<v8::Value> RecArg = TJsRec::New(Js, FtrRec);		
		Js->ExecuteFltVec(Fun, RecArg, Vec);
	}
public:
	// Assumption: object without key "fun" is a JSON object (the key "fun" is reserved for a javascript function, which is not a JSON object)
	static PJsonVal CopySettings(v8::Local<v8::Object> Obj) {
		// clone all properties except fun!
		v8::Local<v8::Array> Properties = Obj->GetOwnPropertyNames();
		PJsonVal ParamVal = TJsonVal::NewObj();
		for (uint32 PropN = 0; PropN < Properties->Length(); PropN++) {
			// get each property as string, extract arg json and attach it to ParamVal
			TStr PropStr = TJsUtil::V8JsonToStr(Properties->Get(PropN));
			PropStr = PropStr.GetSubStr(1, PropStr.Len() - 2); // remove " char at the beginning and end
			if (PropStr == "fun") continue;
			v8::Handle<v8::Value> Val = Obj->Get(Properties->Get(PropN));
			if (Val->IsNumber()) {
				ParamVal->AddToObj(PropStr, Val->NumberValue());
			}
			if (Val->IsString()) {
				v8::String::Utf8Value Utf8(Val);
				TStr ValueStr(*Utf8);
				ParamVal->AddToObj(PropStr, ValueStr);
			}
			if (Val->IsBoolean()) {
				ParamVal->AddToObj(PropStr, Val->BooleanValue());
			}
			if (Val->IsObject() || Val->IsArray()) {
				ParamVal->AddToObj(PropStr, TJsFuncFtrExtUtil::GetValJson(Val));
			}
		}
		//printf("JSON: %s\n", TJsonVal::GetStrFromVal(ParamVal).CStr());
		return ParamVal;
	}
// Feature extractor API
private:
	TJsFuncFtrExt(const TWPt<TBase>& Base, const PJsonVal& ParamVal); // will throw exception (saving, loading not supported)
	TJsFuncFtrExt(const TWPt<TBase>& Base, TSIn& SIn); // will throw exception (saving, loading not supported)
public:
	static PFtrExt New(const TWPt<TBase>& Base, const PJsonVal& ParamVal); // will throw exception (saving, loading not supported)
	static PFtrExt Load(const TWPt<TBase>& Base, TSIn& SIn); // will throw exception (saving, loading not supported)
	void Save(TSOut& SOut) const;

	TStr GetNm() const { return Name; }
	int GetDim() const { return Dim; }
	TStr GetFtr(const int& FtrN) const { return TStr::Fmt("%s[%d]", GetNm().CStr(), FtrN) ; }

	void Clr() { };
	bool Update(const TRec& Rec) { return false; }
	void AddSpV(const TRec& Rec, TIntFltKdV& SpV, int& Offset) const;
	void AddFullV(const TRec& Rec, TFltV& FullV, int& Offset) const;

	void InvFullV(const TFltV& FullV, int& Offset, TFltV& InvV) const {
		throw TExcept::New("Not implemented yet!", "TJsFuncFtrExt::InvFullV");
	}

	// flat feature extraction
	void ExtractFltV(const TRec& FtrRec, TFltV& FltV) const;

	// feature extractor type name 
	static TStr GetType() { return "jsfunc"; }
};


}

#endif<|MERGE_RESOLUTION|>--- conflicted
+++ resolved
@@ -1226,9 +1226,6 @@
 	//#- `sa = qm.getStreamAggr(saName)` -- gets the stream aggregate `sa` given name (string).
 	JsDeclareFunction(getStreamAggr);
 	//#- `strArr = qm.getStreamAggrNames()` -- gets the stream aggregate names of stream aggregates in the default stream aggregate base.
-<<<<<<< HEAD
-	JsDeclareFunction(getStreamAggrNames);	
-=======
 	JsDeclareFunction(getStreamAggrNames);
 
 
@@ -1241,7 +1238,6 @@
 	//#		- timestamp: name of the time field
 	JsDeclareFunction(newProcessStateAggr);
 
->>>>>>> fd78bb83
 	//#JSIMPLEMENT:src/qminer/qminer.js    
 };
 
