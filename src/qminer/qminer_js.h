/**
 * QMiner - Open Source Analytics Platform
 * 
 * Copyright (C) 2014 Jozef Stefan Institute
 *
 * This program is free software: you can redistribute it and/or modify
 * it under the terms of the GNU Affero General Public License, version 3,
 * as published by the Free Software Foundation.
 *
 * This program is distributed in the hope that it will be useful,
 * but WITHOUT ANY WARRANTY; without even the implied warranty of
 * MERCHANTABILITY or FITNESS FOR A PARTICULAR PURPOSE.  See the
 * GNU Affero General Public License for more details.
 *
 * You should have received a copy of the GNU Affero General Public License
 * along with this program. If not, see <http://www.gnu.org/licenses/>.
 * 
 */

#ifndef QMINER_JS_H
#define QMINER_JS_H

#include <qminer.h>
#include <qminer_srv.h>
#include <qminer_gs.h>
#include <v8.h>
#include <typeinfo>

#ifdef V8_DEBUG
    // include v8 debug headers
	#include <v8-debug.h>
#endif

namespace TQm {

// All comments starting with / / # (no spaces) are copied to JavaScript API documentation
// available on QMiner wiki page https://github.com/qminer/qminer/wiki/JavaScript
// every so often.
    
// code to generate table of contents:
//    cat jsdocfinal.txt | grep '##' | sed 's/###/\/\/#  -/' | sed 's/##/\/\/# -/' | sed 's/- \(.*\)/- [\1](\1)/'    
// required post-edit example: (#System and I/O) =>(system-and-io)
    
//# QMiner functionality is accessible through a JavaScript API. The JavaScript environment
//# is similar to Node.js, but omits any functionality not necessary for QMiner's core tasks.
//# The API includes a simple HTTP server with RESTful web-service support for defining
//# application specific web-service APIs.
//# 
//# The JavaScript API is implemented using [V8 JavaScript Engine](https://code.google.com/p/v8/),
//# which lives in the same process as core QMiner objects. This allows for fast manipulation
//# of QMiner objects, since data is moved from C++ to JavaScript and back only when needed.
//# Currently, version 3.18 of V8 is used.
//# 
//# **Intellisense**: When using Visual Studio 2013 one can enable intellisense for the JavaScript API globally by navigating: 
//# Tools / Options / Text Editor / JavaScript / IntelliSense / References, and selecting "Implicit(Web)" reference group and adding qminer.intellisense.js and qminer.js (located in QMINER_HOME/src/qminer/)
//# 
//# JavaScript API requires [initialized work environment](Quick-Start).
//#
//# ## Table of contents
//#
//# - [Libraries](#libraries)
//# - [Core QMiner objects](#core-qminer-objects)
//#  - [QMiner](#qminer)
//#  - [Stream Aggregate](#stream-aggregate)
//#  - [Store](#store)
//#  - [Store iterator](#store-iterator)
//#  - [Record set](#record-set)
//#  - [Record](#record)
//#  - [Index key](#index-key)
//# - [Linear Algebra](#linear-algebra)
//#  - [Vector](#vector)
//#  - [Matrix (dense matrix)](#matrix-dense-matrix)
//#  - [SpVector (sparse vector)](#spvector-sparse-vector)
//#  - [SpMatrix (sparse column matrix)](#spmatrix-sparse-column-matrix)
//# - [analytics.js (use require)](#analyticsjs-use-require)
//#  - [Feature Space](#feature-space)
//#  - [Support Vector Machine model](#support-vector-machine-model)
//#  - [Neural network model](#neural-network-model)
//#  - [Recursive Linear Regression model](#recursive-linear-regression-model)
//#  - [Hoeffding Tree model](#hoeffding-tree-model)
//# - [snap.js (use require)](#snap-graph-library)
//#  - [Graph](#graph)
//#  - [Node](#node)
//#  - [Edge](#edge)
//# - [System and I/O](#system-and-io)
//#  - [Process](#process)
//#  - [utilities.js (use require)](#utilitiesjs-use-require)
//#  - [utilities.map (use require)](#hash-map)
//#  - [assert.js (use require)](#assertjs-use-require)
//#  - [Console](#console)
//#  - [File system](#file-system)
//#  - [Input File Stream](#input-file-stream)
//#  - [Output File Stream](#output-file-stream)
//#  - [HTTP](#http)
//#  - [HTTP Response](#http-response)
//#  - [Date-Time](#date-time)
//# - [Other libraries](#other-libraries)
//#  - [twitter.js (use require)](#twitterjs-use-require)
//#   
//# ## Libraries
//# 
//# Scripts can load external libraries or modules in the same way as Node.js.
//# 
//# Library is loaded using `require` function:
//# ```JavaScript
//# var test = require('testModule.js');
//# ```
//# 
//# Modules export functionality by defining properties or functions on the `exports` object, 
//# for example (taken from Node.js documentation):
//# ```JavaScript
//# var PI = Math.PI;
//# exports.area = function (r) {
//#   return PI * r * r;
//# };
//# exports.circumference = function (r) {
//#   return 2 * PI * r;
//# };
//# ```
//# 
//# Libraries are loaded from two places. The first is project's library folder (`src/lib/`) 
//# and the second is QMiner library folder (`QMINER_HOME/lib/`). Project's library folder 
//# has priority in case the library with the same name exists in both places. Some libraries 
//# are implemented in C++, for example `analytics` and `time`.
//# 
//# The QMiner system comes with the following libraries:
//#- **analytics.js** -- main API for analytics techniques
//#- **utilities.js** -- useful JavaScript utilities, e.g., checking variable type
//#- **time** -- wrapper around user-friendly date-time object
//#- **assert.js** -- support for writing unit tests
//#- **twitter.js** -- support for processing tweets


///////////////////////////////
// JavaScript-Exceptions-related macros 

// Function declaration and registration 
#define JsRegisterFunction(Template, Function) \
	Template->Set(#Function, v8::FunctionTemplate::New(_ ## Function));
#define JsLongRegisterFunction(Template, JsFunction, CppFunction) \
	Template->Set(JsFunction, v8::FunctionTemplate::New(_ ## CppFunction));
#define JsDeclareFunction(Function) static v8::Handle<v8::Value> Function(const v8::Arguments& Args); \
	static v8::Handle<v8::Value> _ ## Function(const v8::Arguments& Args) { \
		v8::HandleScope HandleScope; \
		try { \
			return HandleScope.Close(Function(Args)); \
		} catch (const PExcept& Except) { \
			if(typeid(Except) == typeid(TQmExcept::New(""))) { \
				v8::Handle<v8::Value> Why = v8::String::New(Except->GetMsgStr().CStr()); \
				v8::ThrowException(Why); \
				return v8::Undefined(); \
			} else { \
				throw Except; \
			} \
		} \
	}

#define JsDeclareTemplatedFunction(Function) \
	static v8::Handle<v8::Value> _ ## Function(const v8::Arguments& Args) { \
		v8::HandleScope HandleScope; \
		try { \
			return HandleScope.Close(Function(Args)); \
		} catch(const PExcept& Except) { \
			if(typeid(Except) == typeid(TQmExcept::New(""))) { \
				v8::Handle<v8::Value> Why = v8::String::New(Except->GetMsgStr().CStr()); \
				v8::ThrowException(Why); \
				return v8::Undefined(); \
			} else { \
				throw Except; \
			} \
		} \
	} \
	static v8::Handle<v8::Value> Function(const v8::Arguments& Args) { throw TQmExcept::New("Not implemented!"); }
	
// Property declaration and registration 
#define JsRegisterProperty(Template, Function) \
	Template->SetAccessor(v8::String::New(#Function), _ ## Function);
#define JsLongRegisterProperty(Template, JsFunction, CppFunction) \
	Template->SetAccessor(v8::String::New(JsFunction), _ ## CppFunction);
#define JsDeclareProperty(Function) \
	static v8::Handle<v8::Value> Function(v8::Local<v8::String> Properties, const v8::AccessorInfo& Info); \
	static v8::Handle<v8::Value> _ ## Function(v8::Local<v8::String> Properties, const v8::AccessorInfo& Info) { \
		v8::HandleScope HandleScope; \
		try { \
			return HandleScope.Close(Function(Properties, Info)); \
		} catch(const PExcept& Except) { \
			if(typeid(Except) == typeid(TQmExcept::New(""))) { \
				v8::Handle<v8::Value> Why = v8::String::New(Except->GetMsgStr().CStr()); \
				v8::ThrowException(Why); \
				return v8::Undefined(); \
			} else { \
				throw Except; \
			} \
		} \
	}

// Property declaration and registration 
#define JsRegisterSetProperty(Template, JsFunction, GetCppFunction, SetCppFunction) \
	Template->SetAccessor(v8::String::New(JsFunction), _ ## GetCppFunction, _ ## SetCppFunction);
#define JsDeclareSetProperty(GetFunction, SetFunction) \
	static v8::Handle<v8::Value> GetFunction(v8::Local<v8::String> Properties, const v8::AccessorInfo& Info); \
	static v8::Handle<v8::Value> _ ## GetFunction(v8::Local<v8::String> Properties, const v8::AccessorInfo& Info) { \
		v8::HandleScope HandleScope; \
		try { \
			return HandleScope.Close(GetFunction(Properties, Info)); \
		} catch(const PExcept& Except) { \
			if(typeid(Except) == typeid(TQmExcept::New(""))) { \
				v8::Handle<v8::Value> Why = v8::String::New(Except->GetMsgStr().CStr()); \
				v8::ThrowException(Why); \
				return v8::Undefined(); \
			} else { \
				throw Except; \
			} \
		} \
	} \
	static void SetFunction(v8::Local<v8::String> Properties, v8::Local<v8::Value> Value, const v8::AccessorInfo& Info); \
	static void _ ## SetFunction(v8::Local<v8::String> Properties, v8::Local<v8::Value> Value, const v8::AccessorInfo& Info) { \
		v8::HandleScope HandleScope; \
		try { \
			SetFunction(Properties, Value, Info); \
		} catch(const PExcept& Except) { \
			if(typeid(Except) == typeid(TQmExcept::New(""))) { \
				v8::Handle<v8::Value> Why = v8::String::New(Except->GetMsgStr().CStr()); \
				v8::ThrowException(Why); \
			} else { \
				throw Except; \
			} \
		} \
	}
	
// Indexed property declaration and registration 
#define JsRegIndexedProperty(Template, Function) \
	Template->SetIndexedPropertyHandler(_ ## Function);
#define JsDeclIndexedProperty(Function) \
	static v8::Handle<v8::Value> Function(uint32_t Index, const v8::AccessorInfo& Info); \
	static v8::Handle<v8::Value> _ ## Function(uint32_t Index, const v8::AccessorInfo& Info) { \
		v8::HandleScope HandleScope; \
		try { \
			return HandleScope.Close(Function(Index, Info)); \
		} catch(const PExcept& Except) { \
			if(typeid(Except) == typeid(TQmExcept::New(""))) { \
				v8::Handle<v8::Value> Why = v8::String::New(Except->GetMsgStr().CStr()); \
				v8::ThrowException(Why); \
				return v8::Undefined(); \
			} else { \
				throw Except; \
			} \
		} \
	}

// Indexed property getter/setter declaration and registration 
#define JsRegGetSetIndexedProperty(Template, FunctionGetter, FunctionSetter) \
	Template->SetIndexedPropertyHandler(_ ## FunctionGetter , _## FunctionSetter);
#define JsDeclGetSetIndexedProperty(FunctionGetter, FunctionSetter) \
	static v8::Handle<v8::Value> FunctionGetter(uint32_t Index, const v8::AccessorInfo& Info); \
	static v8::Handle<v8::Value> _ ## FunctionGetter(uint32_t Index, const v8::AccessorInfo& Info) { \
		v8::HandleScope HandleScope; \
		try { \
			return HandleScope.Close(FunctionGetter(Index, Info)); \
		} catch(const PExcept& Except) { \
			if(typeid(Except) == typeid(TQmExcept::New(""))) { \
				v8::Handle<v8::Value> Why = v8::String::New(Except->GetMsgStr().CStr()); \
				v8::ThrowException(Why); \
				return v8::Undefined(); \
			} else { \
				throw Except; \
			} \
		} \
	} \
	static v8::Handle<v8::Value> FunctionSetter(uint32_t Index, v8::Local<v8::Value> Value, const v8::AccessorInfo& Info); \
	static v8::Handle<v8::Value> _ ## FunctionSetter(uint32_t Index, v8::Local<v8::Value> Value, const v8::AccessorInfo& Info) { \
		v8::HandleScope HandleScope; \
		try { \
			return HandleScope.Close(FunctionSetter(Index, Value, Info)); \
		} catch(const PExcept& Except) { \
			if(typeid(Except) == typeid(TQmExcept::New(""))) { \
				v8::Handle<v8::Value> Why = v8::String::New(Except->GetMsgStr().CStr()); \
				v8::ThrowException(Why); \
				return v8::Undefined(); \
			} else { \
				throw Except; \
			} \
		} \
	}

///////////////////////////////
// Forward declarations 
class TScript; typedef TPt<TScript> PScript;
class TJsBase; typedef TPt<TJsBase> PJsBase;
class TJsFetch;
class TJsFetchRq;
class TJsHttpResp;

///////////////////////////////
/// JavaScript Utility Function
class TJsUtil {
private:
	/// Marks when internals already initialized
	static TBool InitP;
	/// Must be called at the beginning to initialize
	static void Init();

	// json parsing
	static v8::Persistent<v8::String> SecurityToken;
	static v8::Persistent<v8::Context> ParseContext;
	static v8::Persistent<v8::Function> JsonParser;
	static v8::Persistent<v8::Function> JsonString;

    /// Count of current number of objects of each type
    static TStrH ObjNameH;
    /// Number of changes (new/delete) so far
    static TInt ObjCount;    
    /// How often to print the statistics 
    static TInt ObjCountRate;
public:
    /// Add new object to the count table
	static void AddObj(const TStr& ObjName);
    /// Remove existing object from the count table
	static void DelObj(const TStr& ObjName);
    /// Print statistics each so often
	static void CountObj();
    /// Get current statistics
    static TStrIntPrV GetObjStat();
    /// Set rate at which statistics is printed
    static void SetObjStatRate(const int& _ObjCountRate);
        
	/// Parsing V8 exceptions, throws PJsExcept
	static void HandleTryCatch(const v8::TryCatch& try_catch);

	// ??
	static bool NamedAccessCheck(v8::Local<v8::Object> Global,
		v8::Local<v8::Value> Name, v8::AccessType Type, v8::Local<v8::Value> Data);
	static bool IndexedAccessCheck(v8::Local<v8::Object> Global, uint32_t Key,
		v8::AccessType Type, v8::Local<v8::Value> Data);
	
	// Parses PJsonVal to V8::Value
	static v8::Handle<v8::Value> ParseJson(const PJsonVal& JsonVal);
	// Parses TStr as json to V8::Value
	static v8::Handle<v8::Value> ParseJson(const TStr& JsonStr);
	// Parses v8 JSon to V8 String
	static v8::Handle<v8::Value> V8JsonToV8Str(v8::Handle<v8::Value> Json);
	// Parses V8 Json to TStr
	static TStr V8JsonToStr(v8::Handle<v8::Value> Json);

	/// Takes GLib's TTm and returns V8's Date 
	static v8::Handle<v8::Value> GetV8Date(const TTm& Tm);
	/// Takes V8's Date and returns GLib's TTm 
	static TTm GetGlibDate(v8::Handle<v8::Value> Date);	
	/// Returns V8's current date 
	static v8::Handle<v8::Value> GetCurrV8Date();

    /// Converts HttpRq from glib to JSON
    static v8::Handle<v8::Object> HttpRqToJson(PHttpRq HttpRq);
    
    /// TStrV -> v8 string array
    static v8::Handle<v8::Value> GetStrArr(const TStrV& StrV);
};

///////////////////////////////
/// JavaScript Directory
class TJsFPath {
private:
	/// Canonicalized file path 
	TStr CanonicalFPath; 
    
public:
	TJsFPath(const TStr& FPath = "./");
	
	/// Is directory subdirectory of this 
	bool IsSubdir(const TJsFPath& JsFPath) const; 
	/// Directory equals this 
	bool Equals(const TJsFPath& JsFPath) const; 
	/// Get directory name
	const TStr& GetFPath() const { return CanonicalFPath; }

	/// Load list of directories
	static void GetFPathV(const TStrV& FPathV, TVec<TJsFPath>& JsFPathV);
    /// Canonicalize file path 
    static TStr GetCanonicalPath(const TStr& FPath);
};

///////////////////////////////
// JavaScript Script
class TScript {
private: 
	// smart pointer
	TCRef CRef;
	friend class TPt<TScript>;
	
	// qm and fs require access to private members
	friend class TJsBase;
	friend class TJsFs;

	/// Script name
	TStr ScriptNm;
	/// Script filename
	TStr ScriptFNm;

	/// Directories with include libraries available to this script
	TStrV IncludeFPathV;
	/// Directories this script has read and/or write privileges to
	TVec<TJsFPath> AllowedFPathV;
	
	/// Security token for JavaScript context
	TStr SecurityToken;
	/// Map from server Rules to JavaScript callbacks
    TJsonValV SrvFunRuleV;
    THash<TInt, v8::Persistent<v8::Function> > JsNmFunH;;
	
public:
	/// JavaScript context
	v8::Persistent<v8::Context> Context; 
	/// QMiner Base
	TWPt<TBase> Base;
	/// List of declared triggers
	TVec<TPair<TUInt, PStoreTrigger> > TriggerV;
	/// HTTP web fetcher
	TWPt<TJsFetch> JsFetch;
	
public:
	TScript(const PBase& _Base, const TStr& _ScriptNm, const TStr& _ScriptFNm, 
		const TStrV& _IncludeFPathV, const TVec<TJsFPath>& _AllowedFPathV);
	static PScript New(const PBase& Base, const TStr& ScriptNm, const TStr& ScriptFNm, 
		const TStrV& IncludeFPathV, const TVec<TJsFPath>& AllowedFPathV) { 
			return new TScript(Base, ScriptNm, ScriptFNm, IncludeFPathV, AllowedFPathV); }
    
    // get TScript from global context
    static TWPt<TScript> GetGlobal(v8::Handle<v8::Context>& Context);
    
	~TScript();
	
	/// Get script name
	const TStr& GetScriptNm() const { return ScriptNm; }
	/// Get script filename
	const TStr& GetScriptFNm() const { return ScriptFNm; }
	
	/// Register as server function
	void RegSrvFun(TSAppSrvFunV& SrvFunV);
	/// Reloads the file with the script
	void Reload();

	/// Execute JavaScript callback in this script's context
	void Execute(v8::Handle<v8::Function> Fun);
	/// Execute JavaScript callback in this script's context
	void Execute(v8::Handle<v8::Function> Fun, const v8::Handle<v8::Value>& Arg);
	/// Execute JavaScript callback in this script's context
	void Execute(v8::Handle<v8::Function> Fun, const PJsonVal& JsonVal);
	/// Execute JavaScript callback in this script's context
	void Execute(v8::Handle<v8::Function> Fun, const PJsonVal& JsonVal, v8::Handle<v8::Object>& V8Obj);
	/// Execute JavaScript callback in this script's context
    void Execute(v8::Handle<v8::Function> Fun, v8::Handle<v8::Object>& Arg1, v8::Handle<v8::Object>& Arg2);
    /// Execute JavaScript callback in this script's context
    void Execute(v8::Handle<v8::Function> Fun, v8::Handle<v8::Value>& Arg1, v8::Handle<v8::Value>& Arg2);
    /// Execute JavaScript callback in this script's context
    v8::Handle<v8::Value> ExecuteV8(v8::Handle<v8::Function> Fun, v8::Handle<v8::Value>& Arg1, v8::Handle<v8::Value>& Arg2);
    /// Execute JavaScript callback in this script's context
    v8::Handle<v8::Value> ExecuteV8(v8::Handle<v8::Function> Fun, const PJsonVal& JsonVal);
	/// Execute JavaScript callback in this script's context, return double
	double ExecuteFlt(v8::Handle<v8::Function> Fun, const v8::Handle<v8::Value>& Arg);
	/// Execute JavaScript callback in this script's context, return double
	int ExecuteInt(v8::Handle<v8::Function> Fun, const v8::Handle<v8::Value>& Arg);
	/// Execute JavaScript callback in this script's context, write result to vector
	void ExecuteFltVec(v8::Handle<v8::Function> Fun, const v8::Handle<v8::Value>& Arg, TFltV& Vec);
	/// Execute JavaScript callback in this script's context
    bool ExecuteBool(v8::Handle<v8::Function> Fun, const v8::Handle<v8::Object>& Arg); 
	/// Execute JavaScript callback in this script's context
    bool ExecuteBool(v8::Handle<v8::Function> Fun, const v8::Handle<v8::Object>& Arg1, 
        const v8::Handle<v8::Object>& Arg2);
	/// Execute JavaScript callback in this script's context
	TStr ExecuteStr(v8::Handle<v8::Function> Fun, const PJsonVal& JsonVal);
	/// Execute JavaScript callback in this script's context
	void Execute(v8::Handle<v8::Function> Fun, const TStr& Str);
	/// Execute JavaScript callback in this script's context given string argument
	TStr ExecuteStr(v8::Handle<v8::Function> Fun, const TStr& Str);
	/// Execute JavaScript callback in this script's context given int argument
	PJsonVal ExecuteJson(v8::Handle<v8::Function> Fun, const TInt& ArgInt);
	/// Add new server function
	void AddSrvFun(const TStr& ScriptNm, const TStr& FunNm, const TStr& Verb, const v8::Persistent<v8::Function>& JsFun);
	/// Execute stored server function
	void ExecuteSrvFun(const PHttpRq& HttpRq, const TWPt<TJsHttpResp>& JsHttpResp);
    /// Get array of registered server function rules
    PJsonVal GetSrvFunRules() const { return TJsonVal::NewArr(SrvFunRuleV); }
	/// Add new fetch request
	void AddFetchRq(const TJsFetchRq& Rq);
	/// Remember new trigger
	void AddTrigger(const uint& StoreId, const PStoreTrigger& Trigger);

	/// Callback for loading modules in from javascript
	JsDeclareFunction(require);
private:
	/// Initializes main objects and runs the whole script 
	void Init();
	/// Installs main objects in the context
	void Install();
	/// Loads the script from disk and runs preprocessor (imports)
	TStr LoadSource(const TStr& FNm);
	/// Runs the whole script
	void Execute(const TStr& FNm);
	
	/// Load module from given file
	TStr LoadModuleSrc(const TStr& ModuleFNm);
	/// Get library full name (search over all include folders
	TStr GetLibFNm(const TStr& LibNm); 
};

///////////////////////////////
// QMiner-JavaScript-Object-Utility
template <class TJsObj>
class TJsObjUtil {
public:  
	/// Creates new empty JavaScript object around TJsObj
	static v8::Persistent<v8::Object> New(TJsObj* JsObj, const bool& MakeWeakP = true) {
		v8::HandleScope HandleScope;
		v8::Handle<v8::ObjectTemplate> Template = TJsObj::GetTemplate();
		v8::Persistent<v8::Object> Object = v8::Persistent<v8::Object>::New(Template->NewInstance());
		Object->SetInternalField(0, v8::External::New(JsObj));
		if (MakeWeakP) { Object.MakeWeak(NULL, &Clean); }
		TJsUtil::AddObj(GetTypeNm<TJsObj>(*JsObj));
		return Object;
	}

	static void PrintObjProperties(v8::Handle<v8::Object> Obj) {
		v8::Local<v8::Array> ValueArr = Obj->GetPropertyNames();
		for (uint32 i = 0; i < ValueArr->Length(); i++) {
			v8::Local<v8::String> Str = ValueArr->Get(i)->ToString();
			v8::String::Utf8Value UtfString(Str);
			const char *CStr = *UtfString;
			printf("%s ", CStr);
		}
	}
	
	static v8::Persistent<v8::Object> New(TJsObj* JsObj, TWPt<TScript> Js, const TStr& ProtoObjPath, const bool& MakeWeakP = true) {
		v8::HandleScope HandleScope;
		v8::Handle<v8::ObjectTemplate> Template = TJsObj::GetTemplate();
		// Get prototype object Obj
		v8::Handle<v8::Object> Global =  Js->Context->Global();
		TStrV ProtoPathV; ProtoObjPath.SplitOnAllCh('.', ProtoPathV, true);
		v8::Handle<v8::Value> Val = Global->Get(v8::String::New(ProtoPathV[0].CStr()));
		v8::Handle<v8::Object> Obj = v8::Handle<v8::Object>::Cast(Val);
		for (int ObjN = 1; ObjN < ProtoPathV.Len(); ObjN++) {
			Val = Obj->Get(v8::String::New(ProtoPathV[ObjN].CStr()));
			Obj = v8::Handle<v8::Object>::Cast(Val);
		}
		v8::Local<v8::Object> Temp = Template->NewInstance();
		Temp->SetPrototype(Obj);
		v8::Persistent<v8::Object> Object = v8::Persistent<v8::Object>::New(Temp);
		Object->SetInternalField(0, v8::External::New(JsObj));
		if (MakeWeakP) { Object.MakeWeak(NULL, &Clean); }
		TJsUtil::AddObj(GetTypeNm<TJsObj>(*JsObj));
		return Object;
	}
	
	/// Creates new JavaScript object around TJsObj, using supplied template
	static v8::Persistent<v8::Object> New(TJsObj* JsObj, const v8::Handle<v8::ObjectTemplate>& Template, const bool& MakeWeakP = true) {
		v8::HandleScope HandleScope;
		v8::Persistent<v8::Object> Object = v8::Persistent<v8::Object>::New(Template->NewInstance());
		Object->SetInternalField(0, v8::External::New(JsObj));
		if (MakeWeakP) { Object.MakeWeak(NULL, &Clean); }
		TJsUtil::AddObj(GetTypeNm<TJsObj>(*JsObj));
		return Object;
	}
    
    /// Mark object destructible by GC
    static void MakeWeak(v8::Persistent<v8::Object>& Obj) {
        Obj.MakeWeak(NULL, &Clean);
    }

	/// Destructor of JavaScript object, calls TJsObj destructor
	static void Clean(v8::Persistent<v8::Value> Handle, void* Id) {
		v8::HandleScope HandleScope;
		v8::Handle<v8::Object> Object = v8::Handle<v8::Object>::Cast(Handle);
		v8::Local<v8::External> WrappedObject = v8::Local<v8::External>::Cast(Object->GetInternalField(0));
                TJsUtil::DelObj(GetTypeNm<TJsObj>(*static_cast<TJsObj*>(WrappedObject->Value())));
		delete static_cast<TJsObj*>(WrappedObject->Value());
		Handle.Dispose();
		Handle.Clear();
	}

	/// Extracts pointer to TJsObj from v8 Arguments
	static TJsObj* GetSelf(const v8::Arguments& Args) {
		v8::HandleScope HandleScope;
		v8::Handle<v8::Object> Self = Args.Holder();
		v8::Local<v8::External> WrappedObject = v8::Local<v8::External>::Cast(Self->GetInternalField(0));
		TJsObj* JsObj =	static_cast<TJsObj*>(WrappedObject->Value());
		return JsObj;
	}

	/// Extracts pointer to TJsObj from v8 AccessorInfo object
	static TJsObj* GetSelf(const v8::AccessorInfo& Info) {
		v8::HandleScope HandleScope;
		v8::Local<v8::Object> Self = Info.Holder();
		v8::Local<v8::External> WrappedObject = v8::Local<v8::External>::Cast(Self->GetInternalField(0));
		TJsObj* JsObj =	static_cast<TJsObj*>(WrappedObject->Value());
		return JsObj;
	}

	static TJsObj* GetSelf(const v8::Handle<v8::Object> Obj) {
		v8::HandleScope HandleScope;
		v8::Local<v8::External> WrappedObject = v8::Local<v8::External>::Cast(Obj->GetInternalField(0));
		TJsObj* JsObj = static_cast<TJsObj*>(WrappedObject->Value());
		return JsObj;
	}

	// gets the class name of the underlying glib object. the name is stored in an hidden variable "class"
	static TStr GetClass(const v8::Handle<v8::Object> Obj) {
		v8::HandleScope HandleScope;
		v8::Local<v8::Value> ClassNm = Obj->GetHiddenValue(v8::String::New("class"));
		const bool EmptyP = ClassNm.IsEmpty();
		if (EmptyP) { return ""; }
		v8::String::Utf8Value Utf8(ClassNm);
		return TStr(*Utf8);		
	}

	// checks if the class name of the underlying glib object matches the given string. the name is stored in an hidden variable "class"
	static bool IsClass(const v8::Handle<v8::Object> Obj, const TStr& ClassNm) {
		TStr ObjClassStr = GetClass(Obj);		
		return ObjClassStr == ClassNm;
	}

	/// Transform V8 string to TStr
	static TStr GetStr(const v8::Local<v8::String>& V8Str) {
		v8::HandleScope HandleScope;
		v8::String::Utf8Value Utf8(V8Str);
		return TStr(*Utf8);
	}

	/// Extract name of the function called by the script
	static TStr GetFunNm(const v8::Arguments& Args) {
		v8::Handle<v8::Value> Val = Args.Callee()->GetName();
		v8::String::Utf8Value Utf8(Val);
		return TStr(*Utf8);
	}

	/// Check if argument ArgN exists
	static bool IsArg(const v8::Arguments& Args, const int& ArgN) {
		return (Args.Length() > ArgN);
	}

	/// Checks if argument ArgN is of type string
	static bool IsArgStr(const v8::Arguments& Args, const int& ArgN) {
		v8::HandleScope HandleScope;
		QmAssertR(Args.Length() > ArgN, TStr::Fmt("Missing argument %d", ArgN));
		v8::Handle<v8::Value> Val = Args[ArgN];
		return Val->IsString();
	}

	/// Extract argument ArgN as TStr
	static TStr GetArgStr(const v8::Arguments& Args, const int& ArgN) {
		v8::HandleScope HandleScope;
		QmAssertR(Args.Length() > ArgN, TStr::Fmt("Missing argument %d", ArgN));
		v8::Handle<v8::Value> Val = Args[ArgN];
		QmAssertR(Val->IsString(), TStr::Fmt("Argument %d expected to be string", ArgN));
		v8::String::Utf8Value Utf8(Val);
		return TStr(*Utf8);
	}

	/// Extract argument ArgN as TStr, and use DefVal in case when not present
	static TStr GetArgStr(const v8::Arguments& Args, const int& ArgN, const TStr& DefVal) {
		v8::HandleScope HandleScope;
		if (Args.Length() > ArgN) {
			v8::Handle<v8::Value> Val = Args[ArgN];
			QmAssertR(Val->IsString(), TStr::Fmt("Argument %d expected to be string", ArgN));
			v8::String::Utf8Value Utf8(Val);
			return TStr(*Utf8);
		}
		return DefVal;
	}

	/// Extract argument ArgN property as string
	static TStr GetArgStr(const v8::Arguments& Args, const int& ArgN, const TStr& Property, const TStr& DefVal) {
		v8::HandleScope HandleScope;
		if (Args.Length() > ArgN) {
			if (Args[ArgN]->IsObject() && Args[ArgN]->ToObject()->Has(v8::String::New(Property.CStr()))) {
				v8::Handle<v8::Value> Val = Args[ArgN]->ToObject()->Get(v8::String::New(Property.CStr()));
				QmAssertR(Val->IsString(), TStr::Fmt("Argument %d, property %s expected to be string", ArgN, Property.CStr()));
				v8::String::Utf8Value Utf8(Val);
				return TStr(*Utf8);
			}
		}
		return DefVal;
	}
   
	/// Check if argument ArgN is of type boolean
	static bool IsArgBool(const v8::Arguments& Args, const int& ArgN) {
		v8::HandleScope HandleScope;
		QmAssertR(Args.Length() > ArgN, TStr::Fmt("Missing argument %d", ArgN));
		v8::Handle<v8::Value> Val = Args[ArgN];
		return Val->IsBoolean();
	}

	/// Extract argument ArgN as boolean
	static bool GetArgBool(const v8::Arguments& Args, const int& ArgN) {
		v8::HandleScope HandleScope;
		QmAssertR(Args.Length() > ArgN, TStr::Fmt("Missing argument %d", ArgN));
		v8::Handle<v8::Value> Val = Args[ArgN];
		QmAssertR(Val->IsBoolean(), TStr::Fmt("Argument %d expected to be boolean", ArgN));
		return static_cast<bool>(Val->BooleanValue());
	}

	/// Extract argument ArgN as boolean, and use DefVal in case when not present
	static bool GetArgBool(const v8::Arguments& Args, const int& ArgN, const bool& DefVal) {
		v8::HandleScope HandleScope;
		if (Args.Length() > ArgN) {
			v8::Handle<v8::Value> Val = Args[ArgN];
			QmAssertR(Val->IsBoolean(), TStr::Fmt("Argument %d expected to be boolean", ArgN));
			return static_cast<bool>(Val->BooleanValue());
		}
		return DefVal;
	}
	
	/// Extract argument ArgN property as bool
	static bool GetArgBool(const v8::Arguments& Args, const int& ArgN, const TStr& Property, const bool& DefVal) {
		v8::HandleScope HandleScope;
		if (Args.Length() > ArgN) {			
			if (Args[ArgN]->IsObject() && Args[ArgN]->ToObject()->Has(v8::String::New(Property.CStr()))) {
				v8::Handle<v8::Value> Val = Args[ArgN]->ToObject()->Get(v8::String::New(Property.CStr()));
				 QmAssertR(Val->IsBoolean(), TStr::Fmt("Argument %d, property %s expected to be boolean", ArgN, Property.CStr()));
				 return static_cast<bool>(Val->BooleanValue());
			}
		}
		return DefVal;
	}
        
	/// Check if argument ArgN is of type integer
	static bool IsArgInt32(const v8::Arguments& Args, const int& ArgN) {
		v8::HandleScope HandleScope;
		QmAssertR(Args.Length() > ArgN, TStr::Fmt("Missing argument %d", ArgN));
		v8::Handle<v8::Value> Val = Args[ArgN];
		return Val->IsInt32();
	}

	/// Extract argument ArgN as integer
	static int GetArgInt32(const v8::Arguments& Args, const int& ArgN) {
		v8::HandleScope HandleScope;
		QmAssertR(Args.Length() > ArgN, TStr::Fmt("Missing argument %d", ArgN));
		v8::Handle<v8::Value> Val = Args[ArgN];
		QmAssertR(Val->IsInt32(), TStr::Fmt("Argument %d expected to be int32", ArgN));
		return static_cast<int>(Val->Int32Value());
	}

	/// Extract argument ArgN as integer, and use DefVal in case when not present
	static int GetArgInt32(const v8::Arguments& Args, const int& ArgN, const int& DefVal) {
		v8::HandleScope HandleScope;
		if (Args.Length() > ArgN) {
			v8::Handle<v8::Value> Val = Args[ArgN];
			QmAssertR(Val->IsInt32(), TStr::Fmt("Argument %d expected to be int32", ArgN));
			return static_cast<int>(Val->Int32Value());
		}
		return DefVal;
	}
	/// Extract argument ArgN property as int
	static int GetArgInt32(const v8::Arguments& Args, const int& ArgN, const TStr& Property, const int& DefVal) {
		v8::HandleScope HandleScope;
		if (Args.Length() > ArgN) {			
			if (Args[ArgN]->IsObject() && Args[ArgN]->ToObject()->Has(v8::String::New(Property.CStr()))) {
				v8::Handle<v8::Value> Val = Args[ArgN]->ToObject()->Get(v8::String::New(Property.CStr()));
				 QmAssertR(Val->IsInt32(), TStr::Fmt("Argument %d, property %s expected to be int32", ArgN, Property.CStr()));
				 return Val->ToNumber()->Int32Value();
			}
		}
		return DefVal;
	}
     
   	/// Check if argument ArgN is of type double
	static bool IsArgFlt(const v8::Arguments& Args, const int& ArgN) {
		v8::HandleScope HandleScope;
		QmAssertR(Args.Length() > ArgN, TStr::Fmt("Missing argument %d", ArgN));
		v8::Handle<v8::Value> Val = Args[ArgN];
		return Val->IsNumber();
	}

	/// Extract argument ArgN as double
	static double GetArgFlt(const v8::Arguments& Args, const int& ArgN) {
		v8::HandleScope HandleScope;
		QmAssertR(Args.Length() > ArgN, TStr::Fmt("Missing argument %d", ArgN));
		v8::Handle<v8::Value> Val = Args[ArgN];
		QmAssertR(Val->IsNumber(), TStr::Fmt("Argument %d expected to be double", ArgN));
		return static_cast<double>(Val->NumberValue());
	}

	/// Check if argument ArgN belongs to a given class
	static bool IsArgClass(const v8::Arguments& Args, const int& ArgN, const TStr& ClassNm) {
		QmAssertR(Args.Length() > ArgN, TStr::Fmt("Missing argument %d of class %s", ArgN, ClassNm.CStr()));
        QmAssertR(Args[ArgN]->IsObject(), "Argument expected to be '" + ClassNm + "' but is not even an object!");
		v8::Handle<v8::Value> Val = Args[ArgN];
	 	v8::Handle<v8::Object> Data = v8::Handle<v8::Object>::Cast(Val);			
		TStr ClassStr = GetClass(Data);
		return ClassStr.EqI(ClassNm);
	}

	/// Extract argument ArgN as a js object
	static TJsObj* GetArgObj(const v8::Arguments& Args, const int& ArgN) {
		v8::Handle<v8::Value> Val = Args[ArgN];
    	v8::Handle<v8::Object> Data = v8::Handle<v8::Object>::Cast(Val);	
		v8::Local<v8::External> WrappedObject = v8::Local<v8::External>::Cast(Data->GetInternalField(0));
		return static_cast<TJsObj*>(WrappedObject->Value());		
	}

	/// Extract argument ArgN as double, and use DefVal in case when not present
	static double GetArgFlt(const v8::Arguments& Args, const int& ArgN, const double& DefVal) {
		v8::HandleScope HandleScope;
		if (Args.Length() > ArgN) {
			v8::Handle<v8::Value> Val = Args[ArgN];
			QmAssertR(Val->IsNumber(), TStr::Fmt("Argument %d expected to be double", ArgN));
			return static_cast<double>(Val->NumberValue());
		}
		return DefVal;
	}
    
   	/// Check if argument ArgN is of type json
	static bool IsArgJson(const v8::Arguments& Args, const int& ArgN) {
		v8::HandleScope HandleScope;
		QmAssertR(Args.Length() > ArgN, TStr::Fmt("Missing argument %d", ArgN));
		v8::Handle<v8::Value> Val = Args[ArgN];
		return Val->IsObject();
	}    

	/// Extract Val as JSon object, and serialize it to TStr
	static TStr GetValJsonStr(const v8::Handle<v8::Value> Val) {
		v8::HandleScope HandleScope;
		QmAssertR(Val->IsObject(), "Val expected to be object");
		TStr JsonStr = TJsUtil::V8JsonToStr(Val);
		return JsonStr;
	}

	/// Extract argument ArgN as JSon object, and serialize it to TStr
	static TStr GetArgJsonStr(const v8::Arguments& Args, const int& ArgN) {
		v8::HandleScope HandleScope;
		QmAssertR(Args.Length() > ArgN, TStr::Fmt("Missing argument %d", ArgN));
		v8::Handle<v8::Value> Val = Args[ArgN];
		QmAssertR(Val->IsObject(), TStr::Fmt("Argument %d expected to be json", ArgN));
		TStr JsonStr = TJsUtil::V8JsonToStr(Val);
		return JsonStr;
	}

	static TStr GetArgJsonStr(const v8::Arguments& Args, const int& ArgN, const TStr& Property) {
		v8::HandleScope HandleScope;
		QmAssertR(Args.Length() > ArgN, TStr::Fmt("TJsObjUtil::GetArgJsonStr : Missing argument %d", ArgN));
		QmAssertR(Args[ArgN]->IsObject() &&
			Args[ArgN]->ToObject()->Has(v8::String::New(Property.CStr())),
			TStr::Fmt("TJsObjUtil::GetArgJsonStr : Argument %d must be an object with property %s", ArgN, Property.CStr()));

		v8::Handle<v8::Value> Val = Args[ArgN]->ToObject()->Get(v8::String::New(Property.CStr()));
		QmAssertR(Val->IsObject(), TStr::Fmt("TJsObjUtil::GetArgJsonStr : Args[%d].%s expected to be json", ArgN, Property.CStr()));
		TStr JsonStr = TJsUtil::V8JsonToStr(Val);
		return JsonStr;
	}

	/// Extract argument ArgN as JSon object, and transform it to PJsonVal
	static PJsonVal GetArgJson(const v8::Arguments& Args, const int& ArgN) {
		TStr JsonStr = GetArgJsonStr(Args, ArgN);
		PJsonVal Val = TJsonVal::GetValFromStr(JsonStr);
		if (!Val->IsDef()) { throw TQmExcept::New("Error parsing '" + JsonStr + "'."); }
		return Val;
	}

	/// Extract Val as JSon object, and transform it to PJsonVal
	static PJsonVal GetValJson(const v8::Handle<v8::Value> Val) {
		TStr JsonStr = GetValJsonStr(Val);
		PJsonVal JsonVal = TJsonVal::GetValFromStr(JsonStr);
		if (!JsonVal->IsDef()) { throw TQmExcept::New("Error parsing '" + JsonStr + "'."); }
		return JsonVal;
	}

	/// Extract argument ArgN property as json
	static PJsonVal GetArgJson(const v8::Arguments& Args, const int& ArgN, const TStr& Property) {
		v8::HandleScope HandleScope;
		QmAssertR(Args.Length() > ArgN, TStr::Fmt("TJsObjUtil::GetArgJson : Missing argument %d", ArgN));
		QmAssertR(Args[ArgN]->IsObject(), TStr::Fmt("TJsObjUtil::GetArgJson : Argument %d must be an object", ArgN));
		QmAssertR(Args[ArgN]->ToObject()->Has(v8::String::New(Property.CStr())), TStr::Fmt("TJsObjUtil::GetArgJson : Argument %d must have property %s", ArgN, Property.CStr()));
		TStr JsonStr = GetArgJsonStr(Args, ArgN, Property);
		PJsonVal Val = TJsonVal::GetValFromStr(JsonStr);
		if (!Val->IsDef()) { throw TQmExcept::New("TJsObjUtil::GetArgJson : Error parsing '" + JsonStr + "'."); }
		return Val;
	}

	static bool IsArgFun(const v8::Arguments& Args, const int& ArgN) {
		v8::HandleScope HandleScope;
		QmAssertR(Args.Length() > ArgN, TStr::Fmt("Missing argument %d", ArgN));
		v8::Handle<v8::Value> Val = Args[ArgN];
		return Val->IsFunction();
	}

	/// Extract argument ArgN as JavaScript function
	static v8::Handle<v8::Function> GetArgFun(const v8::Arguments& Args, const int& ArgN) {
		v8::HandleScope HandleScope;
		QmAssertR(Args.Length() > ArgN, TStr::Fmt("Missing argument %d", ArgN));
		v8::Handle<v8::Value> Val = Args[ArgN];
		QmAssertR(Val->IsFunction(), TStr::Fmt("Argument %d expected to be function", ArgN));
		return HandleScope.Close(v8::Handle<v8::Function>::Cast(Val));
	}
	
	/// Extract argument ArgN as persistent JavaScript function
	static v8::Persistent<v8::Function> GetArgFunPer(const v8::Arguments& Args, const int& ArgN) {
		v8::HandleScope HandleScope;
		QmAssertR(Args.Length() > ArgN, TStr::Fmt("Missing argument %d", ArgN));
		v8::Handle<v8::Value> Val = Args[ArgN];
		QmAssertR(Val->IsFunction(), TStr::Fmt("Argument %d expected to be function", ArgN));
		return v8::Persistent<v8::Function>::New(v8::Handle<v8::Function>::Cast(Val));
	}

	/// Extract argument ArgN property as persistent Javascript function
	static v8::Persistent<v8::Function> GetArgFunPer(const v8::Arguments& Args, const int& ArgN, const TStr& Property) {
		v8::HandleScope HandleScope;
		QmAssertR(Args.Length() > ArgN, TStr::Fmt("TJsObjUtil::GetArgFunPer : Missing argument %d", ArgN));
		QmAssertR(Args[ArgN]->IsObject() &&
			Args[ArgN]->ToObject()->Has(v8::String::New(Property.CStr())),
			TStr::Fmt("TJsObjUtil::GetArgFunPer : Argument %d must be an object with property %s", ArgN, Property.CStr()));
		v8::Handle<v8::Value> Val = Args[ArgN]->ToObject()->Get(v8::String::New(Property.CStr()));
		QmAssertR(Val->IsFunction(), TStr::Fmt("TJsObjUtil::GetArgFunPer Argument[%d].%s expected to be function", ArgN, Property.CStr()));
		//return HandleScope.Close(v8::Handle<v8::Function>::Cast(Val));
		return v8::Persistent<v8::Function>::New(v8::Handle<v8::Function>::Cast(Val));
	}

};

///////////////////////////////
// JavaScript Server Function
class TJsSrvFun : public TSAppSrvFun {
private:
	/// JS script context
	TWPt<TScript> Js;

	TJsSrvFun(TWPt<TScript> _Js, const TStr& _FunNm): 
        TSAppSrvFun(_FunNm, saotCustom), Js(_Js) { }
public:
	static PSAppSrvFun New(TWPt<TScript> Js, const TStr& FunNm) { 
		return new TJsSrvFun(Js, FunNm); }
	void Exec(const TStrKdV& FldNmValPrV, const PSAppSrvRqEnv& RqEnv);
};

///////////////////////////////
// JavaScript Server Function
class TJsAdminSrvFun : public TSAppSrvFun {
private:
    /// List of existing JS contexts
    TVec<TWPt<TScript> > ScriptV;

	TJsAdminSrvFun(const TVec<PScript>& _ScriptV, const TStr& _FunNm): 
        TSAppSrvFun(_FunNm, saotCustom) { }
public:
	static PSAppSrvFun New(const TVec<PScript>& ScriptV, const TStr& FunNm) { 
		return new TJsAdminSrvFun(ScriptV, FunNm); }
	void Exec(const TStrKdV& FldNmValPrV, const PSAppSrvRqEnv& RqEnv);
};

///////////////////////////////
// JavaScript Store Trigger
class TJsStoreTrigger : public TStoreTrigger {
private:
	/// JS script context
	TWPt<TScript> Js;
	// callbacks
	v8::Persistent<v8::Function> OnAddFun;
	v8::Persistent<v8::Function> OnUpdateFun;
	v8::Persistent<v8::Function> OnDeleteFun;

public:
	TJsStoreTrigger(TWPt<TScript> _Js, v8::Handle<v8::Object> TriggerVal);
	static PStoreTrigger New(TWPt<TScript> Js, v8::Handle<v8::Object> TriggerVal) {
		return new TJsStoreTrigger(Js, TriggerVal); }

	void OnAdd(const TRec& Rec);
	void OnUpdate(const TRec& Rec);
	void OnDelete(const TRec& Rec);
};

///////////////////////////////
// JavaScript WebPgFetch Request
class TJsFetchRq {
private:
	/// HTTP request header
	PHttpRq HttpRq; 
	/// True when there is data expected
	TBool JsonP;
	/// on success callback
	v8::Persistent<v8::Function> OnSuccessFun; 
	/// on error callback
	v8::Persistent<v8::Function> OnErrorFun; 

public:
	TJsFetchRq() { }
	/// new request with javascript callbacks
	TJsFetchRq(const PHttpRq& _HttpRq, const bool& _JsonP, 
		const v8::Persistent<v8::Function>& _OnSuccessFun,
		const v8::Persistent<v8::Function>& _OnErrorFun): 
			HttpRq(_HttpRq), JsonP(_JsonP), 
			OnSuccessFun(_OnSuccessFun), OnErrorFun(_OnErrorFun) { }

	/// Get requested URL
	TStr GetUrlStr() const { return HttpRq->GetUrl()->GetUrlStr(); }
	/// Get request HTTP request
	PHttpRq GetHttpRq() const { return HttpRq; }
	/// Requires response data
	bool IsJson() const { return JsonP; }
	/// Is there on success callback
	bool IsOnSuccess() const { return !OnSuccessFun.IsEmpty(); }
	/// Get on success callback
	v8::Persistent<v8::Function> GetOnSuccess() const { return OnSuccessFun; }
	/// IS there on success callback
	bool IsOnError() const { return !OnErrorFun.IsEmpty(); }
	/// Get on success callback
	v8::Persistent<v8::Function> GetOnError() const { return OnErrorFun; }
};

///////////////////////////////
// JavaScript WebPgFetch
class TJsFetch : private TWebPgFetch {
private:
	/// JS script context
	TWPt<TScript> Js;
	/// List of current request callbacks
	THash<TInt, TJsFetchRq> CallbackH;

protected:
	void OnFetch(const int& FId, const PWebPg& WebPg);
	void OnError(const int& FId, const TStr& MsgStr);

public:
	TJsFetch(TWPt<TScript> _Js): Js(_Js) { PutMxConns(10); }
	
	void Fetch(const TJsFetchRq& Rq);
};

///////////////////////////////
// JavaScript QMiner Base
//# 
//# ## Core QMiner objects
//# 
//# ### QMiner
//# 
//# QMiner (`qm`) is the core object in the API and is available in any script.
class TJsBase {
public:
	/// JS script context
	TWPt<TScript> Js;
	/// QMiner base
	TWPt<TBase> Base;
	
private:
	/// Object utility class
	typedef TJsObjUtil<TJsBase> TJsBaseUtil;

    TJsBase(TWPt<TScript> _Js);
public:
	static v8::Persistent<v8::Object> New(TWPt<TScript> Js) { 
		return TJsBaseUtil::New(new TJsBase(Js)); }
    ~TJsBase() { }

	/// template
    static v8::Handle<v8::ObjectTemplate> GetTemplate();

    // temporary stuff
	JsDeclareProperty(analytics); // deprecated    
	JsDeclareFunction(op); // soon to be deprecated, functionality moved to TJsRecSet

	//# 
	//# **Functions and properties:**
	//# 
    //#- `store = qm.store(storeName)` -- store with name `storeName`; `store = null` when no such store
	JsDeclareFunction(store);
    //#- `strArr = qm.getStoreList()` -- an array of strings listing all existing stores
	JsDeclareFunction(getStoreList);
    //#- `qm.createStore(storeDef)` -- create new store(s) based on given `storeDef` (Json) [definition](Store Definition)
    //#- `qm.createStore(storeDef, storeSizeInMB)` -- create new store(s) based on given `storeDef` (Json) [definition](Store Definition)
	JsDeclareFunction(createStore);
    //#- `rs = qm.search(query)` -- execute `query` (Json) specified in [QMiner Query Language](Query Language) 
    //#   and returns a record set `rs` with results
	JsDeclareFunction(search);   
    //#- `qm.gc()` -- start garbage collection to remove records outside time windows
	JsDeclareFunction(gc);
	//#- `sa = qm.newStreamAggr(paramJSON)` -- create a new [Stream Aggregate](Stream-Aggregates) object `sa`. The constructor parameters are stored in `paramJSON` object. `paramJSON` must contain field `type` which defines the type of the aggregate.
	//#- `sa = qm.newStreamAggr(paramJSON, storeName)` -- create a new [Stream Aggregate](Stream-Aggregates) object `sa`. The constructor parameters are stored in `paramJSON` object. `paramJSON` must contain field `type` which defines the type of the aggregate. Second parameter `storeName` is used to register the stream aggregate for events on the appropriate store.
	//#- `sa = qm.newStreamAggr(paramJSON, storeNameArr)` -- create a new [Stream Aggregate](Stream-Aggregates) object `sa`. The constructor parameters are stored in `paramJSON` object. `paramJSON` must contain field `type` which defines the type of the aggregate. Second parameter `storeNameArr` is an array of store names, where the stream aggregate will be registered.
	//#- `sa = qm.newStreamAggr(funObj)` -- create a new [Stream Aggregate](Stream-Aggregates). The function object `funObj` defines the aggregate name and four callbacks: onAdd (takes record as input), onUpdate (takes record as input), onDelete (takes record as input) and saveJson (takes one numeric parameter - limit) callbacks. An example: `funObj = new function () {this.name = 'aggr1'; this.onAdd = function (rec) { }; this.onUpdate = function (rec) { }; this.onDelete = function (rec) { };  this.saveJson = function (limit) { return {}; } }`.
	//#- `sa = qm.newStreamAggr(funObj, storeName)` -- create a new [Stream Aggregate](Stream-Aggregates). The function object `funObj` defines the aggregate name and four callbacks: onAdd (takes record as input), onUpdate (takes record as input), onDelete (takes record as input) and saveJson (takes one numeric parameter - limit) callbacks. An example: `funObj = new function () {this.name = 'aggr1'; this.onAdd = function (rec) { }; this.onUpdate = function (rec) { }; this.onDelete = function (rec) { };  this.saveJson = function (limit) { return {}; } }`.  Second parameter `storeName` is used to register the stream aggregate for events on the appropriate store.
	//#- `sa = qm.newStreamAggr(funObj, storeNameArr)` -- create a new [Stream Aggregate](Stream-Aggregates). The function object `funObj` defines the aggregate name and four callbacks: onAdd (takes record as input), onUpdate (takes record as input), onDelete (takes record as input) and saveJson (takes one numeric parameter - limit) callbacks. An example: `funObj = new function () {this.name = 'aggr1'; this.onAdd = function (rec) { }; this.onUpdate = function (rec) { }; this.onDelete = function (rec) { };  this.saveJson = function (limit) { return {}; } }`.  Second parameter `storeNameArr` is an array of store names, where the stream aggregate will be registered.
	//#- `sa = qm.newStreamAggr(ftrExtObj)` -- create a new [Stream Aggregate](Stream-Aggregates). The `ftrExtObj = {type : 'ftrext', name : 'aggr1', featureSpace: fsp }` object has three parameters: `type='ftrext'`,`name` (string) and feature space `featureSpace` whose value is a feature space object.
	//#- `sa = qm.newStreamAggr(ftrExtObj, storeName)` -- create a new [Stream Aggregate](Stream-Aggregates). The `ftrExtObj = {type : 'ftrext', name : 'aggr1', featureSpace: fsp }` object has three parameters: `type='ftrext'`,`name` (string) and feature space `featureSpace` whose value is a feature space object.  Second parameter `storeName` is used to register the stream aggregate for events on the appropriate store.
	//#- `sa = qm.newStreamAggr(ftrExtObj, storeNameArr)` -- create a new [Stream Aggregate](Stream-Aggregates). The `ftrExtObj = {type : 'ftrext', name : 'aggr1', featureSpace: fsp }` object has three parameters: `type='ftrext'`,`name` (string) and feature space `featureSpace` whose value is a feature space object.  Second parameter `storeNameArr` is an array of store names, where the stream aggregate will be registered.
	JsDeclareFunction(newStreamAggr);
	//#- `sa = qm.getStreamAggr(saName)` -- gets the stream aggregate `sa` given name (string).
	JsDeclareFunction(getStreamAggr);
	//#- `strArr = qm.getStreamAggrNames()` -- gets the stream aggregate names of stream aggregates in the default stream aggregate base.
	JsDeclareFunction(getStreamAggrNames);
	//#JSIMPLEMENT:src/qminer/qminer.js    
};

//# 
//# ### Stream Aggregate
//# 
//# Stream aggregates are objects used for processing data streams - their main functionality includes four functions: onAdd, onUpdate, onDelte process a record, and saveJson which returns a JSON object that describes the aggregate's state.
class TJsSA {
public:
	/// JS script context
	TWPt<TScript> Js;
	/// QMiner base
	TWPt<TStreamAggr> SA;

private:
	/// Object utility class
	typedef TJsObjUtil<TJsSA> TJsSAUtil;

	TJsSA(TWPt<TScript> _Js, TWPt<TStreamAggr> _SA) : Js(_Js), SA(_SA) { }
public:
	static v8::Persistent<v8::Object> New(TWPt<TScript> Js, TWPt<TStreamAggr> SA) {
		return TJsSAUtil::New(new TJsSA(Js, SA));
	}

	~TJsSA() { }

	/// template
	static v8::Handle<v8::ObjectTemplate> GetTemplate();

	//# 
	//# **Functions and properties:**
	//# 
	//#- `str = sa.name` -- returns the name (unique) of the stream aggregate
	JsDeclareProperty(name);
	//#- `sa = sa.onAdd(rec)` -- executes onAdd function given an input record `rec` and returns self
	JsDeclareFunction(onAdd);
	//#- `sa = sa.onUpdate(rec)` -- executes onUpdate function given an input record `rec` and returns self
	JsDeclareFunction(onUpdate);
	//#- `sa = sa.onDelete(rec)` -- executes onDelete function given an input record `rec` and returns self
	JsDeclareFunction(onDelete);
	//#- `objJSON = sa.saveJson(limit)` -- executes saveJson given an optional number parameter `limit`, whose meaning is specific to each type of stream aggregate
	JsDeclareFunction(saveJson);
	//#- `sa = sa.save(fout)` -- executes save function given output stream `fout` as input. returns self.
	JsDeclareFunction(save);
	//#- `sa = sa.load(fin)` -- executes load function given input stream `fin` as input. returns self.
	JsDeclareFunction(load);
	//#- `objJSON = sa.val` -- same as sa.saveJson(-1)
	JsDeclareProperty(val);
	// IInt
	//#- `num = sa.getInt()` -- returns a number if sa implements the interface IInt
	JsDeclareFunction(getInt);
	// IFlt
	//#- `num = sa.getFlt()` -- returns a number if sa implements the interface IFlt
	JsDeclareFunction(getFlt);
	// ITm
	//#- `num = sa.getTm()` -- returns a number if sa implements the interface ITm. The result is a windows timestamp (number of milliseconds since 1601)
	JsDeclareFunction(getTm);
	// IFltVec
	//#- `num = sa.getFltLen()` -- returns a number (internal vector length) if sa implements the interface IFltVec.
	JsDeclareFunction(getFltLen);
	//#- `num = sa.getFltAt(idx)` -- returns a number (element at index) if sa implements the interface IFltVec.
	JsDeclareFunction(getFltAt);
	//#- `vec = sa.getFltV()` -- returns a dense vector if sa implements the interface IFltVec.
	JsDeclareFunction(getFltV);
	// ITmVec
	//#- `num = sa.getTmLen()` -- returns a number (timestamp vector length) if sa implements the interface ITmVec.
	JsDeclareFunction(getTmLen);
	//#- `num = sa.getTmAt(idx)` -- returns a number (windows timestamp at index) if sa implements the interface ITmVec.
	JsDeclareFunction(getTmAt);
	//#- `vec = sa.getTmV()` -- returns a dense vector of windows timestamps if sa implements the interface ITmVec.
	JsDeclareFunction(getTmV);
	// IFltTmIO
	//#- `num = sa.getInFlt()` -- returns a number (input value arriving in the buffer) if sa implements the interface IFltTmIO.
	JsDeclareFunction(getInFlt);
	//#- `num = sa.getInTm()` -- returns a number (windows timestamp arriving in the buffer) if sa implements the interface IFltTmIO.
	JsDeclareFunction(getInTm);
	//#- `vec = sa.getOutFltV()` -- returns a dense vector (values leaving the buffer) if sa implements the interface IFltTmIO.
	JsDeclareFunction(getOutFltV);
	//#- `vec = sa.getOutTmV()` -- returns a dense vector (windows timestamps leaving the bugger) if sa implements the interface IFltTmIO.
	JsDeclareFunction(getOutTmV);
	//#- `num = sa.getN()` -- returns a number of records in the input buffer if sa implements the interface IFltTmIO.
	JsDeclareFunction(getN);

};

///////////////////////////////
// JavaScript Stream Aggregator
class TJsStreamAggr :
	public TStreamAggr,
	public TStreamAggrOut::IInt,
	//public TStreamAggrOut::IFlt,	
	//public TStreamAggrOut::ITm,
	public TStreamAggrOut::IFltTmIO,
	public TStreamAggrOut::IFltVec,
	public TStreamAggrOut::ITmVec,
	public TStreamAggrOut::INmFlt,
	public TStreamAggrOut::INmInt,
	// combinations
	public TStreamAggrOut::IFltTm
	//public TStreamAggrOut::IFltVecTm
{
private:
	/// JS script context
	TWPt<TScript> Js;
	// callbacks
	v8::Persistent<v8::Function> OnAddFun;
	v8::Persistent<v8::Function> OnUpdateFun;
	v8::Persistent<v8::Function> OnDeleteFun;
	v8::Persistent<v8::Function> SaveJsonFun;

	v8::Persistent<v8::Function> GetIntFun;
	// IFlt 
	v8::Persistent<v8::Function> GetFltFun;
	// ITm 
	v8::Persistent<v8::Function> GetTmMSecsFun;
	// IFltTmIO 
	v8::Persistent<v8::Function> GetInFltFun;
	v8::Persistent<v8::Function> GetInTmMSecsFun;
	v8::Persistent<v8::Function> GetOutFltVFun;
	v8::Persistent<v8::Function> GetOutTmMSecsVFun;
	v8::Persistent<v8::Function> GetNFun;
	// IFltVec
	v8::Persistent<v8::Function> GetFltLenFun;
	v8::Persistent<v8::Function> GetFltAtFun;
	v8::Persistent<v8::Function> GetFltVFun;
	// ITmVec
	v8::Persistent<v8::Function> GetTmLenFun;
	v8::Persistent<v8::Function> GetTmAtFun;
	v8::Persistent<v8::Function> GetTmVFun;
	// INmFlt 
	v8::Persistent<v8::Function> IsNmFltFun;
	v8::Persistent<v8::Function> GetNmFltFun;
	v8::Persistent<v8::Function> GetNmFltVFun;
	// INmInt
	v8::Persistent<v8::Function> IsNmFun;
	v8::Persistent<v8::Function> GetNmIntFun;
	v8::Persistent<v8::Function> GetNmIntVFun;

public:
	TJsStreamAggr(TWPt<TScript> _Js, const TStr& _AggrNm, v8::Handle<v8::Object> TriggerVal);
	static PStreamAggr New(TWPt<TScript> Js, const TStr& _AggrNm, v8::Handle<v8::Object> TriggerVal) {
		return new TJsStreamAggr(Js, _AggrNm, TriggerVal);
	}

	void OnAddRec(const TRec& Rec);
	void OnUpdateRec(const TRec& Rec);
	void OnDeleteRec(const TRec& Rec);
	PJsonVal SaveJson(const int& Limit) const;

	// stream aggregator type name 
	static TStr GetType() { return "javaScript"; }
	TStr Type() const { return GetType(); }
	void _Save(TSOut& SOut) const;
	v8::Persistent<v8::Function> SaveFun;
	void _Load(TSIn& SIn);
	v8::Persistent<v8::Function> LoadFun;

	// IInt
	int GetInt() const;
	// IFlt 
	double GetFlt() const;
	// ITm 
	uint64 GetTmMSecs() const;
	// IFltTmIO 
	double GetInFlt() const;
	uint64 GetInTmMSecs() const;
	void GetOutFltV(TFltV& ValV) const;
	void GetOutTmMSecsV(TUInt64V& MSecsV) const;
	int GetN() const;
	// IFltVec
	int GetFltLen() const;
	double GetFlt(const TInt& ElN) const; // GetFltAtFun
	void GetFltV(TFltV& ValV) const;
	// ITmVec
	int GetTmLen() const;
	uint64 GetTm(const TInt& ElN) const; // GetTmAtFun
	void GetTmV(TUInt64V& TmMSecsV) const;
	// INmFlt 
	bool IsNmFlt(const TStr& Nm) const;
	double GetNmFlt(const TStr& Nm) const;
	void GetNmFltV(TStrFltPrV& NmFltV) const;
	// INmInt
	bool IsNm(const TStr& Nm) const;
	double GetNmInt(const TStr& Nm) const;
	void GetNmIntV(TStrIntPrV& NmIntV) const;
};


///////////////////////////////
// QMiner-JavaScript-Store
//# 
//# ### Store
//# 
//# Store holds records. Each record has a unique 64-bit ID. Record ID can be used to directly
//# access the record from the store using index operator:
//# ```JavaScript
//# var store = qm.store("storeName");
//# var record = store[1234];
//# ```
class TJsStore {
private:
	/// JS script context
	TWPt<TScript> Js;	
	TWPt<TStore> Store;

	typedef TJsObjUtil<TJsStore> TJsStoreUtil;

	TJsStore(TWPt<TScript> _Js, TWPt<TStore> _Store): Js(_Js), Store(_Store) { }
public:
	static v8::Persistent<v8::Object> New(TWPt<TScript> Js, TWPt<TStore> Store) {
		return TJsStoreUtil::New(new TJsStore(Js, Store), Js, "qm.storeProto");
	}
	/*static v8::Persistent<v8::Object> New(TWPt<TScript> Js, TWPt<TStore> Store) { 
		return TJsStoreUtil::New(new TJsStore(Js, Store)); }*/
	~TJsStore() { }

	// template
	static v8::Handle<v8::ObjectTemplate> GetTemplate();

	//# 
	//# **Functions and properties:**
	//#     
    //#- `str = store.name` -- name of the store
	JsDeclareProperty(name);
    //#- `bool = store.empty` -- `bool = true` when store is empty
	JsDeclareProperty(empty);
    //#- `len = store.length` -- number of records in the store
	JsDeclareProperty(length);
    //#- `rs = store.recs` -- create a record set containing all the records from the store
	JsDeclareProperty(recs);
    //#- `objArr = store.fields` -- array of all the field descriptor JSON objects
	JsDeclareProperty(fields);
    //#- `objArr = store.joins` -- array of all the join names
	JsDeclareProperty(joins);	
    //#- `objArr = store.keys` -- array of all the [index keys](#index-key) objects    
	JsDeclareProperty(keys);
    //#- `rec = store.first` -- first record from the store
    JsDeclareProperty(first);
    //#- `rec = store.last` -- last record from the store
    JsDeclareProperty(last);
    //#- `iter = store.forwardIter` -- returns iterator for iterating over the store from start to end
    JsDeclareProperty(forwardIter);
    //#- `iter = store.backwardIter` -- returns iterator for iterating over the store from end to start
    JsDeclareProperty(backwardIter);
    //#- `rec = store[recId]` -- get record with ID `recId`; 
    //#     returns `null` when no such record exists
	JsDeclIndexedProperty(indexId);
    //#- `rec = store.rec(recName)` -- get record named `recName`; 
    //#     returns `null` when no such record exists
	JsDeclareFunction(rec);
    //#- `recId = store.add(rec)` -- add record `rec` to the store and return its ID `recId`
	JsDeclareFunction(add);
    //#- `rec = store.newRec(recordJson)` -- creates new record `rec` by (JSON) value `recordJson` (not added to the store)
    JsDeclareFunction(newRec);
    //#- `rs = store.newRecSet(idVec)` -- creates new record set from an integer vector record IDs `idVec` (type la.newIntVec);
	JsDeclareFunction(newRecSet);
    //#- `rs = store.sample(sampleSize)` -- create a record set containing a random 
    //#     sample of `sampleSize` records
	JsDeclareFunction(sample);
    //#- `field = store.field(fieldName)` -- get details of field named `fieldName`
	JsDeclareFunction(field);
    //#- `key = store.key(keyName)` -- get [index key](#index-key) named `keyName`
	JsDeclareFunction(key);
    //#- `store.addTrigger(trigger)` -- add `trigger` to the store triggers. Trigger is a JS object with three properties `onAdd`, `onUpdate`, `onDelete` whose values are callbacks
	JsDeclareFunction(addTrigger);	
    //#- `sa = store.getStreamAggr(saName)` -- returns a stream aggregate `sa` whose name is `saName`
	JsDeclareFunction(getStreamAggr);
	//#- `strArr = store.getStreamAggrNames()` -- returns the names of all stream aggregators listening on the store as an array of strings `strArr`
	JsDeclareFunction(getStreamAggrNames);
	//#- `objJSON = store.toJSON()` -- returns the store as a JSON
	JsDeclareFunction(toJSON);
	//#JSIMPLEMENT:src/qminer/store.js

    //# 
    //# **Examples**:
    //# 
    //# ```JavaScript
    //# // adding new record
    //# qm.store("Movies").add({
    //#   Title: "The Hobbit: An Unexpected Journey", 
    //#   Year: 2012, 
    //#   directedBy: {
    //#     Name: "Peter Jackson",
    //#     Gender: "Male"
    //#   }
    //# }
    //# 
    //# // adding a trigger
    //# qm.store("People").addTrigger({
    //#   onAdd : function (person) { console.log("New record: " + person.Name); },
    //#   onUpdate : function (person) { console.log("Updated record: " + person.Name); },
    //#   onDelete : function (person) { console.log("Deleted record: " + person.Name); }
    //# });
    //# 
    //# // iterating over records
    //# var rs = qm.store("People");
    //# for (var i = 0; i < rs.length; i++) {
    //#   var rec = rs[i];
    //#   console.log(rec.Name + " (" + rec.Gender + ")");
    //# }
    //# ```    
};
    
///////////////////////////////
// JavaScript Store Iterator
//# 
//# ### Store iterator
//# 
class TJsStoreIter {
private:
	/// JS script context
	TWPt<TScript> Js;	
	TWPt<TStore> Store;
    PStoreIter Iter;

	typedef TJsObjUtil<TJsStoreIter> TJsStoreIterUtil;

	TJsStoreIter(TWPt<TScript> _Js, const TWPt<TStore>& _Store, 
        const PStoreIter& _Iter): Js(_Js), Store(_Store), Iter(_Iter) { }	
public:
	static v8::Persistent<v8::Object> New(TWPt<TScript> Js, 
        const TWPt<TStore>& Store, const PStoreIter& Iter) { 
		return TJsStoreIterUtil::New(new TJsStoreIter(Js, Store, Iter)); }
	~TJsStoreIter() { }

	static v8::Handle<v8::ObjectTemplate> GetTemplate();

	//# 
	//# **Functions and properties:**
	//#   
    //#- `store = iter.store` -- get the store
	JsDeclareProperty(store);
    //#- `rec = iter.rec` -- get current record
	JsDeclareProperty(rec);
    //#- `bool = iter.next()` -- moves to the next record or returns false if no record left; must be called at least once before `iter.rec` is available
    JsDeclareFunction(next);
};

///////////////////////////////
// JavaScript Record Comparator
class TJsRecCmp {
private:
	/// JS script context
	TWPt<TScript> Js;
	TWPt<TStore> Store;
	// callbacks
	v8::Persistent<v8::Function> CmpFun;

public:
	TJsRecCmp(TWPt<TScript> _Js, TWPt<TStore> _Store, 
        const v8::Persistent<v8::Function>& _CmpFun): 
            Js(_Js), Store(_Store), CmpFun(_CmpFun) { }

    bool operator()(const TUInt64IntKd& RecIdWgt1, const TUInt64IntKd& RecIdWgt2) const;
};

///////////////////////////////
// JavaScript Record Filter
class TJsRecFilter {
private:
	/// JS script context
	TWPt<TScript> Js;
	TWPt<TStore> Store;
	// callbacks
	v8::Persistent<v8::Function> FilterFun;

public:
	TJsRecFilter(TWPt<TScript> _Js, TWPt<TStore> _Store, 
        const v8::Persistent<v8::Function>& _FilterFun): 
            Js(_Js), Store(_Store), FilterFun(_FilterFun) { }

    bool operator()(const TUInt64IntKd& RecIdWgt) const;
};

///////////////////////////////
// JavaScript Record Splitter
class TJsRecSplitter {
private:
	/// JS script context
	TWPt<TScript> Js;
	TWPt<TStore> Store;
	// callbacks
	v8::Persistent<v8::Function> SplitterFun;

public:
	TJsRecSplitter(TWPt<TScript> _Js, TWPt<TStore> _Store, 
        const v8::Persistent<v8::Function>& _SplitterFun): 
            Js(_Js), Store(_Store), SplitterFun(_SplitterFun) { }

    bool operator()(const TUInt64IntKd& RecIdWgt1, const TUInt64IntKd& RecIdWgt2) const;
};

///////////////////////////////
// QMiner-JavaScript-Record-Set
//#
//# ### Record set
//#
//# Record set holds a subset of records from a store. Records are stored in a vector. 
//# It can also hold a vector of aggregates, which were computed over the records from 
//# the set.
class TJsRecSet {
private:
	/// JS script context
	TWPt<TScript> Js;	
	TWPt<TStore> Store;
	PRecSet RecSet;	

	typedef TJsObjUtil<TJsRecSet> TJsRecSetUtil;

	TJsRecSet(TWPt<TScript> _Js, const PRecSet& _RecSet);
public:
	static v8::Persistent<v8::Object> New(TWPt<TScript> Js, const PRecSet& RecSet);
	static PRecSet GetArgRecSet(const v8::Arguments& Args, const int& ArgN);
	~TJsRecSet() { }

	// template
	static v8::Handle<v8::ObjectTemplate> GetTemplate();
	//# 
	//# **Functions and properties:**
	//#   
	//#- `storeName = rs.store` -- store of the records
	JsDeclareProperty(store);
	//#- `len = rs.length` -- number of records in the set
	JsDeclareProperty(length);
	//#- `bool = rs.empty` -- `bool = true` when record set is empty
	JsDeclareProperty(empty);
	//#- `bool =  rs.weighted` -- `bool = true` when records in the set are assigned weights
	JsDeclareProperty(weighted);
    //#- `rec = rs[n]` -- return n-th record from the record set
	JsDeclIndexedProperty(indexId);
	//#- `rs2 = rs.clone()` -- creates new instance of record set
	JsDeclareFunction(clone);
	//#- `rs2 = rs.join(joinName)` -- executes a join `joinName` on the records in the set, result is another record set `rs2`.
	//#- `rs2 = rs.join(joinName, sampleSize)` -- executes a join `joinName` on a sample of `sampleSize` records in the set, result is another record set `rs2`.
	JsDeclareFunction(join);
	//#- `aggrsJSON = rs.aggr()` -- returns an object where keys are aggregate names and values are JSON serialized aggregate values of all the aggregates contained in the records set
	//#- `aggr = rs.aggr(aggrQueryJSON)` -- computes the aggregates based on the `aggrQueryJSON` parameter JSON object. If only one aggregate is involved and an array of JSON objects when more than one are returned.
	JsDeclareFunction(aggr);
	//#- `rs = rs.trunc(limit_num)` -- truncate to first `limit_num` record and return self.
	//#- `rs = rs.trunc(limit_num, offset_num)` -- truncate to `limit_num` record starting with `offset_num` and return self.
	JsDeclareFunction(trunc);
	//#- `rs2 = rs.sample(num)` -- create new record set by randomly sampling `num` records.
	JsDeclareFunction(sample);
	//#- `rs = rs.shuffle(seed)` -- shuffle order using random integer seed `seed`. Returns self.
	JsDeclareFunction(shuffle);
	//#- `rs = rs.reverse()` -- reverse record order. Returns self.
	JsDeclareFunction(reverse);
	//#- `rs = rs.sortById(asc)` -- sort records according to record id; if `asc > 0` sorted in ascending order. Returns self.
	JsDeclareFunction(sortById);
	//#- `rs = rs.sortByFq(asc)` -- sort records according to weight; if `asc > 0` sorted in ascending order. Returns self.
	JsDeclareFunction(sortByFq);
	//#- `rs = rs.sortByField(fieldName, asc)` -- sort records according to value of field `fieldName`; if `asc > 0` sorted in ascending order. Returns self.
	JsDeclareFunction(sortByField);
	//#- `rs = rs.sort(comparatorCallback)` -- sort records according to `comparator` callback. Example: rs.sort(function(rec,rec2) {return rec.Val < rec2.Val;} ) sorts rs in ascending order (field Val is assumed to be a num). Returns self.
   	JsDeclareFunction(sort);
	//#- `rs = rs.filterById(minId, maxId)` -- keeps only records with ids between `minId` and `maxId`. Returns self.
	JsDeclareFunction(filterById);
	//#- `rs = rs.filterByFq(minFq, maxFq)` -- keeps only records with weight between `minFq` and `maxFq`. Returns self.
	JsDeclareFunction(filterByFq);
	//#- `rs = rs.filterByField(fieldName, minVal, maxVal)` -- keeps only records with numeric value of field `fieldName` between `minVal` and `maxVal`. Returns self.
	//#- `rs = rs.filterByField(fieldName, minTm, maxTm)` -- keeps only records with value of time field `fieldName` between `minVal` and `maxVal`. Returns self.
	//#- `rs = rs.filterByField(fieldName, str)` -- keeps only records with string value of field `fieldName` equal to `str`. Returns self.
	JsDeclareFunction(filterByField);
	//#- `rs = rs.filter(filterCallback)` -- keeps only records that pass `filterCallback` function. Returns self.
	JsDeclareFunction(filter);
	//#- `rsArr = rs.split(splitterCallback)` -- split records according to `splitter` callback. Example: rs.split(function(rec,rec2) {return (rec2.Val - rec2.Val) > 10;} ) splits rs in whenever the value of field Val increases for more then 10. Result is an array of record sets. 
   	JsDeclareFunction(split);
    //#- `rs = rs.deleteRecs(rs2)` -- delete from `rs` records that are also in `rs2`. Returns self.
	JsDeclareFunction(deleteRecs);
    //#- `objsJSON = rs.toJSON()` -- provide json version of record set, useful when calling JSON.stringify
	JsDeclareFunction(toJSON);
	//#- `rs = rs.each(callback)` -- iterates through the record set and executes the callback function `callback` on each element. Returns self. Examples:
	//#  - `rs.each(function (rec) { console.log(JSON.stringify(rec)); })`
	//#  - `rs.each(function (rec, idx) { console.log(JSON.stringify(rec) + ', ' + idx); })`
	JsDeclareFunction(each);
	//#- `arr = rs.map(callback)` -- iterates through the record set, applies callback function `callback` to each element and returns new array with the callback outputs. Examples:
	//#  - `arr = rs.map(function (rec) { return JSON.stringify(rec); })`
	//#  - `arr = rs.map(function (rec, idx) {  return JSON.stringify(rec) + ', ' + idx; })`
	JsDeclareFunction(map);
	//#- `rs3 = rs.setintersect(rs2)` -- returns the intersection (record set) `rs3` between two record sets `rs` and `rs2`, which should point to the same store.
	JsDeclareFunction(setintersect);
	//#- `rs3 = rs.setunion(rs2)` -- returns the union (record set) `rs3` between two record sets `rs` and `rs2`, which should point to the same store.
	JsDeclareFunction(setunion);
	//#- `rs3 = rs.setdiff(rs2)` -- returns the set difference (record set) `rs3`=`rs`\`rs2`  between two record sets `rs` and `rs1`, which should point to the same store.
	JsDeclareFunction(setdiff);


    //# 
    //# **Examples**:
    //# 
    //# ```JavaScript
    //# TODO
    //# ```        
};

///////////////////////////////
// QMiner-JavaScript-Record
//#
//# ### Record
//#
class TJsRec {
public:
	/// JS script context
	TWPt<TScript> Js;	
	TWPt<TStore> Store;
	TRec Rec;
	TInt Fq;

private:
	typedef TJsObjUtil<TJsRec> TJsRecUtil;
	// we have a separate template for each store
	static TVec<v8::Persistent<v8::ObjectTemplate> > TemplateV;

	TJsRec(TWPt<TScript> _Js, const TRec& _Rec, const int& _Fq): 
		Js(_Js), Store(_Rec.GetStore()), Rec(_Rec), Fq(_Fq) { }
public:
	static v8::Persistent<v8::Object> New(TWPt<TScript> Js, const TRec& Rec, 
        const int& Fq = 0, const bool& MakeWeakP = true) { 
    		return TJsRecUtil::New(new TJsRec(Js, Rec, Fq), 
                GetTemplate(Js->Base, Rec.GetStore()), MakeWeakP); }
    static TRec GetArgRec(const v8::Arguments& Args, const int& ArgN);

	~TJsRec() { }

	static v8::Handle<v8::ObjectTemplate> GetTemplate(const TWPt<TBase>& Base, const TWPt<TStore>& Store);

	//# 
	//# **Functions and properties:**
	//#   
    //#- `recId = rec.$id` -- returns record ID
    JsDeclareProperty(id);
    //#- `recName = rec.$name` -- returns record name
    JsDeclareProperty(name);
    //#- `recFq = rec.$fq` -- returns record frequency (used for randomized joins)
	JsDeclareProperty(fq);
	//#- `recStore = rec.$store` -- returns record store
	JsDeclareProperty(store);
    //#- `rec['fieldName'] = val` -- sets the record's field `fieldName` to `val`. Equivalent: `rec.fieldName = val`.
	//#- `val = rec['fieldName']` -- gets the value `val` at field `fieldName`. Equivalent: `val = rec.fieldName`.
	JsDeclareSetProperty(getField, setField);
    //#- `rs = rec['joinName']` -- gets the record set if `joinName` is an index join. Equivalent: `rs = rec.joinName`. No setter currently.
	//#- `rec2 = rec['joinName']` -- gets the record `rec2` is the join `joinName` is a field join. Equivalent: `rec2 = rec.joinName`. No setter currently.
	JsDeclareProperty(join);
	JsDeclareProperty(sjoin);
    //#- `rec = rec.addJoin(joinName, joinRecord)` -- adds a join record `joinRecord` to join `jonName` (string). Returns self.
    //#- `rec = rec.addJoin(joinName, joinRecord, joinFrequency)` -- adds a join record `joinRecord` to join `jonName` (string) with join frequency `joinFrequency`. Returns self.
    JsDeclareFunction(addJoin);
    //#- `rec = rec.delJoin(joinName, joinRecord)` -- deletes join record `joinRecord` from join `joinName` (string). Returns self.
    //#- `rec = rec.delJoin(joinName, joinRecord, joinFrequency)` -- deletes join record `joinRecord` from join `joinName` (string) with join frequency `joinFrequency`. Return self.
    JsDeclareFunction(delJoin);
    //#- `objJSON = rec.toJSON()` -- provide json version of record, useful when calling JSON.stringify
    JsDeclareFunction(toJSON);
};

///////////////////////////////
// QMiner-JavaScript-IndexKey
//# 
//# ### Index key
//# 
class TJsIndexKey {
private:
	/// JS script context
	TWPt<TScript> Js;	
	TIndexKey IndexKey;

	typedef TJsObjUtil<TJsIndexKey> TJsIndexKeyUtil;

	TJsIndexKey(TWPt<TScript> _Js, const TIndexKey& _IndexKey): 
		Js(_Js), IndexKey(_IndexKey) { }	
public:
	static v8::Persistent<v8::Object> New(TWPt<TScript> Js, const TIndexKey& IndexKey) { 
		return TJsIndexKeyUtil::New(new TJsIndexKey(Js, IndexKey)); }
	~TJsIndexKey() { }

	static v8::Handle<v8::ObjectTemplate> GetTemplate();

	//# 
	//# **Functions and properties:**
	//#   
    //#- `storeName = key.store` -- gets the store name `storeName`
	JsDeclareProperty(store);				
    //#- `keyName = key.name` -- gets the key name
	JsDeclareProperty(name);
    //#- `strArr = key.voc` -- gets the array of words (as strings) in the vocabulary
	JsDeclareProperty(voc);
    //#- `strArr = key.fq` -- gets the array of weights (as strings) in the vocabulary
	JsDeclareProperty(fq);
};

///////////////////////////////
// QMiner-LinAlg
//# 
//# ## Linear Algebra
//# 
//# A global object `la` is used to construct vectors (sparse, dense) and matrices and 
//# it is available in any script. The object includes
//# several functions from linear algebra.
class TJsLinAlg {
public:
	/// JS script context
	TWPt<TScript> Js;    
private:	
	/// Object utility class
	typedef TJsObjUtil<TJsLinAlg> TJsLinAlgUtil;
    
    explicit TJsLinAlg(TWPt<TScript> _Js): Js(_Js) { }
public:
	static v8::Persistent<v8::Object> New(TWPt<TScript> Js) { 
		return TJsLinAlgUtil::New(new TJsLinAlg(Js)); }

	/// template
    static v8::Handle<v8::ObjectTemplate> GetTemplate();
	//# 
	//# **Functions and properties:**
	//# 
	//#- `vec = la.newVec()` -- generate an empty float vector
	//#- `vec = la.newVec({"vals":num, "mxvals":num2})` -- generate a vector with `num` zeros and reserve additional `num - num2` elements 
	//#- `vec = la.newVec(arr)` -- copy a javascript number array `arr` 
	//#- `vec = la.newVec(vec2)` -- clone a float vector `vec2`
	JsDeclareFunction(newVec);
	//#- `intVec = la.newIntVec()` -- generate an empty integer vector
	//#- `intVec = la.newIntVec({"vals":num, "mxvals":num2})` -- generate a vector with `num` zeros and reserve additional `num - num2` elements 
	//#- `intVec = la.newIntVec(arr)` -- copy a javascript int array `arr` 
	//#- `intVec = la.newIntVec(vec2)` -- clone an int vector `vec2`
	JsDeclareFunction(newIntVec);
	//#- `mat = la.newMat()` -- generates a 0x0 matrix
	//#- `mat = la.newMat({"rows":num, "cols":num2, "random":bool})` -- creates a matrix with `num` rows and `num2` columns and sets it to zero if the optional "random" property is set to `false` (default) and uniform random if "random" is `true`
	//#- `mat = la.newMat(nestedArr)` -- generates a matrix from a javascript array `nestedArr`, whose elements are arrays of numbers which correspond to matrix rows (row-major dense matrix)
	//#- `mat = la.newMat(mat2)` -- clones a dense matrix `mat2`
	JsDeclareFunction(newMat);
	//#- `spVec = la.newSpVec(len)` -- creates an empty sparse vector `spVec`, where `len` is an optional (-1 by default) integer parameter that sets the dimension
	//#- `spVec = la.newSpVec(nestedArr, len)` -- creats a sparse vector `spVec` from a javascript array `nestedArr`, whose elements are javascript arrays with two elements (integer row index and double value). `len` is optional and sets the dimension
	JsDeclareFunction(newSpVec);
	//#- `spMat = la.newSpMat()` -- creates an empty sparse matrix `spMat`
	//#- `spMat = la.newSpMat(rowIdxVec, colIdxVec, valVec)` -- creates an sparse matrix based on two int vectors `rowIdxVec` (row indices) and `colIdxVec` (column indices) and float vector of values `valVec`
	//#- `spMat = la.newSpMat(doubleNestedArr, rows)` -- creates an sparse matrix with `rows` rows (optional parameter), where `doubleNestedArr` is a javascript array of arrays that correspond to sparse matrix columns and each column is a javascript array of arrays corresponding to nonzero elements. Each element is an array of size 2, where the first number is an int (row index) and the second value is a number (value). Example: `spMat = linalg.newSpMat([[[0, 1.1], [1, 2.2], [3, 3.3]], [[2, 1.2]]], { "rows": 4 });`
	//#- `spMat = la.newSpMat({"rows":num, "cols":num2})` -- creates a sparse matrix with `num` rows and `num2` columns, which should be integers
	JsDeclareFunction(newSpMat);
	//#- `svdRes = la.svd(mat, k, {"iter":num, "tol":num2})` -- Computes a truncated svd decomposition mat ~ U S V^T.  `mat` is a dense matrix, integer `k` is the number of singular vectors, optional parameter JSON object contains properies `iter` (integer number of iterations `num`, default 100) and `tol` (the tolerance number `num2`, default 1e-6). The outpus are stored as two dense matrices: `svdRes.U`, `svdRes.V` and a dense float vector `svdRes.s`.
	//#- `svdRes = la.svd(spMat, k, {"iter":num, "tol":num2})` -- Computes a truncated svd decomposition spMat ~ U S V^T.  `spMat` is a sparse matrix, integer `k` is the number of singular vectors, optional parameter JSON object contains properies `iter` (integer number of iterations `num`, default 100) and `tol` (the tolerance number `num2`, default 1e-6). The outpus are stored as two dense matrices: `svdRes.U`, `svdRes.V` and a dense float vector `svdRes.s`.
	JsDeclareFunction(svd);
	//#- `qrRes = la.qr(mat, tol)` -- Computes a qr decomposition: mat = Q R.  `mat` is a dense matrix, optional parameter `tol` (the tolerance number, default 1e-6). The outpus are stored as two dense matrices: `qrRes.Q`, `qrRes.R`.
	JsDeclareFunction(qr);
    //TODO: #- `intVec = la.loadIntVeC(fin)` -- load integer vector from input stream `fin`.
    //JsDeclareFunction(loadIntVec);
	//#JSIMPLEMENT:src/qminer/linalg.js
};

///////////////////////////////
// QMiner-Vector
//# 
//# ### Vector
//# 
//# Vector is an array of objects implemented in glib/base/ds.h. 
//# Some functions are implemented for float vectors only. Using the global `la` object, flaot and int vectors can be generated in the following ways:
//# 
//# ```JavaScript
//# var vec = la.newVec(); //empty vector
//# var intVec = la.newIntVec(); //empty vector
//# // refer to la.newVec, la.newIntVec functions for alternative ways to generate vectors
//# ```
//# 
template <class TVal, class TAux> class TJsVec;

class TAuxFltV {
public:	
	static const TStr ClassId; //ClassId is set to "TFltV"
	static v8::Handle<v8::Value> GetObjVal(const double& Val, v8::HandleScope& Handlescope) {
		return Handlescope.Close(v8::Number::New(Val));
	}
	static double GetArgVal(const v8::Arguments& Args, const int& ArgN) {
		return TJsObjUtil<TJsVec<TFlt, TAuxFltV> >::GetArgFlt(Args, ArgN);
	}
	static double CastVal(const v8::Local<v8::Value>& Value) {
		return Value->ToNumber()->Value();
	}
};

class TAuxIntV {
public:	
	static const TStr ClassId; //ClassId is set to "TIntV"
	static v8::Handle<v8::Value> GetObjVal(const int& Val, v8::HandleScope& Handlescope) {
		return Handlescope.Close(v8::Integer::New(Val));
	}
	static int GetArgVal(const v8::Arguments& Args, const int& ArgN) {
		return TJsObjUtil<TJsVec<TInt, TAuxIntV> >::GetArgInt32(Args, ArgN);
	}
	static int CastVal(const v8::Local<v8::Value>& Value) {
		return Value->ToInt32()->Value();
	}
};

template <class TVal = TFlt, class TAux = TAuxFltV>
class TJsVec {
public:
	/// JS script context
	TWPt<TScript> Js;    
	typedef TVec<TVal> TValV;
	TValV Vec;
private:	
	/// Object utility class
	typedef TJsObjUtil<TJsVec<TVal, TAux> > TJsVecUtil;
    explicit TJsVec(TWPt<TScript> _Js): Js(_Js) { }	
public:	
	static v8::Persistent<v8::Object> New(TWPt<TScript> Js) {
		v8::Persistent<v8::Object> obj = TJsVecUtil::New(new TJsVec(Js));
		v8::Handle<v8::String> key = v8::String::New("class");
		v8::Handle<v8::String> value = v8::String::New(TAux::ClassId.CStr());
		obj->SetHiddenValue(key, value);		
		return  obj;
	}
	static v8::Persistent<v8::Object> New(TWPt<TScript> Js, const TValV& _Vec) {
		v8::Persistent<v8::Object> obj = New(Js);
		TJsVec::SetVec(obj, _Vec);		
		return  obj;
	}
	static TValV& GetVec(const v8::Handle<v8::Object> Obj) {
		return TJsVecUtil::GetSelf(Obj)->Vec;
	}
	static void SetVec(const v8::Handle<v8::Object> Obj, const TValV& _Vec) {
		TJsVecUtil::GetSelf(Obj)->Vec = _Vec;
	}
	
	/// template	
	static v8::Handle<v8::ObjectTemplate> GetTemplate();
	//# 
	//# **Functions and properties:**
	//# 
	//#- `num = vec.at(idx)` -- gets the value `num` of vector `vec` at index `idx`  (0-based indexing)
	//#- `num = intVec.at(idx)` -- gets the value `num` of integer vector `intVec` at index `idx`  (0-based indexing)
	JsDeclareFunction(at);
	//#- `vec2 = vec.subVec(intVec)` -- gets the subvector based on an index vector `intVec` (indices can repeat, 0-based indexing)
	//#- `intVec2 = intVec.subVec(intVec)` -- gets the subvector based on an index vector `intVec` (indices can repeat, 0-based indexing)
	JsDeclareFunction(subVec);
	//#- `num = vec[idx]; vec[idx] = num` -- get value `num` at index `idx`, set value at index `idx` to `num` of vector `vec`(0-based indexing)
	JsDeclGetSetIndexedProperty(indexGet, indexSet);
	//#- `vec = vec.put(idx, num)` -- set value of vector `vec` at index `idx` to `num` (0-based indexing). Returns self.
	//#- `intVec = intVec.put(idx, num)` -- set value of integer vector `intVec` at index `idx` to `num` (0-based indexing). Returns self.
	JsDeclareFunction(put);	
	//#- `len = vec.push(num)` -- append value `num` to vector `vec`. Returns `len` - the length  of the modified array
	//#- `len = intVec.push(num)` -- append value `num` to integer vector `intVec`. Returns `len` - the length  of the modified array
	JsDeclareFunction(push);
	//#- `len = vec.unshift(num)` -- insert value `num` to the begining of vector `vec`. Returns the length of the modified array.
	//#- `len = intVec.unshift(num)` -- insert value `num` to the begining of integer vector `intVec`. Returns the length of the modified array.
	JsDeclareFunction(unshift);
	//#- `len = vec.pushV(vec2)` -- append vector `vec2` to vector `vec`.
	//#- `len = intVec.pushV(intVec2)` -- append integer vector `intVec2` to integer vector `intVec`.
	JsDeclareTemplatedFunction(pushV);
	//#- `num = vec.sum()` -- return `num`: the sum of elements of vector `vec`
	//#- `num = intVec.sum()` -- return `num`: the sum of elements of integer vector `intVec`
	JsDeclareFunction(sum);
	//#- `idx = vec.getMaxIdx()` -- returns the integer index `idx` of the maximal element in vector `vec`
	//#- `idx = intVec.getMaxIdx()` -- returns the integer index `idx` of the maximal element in integer vector `vec`
	JsDeclareFunction(getMaxIdx);
	//#- `vec2 = vec.sort(asc)` -- `vec2` is a sorted copy of `vec`. `asc=true` sorts in ascending order (equivalent `sort()`), `asc`=false sorts in descending order
	//#- `intVec2 = intVec.sort(asc)` -- integer vector `intVec2` is a sorted copy of integer vector `intVec`. `asc=true` sorts in ascending order (equivalent `sort()`), `asc`=false sorts in descending order
	JsDeclareFunction(sort);
	//#- `sortRes = vec.sortPerm(asc)` -- returns a sorted copy of the vector in `sortRes.vec` and the permutation `sortRes.perm`. `asc=true` sorts in ascending order (equivalent `sortPerm()`), `asc`=false sorts in descending order.
	JsDeclareTemplatedFunction(sortPerm);	
	//#- `vec = vec.shuffle()` -- shuffels the vector `vec` (inplace operation). Returns self.
	JsDeclareFunction(shuffle);
	//#- `vec = vec.trunc(num)` -- truncates the vector `vec` to lenght 'num' (inplace operation). Returns self.
	JsDeclareFunction(trunc);
	//#- `mat = vec.outer(vec2)` -- the dense matrix `mat` is a rank-1 matrix obtained by multiplying `vec * vec2^T`. Implemented for dense float vectors only. 
	JsDeclareTemplatedFunction(outer);
	//#- `num = vec.inner(vec2)` -- `num` is the standard dot product between vectors `vec` and `vec2`. Implemented for dense float vectors only.
	JsDeclareTemplatedFunction(inner);
	//#- `vec3 = vec.plus(vec2)` --`vec3` is the sum of vectors `vec` and `vec2`. Implemented for dense float vectors only.
	JsDeclareTemplatedFunction(plus);
	//#- `vec3 = vec.minus(vec2)` --`vec3` is the difference of vectors `vec` and `vec2`. Implemented for dense float vectors only.
	JsDeclareTemplatedFunction(minus);
	//#- `vec2 = vec.multiply(num)` --`vec2` is a vector obtained by multiplying vector `vec` with a scalar (number) `num`. Implemented for dense float vectors only.
	JsDeclareTemplatedFunction(multiply);
	//#- `vec = vec.normalize()` -- normalizes the vector `vec` (inplace operation). Implemented for dense float vectors only. Returns self.
	JsDeclareTemplatedFunction(normalize);
	//#- `len = vec.length` -- integer `len` is the length of vector `vec`
	//#- `len = intVec.length` -- integer `len` is the length of integer vector `vec`
	JsDeclareProperty(length);
	//#- `vec = vec.print()` -- print vector in console. Returns self.
	//#- `intVec = intVec.print()` -- print integer vector in console. Returns self.
	JsDeclareFunction(print);
	//#- `mat = vec.diag()` -- `mat` is a diagonal dense matrix whose diagonal equals `vec`. Implemented for dense float vectors only.
	JsDeclareTemplatedFunction(diag);
	//#- `spMat = vec.spDiag()` -- `spMat` is a diagonal sparse matrix whose diagonal equals `vec`. Implemented for dense float vectors only.
	JsDeclareTemplatedFunction(spDiag);
	//#- `num = vec.norm()` -- `num` is the Euclidean norm of `vec`. Implemented for dense float vectors only.
	JsDeclareTemplatedFunction(norm);
	//#- `spVec = vec.sparse()` -- `spVec` is a sparse vector representation of dense vector `vec`. Implemented for dense float vectors only.
	JsDeclareTemplatedFunction(sparse);
	//#- `mat = vec.toMat()` -- `mat` is a matrix with a single column that is equal to dense vector `vec`.
	//#- `mat = intVec.toMat()` -- `mat` is a matrix with a single column that is equal to dense integer vector `intVec`.
	JsDeclareTemplatedFunction(toMat);
};
typedef TJsVec<TFlt, TAuxFltV> TJsFltV;
typedef TJsVec<TInt, TAuxIntV> TJsIntV;

template <class TVal, class TAux>
v8::Handle<v8::ObjectTemplate> TJsVec<TVal, TAux>::GetTemplate() {
	v8::HandleScope HandleScope;
	static v8::Persistent<v8::ObjectTemplate> Template;
	if (Template.IsEmpty()) {
		v8::Handle<v8::ObjectTemplate> TmpTemp = v8::ObjectTemplate::New();
		JsRegisterFunction(TmpTemp, at);	
		JsRegisterFunction(TmpTemp, subVec);
		JsRegGetSetIndexedProperty(TmpTemp, indexGet, indexSet);
		JsRegisterFunction(TmpTemp, put);
		JsRegisterFunction(TmpTemp, push);
		JsRegisterFunction(TmpTemp, unshift);
		JsRegisterFunction(TmpTemp, pushV);
		JsRegisterFunction(TmpTemp, sum);
		JsRegisterFunction(TmpTemp, getMaxIdx);
		JsRegisterFunction(TmpTemp, sort);
		JsRegisterFunction(TmpTemp, sortPerm);
		JsRegisterFunction(TmpTemp, shuffle);
		JsRegisterFunction(TmpTemp, trunc);
		JsRegisterFunction(TmpTemp, outer);
		JsRegisterFunction(TmpTemp, inner);
		JsRegisterFunction(TmpTemp, plus);
		JsRegisterFunction(TmpTemp, minus);
		JsRegisterFunction(TmpTemp, multiply);
		JsRegisterFunction(TmpTemp, normalize);
		JsRegisterProperty(TmpTemp, length);
		JsRegisterFunction(TmpTemp, print);
		JsRegisterFunction(TmpTemp, diag);
		JsRegisterFunction(TmpTemp, spDiag);	
		JsRegisterFunction(TmpTemp, norm);
		JsRegisterFunction(TmpTemp, sparse);
		JsRegisterFunction(TmpTemp, toMat);
		TmpTemp->SetInternalFieldCount(1);
		Template = v8::Persistent<v8::ObjectTemplate>::New(TmpTemp);		
	}
	return Template;
}

template <class TVal, class TAux>
v8::Handle<v8::Value> TJsVec<TVal, TAux>::at(const v8::Arguments& Args) {
	v8::HandleScope HandleScope;
	TJsVec* JsVec = TJsVecUtil::GetSelf(Args);
	TInt Index = TJsVecUtil::GetArgInt32(Args, 0);	
	QmAssertR(Index >= 0 && Index < JsVec->Vec.Len(), "vector at: index out of bounds");
	TVal result = JsVec->Vec[Index];
	return TAux::GetObjVal(result, HandleScope);
}

template <class TVal, class TAux>
v8::Handle<v8::Value> TJsVec<TVal, TAux>::subVec(const v8::Arguments& Args) {
	v8::HandleScope HandleScope;
	TJsVec* JsVec = TJsVecUtil::GetSelf(Args);
	if (Args.Length() > 0) {
		if (TJsVecUtil::IsArgClass(Args, 0, "TIntV")) {
			TJsIntV* IdxV = TJsObjUtil<TQm::TJsIntV>::GetArgObj(Args, 0);
			int Len = IdxV->Vec.Len();
			TVec<TVal> Res(Len);
			for (int ElN = 0; ElN < Len; ElN++) {
				Res[ElN] = JsVec->Vec[IdxV->Vec[ElN]];
			}
			return TJsVec<TVal, TAux>::New(JsVec->Js, Res);
		}
		else if (Args[0]->IsArray()) {
			v8::Handle<v8::Value> V8IdxV = TJsLinAlg::newIntVec(Args);
			v8::Handle<v8::Object> V8IdxVObj = v8::Handle<v8::Object>::Cast(V8IdxV);
			v8::Local<v8::External> WrappedObject = v8::Local<v8::External>::Cast(V8IdxVObj->GetInternalField(0));
			TJsIntV* IdxV = static_cast<TJsIntV*>(WrappedObject->Value());
			int Len = IdxV->Vec.Len();
			TVec<TVal> Res(Len);
			for (int ElN = 0; ElN < Len; ElN++) {
				Res[ElN] = JsVec->Vec[IdxV->Vec[ElN]];
			}
			return TJsVec<TVal, TAux>::New(JsVec->Js, Res);
		}		
	}
	return HandleScope.Close(v8::Undefined());
}

template <class TVal, class TAux>
v8::Handle<v8::Value> TJsVec<TVal, TAux>::indexGet(uint32_t Index, const v8::AccessorInfo& Info) {
	v8::HandleScope HandleScope;
	TJsVec* JsVec = TJsVecUtil::GetSelf(Info);	
	QmAssertR(Index < (uint32_t)JsVec->Vec.Len(), "vector at: index out of bounds");
	TVal result = JsVec->Vec[Index];
	return TAux::GetObjVal(result, HandleScope);
}

template <class TVal, class TAux>
v8::Handle<v8::Value> TJsVec<TVal, TAux>::put(const v8::Arguments& Args) {
	v8::HandleScope HandleScope;
	TJsVec* JsVec = TJsVecUtil::GetSelf(Args);
	if (Args.Length() == 2) {
		QmAssertR(Args[0]->IsInt32(), "the first argument should be an integer");
		QmAssertR(Args[1]->IsNumber(), "the second argument should be a number");				
		TInt Index = TJsVecUtil::GetArgInt32(Args, 0);
		TVal Val = TAux::GetArgVal(Args, 1);	
		QmAssertR(Index >= 0 && Index < JsVec->Vec.Len(), "vector put: index out of bounds");		
		JsVec->Vec[Index] = Val;
	}
	return Args.Holder();
}

template <class TVal, class TAux>
v8::Handle<v8::Value> TJsVec<TVal, TAux>::indexSet(uint32_t Index, v8::Local<v8::Value> Value, const v8::AccessorInfo& Info) {
	v8::HandleScope HandleScope;
	TJsVec* JsVec = TJsVecUtil::GetSelf(Info);
	QmAssertR(Index < (uint32_t)JsVec->Vec.Len(), "vector at: index out of bounds");
	TVal Val = TAux::CastVal(Value);	
	JsVec->Vec[Index] = Val;	
	return HandleScope.Close(v8::Undefined());	
}

template <class TVal, class TAux>
v8::Handle<v8::Value> TJsVec<TVal, TAux>::push(const v8::Arguments& Args) {
	v8::HandleScope HandleScope;
	TJsVec* JsVec = TJsVecUtil::GetSelf(Args);	
	// assume number
	TVal Val = TAux::GetArgVal(Args, 0);	
	JsVec->Vec.Add(Val);	
	return HandleScope.Close(v8::Integer::New(JsVec->Vec.Len()));	
}

template <class TVal, class TAux>
v8::Handle<v8::Value> TJsVec<TVal, TAux>::unshift(const v8::Arguments& Args) {
	v8::HandleScope HandleScope;
	TJsVec* JsVec = TJsVecUtil::GetSelf(Args);
	// assume number
	TVal Val = TAux::GetArgVal(Args, 0);
	JsVec->Vec.Ins(0, Val);
	return HandleScope.Close(v8::Integer::New(JsVec->Vec.Len()));
}

template <class TVal, class TAux>
v8::Handle<v8::Value> TJsVec<TVal, TAux>::sum(const v8::Arguments& Args) {
	// currently only float vectors are supported
	v8::HandleScope HandleScope;
	TJsVec* JsVec = TJsObjUtil<TJsVec>::GetSelf(Args);
	double result = 0.0;
	int Els = JsVec->Vec.Len();
	if (Els > 0) {
		for (int ElN = 0; ElN < Els; ElN++) {
			result += JsVec->Vec[ElN];
		}
	}
	return HandleScope.Close(v8::Number::New(result));
}

template <class TVal, class TAux>
v8::Handle<v8::Value> TJsVec<TVal, TAux>::getMaxIdx(const v8::Arguments& Args) {
	// currently only float vectors are supported
	v8::HandleScope HandleScope;
	TJsVec* JsVec = TJsObjUtil<TJsVec>::GetSelf(Args);
	double Val = TFlt::Mn;
	int Idx = -1;	
	int Els = JsVec->Vec.Len();
	for (int ElN = 0; ElN < Els; ElN++) {
		if (JsVec->Vec[ElN] > Val) {
			Val = JsVec->Vec[ElN];
			Idx = ElN;
		}		
	}
	return HandleScope.Close(v8::Int32::New(Idx));
}

template <class TVal, class TAux>
v8::Handle<v8::Value> TJsVec<TVal, TAux>::sort(const v8::Arguments& Args) {
	v8::HandleScope HandleScope;
	TJsVec* JsVec = TJsObjUtil<TJsVec>::GetSelf(Args);
	bool Asc = TJsObjUtil<TJsVec>::GetArgBool(Args, 0 , true);
	TVec<TVal> Result = JsVec->Vec;
	Result.Sort(Asc);
	return TJsVec<TVal, TAux>::New(JsVec->Js, Result);
}

template <class TVal, class TAux>
v8::Handle<v8::Value> TJsVec<TVal, TAux>::shuffle(const v8::Arguments& Args) {
	v8::HandleScope HandleScope;
	TJsVec* JsVec = TJsObjUtil<TJsVec>::GetSelf(Args);
    static TRnd Rnd; JsVec->Vec.Shuffle(Rnd);
	return Args.Holder();
}

template <class TVal, class TAux>
v8::Handle<v8::Value> TJsVec<TVal, TAux>::trunc(const v8::Arguments& Args) {
	v8::HandleScope HandleScope;
	TJsVec* JsVec = TJsObjUtil<TJsVec>::GetSelf(Args);
    const int NewLen = TJsObjUtil<TJsVec>::GetArgInt32(Args, 0);
    JsVec->Vec.Trunc(NewLen);
	return Args.Holder();
}

template <class TVal, class TAux>
v8::Handle<v8::Value> TJsVec<TVal, TAux>::length(v8::Local<v8::String> Properties, const v8::AccessorInfo& Info) {
	v8::HandleScope HandleScope;
	TJsVec* JsVec = TJsVecUtil::GetSelf(Info);	
	return HandleScope.Close(v8::Integer::New(JsVec->Vec.Len()));
}

template <class TVal, class TAux>
v8::Handle<v8::Value> TJsVec<TVal, TAux>::print(const v8::Arguments& Args) {
	v8::HandleScope HandleScope;
	TJsVec<TVal, TAux>* JsVec = TJsVecUtil::GetSelf(Args);
	for (int ElN = 0; ElN < JsVec->Vec.Len(); ElN++) {
		printf("%s ", JsVec->Vec[ElN].GetStr().CStr());		
	}
	printf("\n");	
	return Args.Holder();
}

///////////////////////////////
// QMiner-FltVV
//# 
//# ### Matrix (dense matrix)
//# 
//# Matrix is a double 2D array implemented in glib/base/ds.h. 
//# Using the global `la` object, dense matrices are generated in several ways:
//# 
//# ```JavaScript
//# var fltv = la.newVec(); //empty matrix
//# // refer to la.newMat function for alternative ways to generate dense matrices
//# ```
//# 
class TJsFltVV {
public:
	/// JS script context
	TWPt<TScript> Js;    
	TFltVV Mat;
private:	
	/// Object utility class
	typedef TJsObjUtil<TJsFltVV> TJsFltVVUtil;    
    explicit TJsFltVV(TWPt<TScript> _Js): Js(_Js) { }
public:
	static v8::Persistent<v8::Object> New(TWPt<TScript> Js) { 		
		v8::Persistent<v8::Object> obj = TJsFltVVUtil::New(new TJsFltVV(Js));
		v8::Handle<v8::String> key = v8::String::New("class");
		v8::Handle<v8::String> value = v8::String::New("TFltVV");
		obj->SetHiddenValue(key, value);
		return  obj;
	}
	static v8::Persistent<v8::Object> New(TWPt<TScript> Js, const TFltVV& _Mat) {
		v8::Persistent<v8::Object> obj = New(Js);
		TJsFltVV::SetFltVV(obj, _Mat);		
		return  obj;
	}
	static TFltVV& GetFltVV(const v8::Handle<v8::Object> Obj) {
		return TJsFltVVUtil::GetSelf(Obj)->Mat;
	}
	static void SetFltVV(const v8::Handle<v8::Object> Obj, const TFltVV& _Mat) {
		TJsFltVVUtil::GetSelf(Obj)->Mat = _Mat;
	}
	/// template
    static v8::Handle<v8::ObjectTemplate> GetTemplate();
	//# 
	//# **Functions and properties:**
	//# 
	//#- `num = mat.at(rowIdx,colIdx)` -- Gets the element of `mat` (matrix). Input: row index `rowIdx` (integer), column index `colIdx` (integer). Output: `num` (number). Uses zero-based indexing.
	JsDeclareFunction(at);	
	//#- `mat = mat.put(rowIdx, colIdx, num)` -- Sets the element of `mat` (matrix). Input: row index `rowIdx` (integer), column index `colIdx` (integer), value `num` (number). Uses zero-based indexing. Returns self.
	JsDeclareFunction(put);
	//#- `mat2 = mat.multiply(num)` -- Matrix multiplication: `num` is a number, `mat2` is a matrix
	//#- `vec2 = mat.multiply(vec)` -- Matrix multiplication: `vec` is a vector, `vec2` is a vector
	//#- `vec = mat.multiply(spVec)` -- Matrix multiplication: `spVec` is a sparse vector, `vec` is a vector
	//#- `mat3 = mat.multiply(mat2)` -- Matrix multiplication: `mat2` is a matrix, `mat3` is a matrix
	//#- `mat2 = mat.multiply(spMat)` -- Matrix multiplication: `spMat` is a sparse matrix, `mat2` is a matrix
	JsDeclareFunction(multiply);
	//#- `mat2 = mat.multiplyT(num)` -- Matrix transposed multiplication: `num` is a number, `mat2` is a matrix. The result is numerically equivalent to mat.transpose().multiply(), but more efficient
	//#- `vec2 = mat.multiplyT(vec)` -- Matrix transposed multiplication: `vec` is a vector, `vec2` is a vector. The result is numerically equivalent to mat.transpose().multiply(), but more efficient
	//#- `vec = mat.multiplyT(spVec)` -- Matrix transposed multiplication: `spVec` is a sparse vector, `vec` is a vector. The result is numerically equivalent to mat.transpose().multiply(), but more efficient
	//#- `mat3 = mat.multiplyT(mat2)` -- Matrix transposed multiplication: `mat2` is a matrix, `mat3` is a matrix. The result is numerically equivalent to mat.transpose().multiply(), but more efficient
	//#- `mat2 = mat.multiplyT(spMat)` -- Matrix transposed multiplication: `spMat` is a sparse matrix, `mat2` is a matrix. The result is numerically equivalent to mat.transpose().multiply(), but more efficient
	JsDeclareFunction(multiplyT);
	//#- `mat3 = mat.plus(mat2)` -- `mat3` is the sum of matrices `mat` and `mat2`
	JsDeclareFunction(plus);
	//#- `mat3 = mat.minus(mat2)` -- `mat3` is the difference of matrices `mat` and `mat2`
	JsDeclareFunction(minus);
	//#- `mat2 = mat.transpose()` -- matrix `mat2` is matrix `mat` transposed
	JsDeclareFunction(transpose);
	//#- `vec2 = mat.solve(vec)` -- vector `vec2` is the solution to the linear system `mat * vec2 = vec`
	JsDeclareFunction(solve);
	//#- `vec = mat.rowNorms()` -- `vec` is a dense vector, where `vec[i]` is the norm of the `i`-th row of `mat`
	JsDeclareFunction(rowNorms);
	//#- `vec = mat.colNorms()` -- `vec` is a dense vector, where `vec[i]` is the norm of the `i`-th column of `mat`
	JsDeclareFunction(colNorms);
	//#- `mat = mat.normalizeCols()` -- normalizes each column of matrix `mat` (inplace operation). Returns self.
	JsDeclareFunction(normalizeCols);
	//#- `spMat = mat.sparse()` -- get sparse column matrix representation `spMat` of dense matrix `mat`
	JsDeclareFunction(sparse);
	//#- `num = mat.frob()` -- number `num` is the Frobenious norm of matrix `mat`
	JsDeclareFunction(frob);
	//#- `num = mat.rows` -- integer `num` corresponds to the number of rows of `mat`
	JsDeclareProperty(rows);
	//#- `num = mat.cols` -- integer `num` corresponds to the number of columns of `mat`
	JsDeclareProperty(cols);
	//#- `str = mat.printStr()` -- print matrix `mat` to a string `str`
	JsDeclareFunction(printStr);
	//#- `mat = mat.print()` -- print matrix `mat` to console. Returns self.
	JsDeclareFunction(print);
	//#- `colIdx = mat.rowMaxIdx(rowIdx)`: get the index `colIdx` of the maximum element in row `rowIdx` of dense matrix `mat`
	JsDeclareFunction(rowMaxIdx);
	//#- `rowIdx = mat.colMaxIdx(colIdx)`: get the index `rowIdx` of the maximum element in column `colIdx` of dense matrix `mat`
	JsDeclareFunction(colMaxIdx);
	//#- `vec = mat.getCol(colIdx)` -- `vec` corresponds to the `colIdx`-th column of dense matrix `mat`. `colIdx` must be an integer.
	JsDeclareFunction(getCol);
	//#- `mat = mat.setCol(colIdx, vec)` -- Sets the column of a dense matrix `mat`. `colIdx` must be an integer, `vec` must be a dense vector. Returns self.
	JsDeclareFunction(setCol);
	//#- `vec = mat.getRow(rowIdx)` -- `vec` corresponds to the `rowIdx`-th row of dense matrix `mat`. `rowIdx` must be an integer.
	JsDeclareFunction(getRow);
	//#- `mat.setRow(rowIdx, vec)` -- Sets the row of a dense matrix `mat`. `rowIdx` must be an integer, `vec` must be a dense vector.
	JsDeclareFunction(setRow);
	//#- `vec = mat.diag()` -- Returns the diagonal of matrix `mat` as `vec` (dense vector).
	JsDeclareFunction(diag);
	//#- `mat = mat.save(fout)` -- print `mat` (full matrix) to output stream `fout`. Returns self.
	JsDeclareFunction(save);
	//#- `mat = mat.load(fin)` -- replace `mat` (full matrix) by loading from input steam `fin`. `mat` has to be initialized first, for example using `mat = la.newMat()`. Returns self.
	JsDeclareFunction(load);
};

///////////////////////////////
// QMiner-Sparse-Vector
//# 
//# ### SpVector (sparse vector)
//# 
//# Sparse vector is an array of (int,double) pairs that represent column indices and values (TIntFltKdV is implemented in glib/base/ds.h.)
//# Using the global `la` object, sparse vectors can be generated in the following ways:
//# 
//# ```JavaScript
//# var spVec = la.newSpVec(); //empty vector
//# // refer to la.newSpVec for alternative ways to generate sparse vectors
//# ```
//# 
class TJsSpV {
public:
	/// JS script context
	TWPt<TScript> Js;    
	TIntFltKdV Vec;
	int Dim;
private:	
	/// Object utility class
	typedef TJsObjUtil<TJsSpV> TJsSpVUtil;    
	explicit TJsSpV(TWPt<TScript> _Js) : Js(_Js), Dim(-1) { }
public:
	static v8::Persistent<v8::Object> New(TWPt<TScript> Js) {
		v8::Persistent<v8::Object> obj = TJsSpVUtil::New(new TJsSpV(Js));
		v8::Handle<v8::String> key = v8::String::New("class");
		v8::Handle<v8::String> value = v8::String::New("TIntFltKdV");
		obj->SetHiddenValue(key, value);		
		return  obj;
	}
	static v8::Persistent<v8::Object> New(TWPt<TScript> Js, const TIntFltKdV& _Vec) {
		v8::Persistent<v8::Object> obj = New(Js);
		TJsSpV::SetSpV(obj, _Vec);
		return  obj;
	}
	static v8::Persistent<v8::Object> New(TWPt<TScript> Js, const TIntFltKdV& _Vec, const int _Dim) {
		v8::Persistent<v8::Object> obj = New(Js);
		TJsSpV::SetSpV(obj, _Vec);
		TJsSpV::SetDim(obj, _Dim);
		return  obj;
	}
	static TIntFltKdV& GetSpV(const v8::Handle<v8::Object> Obj) {
		return TJsSpVUtil::GetSelf(Obj)->Vec;
	}
	static void SetSpV(const v8::Handle<v8::Object> Obj, const TIntFltKdV& _Vec) {
		TJsSpVUtil::GetSelf(Obj)->Vec = _Vec;
	}
	static void SetDim(const v8::Handle<v8::Object> Obj, const int& _Dim) {
		TJsSpVUtil::GetSelf(Obj)->Dim = _Dim;
	}
	/// template
    static v8::Handle<v8::ObjectTemplate> GetTemplate();
	//# 
	//# **Functions and properties:**
	//# 
	//#- `num = spVec.at(idx)` -- Gets the element of a sparse vector `spVec`. Input: index `idx` (integer). Output: value `num` (number). Uses 0-based indexing
	JsDeclareFunction(at);	
	//#- `spVec = spVec.put(idx, num)` -- Set the element of a sparse vector `spVec`. Inputs: index `idx` (integer), value `num` (number). Uses 0-based indexing. Returns self.
	JsDeclareFunction(put);		
	//#- `num = spVec.sum()` -- `num` is the sum of elements of `spVec`
	JsDeclareFunction(sum);	
	//#- `num = spVec.inner(vec)` -- `num` is the inner product between `spVec` and dense vector `vec`.
	//#- `num = spVec.inner(spVec)` -- `num` is the inner product between `spVec` and sparse vector `spVec`.
	JsDeclareFunction(inner);	
	//#- `spVec2 = spVec.multiply(a)` -- `spVec2` is sparse vector, a product between `num` (number) and vector `spVec`
	JsDeclareFunction(multiply);
	//#- `spVec = spVec.normalize()` -- normalizes the vector spVec (inplace operation). Returns self.
	JsDeclareFunction(normalize);
	//#- `num = spVec.nnz` -- gets the number of nonzero elements `num` of vector `spVec`
	JsDeclareProperty(nnz);	
	//#- `num = spVec.dim` -- gets the dimension `num` (-1 means that it is unknown)
	JsDeclareProperty(dim);	
	//#- `spVec = spVec.print()` -- prints the vector to console. Return self.
	JsDeclareFunction(print);
	//#- `num = spVec.norm()` -- returns `num` - the norm of `spVec`
	JsDeclareFunction(norm);
	//#- `vec = spVec.full()` --  returns `vec` - a dense vector representation of sparse vector `spVec`.
	JsDeclareFunction(full);
	//#- `valVec = spVec.valVec()` --  returns `valVec` - a dense (double) vector of values of nonzero elements of `spVec`.
	JsDeclareFunction(valVec);
	//#- `idxVec = spVec.idxVec()` --  returns `idxVec` - a dense (int) vector of indices (0-based) of nonzero elements of `spVec`.
	JsDeclareFunction(idxVec);
};


///////////////////////////////
// QMiner-Sparse-Col-Matrix
//# 
//# ### SpMatrix (sparse column matrix)
//# 
//# SpMatrix is a sparse matrix represented as a dense vector of sparse vectors which correspond to matrix columns (TVec<TIntFltKdV>, implemented in glib/base/ds.h.)
//# Using the global `la` object, sparse matrices are generated in several ways:
//# 
//# ```JavaScript
//# var spMat = la.newSpMat(); //empty matrix
//# // refer to la.newSpMat function for alternative ways to generate sparse matrices
//# ```
//# 
class TJsSpMat {
public:
	/// JS script context
	TWPt<TScript> Js;    
	// 
	TVec<TIntFltKdV> Mat;	
	TInt Rows;
private:	
	/// Object utility class
	typedef TJsObjUtil<TJsSpMat> TJsSpMatUtil;    
	explicit TJsSpMat(TWPt<TScript> _Js) : Js(_Js) { }
public:
	static v8::Persistent<v8::Object> New(TWPt<TScript> Js) { 		
		v8::Persistent<v8::Object> obj = TJsSpMatUtil::New(new TJsSpMat(Js), Js, "la.spMat");
		v8::Handle<v8::String> key = v8::String::New("class");
		v8::Handle<v8::String> value = v8::String::New("TVec<TIntFltKdV>");
		obj->SetHiddenValue(key, value);
		SetRows(obj, -1);
		return  obj;
	}
	static v8::Persistent<v8::Object> New(TWPt<TScript> Js, const TVec<TIntFltKdV>& _Mat) {
		v8::Persistent<v8::Object> obj = New(Js);
		TJsSpMat::SetSpMat(obj, _Mat);		
		return  obj;
	}
	static v8::Persistent<v8::Object> New(TWPt<TScript> Js, const TVec<TIntFltKdV>& _Mat, const TInt& _Rows) {
		v8::Persistent<v8::Object> obj = New(Js);
		TJsSpMat::SetSpMat(obj, _Mat);
		TJsSpMat::SetRows(obj, _Rows);
		return  obj;
	}
	static TVec<TIntFltKdV>& GetSpMat(const v8::Handle<v8::Object> Obj) {
		return TJsSpMatUtil::GetSelf(Obj)->Mat;
	}
	static void SetSpMat(const v8::Handle<v8::Object> Obj, const TVec<TIntFltKdV>& _Mat) {
		TJsSpMatUtil::GetSelf(Obj)->Mat = _Mat;
	}
	static void SetRows(const v8::Handle<v8::Object> Obj, const int& _Rows) {
		TJsSpMatUtil::GetSelf(Obj)->Rows = _Rows;
	}
	static int GetRows(const v8::Handle<v8::Object> Obj) {
		return TJsSpMatUtil::GetSelf(Obj)->Rows;
	}
	static int GetCols(const v8::Handle<v8::Object> Obj) {
		return TJsSpMatUtil::GetSelf(Obj)->Mat.Len();
	}
	/// template
    static v8::Handle<v8::ObjectTemplate> GetTemplate();
	//# 
	//# **Functions and properties:**
	//# 
	//#- `num = spMat.at(rowIdx,colIdx)` -- Gets the element of `spMat` (sparse matrix). Input: row index `rowIdx` (integer), column index `colIdx` (integer). Output: `num` (number). Uses zero-based indexing.
	JsDeclareFunction(at);
	//#- `spMat = spMat.put(rowIdx, colIdx, num)` -- Sets the element of `spMat` (sparse matrix). Input: row index `rowIdx` (integer), column index `colIdx` (integer), value `num` (number). Uses zero-based indexing. Returns self.
	JsDeclareFunction(put);
	//#- `spVec = spMat[colIdx]; spMat[colIdx] = spVec` -- setting and getting sparse vectors `spVec` from sparse column matrix, given column index `colIdx` (integer)
	JsDeclGetSetIndexedProperty(indexGet, indexSet);
	//#- `spMat = spMat.push(spVec)` -- attaches a column `spVec` (sparse vector) to `spMat` (sparse matrix). Returns self.
	JsDeclareFunction(push);
	//#- `spMat2 = spMat.multiply(num)` -- Sparse matrix multiplication: `num` is a number, `spMat` is a sparse matrix
	//#- `vec2 = spMat.multiply(vec)` -- Sparse matrix multiplication: `vec` is a vector, `vec2` is a dense vector
	//#- `vec = spMat.multiply(spVec)` -- Sparse matrix multiplication: `spVec` is a sparse vector, `vec` is a dense vector
	//#- `mat2 = spMat.multiply(mat)` -- Sprase matrix multiplication: `mat` is a matrix, `mat2` is a matrix
	//#- `mat = spMat.multiply(spMat2)` -- Sparse matrix multiplication: `spMat2` is a sparse matrix, `mat` is a matrix
	JsDeclareFunction(multiply);
	//#- `spMat2 = spMat.multiplyT(num)` -- Sparse matrix multiplication: `num` is a number, `spMat` is a sparse matrix. The result is numerically equivalent to spMat.transpose().multiply() but computationaly more efficient
	//#- `vec2 = spMat.multiplyT(vec)` -- Sparse matrix multiplication: `vec` is a vector, `vec2` is a dense vector. The result is numerically equivalent to spMat.transpose().multiply() but computationaly more efficient
	//#- `vec = spMat.multiplyT(spVec)` -- Sparse matrix multiplication: `spVec` is a sparse vector, `vec` is a dense vector. The result is numerically equivalent to spMat.transpose().multiply() but computationaly more efficient
	//#- `mat2 = spMat.multiplyT(mat)` -- Sprase matrix multiplication: `mat` is a matrix, `mat2` is a matrix. The result is numerically equivalent to spMat.transpose().multiply() but computationaly more efficient
	//#- `mat = spMat.multiplyT(spMat2)` -- Sparse matrix multiplication: `spMat2` is a sparse matrix, `mat` is a matrix. The result is numerically equivalent to spMat.transpose().multiply() but computationaly more efficient.
	JsDeclareFunction(multiplyT);
	//#- `spMat3 = spMat.plus(spMat2)` -- `spMat3` is the sum of matrices `spMat` and `spMat2` (all matrices are sparse column matrices)
	JsDeclareFunction(plus);
	//#- `spMat3 = spMat.minus(spMat2)` -- `spMat3` is the difference of matrices `spMat` and `spMat2` (all matrices are sparse column matrices)
	JsDeclareFunction(minus);
	//#- `spMat2 = spMat.transpose()` -- `spMat2` (sparse matrix) is `spMat` (sparse matrix) transposed 
	JsDeclareFunction(transpose);	
	//#- `vec = spMat.colNorms()` -- `vec` is a dense vector, where `vec[i]` is the norm of the `i`-th column of `spMat`
	JsDeclareFunction(colNorms);
	//#- `spMat = spMat.normalizeCols()` -- normalizes each column of a sparse matrix `spMat` (inplace operation). Returns self.
	JsDeclareFunction(normalizeCols);
	//#- `mat = spMat.full()` -- get dense matrix representation `mat` of `spMat (sparse column matrix)`
	JsDeclareFunction(full);
	//#- `num = spMat.frob()` -- number `num` is the Frobenious norm of `spMat` (sparse matrix)
	JsDeclareFunction(frob);
	//#- `num = spMat.rows` -- integer `num` corresponds to the number of rows of `spMat` (sparse matrix)
	JsDeclareProperty(rows);
	//#- `num = spMat.cols` -- integer `num` corresponds to the number of columns of `spMat` (sparse matrix)
	JsDeclareProperty(cols);
	//#- `spMat = spMat.print()` -- print `spMat` (sparse matrix) to console. Returns self.
	JsDeclareFunction(print);
	//#- `spMat = spMat.save(fout)` -- print `spMat` (sparse matrix) to output stream `fout`. Returns self.
	JsDeclareFunction(save);
	//#- `spMat = spMat.load(fin)` -- replace `spMat` (sparse matrix) by loading from input steam `fin`. `spMat` has to be initialized first, for example using `spMat = la.newSpMat()`. Returns self.
	JsDeclareFunction(load);
	//#- `spMat2 = spMat.sign()` -- create a new sparse matrix `spMat2` whose elements are sign function applied to elements of `spMat`.
	JsDeclareFunction(sign);
	//#JSIMPLEMENT:src/qminer/spMat.js
};


///////////////////////////////
// QMiner-JavaScript-Machine-Learning
//#
//# ## analytics.js (use require)
//#
//# Analytics algorithms for working with records stored in
//# QMiner and with linear algebra objects created by `la`.
//# 
//# To start using it must be loaded using `var analytics = require('analytics.js');`.
class TJsAnalytics {
public:
	/// JS script context
	TWPt<TScript> Js;	
    
private:
	typedef TJsObjUtil<TJsAnalytics> TJsAnalyticsUtil;
    
	TJsAnalytics(TWPt<TScript> _Js): Js(_Js) { }
public:
	static v8::Persistent<v8::Object> New(TWPt<TScript> Js) { 
        return TJsAnalyticsUtil::New(new TJsAnalytics(Js)); }

	static v8::Handle<v8::ObjectTemplate> GetTemplate();

	//# 
	//# **Functions and properties:**
	//#     
    //#- `fsp = analytics.newFeatureSpace(featureExtractors)` -- create new
    //#     feature space consisting of [Feature Extractor](Feature-Extractors),
    //#     declared in JSon `featureExtractors`
    JsDeclareFunction(newFeatureSpace);
    //#- `fsp = analytics.loadFeatureSpace(fin)` -- load serialized feature 
    //#     space from `fin` stream
    JsDeclareFunction(loadFeatureSpace);    
    //#- `svmModel = analytics.trainSvmClassify(mat, vec, svmParameters)` -- trains binary
    //#     classification model using stochastic subgradient descent, where the columns from `mat` represent training feature vectors and vector
    //#     `vec` represents the training targets (must be of values either 1 or -1); optional
    //#     training parameters with their default values are a JSON object: `svmParameters = {c: 1.0, j: 1.0, batchSize: 10000, maxIterations: 10000, maxTime: 600, minDiff: 1e-6, verbose: false}`. 
    //#     The parameter `c` is the SVM cost parameter, `j` (factor to multiply SVM cost parameter for positive examples with (default is 1.0)), `batchSize` controls the sample size for stochastic subgradient calculations, `maxIterations` limits the number of subgradient steps, `maxTime` limits the runtime in seconds, `minDiff` is a tolerance that is used as a stopping condition, `verbose` controls verbosity of the algorithm; result is a linear model
	JsDeclareFunction(trainSvmClassify);
    //#- `svmModel = analytics.trainSvmRegression(mat, vec, svmRegParameters)` -- trains 
    //#     regression model using stochastic subgradient descent, where the columns from `mat` represent training feature vectors and vector `vec` represents the training targets;
    //#     optional training parameters with their default values are a JSON object: `svmRegParameters = {c : 1.0, eps : 1.0, batchSize : 10000, maxIterations : 10000, maxTime : 600, minDiff : 1e-6, varbose : false}`.
	//#     The parameter `c` is the SVM cost parameter, `eps` controls the epsilon-insensitive L1 loss, `batchSize` controls the sample size for stochastic subgradient calculations, `maxIterations` limits the number of subgradient steps, `maxTime` limits the runtime in seconds, `minDiff` is a tolerance that is used as a stopping condition, `verbose` controls verbosity of the algorithm; result is a linear model.
    JsDeclareFunction(trainSvmRegression);
    //#- `svmModel = analytics.loadSvmModel(fin)` -- load serialized linear model 
    //#     from `fin` stream
	JsDeclareFunction(loadSvmModel);    
    //#- `nnModel = analytics.newNN(nnParameters)` -- create new neural network
    //#     model; constructing `nnParameters` are a JSON object with properties: `nnParameters.layout` (javascript array of integers, where every integer represents number of neurons in a layer
    //#     ), `nnParameters.learnRate` (number learn rate, default is 0.1), `nnParameters.momentum` (number momentum, default is 0.1),
    //#     `nnParameters.tFuncHidden` (a string representing transfer function in hidden layers) and `nnParameters.tFuncOut` (a string representing transfer function in the output layer). 
	//#     The following strings correspond to transfer functions: `"tanHyper"`,`"sigmoid"`,`"fastTanh"`,`"fastSigmoid"`,`"linear"`.
    JsDeclareFunction(newNN);
    //#- `recLinRegModel = analytics.newRecLinReg(recLinRegParameters)` -- create new recursive linear regression
    //#     model; training `recLinRegParameters` are `recLinRegParameters.dim` (dimensionality of feature space, e.g.
    //#     `ftrSpace.dim`), `recLinRegParameters.forgetFact` (forgetting factor, default is 1.0) and `recLinRegParameters.regFact` 
    //#     (regularization parameter to avoid over-fitting, default is 1.0).)
    JsDeclareFunction(newRecLinReg);
    //#- `recLinRegModel = analytics.loadRecLinRegModel(fin)` -- load serialized linear model
	//#     from `fin` stream
	JsDeclareFunction(loadRecLinRegModel);

    //#- `htModel = analytics.newHoeffdingTree(jsonStream, htJsonParams)` -- create new
    //#     incremental decision tree learner; parameters `htJsonParams` are passed as JSON
    JsDeclareFunction(newHoeffdingTree);    
    
    // clustering (TODO: still depends directly on feature space)
    // trainKMeans(featureSpace, positives, negatives, parameters)
	JsDeclareFunction(trainKMeans);
    
    //#- `tokenizer = analytics.newTokenizer({ type: <type>, ...})` -- create new tokenizer
    //#     of type `<type>`. Syntax same as when defining index keys in stores or `text` feature 
    //#     extractors.
    JsDeclareFunction(newTokenizer);
    //#- `langOptionsJson = analytics.getLanguageOptions()` -- get options for text parsing 
    //#     (stemmers, stop word lists) as a json object, with two arrays:
    //#     `langOptionsJson.stemmer` and `langOptionsJson.stopwords`
	JsDeclareFunction(getLanguageOptions);     
    //#JSIMPLEMENT:src/qminer/js/analytics.js
};

///////////////////////////////
// QMiner-JavaScript-Feature-Space
//#
//# ### Feature Space
//#
//# Holds the definition of the feature space and feature extractors, which
//# can create feature vectors from QMiner records. Feature space is created
//# by calling `analytics.newFeatureSpace` and providing [Feature Extractor](Feature-Extractors) 
//# declarations as parameters.
class TJsFtrSpace {
public:
	/// JS script context
	TWPt<TScript> Js;	
    /// Feature space 
    PFtrSpace FtrSpace;    
    
private:
	typedef TJsObjUtil<TJsFtrSpace> TJsFtrSpaceUtil;
    
	TJsFtrSpace(TWPt<TScript> _Js, const PFtrSpace& _FtrSpace): Js(_Js), FtrSpace(_FtrSpace) { }
public:
	static v8::Persistent<v8::Object> New(TWPt<TScript> Js, const PFtrSpace& FtrSpace) { 
		return TJsFtrSpaceUtil::New(new TJsFtrSpace(Js, FtrSpace)); }
    static PFtrSpace GetArgFtrSpace(const v8::Arguments& Args, const int& ArgN);
	static PFtrSpace GetArgFtrSpace(v8::Handle<v8::Value> Val);
	static v8::Handle<v8::ObjectTemplate> GetTemplate();

	//# 
	//# **Functions and properties:**
	//#     
    //#- `num = fsp.dim` -- dimensionality of feature space
    JsDeclareProperty(dim);    
    //#- `fsp = fsp.save(fout)` -- serialize feature space to `fout` output stream. Returns self.
    JsDeclareFunction(save);
    //#- `fsp = fsp.updateRecord(rec)` -- update feature space definitions and extractors
    //#     by exposing them to record `rec`. Returns self. For example, this can update the vocabulary
    //#     used by bag-of-words extractor by taking into account new text.
	JsDeclareFunction(updateRecord);
    //#- `fsp = fsp.updateRecords(rs)` -- update feature space definitions and extractors
    //#     by exposing them to records from record set `rs`. Returns self. For example, this can update 
    //#     the vocabulary used by bag-of-words extractor by taking into account new text.
	JsDeclareFunction(updateRecords);
    JsDeclareFunction(finishUpdate); // deprecated
    //#- `strArr = fsp.extractStrings(rec)` -- use feature extractors to extract string 
    //#     features from record `rec` (e.g. words from string fields); results are returned
    //#     as a string array
    JsDeclareFunction(extractStrings);
	//#- `ftrName = fsp.getFtr(idx)` -- returns the name `ftrName` (string) of `idx`-th feature in feature space `fsp`
	JsDeclareFunction(getFtr);
	//#- `spVec = fsp.ftrSpVec(rec)` -- extracts sparse feature vector `spVec` from record `rec`
    JsDeclareFunction(ftrSpVec);
    //#- `vec = fsp.ftrVec(rec)` -- extracts feature vector `vec` from record  `rec`
    JsDeclareFunction(ftrVec);
    //#- `spMat = fsp.ftrSpColMat(rs)` -- extracts sparse feature vectors from 
    //#     record set `rs` and returns them as columns in a sparse matrix `spMat`.
	JsDeclareFunction(ftrSpColMat);
    //#- `mat = fsp.ftrColMat(rs)` -- extracts feature vectors from 
    //#     record set `rs` and returns them as columns in a matrix `mat`.
    JsDeclareFunction(ftrColMat);
};

///////////////////////////////
// QMiner-JavaScript-Support-Vector-Machine-Model
//#
//# ### Support Vector Machine model
//#
//# Holds SVM classification or regression model. This object is result of
//# `analytics.trainSvmClassify` or `analytics.trainSvmRegression`.
// TODO rewrite to JavaScript
class TJsSvmModel {
public:
	/// JS script context
	TWPt<TScript> Js;	
    /// SVM Model
    TSvm::TLinModel Model;
    
private:
	typedef TJsObjUtil<TJsSvmModel> TJsSvmModelUtil;
    
	TJsSvmModel(TWPt<TScript> _Js, const TSvm::TLinModel& _Model): 
        Js(_Js), Model(_Model) { }
public:
	static v8::Persistent<v8::Object> New(TWPt<TScript> Js, const TSvm::TLinModel& Model) { 
        return TJsSvmModelUtil::New(new TJsSvmModel(Js, Model)); }

	static v8::Handle<v8::ObjectTemplate> GetTemplate();

	//# 
	//# **Functions and properties:**
	//#     
    //#- `num = svmModel.predict(vec)` -- sends vector `vec` through the model and returns the prediction as a real number `num` (-1 or 1 for classification)
	//#- `num = svmModel.predict(spVec)` -- sends sparse vector `spVec` through the model and returns the prediction as a real number `num` (-1 or 1 for classification)
	JsDeclareFunction(predict);
    //#- `vec = svmModel.weights` -- weights of the SVM linear model as a full vector `vec`
	JsDeclareProperty(weights);   
    //#- `svmModel = svmModel.save(fout)` -- saves model to output stream `fout`. Returns self.
	JsDeclareFunction(save);
};

///////////////////////////////
// QMiner-JavaScript-Neural-Networks
//#
//# ### Neural network model
//#
//# Holds the neural network model. This object is result of `analytics.newNN`.
class TJsNN {
public:
	/// JS script context
	TWPt<TScript> Js;	
    /// NN Model
    TSignalProc::PNNet NN;

private:
    typedef TJsObjUtil<TJsNN> TJsNNUtil;
	TJsNN(TWPt<TScript> _Js, const TSignalProc::PNNet& _NN): Js(_Js), NN(_NN) { }
public:
	static v8::Persistent<v8::Object> New(TWPt<TScript> Js, const TSignalProc::PNNet& NN) {
		return TJsNNUtil::New(new TJsNN(Js, NN)); }
	static v8::Handle<v8::ObjectTemplate> GetTemplate();
    
	//# 
	//# **Functions and properties:**
	//#     
	//#- `nnModel = nnModel.learn(inVec, outVec)` -- uses a pair of input `inVec` and output `outVec` to perform one step of learning with backpropagation. Returns self.
	JsDeclareFunction(learn);
    //#- `vec2 = nnModel.predict(vec)` -- sends vector `vec` through the model and returns the prediction as a vector `vec2`
	JsDeclareFunction(predict);
    //#- `nnModel.setLearnRate(float)` -- sets learning rate of the network
	JsDeclareFunction(setLearnRate);
};

///////////////////////////////
// QMiner-JavaScript-Recursive-Linear-Regression
//#
//# ### Recursive Linear Regression model
//#
//# Holds online regression model. This object is result of `analytics.newRecLinReg`.
class TJsRecLinRegModel {
public:
	/// JS script context
	TWPt<TScript> Js;	
	/// RecLinReg Model
	TSignalProc::PRecLinReg Model;    
private:
	typedef TJsObjUtil<TJsRecLinRegModel> TJsRecLinRegModelUtil;
	TJsRecLinRegModel(TWPt<TScript> _Js, const TSignalProc::PRecLinReg& _Model): Js(_Js), Model(_Model) { }
public:
	static v8::Persistent<v8::Object> New(TWPt<TScript> Js, const TSignalProc::PRecLinReg& Model) {
		return TJsRecLinRegModelUtil::New(new TJsRecLinRegModel(Js, Model)); }
	static v8::Handle<v8::ObjectTemplate> GetTemplate();
    
	//# 
	//# **Functions and properties:**
	//#     
    //#- `recLinRegModel = recLinRegModel.learn(vec, num)` -- updates the model using full vector `vec` and target number `num`as training data. Returns self.
	JsDeclareFunction(learn);
    //#- `num = recLinRegModel.predict(vec)` -- sends vector `vec` through the 
    //#     model and returns the prediction as a real number `num`
	JsDeclareFunction(predict);
    //#- `vec = recLinRegModel.weights` -- weights of the linear model as a full vector `vec`   
	JsDeclareProperty(weights);
    //#- `num = recLinRegModel.dim` -- dimensionality of the feature space on which this model works
	JsDeclareProperty(dim);
	//#- `recLinRegModel = recLinRegModel.save(fout)` -- saves model to output stream `fout`. Returns self.
	JsDeclareFunction(save);
};

///////////////////////////////
// QMiner-JavaScript-HoeffdingTree
//#
//# ### Hoeffding Tree model
//#
//# First, we have to initialize the learner by passing description of the data stream
//# and algorithm parameters. When describing the data stream, we have to specify the order of
//# attributes in a stream example and describe each attribute. For each attribute, we specifty
//# its type and --- in case of discrete attributes --- enumerate all possible values of the attribute.
//#
//# The HoeffdingTree algorithm comes with many parameters:
//#
//#- `gracePeriod` -- Denotes ``recomputation period''; if `gracePeriod=200`, the algorithm
//#	    will recompute information gains (or Gini indices) every `200` examples. Recomputation
//#	    is the most expensive operation in the algorithm, because we have to recompute gains at each
//#	    leaf of the tree for each attribute. (If `ConceptDriftP=true`, we have to recompute gains in each
//#       node of the tree.)
//#- `splitConfidence` -- The probability of making a mistake when splitting a leaf. Let `A1` and `A2`
//#	    be attributes with the highest information gains `G(A1)` and `G(A2)`. The algorithm
//#	    uses [Hoeffding inequality](http://en.wikipedia.org/wiki/Hoeffding's_inequality#General_case)
//#	    to ensure that the attribute with the highest estimate (estimate is computed form the sample
//#	    of the stream examples that are currently in the leaf) is truly the best (assuming the process
//#	    generating the data is stationary). So `A1` is truly best with probability at least `1-splitConfidence`.
//#- `tieBreaking` -- If two attributes are equally good --- or almost equally good --- the algorithm will
//#	    will never split the leaf. We address this with the `tieBreaking` parameter and consider two attributes
//#	    equally good whenever `G(A1)-G(A2) <= tieBreaking`, i.e., when they have similar gains. (Intuition: If
//#	    the attributes are equally good, we don't care on which one we split.)
//#- `conceptDriftP` -- Denotes whether the algorithm adapts to potential changes in the data. If set to `true`,
//#	    we use a variant of [CVFDT learner](http://homes.cs.washington.edu/~pedrod/papers/kdd01b.pdf );
//#      if set to `false`, we use a variant of [VFDT learner](http://homes.cs.washington.edu/~pedrod/papers/kdd00.pdf).
//#- `driftCheck` -- If `DriftCheckP=N` (this is one of the algorithm parameters), the algorithm sets nodes into
//#       self-evaluation mode every `N` examples. If one of the alternate trees performs better than the ``main''
//#       tree, the algorithm swaps the best-performing alternate tree in place of the main one. 
//#- `windowSize` -- The algorithm keeps a sliding window of the last `windowSize` stream examples. It makes sure
//#	    the model reflects the concept represented by the examples from the sliding window. It needs to keep
//#	    the window in order to ``forget'' the example when it becomes too old. 
//#- `maxNodes` -- The algorithm stops growing the tree if the tree contains more than (or equal to) `maxNodes` nodes.
//#       Alternate tree contributions are also counted. This parameter must be nonnegative integer. NOTE: If `maxNodes=0`,
//#       then the algorithm let's the tree grow arbitrarily.
//#- `attrDiscretization` -- Attribute discretization technique. Possible values are `histogram` and `bst`. See
//#       [this paper](http://dl.acm.org/citation.cfm?id=1786604) and [this paper](http://kt.ijs.si/elena_ikonomovska/DAMI10.pdf)
//#       for description. Note that `histogram` is cheap and uses up constant amount of memory, independent of the stream, but
//#       its inicialization depends on the order of stream elements. The `bst` is essentially batch technique and uses up
//#       lots of memory. 
//#- `clsAttrHeuristic` -- This tells the algorithm what attribute heurstic measure to use. Possible values are `infoGain`, for
//#       [information gain](http://en.wikipedia.org/wiki/Information_gain_in_decision_trees), and `giniGain`, for
//#       [gini index](http://en.wikipedia.org/wiki/Decision_tree_learning#Gini_impurity). For classification only; regression
//#       trees only support [standard deviation reduction](http://kt.ijs.si/elena_ikonomovska/DAMI10.pdf).
//#- `clsLeafModel` -- This tells the algorithm what model to fit in the leaves of the classification tree. Options are `majority`,
//#       which means majority classifier (predict the most frequent label in the leaf) and `naiveBayes`, which means
//#       [Naive Bayes classifier](http://en.wikipedia.org/wiki/Naive_Bayes_classifier).
//#- `regLeafModel` -- This tells the algorithm what model to fit in the leaves of the regression tree. Options are `mean`, which
//#       means the algorithm predicts the average value of the examples in the leaf, and `linear`, which means the algorithm fits
//#       [perceptron](http://en.wikipedia.org/wiki/Perceptron). (See [this paper](http://kt.ijs.si/elena_ikonomovska/DAMI10.pdf)
//#       for details.)
//#- `sdrTreshold` -- Stopping criterion for regression tree learner. The algorithm will not split the leaf unless the standard
//#       deviation reduction `sdr(A)` for the best attribute `A` is at least `sdtrTreshold`. Make sure that `sdrTreshold >= 0`.
//#- `phAlpha` -- Correction parameter for the [Page-Hinkley test](http://kt.ijs.si/elena_ikonomovska/00-disertation.pdf):
//#       It is the minimal absolute amplitude of change that we wish to detect. Should be adjusted according to the expected
//#       standard deviation of the signal. (See Elena Ikonomovska's [thesis](http://kt.ijs.si/elena_ikonomovska/00-disertation.pdf)
//#       for details.) Default is `phAlpha=0.005`.
//#- `phLambda` -- This is the threshold that corresponds to the admissible false alarm rate. Default is `phLambda=50.0`.
//#- `phInit` -- This threshold tells the algorithm when to start using Page-Hinkley test. The idea is to wait for `phInit` examples
//#       to accumulate in the nodes, so we have "more stable" estimates of mean. Default is `phInit=100`.
//#

class TJsHoeffdingTree {
public:
	/// JS script context
	TWPt<TScript> Js;
	// HoeffdingTree, the learner 
	THoeffding::PHoeffdingTree HoeffdingTree;
private:
	typedef TJsObjUtil<TJsHoeffdingTree> TJsHoeffdingTreeUtil;
	static v8::Persistent<v8::ObjectTemplate> Template;
	
	THoeffding::TTaskType JsTaskType;
	
	TJsHoeffdingTree(TWPt<TScript> Js_, PJsonVal StreamConfig, PJsonVal JsonConfig);
public:
	static v8::Persistent<v8::Object> New(TWPt<TScript> Js_, PJsonVal StreamConfig, PJsonVal JsonConfig) { 
		return TJsHoeffdingTreeUtil::New(new TJsHoeffdingTree(Js_, StreamConfig, JsonConfig)); }
	
	static v8::Handle<v8::ObjectTemplate> GetTemplate();

	//# 
	//# **Functions and properties:**
	//#     
	//#- `htModel = htModel.process(strArr, numArr, labelStr)` -- processes the stream example; `strArr` is an array of discrete attribute values (strings);
	//#   `numArr` is an array of numeric attribute values (numbers); `labelStr` is the class label of the example; the function returns self.
	//#- `htModel.process(line)` -- processes the stream example; `line` is comma-separated string of attribute values (for example `"a1,a2,c"`, where `c` is the class label); the function returns nothing.
	JsDeclareFunction(process);
	//#- `labelStr = htModel.classify(strArr, numArr)` -- classifies the stream example; `strArr` is an array of discrete attribute values (strings); `numArr` is an array of numeric attribute values (numbers); returns the class label `labelStr`.
	//#- `labelStr = htModel.classify(line)` -- classifies the stream example; `line` is comma-separated string of attribute values; returns the class label `labelStr`.
	JsDeclareFunction(classify);
	//#-  `htModel.predict(strArr, numArr` -- predicts numerical value that belongs to the example; `strArr` is an array of discrete values (strings); `numArr` is an array of numeric attribute values (numbers); returns a number.
	//#   
	JsDeclareFunction(predict);
	//#- `htModel = htModel.exportModel(htOutParams)` -- writes the current model into file `htOutParams.file` in format `htOutParams.type`. Returns self.
	//#   here, `htOutParams = { file: filePath, type: exportType }` where `file` is the file path and `type` is the export type (currently only `DOT` and `XML` are supported).
	JsDeclareFunction(exportModel);
};

///////////////////////////////
// QMiner-JavaScript-Tokenizer
//#
//# ### Tokenizer
//#
//# Breaks text into tokens (i.e. words).
class TJsTokenizer {
public:
	/// JS script context
	TWPt<TScript> Js;	
    /// Tokenizer Model
    PTokenizer Tokenizer;

private:
    typedef TJsObjUtil<TJsTokenizer> TJsTokenizerUtil;
	TJsTokenizer(TWPt<TScript> _Js, const PTokenizer& _Tokenizer): 
        Js(_Js), Tokenizer(_Tokenizer) { }
public:
	static v8::Persistent<v8::Object> New(TWPt<TScript> Js, const PTokenizer& Tokenizer) {
		return TJsTokenizerUtil::New(new TJsTokenizer(Js, Tokenizer)); }
	static v8::Handle<v8::ObjectTemplate> GetTemplate();
    
	//# 
	//# **Functions and properties:**
	//#     
	//#- `arr = tokenizer.getTokens(string)` -- tokenizes given strings and returns it as an array of strings.
	JsDeclareFunction(getTokens);
	//#- `arr = tokenizer.getSentences(string)` -- breaks text into sentence and returns them as an array of strings.
    JsDeclareFunction(getSentences);
	//#- `arr = tokenizer.getParagraphs(string)` -- breaks text into paragraphs and returns them as an array of strings.
	JsDeclareFunction(getParagraphs);
};


///////////////////////////////
// QMiner-Snap
//# 
//# ## Snap graph library
//# 
//# A global object `snap` is used to construct graphs
//# it is available in any script. The object includes
//# several functions from snap library.
class TJsSnap {
public:
	/// JS script context
	TWPt<TScript> Js;

private:
	/// Object utility class
	typedef TJsObjUtil<TJsSnap> TJsSnapUtil;

	explicit TJsSnap(TWPt<TScript> _Js) : Js(_Js) { }
public:
	static v8::Persistent<v8::Object> New(TWPt<TScript> Js) {
		return TJsSnapUtil::New(new TJsSnap(Js));
	}

	/// template
	static v8::Handle<v8::ObjectTemplate> GetTemplate();
	//# 
	//# **Functions and properties:**
	//# 
	//#- `graph = snap.newUGraph()` -- generate an empty undirected graph
	JsDeclareFunction(newUGraph);
	//#- `graph = snap.newDGraph()` -- generate an empty directed graph
	JsDeclareFunction(newDGraph);
	//#- `graph = snap.newDGraph()` -- generate an empty directed graph
	JsDeclareFunction(newDMGraph);
	//#- `number = snap.degreeCentrality(node)` -- returns degree centrality of a node
	JsDeclareFunction(degreeCentrality);
	//#- `spvector = snap.communityDetection(UGraph, alg)` -- returns communities of graph (alg = `gn`, `imap` or `cnm`)
	JsDeclareFunction(communityDetection);
	//#- `jsonstring = snap.communityEvolution(path)` -- return communities alg = `gn`, `imap` or `cnm`
	JsDeclareFunction(communityEvolution);
	//#- `jsonstring = snap.corePeriphery(UGraph, alg)` -- return communities alg = `lip`
	JsDeclareFunction(corePeriphery);
};


///////////////////////////////
// QMiner-Graph
//# 
//# ### Graph
//# 
//# TUNGraph: undirected graph(single edge between an unordered pair of nodes)
//# TNGraph : directed graph(single directed edge between an ordered pair of nodes)
//# TNEGraph : directed multi - graph(multiple directed edges between a pair of nodes)

template <class T>
class TJsGraph {
public:
	/// JS script context
	TWPt<TScript> Js;
	TPt<T> Graph;
	TStr InFNm;
private:
	/// Object utility class
	typedef TJsObjUtil<TJsGraph> TJsGraphUtil;

	TJsGraph(TWPt<TScript> _Js) : Js(_Js) {
		Graph = T::New();
	};

	TJsGraph(TWPt<TScript> _Js, TStr path) : Js(_Js), InFNm(path) {
		Graph = TSnap::LoadEdgeList<TPt<T>>(InFNm);
	};

public:
	static v8::Persistent<v8::Object> New(TWPt<TScript> Js, TStr Graph_class) {
		v8::Persistent<v8::Object> obj = TJsGraphUtil::New(new TJsGraph(Js));
		v8::Handle<v8::String> key = v8::String::New("class");
		v8::Handle<v8::String> value = v8::String::New(Graph_class.CStr());
		obj->SetHiddenValue(key, value);
		return obj;
	}
	static v8::Persistent<v8::Object> New(TWPt<TScript> Js, TStr path, TStr Graph_class) {
		v8::Persistent<v8::Object> obj = TJsGraphUtil::New(new TJsGraph(Js, path));
		v8::Handle<v8::String> key = v8::String::New("class");
		v8::Handle<v8::String> value = v8::String::New(Graph_class.CStr());
		obj->SetHiddenValue(key, value);
		return obj;
	}

	/// template
	static v8::Handle<v8::ObjectTemplate> GetTemplate();
	//# 
	//# **Functions and properties:**
	//# 
	//#- `idx = graph.addNode()` -- add a node to graph and return its ID `idx`
	//#- `idx = graph.addNode(idx)` -- add a node with ID `idx`, returns node ID
	JsDeclareFunction(addNode);
	//#- `edgeIdx = graph.addEdge(nodeIdx1, nodeIdx2)` -- add an edge 
	JsDeclareFunction(addEdge);
	//#- `idx = graph.delNode(idx)` -- delete a node with ID `idx`
	JsDeclareFunction(delNode);
	//#- `idx = graph.delEdge(idx1, idx2)` -- delete an edge
	JsDeclareFunction(delEdge);
	//#- `isNode = graph.isNode(idx)` -- check if a node with ID `idx` exists in the graph
	JsDeclareFunction(isNode);
	//#- `isEdge = graph.isEdge(idx1, idx2)` -- check if an edge connecting nodes with IDs `idx1` and `idx2` exists in the graph
	JsDeclareFunction(isEdge);
	//#- `nodes = graph.nodes` -- gets number of nodes in the graph
	JsDeclareProperty(nodes);
	//#- `edges = graph.edges` -- gets number of edges in the graph
	JsDeclareProperty(edges);
	//#- `node = graph.node(idx)` -- gets node with ID `idx`
	JsDeclareFunction(node);
	//#- `node = graph.firstNode` -- gets first node
	JsDeclareProperty(firstNode);
	//#- `node = graph.lastNode` -- gets last node
	JsDeclareProperty(lastNode);
	//#- `edge = graph.firstEdge` -- gets first edge
	JsDeclareProperty(firstEdge);
	//#- `edge = graph.lastEdge` -- gets last edge
	JsDeclareProperty(lastEdge)
	//#- `graph = graph.dump(fNm)` -- dumps a graph to file named `fNm`
	JsDeclareFunction(dump);
	//#- `graph = graph.eachNode(callback)` -- iterates through the nodes and executes the callback function `callback` on each node. Returns self. Examples:
	//#  - `graph.eachNode(function (node) { console.log(node.id); })`
	JsDeclareFunction(eachNode);
	//#- `graph = graph.eachEdge(callback)` -- iterates through the edges and executes the callback function `callback` on each edge. Returns self. Examples:
	//#  - `graph.eachEdge(function (edge) { console.log(edge.srcId+" "+edge.dstId); })`
	JsDeclareFunction(eachEdge);
};

///////////////////////////////
// QMiner-Node
//# 
//# ### Node
//# 
//# Node

template <class T>
class TJsNode {
public:
	/// JS script context
	TWPt<TScript> Js;
	T Node;

private:
	/// Object utility class
	typedef TJsObjUtil<TJsNode> TJsNodeUtil;
	TJsNode(TWPt<TScript> Js_, T a);
public:
	static v8::Persistent<v8::Object> New(TWPt<TScript> Js, T a) {
		v8::Persistent<v8::Object> obj = TJsNodeUtil::New(new TJsNode(Js, a));
		/*
		v8::Handle<v8::String> key = v8::String::New("class");
		v8::Handle<v8::String> value = v8::String::New("Graph");
		obj->SetHiddenValue(key, value);
		*/
		return obj;
	}

	/// template
	static v8::Handle<v8::ObjectTemplate> GetTemplate();

	//# 
	//# **Functions and properties:**
	//# 
	//#- `id = node.id` -- return id of the node
	JsDeclareProperty(id);
	//#- `deg = node.deg` -- return degree of the node
	JsDeclareProperty(deg);
	//#- `indeg = node.inDeg` -- return in-degree of the node
	JsDeclareProperty(inDeg);
	//#- `outdeg = node.outDeg` -- return out-degree of the node
	JsDeclareProperty(outDeg);
<<<<<<< HEAD
	//#- `nid = node.nbrNId(N)` -- return id of Nth neighbour
	JsDeclareFunction(nbrNId);
	//#- `node = node.next` -- return next node
	JsDeclareProperty(next);
	//#- `node = graph.prev` -- return previous node
	JsDeclareProperty(prev);
=======
	//#- `nid = node.nbrId(N)` -- return id of Nth neighbour
	JsDeclareFunction(nbrId);
	//#- `node = node.next()` -- return next node
	JsDeclareFunction(next);
	//#- `node = graph.prev()` -- return previous node
	JsDeclareFunction(prev);
>>>>>>> 6581b714
};

///////////////////////////////
// QMiner-Edge
//# 
//# ### Edge
//# 
//# Edge
template <class T>
class TJsEdge {
public:
	/// JS script context
	TWPt<TScript> Js;
	T Edge;

private:
	/// Object utility class
	typedef TJsObjUtil<TJsEdge> TJsEdgeUtil;
	explicit TJsEdge(TWPt<TScript> Js_, T edge);
public:
	static v8::Persistent<v8::Object> New(TWPt<TScript> Js, T edge) {
		return TJsEdgeUtil::New(new TJsEdge(Js, edge));
	}

	/// template
	static v8::Handle<v8::ObjectTemplate> GetTemplate();

	//# 
	//# **Functions and properties:**
	//# 
	//#- `id = edge.id` -- return id of the edge
	JsDeclareProperty(id);
	//#- `id = edge.srcId` -- return id of source node
	JsDeclareProperty(srcId);
	//#- `id = edge.dstId` -- return id of destination node
	JsDeclareProperty(dstId);
<<<<<<< HEAD
	//#- `edge = edge.next` -- return next edge
	JsDeclareProperty(next);
=======
	//#- `edge = edge.next()` -- return next edge
	JsDeclareFunction(next);
>>>>>>> 6581b714

};



///////////////////////////////
// QMiner-JavaScript-GeoIP
class TJsGeoIp {
private:
	// this is singleton
	static bool InitP;
	static PGeoIpBs GeoIpBs;	
	static PGeoIpBs GetGeoIpBs();

private:
	typedef TJsObjUtil<TJsGeoIp> TJsGeoIpUtil;
	explicit TJsGeoIp() { }	
public:
	static v8::Persistent<v8::Object> New() { return TJsGeoIpUtil::New(new TJsGeoIp); }
	~TJsGeoIp() { }

	// template
	static v8::Handle<v8::ObjectTemplate> GetTemplate();
	// function
	JsDeclareFunction(country);				
	JsDeclareFunction(location);
};

///////////////////////////////
// QMiner-JavaScript-DMoz
class TJsDMoz {
private:
	// this is singleton
	static bool InitP;
	static PDMozCfy DMozCfy;	
	static const PDMozCfy& GetDMozCfy();

private:
	typedef TJsObjUtil<TJsDMoz> TJsDMozUtil;
	explicit TJsDMoz() { }	
public:
	static v8::Persistent<v8::Object> New() { return TJsDMozUtil::New(new TJsDMoz); }
	~TJsDMoz() { }

	// template
	static v8::Handle<v8::ObjectTemplate> GetTemplate();
	// function
	JsDeclareFunction(classify);				
};

//#
//# ## System and I/O
//#
//# ### Process
//# 
class TJsProcess {
public:
	/// JS script context
	TWPt<TScript> Js;

private:
	/// Object utility class
	typedef TJsObjUtil<TJsProcess> TJsProcessUtil;

	explicit TJsProcess(TWPt<TScript> _Js): Js(_Js) { }

public:
	static v8::Persistent<v8::Object> New(TWPt<TScript> Js) {
		return TJsProcessUtil::New(new TJsProcess(Js)); }

	/// template
    static v8::Handle<v8::ObjectTemplate> GetTemplate();

    //#
	//# **Functions and properties:**
	//#
	//#- `process.stop()` -- Stops the current process.
	//#- `process.stop(returnCode)` -- Stops the current process and returns `returnCode
    JsDeclareFunction(stop);
	//#- `process.sleep(millis)` -- Halts execution for the given amount of milliseconds `millis`.
    JsDeclareFunction(sleep);
    //#- `a = process.args` -- array of command-line arguments 
    //#     used to start current QMiner instance
    JsDeclareProperty(args);
    //#- `objJSON = process.sysStat` -- statistics about system and qminer process (E.g. memory consumption).
    JsDeclareProperty(sysStat);
	//#- `str = process.scriptNm` -- Returns the name of the script.
	JsDeclareProperty(scriptNm);
	//#- `str = process.scriptFNm` -- Returns absolute script file path.
	JsDeclareProperty(scriptFNm);
	//#- `globalVarNames = process.getGlobals()` -- Returns an array of all global variable names
	JsDeclareFunction(getGlobals);
	//#- `process.exitScript()` -- Exits the current script
	JsDeclareFunction(exitScript);
    //#- `process.returnCode` -- current code to be returned by QMiner process
  	JsDeclareSetProperty(getReturnCode, setReturnCode);
	//#- `str = process.qminer_home` -- returns the path to QMINER_HOME
	JsDeclareProperty(qminer_home);
	//#- `str = process.project_home` -- returns the path to project folder
	JsDeclareProperty(project_home);
    //#JSIMPLEMENT:src/qminer/process.js
};


//#
//# ### utilities.js (use require)
//# 
class TJsUtilities {
public:
	/// JS script context
	TWPt<TScript> Js;

private:
	/// Object utility class
	typedef TJsObjUtil<TJsUtilities> TJsUtilitiesUtil;
	explicit TJsUtilities(TWPt<TScript> _Js) : Js(_Js) { }

public:
	static v8::Persistent<v8::Object> New(TWPt<TScript> Js) {
		return TJsUtilitiesUtil::New(new TJsUtilities(Js));
	}

	/// template
	static v8::Handle<v8::ObjectTemplate> GetTemplate();

	//#
	//# **Functions and properties:**
	//#
	//#- `map = utilities.newStrIntH()` -- New string-int hashmap
	JsDeclareFunction(newStrIntH);
	//#- `map = utilities.newStrFltH()` -- New string-double hashmap
	JsDeclareFunction(newStrFltH);
	//#- `map = utilities.newStrStrH()` -- New string-string hashmap
	JsDeclareFunction(newStrStrH);
	//#- `map = utilities.newIntIntH()` -- New int-int hashmap
	JsDeclareFunction(newIntIntH);
	//#- `map = utilities.newIntFltH()` -- New int-double hashmap
	JsDeclareFunction(newIntFltH);
	//#- `map = utilities.newIntStrH()` -- New int-string hashmap
	JsDeclareFunction(newIntStrH);
};
//#JSIMPLEMENT:src/qminer/js/utilities.js    

///////////////////////////////
// QMiner-Hash-Map
//# 
//# ### Hash Map
//# 
//# Several implementations of hash-map can be constructed. Use require('utilities.js').

class TAuxStrIntH {
public:
	static const TStr ClassId; //ClassId is set to "TStrIntH"
	static TStr GetArgKey(const v8::Arguments& Args, const int& ArgN) {
		// TJsBase is arbitrary here
		return TJsObjUtil<TJsBase>::GetArgStr(Args, ArgN);
	}
	static v8::Handle<v8::Value> WrapKey(const TStr& Val, v8::HandleScope& Handlescope) {
		return Handlescope.Close(v8::String::New(Val.CStr()));
	}
	static TInt GetArgDat(const v8::Arguments& Args, const int& ArgN) {
		// TJsBase is arbitrary here
		return TJsObjUtil<TJsBase>::GetArgInt32(Args, ArgN);
	}
	static v8::Handle<v8::Value> WrapDat(const int& Val, v8::HandleScope& Handlescope) {
		return Handlescope.Close(v8::Int32::New(Val));
	}
};

class TAuxStrFltH {
public:
	static const TStr ClassId; //ClassId is set to "TStrFltH"
	static TStr GetArgKey(const v8::Arguments& Args, const int& ArgN) {
		// TJsBase is arbitrary here
		return TJsObjUtil<TJsBase>::GetArgStr(Args, ArgN);
	}
	static v8::Handle<v8::Value> WrapKey(const TStr& Val, v8::HandleScope& Handlescope) {
		return Handlescope.Close(v8::String::New(Val.CStr()));
	}
	static TFlt GetArgDat(const v8::Arguments& Args, const int& ArgN) {
		// TJsBase is arbitrary here
		return TJsObjUtil<TJsBase>::GetArgFlt(Args, ArgN);
	}
	static v8::Handle<v8::Value> WrapDat(const double& Val, v8::HandleScope& Handlescope) {
		return Handlescope.Close(v8::Number::New(Val));
	}
};

class TAuxStrStrH {
public:
	static const TStr ClassId; //ClassId is set to "TStrStrH"
	static TStr GetArgKey(const v8::Arguments& Args, const int& ArgN) {
		// TJsBase is arbitrary here
		return TJsObjUtil<TJsBase>::GetArgStr(Args, ArgN);
	}
	static v8::Handle<v8::Value> WrapKey(const TStr& Val, v8::HandleScope& Handlescope) {
		return Handlescope.Close(v8::String::New(Val.CStr()));
	}
	static TStr GetArgDat(const v8::Arguments& Args, const int& ArgN) {
		// TJsBase is arbitrary here
		return TJsObjUtil<TJsBase>::GetArgStr(Args, ArgN);
	}
	static v8::Handle<v8::Value> WrapDat(const TStr& Val, v8::HandleScope& Handlescope) {
		return Handlescope.Close(v8::String::New(Val.CStr()));
	}
};

class TAuxIntIntH {
public:
	static const TStr ClassId; //ClassId is set to "TIntIntH"
	static TInt GetArgKey(const v8::Arguments& Args, const int& ArgN) {
		// TJsBase is arbitrary here
		return TJsObjUtil<TJsBase>::GetArgInt32(Args, ArgN);
	}
	static v8::Handle<v8::Value> WrapKey(const TInt& Val, v8::HandleScope& Handlescope) {
		return Handlescope.Close(v8::Int32::New(Val));
	}
	static TInt GetArgDat(const v8::Arguments& Args, const int& ArgN) {
		// TJsBase is arbitrary here
		return TJsObjUtil<TJsBase>::GetArgInt32(Args, ArgN);
	}
	static v8::Handle<v8::Value> WrapDat(const int& Val, v8::HandleScope& Handlescope) {
		return Handlescope.Close(v8::Int32::New(Val));
	}
};

class TAuxIntFltH {
public:
	static const TStr ClassId; //ClassId is set to "TIntFltH"
	static TInt GetArgKey(const v8::Arguments& Args, const int& ArgN) {
		// TJsBase is arbitrary here
		return TJsObjUtil<TJsBase>::GetArgInt32(Args, ArgN);
	}
	static v8::Handle<v8::Value> WrapKey(const TInt& Val, v8::HandleScope& Handlescope) {
		return Handlescope.Close(v8::Int32::New(Val));
	}
	static TFlt GetArgDat(const v8::Arguments& Args, const int& ArgN) {
		// TJsBase is arbitrary here
		return TJsObjUtil<TJsBase>::GetArgFlt(Args, ArgN);
	}
	static v8::Handle<v8::Value> WrapDat(const double& Val, v8::HandleScope& Handlescope) {
		return Handlescope.Close(v8::Number::New(Val));
	}
};

class TAuxIntStrH {
public:
	static const TStr ClassId; //ClassId is set to "TIntStrH"
	static TInt GetArgKey(const v8::Arguments& Args, const int& ArgN) {
		// TJsBase is arbitrary here
		return TJsObjUtil<TJsBase>::GetArgInt32(Args, ArgN);
	}
	static v8::Handle<v8::Value> WrapKey(const TInt& Val, v8::HandleScope& Handlescope) {
		return Handlescope.Close(v8::Int32::New(Val));
	}
	static TStr GetArgDat(const v8::Arguments& Args, const int& ArgN) {
		// TJsBase is arbitrary here
		return TJsObjUtil<TJsBase>::GetArgStr(Args, ArgN);
	}
	static v8::Handle<v8::Value> WrapDat(const TStr& Val, v8::HandleScope& Handlescope) {
		return Handlescope.Close(v8::String::New(Val.CStr()));
	}
};

template <class TKey = TStr, class TDat = TInt, class TAux = TAuxStrIntH>
class TJsHash {
public:
	/// JS script context
	TWPt<TScript> Js;
	typedef THash<TKey, TDat> HT;
	HT Map;
private:
	/// Object utility class
	typedef TJsObjUtil<TJsHash<TKey, TDat, TAux> > TJsHashUtil;
	explicit TJsHash(TWPt<TScript> _Js) : Js(_Js) { }
public:
	static v8::Persistent<v8::Object> New(TWPt<TScript> Js) {
		v8::Persistent<v8::Object> obj = TJsHashUtil::New(new TJsHash(Js));
		v8::Handle<v8::String> key = v8::String::New("class");
		v8::Handle<v8::String> value = v8::String::New(TAux::ClassId.CStr());
		obj->SetHiddenValue(key, value);
		return  obj;
	}
	static v8::Persistent<v8::Object> New(TWPt<TScript> Js, const HT& _Map) {
		v8::Persistent<v8::Object> obj = New(Js);
		TJsHash::SetMap(obj, _Map);
		return  obj;
	}
	static HT& GetMap(const v8::Handle<v8::Object> Obj) {
		return TJsHashUtil::GetSelf(Obj)->Map;
	}
	static void SetMap(const v8::Handle<v8::Object> Obj, const HT& _Map) {
		TJsHashUtil::GetSelf(Obj)->Map = _Map;
	}

	/// template	
	static v8::Handle<v8::ObjectTemplate> GetTemplate();
	//# 
	//# **Functions and properties:**
	//# 
	//#- `dat = map.get(key)` -- return data given on key
	JsDeclareFunction(get);
	//#- `map = map.put(key, dat)` -- add/update key-value pair. Returns self
	JsDeclareFunction(put);
	//#- `bool = map.hasKey(key)` -- returns true if the map has a given key `key`
	JsDeclareFunction(hasKey);
	//#- `num = map.length` -- returns the number of keys
	JsDeclareProperty(length);
	//#- `key = map.key(idx)` -- returns the `idx`-th key
	JsDeclareFunction(key);
	//#- `dat = map.dat(idx)` -- returns the `idx`-th dat
	JsDeclareFunction(dat);
};

typedef TJsHash<TStr, TInt, TAuxStrIntH> TJsStrIntH;
typedef TJsHash<TStr, TFlt, TAuxStrFltH> TJsStrFltH;
typedef TJsHash<TStr, TStr, TAuxStrStrH> TJsStrStrH;
typedef TJsHash<TInt, TInt, TAuxIntIntH> TJsIntIntH;
typedef TJsHash<TInt, TFlt, TAuxIntFltH> TJsIntFltH;
typedef TJsHash<TInt, TStr, TAuxIntStrH> TJsIntStrH;

template <class TKey, class TDat, class TAux>
v8::Handle<v8::ObjectTemplate> TJsHash<TKey, TDat, TAux>::GetTemplate() {
	v8::HandleScope HandleScope;
	static v8::Persistent<v8::ObjectTemplate> Template;
	if (Template.IsEmpty()) {
		v8::Handle<v8::ObjectTemplate> TmpTemp = v8::ObjectTemplate::New();
		JsRegisterFunction(TmpTemp, get);
		JsRegisterFunction(TmpTemp, put);
		JsRegisterFunction(TmpTemp, hasKey);
		JsRegisterProperty(TmpTemp, length);
		JsRegisterFunction(TmpTemp, key);
		JsRegisterFunction(TmpTemp, dat);
		TmpTemp->SetInternalFieldCount(1);
		Template = v8::Persistent<v8::ObjectTemplate>::New(TmpTemp);
	}
	return Template;
}

template <class TKey, class TDat, class TAux>
v8::Handle<v8::Value> TJsHash<TKey, TDat, TAux>::get(const v8::Arguments& Args) {
	v8::HandleScope HandleScope;
	TJsHash* JsMap = TJsHashUtil::GetSelf(Args);
	// assume number
	TKey Key = TAux::GetArgKey(Args, 0);
	TDat Dat;
	if (JsMap->Map.IsKeyGetDat(Key, Dat)) {
		return TAux::WrapDat(Dat, HandleScope);
	}
	else { return v8::Undefined(); }
}

template <class TKey, class TDat, class TAux>
v8::Handle<v8::Value> TJsHash<TKey, TDat, TAux>::put(const v8::Arguments& Args) {
	v8::HandleScope HandleScope;
	TJsHash* JsMap = TJsHashUtil::GetSelf(Args);
	// assume number
	TKey Key = TAux::GetArgKey(Args, 0);
	TDat Dat = TAux::GetArgDat(Args, 1);
	JsMap->Map.AddDat(Key, Dat);
	return Args.Holder();
}

template <class TKey, class TDat, class TAux>
v8::Handle<v8::Value> TJsHash<TKey, TDat, TAux>::hasKey(const v8::Arguments& Args) {
	v8::HandleScope HandleScope;
	TJsHash* JsMap = TJsHashUtil::GetSelf(Args);
	// assume number
	TKey Key = TAux::GetArgKey(Args, 0);
	return HandleScope.Close(v8::Boolean::New(JsMap->Map.IsKey(Key)));
}

template <class TKey, class TDat, class TAux>
v8::Handle<v8::Value> TJsHash<TKey, TDat, TAux>::length(v8::Local<v8::String> Properties, const v8::AccessorInfo& Info) {
	v8::HandleScope HandleScope;
	TJsHash* JsMap = TJsHashUtil::GetSelf(Info);
	return HandleScope.Close(v8::Integer::New(JsMap->Map.Len()));
}

template <class TKey, class TDat, class TAux>
v8::Handle<v8::Value> TJsHash<TKey, TDat, TAux>::key(const v8::Arguments& Args) {
	v8::HandleScope HandleScope;
	TJsHash* JsMap = TJsHashUtil::GetSelf(Args);
	// assume number
	int Idx = TJsHashUtil::GetArgInt32(Args, 0);
	QmAssertR(JsMap->Map.IsKeyId(Idx), TStr::Fmt("JsHash::key Incorrect KeyId:%d", Idx));
	return TAux::WrapKey(JsMap->Map.GetKey(Idx), HandleScope);
}

template <class TKey, class TDat, class TAux>
v8::Handle<v8::Value> TJsHash<TKey, TDat, TAux>::dat(const v8::Arguments& Args) {
	v8::HandleScope HandleScope;
	TJsHash* JsMap = TJsHashUtil::GetSelf(Args);
	// assume number
	int Idx = TJsHashUtil::GetArgInt32(Args, 0);
	QmAssertR(JsMap->Map.IsKeyId(Idx), TStr::Fmt("JsHash::dat Incorrect KeyId:%d", Idx));
	TKey Key;
	TDat Dat;
	JsMap->Map.GetKeyDat(Idx, Key, Dat);
	return TAux::WrapDat(Dat, HandleScope);
}


//#
//# ### assert.js (use require)
//# 
//#JSIMPLEMENT:src/qminer/js/assert.js    

///////////////////////////////
// JavaScript Console
//#
//# ### Console
//# 
//# Writing and reading from console. Also very useful to create
//# "interactive breakpoints" using `console.start()`. All outputs
//# are automatically prefixed by current date and time.
class TJsConsole {
public:
	/// JS script context
	TWPt<TScript> Js;
    
private:
	/// Object utility class
	typedef TJsObjUtil<TJsConsole> TJsConsoleUtil;
    
    explicit TJsConsole(TWPt<TScript> _Js): Js(_Js) { }
public:
	static v8::Persistent<v8::Object> New(TWPt<TScript> Js) { 
		return TJsConsoleUtil::New(new TJsConsole(Js)); }

	/// template
    static v8::Handle<v8::ObjectTemplate> GetTemplate();

    //# 
	//# **Functions and properties:**
	//#     
    //#- `console.log(message)` -- writes `message` to standard output, using
    //#     prefix `[console]` to indicate the text came from console object;
    //#     `message` must be of type string
    //#- `console.log(prefixStr, message)` -- writes `message` to standard output, 
    //#     using provided prefix `[prefixStr]`; both `message` and `prefixStr` must
    //#     be of type string
	JsDeclareFunction(log);
    //#- `line = console.getln()` -- reads a line from command line and returns
    //#     it as string
	JsDeclareFunction(getln);
	//#- `console.print(str)` -- prints a string to standard output
	JsDeclareFunction(print);
    //#JSIMPLEMENT:src/qminer/console.js    
};

///////////////////////////////
// QMiner-JavaScript-Filesystem
//#
//# ### File system
//# 
class TJsFs {
public:
	// directories we're allowed to access 
	TVec<TJsFPath> AllowedFPathV;
	
private:
	typedef TJsObjUtil<TJsFs> TJsFsUtil;

	TJsFs(const TVec<TJsFPath>& AllowedDirV_): AllowedFPathV(AllowedDirV_) { }
public:
	static v8::Persistent<v8::Object> New(TScript* Js) { 
		return TJsFsUtil::New(new TJsFs(Js->AllowedFPathV)); }
	~TJsFs() { }
	
	/// template
    static v8::Handle<v8::ObjectTemplate> GetTemplate();

    /// Are we allowed to access given path
	bool CanAccess(const TStr& FPath);
    /// Are we allowed to access given path
	static bool CanAccess(const v8::Arguments& Args);

    //# 
	//# **Functions and properties:**
	//#     
    //#- `fin = fs.openRead(fileName)` -- open file in read mode and return file input stream `fin`
	JsDeclareFunction(openRead);
    //#- `fout = fs.openWrite(fileName)` -- open file in write mode and return file output stream `fout`
	JsDeclareFunction(openWrite);
    //#- `fout = fs.openAppend(fileName)` -- open file in append mode and return file output stream `fout`
	JsDeclareFunction(openAppend);
    //#- `bool = fs.exists(fileName)` -- does file exist?
	JsDeclareFunction(exists);
    //#- `fs.copy(fromFileName, toFileName)` -- copy file
	JsDeclareFunction(copy);
    //#- `fs.move(fromFileName, toFileName)` -- move file
	JsDeclareFunction(move);
    //#- `fs.del(fileName)` -- delete file
	JsDeclareFunction(del);
    //#- `fs.rename(fromFileName, toFileName)` -- rename file
	JsDeclareFunction(rename);
    //#- `fileInfoJson = fs.fileInfo(fileName)` -- returns file info as a json object {createTime:str, lastAccessTime:str, lastWriteTime:str, size:num}.
	JsDeclareFunction(fileInfo);
    //#- `fs.mkdir(dirName)` -- make folder
	JsDeclareFunction(mkdir);
    //#- `fs.rmdir(dirName)` -- delete folder
	JsDeclareFunction(rmdir);
    //#- `strArr = fs.listFile(dirName, fileExtension)` -- returns list of files in directory given file extension
    //#- `strArr = fs.listFile(dirName, fileExtension, recursive)` -- returns list of files in directory given extension. `recursive` is a boolean
	JsDeclareFunction(listFile);
};

///////////////////////////////
// QMiner-JavaScript-FIn
//#
//# ### Input File Stream
//# 
class TJsFIn {
public:
	PSIn SIn;
private:
	typedef TJsObjUtil<TJsFIn> TJsFInUtil;
	TJsFIn(const TStr& FNm): SIn(TZipIn::NewIfZip(FNm)) { }
public:
	static v8::Persistent<v8::Object> New(const TStr& FNm) {
		return TJsFInUtil::New(new TJsFIn(FNm)); }
    static PSIn GetArgFIn(const v8::Arguments& Args, const int& ArgN);

   	static v8::Handle<v8::ObjectTemplate> GetTemplate();

    //# 
	//# **Functions and properties:**
	//#     
    //#- `char = fin.peekCh()` -- peeks a character
	JsDeclareFunction(peekCh);
    //#- `char = fin.getCh()` -- reads a character
	JsDeclareFunction(getCh);
    //#- `line = fin.readLine()` -- reads a line
	JsDeclareFunction(readLine);
    //#- `bool = fin.eof` -- end of stream?
	JsDeclareProperty(eof);
    //#- `len = fin.length` -- returns the length of input stream
	JsDeclareProperty(length);
	//#- `str = fin.readAll()` -- reads the whole file
	JsDeclareFunction(readAll);
};

///////////////////////////////
// QMiner-JavaScript-FOut
//#
//# ### Output File Stream
//# 
class TJsFOut {
public:
	PSOut SOut;
private:
	typedef TJsObjUtil<TJsFOut> TJsFOutUtil;
	TJsFOut(const TStr& FilePath, const bool& AppendP): SOut(TFOut::New(FilePath, AppendP)) { }
	TJsFOut(const TStr& FilePath): SOut(TZipOut::NewIfZip(FilePath)) { }
	TJsFOut(PSOut& SOut_) : SOut(SOut_) { }
public:
	static v8::Persistent<v8::Object> New(const TStr& FilePath, const bool& AppendP = false) { 
		return TJsFOutUtil::New(new TJsFOut(FilePath, AppendP)); }
	static v8::Persistent<v8::Object> New(PSOut& SOut_) {
		return TJsFOutUtil::New(new TJsFOut(SOut_)); }

    static PSOut GetArgFOut(const v8::Arguments& Args, const int& ArgN);
    
	static v8::Handle<v8::ObjectTemplate> GetTemplate();

    //# 
	//# **Functions and properties:**
	//#     
    //#- `fout = fout.write(data)` -- writes to output stream. `data` can be a number, a json object or a string.
	JsDeclareFunction(write);
    //#- `fout = fout.writeLine(data)` -- writes data to output stream and adds newline
	JsDeclareFunction(writeLine);
    //#- `fout = fout.flush()` -- flushes output stream
	JsDeclareFunction(flush);
    //#- `fout = fout.close()` -- closes output stream
  	JsDeclareFunction(close);
};

///////////////////////////////
// JavaScript Http
//#
//# ### HTTP
//# 
class TJsHttp {
public:
	/// JS script context
	TWPt<TScript> Js;
    
private:
	/// Object utility class
	typedef TJsObjUtil<TJsHttp> TJsHttpUtil;
    
    explicit TJsHttp(TWPt<TScript> _Js): Js(_Js) { }
public:
	static v8::Persistent<v8::Object> New(TWPt<TScript> Js) { 
		return TJsHttpUtil::New(new TJsHttp(Js)); }

	/// template
    static v8::Handle<v8::ObjectTemplate> GetTemplate();

    //# 
	//# **Functions and properties:**
	//#     
	//#- `http.get(url)` -- gets url, but does nothing with response
    //#- `http.get(url, httpJsonSuccessCallback)` -- gets url and executes httpJsonSuccessCallback, a function with signature: function (objJson) {} on success. Error will occour if objJson is not a JSON object.
    //#- `http.get(url, httpJsonSuccessCallback, httpErrorCallback)` -- gets url and executes httpJsonSuccessCallback (signature: function (objJson) {}) on success or httpErrorCallback (signature: function (message) {}) on error. Error will occour if objJson is not a JSON object.
	//#- `http.getStr(url)` -- gets url, but does nothing with response
	//#- `http.getStr(url, httpStrSuccessCallback)` -- gets url and executes httpStrSuccessCallback, a function with signature: function (str) {} on success. 
    //#- `http.getStr(url, httpStrSuccessCallback, httpErrorCallback)` -- gets url and executes httpJsonSuccessCallback (signature: function (str) {}) on success or httpErrorCallback (signature: function (message) {}) on error.
	JsDeclareFunction(get);
    //#- `http.post(url, mimeType, data)` -- post to `url` (string) using `mimeType` (string), where the request body is `data` (string)
    //#- `http.post(url, mimeType, data, httpJsonSuccessCallback)` -- post to `url` (string) using `mimeType` (string), where the request body is `data` (string). executes httpJsonSuccessCallback, a function with signature: function (objJson) {} on success. Error will occour if objJson is not a JSON object.
    //#- `http.post(url, mimeType, data, httpJsonSuccessCallback, httpErrorCallback)` -- post to `url` (string) using `mimeType` (string), where the request body is `data` (string). executes httpJsonSuccessCallback, a function with signature: function (objJson) {} on success or httpErrorCallback (signature: function (message) {}) on error. Error will occour if objJson is not a JSON object.
    //#- `http.postStr(url)` -- post to `url` (string) using `mimeType` (string), where the request body is `data` (string)
    //#- `http.postStr(url, mimeType, data, httpStrSuccessCallback)` -- post to `url` (string) using `mimeType` (string), where the request body is `data` (string). executes httpStrSuccessCallback, a function with signature: function (str) {} on success.
    //#- `http.postStr(url, mimeType, data, httpStrSuccessCallback, httpErrorCallback)` -- post to `url` (string) using `mimeType` (string), where the request body is `data` (string). executes httpStrSuccessCallback, a function with signature: function (str) {} on success or httpErrorCallback (signature: function (message) {}) on error.
	JsDeclareFunction(post);
    //#- `http.onRequest(path, verb, httpRequestCallback)` -- path: function path without server name and script name. Example: `http.onRequest("test", "GET", function (req, resp) { })` executed from `script.js` on localhost will execute a get request from `http://localhost/script/test`. `verb` can be one of the following {"GET","POST","PUT","DELETE","PATCH"}. `httpRequestCallback` is a function with signature: function (request, response) { /*...*/ }
	JsDeclareFunction(onRequest);
    //#JSIMPLEMENT:src/qminer/http.js    
};

///////////////////////////////
// QMiner-JavaScript-Http-Response
//#
//# ### HTTP Response
//# 
class TJsHttpResp {
public:
    /// Callback to the webserver for sending response    
	TWebSrv* WebSrv;
    /// Request ID for reference when responding
    TUInt64 SockId;
    /// Response status code
    TInt StatusCode;
    /// Content Type
    TStr ContTypeStr;
    /// Content Body
    TMem BodyMem;
    /// True when finished and response already sent
    TBool DoneP;
    
private:
	typedef TJsObjUtil<TJsHttpResp> TJsHttpRespUtil;
    
public:
	TJsHttpResp(TWebSrv* _WebSrv, const uint64& _SockId): WebSrv(_WebSrv),
        SockId(_SockId), StatusCode(THttp::OkStatusCd), 
        ContTypeStr(THttp::AppJSonFldVal), DoneP(false) { }
	static v8::Persistent<v8::Object> _New(TWebSrv* WebSrv, const uint64& SockId) { 
		return TJsHttpRespUtil::New(new TJsHttpResp(WebSrv, SockId), false); }

	static v8::Handle<v8::ObjectTemplate> GetTemplate();

    //# 
	//# **Functions and properties:**
	//#     
    //#- `httpResponse.setStatusCode(statusCode)` -- sets status code (integer)
	JsDeclareFunction(setStatusCode);
    //#- `httpResponse.setContentType(mimeType)` -- sets content type (string)
    JsDeclareFunction(setContentType);
    //#- `httpResponse.add(dataStr)` -- adds `dataStr` (string) to request body
	//#- `httpResponse.add(dataJSON)` -- adds `dataJSON` (JSON object) to request body
	JsDeclareFunction(add);	
    //#- `httpResponse.close()` -- closes and executes the response
	JsDeclareFunction(close);
    //#- `httpResponse.send(dataStr)` -- adds `dataStr` (string) and closes the response
	//#- `httpResponse.send(dataJSON)` -- adds `dataJSON` (JSON object) and closes the response
    JsDeclareFunction(send);
};

///////////////////////////////
// QMiner-JavaScript-Time
//#
//# ### Date-Time
//#
//# Wrapper around GLib's TTm. Used as return for `DateTime` field type. 
//# New one can be created using `tm = require('time.js')`.
class TJsTm {
public:
    /// Date-time
    TTm Tm;
private:
	typedef TJsObjUtil<TJsTm> TJsTmUtil;
    
	TJsTm(const TTm& _Tm): Tm(_Tm) { }
public:
	static v8::Persistent<v8::Object> New() { 
		return TJsTmUtil::New(new TJsTm(TTm::GetCurUniTm())); }
	static v8::Persistent<v8::Object> New(const TTm& Tm) { 
		return TJsTmUtil::New(new TJsTm(Tm)); }

	static v8::Handle<v8::ObjectTemplate> GetTemplate();

	//# 
	//# **Functions and properties:**
	//#
    //#- `str = tm.string` -- string representation of time (e.g. 2014-05-29T10:09:12)
    JsDeclareProperty(string);
    //#- `str = tm.dateString` -- string representation of date (e.g. 2014-05-29)
    JsDeclareProperty(dateString);
    //#- `num = tm.timestamp` -- unix timestamp representation of time (seconds since 1970)
    JsDeclareProperty(timestamp);
    //#- `num = tm.year` -- year (number)
    JsDeclareProperty(year);
    //#- `num = tm.month` -- month (number)
    JsDeclareProperty(month);
    //#- `num = tm.day` -- day (number)
    JsDeclareProperty(day);
	//#- `str = tm.dayOfWeek` -- day of week (string)	
    JsDeclareProperty(dayOfWeek);
    //#- `num = tm.dayOfWeekNum` -- day of week (number)
    JsDeclareProperty(dayOfWeekNum);
    //#- `num = tm.hour` -- hour (number)
    JsDeclareProperty(hour);
    //#- `num = tm.minute` -- minute (number)
    JsDeclareProperty(minute);
    //#- `num = tm.second` -- second (number)
    JsDeclareProperty(second);
    //#- `num = tm.millisecond` -- millisecond (number)
    JsDeclareProperty(millisecond);
	JsDeclareProperty(milisecond); // deprecated
    //#- `tm2 = tm.now` -- returns new time object representing current local time
    JsDeclareProperty(now);
    //#- `tm2 = tm.nowUTC` -- returns new time object represented current UTC time
    JsDeclareProperty(nowUTC);    
    //#- `tm = tm.add(val, unit)` -- adds `val` to the time and returns self; `unit` defines the unit 
    //#     of `val`, options are `second` (default), `minute`, `hour`, and `day`.
    JsDeclareFunction(add);
    //#- `tm = tm.sub(val, unit)` -- subtracts `val` from the time and returns self; `unit` defintes the unit of `val`. options are `second` (default), `minute`, `hour`, and `day`.
    JsDeclareFunction(sub); 
    //#- `tmJSON = tm.toJSON()` -- returns json representation of time    
    JsDeclareFunction(toJSON);
    //#- `tm2 = tm.parse(str)` -- parses string `str` in weblog format (example: `2014-05-29T10:09:12`)  and returns a date time object. Weblog format uses `T` to separate date and time, uses `-` for date units separation and `:` for time units separation (`YYYY-MM-DDThh-mm-ss`).
    //#     as Date-Time object
	JsDeclareFunction(parse);
	//#- `tm2 = tm.fromWindowsTimestamp(num)` -- constructs date time from a windows timestamp (milliseconds since 1601).
	JsDeclareFunction(fromWindowsTimestamp);
	//#- `tm2 = tm.fromUnixTimestamp(num)` -- constructs date time from a UNIX timestamp (seconds since 1970).
	JsDeclareFunction(fromUnixTimestamp);
	//#- `tm2 = tm.clone()` -- clones `tm` to `tm2`
	JsDeclareFunction(clone);
	//#- `num = tm.windowsTimestamp` -- returns windows system time in milliseconds from 1/1/1601
	JsDeclareProperty(windowsTimestamp);
};
//#
//# ## Other libraries
//#
//#JSIMPLEMENT:src/qminer/js/twitter.js 
//#JSIMPLEMENT:src/qminer/js/xml.js 
//#JSIMPLEMENT:src/qminer/js/visualization.js 

///////////////////////////////////////////////
/// Javscript Function Feature Extractor.
//-
//- ## Javascript Feature Extractor
//-
class TJsFuncFtrExt : public TFtrExt {
// Js wrapper API
public:
	/// JS script context
	TWPt<TScript> Js;
private:
	typedef TJsObjUtil<TJsFuncFtrExt> TJsFuncFtrExtUtil;
	// private constructor
	TJsFuncFtrExt(TWPt<TScript> _Js, const PJsonVal& ParamVal, const v8::Persistent<v8::Function>& _Fun): 
        TFtrExt(_Js->Base, ParamVal), Js(_Js), Fun(_Fun) { 
            Name = ParamVal->GetObjStr("name", "jsfunc"); 
            Dim = ParamVal->GetObjInt("dim", 1); }
public:
	// public smart pointer
	static PFtrExt NewFtrExt(TWPt<TScript> Js, const PJsonVal& ParamVal, 
        const v8::Persistent<v8::Function>& _Fun) {
            return new TJsFuncFtrExt(Js, ParamVal, _Fun); }
// Core functionality
private:
	// Core part
	TInt Dim;
	TStr Name;
	v8::Persistent<v8::Function> Fun;
    
	double ExecuteFunc(const TRec& FtrRec) const {
		v8::HandleScope HandleScope;
		v8::Handle<v8::Value> RecArg = TJsRec::New(Js, FtrRec);		
		return Js->ExecuteFlt(Fun, RecArg);
	}
	
	void ExecuteFuncVec(const TRec& FtrRec, TFltV& Vec) const {
		v8::HandleScope HandleScope;
		v8::Handle<v8::Value> RecArg = TJsRec::New(Js, FtrRec);		
		Js->ExecuteFltVec(Fun, RecArg, Vec);
	}
public:
	// Assumption: object without key "fun" is a JSON object (the key "fun" is reserved for a javascript function, which is not a JSON object)
	static PJsonVal CopySettings(v8::Local<v8::Object> Obj) {
		// clone all properties except fun!
		v8::Local<v8::Array> Properties = Obj->GetOwnPropertyNames();
		PJsonVal ParamVal = TJsonVal::NewObj();
		for (uint32 PropN = 0; PropN < Properties->Length(); PropN++) {
			// get each property as string, extract arg json and attach it to ParamVal
			TStr PropStr = TJsUtil::V8JsonToStr(Properties->Get(PropN));
			PropStr = PropStr.GetSubStr(1, PropStr.Len() - 2); // remove " char at the beginning and end
			if (PropStr == "fun") continue;
			v8::Handle<v8::Value> Val = Obj->Get(Properties->Get(PropN));
			if (Val->IsNumber()) {
				ParamVal->AddToObj(PropStr, Val->NumberValue());
			}
			if (Val->IsString()) {
				v8::String::Utf8Value Utf8(Val);
				TStr ValueStr(*Utf8);
				ParamVal->AddToObj(PropStr, ValueStr);
			}
			if (Val->IsBoolean()) {
				ParamVal->AddToObj(PropStr, Val->BooleanValue());
			}
			if (Val->IsObject() || Val->IsArray()) {
				ParamVal->AddToObj(PropStr, TJsFuncFtrExtUtil::GetValJson(Val));
			}
		}
		//printf("JSON: %s\n", TJsonVal::GetStrFromVal(ParamVal).CStr());
		return ParamVal;
	}
// Feature extractor API
private:
	TJsFuncFtrExt(const TWPt<TBase>& Base, const PJsonVal& ParamVal); // will throw exception (saving, loading not supported)
	TJsFuncFtrExt(const TWPt<TBase>& Base, TSIn& SIn); // will throw exception (saving, loading not supported)
public:
	static PFtrExt New(const TWPt<TBase>& Base, const PJsonVal& ParamVal); // will throw exception (saving, loading not supported)
	static PFtrExt Load(const TWPt<TBase>& Base, TSIn& SIn); // will throw exception (saving, loading not supported)
	void Save(TSOut& SOut) const;

	TStr GetNm() const { return Name; }
	int GetDim() const { return Dim; }
	TStr GetFtr(const int& FtrN) const { return TStr::Fmt("%s[%d]", GetNm().CStr(), FtrN) ; }

	void Clr() { };
	bool Update(const TRec& Rec) { return false; }
	void AddSpV(const TRec& Rec, TIntFltKdV& SpV, int& Offset) const;
	void AddFullV(const TRec& Rec, TFltV& FullV, int& Offset) const;

	// flat feature extraction
	void ExtractFltV(const TRec& FtrRec, TFltV& FltV) const;

	// feature extractor type name 
	static TStr GetType() { return "jsfunc"; }
};


}

#endif<|MERGE_RESOLUTION|>--- conflicted
+++ resolved
@@ -2956,21 +2956,12 @@
 	JsDeclareProperty(inDeg);
 	//#- `outdeg = node.outDeg` -- return out-degree of the node
 	JsDeclareProperty(outDeg);
-<<<<<<< HEAD
-	//#- `nid = node.nbrNId(N)` -- return id of Nth neighbour
-	JsDeclareFunction(nbrNId);
-	//#- `node = node.next` -- return next node
-	JsDeclareProperty(next);
-	//#- `node = graph.prev` -- return previous node
-	JsDeclareProperty(prev);
-=======
 	//#- `nid = node.nbrId(N)` -- return id of Nth neighbour
 	JsDeclareFunction(nbrId);
 	//#- `node = node.next()` -- return next node
 	JsDeclareFunction(next);
 	//#- `node = graph.prev()` -- return previous node
 	JsDeclareFunction(prev);
->>>>>>> 6581b714
 };
 
 ///////////////////////////////
@@ -3007,13 +2998,8 @@
 	JsDeclareProperty(srcId);
 	//#- `id = edge.dstId` -- return id of destination node
 	JsDeclareProperty(dstId);
-<<<<<<< HEAD
-	//#- `edge = edge.next` -- return next edge
-	JsDeclareProperty(next);
-=======
 	//#- `edge = edge.next()` -- return next edge
 	JsDeclareFunction(next);
->>>>>>> 6581b714
 
 };
 
