/**
 * QMiner - Open Source Analytics Platform
 * 
 * Copyright (C) 2014 Jozef Stefan Institute
 *
 * This program is free software: you can redistribute it and/or modify
 * it under the terms of the GNU Affero General Public License, version 3,
 * as published by the Free Software Foundation.
 *
 * This program is distributed in the hope that it will be useful,
 * but WITHOUT ANY WARRANTY; without even the implied warranty of
 * MERCHANTABILITY or FITNESS FOR A PARTICULAR PURPOSE.  See the
 * GNU Affero General Public License for more details.
 *
 * You should have received a copy of the GNU Affero General Public License
 * along with this program. If not, see <http://www.gnu.org/licenses/>.
 * 
 */

#ifndef QMINER_JS_H
#define QMINER_JS_H

#include <qminer.h>
#include <qminer_srv.h>
#include <qminer_gs.h>
#include <v8.h>
#include <typeinfo>

#ifdef V8_DEBUG
    // include v8 debug headers
	#include <v8-debug.h>
#endif

namespace TQm {

// All comments starting with / / # (no spaces) are copied to JavaScript API documentation
// available on QMiner wiki page https://github.com/qminer/qminer/wiki/JavaScript
// every so often.
    
// code to generate table of contents:
//    cat jsdocfinal.txt | grep '##' | sed 's/###/\/\/#  -/' | sed 's/##/\/\/# -/' | sed 's/- \(.*\)/- [\1](\1)/'    
// required post-edit example: (#System and I/O) =>(system-and-io)
    
//# QMiner functionality is accessible through a JavaScript API. The JavaScript environment
//# is similar to Node.js, but omits any functionality not necessary for QMiner's core tasks.
//# The API includes a simple HTTP server with RESTful web-service support for defining
//# application specific web-service APIs.
//# 
//# The JavaScript API is implemented using [V8 JavaScript Engine](https://code.google.com/p/v8/),
//# which lives in the same process as core QMiner objects. This allows for fast manipulation
//# of QMiner objects, since data is moved from C++ to JavaScript and back only when needed.
//# Currently, version 3.18 of V8 is used.
//# 
//# **Intellisense**: When using Visual Studio 2013 one can enable intellisense for the JavaScript API globally by navigating: 
//# Tools / Options / Text Editor / JavaScript / IntelliSense / References, and selecting "Implicit(Web)" reference group and adding qminer.intellisense.js and qminer.js (located in QMINER_HOME/src/qminer/)
//# 
//# JavaScript API requires [initialized work environment](Quick-Start).
//#
//# ## Table of contents
//#
//# - [Libraries](#libraries)
//# - [Core QMiner objects](#core-qminer-objects)
//#  - [QMiner](#qminer)
//#  - [Stream Aggregate](#stream-aggregate)
//#  - [Store](#store)
//#  - [Store iterator](#store-iterator)
//#  - [Record set](#record-set)
//#  - [Record](#record)
//#  - [Index key](#index-key)
//# - [Linear Algebra](#linear-algebra)
//#  - [Vector](#vector)
//#  - [Matrix (dense matrix)](#matrix-dense-matrix)
//#  - [SpVector (sparse vector)](#spvector-sparse-vector)
//#  - [SpMatrix (sparse column matrix)](#spmatrix-sparse-column-matrix)
//# - [analytics.js (use require)](#analyticsjs-use-require)
//#  - [Feature Space](#feature-space)
//#  - [Support Vector Machine model](#support-vector-machine-model)
//#  - [Neural network model](#neural-network-model)
//#  - [Recursive Linear Regression model](#recursive-linear-regression-model)
//#  - [Hoeffding Tree model](#hoeffding-tree-model)
//# - [snap.js (use require)](#snap-graph-library)
//#  - [Graph](#graph)
//#  - [Node](#node)
//#  - [Edge](#edge)
//# - [System and I/O](#system-and-io)
//#  - [Process](#process)
//#  - [utilities.js (use require)](#utilitiesjs-use-require)
//#  - [utilities.map (use require)](#hash-map)
//#  - [assert.js (use require)](#assertjs-use-require)
//#  - [Console](#console)
//#  - [File system](#file-system)
//#  - [Input File Stream](#input-file-stream)
//#  - [Output File Stream](#output-file-stream)
//#  - [HTTP](#http)
//#  - [HTTP Response](#http-response)
//#  - [Date-Time](#date-time)
//# - [Other libraries](#other-libraries)
//#  - [twitter.js (use require)](#twitterjs-use-require)
//#   
//# ## Libraries
//# 
//# Scripts can load external libraries or modules in the same way as Node.js.
//# 
//# Library is loaded using `require` function:
//# ```JavaScript
//# var test = require('testModule.js');
//# ```
//# 
//# Modules export functionality by defining properties or functions on the `exports` object, 
//# for example (taken from Node.js documentation):
//# ```JavaScript
//# var PI = Math.PI;
//# exports.area = function (r) {
//#   return PI * r * r;
//# };
//# exports.circumference = function (r) {
//#   return 2 * PI * r;
//# };
//# ```
//# 
//# Libraries are loaded from two places. The first is project's library folder (`src/lib/`) 
//# and the second is QMiner library folder (`QMINER_HOME/lib/`). Project's library folder 
//# has priority in case the library with the same name exists in both places. Some libraries 
//# are implemented in C++, for example `analytics` and `time`.
//# 
//# The QMiner system comes with the following libraries:
//#- **analytics.js** -- main API for analytics techniques
//#- **utilities.js** -- useful JavaScript utilities, e.g., checking variable type
//#- **time** -- wrapper around user-friendly date-time object
//#- **assert.js** -- support for writing unit tests
//#- **twitter.js** -- support for processing tweets


///////////////////////////////
// JavaScript-Exceptions-related macros 

// Function declaration and registration 
#define JsRegisterFunction(Template, Function) \
	Template->Set(#Function, v8::FunctionTemplate::New(_ ## Function));
#define JsLongRegisterFunction(Template, JsFunction, CppFunction) \
	Template->Set(JsFunction, v8::FunctionTemplate::New(_ ## CppFunction));
#define JsDeclareFunction(Function) static v8::Handle<v8::Value> Function(const v8::Arguments& Args); \
	static v8::Handle<v8::Value> _ ## Function(const v8::Arguments& Args) { \
		v8::HandleScope HandleScope; \
		try { \
			return HandleScope.Close(Function(Args)); \
		} catch (const PExcept& Except) { \
			if(typeid(Except) == typeid(TQmExcept::New(""))) { \
				v8::Handle<v8::Value> Why = v8::String::New(Except->GetMsgStr().CStr()); \
				v8::ThrowException(Why); \
				return v8::Undefined(); \
			} else { \
				throw Except; \
			} \
		} \
	}

#define JsDeclareTemplatedFunction(Function) \
	static v8::Handle<v8::Value> _ ## Function(const v8::Arguments& Args) { \
		v8::HandleScope HandleScope; \
		try { \
			return HandleScope.Close(Function(Args)); \
		} catch(const PExcept& Except) { \
			if(typeid(Except) == typeid(TQmExcept::New(""))) { \
				v8::Handle<v8::Value> Why = v8::String::New(Except->GetMsgStr().CStr()); \
				v8::ThrowException(Why); \
				return v8::Undefined(); \
			} else { \
				throw Except; \
			} \
		} \
	} \
	static v8::Handle<v8::Value> Function(const v8::Arguments& Args) { throw TQmExcept::New("Not implemented!"); }
	
// Property declaration and registration 
#define JsRegisterProperty(Template, Function) \
	Template->SetAccessor(v8::String::New(#Function), _ ## Function);
#define JsLongRegisterProperty(Template, JsFunction, CppFunction) \
	Template->SetAccessor(v8::String::New(JsFunction), _ ## CppFunction);
#define JsDeclareProperty(Function) \
	static v8::Handle<v8::Value> Function(v8::Local<v8::String> Properties, const v8::AccessorInfo& Info); \
	static v8::Handle<v8::Value> _ ## Function(v8::Local<v8::String> Properties, const v8::AccessorInfo& Info) { \
		v8::HandleScope HandleScope; \
		try { \
			return HandleScope.Close(Function(Properties, Info)); \
		} catch(const PExcept& Except) { \
			if(typeid(Except) == typeid(TQmExcept::New(""))) { \
				v8::Handle<v8::Value> Why = v8::String::New(Except->GetMsgStr().CStr()); \
				v8::ThrowException(Why); \
				return v8::Undefined(); \
			} else { \
				throw Except; \
			} \
		} \
	}

// Property declaration and registration 
#define JsRegisterSetProperty(Template, JsFunction, GetCppFunction, SetCppFunction) \
	Template->SetAccessor(v8::String::New(JsFunction), _ ## GetCppFunction, _ ## SetCppFunction);
#define JsDeclareSetProperty(GetFunction, SetFunction) \
	static v8::Handle<v8::Value> GetFunction(v8::Local<v8::String> Properties, const v8::AccessorInfo& Info); \
	static v8::Handle<v8::Value> _ ## GetFunction(v8::Local<v8::String> Properties, const v8::AccessorInfo& Info) { \
		v8::HandleScope HandleScope; \
		try { \
			return HandleScope.Close(GetFunction(Properties, Info)); \
		} catch(const PExcept& Except) { \
			if(typeid(Except) == typeid(TQmExcept::New(""))) { \
				v8::Handle<v8::Value> Why = v8::String::New(Except->GetMsgStr().CStr()); \
				v8::ThrowException(Why); \
				return v8::Undefined(); \
			} else { \
				throw Except; \
			} \
		} \
	} \
	static void SetFunction(v8::Local<v8::String> Properties, v8::Local<v8::Value> Value, const v8::AccessorInfo& Info); \
	static void _ ## SetFunction(v8::Local<v8::String> Properties, v8::Local<v8::Value> Value, const v8::AccessorInfo& Info) { \
		v8::HandleScope HandleScope; \
		try { \
			SetFunction(Properties, Value, Info); \
		} catch(const PExcept& Except) { \
			if(typeid(Except) == typeid(TQmExcept::New(""))) { \
				v8::Handle<v8::Value> Why = v8::String::New(Except->GetMsgStr().CStr()); \
				v8::ThrowException(Why); \
			} else { \
				throw Except; \
			} \
		} \
	}
	
// Indexed property declaration and registration 
#define JsRegIndexedProperty(Template, Function) \
	Template->SetIndexedPropertyHandler(_ ## Function);
#define JsDeclIndexedProperty(Function) \
	static v8::Handle<v8::Value> Function(uint32_t Index, const v8::AccessorInfo& Info); \
	static v8::Handle<v8::Value> _ ## Function(uint32_t Index, const v8::AccessorInfo& Info) { \
		v8::HandleScope HandleScope; \
		try { \
			return HandleScope.Close(Function(Index, Info)); \
		} catch(const PExcept& Except) { \
			if(typeid(Except) == typeid(TQmExcept::New(""))) { \
				v8::Handle<v8::Value> Why = v8::String::New(Except->GetMsgStr().CStr()); \
				v8::ThrowException(Why); \
				return v8::Undefined(); \
			} else { \
				throw Except; \
			} \
		} \
	}

// Indexed property getter/setter declaration and registration 
#define JsRegGetSetIndexedProperty(Template, FunctionGetter, FunctionSetter) \
	Template->SetIndexedPropertyHandler(_ ## FunctionGetter , _## FunctionSetter);
#define JsDeclGetSetIndexedProperty(FunctionGetter, FunctionSetter) \
	static v8::Handle<v8::Value> FunctionGetter(uint32_t Index, const v8::AccessorInfo& Info); \
	static v8::Handle<v8::Value> _ ## FunctionGetter(uint32_t Index, const v8::AccessorInfo& Info) { \
		v8::HandleScope HandleScope; \
		try { \
			return HandleScope.Close(FunctionGetter(Index, Info)); \
		} catch(const PExcept& Except) { \
			if(typeid(Except) == typeid(TQmExcept::New(""))) { \
				v8::Handle<v8::Value> Why = v8::String::New(Except->GetMsgStr().CStr()); \
				v8::ThrowException(Why); \
				return v8::Undefined(); \
			} else { \
				throw Except; \
			} \
		} \
	} \
	static v8::Handle<v8::Value> FunctionSetter(uint32_t Index, v8::Local<v8::Value> Value, const v8::AccessorInfo& Info); \
	static v8::Handle<v8::Value> _ ## FunctionSetter(uint32_t Index, v8::Local<v8::Value> Value, const v8::AccessorInfo& Info) { \
		v8::HandleScope HandleScope; \
		try { \
			return HandleScope.Close(FunctionSetter(Index, Value, Info)); \
		} catch(const PExcept& Except) { \
			if(typeid(Except) == typeid(TQmExcept::New(""))) { \
				v8::Handle<v8::Value> Why = v8::String::New(Except->GetMsgStr().CStr()); \
				v8::ThrowException(Why); \
				return v8::Undefined(); \
			} else { \
				throw Except; \
			} \
		} \
	}

///////////////////////////////
// Forward declarations 
class TScript; typedef TPt<TScript> PScript;
class TJsBase; typedef TPt<TJsBase> PJsBase;
class TJsFetch;
class TJsFetchRq;
class TJsHttpResp;

///////////////////////////////
/// JavaScript Utility Function
class TJsUtil {
private:
	/// Marks when internals already initialized
	static TBool InitP;
	/// Must be called at the beginning to initialize
	static void Init();

	// json parsing
	static v8::Persistent<v8::String> SecurityToken;
	static v8::Persistent<v8::Context> ParseContext;
	static v8::Persistent<v8::Function> JsonParser;
	static v8::Persistent<v8::Function> JsonString;

    /// Count of current number of objects of each type
    static TStrH ObjNameH;
    /// Number of changes (new/delete) so far
    static TInt ObjCount;    
    /// How often to print the statistics 
    static TInt ObjCountRate;
public:
    /// Add new object to the count table
	static void AddObj(const TStr& ObjName);
    /// Remove existing object from the count table
	static void DelObj(const TStr& ObjName);
    /// Print statistics each so often
	static void CountObj();
    /// Get current statistics
    static TStrIntPrV GetObjStat();
    /// Set rate at which statistics is printed
    static void SetObjStatRate(const int& _ObjCountRate);
        
	/// Parsing V8 exceptions, throws PJsExcept
	static void HandleTryCatch(const v8::TryCatch& try_catch);

	// ??
	static bool NamedAccessCheck(v8::Local<v8::Object> Global,
		v8::Local<v8::Value> Name, v8::AccessType Type, v8::Local<v8::Value> Data);
	static bool IndexedAccessCheck(v8::Local<v8::Object> Global, uint32_t Key,
		v8::AccessType Type, v8::Local<v8::Value> Data);
	
	// Parses PJsonVal to V8::Value
	static v8::Handle<v8::Value> ParseJson(const PJsonVal& JsonVal);
	// Parses TStr as json to V8::Value
	static v8::Handle<v8::Value> ParseJson(const TStr& JsonStr);
	// Parses v8 JSon to V8 String
	static v8::Handle<v8::Value> V8JsonToV8Str(v8::Handle<v8::Value> Json);
	// Parses V8 Json to TStr
	static TStr V8JsonToStr(v8::Handle<v8::Value> Json);

	/// Takes GLib's TTm and returns V8's Date 
	static v8::Handle<v8::Value> GetV8Date(const TTm& Tm);
	/// Takes V8's Date and returns GLib's TTm 
	static TTm GetGlibDate(v8::Handle<v8::Value> Date);	
	/// Returns V8's current date 
	static v8::Handle<v8::Value> GetCurrV8Date();

    /// Converts HttpRq from glib to JSON
    static v8::Handle<v8::Object> HttpRqToJson(PHttpRq HttpRq);
    
    /// TStrV -> v8 string array
    static v8::Handle<v8::Value> GetStrArr(const TStrV& StrV);
};

///////////////////////////////
/// JavaScript Directory
class TJsFPath {
private:
	/// Canonicalized file path 
	TStr CanonicalFPath; 
    
public:
	TJsFPath(const TStr& FPath = "./");
	
	/// Is directory subdirectory of this 
	bool IsSubdir(const TJsFPath& JsFPath) const; 
	/// Directory equals this 
	bool Equals(const TJsFPath& JsFPath) const; 
	/// Get directory name
	const TStr& GetFPath() const { return CanonicalFPath; }

	/// Load list of directories
	static void GetFPathV(const TStrV& FPathV, TVec<TJsFPath>& JsFPathV);
    /// Canonicalize file path 
    static TStr GetCanonicalPath(const TStr& FPath);
};

///////////////////////////////
// JavaScript Script
class TScript {
private: 
	// smart pointer
	TCRef CRef;
	friend class TPt<TScript>;
	
	// qm and fs require access to private members
	friend class TJsBase;
	friend class TJsFs;

	/// Script name
	TStr ScriptNm;
	/// Script filename
	TStr ScriptFNm;

	/// Directories with include libraries available to this script
	TStrV IncludeFPathV;
	/// Directories this script has read and/or write privileges to
	TVec<TJsFPath> AllowedFPathV;
	
	/// Security token for JavaScript context
	TStr SecurityToken;
	/// Map from server Rules to JavaScript callbacks
    TJsonValV SrvFunRuleV;
    THash<TInt, v8::Persistent<v8::Function> > JsNmFunH;;
	
public:
	/// JavaScript context
	v8::Persistent<v8::Context> Context; 
	/// QMiner Base
	TWPt<TBase> Base;
	/// List of declared triggers
	TVec<TPair<TUInt, PStoreTrigger> > TriggerV;
	/// HTTP web fetcher
	TWPt<TJsFetch> JsFetch;
	
public:
	TScript(const PBase& _Base, const TStr& _ScriptNm, const TStr& _ScriptFNm, 
		const TStrV& _IncludeFPathV, const TVec<TJsFPath>& _AllowedFPathV);
	static PScript New(const PBase& Base, const TStr& ScriptNm, const TStr& ScriptFNm, 
		const TStrV& IncludeFPathV, const TVec<TJsFPath>& AllowedFPathV) { 
			return new TScript(Base, ScriptNm, ScriptFNm, IncludeFPathV, AllowedFPathV); }
    
    // get TScript from global context
    static TWPt<TScript> GetGlobal(v8::Handle<v8::Context>& Context);
    
	~TScript();
	
	/// Get script name
	const TStr& GetScriptNm() const { return ScriptNm; }
	/// Get script filename
	const TStr& GetScriptFNm() const { return ScriptFNm; }
	
	/// Register as server function
	void RegSrvFun(TSAppSrvFunV& SrvFunV);
	/// Reloads the file with the script
	void Reload();

	/// Execute JavaScript callback in this script's context
	void Execute(v8::Handle<v8::Function> Fun);
	/// Execute JavaScript callback in this script's context
	void Execute(v8::Handle<v8::Function> Fun, const v8::Handle<v8::Value>& Arg);
	/// Execute JavaScript callback in this script's context
	void Execute(v8::Handle<v8::Function> Fun, const PJsonVal& JsonVal);
	/// Execute JavaScript callback in this script's context
	void Execute(v8::Handle<v8::Function> Fun, const PJsonVal& JsonVal, v8::Handle<v8::Object>& V8Obj);
	/// Execute JavaScript callback in this script's context
    void Execute(v8::Handle<v8::Function> Fun, v8::Handle<v8::Object>& Arg1, v8::Handle<v8::Object>& Arg2);
    /// Execute JavaScript callback in this script's context
    void Execute(v8::Handle<v8::Function> Fun, v8::Handle<v8::Value>& Arg1, v8::Handle<v8::Value>& Arg2);
    /// Execute JavaScript callback in this script's context
    v8::Handle<v8::Value> ExecuteV8(v8::Handle<v8::Function> Fun, v8::Handle<v8::Value>& Arg1, v8::Handle<v8::Value>& Arg2);
    /// Execute JavaScript callback in this script's context
    v8::Handle<v8::Value> ExecuteV8(v8::Handle<v8::Function> Fun, const PJsonVal& JsonVal);
	/// Execute JavaScript callback in this script's context, return double
	double ExecuteFlt(v8::Handle<v8::Function> Fun, const v8::Handle<v8::Value>& Arg);
	/// Execute JavaScript callback in this script's context, return double
	int ExecuteInt(v8::Handle<v8::Function> Fun, const v8::Handle<v8::Value>& Arg);
	/// Execute JavaScript callback in this script's context, write result to vector
	void ExecuteFltVec(v8::Handle<v8::Function> Fun, const v8::Handle<v8::Value>& Arg, TFltV& Vec);
	/// Execute JavaScript callback in this script's context
    bool ExecuteBool(v8::Handle<v8::Function> Fun, const v8::Handle<v8::Object>& Arg); 
	/// Execute JavaScript callback in this script's context
    bool ExecuteBool(v8::Handle<v8::Function> Fun, const v8::Handle<v8::Object>& Arg1, 
        const v8::Handle<v8::Object>& Arg2);
	/// Execute JavaScript callback in this script's context
	TStr ExecuteStr(v8::Handle<v8::Function> Fun, const PJsonVal& JsonVal);
	/// Execute JavaScript callback in this script's context
	void Execute(v8::Handle<v8::Function> Fun, const TStr& Str);
	/// Execute JavaScript callback in this script's context given string argument
	TStr ExecuteStr(v8::Handle<v8::Function> Fun, const TStr& Str);
	/// Execute JavaScript callback in this script's context given int argument
	PJsonVal ExecuteJson(v8::Handle<v8::Function> Fun, const TInt& ArgInt);
	/// Add new server function
	void AddSrvFun(const TStr& ScriptNm, const TStr& FunNm, const TStr& Verb, const v8::Persistent<v8::Function>& JsFun);
	/// Execute stored server function
	void ExecuteSrvFun(const PHttpRq& HttpRq, const TWPt<TJsHttpResp>& JsHttpResp);
    /// Get array of registered server function rules
    PJsonVal GetSrvFunRules() const { return TJsonVal::NewArr(SrvFunRuleV); }
	/// Add new fetch request
	void AddFetchRq(const TJsFetchRq& Rq);
	/// Remember new trigger
	void AddTrigger(const uint& StoreId, const PStoreTrigger& Trigger);

	/// Callback for loading modules in from javascript
	JsDeclareFunction(require);
private:
	/// Initializes main objects and runs the whole script 
	void Init();
	/// Installs main objects in the context
	void Install();
	/// Loads the script from disk and runs preprocessor (imports)
	TStr LoadSource(const TStr& FNm);
	/// Runs the whole script
	void Execute(const TStr& FNm);
	
	/// Load module from given file
	TStr LoadModuleSrc(const TStr& ModuleFNm);
	/// Get library full name (search over all include folders
	TStr GetLibFNm(const TStr& LibNm); 
};

///////////////////////////////
// QMiner-JavaScript-Object-Utility
template <class TJsObj>
class TJsObjUtil {
public:  
	/// Creates new empty JavaScript object around TJsObj
	static v8::Persistent<v8::Object> New(TJsObj* JsObj, const bool& MakeWeakP = true) {
		v8::HandleScope HandleScope;
		v8::Handle<v8::ObjectTemplate> Template = TJsObj::GetTemplate();
		v8::Persistent<v8::Object> Object = v8::Persistent<v8::Object>::New(Template->NewInstance());
		Object->SetInternalField(0, v8::External::New(JsObj));
		if (MakeWeakP) { Object.MakeWeak(NULL, &Clean); }
		TJsUtil::AddObj(GetTypeNm<TJsObj>(*JsObj));
		return Object;
	}

	static void PrintObjProperties(v8::Handle<v8::Object> Obj) {
		v8::Local<v8::Array> ValueArr = Obj->GetPropertyNames();
		for (uint32 i = 0; i < ValueArr->Length(); i++) {
			v8::Local<v8::String> Str = ValueArr->Get(i)->ToString();
			v8::String::Utf8Value UtfString(Str);
			const char *CStr = *UtfString;
			printf("%s ", CStr);
		}
	}
	
	static v8::Persistent<v8::Object> New(TJsObj* JsObj, TWPt<TScript> Js, const TStr& ProtoObjPath, const bool& MakeWeakP = true) {
		v8::HandleScope HandleScope;
		v8::Handle<v8::ObjectTemplate> Template = TJsObj::GetTemplate();
		// Get prototype object Obj
		v8::Handle<v8::Object> Global =  Js->Context->Global();
		TStrV ProtoPathV; ProtoObjPath.SplitOnAllCh('.', ProtoPathV, true);
		v8::Handle<v8::Value> Val = Global->Get(v8::String::New(ProtoPathV[0].CStr()));
		v8::Handle<v8::Object> Obj = v8::Handle<v8::Object>::Cast(Val);
		for (int ObjN = 1; ObjN < ProtoPathV.Len(); ObjN++) {
			Val = Obj->Get(v8::String::New(ProtoPathV[ObjN].CStr()));
			Obj = v8::Handle<v8::Object>::Cast(Val);
		}
		v8::Local<v8::Object> Temp = Template->NewInstance();
		Temp->SetPrototype(Obj);
		v8::Persistent<v8::Object> Object = v8::Persistent<v8::Object>::New(Temp);
		Object->SetInternalField(0, v8::External::New(JsObj));
		if (MakeWeakP) { Object.MakeWeak(NULL, &Clean); }
		TJsUtil::AddObj(GetTypeNm<TJsObj>(*JsObj));
		return Object;
	}
	
	/// Creates new JavaScript object around TJsObj, using supplied template
	static v8::Persistent<v8::Object> New(TJsObj* JsObj, const v8::Handle<v8::ObjectTemplate>& Template, const bool& MakeWeakP = true) {
		v8::HandleScope HandleScope;
		v8::Persistent<v8::Object> Object = v8::Persistent<v8::Object>::New(Template->NewInstance());
		Object->SetInternalField(0, v8::External::New(JsObj));
		if (MakeWeakP) { Object.MakeWeak(NULL, &Clean); }
		TJsUtil::AddObj(GetTypeNm<TJsObj>(*JsObj));
		return Object;
	}
    
    /// Mark object destructible by GC
    static void MakeWeak(v8::Persistent<v8::Object>& Obj) {
        Obj.MakeWeak(NULL, &Clean);
    }

	/// Destructor of JavaScript object, calls TJsObj destructor
	static void Clean(v8::Persistent<v8::Value> Handle, void* Id) {
		v8::HandleScope HandleScope;
		v8::Handle<v8::Object> Object = v8::Handle<v8::Object>::Cast(Handle);
		v8::Local<v8::External> WrappedObject = v8::Local<v8::External>::Cast(Object->GetInternalField(0));
                TJsUtil::DelObj(GetTypeNm<TJsObj>(*static_cast<TJsObj*>(WrappedObject->Value())));
		delete static_cast<TJsObj*>(WrappedObject->Value());
		Handle.Dispose();
		Handle.Clear();
	}

	/// Extracts pointer to TJsObj from v8 Arguments
	static TJsObj* GetSelf(const v8::Arguments& Args) {
		v8::HandleScope HandleScope;
		v8::Handle<v8::Object> Self = Args.Holder();
		v8::Local<v8::External> WrappedObject = v8::Local<v8::External>::Cast(Self->GetInternalField(0));
		TJsObj* JsObj =	static_cast<TJsObj*>(WrappedObject->Value());
		return JsObj;
	}

	/// Extracts pointer to TJsObj from v8 AccessorInfo object
	static TJsObj* GetSelf(const v8::AccessorInfo& Info) {
		v8::HandleScope HandleScope;
		v8::Local<v8::Object> Self = Info.Holder();
		v8::Local<v8::External> WrappedObject = v8::Local<v8::External>::Cast(Self->GetInternalField(0));
		TJsObj* JsObj =	static_cast<TJsObj*>(WrappedObject->Value());
		return JsObj;
	}

	static TJsObj* GetSelf(const v8::Handle<v8::Object> Obj) {
		v8::HandleScope HandleScope;
		v8::Local<v8::External> WrappedObject = v8::Local<v8::External>::Cast(Obj->GetInternalField(0));
		TJsObj* JsObj = static_cast<TJsObj*>(WrappedObject->Value());
		return JsObj;
	}

	// gets the class name of the underlying glib object. the name is stored in an hidden variable "class"
	static TStr GetClass(const v8::Handle<v8::Object> Obj) {
		v8::HandleScope HandleScope;
		v8::Local<v8::Value> ClassNm = Obj->GetHiddenValue(v8::String::New("class"));
		const bool EmptyP = ClassNm.IsEmpty();
		if (EmptyP) { return ""; }
		v8::String::Utf8Value Utf8(ClassNm);
		return TStr(*Utf8);		
	}

	// checks if the class name of the underlying glib object matches the given string. the name is stored in an hidden variable "class"
	static bool IsClass(const v8::Handle<v8::Object> Obj, const TStr& ClassNm) {
		TStr ObjClassStr = GetClass(Obj);		
		return ObjClassStr == ClassNm;
	}

	/// Transform V8 string to TStr
	static TStr GetStr(const v8::Local<v8::String>& V8Str) {
		v8::HandleScope HandleScope;
		v8::String::Utf8Value Utf8(V8Str);
		return TStr(*Utf8);
	}

	/// Extract name of the function called by the script
	static TStr GetFunNm(const v8::Arguments& Args) {
		v8::Handle<v8::Value> Val = Args.Callee()->GetName();
		v8::String::Utf8Value Utf8(Val);
		return TStr(*Utf8);
	}

	/// Check if argument ArgN exists
	static bool IsArg(const v8::Arguments& Args, const int& ArgN) {
		return (Args.Length() > ArgN);
	}

	/// Checks if argument ArgN is of type string
	static bool IsArgStr(const v8::Arguments& Args, const int& ArgN) {
		v8::HandleScope HandleScope;
		QmAssertR(Args.Length() > ArgN, TStr::Fmt("Missing argument %d", ArgN));
		v8::Handle<v8::Value> Val = Args[ArgN];
		return Val->IsString();
	}

	/// Extract argument ArgN as TStr
	static TStr GetArgStr(const v8::Arguments& Args, const int& ArgN) {
		v8::HandleScope HandleScope;
		QmAssertR(Args.Length() > ArgN, TStr::Fmt("Missing argument %d", ArgN));
		v8::Handle<v8::Value> Val = Args[ArgN];
		QmAssertR(Val->IsString(), TStr::Fmt("Argument %d expected to be string", ArgN));
		v8::String::Utf8Value Utf8(Val);
		return TStr(*Utf8);
	}

	/// Extract argument ArgN as TStr, and use DefVal in case when not present
	static TStr GetArgStr(const v8::Arguments& Args, const int& ArgN, const TStr& DefVal) {
		v8::HandleScope HandleScope;
		if (Args.Length() > ArgN) {
			v8::Handle<v8::Value> Val = Args[ArgN];
			QmAssertR(Val->IsString(), TStr::Fmt("Argument %d expected to be string", ArgN));
			v8::String::Utf8Value Utf8(Val);
			return TStr(*Utf8);
		}
		return DefVal;
	}

	/// Extract argument ArgN property as string
	static TStr GetArgStr(const v8::Arguments& Args, const int& ArgN, const TStr& Property, const TStr& DefVal) {
		v8::HandleScope HandleScope;
		if (Args.Length() > ArgN) {
			if (Args[ArgN]->IsObject() && Args[ArgN]->ToObject()->Has(v8::String::New(Property.CStr()))) {
				v8::Handle<v8::Value> Val = Args[ArgN]->ToObject()->Get(v8::String::New(Property.CStr()));
				QmAssertR(Val->IsString(), TStr::Fmt("Argument %d, property %s expected to be string", ArgN, Property.CStr()));
				v8::String::Utf8Value Utf8(Val);
				return TStr(*Utf8);
			}
		}
		return DefVal;
	}
   
	/// Check if argument ArgN is of type boolean
	static bool IsArgBool(const v8::Arguments& Args, const int& ArgN) {
		v8::HandleScope HandleScope;
		QmAssertR(Args.Length() > ArgN, TStr::Fmt("Missing argument %d", ArgN));
		v8::Handle<v8::Value> Val = Args[ArgN];
		return Val->IsBoolean();
	}

	/// Extract argument ArgN as boolean
	static bool GetArgBool(const v8::Arguments& Args, const int& ArgN) {
		v8::HandleScope HandleScope;
		QmAssertR(Args.Length() > ArgN, TStr::Fmt("Missing argument %d", ArgN));
		v8::Handle<v8::Value> Val = Args[ArgN];
		QmAssertR(Val->IsBoolean(), TStr::Fmt("Argument %d expected to be boolean", ArgN));
		return static_cast<bool>(Val->BooleanValue());
	}

	/// Extract argument ArgN as boolean, and use DefVal in case when not present
	static bool GetArgBool(const v8::Arguments& Args, const int& ArgN, const bool& DefVal) {
		v8::HandleScope HandleScope;
		if (Args.Length() > ArgN) {
			v8::Handle<v8::Value> Val = Args[ArgN];
			QmAssertR(Val->IsBoolean(), TStr::Fmt("Argument %d expected to be boolean", ArgN));
			return static_cast<bool>(Val->BooleanValue());
		}
		return DefVal;
	}
	
	/// Extract argument ArgN property as bool
	static bool GetArgBool(const v8::Arguments& Args, const int& ArgN, const TStr& Property, const bool& DefVal) {
		v8::HandleScope HandleScope;
		if (Args.Length() > ArgN) {			
			if (Args[ArgN]->IsObject() && Args[ArgN]->ToObject()->Has(v8::String::New(Property.CStr()))) {
				v8::Handle<v8::Value> Val = Args[ArgN]->ToObject()->Get(v8::String::New(Property.CStr()));
				 QmAssertR(Val->IsBoolean(), TStr::Fmt("Argument %d, property %s expected to be boolean", ArgN, Property.CStr()));
				 return static_cast<bool>(Val->BooleanValue());
			}
		}
		return DefVal;
	}
        
	/// Check if argument ArgN is of type integer
	static bool IsArgInt32(const v8::Arguments& Args, const int& ArgN) {
		v8::HandleScope HandleScope;
		QmAssertR(Args.Length() > ArgN, TStr::Fmt("Missing argument %d", ArgN));
		v8::Handle<v8::Value> Val = Args[ArgN];
		return Val->IsInt32();
	}

	/// Extract argument ArgN as integer
	static int GetArgInt32(const v8::Arguments& Args, const int& ArgN) {
		v8::HandleScope HandleScope;
		QmAssertR(Args.Length() > ArgN, TStr::Fmt("Missing argument %d", ArgN));
		v8::Handle<v8::Value> Val = Args[ArgN];
		QmAssertR(Val->IsInt32(), TStr::Fmt("Argument %d expected to be int32", ArgN));
		return static_cast<int>(Val->Int32Value());
	}

	/// Extract argument ArgN as integer, and use DefVal in case when not present
	static int GetArgInt32(const v8::Arguments& Args, const int& ArgN, const int& DefVal) {
		v8::HandleScope HandleScope;
		if (Args.Length() > ArgN) {
			v8::Handle<v8::Value> Val = Args[ArgN];
			QmAssertR(Val->IsInt32(), TStr::Fmt("Argument %d expected to be int32", ArgN));
			return static_cast<int>(Val->Int32Value());
		}
		return DefVal;
	}
	/// Extract argument ArgN property as int
	static int GetArgInt32(const v8::Arguments& Args, const int& ArgN, const TStr& Property, const int& DefVal) {
		v8::HandleScope HandleScope;
		if (Args.Length() > ArgN) {			
			if (Args[ArgN]->IsObject() && Args[ArgN]->ToObject()->Has(v8::String::New(Property.CStr()))) {
				v8::Handle<v8::Value> Val = Args[ArgN]->ToObject()->Get(v8::String::New(Property.CStr()));
				 QmAssertR(Val->IsInt32(), TStr::Fmt("Argument %d, property %s expected to be int32", ArgN, Property.CStr()));
				 return Val->ToNumber()->Int32Value();
			}
		}
		return DefVal;
	}
     
   	/// Check if argument ArgN is of type double
	static bool IsArgFlt(const v8::Arguments& Args, const int& ArgN) {
		v8::HandleScope HandleScope;
		QmAssertR(Args.Length() > ArgN, TStr::Fmt("Missing argument %d", ArgN));
		v8::Handle<v8::Value> Val = Args[ArgN];
		return Val->IsNumber();
	}

	/// Extract argument ArgN as double
	static double GetArgFlt(const v8::Arguments& Args, const int& ArgN) {
		v8::HandleScope HandleScope;
		QmAssertR(Args.Length() > ArgN, TStr::Fmt("Missing argument %d", ArgN));
		v8::Handle<v8::Value> Val = Args[ArgN];
		QmAssertR(Val->IsNumber(), TStr::Fmt("Argument %d expected to be double", ArgN));
		return static_cast<double>(Val->NumberValue());
	}

	/// Check if argument ArgN belongs to a given class
	static bool IsArgClass(const v8::Arguments& Args, const int& ArgN, const TStr& ClassNm) {
		QmAssertR(Args.Length() > ArgN, TStr::Fmt("Missing argument %d of class %s", ArgN, ClassNm.CStr()));
        QmAssertR(Args[ArgN]->IsObject(), "Argument expected to be '" + ClassNm + "' but is not even an object!");
		v8::Handle<v8::Value> Val = Args[ArgN];
	 	v8::Handle<v8::Object> Data = v8::Handle<v8::Object>::Cast(Val);			
		TStr ClassStr = GetClass(Data);
		return ClassStr.EqI(ClassNm);
	}

	/// Extract argument ArgN as a js object
	static TJsObj* GetArgObj(const v8::Arguments& Args, const int& ArgN) {
		v8::Handle<v8::Value> Val = Args[ArgN];
    	v8::Handle<v8::Object> Data = v8::Handle<v8::Object>::Cast(Val);	
		v8::Local<v8::External> WrappedObject = v8::Local<v8::External>::Cast(Data->GetInternalField(0));
		return static_cast<TJsObj*>(WrappedObject->Value());		
	}

	/// Extract argument ArgN as double, and use DefVal in case when not present
	static double GetArgFlt(const v8::Arguments& Args, const int& ArgN, const double& DefVal) {
		v8::HandleScope HandleScope;
		if (Args.Length() > ArgN) {
			v8::Handle<v8::Value> Val = Args[ArgN];
			QmAssertR(Val->IsNumber(), TStr::Fmt("Argument %d expected to be double", ArgN));
			return static_cast<double>(Val->NumberValue());
		}
		return DefVal;
	}
    
   	/// Check if argument ArgN is of type json
	static bool IsArgJson(const v8::Arguments& Args, const int& ArgN) {
		v8::HandleScope HandleScope;
		QmAssertR(Args.Length() > ArgN, TStr::Fmt("Missing argument %d", ArgN));
		v8::Handle<v8::Value> Val = Args[ArgN];
		return Val->IsObject();
	}    

	/// Extract Val as JSon object, and serialize it to TStr
	static TStr GetValJsonStr(const v8::Handle<v8::Value> Val) {
		v8::HandleScope HandleScope;
		QmAssertR(Val->IsObject(), "Val expected to be object");
		TStr JsonStr = TJsUtil::V8JsonToStr(Val);
		return JsonStr;
	}

	/// Extract argument ArgN as JSon object, and serialize it to TStr
	static TStr GetArgJsonStr(const v8::Arguments& Args, const int& ArgN) {
		v8::HandleScope HandleScope;
		QmAssertR(Args.Length() > ArgN, TStr::Fmt("Missing argument %d", ArgN));
		v8::Handle<v8::Value> Val = Args[ArgN];
		QmAssertR(Val->IsObject(), TStr::Fmt("Argument %d expected to be json", ArgN));
		TStr JsonStr = TJsUtil::V8JsonToStr(Val);
		return JsonStr;
	}

	static TStr GetArgJsonStr(const v8::Arguments& Args, const int& ArgN, const TStr& Property) {
		v8::HandleScope HandleScope;
		QmAssertR(Args.Length() > ArgN, TStr::Fmt("TJsObjUtil::GetArgJsonStr : Missing argument %d", ArgN));
		QmAssertR(Args[ArgN]->IsObject() &&
			Args[ArgN]->ToObject()->Has(v8::String::New(Property.CStr())),
			TStr::Fmt("TJsObjUtil::GetArgJsonStr : Argument %d must be an object with property %s", ArgN, Property.CStr()));

		v8::Handle<v8::Value> Val = Args[ArgN]->ToObject()->Get(v8::String::New(Property.CStr()));
		QmAssertR(Val->IsObject(), TStr::Fmt("TJsObjUtil::GetArgJsonStr : Args[%d].%s expected to be json", ArgN, Property.CStr()));
		TStr JsonStr = TJsUtil::V8JsonToStr(Val);
		return JsonStr;
	}

	/// Extract argument ArgN as JSon object, and transform it to PJsonVal
	static PJsonVal GetArgJson(const v8::Arguments& Args, const int& ArgN) {
		TStr JsonStr = GetArgJsonStr(Args, ArgN);
		PJsonVal Val = TJsonVal::GetValFromStr(JsonStr);
		if (!Val->IsDef()) { throw TQmExcept::New("Error parsing '" + JsonStr + "'."); }
		return Val;
	}

	/// Extract Val as JSon object, and transform it to PJsonVal
	static PJsonVal GetValJson(const v8::Handle<v8::Value> Val) {
		TStr JsonStr = GetValJsonStr(Val);
		PJsonVal JsonVal = TJsonVal::GetValFromStr(JsonStr);
		if (!JsonVal->IsDef()) { throw TQmExcept::New("Error parsing '" + JsonStr + "'."); }
		return JsonVal;
	}

	/// Extract argument ArgN property as json
	static PJsonVal GetArgJson(const v8::Arguments& Args, const int& ArgN, const TStr& Property) {
		v8::HandleScope HandleScope;
		QmAssertR(Args.Length() > ArgN, TStr::Fmt("TJsObjUtil::GetArgJson : Missing argument %d", ArgN));
		QmAssertR(Args[ArgN]->IsObject(), TStr::Fmt("TJsObjUtil::GetArgJson : Argument %d must be an object", ArgN));
		QmAssertR(Args[ArgN]->ToObject()->Has(v8::String::New(Property.CStr())), TStr::Fmt("TJsObjUtil::GetArgJson : Argument %d must have property %s", ArgN, Property.CStr()));
		TStr JsonStr = GetArgJsonStr(Args, ArgN, Property);
		PJsonVal Val = TJsonVal::GetValFromStr(JsonStr);
		if (!Val->IsDef()) { throw TQmExcept::New("TJsObjUtil::GetArgJson : Error parsing '" + JsonStr + "'."); }
		return Val;
	}

	static bool IsArgFun(const v8::Arguments& Args, const int& ArgN) {
		v8::HandleScope HandleScope;
		QmAssertR(Args.Length() > ArgN, TStr::Fmt("Missing argument %d", ArgN));
		v8::Handle<v8::Value> Val = Args[ArgN];
		return Val->IsFunction();
	}

	/// Extract argument ArgN as JavaScript function
	static v8::Handle<v8::Function> GetArgFun(const v8::Arguments& Args, const int& ArgN) {
		v8::HandleScope HandleScope;
		QmAssertR(Args.Length() > ArgN, TStr::Fmt("Missing argument %d", ArgN));
		v8::Handle<v8::Value> Val = Args[ArgN];
		QmAssertR(Val->IsFunction(), TStr::Fmt("Argument %d expected to be function", ArgN));
		return HandleScope.Close(v8::Handle<v8::Function>::Cast(Val));
	}
	
	/// Extract argument ArgN as persistent JavaScript function
	static v8::Persistent<v8::Function> GetArgFunPer(const v8::Arguments& Args, const int& ArgN) {
		v8::HandleScope HandleScope;
		QmAssertR(Args.Length() > ArgN, TStr::Fmt("Missing argument %d", ArgN));
		v8::Handle<v8::Value> Val = Args[ArgN];
		QmAssertR(Val->IsFunction(), TStr::Fmt("Argument %d expected to be function", ArgN));
		return v8::Persistent<v8::Function>::New(v8::Handle<v8::Function>::Cast(Val));
	}

	/// Extract argument ArgN property as persistent Javascript function
	static v8::Persistent<v8::Function> GetArgFunPer(const v8::Arguments& Args, const int& ArgN, const TStr& Property) {
		v8::HandleScope HandleScope;
		QmAssertR(Args.Length() > ArgN, TStr::Fmt("TJsObjUtil::GetArgFunPer : Missing argument %d", ArgN));
		QmAssertR(Args[ArgN]->IsObject() &&
			Args[ArgN]->ToObject()->Has(v8::String::New(Property.CStr())),
			TStr::Fmt("TJsObjUtil::GetArgFunPer : Argument %d must be an object with property %s", ArgN, Property.CStr()));
		v8::Handle<v8::Value> Val = Args[ArgN]->ToObject()->Get(v8::String::New(Property.CStr()));
		QmAssertR(Val->IsFunction(), TStr::Fmt("TJsObjUtil::GetArgFunPer Argument[%d].%s expected to be function", ArgN, Property.CStr()));
		//return HandleScope.Close(v8::Handle<v8::Function>::Cast(Val));
		return v8::Persistent<v8::Function>::New(v8::Handle<v8::Function>::Cast(Val));
	}

};

///////////////////////////////
// JavaScript Server Function
class TJsSrvFun : public TSAppSrvFun {
private:
	/// JS script context
	TWPt<TScript> Js;

	TJsSrvFun(TWPt<TScript> _Js, const TStr& _FunNm): 
        TSAppSrvFun(_FunNm, saotCustom), Js(_Js) { }
public:
	static PSAppSrvFun New(TWPt<TScript> Js, const TStr& FunNm) { 
		return new TJsSrvFun(Js, FunNm); }
	void Exec(const TStrKdV& FldNmValPrV, const PSAppSrvRqEnv& RqEnv);
};

///////////////////////////////
// JavaScript Server Function
class TJsAdminSrvFun : public TSAppSrvFun {
private:
    /// List of existing JS contexts
    TVec<TWPt<TScript> > ScriptV;

	TJsAdminSrvFun(const TVec<PScript>& _ScriptV, const TStr& _FunNm): 
        TSAppSrvFun(_FunNm, saotCustom) { }
public:
	static PSAppSrvFun New(const TVec<PScript>& ScriptV, const TStr& FunNm) { 
		return new TJsAdminSrvFun(ScriptV, FunNm); }
	void Exec(const TStrKdV& FldNmValPrV, const PSAppSrvRqEnv& RqEnv);
};

///////////////////////////////
// JavaScript Store Trigger
class TJsStoreTrigger : public TStoreTrigger {
private:
	/// JS script context
	TWPt<TScript> Js;
	// callbacks
	v8::Persistent<v8::Function> OnAddFun;
	v8::Persistent<v8::Function> OnUpdateFun;
	v8::Persistent<v8::Function> OnDeleteFun;

public:
	TJsStoreTrigger(TWPt<TScript> _Js, v8::Handle<v8::Object> TriggerVal);
	static PStoreTrigger New(TWPt<TScript> Js, v8::Handle<v8::Object> TriggerVal) {
		return new TJsStoreTrigger(Js, TriggerVal); }

	void OnAdd(const TRec& Rec);
	void OnUpdate(const TRec& Rec);
	void OnDelete(const TRec& Rec);
};

///////////////////////////////
// JavaScript WebPgFetch Request
class TJsFetchRq {
private:
	/// HTTP request header
	PHttpRq HttpRq; 
	/// True when there is data expected
	TBool JsonP;
	/// on success callback
	v8::Persistent<v8::Function> OnSuccessFun; 
	/// on error callback
	v8::Persistent<v8::Function> OnErrorFun; 

public:
	TJsFetchRq() { }
	/// new request with javascript callbacks
	TJsFetchRq(const PHttpRq& _HttpRq, const bool& _JsonP, 
		const v8::Persistent<v8::Function>& _OnSuccessFun,
		const v8::Persistent<v8::Function>& _OnErrorFun): 
			HttpRq(_HttpRq), JsonP(_JsonP), 
			OnSuccessFun(_OnSuccessFun), OnErrorFun(_OnErrorFun) { }

	/// Get requested URL
	TStr GetUrlStr() const { return HttpRq->GetUrl()->GetUrlStr(); }
	/// Get request HTTP request
	PHttpRq GetHttpRq() const { return HttpRq; }
	/// Requires response data
	bool IsJson() const { return JsonP; }
	/// Is there on success callback
	bool IsOnSuccess() const { return !OnSuccessFun.IsEmpty(); }
	/// Get on success callback
	v8::Persistent<v8::Function> GetOnSuccess() const { return OnSuccessFun; }
	/// IS there on success callback
	bool IsOnError() const { return !OnErrorFun.IsEmpty(); }
	/// Get on success callback
	v8::Persistent<v8::Function> GetOnError() const { return OnErrorFun; }
};

///////////////////////////////
// JavaScript WebPgFetch
class TJsFetch : private TWebPgFetch {
private:
	/// JS script context
	TWPt<TScript> Js;
	/// List of current request callbacks
	THash<TInt, TJsFetchRq> CallbackH;

protected:
	void OnFetch(const int& FId, const PWebPg& WebPg);
	void OnError(const int& FId, const TStr& MsgStr);

public:
	TJsFetch(TWPt<TScript> _Js): Js(_Js) { PutMxConns(10); }
	
	void Fetch(const TJsFetchRq& Rq);
};

///////////////////////////////
// JavaScript QMiner Base
//# 
//# ## Core QMiner objects
//# 
//# ### QMiner
//# 
//# QMiner (`qm`) is the core object in the API and is available in any script.
class TJsBase {
public:
	/// JS script context
	TWPt<TScript> Js;
	/// QMiner base
	TWPt<TBase> Base;
	
private:
	/// Object utility class
	typedef TJsObjUtil<TJsBase> TJsBaseUtil;

    TJsBase(TWPt<TScript> _Js);
public:
	static v8::Persistent<v8::Object> New(TWPt<TScript> Js) { 
		return TJsBaseUtil::New(new TJsBase(Js)); }
    ~TJsBase() { }

	/// template
    static v8::Handle<v8::ObjectTemplate> GetTemplate();

    // temporary stuff
	JsDeclareProperty(analytics); // deprecated    
	JsDeclareFunction(op); // soon to be deprecated, functionality moved to TJsRecSet

	//# 
	//# **Functions and properties:**
	//# 
    //#- `store = qm.store(storeName)` -- store with name `storeName`; `store = null` when no such store
	JsDeclareFunction(store);
    //#- `strArr = qm.getStoreList()` -- an array of strings listing all existing stores
	JsDeclareFunction(getStoreList);
    //#- `qm.createStore(storeDef)` -- create new store(s) based on given `storeDef` (Json) [definition](Store Definition)
    //#- `qm.createStore(storeDef, storeSizeInMB)` -- create new store(s) based on given `storeDef` (Json) [definition](Store Definition)
	JsDeclareFunction(createStore);
    //#- `rs = qm.search(query)` -- execute `query` (Json) specified in [QMiner Query Language](Query Language) 
    //#   and returns a record set `rs` with results
	JsDeclareFunction(search);   
    //#- `qm.gc()` -- start garbage collection to remove records outside time windows
	JsDeclareFunction(gc);
	//#- `sa = qm.newStreamAggr(paramJSON)` -- create a new [Stream Aggregate](Stream-Aggregates) object `sa`. The constructor parameters are stored in `paramJSON` object. `paramJSON` must contain field `type` which defines the type of the aggregate.
	//#- `sa = qm.newStreamAggr(paramJSON, storeName)` -- create a new [Stream Aggregate](Stream-Aggregates) object `sa`. The constructor parameters are stored in `paramJSON` object. `paramJSON` must contain field `type` which defines the type of the aggregate. Second parameter `storeName` is used to register the stream aggregate for events on the appropriate store.
	//#- `sa = qm.newStreamAggr(paramJSON, storeNameArr)` -- create a new [Stream Aggregate](Stream-Aggregates) object `sa`. The constructor parameters are stored in `paramJSON` object. `paramJSON` must contain field `type` which defines the type of the aggregate. Second parameter `storeNameArr` is an array of store names, where the stream aggregate will be registered.
	//#- `sa = qm.newStreamAggr(funObj)` -- create a new [Stream Aggregate](Stream-Aggregates). The function object `funObj` defines the aggregate name and four callbacks: onAdd (takes record as input), onUpdate (takes record as input), onDelete (takes record as input) and saveJson (takes one numeric parameter - limit) callbacks. An example: `funObj = new function () {this.name = 'aggr1'; this.onAdd = function (rec) { }; this.onUpdate = function (rec) { }; this.onDelete = function (rec) { };  this.saveJson = function (limit) { return {}; } }`.
	//#- `sa = qm.newStreamAggr(funObj, storeName)` -- create a new [Stream Aggregate](Stream-Aggregates). The function object `funObj` defines the aggregate name and four callbacks: onAdd (takes record as input), onUpdate (takes record as input), onDelete (takes record as input) and saveJson (takes one numeric parameter - limit) callbacks. An example: `funObj = new function () {this.name = 'aggr1'; this.onAdd = function (rec) { }; this.onUpdate = function (rec) { }; this.onDelete = function (rec) { };  this.saveJson = function (limit) { return {}; } }`.  Second parameter `storeName` is used to register the stream aggregate for events on the appropriate store.
	//#- `sa = qm.newStreamAggr(funObj, storeNameArr)` -- create a new [Stream Aggregate](Stream-Aggregates). The function object `funObj` defines the aggregate name and four callbacks: onAdd (takes record as input), onUpdate (takes record as input), onDelete (takes record as input) and saveJson (takes one numeric parameter - limit) callbacks. An example: `funObj = new function () {this.name = 'aggr1'; this.onAdd = function (rec) { }; this.onUpdate = function (rec) { }; this.onDelete = function (rec) { };  this.saveJson = function (limit) { return {}; } }`.  Second parameter `storeNameArr` is an array of store names, where the stream aggregate will be registered.
	//#- `sa = qm.newStreamAggr(ftrExtObj)` -- create a new [Stream Aggregate](Stream-Aggregates). The `ftrExtObj = {type : 'ftrext', name : 'aggr1', featureSpace: fsp }` object has three parameters: `type='ftrext'`,`name` (string) and feature space `featureSpace` whose value is a feature space object.
	//#- `sa = qm.newStreamAggr(ftrExtObj, storeName)` -- create a new [Stream Aggregate](Stream-Aggregates). The `ftrExtObj = {type : 'ftrext', name : 'aggr1', featureSpace: fsp }` object has three parameters: `type='ftrext'`,`name` (string) and feature space `featureSpace` whose value is a feature space object.  Second parameter `storeName` is used to register the stream aggregate for events on the appropriate store.
	//#- `sa = qm.newStreamAggr(ftrExtObj, storeNameArr)` -- create a new [Stream Aggregate](Stream-Aggregates). The `ftrExtObj = {type : 'ftrext', name : 'aggr1', featureSpace: fsp }` object has three parameters: `type='ftrext'`,`name` (string) and feature space `featureSpace` whose value is a feature space object.  Second parameter `storeNameArr` is an array of store names, where the stream aggregate will be registered.
	JsDeclareFunction(newStreamAggr);
	//#- `sa = qm.getStreamAggr(saName)` -- gets the stream aggregate `sa` given name (string).
	JsDeclareFunction(getStreamAggr);
	//#- `strArr = qm.getStreamAggrNames()` -- gets the stream aggregate names of stream aggregates in the default stream aggregate base.
	JsDeclareFunction(getStreamAggrNames);
	//#JSIMPLEMENT:src/qminer/qminer.js    
};

//# 
//# ### Stream Aggregate
//# 
//# Stream aggregates are objects used for processing data streams - their main functionality includes four functions: onAdd, onUpdate, onDelte process a record, and saveJson which returns a JSON object that describes the aggregate's state.
class TJsSA {
public:
	/// JS script context
	TWPt<TScript> Js;
	/// QMiner base
	TWPt<TStreamAggr> SA;

private:
	/// Object utility class
	typedef TJsObjUtil<TJsSA> TJsSAUtil;

	TJsSA(TWPt<TScript> _Js, TWPt<TStreamAggr> _SA) : Js(_Js), SA(_SA) { }
public:
	static v8::Persistent<v8::Object> New(TWPt<TScript> Js, TWPt<TStreamAggr> SA) {
		return TJsSAUtil::New(new TJsSA(Js, SA));
	}

	~TJsSA() { }

	/// template
	static v8::Handle<v8::ObjectTemplate> GetTemplate();

	//# 
	//# **Functions and properties:**
	//# 
	//#- `str = sa.name` -- returns the name (unique) of the stream aggregate
	JsDeclareProperty(name);
	//#- `sa = sa.onAdd(rec)` -- executes onAdd function given an input record `rec` and returns self
	JsDeclareFunction(onAdd);
	//#- `sa = sa.onUpdate(rec)` -- executes onUpdate function given an input record `rec` and returns self
	JsDeclareFunction(onUpdate);
	//#- `sa = sa.onDelete(rec)` -- executes onDelete function given an input record `rec` and returns self
	JsDeclareFunction(onDelete);
	//#- `objJSON = sa.saveJson(limit)` -- executes saveJson given an optional number parameter `limit`, whose meaning is specific to each type of stream aggregate
	JsDeclareFunction(saveJson);
	//#- `sa = sa.save(fout)` -- executes save function given output stream `fout` as input. returns self.
	JsDeclareFunction(save);
	//#- `sa = sa.load(fin)` -- executes load function given input stream `fin` as input. returns self.
	JsDeclareFunction(load);
	//#- `objJSON = sa.val` -- same as sa.saveJson(-1)
	JsDeclareProperty(val);
	// IInt
	//#- `num = sa.getInt()` -- returns a number if sa implements the interface IInt
	JsDeclareFunction(getInt);
	// IFlt
	//#- `num = sa.getFlt()` -- returns a number if sa implements the interface IFlt
	JsDeclareFunction(getFlt);
	// ITm
	//#- `num = sa.getTm()` -- returns a number if sa implements the interface ITm. The result is a windows timestamp (number of milliseconds since 1601)
	JsDeclareFunction(getTm);
	// IFltVec
	//#- `num = sa.getFltLen()` -- returns a number (internal vector length) if sa implements the interface IFltVec.
	JsDeclareFunction(getFltLen);
	//#- `num = sa.getFltAt(idx)` -- returns a number (element at index) if sa implements the interface IFltVec.
	JsDeclareFunction(getFltAt);
	//#- `vec = sa.getFltV()` -- returns a dense vector if sa implements the interface IFltVec.
	JsDeclareFunction(getFltV);
	// ITmVec
	//#- `num = sa.getTmLen()` -- returns a number (timestamp vector length) if sa implements the interface ITmVec.
	JsDeclareFunction(getTmLen);
	//#- `num = sa.getTmAt(idx)` -- returns a number (windows timestamp at index) if sa implements the interface ITmVec.
	JsDeclareFunction(getTmAt);
	//#- `vec = sa.getTmV()` -- returns a dense vector of windows timestamps if sa implements the interface ITmVec.
	JsDeclareFunction(getTmV);
	// IFltTmIO
	//#- `num = sa.getInFlt()` -- returns a number (input value arriving in the buffer) if sa implements the interface IFltTmIO.
	JsDeclareFunction(getInFlt);
	//#- `num = sa.getInTm()` -- returns a number (windows timestamp arriving in the buffer) if sa implements the interface IFltTmIO.
	JsDeclareFunction(getInTm);
	//#- `vec = sa.getOutFltV()` -- returns a dense vector (values leaving the buffer) if sa implements the interface IFltTmIO.
	JsDeclareFunction(getOutFltV);
	//#- `vec = sa.getOutTmV()` -- returns a dense vector (windows timestamps leaving the bugger) if sa implements the interface IFltTmIO.
	JsDeclareFunction(getOutTmV);
	//#- `num = sa.getN()` -- returns a number of records in the input buffer if sa implements the interface IFltTmIO.
	JsDeclareFunction(getN);

};

///////////////////////////////
// JavaScript Stream Aggregator
class TJsStreamAggr :
	public TStreamAggr,
	public TStreamAggrOut::IInt,
	//public TStreamAggrOut::IFlt,	
	//public TStreamAggrOut::ITm,
	public TStreamAggrOut::IFltTmIO,
	public TStreamAggrOut::IFltVec,
	public TStreamAggrOut::ITmVec,
	public TStreamAggrOut::INmFlt,
	public TStreamAggrOut::INmInt,
	// combinations
	public TStreamAggrOut::IFltTm
	//public TStreamAggrOut::IFltVecTm
{
private:
	/// JS script context
	TWPt<TScript> Js;
	// callbacks
	v8::Persistent<v8::Function> OnAddFun;
	v8::Persistent<v8::Function> OnUpdateFun;
	v8::Persistent<v8::Function> OnDeleteFun;
	v8::Persistent<v8::Function> SaveJsonFun;

	v8::Persistent<v8::Function> GetIntFun;
	// IFlt 
	v8::Persistent<v8::Function> GetFltFun;
	// ITm 
	v8::Persistent<v8::Function> GetTmMSecsFun;
	// IFltTmIO 
	v8::Persistent<v8::Function> GetInFltFun;
	v8::Persistent<v8::Function> GetInTmMSecsFun;
	v8::Persistent<v8::Function> GetOutFltVFun;
	v8::Persistent<v8::Function> GetOutTmMSecsVFun;
	v8::Persistent<v8::Function> GetNFun;
	// IFltVec
	v8::Persistent<v8::Function> GetFltLenFun;
	v8::Persistent<v8::Function> GetFltAtFun;
	v8::Persistent<v8::Function> GetFltVFun;
	// ITmVec
	v8::Persistent<v8::Function> GetTmLenFun;
	v8::Persistent<v8::Function> GetTmAtFun;
	v8::Persistent<v8::Function> GetTmVFun;
	// INmFlt 
	v8::Persistent<v8::Function> IsNmFltFun;
	v8::Persistent<v8::Function> GetNmFltFun;
	v8::Persistent<v8::Function> GetNmFltVFun;
	// INmInt
	v8::Persistent<v8::Function> IsNmFun;
	v8::Persistent<v8::Function> GetNmIntFun;
	v8::Persistent<v8::Function> GetNmIntVFun;

public:
	TJsStreamAggr(TWPt<TScript> _Js, const TStr& _AggrNm, v8::Handle<v8::Object> TriggerVal);
	static PStreamAggr New(TWPt<TScript> Js, const TStr& _AggrNm, v8::Handle<v8::Object> TriggerVal) {
		return new TJsStreamAggr(Js, _AggrNm, TriggerVal);
	}

	void OnAddRec(const TRec& Rec);
	void OnUpdateRec(const TRec& Rec);
	void OnDeleteRec(const TRec& Rec);
	PJsonVal SaveJson(const int& Limit) const;

	// stream aggregator type name 
	static TStr GetType() { return "javaScript"; }
	TStr Type() const { return GetType(); }
	void _Save(TSOut& SOut) const;
	v8::Persistent<v8::Function> SaveFun;
	void _Load(TSIn& SIn);
	v8::Persistent<v8::Function> LoadFun;

	// IInt
	int GetInt() const;
	// IFlt 
	double GetFlt() const;
	// ITm 
	uint64 GetTmMSecs() const;
	// IFltTmIO 
	double GetInFlt() const;
	uint64 GetInTmMSecs() const;
	void GetOutFltV(TFltV& ValV) const;
	void GetOutTmMSecsV(TUInt64V& MSecsV) const;
	int GetN() const;
	// IFltVec
	int GetFltLen() const;
	double GetFlt(const TInt& ElN) const; // GetFltAtFun
	void GetFltV(TFltV& ValV) const;
	// ITmVec
	int GetTmLen() const;
	uint64 GetTm(const TInt& ElN) const; // GetTmAtFun
	void GetTmV(TUInt64V& TmMSecsV) const;
	// INmFlt 
	bool IsNmFlt(const TStr& Nm) const;
	double GetNmFlt(const TStr& Nm) const;
	void GetNmFltV(TStrFltPrV& NmFltV) const;
	// INmInt
	bool IsNm(const TStr& Nm) const;
	double GetNmInt(const TStr& Nm) const;
	void GetNmIntV(TStrIntPrV& NmIntV) const;
};


///////////////////////////////
// QMiner-JavaScript-Store
//# 
//# ### Store
//# 
//# Store holds records. Each record has a unique 64-bit ID. Record ID can be used to directly
//# access the record from the store using index operator:
//# ```JavaScript
//# var store = qm.store("storeName");
//# var record = store[1234];
//# ```
class TJsStore {
private:
	/// JS script context
	TWPt<TScript> Js;	
	TWPt<TStore> Store;

	typedef TJsObjUtil<TJsStore> TJsStoreUtil;

	TJsStore(TWPt<TScript> _Js, TWPt<TStore> _Store): Js(_Js), Store(_Store) { }
public:
	static v8::Persistent<v8::Object> New(TWPt<TScript> Js, TWPt<TStore> Store) {
		return TJsStoreUtil::New(new TJsStore(Js, Store), Js, "qm.storeProto");
	}
	/*static v8::Persistent<v8::Object> New(TWPt<TScript> Js, TWPt<TStore> Store) { 
		return TJsStoreUtil::New(new TJsStore(Js, Store)); }*/
	~TJsStore() { }

	// template
	static v8::Handle<v8::ObjectTemplate> GetTemplate();

	//# 
	//# **Functions and properties:**
	//#     
    //#- `str = store.name` -- name of the store
	JsDeclareProperty(name);
    //#- `bool = store.empty` -- `bool = true` when store is empty
	JsDeclareProperty(empty);
    //#- `len = store.length` -- number of records in the store
	JsDeclareProperty(length);
    //#- `rs = store.recs` -- create a record set containing all the records from the store
	JsDeclareProperty(recs);
    //#- `objArr = store.fields` -- array of all the field descriptor JSON objects
	JsDeclareProperty(fields);
    //#- `objArr = store.joins` -- array of all the join names
	JsDeclareProperty(joins);	
    //#- `objArr = store.keys` -- array of all the [index keys](#index-key) objects    
	JsDeclareProperty(keys);
    //#- `rec = store.first` -- first record from the store
    JsDeclareProperty(first);
    //#- `rec = store.last` -- last record from the store
    JsDeclareProperty(last);
    //#- `iter = store.forwardIter` -- returns iterator for iterating over the store from start to end
    JsDeclareProperty(forwardIter);
    //#- `iter = store.backwardIter` -- returns iterator for iterating over the store from end to start
    JsDeclareProperty(backwardIter);
    //#- `rec = store[recId]` -- get record with ID `recId`; 
    //#     returns `null` when no such record exists
	JsDeclIndexedProperty(indexId);
    //#- `rec = store.rec(recName)` -- get record named `recName`; 
    //#     returns `null` when no such record exists
	JsDeclareFunction(rec);
    //#- `recId = store.add(rec)` -- add record `rec` to the store and return its ID `recId`
	JsDeclareFunction(add);
    //#- `rec = store.newRec(recordJson)` -- creates new record `rec` by (JSON) value `recordJson` (not added to the store)
    JsDeclareFunction(newRec);
    //#- `rs = store.newRecSet(idVec)` -- creates new record set from an integer vector record IDs `idVec` (type la.newIntVec);
	JsDeclareFunction(newRecSet);
    //#- `rs = store.sample(sampleSize)` -- create a record set containing a random 
    //#     sample of `sampleSize` records
	JsDeclareFunction(sample);
    //#- `field = store.field(fieldName)` -- get details of field named `fieldName`
	JsDeclareFunction(field);
    //#- `key = store.key(keyName)` -- get [index key](#index-key) named `keyName`
	JsDeclareFunction(key);
    //#- `store.addTrigger(trigger)` -- add `trigger` to the store triggers. Trigger is a JS object with three properties `onAdd`, `onUpdate`, `onDelete` whose values are callbacks
	JsDeclareFunction(addTrigger);	
    //#- `sa = store.getStreamAggr(saName)` -- returns a stream aggregate `sa` whose name is `saName`
	JsDeclareFunction(getStreamAggr);
	//#- `strArr = store.getStreamAggrNames()` -- returns the names of all stream aggregators listening on the store as an array of strings `strArr`
	JsDeclareFunction(getStreamAggrNames);
	//#- `objJSON = store.toJSON()` -- returns the store as a JSON
	JsDeclareFunction(toJSON);
	//#JSIMPLEMENT:src/qminer/store.js

    //# 
    //# **Examples**:
    //# 
    //# ```JavaScript
    //# // adding new record
    //# qm.store("Movies").add({
    //#   Title: "The Hobbit: An Unexpected Journey", 
    //#   Year: 2012, 
    //#   directedBy: {
    //#     Name: "Peter Jackson",
    //#     Gender: "Male"
    //#   }
    //# }
    //# 
    //# // adding a trigger
    //# qm.store("People").addTrigger({
    //#   onAdd : function (person) { console.log("New record: " + person.Name); },
    //#   onUpdate : function (person) { console.log("Updated record: " + person.Name); },
    //#   onDelete : function (person) { console.log("Deleted record: " + person.Name); }
    //# });
    //# 
    //# // iterating over records
    //# var rs = qm.store("People");
    //# for (var i = 0; i < rs.length; i++) {
    //#   var rec = rs[i];
    //#   console.log(rec.Name + " (" + rec.Gender + ")");
    //# }
    //# ```    
};
    
///////////////////////////////
// JavaScript Store Iterator
//# 
//# ### Store iterator
//# 
class TJsStoreIter {
private:
	/// JS script context
	TWPt<TScript> Js;	
	TWPt<TStore> Store;
    PStoreIter Iter;

	typedef TJsObjUtil<TJsStoreIter> TJsStoreIterUtil;

	TJsStoreIter(TWPt<TScript> _Js, const TWPt<TStore>& _Store, 
        const PStoreIter& _Iter): Js(_Js), Store(_Store), Iter(_Iter) { }	
public:
	static v8::Persistent<v8::Object> New(TWPt<TScript> Js, 
        const TWPt<TStore>& Store, const PStoreIter& Iter) { 
		return TJsStoreIterUtil::New(new TJsStoreIter(Js, Store, Iter)); }
	~TJsStoreIter() { }

	static v8::Handle<v8::ObjectTemplate> GetTemplate();

	//# 
	//# **Functions and properties:**
	//#   
    //#- `store = iter.store` -- get the store
	JsDeclareProperty(store);
    //#- `rec = iter.rec` -- get current record
	JsDeclareProperty(rec);
    //#- `bool = iter.next()` -- moves to the next record or returns false if no record left; must be called at least once before `iter.rec` is available
    JsDeclareFunction(next);
};

///////////////////////////////
// JavaScript Record Comparator
class TJsRecCmp {
private:
	/// JS script context
	TWPt<TScript> Js;
	TWPt<TStore> Store;
	// callbacks
	v8::Persistent<v8::Function> CmpFun;

public:
	TJsRecCmp(TWPt<TScript> _Js, TWPt<TStore> _Store, 
        const v8::Persistent<v8::Function>& _CmpFun): 
            Js(_Js), Store(_Store), CmpFun(_CmpFun) { }

    bool operator()(const TUInt64IntKd& RecIdWgt1, const TUInt64IntKd& RecIdWgt2) const;
};

///////////////////////////////
// JavaScript Record Filter
class TJsRecFilter {
private:
	/// JS script context
	TWPt<TScript> Js;
	TWPt<TStore> Store;
	// callbacks
	v8::Persistent<v8::Function> FilterFun;

public:
	TJsRecFilter(TWPt<TScript> _Js, TWPt<TStore> _Store, 
        const v8::Persistent<v8::Function>& _FilterFun): 
            Js(_Js), Store(_Store), FilterFun(_FilterFun) { }

    bool operator()(const TUInt64IntKd& RecIdWgt) const;
};

///////////////////////////////
// JavaScript Record Splitter
class TJsRecSplitter {
private:
	/// JS script context
	TWPt<TScript> Js;
	TWPt<TStore> Store;
	// callbacks
	v8::Persistent<v8::Function> SplitterFun;

public:
	TJsRecSplitter(TWPt<TScript> _Js, TWPt<TStore> _Store, 
        const v8::Persistent<v8::Function>& _SplitterFun): 
            Js(_Js), Store(_Store), SplitterFun(_SplitterFun) { }

    bool operator()(const TUInt64IntKd& RecIdWgt1, const TUInt64IntKd& RecIdWgt2) const;
};

///////////////////////////////
// QMiner-JavaScript-Record-Set
//#
//# ### Record set
//#
//# Record set holds a subset of records from a store. Records are stored in a vector. 
//# It can also hold a vector of aggregates, which were computed over the records from 
//# the set.
class TJsRecSet {
private:
	/// JS script context
	TWPt<TScript> Js;	
	TWPt<TStore> Store;
	PRecSet RecSet;	

	typedef TJsObjUtil<TJsRecSet> TJsRecSetUtil;

	TJsRecSet(TWPt<TScript> _Js, const PRecSet& _RecSet);
public:
	static v8::Persistent<v8::Object> New(TWPt<TScript> Js, const PRecSet& RecSet);
	static PRecSet GetArgRecSet(const v8::Arguments& Args, const int& ArgN);
	~TJsRecSet() { }

	// template
	static v8::Handle<v8::ObjectTemplate> GetTemplate();
	//# 
	//# **Functions and properties:**
	//#   
	//#- `storeName = rs.store` -- store of the records
	JsDeclareProperty(store);
	//#- `len = rs.length` -- number of records in the set
	JsDeclareProperty(length);
	//#- `bool = rs.empty` -- `bool = true` when record set is empty
	JsDeclareProperty(empty);
	//#- `bool =  rs.weighted` -- `bool = true` when records in the set are assigned weights
	JsDeclareProperty(weighted);
    //#- `rec = rs[n]` -- return n-th record from the record set
	JsDeclIndexedProperty(indexId);
	//#- `rs2 = rs.clone()` -- creates new instance of record set
	JsDeclareFunction(clone);
	//#- `rs2 = rs.join(joinName)` -- executes a join `joinName` on the records in the set, result is another record set `rs2`.
	//#- `rs2 = rs.join(joinName, sampleSize)` -- executes a join `joinName` on a sample of `sampleSize` records in the set, result is another record set `rs2`.
	JsDeclareFunction(join);
	//#- `aggrsJSON = rs.aggr()` -- returns an object where keys are aggregate names and values are JSON serialized aggregate values of all the aggregates contained in the records set
	//#- `aggr = rs.aggr(aggrQueryJSON)` -- computes the aggregates based on the `aggrQueryJSON` parameter JSON object. If only one aggregate is involved and an array of JSON objects when more than one are returned.
	JsDeclareFunction(aggr);
	//#- `rs = rs.trunc(limit_num)` -- truncate to first `limit_num` record and return self.
	//#- `rs = rs.trunc(limit_num, offset_num)` -- truncate to `limit_num` record starting with `offset_num` and return self.
	JsDeclareFunction(trunc);
	//#- `rs2 = rs.sample(num)` -- create new record set by randomly sampling `num` records.
	JsDeclareFunction(sample);
	//#- `rs = rs.shuffle(seed)` -- shuffle order using random integer seed `seed`. Returns self.
	JsDeclareFunction(shuffle);
	//#- `rs = rs.reverse()` -- reverse record order. Returns self.
	JsDeclareFunction(reverse);
	//#- `rs = rs.sortById(asc)` -- sort records according to record id; if `asc > 0` sorted in ascending order. Returns self.
	JsDeclareFunction(sortById);
	//#- `rs = rs.sortByFq(asc)` -- sort records according to weight; if `asc > 0` sorted in ascending order. Returns self.
	JsDeclareFunction(sortByFq);
	//#- `rs = rs.sortByField(fieldName, asc)` -- sort records according to value of field `fieldName`; if `asc > 0` sorted in ascending order. Returns self.
	JsDeclareFunction(sortByField);
	//#- `rs = rs.sort(comparatorCallback)` -- sort records according to `comparator` callback. Example: rs.sort(function(rec,rec2) {return rec.Val < rec2.Val;} ) sorts rs in ascending order (field Val is assumed to be a num). Returns self.
   	JsDeclareFunction(sort);
	//#- `rs = rs.filterById(minId, maxId)` -- keeps only records with ids between `minId` and `maxId`. Returns self.
	JsDeclareFunction(filterById);
	//#- `rs = rs.filterByFq(minFq, maxFq)` -- keeps only records with weight between `minFq` and `maxFq`. Returns self.
	JsDeclareFunction(filterByFq);
	//#- `rs = rs.filterByField(fieldName, minVal, maxVal)` -- keeps only records with numeric value of field `fieldName` between `minVal` and `maxVal`. Returns self.
	//#- `rs = rs.filterByField(fieldName, minTm, maxTm)` -- keeps only records with value of time field `fieldName` between `minVal` and `maxVal`. Returns self.
	//#- `rs = rs.filterByField(fieldName, str)` -- keeps only records with string value of field `fieldName` equal to `str`. Returns self.
	JsDeclareFunction(filterByField);
	//#- `rs = rs.filter(filterCallback)` -- keeps only records that pass `filterCallback` function. Returns self.
	JsDeclareFunction(filter);
	//#- `rsArr = rs.split(splitterCallback)` -- split records according to `splitter` callback. Example: rs.split(function(rec,rec2) {return (rec2.Val - rec2.Val) > 10;} ) splits rs in whenever the value of field Val increases for more then 10. Result is an array of record sets. 
   	JsDeclareFunction(split);
    //#- `rs = rs.deleteRecs(rs2)` -- delete from `rs` records that are also in `rs2`. Returns self.
	JsDeclareFunction(deleteRecs);
    //#- `objsJSON = rs.toJSON()` -- provide json version of record set, useful when calling JSON.stringify
	JsDeclareFunction(toJSON);
	//#- `rs = rs.each(callback)` -- iterates through the record set and executes the callback function `callback` on each element. Returns self. Examples:
	//#  - `rs.each(function (rec) { console.log(JSON.stringify(rec)); })`
	//#  - `rs.each(function (rec, idx) { console.log(JSON.stringify(rec) + ', ' + idx); })`
	JsDeclareFunction(each);
	//#- `arr = rs.map(callback)` -- iterates through the record set, applies callback function `callback` to each element and returns new array with the callback outputs. Examples:
	//#  - `arr = rs.map(function (rec) { return JSON.stringify(rec); })`
	//#  - `arr = rs.map(function (rec, idx) {  return JSON.stringify(rec) + ', ' + idx; })`
	JsDeclareFunction(map);
	//#- `rs3 = rs.setintersect(rs2)` -- returns the intersection (record set) `rs3` between two record sets `rs` and `rs2`, which should point to the same store.
	JsDeclareFunction(setintersect);
	//#- `rs3 = rs.setunion(rs2)` -- returns the union (record set) `rs3` between two record sets `rs` and `rs2`, which should point to the same store.
	JsDeclareFunction(setunion);
	//#- `rs3 = rs.setdiff(rs2)` -- returns the set difference (record set) `rs3`=`rs`\`rs2`  between two record sets `rs` and `rs1`, which should point to the same store.
	JsDeclareFunction(setdiff);


    //# 
    //# **Examples**:
    //# 
    //# ```JavaScript
    //# TODO
    //# ```        
};

///////////////////////////////
// QMiner-JavaScript-Record
//#
//# ### Record
//#
class TJsRec {
public:
	/// JS script context
	TWPt<TScript> Js;	
	TWPt<TStore> Store;
	TRec Rec;
	TInt Fq;

private:
	typedef TJsObjUtil<TJsRec> TJsRecUtil;
	// we have a separate template for each store
	static TVec<v8::Persistent<v8::ObjectTemplate> > TemplateV;

	TJsRec(TWPt<TScript> _Js, const TRec& _Rec, const int& _Fq): 
		Js(_Js), Store(_Rec.GetStore()), Rec(_Rec), Fq(_Fq) { }
public:
	static v8::Persistent<v8::Object> New(TWPt<TScript> Js, const TRec& Rec, 
        const int& Fq = 0, const bool& MakeWeakP = true) { 
    		return TJsRecUtil::New(new TJsRec(Js, Rec, Fq), 
                GetTemplate(Js->Base, Rec.GetStore()), MakeWeakP); }
    static TRec GetArgRec(const v8::Arguments& Args, const int& ArgN);

	~TJsRec() { }

	static v8::Handle<v8::ObjectTemplate> GetTemplate(const TWPt<TBase>& Base, const TWPt<TStore>& Store);

	//# 
	//# **Functions and properties:**
	//#   
    //#- `recId = rec.$id` -- returns record ID
    JsDeclareProperty(id);
    //#- `recName = rec.$name` -- returns record name
    JsDeclareProperty(name);
    //#- `recFq = rec.$fq` -- returns record frequency (used for randomized joins)
	JsDeclareProperty(fq);
	//#- `recStore = rec.$store` -- returns record store
	JsDeclareProperty(store);
    //#- `rec['fieldName'] = val` -- sets the record's field `fieldName` to `val`. Equivalent: `rec.fieldName = val`.
	//#- `val = rec['fieldName']` -- gets the value `val` at field `fieldName`. Equivalent: `val = rec.fieldName`.
	JsDeclareSetProperty(getField, setField);
    //#- `rs = rec['joinName']` -- gets the record set if `joinName` is an index join. Equivalent: `rs = rec.joinName`. No setter currently.
	//#- `rec2 = rec['joinName']` -- gets the record `rec2` is the join `joinName` is a field join. Equivalent: `rec2 = rec.joinName`. No setter currently.
	JsDeclareProperty(join);
	JsDeclareProperty(sjoin);
    //#- `rec = rec.addJoin(joinName, joinRecord)` -- adds a join record `joinRecord` to join `jonName` (string). Returns self.
    //#- `rec = rec.addJoin(joinName, joinRecord, joinFrequency)` -- adds a join record `joinRecord` to join `jonName` (string) with join frequency `joinFrequency`. Returns self.
    JsDeclareFunction(addJoin);
    //#- `rec = rec.delJoin(joinName, joinRecord)` -- deletes join record `joinRecord` from join `joinName` (string). Returns self.
    //#- `rec = rec.delJoin(joinName, joinRecord, joinFrequency)` -- deletes join record `joinRecord` from join `joinName` (string) with join frequency `joinFrequency`. Return self.
    JsDeclareFunction(delJoin);
    //#- `objJSON = rec.toJSON()` -- provide json version of record, useful when calling JSON.stringify
    JsDeclareFunction(toJSON);
};

///////////////////////////////
// QMiner-JavaScript-IndexKey
//# 
//# ### Index key
//# 
class TJsIndexKey {
private:
	/// JS script context
	TWPt<TScript> Js;	
	TIndexKey IndexKey;

	typedef TJsObjUtil<TJsIndexKey> TJsIndexKeyUtil;

	TJsIndexKey(TWPt<TScript> _Js, const TIndexKey& _IndexKey): 
		Js(_Js), IndexKey(_IndexKey) { }	
public:
	static v8::Persistent<v8::Object> New(TWPt<TScript> Js, const TIndexKey& IndexKey) { 
		return TJsIndexKeyUtil::New(new TJsIndexKey(Js, IndexKey)); }
	~TJsIndexKey() { }

	static v8::Handle<v8::ObjectTemplate> GetTemplate();

	//# 
	//# **Functions and properties:**
	//#   
    //#- `storeName = key.store` -- gets the store name `storeName`
	JsDeclareProperty(store);				
    //#- `keyName = key.name` -- gets the key name
	JsDeclareProperty(name);
    //#- `strArr = key.voc` -- gets the array of words (as strings) in the vocabulary
	JsDeclareProperty(voc);
    //#- `strArr = key.fq` -- gets the array of weights (as strings) in the vocabulary
	JsDeclareProperty(fq);
};

///////////////////////////////
// QMiner-LinAlg
//# 
//# ## Linear Algebra
//# 
//# A global object `la` is used to construct vectors (sparse, dense) and matrices and 
//# it is available in any script. The object includes
//# several functions from linear algebra.
class TJsLinAlg {
public:
	/// JS script context
	TWPt<TScript> Js;    
private:	
	/// Object utility class
	typedef TJsObjUtil<TJsLinAlg> TJsLinAlgUtil;
    
    explicit TJsLinAlg(TWPt<TScript> _Js): Js(_Js) { }
public:
	static v8::Persistent<v8::Object> New(TWPt<TScript> Js) { 
		return TJsLinAlgUtil::New(new TJsLinAlg(Js)); }

	/// template
    static v8::Handle<v8::ObjectTemplate> GetTemplate();
	//# 
	//# **Functions and properties:**
	//# 
	//#- `vec = la.newVec()` -- generate an empty float vector
	//#- `vec = la.newVec({"vals":num, "mxvals":num2})` -- generate a vector with `num` zeros and reserve additional `num - num2` elements 
	//#- `vec = la.newVec(arr)` -- copy a javascript number array `arr` 
	//#- `vec = la.newVec(vec2)` -- clone a float vector `vec2`
	JsDeclareFunction(newVec);
	//#- `intVec = la.newIntVec()` -- generate an empty integer vector
	//#- `intVec = la.newIntVec({"vals":num, "mxvals":num2})` -- generate a vector with `num` zeros and reserve additional `num - num2` elements 
	//#- `intVec = la.newIntVec(arr)` -- copy a javascript int array `arr` 
	//#- `intVec = la.newIntVec(vec2)` -- clone an int vector `vec2`
	JsDeclareFunction(newIntVec);
	//#- `mat = la.newMat()` -- generates a 0x0 matrix
	//#- `mat = la.newMat({"rows":num, "cols":num2, "random":bool})` -- creates a matrix with `num` rows and `num2` columns and sets it to zero if the optional "random" property is set to `false` (default) and uniform random if "random" is `true`
	//#- `mat = la.newMat(nestedArr)` -- generates a matrix from a javascript array `nestedArr`, whose elements are arrays of numbers which correspond to matrix rows (row-major dense matrix)
	//#- `mat = la.newMat(mat2)` -- clones a dense matrix `mat2`
	JsDeclareFunction(newMat);
	//#- `spVec = la.newSpVec(len)` -- creates an empty sparse vector `spVec`, where `len` is an optional (-1 by default) integer parameter that sets the dimension
	//#- `spVec = la.newSpVec(nestedArr, len)` -- creats a sparse vector `spVec` from a javascript array `nestedArr`, whose elements are javascript arrays with two elements (integer row index and double value). `len` is optional and sets the dimension
	JsDeclareFunction(newSpVec);
	//#- `spMat = la.newSpMat()` -- creates an empty sparse matrix `spMat`
	//#- `spMat = la.newSpMat(rowIdxVec, colIdxVec, valVec)` -- creates an sparse matrix based on two int vectors `rowIdxVec` (row indices) and `colIdxVec` (column indices) and float vector of values `valVec`
	//#- `spMat = la.newSpMat(doubleNestedArr, rows)` -- creates an sparse matrix with `rows` rows (optional parameter), where `doubleNestedArr` is a javascript array of arrays that correspond to sparse matrix columns and each column is a javascript array of arrays corresponding to nonzero elements. Each element is an array of size 2, where the first number is an int (row index) and the second value is a number (value). Example: `spMat = linalg.newSpMat([[[0, 1.1], [1, 2.2], [3, 3.3]], [[2, 1.2]]], { "rows": 4 });`
	//#- `spMat = la.newSpMat({"rows":num, "cols":num2})` -- creates a sparse matrix with `num` rows and `num2` columns, which should be integers
	JsDeclareFunction(newSpMat);
	//#- `svdRes = la.svd(mat, k, {"iter":num, "tol":num2})` -- Computes a truncated svd decomposition mat ~ U S V^T.  `mat` is a dense matrix, integer `k` is the number of singular vectors, optional parameter JSON object contains properies `iter` (integer number of iterations `num`, default 100) and `tol` (the tolerance number `num2`, default 1e-6). The outpus are stored as two dense matrices: `svdRes.U`, `svdRes.V` and a dense float vector `svdRes.s`.
	//#- `svdRes = la.svd(spMat, k, {"iter":num, "tol":num2})` -- Computes a truncated svd decomposition spMat ~ U S V^T.  `spMat` is a sparse matrix, integer `k` is the number of singular vectors, optional parameter JSON object contains properies `iter` (integer number of iterations `num`, default 100) and `tol` (the tolerance number `num2`, default 1e-6). The outpus are stored as two dense matrices: `svdRes.U`, `svdRes.V` and a dense float vector `svdRes.s`.
	JsDeclareFunction(svd);
	//#- `qrRes = la.qr(mat, tol)` -- Computes a qr decomposition: mat = Q R.  `mat` is a dense matrix, optional parameter `tol` (the tolerance number, default 1e-6). The outpus are stored as two dense matrices: `qrRes.Q`, `qrRes.R`.
	JsDeclareFunction(qr);
    //TODO: #- `intVec = la.loadIntVeC(fin)` -- load integer vector from input stream `fin`.
    //JsDeclareFunction(loadIntVec);
	//#JSIMPLEMENT:src/qminer/linalg.js
};

///////////////////////////////
// QMiner-Vector
//# 
//# ### Vector
//# 
//# Vector is an array of objects implemented in glib/base/ds.h. 
//# Some functions are implemented for float vectors only. Using the global `la` object, flaot and int vectors can be generated in the following ways:
//# 
//# ```JavaScript
//# var vec = la.newVec(); //empty vector
//# var intVec = la.newIntVec(); //empty vector
//# // refer to la.newVec, la.newIntVec functions for alternative ways to generate vectors
//# ```
//# 
template <class TVal, class TAux> class TJsVec;

class TAuxFltV {
public:	
	static const TStr ClassId; //ClassId is set to "TFltV"
	static v8::Handle<v8::Value> GetObjVal(const double& Val, v8::HandleScope& Handlescope) {
		return Handlescope.Close(v8::Number::New(Val));
	}
	static double GetArgVal(const v8::Arguments& Args, const int& ArgN) {
		return TJsObjUtil<TJsVec<TFlt, TAuxFltV> >::GetArgFlt(Args, ArgN);
	}
	static double CastVal(const v8::Local<v8::Value>& Value) {
		return Value->ToNumber()->Value();
	}
};

class TAuxIntV {
public:	
	static const TStr ClassId; //ClassId is set to "TIntV"
	static v8::Handle<v8::Value> GetObjVal(const int& Val, v8::HandleScope& Handlescope) {
		return Handlescope.Close(v8::Integer::New(Val));
	}
	static int GetArgVal(const v8::Arguments& Args, const int& ArgN) {
		return TJsObjUtil<TJsVec<TInt, TAuxIntV> >::GetArgInt32(Args, ArgN);
	}
	static int CastVal(const v8::Local<v8::Value>& Value) {
		return Value->ToInt32()->Value();
	}
};

template <class TVal = TFlt, class TAux = TAuxFltV>
class TJsVec {
public:
	/// JS script context
	TWPt<TScript> Js;    
	typedef TVec<TVal> TValV;
	TValV Vec;
private:	
	/// Object utility class
	typedef TJsObjUtil<TJsVec<TVal, TAux> > TJsVecUtil;
    explicit TJsVec(TWPt<TScript> _Js): Js(_Js) { }	
public:	
	static v8::Persistent<v8::Object> New(TWPt<TScript> Js) {
		v8::Persistent<v8::Object> obj = TJsVecUtil::New(new TJsVec(Js));
		v8::Handle<v8::String> key = v8::String::New("class");
		v8::Handle<v8::String> value = v8::String::New(TAux::ClassId.CStr());
		obj->SetHiddenValue(key, value);		
		return  obj;
	}
	static v8::Persistent<v8::Object> New(TWPt<TScript> Js, const TValV& _Vec) {
		v8::Persistent<v8::Object> obj = New(Js);
		TJsVec::SetVec(obj, _Vec);		
		return  obj;
	}
	static TValV& GetVec(const v8::Handle<v8::Object> Obj) {
		return TJsVecUtil::GetSelf(Obj)->Vec;
	}
	static void SetVec(const v8::Handle<v8::Object> Obj, const TValV& _Vec) {
		TJsVecUtil::GetSelf(Obj)->Vec = _Vec;
	}
	
	/// template	
	static v8::Handle<v8::ObjectTemplate> GetTemplate();
	//# 
	//# **Functions and properties:**
	//# 
	//#- `num = vec.at(idx)` -- gets the value `num` of vector `vec` at index `idx`  (0-based indexing)
	//#- `num = intVec.at(idx)` -- gets the value `num` of integer vector `intVec` at index `idx`  (0-based indexing)
	JsDeclareFunction(at);
	//#- `vec2 = vec.subVec(intVec)` -- gets the subvector based on an index vector `intVec` (indices can repeat, 0-based indexing)
	//#- `intVec2 = intVec.subVec(intVec)` -- gets the subvector based on an index vector `intVec` (indices can repeat, 0-based indexing)
	JsDeclareFunction(subVec);
	//#- `num = vec[idx]; vec[idx] = num` -- get value `num` at index `idx`, set value at index `idx` to `num` of vector `vec`(0-based indexing)
	JsDeclGetSetIndexedProperty(indexGet, indexSet);
	//#- `vec = vec.put(idx, num)` -- set value of vector `vec` at index `idx` to `num` (0-based indexing). Returns self.
	//#- `intVec = intVec.put(idx, num)` -- set value of integer vector `intVec` at index `idx` to `num` (0-based indexing). Returns self.
	JsDeclareFunction(put);	
	//#- `len = vec.push(num)` -- append value `num` to vector `vec`. Returns `len` - the length  of the modified array
	//#- `len = intVec.push(num)` -- append value `num` to integer vector `intVec`. Returns `len` - the length  of the modified array
	JsDeclareFunction(push);
	//#- `len = vec.unshift(num)` -- insert value `num` to the begining of vector `vec`. Returns the length of the modified array.
	//#- `len = intVec.unshift(num)` -- insert value `num` to the begining of integer vector `intVec`. Returns the length of the modified array.
	JsDeclareFunction(unshift);
	//#- `len = vec.pushV(vec2)` -- append vector `vec2` to vector `vec`.
	//#- `len = intVec.pushV(intVec2)` -- append integer vector `intVec2` to integer vector `intVec`.
	JsDeclareTemplatedFunction(pushV);
	//#- `num = vec.sum()` -- return `num`: the sum of elements of vector `vec`
	//#- `num = intVec.sum()` -- return `num`: the sum of elements of integer vector `intVec`
	JsDeclareFunction(sum);
	//#- `idx = vec.getMaxIdx()` -- returns the integer index `idx` of the maximal element in vector `vec`
	//#- `idx = intVec.getMaxIdx()` -- returns the integer index `idx` of the maximal element in integer vector `vec`
	JsDeclareFunction(getMaxIdx);
	//#- `vec2 = vec.sort(asc)` -- `vec2` is a sorted copy of `vec`. `asc=true` sorts in ascending order (equivalent `sort()`), `asc`=false sorts in descending order
	//#- `intVec2 = intVec.sort(asc)` -- integer vector `intVec2` is a sorted copy of integer vector `intVec`. `asc=true` sorts in ascending order (equivalent `sort()`), `asc`=false sorts in descending order
	JsDeclareFunction(sort);
	//#- `sortRes = vec.sortPerm(asc)` -- returns a sorted copy of the vector in `sortRes.vec` and the permutation `sortRes.perm`. `asc=true` sorts in ascending order (equivalent `sortPerm()`), `asc`=false sorts in descending order.
	JsDeclareTemplatedFunction(sortPerm);	
	//#- `vec = vec.shuffle()` -- shuffels the vector `vec` (inplace operation). Returns self.
	JsDeclareFunction(shuffle);
	//#- `vec = vec.trunc(num)` -- truncates the vector `vec` to lenght 'num' (inplace operation). Returns self.
	JsDeclareFunction(trunc);
	//#- `mat = vec.outer(vec2)` -- the dense matrix `mat` is a rank-1 matrix obtained by multiplying `vec * vec2^T`. Implemented for dense float vectors only. 
	JsDeclareTemplatedFunction(outer);
	//#- `num = vec.inner(vec2)` -- `num` is the standard dot product between vectors `vec` and `vec2`. Implemented for dense float vectors only.
	JsDeclareTemplatedFunction(inner);
	//#- `vec3 = vec.plus(vec2)` --`vec3` is the sum of vectors `vec` and `vec2`. Implemented for dense float vectors only.
	JsDeclareTemplatedFunction(plus);
	//#- `vec3 = vec.minus(vec2)` --`vec3` is the difference of vectors `vec` and `vec2`. Implemented for dense float vectors only.
	JsDeclareTemplatedFunction(minus);
	//#- `vec2 = vec.multiply(num)` --`vec2` is a vector obtained by multiplying vector `vec` with a scalar (number) `num`. Implemented for dense float vectors only.
	JsDeclareTemplatedFunction(multiply);
	//#- `vec = vec.normalize()` -- normalizes the vector `vec` (inplace operation). Implemented for dense float vectors only. Returns self.
	JsDeclareTemplatedFunction(normalize);
	//#- `len = vec.length` -- integer `len` is the length of vector `vec`
	//#- `len = intVec.length` -- integer `len` is the length of integer vector `vec`
	JsDeclareProperty(length);
	//#- `vec = vec.print()` -- print vector in console. Returns self.
	//#- `intVec = intVec.print()` -- print integer vector in console. Returns self.
	JsDeclareFunction(print);
	//#- `mat = vec.diag()` -- `mat` is a diagonal dense matrix whose diagonal equals `vec`. Implemented for dense float vectors only.
	JsDeclareTemplatedFunction(diag);
	//#- `spMat = vec.spDiag()` -- `spMat` is a diagonal sparse matrix whose diagonal equals `vec`. Implemented for dense float vectors only.
	JsDeclareTemplatedFunction(spDiag);
	//#- `num = vec.norm()` -- `num` is the Euclidean norm of `vec`. Implemented for dense float vectors only.
	JsDeclareTemplatedFunction(norm);
	//#- `spVec = vec.sparse()` -- `spVec` is a sparse vector representation of dense vector `vec`. Implemented for dense float vectors only.
	JsDeclareTemplatedFunction(sparse);
	//#- `mat = vec.toMat()` -- `mat` is a matrix with a single column that is equal to dense vector `vec`.
	//#- `mat = intVec.toMat()` -- `mat` is a matrix with a single column that is equal to dense integer vector `intVec`.
	JsDeclareTemplatedFunction(toMat);
};
typedef TJsVec<TFlt, TAuxFltV> TJsFltV;
typedef TJsVec<TInt, TAuxIntV> TJsIntV;

template <class TVal, class TAux>
v8::Handle<v8::ObjectTemplate> TJsVec<TVal, TAux>::GetTemplate() {
	v8::HandleScope HandleScope;
	static v8::Persistent<v8::ObjectTemplate> Template;
	if (Template.IsEmpty()) {
		v8::Handle<v8::ObjectTemplate> TmpTemp = v8::ObjectTemplate::New();
		JsRegisterFunction(TmpTemp, at);	
		JsRegisterFunction(TmpTemp, subVec);
		JsRegGetSetIndexedProperty(TmpTemp, indexGet, indexSet);
		JsRegisterFunction(TmpTemp, put);
		JsRegisterFunction(TmpTemp, push);
		JsRegisterFunction(TmpTemp, unshift);
		JsRegisterFunction(TmpTemp, pushV);
		JsRegisterFunction(TmpTemp, sum);
		JsRegisterFunction(TmpTemp, getMaxIdx);
		JsRegisterFunction(TmpTemp, sort);
		JsRegisterFunction(TmpTemp, sortPerm);
		JsRegisterFunction(TmpTemp, shuffle);
		JsRegisterFunction(TmpTemp, trunc);
		JsRegisterFunction(TmpTemp, outer);
		JsRegisterFunction(TmpTemp, inner);
		JsRegisterFunction(TmpTemp, plus);
		JsRegisterFunction(TmpTemp, minus);
		JsRegisterFunction(TmpTemp, multiply);
		JsRegisterFunction(TmpTemp, normalize);
		JsRegisterProperty(TmpTemp, length);
		JsRegisterFunction(TmpTemp, print);
		JsRegisterFunction(TmpTemp, diag);
		JsRegisterFunction(TmpTemp, spDiag);	
		JsRegisterFunction(TmpTemp, norm);
		JsRegisterFunction(TmpTemp, sparse);
		JsRegisterFunction(TmpTemp, toMat);
		TmpTemp->SetInternalFieldCount(1);
		Template = v8::Persistent<v8::ObjectTemplate>::New(TmpTemp);		
	}
	return Template;
}

template <class TVal, class TAux>
v8::Handle<v8::Value> TJsVec<TVal, TAux>::at(const v8::Arguments& Args) {
	v8::HandleScope HandleScope;
	TJsVec* JsVec = TJsVecUtil::GetSelf(Args);
	TInt Index = TJsVecUtil::GetArgInt32(Args, 0);	
	QmAssertR(Index >= 0 && Index < JsVec->Vec.Len(), "vector at: index out of bounds");
	TVal result = JsVec->Vec[Index];
	return TAux::GetObjVal(result, HandleScope);
}

template <class TVal, class TAux>
v8::Handle<v8::Value> TJsVec<TVal, TAux>::subVec(const v8::Arguments& Args) {
	v8::HandleScope HandleScope;
	TJsVec* JsVec = TJsVecUtil::GetSelf(Args);
	if (Args.Length() > 0) {
		if (TJsVecUtil::IsArgClass(Args, 0, "TIntV")) {
			TJsIntV* IdxV = TJsObjUtil<TQm::TJsIntV>::GetArgObj(Args, 0);
			int Len = IdxV->Vec.Len();
			TVec<TVal> Res(Len);
			for (int ElN = 0; ElN < Len; ElN++) {
				Res[ElN] = JsVec->Vec[IdxV->Vec[ElN]];
			}
			return TJsVec<TVal, TAux>::New(JsVec->Js, Res);
		}
		else if (Args[0]->IsArray()) {
			v8::Handle<v8::Value> V8IdxV = TJsLinAlg::newIntVec(Args);
			v8::Handle<v8::Object> V8IdxVObj = v8::Handle<v8::Object>::Cast(V8IdxV);
			v8::Local<v8::External> WrappedObject = v8::Local<v8::External>::Cast(V8IdxVObj->GetInternalField(0));
			TJsIntV* IdxV = static_cast<TJsIntV*>(WrappedObject->Value());
			int Len = IdxV->Vec.Len();
			TVec<TVal> Res(Len);
			for (int ElN = 0; ElN < Len; ElN++) {
				Res[ElN] = JsVec->Vec[IdxV->Vec[ElN]];
			}
			return TJsVec<TVal, TAux>::New(JsVec->Js, Res);
		}		
	}
	return HandleScope.Close(v8::Undefined());
}

template <class TVal, class TAux>
v8::Handle<v8::Value> TJsVec<TVal, TAux>::indexGet(uint32_t Index, const v8::AccessorInfo& Info) {
	v8::HandleScope HandleScope;
	TJsVec* JsVec = TJsVecUtil::GetSelf(Info);	
	QmAssertR(Index < (uint32_t)JsVec->Vec.Len(), "vector at: index out of bounds");
	TVal result = JsVec->Vec[Index];
	return TAux::GetObjVal(result, HandleScope);
}

template <class TVal, class TAux>
v8::Handle<v8::Value> TJsVec<TVal, TAux>::put(const v8::Arguments& Args) {
	v8::HandleScope HandleScope;
	TJsVec* JsVec = TJsVecUtil::GetSelf(Args);
	if (Args.Length() == 2) {
		QmAssertR(Args[0]->IsInt32(), "the first argument should be an integer");
		QmAssertR(Args[1]->IsNumber(), "the second argument should be a number");				
		TInt Index = TJsVecUtil::GetArgInt32(Args, 0);
		TVal Val = TAux::GetArgVal(Args, 1);	
		QmAssertR(Index >= 0 && Index < JsVec->Vec.Len(), "vector put: index out of bounds");		
		JsVec->Vec[Index] = Val;
	}
	return Args.Holder();
}

template <class TVal, class TAux>
v8::Handle<v8::Value> TJsVec<TVal, TAux>::indexSet(uint32_t Index, v8::Local<v8::Value> Value, const v8::AccessorInfo& Info) {
	v8::HandleScope HandleScope;
	TJsVec* JsVec = TJsVecUtil::GetSelf(Info);
	QmAssertR(Index < (uint32_t)JsVec->Vec.Len(), "vector at: index out of bounds");
	TVal Val = TAux::CastVal(Value);	
	JsVec->Vec[Index] = Val;	
	return HandleScope.Close(v8::Undefined());	
}

template <class TVal, class TAux>
v8::Handle<v8::Value> TJsVec<TVal, TAux>::push(const v8::Arguments& Args) {
	v8::HandleScope HandleScope;
	TJsVec* JsVec = TJsVecUtil::GetSelf(Args);	
	// assume number
	TVal Val = TAux::GetArgVal(Args, 0);	
	JsVec->Vec.Add(Val);	
	return HandleScope.Close(v8::Integer::New(JsVec->Vec.Len()));	
}

template <class TVal, class TAux>
v8::Handle<v8::Value> TJsVec<TVal, TAux>::unshift(const v8::Arguments& Args) {
	v8::HandleScope HandleScope;
	TJsVec* JsVec = TJsVecUtil::GetSelf(Args);
	// assume number
	TVal Val = TAux::GetArgVal(Args, 0);
	JsVec->Vec.Ins(0, Val);
	return HandleScope.Close(v8::Integer::New(JsVec->Vec.Len()));
}

template <class TVal, class TAux>
v8::Handle<v8::Value> TJsVec<TVal, TAux>::sum(const v8::Arguments& Args) {
	// currently only float vectors are supported
	v8::HandleScope HandleScope;
	TJsVec* JsVec = TJsObjUtil<TJsVec>::GetSelf(Args);
	double result = 0.0;
	int Els = JsVec->Vec.Len();
	if (Els > 0) {
		for (int ElN = 0; ElN < Els; ElN++) {
			result += JsVec->Vec[ElN];
		}
	}
	return HandleScope.Close(v8::Number::New(result));
}

template <class TVal, class TAux>
v8::Handle<v8::Value> TJsVec<TVal, TAux>::getMaxIdx(const v8::Arguments& Args) {
	// currently only float vectors are supported
	v8::HandleScope HandleScope;
	TJsVec* JsVec = TJsObjUtil<TJsVec>::GetSelf(Args);
	double Val = TFlt::Mn;
	int Idx = -1;	
	int Els = JsVec->Vec.Len();
	for (int ElN = 0; ElN < Els; ElN++) {
		if (JsVec->Vec[ElN] > Val) {
			Val = JsVec->Vec[ElN];
			Idx = ElN;
		}		
	}
	return HandleScope.Close(v8::Int32::New(Idx));
}

template <class TVal, class TAux>
v8::Handle<v8::Value> TJsVec<TVal, TAux>::sort(const v8::Arguments& Args) {
	v8::HandleScope HandleScope;
	TJsVec* JsVec = TJsObjUtil<TJsVec>::GetSelf(Args);
	bool Asc = TJsObjUtil<TJsVec>::GetArgBool(Args, 0 , true);
	TVec<TVal> Result = JsVec->Vec;
	Result.Sort(Asc);
	return TJsVec<TVal, TAux>::New(JsVec->Js, Result);
}

template <class TVal, class TAux>
v8::Handle<v8::Value> TJsVec<TVal, TAux>::shuffle(const v8::Arguments& Args) {
	v8::HandleScope HandleScope;
	TJsVec* JsVec = TJsObjUtil<TJsVec>::GetSelf(Args);
    static TRnd Rnd; JsVec->Vec.Shuffle(Rnd);
	return Args.Holder();
}

template <class TVal, class TAux>
v8::Handle<v8::Value> TJsVec<TVal, TAux>::trunc(const v8::Arguments& Args) {
	v8::HandleScope HandleScope;
	TJsVec* JsVec = TJsObjUtil<TJsVec>::GetSelf(Args);
    const int NewLen = TJsObjUtil<TJsVec>::GetArgInt32(Args, 0);
    JsVec->Vec.Trunc(NewLen);
	return Args.Holder();
}

template <class TVal, class TAux>
v8::Handle<v8::Value> TJsVec<TVal, TAux>::length(v8::Local<v8::String> Properties, const v8::AccessorInfo& Info) {
	v8::HandleScope HandleScope;
	TJsVec* JsVec = TJsVecUtil::GetSelf(Info);	
	return HandleScope.Close(v8::Integer::New(JsVec->Vec.Len()));
}

template <class TVal, class TAux>
v8::Handle<v8::Value> TJsVec<TVal, TAux>::print(const v8::Arguments& Args) {
	v8::HandleScope HandleScope;
	TJsVec<TVal, TAux>* JsVec = TJsVecUtil::GetSelf(Args);
	for (int ElN = 0; ElN < JsVec->Vec.Len(); ElN++) {
		printf("%s ", JsVec->Vec[ElN].GetStr().CStr());		
	}
	printf("\n");	
	return Args.Holder();
}

///////////////////////////////
// QMiner-FltVV
//# 
//# ### Matrix (dense matrix)
//# 
//# Matrix is a double 2D array implemented in glib/base/ds.h. 
//# Using the global `la` object, dense matrices are generated in several ways:
//# 
//# ```JavaScript
//# var fltv = la.newVec(); //empty matrix
//# // refer to la.newMat function for alternative ways to generate dense matrices
//# ```
//# 
class TJsFltVV {
public:
	/// JS script context
	TWPt<TScript> Js;    
	TFltVV Mat;
private:	
	/// Object utility class
	typedef TJsObjUtil<TJsFltVV> TJsFltVVUtil;    
    explicit TJsFltVV(TWPt<TScript> _Js): Js(_Js) { }
public:
	static v8::Persistent<v8::Object> New(TWPt<TScript> Js) { 		
		v8::Persistent<v8::Object> obj = TJsFltVVUtil::New(new TJsFltVV(Js));
		v8::Handle<v8::String> key = v8::String::New("class");
		v8::Handle<v8::String> value = v8::String::New("TFltVV");
		obj->SetHiddenValue(key, value);
		return  obj;
	}
	static v8::Persistent<v8::Object> New(TWPt<TScript> Js, const TFltVV& _Mat) {
		v8::Persistent<v8::Object> obj = New(Js);
		TJsFltVV::SetFltVV(obj, _Mat);		
		return  obj;
	}
	static TFltVV& GetFltVV(const v8::Handle<v8::Object> Obj) {
		return TJsFltVVUtil::GetSelf(Obj)->Mat;
	}
	static void SetFltVV(const v8::Handle<v8::Object> Obj, const TFltVV& _Mat) {
		TJsFltVVUtil::GetSelf(Obj)->Mat = _Mat;
	}
	/// template
    static v8::Handle<v8::ObjectTemplate> GetTemplate();
	//# 
	//# **Functions and properties:**
	//# 
	//#- `num = mat.at(rowIdx,colIdx)` -- Gets the element of `mat` (matrix). Input: row index `rowIdx` (integer), column index `colIdx` (integer). Output: `num` (number). Uses zero-based indexing.
	JsDeclareFunction(at);	
	//#- `mat = mat.put(rowIdx, colIdx, num)` -- Sets the element of `mat` (matrix). Input: row index `rowIdx` (integer), column index `colIdx` (integer), value `num` (number). Uses zero-based indexing. Returns self.
	JsDeclareFunction(put);
	//#- `mat2 = mat.multiply(num)` -- Matrix multiplication: `num` is a number, `mat2` is a matrix
	//#- `vec2 = mat.multiply(vec)` -- Matrix multiplication: `vec` is a vector, `vec2` is a vector
	//#- `vec = mat.multiply(spVec)` -- Matrix multiplication: `spVec` is a sparse vector, `vec` is a vector
	//#- `mat3 = mat.multiply(mat2)` -- Matrix multiplication: `mat2` is a matrix, `mat3` is a matrix
	//#- `mat2 = mat.multiply(spMat)` -- Matrix multiplication: `spMat` is a sparse matrix, `mat2` is a matrix
	JsDeclareFunction(multiply);
	//#- `mat2 = mat.multiplyT(num)` -- Matrix transposed multiplication: `num` is a number, `mat2` is a matrix. The result is numerically equivalent to mat.transpose().multiply(), but more efficient
	//#- `vec2 = mat.multiplyT(vec)` -- Matrix transposed multiplication: `vec` is a vector, `vec2` is a vector. The result is numerically equivalent to mat.transpose().multiply(), but more efficient
	//#- `vec = mat.multiplyT(spVec)` -- Matrix transposed multiplication: `spVec` is a sparse vector, `vec` is a vector. The result is numerically equivalent to mat.transpose().multiply(), but more efficient
	//#- `mat3 = mat.multiplyT(mat2)` -- Matrix transposed multiplication: `mat2` is a matrix, `mat3` is a matrix. The result is numerically equivalent to mat.transpose().multiply(), but more efficient
	//#- `mat2 = mat.multiplyT(spMat)` -- Matrix transposed multiplication: `spMat` is a sparse matrix, `mat2` is a matrix. The result is numerically equivalent to mat.transpose().multiply(), but more efficient
	JsDeclareFunction(multiplyT);
	//#- `mat3 = mat.plus(mat2)` -- `mat3` is the sum of matrices `mat` and `mat2`
	JsDeclareFunction(plus);
	//#- `mat3 = mat.minus(mat2)` -- `mat3` is the difference of matrices `mat` and `mat2`
	JsDeclareFunction(minus);
	//#- `mat2 = mat.transpose()` -- matrix `mat2` is matrix `mat` transposed
	JsDeclareFunction(transpose);
	//#- `vec2 = mat.solve(vec)` -- vector `vec2` is the solution to the linear system `mat * vec2 = vec`
	JsDeclareFunction(solve);
	//#- `vec = mat.rowNorms()` -- `vec` is a dense vector, where `vec[i]` is the norm of the `i`-th row of `mat`
	JsDeclareFunction(rowNorms);
	//#- `vec = mat.colNorms()` -- `vec` is a dense vector, where `vec[i]` is the norm of the `i`-th column of `mat`
	JsDeclareFunction(colNorms);
	//#- `mat = mat.normalizeCols()` -- normalizes each column of matrix `mat` (inplace operation). Returns self.
	JsDeclareFunction(normalizeCols);
	//#- `spMat = mat.sparse()` -- get sparse column matrix representation `spMat` of dense matrix `mat`
	JsDeclareFunction(sparse);
	//#- `num = mat.frob()` -- number `num` is the Frobenious norm of matrix `mat`
	JsDeclareFunction(frob);
	//#- `num = mat.rows` -- integer `num` corresponds to the number of rows of `mat`
	JsDeclareProperty(rows);
	//#- `num = mat.cols` -- integer `num` corresponds to the number of columns of `mat`
	JsDeclareProperty(cols);
	//#- `str = mat.printStr()` -- print matrix `mat` to a string `str`
	JsDeclareFunction(printStr);
	//#- `mat = mat.print()` -- print matrix `mat` to console. Returns self.
	JsDeclareFunction(print);
	//#- `colIdx = mat.rowMaxIdx(rowIdx)`: get the index `colIdx` of the maximum element in row `rowIdx` of dense matrix `mat`
	JsDeclareFunction(rowMaxIdx);
	//#- `rowIdx = mat.colMaxIdx(colIdx)`: get the index `rowIdx` of the maximum element in column `colIdx` of dense matrix `mat`
	JsDeclareFunction(colMaxIdx);
	//#- `vec = mat.getCol(colIdx)` -- `vec` corresponds to the `colIdx`-th column of dense matrix `mat`. `colIdx` must be an integer.
	JsDeclareFunction(getCol);
	//#- `mat = mat.setCol(colIdx, vec)` -- Sets the column of a dense matrix `mat`. `colIdx` must be an integer, `vec` must be a dense vector. Returns self.
	JsDeclareFunction(setCol);
	//#- `vec = mat.getRow(rowIdx)` -- `vec` corresponds to the `rowIdx`-th row of dense matrix `mat`. `rowIdx` must be an integer.
	JsDeclareFunction(getRow);
	//#- `mat.setRow(rowIdx, vec)` -- Sets the row of a dense matrix `mat`. `rowIdx` must be an integer, `vec` must be a dense vector.
	JsDeclareFunction(setRow);
	//#- `vec = mat.diag()` -- Returns the diagonal of matrix `mat` as `vec` (dense vector).
	JsDeclareFunction(diag);
	//#- `mat = mat.save(fout)` -- print `mat` (full matrix) to output stream `fout`. Returns self.
	JsDeclareFunction(save);
	//#- `mat = mat.load(fin)` -- replace `mat` (full matrix) by loading from input steam `fin`. `mat` has to be initialized first, for example using `mat = la.newMat()`. Returns self.
	JsDeclareFunction(load);
};

///////////////////////////////
// QMiner-Sparse-Vector
//# 
//# ### SpVector (sparse vector)
//# 
//# Sparse vector is an array of (int,double) pairs that represent column indices and values (TIntFltKdV is implemented in glib/base/ds.h.)
//# Using the global `la` object, sparse vectors can be generated in the following ways:
//# 
//# ```JavaScript
//# var spVec = la.newSpVec(); //empty vector
//# // refer to la.newSpVec for alternative ways to generate sparse vectors
//# ```
//# 
class TJsSpV {
public:
	/// JS script context
	TWPt<TScript> Js;    
	TIntFltKdV Vec;
	int Dim;
private:	
	/// Object utility class
	typedef TJsObjUtil<TJsSpV> TJsSpVUtil;    
	explicit TJsSpV(TWPt<TScript> _Js) : Js(_Js), Dim(-1) { }
public:
	static v8::Persistent<v8::Object> New(TWPt<TScript> Js) {
		v8::Persistent<v8::Object> obj = TJsSpVUtil::New(new TJsSpV(Js));
		v8::Handle<v8::String> key = v8::String::New("class");
		v8::Handle<v8::String> value = v8::String::New("TIntFltKdV");
		obj->SetHiddenValue(key, value);		
		return  obj;
	}
	static v8::Persistent<v8::Object> New(TWPt<TScript> Js, const TIntFltKdV& _Vec) {
		v8::Persistent<v8::Object> obj = New(Js);
		TJsSpV::SetSpV(obj, _Vec);
		return  obj;
	}
	static v8::Persistent<v8::Object> New(TWPt<TScript> Js, const TIntFltKdV& _Vec, const int _Dim) {
		v8::Persistent<v8::Object> obj = New(Js);
		TJsSpV::SetSpV(obj, _Vec);
		TJsSpV::SetDim(obj, _Dim);
		return  obj;
	}
	static TIntFltKdV& GetSpV(const v8::Handle<v8::Object> Obj) {
		return TJsSpVUtil::GetSelf(Obj)->Vec;
	}
	static void SetSpV(const v8::Handle<v8::Object> Obj, const TIntFltKdV& _Vec) {
		TJsSpVUtil::GetSelf(Obj)->Vec = _Vec;
	}
	static void SetDim(const v8::Handle<v8::Object> Obj, const int& _Dim) {
		TJsSpVUtil::GetSelf(Obj)->Dim = _Dim;
	}
	/// template
    static v8::Handle<v8::ObjectTemplate> GetTemplate();
	//# 
	//# **Functions and properties:**
	//# 
	//#- `num = spVec.at(idx)` -- Gets the element of a sparse vector `spVec`. Input: index `idx` (integer). Output: value `num` (number). Uses 0-based indexing
	JsDeclareFunction(at);	
	//#- `spVec = spVec.put(idx, num)` -- Set the element of a sparse vector `spVec`. Inputs: index `idx` (integer), value `num` (number). Uses 0-based indexing. Returns self.
	JsDeclareFunction(put);		
	//#- `num = spVec.sum()` -- `num` is the sum of elements of `spVec`
	JsDeclareFunction(sum);	
	//#- `num = spVec.inner(vec)` -- `num` is the inner product between `spVec` and dense vector `vec`.
	//#- `num = spVec.inner(spVec)` -- `num` is the inner product between `spVec` and sparse vector `spVec`.
	JsDeclareFunction(inner);	
	//#- `spVec2 = spVec.multiply(a)` -- `spVec2` is sparse vector, a product between `num` (number) and vector `spVec`
	JsDeclareFunction(multiply);
	//#- `spVec = spVec.normalize()` -- normalizes the vector spVec (inplace operation). Returns self.
	JsDeclareFunction(normalize);
	//#- `num = spVec.nnz` -- gets the number of nonzero elements `num` of vector `spVec`
	JsDeclareProperty(nnz);	
	//#- `num = spVec.dim` -- gets the dimension `num` (-1 means that it is unknown)
	JsDeclareProperty(dim);	
	//#- `spVec = spVec.print()` -- prints the vector to console. Return self.
	JsDeclareFunction(print);
	//#- `num = spVec.norm()` -- returns `num` - the norm of `spVec`
	JsDeclareFunction(norm);
	//#- `vec = spVec.full()` --  returns `vec` - a dense vector representation of sparse vector `spVec`.
	JsDeclareFunction(full);
	//#- `valVec = spVec.valVec()` --  returns `valVec` - a dense (double) vector of values of nonzero elements of `spVec`.
	JsDeclareFunction(valVec);
	//#- `idxVec = spVec.idxVec()` --  returns `idxVec` - a dense (int) vector of indices (0-based) of nonzero elements of `spVec`.
	JsDeclareFunction(idxVec);
};


///////////////////////////////
// QMiner-Sparse-Col-Matrix
//# 
//# ### SpMatrix (sparse column matrix)
//# 
//# SpMatrix is a sparse matrix represented as a dense vector of sparse vectors which correspond to matrix columns (TVec<TIntFltKdV>, implemented in glib/base/ds.h.)
//# Using the global `la` object, sparse matrices are generated in several ways:
//# 
//# ```JavaScript
//# var spMat = la.newSpMat(); //empty matrix
//# // refer to la.newSpMat function for alternative ways to generate sparse matrices
//# ```
//# 
class TJsSpMat {
public:
	/// JS script context
	TWPt<TScript> Js;    
	// 
	TVec<TIntFltKdV> Mat;	
	TInt Rows;
private:	
	/// Object utility class
	typedef TJsObjUtil<TJsSpMat> TJsSpMatUtil;    
	explicit TJsSpMat(TWPt<TScript> _Js) : Js(_Js) { }
public:
	static v8::Persistent<v8::Object> New(TWPt<TScript> Js) { 		
		v8::Persistent<v8::Object> obj = TJsSpMatUtil::New(new TJsSpMat(Js), Js, "la.spMat");
		v8::Handle<v8::String> key = v8::String::New("class");
		v8::Handle<v8::String> value = v8::String::New("TVec<TIntFltKdV>");
		obj->SetHiddenValue(key, value);
		SetRows(obj, -1);
		return  obj;
	}
	static v8::Persistent<v8::Object> New(TWPt<TScript> Js, const TVec<TIntFltKdV>& _Mat) {
		v8::Persistent<v8::Object> obj = New(Js);
		TJsSpMat::SetSpMat(obj, _Mat);		
		return  obj;
	}
	static v8::Persistent<v8::Object> New(TWPt<TScript> Js, const TVec<TIntFltKdV>& _Mat, const TInt& _Rows) {
		v8::Persistent<v8::Object> obj = New(Js);
		TJsSpMat::SetSpMat(obj, _Mat);
		TJsSpMat::SetRows(obj, _Rows);
		return  obj;
	}
	static TVec<TIntFltKdV>& GetSpMat(const v8::Handle<v8::Object> Obj) {
		return TJsSpMatUtil::GetSelf(Obj)->Mat;
	}
	static void SetSpMat(const v8::Handle<v8::Object> Obj, const TVec<TIntFltKdV>& _Mat) {
		TJsSpMatUtil::GetSelf(Obj)->Mat = _Mat;
	}
	static void SetRows(const v8::Handle<v8::Object> Obj, const int& _Rows) {
		TJsSpMatUtil::GetSelf(Obj)->Rows = _Rows;
	}
	static int GetRows(const v8::Handle<v8::Object> Obj) {
		return TJsSpMatUtil::GetSelf(Obj)->Rows;
	}
	static int GetCols(const v8::Handle<v8::Object> Obj) {
		return TJsSpMatUtil::GetSelf(Obj)->Mat.Len();
	}
	/// template
    static v8::Handle<v8::ObjectTemplate> GetTemplate();
	//# 
	//# **Functions and properties:**
	//# 
	//#- `num = spMat.at(rowIdx,colIdx)` -- Gets the element of `spMat` (sparse matrix). Input: row index `rowIdx` (integer), column index `colIdx` (integer). Output: `num` (number). Uses zero-based indexing.
	JsDeclareFunction(at);
	//#- `spMat = spMat.put(rowIdx, colIdx, num)` -- Sets the element of `spMat` (sparse matrix). Input: row index `rowIdx` (integer), column index `colIdx` (integer), value `num` (number). Uses zero-based indexing. Returns self.
	JsDeclareFunction(put);
	//#- `spVec = spMat[colIdx]; spMat[colIdx] = spVec` -- setting and getting sparse vectors `spVec` from sparse column matrix, given column index `colIdx` (integer)
	JsDeclGetSetIndexedProperty(indexGet, indexSet);
	//#- `spMat = spMat.push(spVec)` -- attaches a column `spVec` (sparse vector) to `spMat` (sparse matrix). Returns self.
	JsDeclareFunction(push);
	//#- `spMat2 = spMat.multiply(num)` -- Sparse matrix multiplication: `num` is a number, `spMat` is a sparse matrix
	//#- `vec2 = spMat.multiply(vec)` -- Sparse matrix multiplication: `vec` is a vector, `vec2` is a dense vector
	//#- `vec = spMat.multiply(spVec)` -- Sparse matrix multiplication: `spVec` is a sparse vector, `vec` is a dense vector
	//#- `mat2 = spMat.multiply(mat)` -- Sprase matrix multiplication: `mat` is a matrix, `mat2` is a matrix
	//#- `mat = spMat.multiply(spMat2)` -- Sparse matrix multiplication: `spMat2` is a sparse matrix, `mat` is a matrix
	JsDeclareFunction(multiply);
	//#- `spMat2 = spMat.multiplyT(num)` -- Sparse matrix multiplication: `num` is a number, `spMat` is a sparse matrix. The result is numerically equivalent to spMat.transpose().multiply() but computationaly more efficient
	//#- `vec2 = spMat.multiplyT(vec)` -- Sparse matrix multiplication: `vec` is a vector, `vec2` is a dense vector. The result is numerically equivalent to spMat.transpose().multiply() but computationaly more efficient
	//#- `vec = spMat.multiplyT(spVec)` -- Sparse matrix multiplication: `spVec` is a sparse vector, `vec` is a dense vector. The result is numerically equivalent to spMat.transpose().multiply() but computationaly more efficient
	//#- `mat2 = spMat.multiplyT(mat)` -- Sprase matrix multiplication: `mat` is a matrix, `mat2` is a matrix. The result is numerically equivalent to spMat.transpose().multiply() but computationaly more efficient
	//#- `mat = spMat.multiplyT(spMat2)` -- Sparse matrix multiplication: `spMat2` is a sparse matrix, `mat` is a matrix. The result is numerically equivalent to spMat.transpose().multiply() but computationaly more efficient.
	JsDeclareFunction(multiplyT);
	//#- `spMat3 = spMat.plus(spMat2)` -- `spMat3` is the sum of matrices `spMat` and `spMat2` (all matrices are sparse column matrices)
	JsDeclareFunction(plus);
	//#- `spMat3 = spMat.minus(spMat2)` -- `spMat3` is the difference of matrices `spMat` and `spMat2` (all matrices are sparse column matrices)
	JsDeclareFunction(minus);
	//#- `spMat2 = spMat.transpose()` -- `spMat2` (sparse matrix) is `spMat` (sparse matrix) transposed 
	JsDeclareFunction(transpose);	
	//#- `vec = spMat.colNorms()` -- `vec` is a dense vector, where `vec[i]` is the norm of the `i`-th column of `spMat`
	JsDeclareFunction(colNorms);
	//#- `spMat = spMat.normalizeCols()` -- normalizes each column of a sparse matrix `spMat` (inplace operation). Returns self.
	JsDeclareFunction(normalizeCols);
	//#- `mat = spMat.full()` -- get dense matrix representation `mat` of `spMat (sparse column matrix)`
	JsDeclareFunction(full);
	//#- `num = spMat.frob()` -- number `num` is the Frobenious norm of `spMat` (sparse matrix)
	JsDeclareFunction(frob);
	//#- `num = spMat.rows` -- integer `num` corresponds to the number of rows of `spMat` (sparse matrix)
	JsDeclareProperty(rows);
	//#- `num = spMat.cols` -- integer `num` corresponds to the number of columns of `spMat` (sparse matrix)
	JsDeclareProperty(cols);
	//#- `spMat = spMat.print()` -- print `spMat` (sparse matrix) to console. Returns self.
	JsDeclareFunction(print);
	//#- `spMat = spMat.save(fout)` -- print `spMat` (sparse matrix) to output stream `fout`. Returns self.
	JsDeclareFunction(save);
	//#- `spMat = spMat.load(fin)` -- replace `spMat` (sparse matrix) by loading from input steam `fin`. `spMat` has to be initialized first, for example using `spMat = la.newSpMat()`. Returns self.
	JsDeclareFunction(load);
	//#- `spMat2 = spMat.sign()` -- create a new sparse matrix `spMat2` whose elements are sign function applied to elements of `spMat`.
	JsDeclareFunction(sign);
	//#JSIMPLEMENT:src/qminer/spMat.js
};


///////////////////////////////
// QMiner-JavaScript-Machine-Learning
//#
//# ## analytics.js (use require)
//#
//# Analytics algorithms for working with records stored in
//# QMiner and with linear algebra objects created by `la`.
//# 
//# To start using it must be loaded using `var analytics = require('analytics.js');`.
class TJsAnalytics {
public:
	/// JS script context
	TWPt<TScript> Js;	
    
private:
	typedef TJsObjUtil<TJsAnalytics> TJsAnalyticsUtil;
    
	TJsAnalytics(TWPt<TScript> _Js): Js(_Js) { }
public:
	static v8::Persistent<v8::Object> New(TWPt<TScript> Js) { 
        return TJsAnalyticsUtil::New(new TJsAnalytics(Js)); }

	static v8::Handle<v8::ObjectTemplate> GetTemplate();

	//# 
	//# **Functions and properties:**
	//#     
    //#- `fsp = analytics.newFeatureSpace(featureExtractors)` -- create new
    //#     feature space consisting of [Feature Extractor](Feature-Extractors),
    //#     declared in JSon `featureExtractors`
    JsDeclareFunction(newFeatureSpace);
    //#- `fsp = analytics.loadFeatureSpace(fin)` -- load serialized feature 
    //#     space from `fin` stream
    JsDeclareFunction(loadFeatureSpace);    
    //#- `svmModel = analytics.trainSvmClassify(mat, vec, svmParameters)` -- trains binary
    //#     classification model using stochastic subgradient descent, where the columns from `mat` represent training feature vectors and vector
    //#     `vec` represents the training targets (must be of values either 1 or -1); optional
    //#     training parameters with their default values are a JSON object: `svmParameters = {c: 1.0, j: 1.0, batchSize: 10000, maxIterations: 10000, maxTime: 600, minDiff: 1e-6, verbose: false}`. 
    //#     The parameter `c` is the SVM cost parameter, `j` (factor to multiply SVM cost parameter for positive examples with (default is 1.0)), `batchSize` controls the sample size for stochastic subgradient calculations, `maxIterations` limits the number of subgradient steps, `maxTime` limits the runtime in seconds, `minDiff` is a tolerance that is used as a stopping condition, `verbose` controls verbosity of the algorithm; result is a linear model
	JsDeclareFunction(trainSvmClassify);
    //#- `svmModel = analytics.trainSvmRegression(mat, vec, svmRegParameters)` -- trains 
    //#     regression model using stochastic subgradient descent, where the columns from `mat` represent training feature vectors and vector `vec` represents the training targets;
    //#     optional training parameters with their default values are a JSON object: `svmRegParameters = {c : 1.0, eps : 1.0, batchSize : 10000, maxIterations : 10000, maxTime : 600, minDiff : 1e-6, varbose : false}`.
	//#     The parameter `c` is the SVM cost parameter, `eps` controls the epsilon-insensitive L1 loss, `batchSize` controls the sample size for stochastic subgradient calculations, `maxIterations` limits the number of subgradient steps, `maxTime` limits the runtime in seconds, `minDiff` is a tolerance that is used as a stopping condition, `verbose` controls verbosity of the algorithm; result is a linear model.
    JsDeclareFunction(trainSvmRegression);
    //#- `svmModel = analytics.loadSvmModel(fin)` -- load serialized linear model 
    //#     from `fin` stream
	JsDeclareFunction(loadSvmModel);    
    //#- `nnModel = analytics.newNN(nnParameters)` -- create new neural network
    //#     model; constructing `nnParameters` are a JSON object with properties: `nnParameters.layout` (javascript array of integers, where every integer represents number of neurons in a layer
    //#     ), `nnParameters.learnRate` (number learn rate, default is 0.1), `nnParameters.momentum` (number momentum, default is 0.1),
    //#     `nnParameters.tFuncHidden` (a string representing transfer function in hidden layers) and `nnParameters.tFuncOut` (a string representing transfer function in the output layer). 
	//#     The following strings correspond to transfer functions: `"tanHyper"`,`"sigmoid"`,`"fastTanh"`,`"fastSigmoid"`,`"linear"`.
    JsDeclareFunction(newNN);
    //#- `recLinRegModel = analytics.newRecLinReg(recLinRegParameters)` -- create new recursive linear regression
    //#     model; training `recLinRegParameters` are `recLinRegParameters.dim` (dimensionality of feature space, e.g.
    //#     `ftrSpace.dim`), `recLinRegParameters.forgetFact` (forgetting factor, default is 1.0) and `recLinRegParameters.regFact` 
    //#     (regularization parameter to avoid over-fitting, default is 1.0).)
    JsDeclareFunction(newRecLinReg);
    //#- `recLinRegModel = analytics.loadRecLinRegModel(fin)` -- load serialized linear model
	//#     from `fin` stream
	JsDeclareFunction(loadRecLinRegModel);

    //#- `htModel = analytics.newHoeffdingTree(jsonStream, htJsonParams)` -- create new
    //#     incremental decision tree learner; parameters `htJsonParams` are passed as JSON
    JsDeclareFunction(newHoeffdingTree);    
    
    // clustering (TODO: still depends directly on feature space)
    // trainKMeans(featureSpace, positives, negatives, parameters)
	JsDeclareFunction(trainKMeans);
    
    //#- `tokenizer = analytics.newTokenizer({ type: <type>, ...})` -- create new tokenizer
    //#     of type `<type>`. Syntax same as when defining index keys in stores or `text` feature 
    //#     extractors.
    JsDeclareFunction(newTokenizer);
    //#- `langOptionsJson = analytics.getLanguageOptions()` -- get options for text parsing 
    //#     (stemmers, stop word lists) as a json object, with two arrays:
    //#     `langOptionsJson.stemmer` and `langOptionsJson.stopwords`
	JsDeclareFunction(getLanguageOptions);     
    //#JSIMPLEMENT:src/qminer/js/analytics.js
};

///////////////////////////////
// QMiner-JavaScript-Feature-Space
//#
//# ### Feature Space
//#
//# Holds the definition of the feature space and feature extractors, which
//# can create feature vectors from QMiner records. Feature space is created
//# by calling `analytics.newFeatureSpace` and providing [Feature Extractor](Feature-Extractors) 
//# declarations as parameters.
class TJsFtrSpace {
public:
	/// JS script context
	TWPt<TScript> Js;	
    /// Feature space 
    PFtrSpace FtrSpace;    
    
private:
	typedef TJsObjUtil<TJsFtrSpace> TJsFtrSpaceUtil;
    
	TJsFtrSpace(TWPt<TScript> _Js, const PFtrSpace& _FtrSpace): Js(_Js), FtrSpace(_FtrSpace) { }
public:
	static v8::Persistent<v8::Object> New(TWPt<TScript> Js, const PFtrSpace& FtrSpace) { 
		return TJsFtrSpaceUtil::New(new TJsFtrSpace(Js, FtrSpace)); }
    static PFtrSpace GetArgFtrSpace(const v8::Arguments& Args, const int& ArgN);
	static PFtrSpace GetArgFtrSpace(v8::Handle<v8::Value> Val);
	static v8::Handle<v8::ObjectTemplate> GetTemplate();

	//# 
	//# **Functions and properties:**
	//#     
    //#- `num = fsp.dim` -- dimensionality of feature space
    JsDeclareProperty(dim);    
    //#- `fsp = fsp.save(fout)` -- serialize feature space to `fout` output stream. Returns self.
    JsDeclareFunction(save);
    //#- `fsp = fsp.updateRecord(rec)` -- update feature space definitions and extractors
    //#     by exposing them to record `rec`. Returns self. For example, this can update the vocabulary
    //#     used by bag-of-words extractor by taking into account new text.
	JsDeclareFunction(updateRecord);
    //#- `fsp = fsp.updateRecords(rs)` -- update feature space definitions and extractors
    //#     by exposing them to records from record set `rs`. Returns self. For example, this can update 
    //#     the vocabulary used by bag-of-words extractor by taking into account new text.
	JsDeclareFunction(updateRecords);
    JsDeclareFunction(finishUpdate); // deprecated
    //#- `strArr = fsp.extractStrings(rec)` -- use feature extractors to extract string 
    //#     features from record `rec` (e.g. words from string fields); results are returned
    //#     as a string array
    JsDeclareFunction(extractStrings);
	//#- `ftrName = fsp.getFtr(idx)` -- returns the name `ftrName` (string) of `idx`-th feature in feature space `fsp`
	JsDeclareFunction(getFtr);
	//#- `spVec = fsp.ftrSpVec(rec)` -- extracts sparse feature vector `spVec` from record `rec`
    JsDeclareFunction(ftrSpVec);
    //#- `vec = fsp.ftrVec(rec)` -- extracts feature vector `vec` from record  `rec`
    JsDeclareFunction(ftrVec);
    //#- `spMat = fsp.ftrSpColMat(rs)` -- extracts sparse feature vectors from 
    //#     record set `rs` and returns them as columns in a sparse matrix `spMat`.
	JsDeclareFunction(ftrSpColMat);
    //#- `mat = fsp.ftrColMat(rs)` -- extracts feature vectors from 
    //#     record set `rs` and returns them as columns in a matrix `mat`.
    JsDeclareFunction(ftrColMat);
};

///////////////////////////////
// QMiner-JavaScript-Support-Vector-Machine-Model
//#
//# ### Support Vector Machine model
//#
//# Holds SVM classification or regression model. This object is result of
//# `analytics.trainSvmClassify` or `analytics.trainSvmRegression`.
// TODO rewrite to JavaScript
class TJsSvmModel {
public:
	/// JS script context
	TWPt<TScript> Js;	
    /// SVM Model
    TSvm::TLinModel Model;
    
private:
	typedef TJsObjUtil<TJsSvmModel> TJsSvmModelUtil;
    
	TJsSvmModel(TWPt<TScript> _Js, const TSvm::TLinModel& _Model): 
        Js(_Js), Model(_Model) { }
public:
	static v8::Persistent<v8::Object> New(TWPt<TScript> Js, const TSvm::TLinModel& Model) { 
        return TJsSvmModelUtil::New(new TJsSvmModel(Js, Model)); }

	static v8::Handle<v8::ObjectTemplate> GetTemplate();

	//# 
	//# **Functions and properties:**
	//#     
    //#- `num = svmModel.predict(vec)` -- sends vector `vec` through the model and returns the prediction as a real number `num` (-1 or 1 for classification)
	//#- `num = svmModel.predict(spVec)` -- sends sparse vector `spVec` through the model and returns the prediction as a real number `num` (-1 or 1 for classification)
	JsDeclareFunction(predict);
    //#- `vec = svmModel.weights` -- weights of the SVM linear model as a full vector `vec`
	JsDeclareProperty(weights);   
    //#- `svmModel = svmModel.save(fout)` -- saves model to output stream `fout`. Returns self.
	JsDeclareFunction(save);
};

///////////////////////////////
// QMiner-JavaScript-Neural-Networks
//#
//# ### Neural network model
//#
//# Holds the neural network model. This object is result of `analytics.newNN`.
class TJsNN {
public:
	/// JS script context
	TWPt<TScript> Js;	
    /// NN Model
    TSignalProc::PNNet NN;

private:
    typedef TJsObjUtil<TJsNN> TJsNNUtil;
	TJsNN(TWPt<TScript> _Js, const TSignalProc::PNNet& _NN): Js(_Js), NN(_NN) { }
public:
	static v8::Persistent<v8::Object> New(TWPt<TScript> Js, const TSignalProc::PNNet& NN) {
		return TJsNNUtil::New(new TJsNN(Js, NN)); }
	static v8::Handle<v8::ObjectTemplate> GetTemplate();
    
	//# 
	//# **Functions and properties:**
	//#     
	//#- `nnModel = nnModel.learn(inVec, outVec)` -- uses a pair of input `inVec` and output `outVec` to perform one step of learning with backpropagation. Returns self.
	JsDeclareFunction(learn);
    //#- `vec2 = nnModel.predict(vec)` -- sends vector `vec` through the model and returns the prediction as a vector `vec2`
	JsDeclareFunction(predict);
    //#- `nnModel.setLearnRate(float)` -- sets learning rate of the network
	JsDeclareFunction(setLearnRate);
};

///////////////////////////////
// QMiner-JavaScript-Recursive-Linear-Regression
//#
//# ### Recursive Linear Regression model
//#
//# Holds online regression model. This object is result of `analytics.newRecLinReg`.
class TJsRecLinRegModel {
public:
	/// JS script context
	TWPt<TScript> Js;	
	/// RecLinReg Model
	TSignalProc::PRecLinReg Model;    
private:
	typedef TJsObjUtil<TJsRecLinRegModel> TJsRecLinRegModelUtil;
	TJsRecLinRegModel(TWPt<TScript> _Js, const TSignalProc::PRecLinReg& _Model): Js(_Js), Model(_Model) { }
public:
	static v8::Persistent<v8::Object> New(TWPt<TScript> Js, const TSignalProc::PRecLinReg& Model) {
		return TJsRecLinRegModelUtil::New(new TJsRecLinRegModel(Js, Model)); }
	static v8::Handle<v8::ObjectTemplate> GetTemplate();
    
	//# 
	//# **Functions and properties:**
	//#     
    //#- `recLinRegModel = recLinRegModel.learn(vec, num)` -- updates the model using full vector `vec` and target number `num`as training data. Returns self.
	JsDeclareFunction(learn);
    //#- `num = recLinRegModel.predict(vec)` -- sends vector `vec` through the 
    //#     model and returns the prediction as a real number `num`
	JsDeclareFunction(predict);
    //#- `vec = recLinRegModel.weights` -- weights of the linear model as a full vector `vec`   
	JsDeclareProperty(weights);
    //#- `num = recLinRegModel.dim` -- dimensionality of the feature space on which this model works
	JsDeclareProperty(dim);
	//#- `recLinRegModel = recLinRegModel.save(fout)` -- saves model to output stream `fout`. Returns self.
	JsDeclareFunction(save);
};

///////////////////////////////
// QMiner-JavaScript-HoeffdingTree
//#
//# ### Hoeffding Tree model
//#
//# First, we have to initialize the learner by passing description of the data stream
//# and algorithm parameters. When describing the data stream, we have to specify the order of
//# attributes in a stream example and describe each attribute. For each attribute, we specifty
//# its type and --- in case of discrete attributes --- enumerate all possible values of the attribute.
//#
//# The HoeffdingTree algorithm comes with many parameters:
//#
//#- `gracePeriod` -- Denotes ``recomputation period''; if `gracePeriod=200`, the algorithm
//#	    will recompute information gains (or Gini indices) every `200` examples. Recomputation
//#	    is the most expensive operation in the algorithm, because we have to recompute gains at each
//#	    leaf of the tree for each attribute. (If `ConceptDriftP=true`, we have to recompute gains in each
//#       node of the tree.)
//#- `splitConfidence` -- The probability of making a mistake when splitting a leaf. Let `A1` and `A2`
//#	    be attributes with the highest information gains `G(A1)` and `G(A2)`. The algorithm
//#	    uses [Hoeffding inequality](http://en.wikipedia.org/wiki/Hoeffding's_inequality#General_case)
//#	    to ensure that the attribute with the highest estimate (estimate is computed form the sample
//#	    of the stream examples that are currently in the leaf) is truly the best (assuming the process
//#	    generating the data is stationary). So `A1` is truly best with probability at least `1-splitConfidence`.
//#- `tieBreaking` -- If two attributes are equally good --- or almost equally good --- the algorithm will
//#	    will never split the leaf. We address this with the `tieBreaking` parameter and consider two attributes
//#	    equally good whenever `G(A1)-G(A2) <= tieBreaking`, i.e., when they have similar gains. (Intuition: If
//#	    the attributes are equally good, we don't care on which one we split.)
//#- `conceptDriftP` -- Denotes whether the algorithm adapts to potential changes in the data. If set to `true`,
//#	    we use a variant of [CVFDT learner](http://homes.cs.washington.edu/~pedrod/papers/kdd01b.pdf );
//#      if set to `false`, we use a variant of [VFDT learner](http://homes.cs.washington.edu/~pedrod/papers/kdd00.pdf).
//#- `driftCheck` -- If `DriftCheckP=N` (this is one of the algorithm parameters), the algorithm sets nodes into
//#       self-evaluation mode every `N` examples. If one of the alternate trees performs better than the ``main''
//#       tree, the algorithm swaps the best-performing alternate tree in place of the main one. 
//#- `windowSize` -- The algorithm keeps a sliding window of the last `windowSize` stream examples. It makes sure
//#	    the model reflects the concept represented by the examples from the sliding window. It needs to keep
//#	    the window in order to ``forget'' the example when it becomes too old. 
//#- `maxNodes` -- The algorithm stops growing the tree if the tree contains more than (or equal to) `maxNodes` nodes.
//#       Alternate tree contributions are also counted. This parameter must be nonnegative integer. NOTE: If `maxNodes=0`,
//#       then the algorithm let's the tree grow arbitrarily.
//#- `attrDiscretization` -- Attribute discretization technique. Possible values are `histogram` and `bst`. See
//#       [this paper](http://dl.acm.org/citation.cfm?id=1786604) and [this paper](http://kt.ijs.si/elena_ikonomovska/DAMI10.pdf)
//#       for description. Note that `histogram` is cheap and uses up constant amount of memory, independent of the stream, but
//#       its inicialization depends on the order of stream elements. The `bst` is essentially batch technique and uses up
//#       lots of memory. 
//#- `clsAttrHeuristic` -- This tells the algorithm what attribute heurstic measure to use. Possible values are `infoGain`, for
//#       [information gain](http://en.wikipedia.org/wiki/Information_gain_in_decision_trees), and `giniGain`, for
//#       [gini index](http://en.wikipedia.org/wiki/Decision_tree_learning#Gini_impurity). For classification only; regression
//#       trees only support [standard deviation reduction](http://kt.ijs.si/elena_ikonomovska/DAMI10.pdf).
//#- `clsLeafModel` -- This tells the algorithm what model to fit in the leaves of the classification tree. Options are `majority`,
//#       which means majority classifier (predict the most frequent label in the leaf) and `naiveBayes`, which means
//#       [Naive Bayes classifier](http://en.wikipedia.org/wiki/Naive_Bayes_classifier).
//#- `regLeafModel` -- This tells the algorithm what model to fit in the leaves of the regression tree. Options are `mean`, which
//#       means the algorithm predicts the average value of the examples in the leaf, and `linear`, which means the algorithm fits
//#       [perceptron](http://en.wikipedia.org/wiki/Perceptron). (See [this paper](http://kt.ijs.si/elena_ikonomovska/DAMI10.pdf)
//#       for details.)
//#- `sdrTreshold` -- Stopping criterion for regression tree learner. The algorithm will not split the leaf unless the standard
//#       deviation reduction `sdr(A)` for the best attribute `A` is at least `sdtrTreshold`. Make sure that `sdrTreshold >= 0`.
//#- `phAlpha` -- Correction parameter for the [Page-Hinkley test](http://kt.ijs.si/elena_ikonomovska/00-disertation.pdf):
//#       It is the minimal absolute amplitude of change that we wish to detect. Should be adjusted according to the expected
//#       standard deviation of the signal. (See Elena Ikonomovska's [thesis](http://kt.ijs.si/elena_ikonomovska/00-disertation.pdf)
//#       for details.) Default is `phAlpha=0.005`.
//#- `phLambda` -- This is the threshold that corresponds to the admissible false alarm rate. Default is `phLambda=50.0`.
//#- `phInit` -- This threshold tells the algorithm when to start using Page-Hinkley test. The idea is to wait for `phInit` examples
//#       to accumulate in the nodes, so we have "more stable" estimates of mean. Default is `phInit=100`.
//#

class TJsHoeffdingTree {
public:
	/// JS script context
	TWPt<TScript> Js;
	// HoeffdingTree, the learner 
	THoeffding::PHoeffdingTree HoeffdingTree;
private:
	typedef TJsObjUtil<TJsHoeffdingTree> TJsHoeffdingTreeUtil;
	static v8::Persistent<v8::ObjectTemplate> Template;
	
	THoeffding::TTaskType JsTaskType;
	
	TJsHoeffdingTree(TWPt<TScript> Js_, PJsonVal StreamConfig, PJsonVal JsonConfig);
public:
	static v8::Persistent<v8::Object> New(TWPt<TScript> Js_, PJsonVal StreamConfig, PJsonVal JsonConfig) { 
		return TJsHoeffdingTreeUtil::New(new TJsHoeffdingTree(Js_, StreamConfig, JsonConfig)); }
	
	static v8::Handle<v8::ObjectTemplate> GetTemplate();

	//# 
	//# **Functions and properties:**
	//#     
	//#- `htModel = htModel.process(strArr, numArr, labelStr)` -- processes the stream example; `strArr` is an array of discrete attribute values (strings);
	//#   `numArr` is an array of numeric attribute values (numbers); `labelStr` is the class label of the example; the function returns self.
	//#- `htModel.process(line)` -- processes the stream example; `line` is comma-separated string of attribute values (for example `"a1,a2,c"`, where `c` is the class label); the function returns nothing.
	JsDeclareFunction(process);
	//#- `labelStr = htModel.classify(strArr, numArr)` -- classifies the stream example; `strArr` is an array of discrete attribute values (strings); `numArr` is an array of numeric attribute values (numbers); returns the class label `labelStr`.
	//#- `labelStr = htModel.classify(line)` -- classifies the stream example; `line` is comma-separated string of attribute values; returns the class label `labelStr`.
	JsDeclareFunction(classify);
	//#-  `htModel.predict(strArr, numArr` -- predicts numerical value that belongs to the example; `strArr` is an array of discrete values (strings); `numArr` is an array of numeric attribute values (numbers); returns a number.
	//#   
	JsDeclareFunction(predict);
	//#- `htModel = htModel.exportModel(htOutParams)` -- writes the current model into file `htOutParams.file` in format `htOutParams.type`. Returns self.
	//#   here, `htOutParams = { file: filePath, type: exportType }` where `file` is the file path and `type` is the export type (currently only `DOT` and `XML` are supported).
	JsDeclareFunction(exportModel);
};

///////////////////////////////
// QMiner-JavaScript-Tokenizer
//#
//# ### Tokenizer
//#
//# Breaks text into tokens (i.e. words).
class TJsTokenizer {
public:
	/// JS script context
	TWPt<TScript> Js;	
    /// Tokenizer Model
    PTokenizer Tokenizer;

private:
    typedef TJsObjUtil<TJsTokenizer> TJsTokenizerUtil;
	TJsTokenizer(TWPt<TScript> _Js, const PTokenizer& _Tokenizer): 
        Js(_Js), Tokenizer(_Tokenizer) { }
public:
	static v8::Persistent<v8::Object> New(TWPt<TScript> Js, const PTokenizer& Tokenizer) {
		return TJsTokenizerUtil::New(new TJsTokenizer(Js, Tokenizer)); }
	static v8::Handle<v8::ObjectTemplate> GetTemplate();
    
	//# 
	//# **Functions and properties:**
	//#     
	//#- `arr = tokenizer.getTokens(string)` -- tokenizes given strings and returns it as an array of strings.
	JsDeclareFunction(getTokens);
	//#- `arr = tokenizer.getSentences(string)` -- breaks text into sentence and returns them as an array of strings.
    JsDeclareFunction(getSentences);
	//#- `arr = tokenizer.getParagraphs(string)` -- breaks text into paragraphs and returns them as an array of strings.
	JsDeclareFunction(getParagraphs);
};


///////////////////////////////
// QMiner-Snap
//# 
//# ## Snap graph library
//# 
//# A global object `snap` is used to construct graphs
//# it is available in any script. The object includes
//# several functions from snap library.
class TJsSnap {
public:
	/// JS script context
	TWPt<TScript> Js;

private:
	/// Object utility class
	typedef TJsObjUtil<TJsSnap> TJsSnapUtil;

	explicit TJsSnap(TWPt<TScript> _Js) : Js(_Js) { }
public:
	static v8::Persistent<v8::Object> New(TWPt<TScript> Js) {
		return TJsSnapUtil::New(new TJsSnap(Js));
	}

	/// template
	static v8::Handle<v8::ObjectTemplate> GetTemplate();
	//# 
	//# **Functions and properties:**
	//# 
	//#- `graph = snap.newUGraph()` -- generate an empty undirected graph
	JsDeclareFunction(newUGraph);
	//#- `graph = snap.newDGraph()` -- generate an empty directed graph
	JsDeclareFunction(newDGraph);
	//#- `graph = snap.newDMGraph()` -- generate an empty directed multi-graph
	JsDeclareFunction(newDMGraph);
	//#- `number = snap.degreeCentrality(node)` -- returns degree centrality of a node
	JsDeclareFunction(degreeCentrality);
	//#- `spVec = snap.communityDetection(UGraph, alg)` -- returns communities of graph (alg = `gn`, `imap` or `cnm`)
	JsDeclareFunction(communityDetection);
	//#- `jsonstring = snap.communityEvolution(path)` -- return communities alg = `gn`, `imap` or `cnm`
	JsDeclareFunction(communityEvolution);
	//#- `jsonstring = snap.corePeriphery(UGraph, alg)` -- return communities alg = `lip`
	JsDeclareFunction(corePeriphery);
};


///////////////////////////////
// QMiner-Graph
//# 
//# ### Graph
//# 
//# TUNGraph: undirected graph(single edge between an unordered pair of nodes)
//# TNGraph : directed graph(single directed edge between an ordered pair of nodes)
//# TNEGraph : directed multi - graph(multiple directed edges between a pair of nodes)

template <class T>
class TJsGraph {
public:
	/// JS script context
	TWPt<TScript> Js;
	TPt<T> Graph;
	TStr InFNm;
private:
	/// Object utility class
	typedef TJsObjUtil<TJsGraph> TJsGraphUtil;

	TJsGraph(TWPt<TScript> _Js) : Js(_Js) {
		Graph = T::New();
	};

	TJsGraph(TWPt<TScript> _Js, TStr path) : Js(_Js), InFNm(path) {
		Graph = TSnap::LoadEdgeList<TPt<T>>(InFNm);
	};

public:
	static v8::Persistent<v8::Object> New(TWPt<TScript> Js, TStr Graph_class) {
		v8::Persistent<v8::Object> obj = TJsGraphUtil::New(new TJsGraph(Js));
		v8::Handle<v8::String> key = v8::String::New("class");
		v8::Handle<v8::String> value = v8::String::New(Graph_class.CStr());
		obj->SetHiddenValue(key, value);
		return obj;
	}
	static v8::Persistent<v8::Object> New(TWPt<TScript> Js, TStr path, TStr Graph_class) {
		v8::Persistent<v8::Object> obj = TJsGraphUtil::New(new TJsGraph(Js, path));
		v8::Handle<v8::String> key = v8::String::New("class");
		v8::Handle<v8::String> value = v8::String::New(Graph_class.CStr());
		obj->SetHiddenValue(key, value);
		return obj;
	}

	/// template
	static v8::Handle<v8::ObjectTemplate> GetTemplate();
	//# 
	//# **Functions and properties:**
	//# 
	//#- `idx = graph.addNode()` -- add a node to graph and return its ID `idx`
	//#- `idx = graph.addNode(idx)` -- add a node with ID `idx`, returns node ID
	JsDeclareFunction(addNode);
	//#- `edgeIdx = graph.addEdge(nodeIdx1, nodeIdx2)` -- add an edge 
	JsDeclareFunction(addEdge);
	//#- `idx = graph.delNode(idx)` -- delete a node with ID `idx`
	JsDeclareFunction(delNode);
	//#- `idx = graph.delEdge(idx1, idx2)` -- delete an edge
	JsDeclareFunction(delEdge);
	//#- `isNode = graph.isNode(idx)` -- check if a node with ID `idx` exists in the graph
	JsDeclareFunction(isNode);
	//#- `isEdge = graph.isEdge(idx1, idx2)` -- check if an edge connecting nodes with IDs `idx1` and `idx2` exists in the graph
	JsDeclareFunction(isEdge);
	//#- `nodes = graph.nodes` -- gets number of nodes in the graph
	JsDeclareProperty(nodes);
	//#- `edges = graph.edges` -- gets number of edges in the graph
	JsDeclareProperty(edges);
	//#- `node = graph.node(idx)` -- gets node with ID `idx`
	JsDeclareFunction(node);
	//#- `node = graph.firstNode` -- gets first node
	JsDeclareProperty(firstNode);
	//#- `node = graph.lastNode` -- gets last node
	JsDeclareProperty(lastNode);
	//#- `edge = graph.firstEdge` -- gets first edge
	JsDeclareProperty(firstEdge);
<<<<<<< HEAD
	//#- `edge = graph.lastEdge` -- gets last edge
	JsDeclareProperty(lastEdge)
=======
>>>>>>> 5330ba52
	//#- `graph = graph.dump(fNm)` -- dumps a graph to file named `fNm`
	JsDeclareFunction(dump);
	//#- `graph = graph.eachNode(callback)` -- iterates through the nodes and executes the callback function `callback` on each node. Returns self. Examples:
	//#  - `graph.eachNode(function (node) { console.log(node.id); })`
	JsDeclareFunction(eachNode);
	//#- `graph = graph.eachEdge(callback)` -- iterates through the edges and executes the callback function `callback` on each edge. Returns self. Examples:
	//#  - `graph.eachEdge(function (edge) { console.log(edge.srcId+" "+edge.dstId); })`
	JsDeclareFunction(eachEdge);
	//#  - `spMat = graph.adjMat()` -- returns the graph adjacency matrix, where columns are sparse vectors corresponding to node outgoing edge ids and their multiplicities
	JsDeclareFunction(adjMat);
};
//
//static void lala() {
//	PNEGraph Graph;
//	// replace Graph with JsGraph->Graph annd TNEGraph:: with T::!
//	
//	int Nodes = Graph->GetNodes();
//	TVec<TIntFltKdV> Mat(Nodes);
//
//	THash<TInt, THash<TInt, TInt> > MultiGraph;
//
//	TIntSet NIdSet(Graph->GetNodes()); // remapping
//	for (TNEGraph::TNodeI NI = Graph->BegNI(); NI < Graph->EndNI(); NI++) {
//		int NId = NI.GetId();
//		int RemappedNId = NIdSet.AddKey(NId);
//		int OutDeg = NI.GetOutDeg();
//		TIntIntH Neigh(OutDeg);
//		MultiGraph.AddDat(NId, Neigh);
//		// take all outgoing edges and increment or add
//		for (int k = 0; k < OutDeg; k++) {
//			int OutNId = NI.GetOutNId(k);
//			if (MultiGraph[NId].IsKey(OutNId)) {
//				MultiGraph[NId][OutNId]++;
//			}
//			else {
//				MultiGraph[NId].AddDat(OutNId, 1);
//			}
//		}
//		
//		// Mat[RemappedNId] = remap(MultiGraph[NId].KeyV), MultiGraph[NId].ValV
//		int Len = MultiGraph[NId].Len();
//		Mat[RemappedNId].Gen(Len);
//		for (int k = 0; k < Len; k++) {
//			int Key = MultiGraph[NId].GetKey(k);
//			Mat[RemappedNId][k].Key = NIdSet.GetKeyId(Key);
//			Mat[RemappedNId][k].Dat = MultiGraph[NId].GetDat(Key);
//		}
//		Mat[RemappedNId].Sort();
//	}
//	
//	
//
//}

///////////////////////////////
// QMiner-Node
//# 
//# ### Node
//# 
//# Node

template <class T>
class TJsNode {
public:
	/// JS script context
	TWPt<TScript> Js;
	T Node;

private:
	/// Object utility class
	typedef TJsObjUtil<TJsNode> TJsNodeUtil;
	TJsNode(TWPt<TScript> Js_, T a);
public:
	static v8::Persistent<v8::Object> New(TWPt<TScript> Js, T a) {
		v8::Persistent<v8::Object> obj = TJsNodeUtil::New(new TJsNode(Js, a));
		/*
		v8::Handle<v8::String> key = v8::String::New("class");
		v8::Handle<v8::String> value = v8::String::New("Graph");
		obj->SetHiddenValue(key, value);
		*/
		return obj;
	}

	/// template
	static v8::Handle<v8::ObjectTemplate> GetTemplate();

	//# 
	//# **Functions and properties:**
	//# 
	//#- `id = node.id` -- return id of the node
	JsDeclareProperty(id);
	//#- `deg = node.deg` -- return degree of the node
	JsDeclareProperty(deg);
	//#- `indeg = node.inDeg` -- return in-degree of the node
	JsDeclareProperty(inDeg);
	//#- `outdeg = node.outDeg` -- return out-degree of the node
	JsDeclareProperty(outDeg);
	//#- `nid = node.nbrId(N)` -- return id of Nth neighbour
	JsDeclareFunction(nbrId);
	//#- `node = node.next()` -- return next node
	JsDeclareFunction(next);
	//#- `node = graph.prev()` -- return previous node
	JsDeclareFunction(prev);
};

///////////////////////////////
// QMiner-Edge
//# 
//# ### Edge
//# 
//# Edge
template <class T>
class TJsEdge {
public:
	/// JS script context
	TWPt<TScript> Js;
	T Edge;

private:
	/// Object utility class
	typedef TJsObjUtil<TJsEdge> TJsEdgeUtil;
	explicit TJsEdge(TWPt<TScript> Js_, T edge);
public:
	static v8::Persistent<v8::Object> New(TWPt<TScript> Js, T edge) {
		return TJsEdgeUtil::New(new TJsEdge(Js, edge));
	}

	/// template
	static v8::Handle<v8::ObjectTemplate> GetTemplate();

	//# 
	//# **Functions and properties:**
	//# 
	//#- `id = edge.id` -- return id of the edge
	JsDeclareProperty(id);
	//#- `id = edge.srcId` -- return id of source node
	JsDeclareProperty(srcId);
	//#- `id = edge.dstId` -- return id of destination node
	JsDeclareProperty(dstId);
	//#- `edge = edge.next()` -- return next edge
	JsDeclareFunction(next);

};



///////////////////////////////
// QMiner-JavaScript-GeoIP
class TJsGeoIp {
private:
	// this is singleton
	static bool InitP;
	static PGeoIpBs GeoIpBs;	
	static PGeoIpBs GetGeoIpBs();

private:
	typedef TJsObjUtil<TJsGeoIp> TJsGeoIpUtil;
	explicit TJsGeoIp() { }	
public:
	static v8::Persistent<v8::Object> New() { return TJsGeoIpUtil::New(new TJsGeoIp); }
	~TJsGeoIp() { }

	// template
	static v8::Handle<v8::ObjectTemplate> GetTemplate();
	// function
	JsDeclareFunction(country);				
	JsDeclareFunction(location);
};

///////////////////////////////
// QMiner-JavaScript-DMoz
class TJsDMoz {
private:
	// this is singleton
	static bool InitP;
	static PDMozCfy DMozCfy;	
	static const PDMozCfy& GetDMozCfy();

private:
	typedef TJsObjUtil<TJsDMoz> TJsDMozUtil;
	explicit TJsDMoz() { }	
public:
	static v8::Persistent<v8::Object> New() { return TJsDMozUtil::New(new TJsDMoz); }
	~TJsDMoz() { }

	// template
	static v8::Handle<v8::ObjectTemplate> GetTemplate();
	// function
	JsDeclareFunction(classify);				
};

//#
//# ## System and I/O
//#
//# ### Process
//# 
class TJsProcess {
public:
	/// JS script context
	TWPt<TScript> Js;

private:
	/// Object utility class
	typedef TJsObjUtil<TJsProcess> TJsProcessUtil;

	explicit TJsProcess(TWPt<TScript> _Js): Js(_Js) { }

public:
	static v8::Persistent<v8::Object> New(TWPt<TScript> Js) {
		return TJsProcessUtil::New(new TJsProcess(Js)); }

	/// template
    static v8::Handle<v8::ObjectTemplate> GetTemplate();

    //#
	//# **Functions and properties:**
	//#
	//#- `process.stop()` -- Stops the current process.
	//#- `process.stop(returnCode)` -- Stops the current process and returns `returnCode
    JsDeclareFunction(stop);
	//#- `process.sleep(millis)` -- Halts execution for the given amount of milliseconds `millis`.
    JsDeclareFunction(sleep);
    //#- `a = process.args` -- array of command-line arguments 
    //#     used to start current QMiner instance
    JsDeclareProperty(args);
    //#- `objJSON = process.sysStat` -- statistics about system and qminer process (E.g. memory consumption).
    JsDeclareProperty(sysStat);
	//#- `str = process.scriptNm` -- Returns the name of the script.
	JsDeclareProperty(scriptNm);
	//#- `str = process.scriptFNm` -- Returns absolute script file path.
	JsDeclareProperty(scriptFNm);
	//#- `globalVarNames = process.getGlobals()` -- Returns an array of all global variable names
	JsDeclareFunction(getGlobals);
	//#- `process.exitScript()` -- Exits the current script
	JsDeclareFunction(exitScript);
    //#- `process.returnCode` -- current code to be returned by QMiner process
  	JsDeclareSetProperty(getReturnCode, setReturnCode);
	//#- `str = process.qminer_home` -- returns the path to QMINER_HOME
	JsDeclareProperty(qminer_home);
	//#- `str = process.project_home` -- returns the path to project folder
	JsDeclareProperty(project_home);
    //#JSIMPLEMENT:src/qminer/process.js
};


//#
//# ### utilities.js (use require)
//# 
class TJsUtilities {
public:
	/// JS script context
	TWPt<TScript> Js;

private:
	/// Object utility class
	typedef TJsObjUtil<TJsUtilities> TJsUtilitiesUtil;
	explicit TJsUtilities(TWPt<TScript> _Js) : Js(_Js) { }

public:
	static v8::Persistent<v8::Object> New(TWPt<TScript> Js) {
		return TJsUtilitiesUtil::New(new TJsUtilities(Js));
	}

	/// template
	static v8::Handle<v8::ObjectTemplate> GetTemplate();

	//#
	//# **Functions and properties:**
	//#
	//#- `map = utilities.newStrIntH()` -- New string-int hashmap
	JsDeclareFunction(newStrIntH);
	//#- `map = utilities.newStrFltH()` -- New string-double hashmap
	JsDeclareFunction(newStrFltH);
	//#- `map = utilities.newStrStrH()` -- New string-string hashmap
	JsDeclareFunction(newStrStrH);
	//#- `map = utilities.newIntIntH()` -- New int-int hashmap
	JsDeclareFunction(newIntIntH);
	//#- `map = utilities.newIntFltH()` -- New int-double hashmap
	JsDeclareFunction(newIntFltH);
	//#- `map = utilities.newIntStrH()` -- New int-string hashmap
	JsDeclareFunction(newIntStrH);
};
//#JSIMPLEMENT:src/qminer/js/utilities.js    

///////////////////////////////
// QMiner-Hash-Map
//# 
//# ### Hash Map
//# 
//# Several implementations of hash-map can be constructed. Use require('utilities.js').

class TAuxStrIntH {
public:
	static const TStr ClassId; //ClassId is set to "TStrIntH"
	static TStr GetArgKey(const v8::Arguments& Args, const int& ArgN) {
		// TJsBase is arbitrary here
		return TJsObjUtil<TJsBase>::GetArgStr(Args, ArgN);
	}
	static v8::Handle<v8::Value> WrapKey(const TStr& Val, v8::HandleScope& Handlescope) {
		return Handlescope.Close(v8::String::New(Val.CStr()));
	}
	static TInt GetArgDat(const v8::Arguments& Args, const int& ArgN) {
		// TJsBase is arbitrary here
		return TJsObjUtil<TJsBase>::GetArgInt32(Args, ArgN);
	}
	static v8::Handle<v8::Value> WrapDat(const int& Val, v8::HandleScope& Handlescope) {
		return Handlescope.Close(v8::Int32::New(Val));
	}
};

class TAuxStrFltH {
public:
	static const TStr ClassId; //ClassId is set to "TStrFltH"
	static TStr GetArgKey(const v8::Arguments& Args, const int& ArgN) {
		// TJsBase is arbitrary here
		return TJsObjUtil<TJsBase>::GetArgStr(Args, ArgN);
	}
	static v8::Handle<v8::Value> WrapKey(const TStr& Val, v8::HandleScope& Handlescope) {
		return Handlescope.Close(v8::String::New(Val.CStr()));
	}
	static TFlt GetArgDat(const v8::Arguments& Args, const int& ArgN) {
		// TJsBase is arbitrary here
		return TJsObjUtil<TJsBase>::GetArgFlt(Args, ArgN);
	}
	static v8::Handle<v8::Value> WrapDat(const double& Val, v8::HandleScope& Handlescope) {
		return Handlescope.Close(v8::Number::New(Val));
	}
};

class TAuxStrStrH {
public:
	static const TStr ClassId; //ClassId is set to "TStrStrH"
	static TStr GetArgKey(const v8::Arguments& Args, const int& ArgN) {
		// TJsBase is arbitrary here
		return TJsObjUtil<TJsBase>::GetArgStr(Args, ArgN);
	}
	static v8::Handle<v8::Value> WrapKey(const TStr& Val, v8::HandleScope& Handlescope) {
		return Handlescope.Close(v8::String::New(Val.CStr()));
	}
	static TStr GetArgDat(const v8::Arguments& Args, const int& ArgN) {
		// TJsBase is arbitrary here
		return TJsObjUtil<TJsBase>::GetArgStr(Args, ArgN);
	}
	static v8::Handle<v8::Value> WrapDat(const TStr& Val, v8::HandleScope& Handlescope) {
		return Handlescope.Close(v8::String::New(Val.CStr()));
	}
};

class TAuxIntIntH {
public:
	static const TStr ClassId; //ClassId is set to "TIntIntH"
	static TInt GetArgKey(const v8::Arguments& Args, const int& ArgN) {
		// TJsBase is arbitrary here
		return TJsObjUtil<TJsBase>::GetArgInt32(Args, ArgN);
	}
	static v8::Handle<v8::Value> WrapKey(const TInt& Val, v8::HandleScope& Handlescope) {
		return Handlescope.Close(v8::Int32::New(Val));
	}
	static TInt GetArgDat(const v8::Arguments& Args, const int& ArgN) {
		// TJsBase is arbitrary here
		return TJsObjUtil<TJsBase>::GetArgInt32(Args, ArgN);
	}
	static v8::Handle<v8::Value> WrapDat(const int& Val, v8::HandleScope& Handlescope) {
		return Handlescope.Close(v8::Int32::New(Val));
	}
};

class TAuxIntFltH {
public:
	static const TStr ClassId; //ClassId is set to "TIntFltH"
	static TInt GetArgKey(const v8::Arguments& Args, const int& ArgN) {
		// TJsBase is arbitrary here
		return TJsObjUtil<TJsBase>::GetArgInt32(Args, ArgN);
	}
	static v8::Handle<v8::Value> WrapKey(const TInt& Val, v8::HandleScope& Handlescope) {
		return Handlescope.Close(v8::Int32::New(Val));
	}
	static TFlt GetArgDat(const v8::Arguments& Args, const int& ArgN) {
		// TJsBase is arbitrary here
		return TJsObjUtil<TJsBase>::GetArgFlt(Args, ArgN);
	}
	static v8::Handle<v8::Value> WrapDat(const double& Val, v8::HandleScope& Handlescope) {
		return Handlescope.Close(v8::Number::New(Val));
	}
};

class TAuxIntStrH {
public:
	static const TStr ClassId; //ClassId is set to "TIntStrH"
	static TInt GetArgKey(const v8::Arguments& Args, const int& ArgN) {
		// TJsBase is arbitrary here
		return TJsObjUtil<TJsBase>::GetArgInt32(Args, ArgN);
	}
	static v8::Handle<v8::Value> WrapKey(const TInt& Val, v8::HandleScope& Handlescope) {
		return Handlescope.Close(v8::Int32::New(Val));
	}
	static TStr GetArgDat(const v8::Arguments& Args, const int& ArgN) {
		// TJsBase is arbitrary here
		return TJsObjUtil<TJsBase>::GetArgStr(Args, ArgN);
	}
	static v8::Handle<v8::Value> WrapDat(const TStr& Val, v8::HandleScope& Handlescope) {
		return Handlescope.Close(v8::String::New(Val.CStr()));
	}
};

template <class TKey = TStr, class TDat = TInt, class TAux = TAuxStrIntH>
class TJsHash {
public:
	/// JS script context
	TWPt<TScript> Js;
	typedef THash<TKey, TDat> HT;
	HT Map;
private:
	/// Object utility class
	typedef TJsObjUtil<TJsHash<TKey, TDat, TAux> > TJsHashUtil;
	explicit TJsHash(TWPt<TScript> _Js) : Js(_Js) { }
public:
	static v8::Persistent<v8::Object> New(TWPt<TScript> Js) {
		v8::Persistent<v8::Object> obj = TJsHashUtil::New(new TJsHash(Js));
		v8::Handle<v8::String> key = v8::String::New("class");
		v8::Handle<v8::String> value = v8::String::New(TAux::ClassId.CStr());
		obj->SetHiddenValue(key, value);
		return  obj;
	}
	static v8::Persistent<v8::Object> New(TWPt<TScript> Js, const HT& _Map) {
		v8::Persistent<v8::Object> obj = New(Js);
		TJsHash::SetMap(obj, _Map);
		return  obj;
	}
	static HT& GetMap(const v8::Handle<v8::Object> Obj) {
		return TJsHashUtil::GetSelf(Obj)->Map;
	}
	static void SetMap(const v8::Handle<v8::Object> Obj, const HT& _Map) {
		TJsHashUtil::GetSelf(Obj)->Map = _Map;
	}

	/// template	
	static v8::Handle<v8::ObjectTemplate> GetTemplate();
	//# 
	//# **Functions and properties:**
	//# 
	//#- `dat = map.get(key)` -- return data given on key
	JsDeclareFunction(get);
	//#- `map = map.put(key, dat)` -- add/update key-value pair. Returns self
	JsDeclareFunction(put);
	//#- `bool = map.hasKey(key)` -- returns true if the map has a given key `key`
	JsDeclareFunction(hasKey);
	//#- `num = map.length` -- returns the number of keys
	JsDeclareProperty(length);
	//#- `key = map.key(idx)` -- returns the `idx`-th key
	JsDeclareFunction(key);
	//#- `dat = map.dat(idx)` -- returns the `idx`-th dat
	JsDeclareFunction(dat);
};

typedef TJsHash<TStr, TInt, TAuxStrIntH> TJsStrIntH;
typedef TJsHash<TStr, TFlt, TAuxStrFltH> TJsStrFltH;
typedef TJsHash<TStr, TStr, TAuxStrStrH> TJsStrStrH;
typedef TJsHash<TInt, TInt, TAuxIntIntH> TJsIntIntH;
typedef TJsHash<TInt, TFlt, TAuxIntFltH> TJsIntFltH;
typedef TJsHash<TInt, TStr, TAuxIntStrH> TJsIntStrH;

template <class TKey, class TDat, class TAux>
v8::Handle<v8::ObjectTemplate> TJsHash<TKey, TDat, TAux>::GetTemplate() {
	v8::HandleScope HandleScope;
	static v8::Persistent<v8::ObjectTemplate> Template;
	if (Template.IsEmpty()) {
		v8::Handle<v8::ObjectTemplate> TmpTemp = v8::ObjectTemplate::New();
		JsRegisterFunction(TmpTemp, get);
		JsRegisterFunction(TmpTemp, put);
		JsRegisterFunction(TmpTemp, hasKey);
		JsRegisterProperty(TmpTemp, length);
		JsRegisterFunction(TmpTemp, key);
		JsRegisterFunction(TmpTemp, dat);
		TmpTemp->SetInternalFieldCount(1);
		Template = v8::Persistent<v8::ObjectTemplate>::New(TmpTemp);
	}
	return Template;
}

template <class TKey, class TDat, class TAux>
v8::Handle<v8::Value> TJsHash<TKey, TDat, TAux>::get(const v8::Arguments& Args) {
	v8::HandleScope HandleScope;
	TJsHash* JsMap = TJsHashUtil::GetSelf(Args);
	// assume number
	TKey Key = TAux::GetArgKey(Args, 0);
	TDat Dat;
	if (JsMap->Map.IsKeyGetDat(Key, Dat)) {
		return TAux::WrapDat(Dat, HandleScope);
	}
	else { return v8::Undefined(); }
}

template <class TKey, class TDat, class TAux>
v8::Handle<v8::Value> TJsHash<TKey, TDat, TAux>::put(const v8::Arguments& Args) {
	v8::HandleScope HandleScope;
	TJsHash* JsMap = TJsHashUtil::GetSelf(Args);
	// assume number
	TKey Key = TAux::GetArgKey(Args, 0);
	TDat Dat = TAux::GetArgDat(Args, 1);
	JsMap->Map.AddDat(Key, Dat);
	return Args.Holder();
}

template <class TKey, class TDat, class TAux>
v8::Handle<v8::Value> TJsHash<TKey, TDat, TAux>::hasKey(const v8::Arguments& Args) {
	v8::HandleScope HandleScope;
	TJsHash* JsMap = TJsHashUtil::GetSelf(Args);
	// assume number
	TKey Key = TAux::GetArgKey(Args, 0);
	return HandleScope.Close(v8::Boolean::New(JsMap->Map.IsKey(Key)));
}

template <class TKey, class TDat, class TAux>
v8::Handle<v8::Value> TJsHash<TKey, TDat, TAux>::length(v8::Local<v8::String> Properties, const v8::AccessorInfo& Info) {
	v8::HandleScope HandleScope;
	TJsHash* JsMap = TJsHashUtil::GetSelf(Info);
	return HandleScope.Close(v8::Integer::New(JsMap->Map.Len()));
}

template <class TKey, class TDat, class TAux>
v8::Handle<v8::Value> TJsHash<TKey, TDat, TAux>::key(const v8::Arguments& Args) {
	v8::HandleScope HandleScope;
	TJsHash* JsMap = TJsHashUtil::GetSelf(Args);
	// assume number
	int Idx = TJsHashUtil::GetArgInt32(Args, 0);
	QmAssertR(JsMap->Map.IsKeyId(Idx), TStr::Fmt("JsHash::key Incorrect KeyId:%d", Idx));
	return TAux::WrapKey(JsMap->Map.GetKey(Idx), HandleScope);
}

template <class TKey, class TDat, class TAux>
v8::Handle<v8::Value> TJsHash<TKey, TDat, TAux>::dat(const v8::Arguments& Args) {
	v8::HandleScope HandleScope;
	TJsHash* JsMap = TJsHashUtil::GetSelf(Args);
	// assume number
	int Idx = TJsHashUtil::GetArgInt32(Args, 0);
	QmAssertR(JsMap->Map.IsKeyId(Idx), TStr::Fmt("JsHash::dat Incorrect KeyId:%d", Idx));
	TKey Key;
	TDat Dat;
	JsMap->Map.GetKeyDat(Idx, Key, Dat);
	return TAux::WrapDat(Dat, HandleScope);
}


//#
//# ### assert.js (use require)
//# 
//#JSIMPLEMENT:src/qminer/js/assert.js    

///////////////////////////////
// JavaScript Console
//#
//# ### Console
//# 
//# Writing and reading from console. Also very useful to create
//# "interactive breakpoints" using `console.start()`. All outputs
//# are automatically prefixed by current date and time.
class TJsConsole {
public:
	/// JS script context
	TWPt<TScript> Js;
    
private:
	/// Object utility class
	typedef TJsObjUtil<TJsConsole> TJsConsoleUtil;
    
    explicit TJsConsole(TWPt<TScript> _Js): Js(_Js) { }
public:
	static v8::Persistent<v8::Object> New(TWPt<TScript> Js) { 
		return TJsConsoleUtil::New(new TJsConsole(Js)); }

	/// template
    static v8::Handle<v8::ObjectTemplate> GetTemplate();

    //# 
	//# **Functions and properties:**
	//#     
    //#- `console.log(message)` -- writes `message` to standard output, using
    //#     prefix `[console]` to indicate the text came from console object;
    //#     `message` must be of type string
    //#- `console.log(prefixStr, message)` -- writes `message` to standard output, 
    //#     using provided prefix `[prefixStr]`; both `message` and `prefixStr` must
    //#     be of type string
	JsDeclareFunction(log);
    //#- `line = console.getln()` -- reads a line from command line and returns
    //#     it as string
	JsDeclareFunction(getln);
	//#- `console.print(str)` -- prints a string to standard output
	JsDeclareFunction(print);
    //#JSIMPLEMENT:src/qminer/console.js    
};

///////////////////////////////
// QMiner-JavaScript-Filesystem
//#
//# ### File system
//# 
class TJsFs {
public:
	// directories we're allowed to access 
	TVec<TJsFPath> AllowedFPathV;
	
private:
	typedef TJsObjUtil<TJsFs> TJsFsUtil;

	TJsFs(const TVec<TJsFPath>& AllowedDirV_): AllowedFPathV(AllowedDirV_) { }
public:
	static v8::Persistent<v8::Object> New(TScript* Js) { 
		return TJsFsUtil::New(new TJsFs(Js->AllowedFPathV)); }
	~TJsFs() { }
	
	/// template
    static v8::Handle<v8::ObjectTemplate> GetTemplate();

    /// Are we allowed to access given path
	bool CanAccess(const TStr& FPath);
    /// Are we allowed to access given path
	static bool CanAccess(const v8::Arguments& Args);

    //# 
	//# **Functions and properties:**
	//#     
    //#- `fin = fs.openRead(fileName)` -- open file in read mode and return file input stream `fin`
	JsDeclareFunction(openRead);
    //#- `fout = fs.openWrite(fileName)` -- open file in write mode and return file output stream `fout`
	JsDeclareFunction(openWrite);
    //#- `fout = fs.openAppend(fileName)` -- open file in append mode and return file output stream `fout`
	JsDeclareFunction(openAppend);
    //#- `bool = fs.exists(fileName)` -- does file exist?
	JsDeclareFunction(exists);
    //#- `fs.copy(fromFileName, toFileName)` -- copy file
	JsDeclareFunction(copy);
    //#- `fs.move(fromFileName, toFileName)` -- move file
	JsDeclareFunction(move);
    //#- `fs.del(fileName)` -- delete file
	JsDeclareFunction(del);
    //#- `fs.rename(fromFileName, toFileName)` -- rename file
	JsDeclareFunction(rename);
    //#- `fileInfoJson = fs.fileInfo(fileName)` -- returns file info as a json object {createTime:str, lastAccessTime:str, lastWriteTime:str, size:num}.
	JsDeclareFunction(fileInfo);
    //#- `fs.mkdir(dirName)` -- make folder
	JsDeclareFunction(mkdir);
    //#- `fs.rmdir(dirName)` -- delete folder
	JsDeclareFunction(rmdir);
    //#- `strArr = fs.listFile(dirName, fileExtension)` -- returns list of files in directory given file extension
    //#- `strArr = fs.listFile(dirName, fileExtension, recursive)` -- returns list of files in directory given extension. `recursive` is a boolean
	JsDeclareFunction(listFile);
};

///////////////////////////////
// QMiner-JavaScript-FIn
//#
//# ### Input File Stream
//# 
class TJsFIn {
public:
	PSIn SIn;
private:
	typedef TJsObjUtil<TJsFIn> TJsFInUtil;
	TJsFIn(const TStr& FNm): SIn(TZipIn::NewIfZip(FNm)) { }
public:
	static v8::Persistent<v8::Object> New(const TStr& FNm) {
		return TJsFInUtil::New(new TJsFIn(FNm)); }
    static PSIn GetArgFIn(const v8::Arguments& Args, const int& ArgN);

   	static v8::Handle<v8::ObjectTemplate> GetTemplate();

    //# 
	//# **Functions and properties:**
	//#     
    //#- `char = fin.peekCh()` -- peeks a character
	JsDeclareFunction(peekCh);
    //#- `char = fin.getCh()` -- reads a character
	JsDeclareFunction(getCh);
    //#- `line = fin.readLine()` -- reads a line
	JsDeclareFunction(readLine);
    //#- `bool = fin.eof` -- end of stream?
	JsDeclareProperty(eof);
    //#- `len = fin.length` -- returns the length of input stream
	JsDeclareProperty(length);
	//#- `str = fin.readAll()` -- reads the whole file
	JsDeclareFunction(readAll);
};

///////////////////////////////
// QMiner-JavaScript-FOut
//#
//# ### Output File Stream
//# 
class TJsFOut {
public:
	PSOut SOut;
private:
	typedef TJsObjUtil<TJsFOut> TJsFOutUtil;
	TJsFOut(const TStr& FilePath, const bool& AppendP): SOut(TFOut::New(FilePath, AppendP)) { }
	TJsFOut(const TStr& FilePath): SOut(TZipOut::NewIfZip(FilePath)) { }
	TJsFOut(PSOut& SOut_) : SOut(SOut_) { }
public:
	static v8::Persistent<v8::Object> New(const TStr& FilePath, const bool& AppendP = false) { 
		return TJsFOutUtil::New(new TJsFOut(FilePath, AppendP)); }
	static v8::Persistent<v8::Object> New(PSOut& SOut_) {
		return TJsFOutUtil::New(new TJsFOut(SOut_)); }

    static PSOut GetArgFOut(const v8::Arguments& Args, const int& ArgN);
    
	static v8::Handle<v8::ObjectTemplate> GetTemplate();

    //# 
	//# **Functions and properties:**
	//#     
    //#- `fout = fout.write(data)` -- writes to output stream. `data` can be a number, a json object or a string.
	JsDeclareFunction(write);
    //#- `fout = fout.writeLine(data)` -- writes data to output stream and adds newline
	JsDeclareFunction(writeLine);
    //#- `fout = fout.flush()` -- flushes output stream
	JsDeclareFunction(flush);
    //#- `fout = fout.close()` -- closes output stream
  	JsDeclareFunction(close);
};

///////////////////////////////
// JavaScript Http
//#
//# ### HTTP
//# 
class TJsHttp {
public:
	/// JS script context
	TWPt<TScript> Js;
    
private:
	/// Object utility class
	typedef TJsObjUtil<TJsHttp> TJsHttpUtil;
    
    explicit TJsHttp(TWPt<TScript> _Js): Js(_Js) { }
public:
	static v8::Persistent<v8::Object> New(TWPt<TScript> Js) { 
		return TJsHttpUtil::New(new TJsHttp(Js)); }

	/// template
    static v8::Handle<v8::ObjectTemplate> GetTemplate();

    //# 
	//# **Functions and properties:**
	//#     
	//#- `http.get(url)` -- gets url, but does nothing with response
    //#- `http.get(url, httpJsonSuccessCallback)` -- gets url and executes httpJsonSuccessCallback, a function with signature: function (objJson) {} on success. Error will occour if objJson is not a JSON object.
    //#- `http.get(url, httpJsonSuccessCallback, httpErrorCallback)` -- gets url and executes httpJsonSuccessCallback (signature: function (objJson) {}) on success or httpErrorCallback (signature: function (message) {}) on error. Error will occour if objJson is not a JSON object.
	//#- `http.getStr(url)` -- gets url, but does nothing with response
	//#- `http.getStr(url, httpStrSuccessCallback)` -- gets url and executes httpStrSuccessCallback, a function with signature: function (str) {} on success. 
    //#- `http.getStr(url, httpStrSuccessCallback, httpErrorCallback)` -- gets url and executes httpJsonSuccessCallback (signature: function (str) {}) on success or httpErrorCallback (signature: function (message) {}) on error.
	JsDeclareFunction(get);
    //#- `http.post(url, mimeType, data)` -- post to `url` (string) using `mimeType` (string), where the request body is `data` (string)
    //#- `http.post(url, mimeType, data, httpJsonSuccessCallback)` -- post to `url` (string) using `mimeType` (string), where the request body is `data` (string). executes httpJsonSuccessCallback, a function with signature: function (objJson) {} on success. Error will occour if objJson is not a JSON object.
    //#- `http.post(url, mimeType, data, httpJsonSuccessCallback, httpErrorCallback)` -- post to `url` (string) using `mimeType` (string), where the request body is `data` (string). executes httpJsonSuccessCallback, a function with signature: function (objJson) {} on success or httpErrorCallback (signature: function (message) {}) on error. Error will occour if objJson is not a JSON object.
    //#- `http.postStr(url)` -- post to `url` (string) using `mimeType` (string), where the request body is `data` (string)
    //#- `http.postStr(url, mimeType, data, httpStrSuccessCallback)` -- post to `url` (string) using `mimeType` (string), where the request body is `data` (string). executes httpStrSuccessCallback, a function with signature: function (str) {} on success.
    //#- `http.postStr(url, mimeType, data, httpStrSuccessCallback, httpErrorCallback)` -- post to `url` (string) using `mimeType` (string), where the request body is `data` (string). executes httpStrSuccessCallback, a function with signature: function (str) {} on success or httpErrorCallback (signature: function (message) {}) on error.
	JsDeclareFunction(post);
    //#- `http.onRequest(path, verb, httpRequestCallback)` -- path: function path without server name and script name. Example: `http.onRequest("test", "GET", function (req, resp) { })` executed from `script.js` on localhost will execute a get request from `http://localhost/script/test`. `verb` can be one of the following {"GET","POST","PUT","DELETE","PATCH"}. `httpRequestCallback` is a function with signature: function (request, response) { /*...*/ }
	JsDeclareFunction(onRequest);
    //#JSIMPLEMENT:src/qminer/http.js    
};

///////////////////////////////
// QMiner-JavaScript-Http-Response
//#
//# ### HTTP Response
//# 
class TJsHttpResp {
public:
    /// Callback to the webserver for sending response    
	TWebSrv* WebSrv;
    /// Request ID for reference when responding
    TUInt64 SockId;
    /// Response status code
    TInt StatusCode;
    /// Content Type
    TStr ContTypeStr;
    /// Content Body
    TMem BodyMem;
    /// True when finished and response already sent
    TBool DoneP;
    
private:
	typedef TJsObjUtil<TJsHttpResp> TJsHttpRespUtil;
    
public:
	TJsHttpResp(TWebSrv* _WebSrv, const uint64& _SockId): WebSrv(_WebSrv),
        SockId(_SockId), StatusCode(THttp::OkStatusCd), 
        ContTypeStr(THttp::AppJSonFldVal), DoneP(false) { }
	static v8::Persistent<v8::Object> _New(TWebSrv* WebSrv, const uint64& SockId) { 
		return TJsHttpRespUtil::New(new TJsHttpResp(WebSrv, SockId), false); }

	static v8::Handle<v8::ObjectTemplate> GetTemplate();

    //# 
	//# **Functions and properties:**
	//#     
    //#- `httpResponse.setStatusCode(statusCode)` -- sets status code (integer)
	JsDeclareFunction(setStatusCode);
    //#- `httpResponse.setContentType(mimeType)` -- sets content type (string)
    JsDeclareFunction(setContentType);
    //#- `httpResponse.add(dataStr)` -- adds `dataStr` (string) to request body
	//#- `httpResponse.add(dataJSON)` -- adds `dataJSON` (JSON object) to request body
	JsDeclareFunction(add);	
    //#- `httpResponse.close()` -- closes and executes the response
	JsDeclareFunction(close);
    //#- `httpResponse.send(dataStr)` -- adds `dataStr` (string) and closes the response
	//#- `httpResponse.send(dataJSON)` -- adds `dataJSON` (JSON object) and closes the response
    JsDeclareFunction(send);
};

///////////////////////////////
// QMiner-JavaScript-Time
//#
//# ### Date-Time
//#
//# Wrapper around GLib's TTm. Used as return for `DateTime` field type. 
//# New one can be created using `tm = require('time.js')`.
class TJsTm {
public:
    /// Date-time
    TTm Tm;
private:
	typedef TJsObjUtil<TJsTm> TJsTmUtil;
    
	TJsTm(const TTm& _Tm): Tm(_Tm) { }
public:
	static v8::Persistent<v8::Object> New() { 
		return TJsTmUtil::New(new TJsTm(TTm::GetCurUniTm())); }
	static v8::Persistent<v8::Object> New(const TTm& Tm) { 
		return TJsTmUtil::New(new TJsTm(Tm)); }

	static v8::Handle<v8::ObjectTemplate> GetTemplate();

	//# 
	//# **Functions and properties:**
	//#
    //#- `str = tm.string` -- string representation of time (e.g. 2014-05-29T10:09:12)
    JsDeclareProperty(string);
    //#- `str = tm.dateString` -- string representation of date (e.g. 2014-05-29)
    JsDeclareProperty(dateString);
    //#- `num = tm.timestamp` -- unix timestamp representation of time (seconds since 1970)
    JsDeclareProperty(timestamp);
    //#- `num = tm.year` -- year (number)
    JsDeclareProperty(year);
    //#- `num = tm.month` -- month (number)
    JsDeclareProperty(month);
    //#- `num = tm.day` -- day (number)
    JsDeclareProperty(day);
	//#- `str = tm.dayOfWeek` -- day of week (string)	
    JsDeclareProperty(dayOfWeek);
    //#- `num = tm.dayOfWeekNum` -- day of week (number)
    JsDeclareProperty(dayOfWeekNum);
    //#- `num = tm.hour` -- hour (number)
    JsDeclareProperty(hour);
    //#- `num = tm.minute` -- minute (number)
    JsDeclareProperty(minute);
    //#- `num = tm.second` -- second (number)
    JsDeclareProperty(second);
    //#- `num = tm.millisecond` -- millisecond (number)
    JsDeclareProperty(millisecond);
	JsDeclareProperty(milisecond); // deprecated
    //#- `tm2 = tm.now` -- returns new time object representing current local time
    JsDeclareProperty(now);
    //#- `tm2 = tm.nowUTC` -- returns new time object represented current UTC time
    JsDeclareProperty(nowUTC);    
    //#- `tm = tm.add(val, unit)` -- adds `val` to the time and returns self; `unit` defines the unit 
    //#     of `val`, options are `second` (default), `minute`, `hour`, and `day`.
    JsDeclareFunction(add);
    //#- `tm = tm.sub(val, unit)` -- subtracts `val` from the time and returns self; `unit` defintes the unit of `val`. options are `second` (default), `minute`, `hour`, and `day`.
    JsDeclareFunction(sub); 
    //#- `tmJSON = tm.toJSON()` -- returns json representation of time    
    JsDeclareFunction(toJSON);
    //#- `tm2 = tm.parse(str)` -- parses string `str` in weblog format (example: `2014-05-29T10:09:12`)  and returns a date time object. Weblog format uses `T` to separate date and time, uses `-` for date units separation and `:` for time units separation (`YYYY-MM-DDThh-mm-ss`).
    //#     as Date-Time object
	JsDeclareFunction(parse);
	//#- `tm2 = tm.fromWindowsTimestamp(num)` -- constructs date time from a windows timestamp (milliseconds since 1601).
	JsDeclareFunction(fromWindowsTimestamp);
	//#- `tm2 = tm.fromUnixTimestamp(num)` -- constructs date time from a UNIX timestamp (seconds since 1970).
	JsDeclareFunction(fromUnixTimestamp);
	//#- `tm2 = tm.clone()` -- clones `tm` to `tm2`
	JsDeclareFunction(clone);
	//#- `num = tm.windowsTimestamp` -- returns windows system time in milliseconds from 1/1/1601
	JsDeclareProperty(windowsTimestamp);
};
//#
//# ## Other libraries
//#
//#JSIMPLEMENT:src/qminer/js/twitter.js 
//#JSIMPLEMENT:src/qminer/js/xml.js 
//#JSIMPLEMENT:src/qminer/js/visualization.js 

///////////////////////////////////////////////
/// Javscript Function Feature Extractor.
//-
//- ## Javascript Feature Extractor
//-
class TJsFuncFtrExt : public TFtrExt {
// Js wrapper API
public:
	/// JS script context
	TWPt<TScript> Js;
private:
	typedef TJsObjUtil<TJsFuncFtrExt> TJsFuncFtrExtUtil;
	// private constructor
	TJsFuncFtrExt(TWPt<TScript> _Js, const PJsonVal& ParamVal, const v8::Persistent<v8::Function>& _Fun): 
        TFtrExt(_Js->Base, ParamVal), Js(_Js), Fun(_Fun) { 
            Name = ParamVal->GetObjStr("name", "jsfunc"); 
            Dim = ParamVal->GetObjInt("dim", 1); }
public:
	// public smart pointer
	static PFtrExt NewFtrExt(TWPt<TScript> Js, const PJsonVal& ParamVal, 
        const v8::Persistent<v8::Function>& _Fun) {
            return new TJsFuncFtrExt(Js, ParamVal, _Fun); }
// Core functionality
private:
	// Core part
	TInt Dim;
	TStr Name;
	v8::Persistent<v8::Function> Fun;
    
	double ExecuteFunc(const TRec& FtrRec) const {
		v8::HandleScope HandleScope;
		v8::Handle<v8::Value> RecArg = TJsRec::New(Js, FtrRec);		
		return Js->ExecuteFlt(Fun, RecArg);
	}
	
	void ExecuteFuncVec(const TRec& FtrRec, TFltV& Vec) const {
		v8::HandleScope HandleScope;
		v8::Handle<v8::Value> RecArg = TJsRec::New(Js, FtrRec);		
		Js->ExecuteFltVec(Fun, RecArg, Vec);
	}
public:
	// Assumption: object without key "fun" is a JSON object (the key "fun" is reserved for a javascript function, which is not a JSON object)
	static PJsonVal CopySettings(v8::Local<v8::Object> Obj) {
		// clone all properties except fun!
		v8::Local<v8::Array> Properties = Obj->GetOwnPropertyNames();
		PJsonVal ParamVal = TJsonVal::NewObj();
		for (uint32 PropN = 0; PropN < Properties->Length(); PropN++) {
			// get each property as string, extract arg json and attach it to ParamVal
			TStr PropStr = TJsUtil::V8JsonToStr(Properties->Get(PropN));
			PropStr = PropStr.GetSubStr(1, PropStr.Len() - 2); // remove " char at the beginning and end
			if (PropStr == "fun") continue;
			v8::Handle<v8::Value> Val = Obj->Get(Properties->Get(PropN));
			if (Val->IsNumber()) {
				ParamVal->AddToObj(PropStr, Val->NumberValue());
			}
			if (Val->IsString()) {
				v8::String::Utf8Value Utf8(Val);
				TStr ValueStr(*Utf8);
				ParamVal->AddToObj(PropStr, ValueStr);
			}
			if (Val->IsBoolean()) {
				ParamVal->AddToObj(PropStr, Val->BooleanValue());
			}
			if (Val->IsObject() || Val->IsArray()) {
				ParamVal->AddToObj(PropStr, TJsFuncFtrExtUtil::GetValJson(Val));
			}
		}
		//printf("JSON: %s\n", TJsonVal::GetStrFromVal(ParamVal).CStr());
		return ParamVal;
	}
// Feature extractor API
private:
	TJsFuncFtrExt(const TWPt<TBase>& Base, const PJsonVal& ParamVal); // will throw exception (saving, loading not supported)
	TJsFuncFtrExt(const TWPt<TBase>& Base, TSIn& SIn); // will throw exception (saving, loading not supported)
public:
	static PFtrExt New(const TWPt<TBase>& Base, const PJsonVal& ParamVal); // will throw exception (saving, loading not supported)
	static PFtrExt Load(const TWPt<TBase>& Base, TSIn& SIn); // will throw exception (saving, loading not supported)
	void Save(TSOut& SOut) const;

	TStr GetNm() const { return Name; }
	int GetDim() const { return Dim; }
	TStr GetFtr(const int& FtrN) const { return TStr::Fmt("%s[%d]", GetNm().CStr(), FtrN) ; }

	void Clr() { };
	bool Update(const TRec& Rec) { return false; }
	void AddSpV(const TRec& Rec, TIntFltKdV& SpV, int& Offset) const;
	void AddFullV(const TRec& Rec, TFltV& FullV, int& Offset) const;

	// flat feature extraction
	void ExtractFltV(const TRec& FtrRec, TFltV& FltV) const;

	// feature extractor type name 
	static TStr GetType() { return "jsfunc"; }
};


}

#endif<|MERGE_RESOLUTION|>--- conflicted
+++ resolved
@@ -2901,11 +2901,6 @@
 	JsDeclareProperty(lastNode);
 	//#- `edge = graph.firstEdge` -- gets first edge
 	JsDeclareProperty(firstEdge);
-<<<<<<< HEAD
-	//#- `edge = graph.lastEdge` -- gets last edge
-	JsDeclareProperty(lastEdge)
-=======
->>>>>>> 5330ba52
 	//#- `graph = graph.dump(fNm)` -- dumps a graph to file named `fNm`
 	JsDeclareFunction(dump);
 	//#- `graph = graph.eachNode(callback)` -- iterates through the nodes and executes the callback function `callback` on each node. Returns self. Examples:
