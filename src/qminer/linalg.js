--- conflicted
+++ resolved
@@ -164,17 +164,11 @@
 };
 
 //#- `spMat = la.speye(dim)` -- `spMat` is a `dim`-by-`dim` sparse identity matrix
-<<<<<<< HEAD
-la.eye = function (dim) {
-=======
 la.speye = function (dim) {
->>>>>>> 3e489253
     var vec = la.ones(dim);
     return vec.spDiag();
 };
 
-<<<<<<< HEAD
-=======
 //#- `spMat = la.sparse(rows, cols)` -- `spMat` is a `rows`-by-`cols` sparse zero matrix
 la.sparse = function (rows, cols) {
     cols = typeof cols == 'undefined' ? rows : cols;
@@ -192,7 +186,6 @@
 
 
 
->>>>>>> 3e489253
 // generate a C++ vector of ones
 //#- `vec = la.ones(k)` -- `vec` is a `k`-dimensional vector whose entries are set to `1.0`.
 la.ones = function(k) {
@@ -350,7 +343,6 @@
     return result;
 }
 
-<<<<<<< HEAD
 //#- `mat3 = la.elementByElement(mat, mat2, callback)` -- performs element-by-element operation of `mat` or `vec`, defined in `callback` function. Example: `mat3 = la.elementByElement(mat, mat2, function (a, b) { return a*b } )`
 la.elementByElement = function (a, b, callback) {
     // If input is vector, convert it to matrix
@@ -378,6 +370,4 @@
     return result = isVec ? mat3.getCol(0) : mat3;
 }
 
-=======
->>>>>>> 3e489253
 var linalg = la;