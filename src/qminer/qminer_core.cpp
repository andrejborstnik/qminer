/**
 * Copyright (c) 2015, Jozef Stefan Institute, Quintelligence d.o.o. and contributors
 * All rights reserved.
 * 
 * This source code is licensed under the FreeBSD license found in the
 * LICENSE file in the root directory of this source tree.
 */

#include "qminer_core.h"
#include "qminer_ftr.h"
#include "qminer_aggr.h"
#include "qminer_op.h"

// external dependecies
#include <sphere.h>

namespace TQm {

///////////////////////////////
// QMiner Environment
TIntTr TEnv::Version = TIntTr(0, 8, 0);

bool TEnv::InitP = false;
TStr TEnv::QMinerFPath;
TStr TEnv::RootFPath;
PNotify TEnv::Error;
PNotify TEnv::Logger;
PNotify TEnv::Debug;
TInt TEnv::Verbosity = 0;
TInt TEnv::ReturnCode = 0;

void TEnv::Init() {
	// error notifications are to standard error output
	Error = TStdErrNotify::New();
	// default notifications are to standard output
	Logger = TStdNotify::New();
	// by defualt no debug notifications
	Debug = TNullNotify::New();
	// read environment variable indicating QMiner folder, uses current dir if not available
	QMinerFPath = TStr::GetNrAbsFPath(::TEnv::GetVarVal("QMINER_HOME"));
	RootFPath = TStr::GetNrFPath(TDir::GetCurDir());
	// initialize aggregators constructor router
	TAggr::Init();
	// initialize stream aggregators constructor router
	TStreamAggr::Init();
	// initialize feature extractors constructor router
	TFtrExt::Init();
	// tell we finished initialization
	InitP = true;
};

void TEnv::InitLogger(const int& _Verbosity,
        const TStr& FPath, const bool& TimestampP) {

	// direct logger to appropriate output
	if (FPath == "null") {
		TEnv::Logger = TNullNotify::New();  // no output
	} else {
		if (FPath == "std") {
			TEnv::Logger = TStdNotify::New(); // standard output
		} else {
			TEnv::Logger = TFPathNotify::New(FPath, "qm", true, fpnrDay); // output to rolling file
		}
		// wrap around timestamp if necessary
		if (TimestampP) {
			TEnv::Logger = TLogNotify::New(TEnv::Logger);
		}
	}
	// check the verbosity level
	Verbosity = _Verbosity;
	if (Verbosity == 0) {
		// no output
		TEnv::Logger = TNullNotify::New();
		TEnv::Debug = TNullNotify::New();
	} else if (Verbosity == 1) {
		// no debug output
		TEnv::Debug = TNullNotify::New();
	} else {
		// use same logger for debug messages
		TEnv::Debug = TEnv::Logger;
	}
}

void ErrorLog(const TStr& MsgStr) {
	TEnv::Error->OnStatus(MsgStr);
}
void InfoLog(const TStr& MsgStr) {
	if (TEnv::Verbosity >= 1) { TEnv::Logger->OnStatus(MsgStr); }
}
void DebugLog(const TStr& MsgStr) {
	if (TEnv::Verbosity >= 2) { TEnv::Debug->OnStatus(MsgStr); }
}

///////////////////////////////
// QMiner-Valid-Name-Enforcer
TChA TValidNm::ValidFirstCh = "_";
TChA TValidNm::ValidCh = "_$";

void TValidNm::AssertValidNm(const TStr& NmStr) {
	// must be non-empty
	QmAssertR(!NmStr.Empty(), "Name: cannot be empty");
	// check first character
	const char FirstCh = NmStr[0];
	if ((('A' <= FirstCh) && (FirstCh <= 'Z')) || (('a' <= FirstCh) && (FirstCh <= 'z')) || ValidFirstCh.IsChIn(FirstCh)) {
		// all fine
	} else {
		throw TQmExcept::New("Name: invalid first character in '" + NmStr + "'");
	}
	// check rest
	for (int ChN = 1; ChN < NmStr.Len(); ChN++) {
		const char Ch = NmStr[ChN];
		if ((('A' <= Ch) && (Ch <= 'Z')) || (('a' <= Ch) && (Ch <= 'z')) || (('0' <= Ch) && (Ch <= '9')) || ValidCh.IsChIn(Ch)) {
			// all fine
		} else {
			throw TQmExcept::New(TStr::Fmt("Name: invalid %d character in '%s'", ChN, NmStr.CStr()));
		}
	}
}

///////////////////////////////
// QMiner Exception
PExcept TQmExcept::New(const TStr& MsgStr, const TStr& LocStr) {
	TChA Stack = LocStr;
#ifdef GLib_WIN
	if (Stack.Len() > 0)
		Stack += "\n";
	Stack += "Stack trace:\n" + TBufferStackWalker::GetStackTrace();
#endif
	return PExcept(new TQmExcept(MsgStr, Stack));
}

///////////////////////////////
// QMiner-Join-Description
TJoinDesc::TJoinDesc(const TStr& _JoinNm, const uint& _JoinStoreId,
	const uint& StoreId, const TWPt<TIndexVoc>& IndexVoc, const bool& IsSmall) :
	JoinId(-1), InverseJoinId(-1) {

	// remember join parameters
	JoinStoreId = _JoinStoreId;
	JoinNm = _JoinNm;
	JoinType = osjtIndex;
	JoinRecFieldId = -1;
	JoinFqFieldId = -1;
	// create an internal join key in the index
	TStr JoinKeyNm = "Join" + JoinNm;
	JoinKeyId = IndexVoc->AddInternalKey(StoreId, JoinKeyNm, JoinNm, IsSmall);
	// assert the name is valid
	TValidNm::AssertValidNm(JoinNm);
}

TJoinDesc::TJoinDesc(TSIn& SIn) : JoinId(SIn), JoinNm(SIn), JoinStoreId(SIn),
	JoinKeyId(SIn), JoinRecFieldId(SIn), JoinFqFieldId(SIn), InverseJoinId(SIn) {

	JoinType = TStoreJoinType(TInt(SIn).Val);
}

void TJoinDesc::Save(TSOut& SOut) const {
	JoinId.Save(SOut); JoinNm.Save(SOut); JoinStoreId.Save(SOut);
	JoinKeyId.Save(SOut); JoinRecFieldId.Save(SOut); JoinFqFieldId.Save(SOut);
	InverseJoinId.Save(SOut);
	TInt(JoinType).Save(SOut);
}

TWPt<TStore> TJoinDesc::GetJoinStore(const TWPt<TBase>& Base) const {
	return Base->GetStoreByStoreId(GetJoinStoreId());
}

///////////////////////////////////////////////
// QMiner-Join-Sequence
TJoinSeq::TJoinSeq(const TWPt<TStore>& StartStore) : StartStoreId(StartStore->GetStoreId()) {}

TJoinSeq::TJoinSeq(const uint& _StartStoreId, const int& JoinId, const int& Sample) :
	StartStoreId(_StartStoreId) {
	JoinIdV.Add(TIntPr(JoinId, Sample));
}

TJoinSeq::TJoinSeq(const uint& _StartStoreId, const TIntPrV& _JoinIdV) :
	StartStoreId(_StartStoreId), JoinIdV(_JoinIdV) {}

TJoinSeq::TJoinSeq(const TWPt<TBase>& Base, const uint& _StartStoreId,
	const PJsonVal& JoinSeqVal) : StartStoreId(_StartStoreId) {

	// check if it's string (just join name), object (join name and parameters) or array
	QmAssert(JoinSeqVal->IsStr() || JoinSeqVal->IsObj() || JoinSeqVal->IsArr());
	// get initial store
	TWPt<TStore> Store = Base->GetStoreByStoreId(StartStoreId);
	// first check if we have only names given
	if (JoinSeqVal->IsStr()) {
		// only one join, no parameters
		TStr JoinNm = JoinSeqVal->GetStr();
		QmAssert(Store->IsJoinNm(JoinNm));
		JoinIdV.Add(TIntPr(Store->GetJoinId(JoinNm), -1));
	} else if (JoinSeqVal->IsObj()) {
		// one join, with parameters
		TStr JoinNm = JoinSeqVal->GetObjStr("name");
		const int Sample = TFlt::Round(JoinSeqVal->GetObjNum("sample", -1));
		QmAssert(Store->IsJoinNm(JoinNm));
		JoinIdV.Add(TIntPr(Store->GetJoinId(JoinNm), Sample));
	} else if (JoinSeqVal->IsArr()) {
		// sequence of multiple joins
		for (int JoinN = 0; JoinN < JoinSeqVal->GetArrVals(); JoinN++) {
			PJsonVal JoinVal = JoinSeqVal->GetArrVal(JoinN);
			if (JoinVal->IsStr()) {
				// only one join, no parameters
				TStr JoinNm = JoinVal->GetStr();
				QmAssert(Store->IsJoinNm(JoinNm));
				JoinIdV.Add(TIntPr(Store->GetJoinId(JoinNm), -1));
			} else if (JoinVal->IsObj()) {
				// one join, with parameters
				TStr JoinNm = JoinVal->GetObjStr("name");
				const int Sample = TFlt::Round(JoinVal->GetObjNum("sample", -1));
				QmAssert(Store->IsJoinNm(JoinNm));
				JoinIdV.Add(TIntPr(Store->GetJoinId(JoinNm), Sample));
			}
			// move store to the next step
			const int LastJoinId = JoinIdV.Last().Val1;
			Store = Store->GetJoinDesc(LastJoinId).GetJoinStore(Base);
		}
	}
}

TWPt<TStore> TJoinSeq::GetStartStore(const TWPt<TBase>& Base) const {
	return Base->GetStoreByStoreId(StartStoreId);
}

TWPt<TStore> TJoinSeq::GetEndStore(const TWPt<TBase>& Base) const {
	TWPt<TStore> Store = Base->GetStoreByStoreId(StartStoreId);
	for (int JoinIdN = 0; JoinIdN < JoinIdV.Len(); JoinIdN++) {
		const TJoinDesc& JoinDesc = Store->GetJoinDesc(JoinIdV[JoinIdN].Val1);
		Store = Base->GetStoreByStoreId(JoinDesc.GetJoinStoreId());
	}
	return Store;
}

uint TJoinSeq::GetEndStoreId(const TWPt<TBase>& Base) const {
	return GetEndStore(Base)->GetStoreId();
}

TStr TJoinSeq::GetJoinPathStr(const TWPt<TBase>& Base, const TStr& SepStr) const {
	if (Empty()) { return TStr(); }
	TStr JoinPathStr;
	uint LastStoreId = StartStoreId;
	for (int JoinIdN = 0; JoinIdN < JoinIdV.Len(); JoinIdN++) {
		TWPt<TStore> Store = Base->GetStoreByStoreId(LastStoreId);
		const TJoinDesc& JoinDesc = Store->GetJoinDesc(JoinIdV[JoinIdN].Val1);
		if (!JoinPathStr.Empty()) { JoinPathStr += SepStr; }
		JoinPathStr += JoinDesc.GetJoinNm();
		LastStoreId = JoinDesc.GetJoinStoreId();
	}
	return JoinPathStr;
}

///////////////////////////////
// QMiner-Field-Description
TFieldDesc::TFieldDesc(const TStr& _FieldNm, TFieldType _FieldType,
	const bool& PrimaryP, const bool& NullP, const bool& InternalP) :
	FieldId(-1), FieldNm(_FieldNm), FieldType(_FieldType) {

	TValidNm::AssertValidNm(FieldNm);
	// set flags
	if (PrimaryP) { Flags.Val |= ofdfPrimary; }
	if (NullP) { Flags.Val |= ofdfNull; }
	if (InternalP) { Flags.Val |= ofdfInternal; }
}

TFieldDesc::TFieldDesc(TSIn& SIn) {
	FieldId = TInt(SIn);
	FieldNm = TStr(SIn);
	FieldType = TFieldType(TInt(SIn).Val);
	Flags.Load(SIn);
	KeyIdV.Load(SIn);
}

void TFieldDesc::Save(TSOut& SOut) const {
	FieldId.Save(SOut);
	FieldNm.Save(SOut);
	TInt(FieldType).Save(SOut);
	Flags.Save(SOut);
	KeyIdV.Save(SOut);
}

TStr TFieldDesc::GetFieldTypeStr() const {
	switch (FieldType) {
	case oftUndef: return "undefined";
	case oftInt: return "int";
	case oftIntV: return "int_v";
	case oftUInt64: return "uint64";
	case oftStr: return "string";
	case oftStrV: return "string_v";
	case oftBool: return "bool";
	case oftFlt: return "float";
	case oftFltPr: return "float_pair";
	case oftFltV: return "float_v";
	case oftTm: return "datetime";
	case oftNumSpV: return "num_sp_v";
	case oftBowSpV: return "bow_sp_v";
	}
	Fail; return "";
}

///////////////////////////////
// QMiner-Store-Iterators
TStoreIterVec::TStoreIterVec() :
	FirstP(true), LastP(true), AscP(true), RecId(TUInt64::Mx), EndId(0) {}

TStoreIterVec::TStoreIterVec(const uint64& StartId, const uint64& _EndId, const bool& _AscP) :
	FirstP(true), LastP(false), AscP(_AscP), RecId(StartId), EndId(_EndId) {

	QmAssert(AscP ? (RecId <= EndId) : (RecId >= EndId));
}

PStoreIter TStoreIterVec::New(const uint64& StartId, const uint64& EndId, const bool& AscP) {
	return new TStoreIterVec(StartId, EndId, AscP);
}

bool TStoreIterVec::Next() {
	// we reached the end
	if (LastP) { return false; }
	if (FirstP) {
		// mark we did first next()
		FirstP = false;
	} else {
		// otherwise move to next record
		if (AscP) {
			RecId++;
		} else {
			RecId--;
		}
	}
	// check if this is the last record
	LastP = (RecId == EndId);
	// we reached the end!
	return true;
}

///////////////////////////////
// QMiner-Store
void TStore::LoadStore(TSIn& SIn) {
	StoreId = TUInt(SIn); StoreNm.Load(SIn);
	// load join descriptions
	JoinDescV.Load(SIn); JoinNmToIdH.Load(SIn);
	for (int JoinN = 0; JoinN < JoinDescV.Len(); JoinN++) {
		const TJoinDesc& JoinDesc = JoinDescV[JoinN];
		if (JoinDesc.IsIndexJoin()) {
			JoinNmToKeyIdH.AddDat(JoinDesc.GetJoinNm(), JoinDesc.GetJoinKeyId());
		}
	}
	// load field description
	FieldDescV.Load(SIn); FieldNmToIdH.Load(SIn);
}

TStore::TStore(const TWPt<TBase>& _Base, uint _StoreId, const TStr& _StoreNm) :
	Base(_Base), Index(_Base->GetIndex()), StoreId(_StoreId), StoreNm(_StoreNm) {
	TValidNm::AssertValidNm(StoreNm);
}

TStore::TStore(const TWPt<TBase>& _Base, TSIn& SIn) :
	Base(_Base), Index(_Base->GetIndex()) {
	LoadStore(SIn);
}

TStore::TStore(const TWPt<TBase>& _Base, const TStr& FNm) :
	Base(_Base), Index(_Base->GetIndex()) {
	TFIn FIn(FNm); LoadStore(FIn);
}

void TStore::SaveStore(TSOut& SOut) const {
	StoreId.Save(SOut); StoreNm.Save(SOut);
	JoinDescV.Save(SOut); JoinNmToIdH.Save(SOut);
	FieldDescV.Save(SOut); FieldNmToIdH.Save(SOut);
}

TWPt<TStore> TStore::LoadById(const TWPt<TBase>& Base, TSIn& SIn) {
	TUInt StoreId(SIn);
	return Base->GetStoreByStoreId(StoreId.Val);
}

int TStore::AddFieldDesc(const TFieldDesc& FieldDesc) {
	QmAssertR(!IsJoinNm((FieldDesc.GetFieldNm())), "[AddFieldDesc] Name already taken: " + FieldDesc.GetFieldNm());
	QmAssertR(!IsFieldNm((FieldDesc.GetFieldNm())), "[AddFieldDesc] Name already taken: " + FieldDesc.GetFieldNm());
	// remember new field
	const int FieldId = FieldDescV.Add(FieldDesc);
	// set field ID mappings
	FieldDescV[FieldId].PutFieldId(FieldId);
	FieldNmToIdH.AddDat(FieldDesc.GetFieldNm()) = FieldId;
	// return the ID of the new field
	return FieldId;
}

PExcept TStore::FieldError(const int& FieldId, const TStr& TypeStr) const {
	return TQmExcept::New(TStr::Fmt("Wrong field-type combination requested: [%d:%s]!", FieldId, TypeStr.CStr()));
}

void TStore::OnAdd(const uint64& RecId) {
	for (int TriggerN = 0; TriggerN < TriggerV.Len(); TriggerN++) {
		TriggerV[TriggerN]->OnAdd(GetRec(RecId));
	}
}

void TStore::OnUpdate(const uint64& RecId) {
	for (int TriggerN = 0; TriggerN < TriggerV.Len(); TriggerN++) {
		TriggerV[TriggerN]->OnUpdate(GetRec(RecId));
	}
}

void TStore::OnDelete(const uint64& RecId) {
	for (int TriggerN = 0; TriggerN < TriggerV.Len(); TriggerN++) {
		TriggerV[TriggerN]->OnDelete(GetRec(RecId));
	}
}

void TStore::StrVToIntV(const TStrV& StrV, TStrHash<TInt, TBigStrPool>& StrH, TIntV& IntV) {
	const int Len = StrV.Len(); IntV.Gen(Len, 0);
	for (int StrN = 0; StrN < Len; StrN++) {
		IntV.Add(StrH.AddKey(StrV[StrN]));
	}
}

void TStore::IntVToStrV(const TIntV& IntV, const TStrHash<TInt, TBigStrPool>& StrH, TStrV& StrV) const {
	const int Len = IntV.Len(); StrV.Gen(Len, 0);
	for (int IntN = 0; IntN < Len; IntN++) {
		StrV.Add(StrH.GetKey(IntV[IntN]));
	}
}

void TStore::IntVToStrV(const TIntV& IntV, TStrV& StrV) const {
	const int Len = IntV.Len(); StrV.Gen(Len, 0);
	for (int IntN = 0; IntN < Len; IntN++) {
		StrV.Add(TInt::GetStr(IntV[IntN]));
	}
}

void TStore::AddJoinRec(const uint64& RecId, const PJsonVal& RecVal) {
	// check join records for each join
	for (int JoinN = 0; JoinN < GetJoins(); JoinN++) {
		// get join parameters
		const TJoinDesc& JoinDesc = GetJoinDesc(JoinN);
		// check if we have the join in JSon
		if (RecVal->IsObjKey(JoinDesc.GetJoinNm())) {
			// get join store
			TWPt<TStore> JoinStore = Base->GetStoreByStoreId(JoinDesc.GetJoinStoreId());
			// different handling for field and index joins
			if (JoinDesc.IsFieldJoin()) {
                // first make an empty join
                SetFieldUInt64(RecId, JoinDesc.GetJoinRecFieldId(), TUInt64::Mx);
                SetFieldInt(RecId, JoinDesc.GetJoinFqFieldId(), 0);
				// get join record JSon object
				PJsonVal JoinRecVal = RecVal->GetObjKey(JoinDesc.GetJoinNm());
				// insert join record
				const uint64 JoinRecId = JoinStore->AddRec(JoinRecVal);
				// get join weight (useful only for inverse index joins)
				int JoinFq = JoinRecVal->GetObjInt("$fq", 1);
				// make sure weight is from valid range
				if (JoinFq < 1) {
					ErrorLog("[TStoreImpl::AddRec] Join frequency must be positive");
					JoinFq = 1;
				}
				// mark the join
				AddJoin(JoinDesc.GetJoinId(), RecId, JoinRecId, JoinFq);
			} else if (JoinDesc.IsIndexJoin()) {
				// index joins must be in an array
				PJsonVal JoinArrVal = RecVal->GetObjKey(JoinDesc.GetJoinNm());
				if (!JoinArrVal->IsArr()) {
					ErrorLog("[TStoreImpl::AddRec] Expected array for join " + JoinDesc.GetJoinNm());
					continue;
				}
				// add join records and remember their record ids and weights
				TUInt64IntKdV JoinRecIdFqVH(JoinArrVal->GetArrVals(), 0);
				for (int JoinRecN = 0; JoinRecN < JoinArrVal->GetArrVals(); JoinRecN++) {
					// get join record JSon
					PJsonVal JoinRecVal = JoinArrVal->GetArrVal(JoinRecN);
					// insert join record
					uint64 JoinRecId = JoinStore->AddRec(JoinRecVal);
					// get join weight, default is 1
					int JoinFq = JoinRecVal->GetObjInt("$fq", 1);
					// make sure weight is from valid range
					if (JoinFq < 1) {
						ErrorLog("[TStoreImpl::AddRec] Join frequency must be positive");
						JoinFq = 1;
					}
					// index the join
					AddJoin(JoinDesc.GetJoinId(), RecId, JoinRecId, JoinFq);
				}
			}
		} else {
			// we don't have join specified, set field joins to point to nothing (TUInt64::Mx)
			if (JoinDesc.IsFieldJoin()) {
				SetFieldUInt64(RecId, JoinDesc.GetJoinRecFieldId(), TUInt64::Mx);
				SetFieldInt(RecId, JoinDesc.GetJoinFqFieldId(), 0);
			}
		}
	}
}

int TStore::AddJoinDesc(const TJoinDesc& JoinDesc) {
	// Join and Field names must be unique
	QmAssertR(!IsJoinNm((JoinDesc.GetJoinNm())), "[AddJoinDesc] Name already taken: " + JoinDesc.GetJoinNm());
	QmAssertR(!IsFieldNm((JoinDesc.GetJoinNm())), "[AddJoinDesc] Name already taken: " + JoinDesc.GetJoinNm());
	// remember new field
	const int JoinId = JoinDescV.Add(JoinDesc);
	// set field ID mappings
	JoinDescV[JoinId].PutJoinId(JoinId);
	JoinNmToIdH.AddDat(JoinDesc.GetJoinNm()) = JoinId;
	// remember name-> key id mapping
	if (JoinDesc.IsIndexJoin()) {
		JoinNmToKeyIdH.AddDat(JoinDesc.GetJoinNm(), JoinDesc.GetJoinKeyId());
	}
	// return the ID of the new field
	return JoinId;
}

void TStore::PutInverseJoinId(const int& JoinId, const int& InverseJoinId) {
	JoinDescV[JoinId].PutInverseJoinId(InverseJoinId);
}

TIntV TStore::GetFieldIdV(const TFieldType& Type) {
	TIntV FieldIdV;
	for (int i = 0; i < FieldDescV.Len(); i++) {
		if (FieldDescV[i].GetFieldType() == Type) {
			FieldIdV.Add(i);
		}
	}
	return FieldIdV;
}

void TStore::AddTrigger(const PStoreTrigger& Trigger) {
	TEnv::Logger->OnStatusFmt("Adding trigger to store %s", GetStoreNm().CStr());
	Trigger->Init(this);
	TriggerV.Add(Trigger);
}

void TStore::DelTrigger(const PStoreTrigger& Trigger) {
	for (int TriggerN = 0; TriggerN < TriggerV.Len(); TriggerN++) {
		if (Trigger->GetGuid() == TriggerV[TriggerN]->GetGuid()) {
			TEnv::Logger->OnStatusFmt("Deleting trigger from store %s", GetStoreNm().CStr());
			TriggerV.Del(TriggerN, TriggerN);
			return;
		}
	}
	TEnv::Logger->OnStatusFmt("Trigger not found in store %s", GetStoreNm().CStr());
}

TRec TStore::GetRec(const uint64& RecId) {
	return TRec(this, RecId);
}

TRec TStore::GetRec(const TStr& RecNm) {
	return TRec(this, GetRecId(RecNm));
}

PRecSet TStore::GetAllRecs() {
	TUInt64IntKdV RecIdFqV((int)GetRecs(), 0);
	PStoreIter Iter = GetIter();
	while (Iter->Next()) {
		RecIdFqV.Add(TUInt64IntKd(Iter->GetRecId(), 1));
	}
	return TRecSet::New(TWPt<TStore>(this), RecIdFqV, false);
}

PRecSet TStore::GetRndRecs(const uint64& SampleSize) {
	return GetAllRecs()->GetSampleRecSet((int)SampleSize, false);
}

void TStore::AddJoin(const int& JoinId, const uint64& RecId, const uint64 JoinRecId, const int& JoinFq) {
	const TJoinDesc& JoinDesc = GetJoinDesc(JoinId);
	// different handling for field and index joins
	if (JoinDesc.IsIndexJoin()) {
		Index->IndexJoin(this, JoinId, RecId, JoinRecId, JoinFq);
	} else if (JoinDesc.IsFieldJoin()) {
		const uint64 ExistingJoinRecId = GetFieldUInt64(RecId, JoinDesc.GetJoinRecFieldId());
		// if we have an existing join and the target record is different
		// then we first have to remove the existing join
		if (ExistingJoinRecId != TUInt64::Mx && ExistingJoinRecId != JoinRecId) {
			const int Fq = GetFieldInt(RecId, JoinDesc.GetJoinFqFieldId());
			DelJoin(JoinDesc.GetJoinId(), RecId, ExistingJoinRecId, Fq);
		}
		SetFieldUInt64(RecId, JoinDesc.GetJoinRecFieldId(), JoinRecId);
		SetFieldInt(RecId, JoinDesc.GetJoinFqFieldId(), JoinFq);
	}
	// check if inverse join is defined
	if (JoinDesc.IsInverseJoinId()) {
		// get inverse join parameters
		TWPt<TStore> JoinStore = JoinDesc.GetJoinStore(Base);
		const int InverseJoinId = JoinDesc.GetInverseJoinId();
		const TJoinDesc& InverseJoinDesc = JoinStore->GetJoinDesc(InverseJoinId);
		// different handling for field and index joins
		if (InverseJoinDesc.IsIndexJoin()) {
			Index->IndexJoin(JoinStore, InverseJoinId, JoinRecId, RecId, JoinFq);
		} else if (InverseJoinDesc.IsFieldJoin()) {
			// does the JoinRecId already have a join? If yes, we need to remove it first
			// start by finding to which item does JoinRecId currently point to
			const uint64 ExistingJoinRecId = JoinStore->GetFieldUInt64(JoinRecId, InverseJoinDesc.GetJoinRecFieldId());
			// if ExistingJoinRecId is a valid record and is different than RecId
			// then we have to delete the join first, before setting new values
			if (ExistingJoinRecId != TUInt64::Mx && ExistingJoinRecId != RecId) {
			    const int Fq = JoinStore->GetFieldInt(JoinRecId, InverseJoinDesc.GetJoinFqFieldId());
				JoinStore->DelJoin(InverseJoinDesc.GetJoinId(), JoinRecId, ExistingJoinRecId, Fq);
			}
			JoinStore->SetFieldUInt64(JoinRecId, InverseJoinDesc.GetJoinRecFieldId(), RecId);
			JoinStore->SetFieldInt(JoinRecId, InverseJoinDesc.GetJoinFqFieldId(), JoinFq);
		}
	}
}

void TStore::AddJoin(const TStr& JoinNm, const uint64& RecId, const uint64 JoinRecId, const int& JoinFq) {
	AddJoin(GetJoinId(JoinNm), RecId, JoinRecId, JoinFq);
}

void TStore::DelJoin(const int& JoinId, const uint64& RecId, const uint64 JoinRecId, const int& JoinFq) {
	const TJoinDesc& JoinDesc = GetJoinDesc(JoinId);
	// different handling for field and index joins
	if (JoinDesc.IsIndexJoin()) {
		Index->DeleteJoin(this, JoinId, RecId, JoinRecId, JoinFq);
	} else if (JoinDesc.IsFieldJoin()) {
		SetFieldUInt64(RecId, JoinDesc.GetJoinRecFieldId(), TUInt64::Mx);
		SetFieldInt(RecId, JoinDesc.GetJoinFqFieldId(), 0);
	}
	// check if inverse join is defined
	if (JoinDesc.IsInverseJoinId()) {
		// get inverse join parameters
		TWPt<TStore> JoinStore = JoinDesc.GetJoinStore(Base);
		const int InverseJoinId = JoinDesc.GetInverseJoinId();
		const TJoinDesc& InverseJoinDesc = JoinStore->GetJoinDesc(InverseJoinId);
		// different handling for field and index joins
		if (InverseJoinDesc.IsIndexJoin()) {
			Index->DeleteJoin(JoinStore, InverseJoinId, JoinRecId, RecId, JoinFq);
		} else {
			JoinStore->SetFieldUInt64(JoinRecId, InverseJoinDesc.GetJoinRecFieldId(), TUInt64::Mx);
			JoinStore->SetFieldInt(JoinRecId, InverseJoinDesc.GetJoinFqFieldId(), 0);
		}
	}
}

void TStore::DelJoin(const TStr& JoinNm, const uint64& RecId, const uint64 JoinRecId, const int& JoinFq) {
	DelJoin(GetJoinId(JoinNm), RecId, JoinRecId, JoinFq);
}

void TStore::DelJoins(const int& JoinId, const uint64& RecId) {
	PRecSet RecSet = GetRec(RecId).DoJoin(Base, JoinId);
	int Recs = RecSet->GetRecs();
	for (int N = 0; N < Recs; N++)
		DelJoin(JoinId, RecId, RecSet->GetRecId(N));
}

void TStore::DelJoins(const TStr& JoinNm, const uint64& RecId) {
	DelJoins(GetJoinId(JoinNm), RecId);
}

int TStore::GetFieldInt(const uint64& RecId, const int& FieldId) const {
	throw FieldError(FieldId, "Int");
}

void TStore::GetFieldIntV(const uint64& RecId, const int& FieldId, TIntV& IntV) const {
	throw FieldError(FieldId, "IntV");
}

uint64 TStore::GetFieldUInt64(const uint64& RecId, const int& FieldId) const {
	throw FieldError(FieldId, "UInt64");
}

TStr TStore::GetFieldStr(const uint64& RecId, const int& FieldId) const {
	throw FieldError(FieldId, "Str");
}

void TStore::GetFieldStrV(const uint64& RecId, const int& FieldId, TStrV& StrV) const {
	throw FieldError(FieldId, "StrV");
}

bool TStore::GetFieldBool(const uint64& RecId, const int& FieldId) const {
	throw FieldError(FieldId, "Bool");
}

double TStore::GetFieldFlt(const uint64& RecId, const int& FieldId) const {
	throw FieldError(FieldId, "Flt");
}

TFltPr TStore::GetFieldFltPr(const uint64& RecId, const int& FieldId) const {
	throw FieldError(FieldId, "FltPr");
}

void TStore::GetFieldFltV(const uint64& RecId, const int& FieldId, TFltV& FltV) const {
	throw FieldError(FieldId, "FltV");
}

void TStore::GetFieldTm(const uint64& RecId, const int& FieldId, TTm& Tm) const {
	throw FieldError(FieldId, "Tm");
}

uint64 TStore::GetFieldTmMSecs(const uint64& RecId, const int& FieldId) const {
	TTm Tm; GetFieldTm(RecId, FieldId, Tm);
	return Tm.IsDef() ? TTm::GetMSecsFromTm(Tm) : TUInt64::Mx.Val;
}

void TStore::GetFieldNumSpV(const uint64& RecId, const int& FieldId, TIntFltKdV& SpV) const {
	throw FieldError(FieldId, "NumSpV");
}

void TStore::GetFieldBowSpV(const uint64& RecId, const int& FieldId, PBowSpV& SpV) const {
	throw FieldError(FieldId, "BowSpV");
}

bool TStore::IsFieldNmNull(const uint64& RecId, const TStr& FieldNm) const {
	return IsFieldNull(RecId, GetFieldId(FieldNm));
}

int TStore::GetFieldNmInt(const uint64& RecId, const TStr& FieldNm) const {
	return GetFieldInt(RecId, GetFieldId(FieldNm));
}

void TStore::GetFieldNmIntV(const uint64& RecId, const TStr& FieldNm, TIntV& IntV) const {
	GetFieldIntV(RecId, GetFieldId(FieldNm), IntV);
}

uint64 TStore::GetFieldNmUInt64(const uint64& RecId, const TStr& FieldNm) const {
	return GetFieldUInt64(RecId, GetFieldId(FieldNm));
}

TStr TStore::GetFieldNmStr(const uint64& RecId, const TStr& FieldNm) const {
	return GetFieldStr(RecId, GetFieldId(FieldNm));
}

void TStore::GetFieldNmStrV(const uint64& RecId, const TStr& FieldNm, TStrV& StrV) const {
	GetFieldStrV(RecId, GetFieldId(FieldNm), StrV);
}

bool TStore::GetFieldNmBool(const uint64& RecId, const TStr& FieldNm) const {
	return GetFieldBool(RecId, GetFieldId(FieldNm));
}

double TStore::GetFieldNmFlt(const uint64& RecId, const TStr& FieldNm) const {
	return GetFieldFlt(RecId, GetFieldId(FieldNm));
}

TFltPr TStore::GetFieldNmFltPr(const uint64& RecId, const TStr& FieldNm) const {
	return GetFieldFltPr(RecId, GetFieldId(FieldNm));
}

void TStore::GetFieldNmFltV(const uint64& RecId, const TStr& FieldNm, TFltV& FltV) const {
	GetFieldFltV(RecId, GetFieldId(FieldNm), FltV);
}

void TStore::GetFieldNmTm(const uint64& RecId, const TStr& FieldNm, TTm& Tm) const {
	GetFieldTm(RecId, GetFieldId(FieldNm), Tm);
}

uint64 TStore::GetFieldNmTmMSecs(const uint64& RecId, const TStr& FieldNm) const {
	return GetFieldTmMSecs(RecId, GetFieldId(FieldNm));
}

void TStore::GetFieldNmNumSpV(const uint64& RecId, const TStr& FieldNm, TIntFltKdV& SpV) const {
	GetFieldNumSpV(RecId, GetFieldId(FieldNm), SpV);
}

void TStore::GetFieldNmBowSpV(const uint64& RecId, const TStr& FieldNm, PBowSpV& SpV) const {
	GetFieldBowSpV(RecId, GetFieldId(FieldNm), SpV);
}

void TStore::SetFieldNull(const uint64& RecId, const int& FieldId) {
	throw FieldError(FieldId, "SetNull");
}

void TStore::SetFieldInt(const uint64& RecId, const int& FieldId, const int& Int) {
	throw FieldError(FieldId, "Int");
}

void TStore::SetFieldIntV(const uint64& RecId, const int& FieldId, const TIntV& IntV) {
	throw FieldError(FieldId, "IntV");
}

void TStore::SetFieldUInt64(const uint64& RecId, const int& FieldId, const uint64& UInt64) {
	throw FieldError(FieldId, "UInt64");
}

void TStore::SetFieldStr(const uint64& RecId, const int& FieldId, const TStr& Str) {
	throw FieldError(FieldId, "Str");
}

void TStore::SetFieldStrV(const uint64& RecId, const int& FieldId, const TStrV& StrV) {
	throw FieldError(FieldId, "StrV");
}

void TStore::SetFieldBool(const uint64& RecId, const int& FieldId, const bool& Bool) {
	throw FieldError(FieldId, "Bool");
}

void TStore::SetFieldFlt(const uint64& RecId, const int& FieldId, const double& Flt) {
	throw FieldError(FieldId, "Flt");
}

void TStore::SetFieldFltPr(const uint64& RecId, const int& FieldId, const TFltPr& FltPr) {
	throw FieldError(FieldId, "FltPr");
}

void TStore::SetFieldFltV(const uint64& RecId, const int& FieldId, const TFltV& FltV) {
	throw FieldError(FieldId, "FltV");
}

void TStore::SetFieldTm(const uint64& RecId, const int& FieldId, const TTm& Tm) {
	throw FieldError(FieldId, "Tm");
}

void TStore::SetFieldTmMSecs(const uint64& RecId, const int& FieldId, const uint64& TmMSecs) {
	throw FieldError(FieldId, "TmMSecs");
}

void TStore::SetFieldNumSpV(const uint64& RecId, const int& FieldId, const TIntFltKdV& SpV) {
	throw FieldError(FieldId, "NumSpV");
}

void TStore::SetFieldBowSpV(const uint64& RecId, const int& FieldId, const PBowSpV& SpV) {
	throw FieldError(FieldId, "BowSpV");
}

void TStore::SetFieldNmNull(const uint64& RecId, const TStr& FieldNm) {
	SetFieldNull(RecId, GetFieldId(FieldNm));
}

void TStore::SetFieldNmInt(const uint64& RecId, const TStr& FieldNm, const int& Int) {
	SetFieldInt(RecId, GetFieldId(FieldNm), Int);
}

void TStore::SetFieldNmIntV(const uint64& RecId, const TStr& FieldNm, const TIntV& IntV) {
	SetFieldIntV(RecId, GetFieldId(FieldNm), IntV);
}

void TStore::SetFieldNmUInt64(const uint64& RecId, const TStr& FieldNm, const uint64& UInt64) {
	SetFieldUInt64(RecId, GetFieldId(FieldNm), UInt64);
}

void TStore::SetFieldNmStr(const uint64& RecId, const TStr& FieldNm, const TStr& Str) {
	SetFieldStr(RecId, GetFieldId(FieldNm), Str);
}

void TStore::SetFieldNmStrV(const uint64& RecId, const TStr& FieldNm, const TStrV& StrV) {
	SetFieldStrV(RecId, GetFieldId(FieldNm), StrV);
}

void TStore::SetFieldNmBool(const uint64& RecId, const TStr& FieldNm, const bool& Bool) {
	SetFieldBool(RecId, GetFieldId(FieldNm), Bool);
}

void TStore::SetFieldNmFlt(const uint64& RecId, const TStr& FieldNm, const double& Flt) {
	SetFieldFlt(RecId, GetFieldId(FieldNm), Flt);
}

void TStore::SetFieldNmFltPr(const uint64& RecId, const TStr& FieldNm, const TFltPr& FltPr) {
	SetFieldFltPr(RecId, GetFieldId(FieldNm), FltPr);
}

void TStore::SetFieldNmFltV(const uint64& RecId, const TStr& FieldNm, const TFltV& FltV) {
	SetFieldFltV(RecId, GetFieldId(FieldNm), FltV);
}

void TStore::SetFieldNmTm(const uint64& RecId, const TStr& FieldNm, const TTm& Tm) {
	SetFieldTm(RecId, GetFieldId(FieldNm), Tm);
}

void TStore::SetFieldNmTmMSecs(const uint64& RecId, const TStr& FieldNm, const uint64& TmMSecs) {
	SetFieldTmMSecs(RecId, GetFieldId(FieldNm), TmMSecs);
}

void TStore::SetFieldNmNumSpV(const uint64& RecId, const TStr& FieldNm, const TIntFltKdV& SpV) {
	SetFieldNumSpV(RecId, GetFieldId(FieldNm), SpV);
}

void TStore::SetFieldNmBowSpV(const uint64& RecId, const TStr& FieldNm, const PBowSpV& SpV) {
	SetFieldBowSpV(RecId, GetFieldId(FieldNm), SpV);
}

PJsonVal TStore::GetFieldJson(const uint64& RecId, const int& FieldId) const {
	const TFieldDesc& Desc = GetFieldDesc(FieldId);
	if (Desc.IsInt()) {
		return TJsonVal::NewNum((double)GetFieldInt(RecId, FieldId));
	} else if (Desc.IsIntV()) {
		TIntV FieldIntV; GetFieldIntV(RecId, FieldId, FieldIntV);
		return TJsonVal::NewArr(FieldIntV);
	} else if (Desc.IsUInt64()) {
		return TJsonVal::NewNum((double)GetFieldUInt64(RecId, FieldId));
	} else if (Desc.IsStr()) {
		return TJsonVal::NewStr(GetFieldStr(RecId, FieldId));
	} else if (Desc.IsStrV()) {
		TStrV FieldStrV; GetFieldStrV(RecId, FieldId, FieldStrV);
		return TJsonVal::NewArr(FieldStrV);
	} else if (Desc.IsBool()) {
		return TJsonVal::NewBool(GetFieldBool(RecId, FieldId));
	} else if (Desc.IsFlt()) {
		return TJsonVal::NewNum(GetFieldFlt(RecId, FieldId));
	} else if (Desc.IsFltPr()) {
		return TJsonVal::NewArr(GetFieldFltPr(RecId, FieldId));
	} else if (Desc.IsFltV()) {
		TFltV FieldFltV; GetFieldFltV(RecId, FieldId, FieldFltV);
		return TJsonVal::NewArr(FieldFltV);
	} else if (Desc.IsTm()) {
		TTm FieldTm; GetFieldTm(RecId, FieldId, FieldTm);
		if (FieldTm.IsDef()) { return TJsonVal::NewStr(FieldTm.GetWebLogDateTimeStr(true, "T", false)); } else { return TJsonVal::NewNull(); }
	} else if (Desc.IsNumSpV()) {
		TIntFltKdV FieldIntFltKdV; GetFieldNumSpV(RecId, FieldId, FieldIntFltKdV);
		return TJsonVal::NewStr(TStrUtil::GetStr(FieldIntFltKdV));
	} else if (Desc.IsBowSpV()) {
		return TJsonVal::NewStr("[PBowSpV]"); //TODO
	}
	throw FieldError(FieldId, "GetFieldJson");
}

TStr TStore::GetFieldText(const uint64& RecId, const int& FieldId) const {
	const TFieldDesc& Desc = GetFieldDesc(FieldId);
	if (Desc.IsInt()) {
		return TInt::GetStr(GetFieldInt(RecId, FieldId));
	} else if (Desc.IsIntV()) {
		TIntV FieldIntV; GetFieldIntV(RecId, FieldId, FieldIntV);
		return TStrUtil::GetStr(FieldIntV);
	} else if (Desc.IsUInt64()) {
		return TUInt64::GetStr(GetFieldUInt64(RecId, FieldId));
	} else if (Desc.IsStr()) {
		return GetFieldStr(RecId, FieldId);
	} else if (Desc.IsStrV()) {
		TStrV FieldStrV; GetFieldStrV(RecId, FieldId, FieldStrV);
		return TStrUtil::GetStr(FieldStrV);
	} else if (Desc.IsBool()) {
		return GetFieldBool(RecId, FieldId) ? "Yes" : "No";
	} else if (Desc.IsFlt()) {
		return TFlt::GetStr(GetFieldFlt(RecId, FieldId));
	} else if (Desc.IsFltPr()) {
		const TFltPr FieldFltPr = GetFieldFltPr(RecId, FieldId);
		return TStr::Fmt("(%g, %g)", FieldFltPr.Val1.Val, FieldFltPr.Val2.Val);
	} else if (Desc.IsFltV()) {
		TFltV FieldFltV; GetFieldFltV(RecId, FieldId, FieldFltV);
		return TStrUtil::GetStr(FieldFltV);
	} else if (Desc.IsTm()) {
		TTm FieldTm; GetFieldTm(RecId, FieldId, FieldTm);
		if (FieldTm.IsDef()) { return FieldTm.GetWebLogDateTimeStr(); } else { return "--"; }
	} else if (Desc.IsNumSpV()) {
		TIntFltKdV FieldIntFltKdV; GetFieldNumSpV(RecId, FieldId, FieldIntFltKdV);
		return TStrUtil::GetStr(FieldIntFltKdV);
	} else if (Desc.IsBowSpV()) {
		return "[PBowSpV]"; //TODO
	}
	throw FieldError(FieldId, "GetDisplayText");
}

PJsonVal TStore::GetFieldNmJson(const uint64& RecId, const TStr& FieldNm) const {
	return GetFieldJson(RecId, GetFieldId(FieldNm));
}

TStr TStore::GetFieldNmText(const uint64& RecId, const TStr& FieldNm) const {
	return GetFieldText(RecId, GetFieldId(FieldNm));
}

PJsonVal TStore::GetStoreFieldsJson() const {
	TJsonValV FieldValV;
	for (int FieldN = 0; FieldN < GetFields(); FieldN++) {
		const TFieldDesc& FieldDesc = GetFieldDesc(FieldN);
		PJsonVal FieldVal = TJsonVal::NewObj();
		FieldVal->AddToObj("fieldId", FieldN);
		FieldVal->AddToObj("fieldName", FieldDesc.GetFieldNm());
		FieldVal->AddToObj("valueType", FieldDesc.GetFieldTypeStr());
		if (FieldDesc.IsKeys()) {
			TJsonValV KeyValV;
			for (int KeyN = 0; KeyN < FieldDesc.GetKeys(); KeyN++) {
				const int KeyId = FieldDesc.GetKeyId(KeyN);
				KeyValV.Add(TJsonVal::NewObj("keyId", KeyId));
			}
			FieldVal->AddToObj("keys", TJsonVal::NewArr(KeyValV));
		}
		FieldValV.Add(FieldVal);
	}
	return TJsonVal::NewArr(FieldValV);
}

PJsonVal TStore::GetStoreKeysJson(const TWPt<TBase>& Base) const {
	TJsonValV KeyValV;
	TWPt<TIndexVoc> IndexVoc = Base->GetIndexVoc();
	const TIntSet& KeySet = IndexVoc->GetStoreKeys(GetStoreId());
	int KeySetId = KeySet.FFirstKeyId();
	while (KeySet.FNextKeyId(KeySetId)) {
		const int KeyId = KeySet.GetKey(KeySetId);
		const TIndexKey& Key = IndexVoc->GetKey(KeyId);
		if (!Key.IsDef()) { continue; }
		if (Key.IsInternal()) { continue; }
		PJsonVal KeyVal = TJsonVal::NewObj();
		KeyVal->AddToObj("keyId", KeyId);
		KeyVal->AddToObj("keyName", Key.GetKeyNm());
		KeyVal->AddToObj("keyValue", Key.IsValue());
		KeyVal->AddToObj("keyText", Key.IsText());
		KeyVal->AddToObj("keyLocation", Key.IsLocation());
		if (Key.IsSort()) { KeyVal->AddToObj("sortBy", TStr(Key.IsSortById() ? "word-id" : "word-str")); }
		PJsonVal WordVocVal = TJsonVal::NewObj();
		if (Key.IsWordVoc()) {
			WordVocVal->AddToObj("wordVocId", Key.GetWordVocId());
			WordVocVal->AddToObj("values", (int)IndexVoc->GetWords(KeyId));
			KeyVal->AddToObj("wordVoc", WordVocVal);
		}
		if (Key.IsFields()) {
			TJsonValV FieldValV;
			for (int FieldN = 0; FieldN < Key.GetFields(); FieldN++) {
				const int FieldId = Key.GetFieldId(FieldN);
				FieldValV.Add(TJsonVal::NewObj("fieldId", FieldId));
			}
			KeyVal->AddToObj("fields", TJsonVal::NewArr(FieldValV));
		}
		KeyValV.Add(KeyVal);
	}
	return TJsonVal::NewArr(KeyValV);
}

PJsonVal TStore::GetStoreJoinsJson(const TWPt<TBase>& Base) const {
	// output the results 
	TJsonValV JoinValV;
	for (int JoinId = 0; JoinId < GetJoins(); JoinId++) {
		// get join description
		const TJoinDesc& JoinDesc = GetJoinDesc(JoinId);
		const uint JoinStoreId = JoinDesc.GetJoinStoreId();
		TStr JoinStoreNm = Base->GetStoreByStoreId(JoinStoreId)->GetStoreNm();
		PJsonVal JoinVal = TJsonVal::NewObj();
		JoinVal->AddToObj("joinId", JoinId);
		JoinVal->AddToObj("joinName", JoinDesc.GetJoinNm());
		JoinVal->AddToObj("joinStoreId", JoinStoreId);
		JoinVal->AddToObj("joinStoreName", JoinStoreNm);
		if (JoinDesc.IsFieldJoin()) {
			JoinVal->AddToObj("joinType", TStr("field"));
		} else if (JoinDesc.IsIndexJoin()) {
			JoinVal->AddToObj("joinType", TStr("index"));
		}
		JoinValV.Add(JoinVal);
	}
	return TJsonVal::NewArr(JoinValV);
}

PJsonVal TStore::GetStoreJson(const TWPt<TBase>& Base) const {
	// get basic properties
	PJsonVal StoreVal = TJsonVal::NewObj();
	StoreVal->AddToObj("storeId", GetStoreId());
	StoreVal->AddToObj("storeName", GetStoreNm());
	StoreVal->AddToObj("storeRecords", int(GetRecs()));
	StoreVal->AddToObj("fields", GetStoreFieldsJson());
	StoreVal->AddToObj("keys", GetStoreKeysJson(Base));
	StoreVal->AddToObj("joins", GetStoreJoinsJson(Base));
	return StoreVal;
}

uint64 TStore::GetRecId(const PJsonVal& RecVal) const {
	if (RecVal->IsObjKey("$id")) {
		// parse out record id
		return (uint64)RecVal->GetObjInt("$id");
	} else if (RecVal->IsObjKey("$name")) {
		QmAssertR(HasRecNm(), "[TStore::GetRecId] $name passed to store without primary key");
		// parse out record name
		TStr RecNm = RecVal->GetObjStr("$name");
		// check if we can even find this record
		QmAssertR(IsRecNm(RecNm), "[TStore::GetRecId] $name with unknown record name passed ");
		// get record id
		return GetRecId(RecNm);
	}
	return TUInt64::Mx;
}

void TStore::PrintRecSet(const TWPt<TBase>& Base, const PRecSet& RecSet, TSOut& SOut) const {
	// print records
	SOut.PutStrFmtLn("Records: %d", RecSet->GetRecs());
	const int Fields = GetFields();
	for (int RecN = 0; RecN < RecSet->GetRecs(); RecN++) {
		const uint64 RecId = RecSet->GetRecId(RecN);
		TStr RecNm = GetRecNm(RecId);
		SOut.PutStrFmtLn("[%I64u] %s", RecId, RecNm.CStr());
		for (int FieldId = 0; FieldId < Fields; FieldId++) {
			const TFieldDesc& Desc = GetFieldDesc(FieldId);
			if (IsFieldNull(RecId, FieldId)) {
				SOut.PutStrFmtLn("  %s: NULL", Desc.GetFieldNm().CStr());
			} else if (Desc.IsStr()) {
				TStr FieldStr = GetFieldStr(RecId, FieldId);
				SOut.PutStrFmtLn("  %s: %s", Desc.GetFieldNm().CStr(), FieldStr.CStr());
			} else if (Desc.IsStrV()) {
				TStrV FieldStrV; GetFieldStrV(RecId, FieldId, FieldStrV);
				SOut.PutStrFmtLn("  %s: %s", Desc.GetFieldNm().CStr(), TStr::GetStr(FieldStrV, ", ").CStr());
			} else if (Desc.IsInt()) {
				const int FieldInt = GetFieldInt(RecId, FieldId);
				SOut.PutStrFmtLn("  %s: %d", Desc.GetFieldNm().CStr(), FieldInt);
			} else if (Desc.IsUInt64()) {
				const uint64 FieldInt = GetFieldUInt64(RecId, FieldId);
				SOut.PutStrFmtLn("  %s: %I64u", Desc.GetFieldNm().CStr(), FieldInt);
			} else if (Desc.IsFlt()) {
				const double FieldFlt = GetFieldFlt(RecId, FieldId);
				SOut.PutStrFmtLn("  %s: %g", Desc.GetFieldNm().CStr(), FieldFlt);
			} else if (Desc.IsFltPr()) {
				const TFltPr FieldFltPr = GetFieldFltPr(RecId, FieldId);
				SOut.PutStrFmtLn("  %s: (%g, %g)", Desc.GetFieldNm().CStr(), FieldFltPr.Val1.Val, FieldFltPr.Val2.Val);
			} else if (Desc.IsTm()) {
				TTm FieldTm; GetFieldTm(RecId, FieldId, FieldTm);
				SOut.PutStrFmtLn("  %s: %s", Desc.GetFieldNm().CStr(), FieldTm.GetWebLogDateTimeStr().CStr());
			} else if (Desc.IsBool()) {
				TStr FieldStr = GetFieldBool(RecId, FieldId) ? "T" : "F";
				SOut.PutStrFmtLn("  %s: %s", Desc.GetFieldNm().CStr(), FieldStr.CStr());
			}
		}
	}
}

void TStore::PrintRecSet(const TWPt<TBase>& Base, const PRecSet& RecSet, const TStr& FNm) const {
	TFOut FOut(FNm); PrintRecSet(Base, RecSet, FOut);
}

void TStore::PrintAll(const TWPt<TBase>& Base, TSOut& SOut, const bool& IncludingJoins) {
	// print headers
	PrintTypes(Base, SOut);
	// print records
	SOut.PutStrLn("Records:");
	const int Fields = GetFields();
	const int Joins = GetJoins();
	PStoreIter Iter = GetIter();
	while (Iter->Next()) {
		const uint64 RecId = Iter->GetRecId();
		TStr RecNm = GetRecNm(RecId);
		SOut.PutStrFmtLn("[%I64u] %s", RecId, RecNm.CStr());
		for (int FieldId = 0; FieldId < Fields; FieldId++) {
			const TFieldDesc& Desc = GetFieldDesc(FieldId);
			if (IsFieldNull(RecId, FieldId)) {
				SOut.PutStrFmtLn("  %s: NULL", Desc.GetFieldNm().CStr());
			} else if (Desc.IsStr()) {
				TStr FieldStr = GetFieldStr(RecId, FieldId);
				SOut.PutStrFmtLn("  %s: %s", Desc.GetFieldNm().CStr(), FieldStr.CStr());
			} else if (Desc.IsStrV()) {
				TStrV FieldStrV; GetFieldStrV(RecId, FieldId, FieldStrV);
				SOut.PutStrFmtLn("  %s: %s", Desc.GetFieldNm().CStr(), TStr::GetStr(FieldStrV, ", ").CStr());
			} else if (Desc.IsInt()) {
				const int FieldInt = GetFieldInt(RecId, FieldId);
				SOut.PutStrFmtLn("  %s: %d", Desc.GetFieldNm().CStr(), FieldInt);
			} else if (Desc.IsUInt64()) {
				const uint64 FieldInt = GetFieldUInt64(RecId, FieldId);
				SOut.PutStrFmtLn("  %s: %I64u", Desc.GetFieldNm().CStr(), FieldInt);
			} else if (Desc.IsFlt()) {
				const double FieldFlt = GetFieldFlt(RecId, FieldId);
				SOut.PutStrFmtLn("  %s: %g", Desc.GetFieldNm().CStr(), FieldFlt);
			} else if (Desc.IsFltPr()) {
				const TFltPr FieldFltPr = GetFieldFltPr(RecId, FieldId);
				SOut.PutStrFmtLn("  %s: (%g, %g)", Desc.GetFieldNm().CStr(), FieldFltPr.Val1.Val, FieldFltPr.Val2.Val);
			} else if (Desc.IsTm()) {
				TTm FieldTm; GetFieldTm(RecId, FieldId, FieldTm);
				SOut.PutStrFmtLn("  %s: %s", Desc.GetFieldNm().CStr(), FieldTm.GetWebLogDateTimeStr().CStr());
			} else if (Desc.IsBool()) {
				TStr FieldStr = GetFieldBool(RecId, FieldId) ? "T" : "F";
				SOut.PutStrFmtLn("  %s: %s", Desc.GetFieldNm().CStr(), FieldStr.CStr());
			}
		}
		if (IncludingJoins) {
			for (int JoinId = 0; JoinId < Joins; JoinId++) {
				const TJoinDesc& Desc = GetJoinDesc(JoinId);
				if (Desc.IsFieldJoin())
					continue;  // field joins are already printed with fields
				SOut.PutStrFmt("  %s: [", Desc.GetJoinNm().CStr());
				PRecSet JoinRecSet = GetRec(RecId).DoJoin(Base, Desc.GetJoinNm());
				for (int N = 0; N < JoinRecSet->GetRecs(); N++) {
					SOut.PutStrFmt("%s%I64u:%d", N > 0 ? ", " : "", JoinRecSet->GetRecId(N), JoinRecSet->GetRecFq(N));
				}
				SOut.PutStrLn("]");
			}
		}
	}
}

void TStore::PrintAll(const TWPt<TBase>& Base, const TStr& FNm, const bool& IncludingJoins) {
	TFOut FOut(FNm); PrintAll(Base, FOut, IncludingJoins);
}

void TStore::PrintTypes(const TWPt<TBase>& Base, TSOut& SOut) const {
	SOut.PutStrFmtLn("Store Name: %s [%d]", GetStoreNm().CStr(), GetStoreId());
	SOut.PutStrFmtLn("Records: %I64u", GetRecs());
	// list fields
	SOut.PutStrLn("Fields:");
	const int Fields = GetFields();
	TWPt<TIndexVoc> IndexVoc = Base->GetIndexVoc();
	for (int FieldId = 0; FieldId < Fields; FieldId++) {
		const TFieldDesc& Desc = GetFieldDesc(FieldId);
		// basic parameters
		TStr Type = Desc.GetFieldTypeStr();
		// linked index keys
		TChA KeyChA;
		for (int KeyN = 0; KeyN < Desc.GetKeys(); KeyN++) {
			KeyChA += KeyChA.Empty() ? ", IK:" : ";";
			KeyChA += IndexVoc->GetKeyNm(Desc.GetKeyId(KeyN));
		}
		// save
		SOut.PutStrFmtLn("  %s [T:%s%s]", Desc.GetFieldNm().CStr(), Type.CStr(), KeyChA.CStr());
	}
	// list joins
	SOut.PutStrLn(TStr::Fmt("Joins:"));
	const int Joins = GetJoins();
	for (int JoinId = 0; JoinId < Joins; JoinId++) {
		const TJoinDesc& Desc = GetJoinDesc(JoinId);
		TStr JoinNm = Desc.GetJoinNm();
		TUInt JoinStoreId = Desc.GetJoinStoreId();
		TStr JoinType = Desc.IsFieldJoin() ? "FieldJoin" : "IndexJoin";
		SOut.PutStrFmtLn("  %s [S: %d, T: %s, ID: %d, KID: %d]", JoinNm.CStr(),
			JoinStoreId.Val, JoinType.CStr(), Desc.GetJoinId(), Desc.GetJoinKeyId());
	}
	// list keys
	SOut.PutStrLn(TStr::Fmt("Keys:"));
	const TIntSet& KeySet = IndexVoc->GetStoreKeys(GetStoreId());
	int KeySetId = KeySet.FFirstKeyId();
	while (KeySet.FNextKeyId(KeySetId)) {
		const int KeyId = KeySet.GetKey(KeySetId);
		const TIndexKey& Key = IndexVoc->GetKey(KeyId);
		if (!Key.IsDef()) { continue; }
		if (Key.IsInternal()) { continue; }
		SOut.PutStrFmt("  %s [ID: %d", Key.GetKeyNm().CStr(), KeyId);
		if (Key.IsValue()) { SOut.PutStr(" Value"); }
		if (Key.IsText()) { SOut.PutStr(" Text"); }
		if (Key.IsLocation()) { SOut.PutStr(" Location"); }
		if (Key.IsSort()) { SOut.PutStr(Key.IsSortById() ? "SortByWordId" : "SortByWord"); }
		if (Key.IsWordVoc()) { SOut.PutStrFmt(" WordVoc(#values=%d)", IndexVoc->GetWords(KeyId)); }
		SOut.PutStrLn("]");
	}
}

void TStore::PrintTypes(const TWPt<TBase>& Base, const  TStr& FNm) const {
	TFOut FOut(FNm); PrintTypes(Base, FOut);
}

<<<<<<< HEAD
void TStore::PrintRecSetAsJson(const TWPt<TBase>& Base, const PRecSet& RecSet, TSOut& SOut)
{
=======
void TStore::PrintRecSetAsJson(const TWPt<TBase>& Base, const PRecSet& RecSet, TSOut& SOut) {
>>>>>>> 5435213c
	for (int RecN = 0; RecN < RecSet->GetRecs(); RecN++) {
		const uint64 RecId = RecSet->GetRecId(RecN);
		PJsonVal Json = GetRec(RecId).GetJson(Base, true, false);
		SOut.PutStrLn(Json->SaveStr());
	}
}

<<<<<<< HEAD
void TStore::PrintRecSetAsJson(const TWPt<TBase>& Base, const PRecSet& RecSet, const TStr& FNm)
{
	TFOut FOut(FNm); PrintRecSetAsJson(Base, RecSet, FOut);
}

void TStore::PrintAllAsJson(const TWPt<TBase>& Base, TSOut& SOut)
{
=======
void TStore::PrintRecSetAsJson(const TWPt<TBase>& Base, const PRecSet& RecSet, const TStr& FNm) {
	TFOut FOut(FNm); PrintRecSetAsJson(Base, RecSet, FOut);
}

void TStore::PrintAllAsJson(const TWPt<TBase>& Base, TSOut& SOut) {
>>>>>>> 5435213c
	PStoreIter Iter = GetIter();
	while (Iter->Next()) {
		const uint64 RecId = Iter->GetRecId();
		PJsonVal Json = GetRec(RecId).GetJson(Base, true, false);
		SOut.PutStrLn(Json->SaveStr());
	}
}

<<<<<<< HEAD
void TStore::PrintAllAsJson(const TWPt<TBase>& Base, const TStr& FNm)
{
=======
void TStore::PrintAllAsJson(const TWPt<TBase>& Base, const TStr& FNm) {
>>>>>>> 5435213c
	TFOut FOut(FNm); PrintAllAsJson(Base, FOut);
}

///////////////////////////////
// QMiner-Record
PExcept TRec::FieldError(const int& FieldId, const TStr& TypeStr) const {
	return TQmExcept::New(TStr::Fmt("Wrong field-type combination requested: [%d:%s]!", FieldId, TypeStr.CStr()));
}

TRec::TRec(const TWPt<TStore>& _Store, const PJsonVal& JsonVal) :
	Store(_Store), ByRefP(false), RecId(TUInt64::Mx), RecValOut(RecVal) {

	for (int FieldId = 0; FieldId < Store->GetFields(); FieldId++) {
		const TFieldDesc& FieldDesc = Store->GetFieldDesc(FieldId);
		// check if field exists in the JSON
		TStr FieldName = FieldDesc.GetFieldNm();
		if (!JsonVal->IsObjKey(FieldName)) { continue; }
		// parse the field from JSon
		PJsonVal FieldVal = JsonVal->GetObjKey(FieldName);
		// first check if it is set to null
		if (FieldVal->IsNull()) { SetFieldNull(FieldId); continue; }
		// otherwise get its value
		switch (FieldDesc.GetFieldType()) {
		case oftInt:
			QmAssertR(FieldVal->IsNum(), "Provided JSon data field " + FieldDesc.GetFieldNm() + " is not numeric.");
			SetFieldInt(FieldId, FieldVal->GetInt());
			break;
		case oftIntV: {
			QmAssertR(FieldVal->IsArr(), "Provided JSon data field " + FieldDesc.GetFieldNm() + " is not array.");
			TIntV IntV; FieldVal->GetArrIntV(IntV);
			SetFieldIntV(FieldId, IntV);
			break;
		}
		case oftUInt64:
			QmAssertR(FieldVal->IsNum(), "Provided JSon data field " + FieldDesc.GetFieldNm() + " is not numeric.");
			SetFieldUInt64(FieldId, (uint64)FieldVal->GetInt());
			break;
		case oftStr:
			QmAssertR(FieldVal->IsStr(), "Provided JSon data field " + FieldDesc.GetFieldNm() + " is not string.");
			SetFieldStr(FieldId, FieldVal->GetStr());
			break;
		case oftStrV: {
			QmAssertR(FieldVal->IsArr(), "Provided JSon data field " + FieldDesc.GetFieldNm() + " is not array.");
			TStrV StrV; FieldVal->GetArrStrV(StrV);
			SetFieldStrV(FieldId, StrV);
			break;
		}
		case oftBool:
			QmAssertR(FieldVal->IsBool(), "Provided JSon data field " + FieldDesc.GetFieldNm() + " is not boolean.");
			SetFieldBool(FieldId, FieldVal->GetBool());
			break;
		case oftFlt:
			QmAssertR(FieldVal->IsNum(), "Provided JSon data field " + FieldDesc.GetFieldNm() + " is not numeric.");
			SetFieldFlt(FieldId, FieldVal->GetNum());
			break;
		case oftFltPr: {
			// make sure it's array of length two
			QmAssertR(FieldVal->IsArr(), "Provided JSon data field " + FieldDesc.GetFieldNm() + " is not array.");
			QmAssertR(FieldVal->GetArrVals() == 2, "Provided JSon data field " + FieldDesc.GetFieldNm() + " is not array - expected 2 fields.");
			PJsonVal JsonVal1 = FieldVal->GetArrVal(0);
			PJsonVal JsonVal2 = FieldVal->GetArrVal(1);
			// make sure both elements are numeric
			QmAssertR(JsonVal1->IsNum(), "The first element in the JSon array in data field " + FieldDesc.GetFieldNm() + " is not numeric.");
			QmAssertR(JsonVal2->IsNum(), "The second element in the JSon array in data field " + FieldDesc.GetFieldNm() + " is not numeric.");
			// update
			SetFieldFltPr(FieldId, TFltPr(JsonVal1->GetNum(), JsonVal2->GetNum()));
			break;
		}
		case oftFltV: {
			QmAssertR(FieldVal->IsArr(), "Provided JSon data field " + FieldDesc.GetFieldNm() + " is not array.");
			TFltV FltV; FieldVal->GetArrNumV(FltV);
			SetFieldFltV(FieldId, FltV);
			break;
		}
		case oftTm: {
			QmAssertR(FieldVal->IsStr(), "Provided JSon data field " + FieldDesc.GetFieldNm() + " is not string that represents DateTime.");
			TStr TmStr = FieldVal->GetStr();
			TTm Tm = TTm::GetTmFromWebLogDateTimeStr(TmStr, '-', ':', '.', 'T');
			SetFieldTm(FieldId, Tm);
			break;
		}
		default:
			throw TQmExcept::New("Unsupported JSon data type for function - " + FieldDesc.GetFieldTypeStr());
		}
	}
}

TRec::TRec(const TRec& Rec) : Store(Rec.Store), ByRefP(Rec.ByRefP), RecId(Rec.RecId),
	FieldIdPosH(Rec.FieldIdPosH), JoinIdPosH(Rec.JoinIdPosH), RecVal(Rec.RecVal),
	RecValOut(RecVal) {}

TRec& TRec::operator=(const TRec& Rec) {
	Store = Rec.Store;
	ByRefP = Rec.ByRefP;
	RecId = Rec.RecId;
	FieldIdPosH = Rec.FieldIdPosH;
	JoinIdPosH = Rec.JoinIdPosH;
	RecVal = Rec.RecVal;
	return *this;
}

bool TRec::IsFieldNull(const int& FieldId) const {
	return IsByRef() ?
		Store->IsFieldNull(RecId, FieldId) :
		((!FieldIdPosH.IsKey(FieldId)) || (FieldIdPosH.GetDat(FieldId) == -1));
}

int TRec::GetFieldInt(const int& FieldId) const {
	if (IsByRef()) {
		return Store->GetFieldInt(RecId, FieldId);
	} else if (FieldIdPosH.IsKey(FieldId)) {
		const int Pos = FieldIdPosH.GetDat(FieldId);
		TMIn MIn(RecVal.GetBf() + Pos, RecVal.Len() - Pos, false);
		return TInt(MIn).Val;
	}
	throw FieldError(FieldId, "Int");
}

void TRec::GetFieldIntV(const int& FieldId, TIntV& IntV) const {
	if (IsByRef()) {
		Store->GetFieldIntV(RecId, FieldId, IntV);
	} else if (FieldIdPosH.IsKey(FieldId)) {
		const int Pos = FieldIdPosH.GetDat(FieldId);
		TMIn MIn(RecVal.GetBf() + Pos, RecVal.Len() - Pos, false);
		IntV.Load(MIn);
	} else {
		throw FieldError(FieldId, "IntV");
	}
}

uint64 TRec::GetFieldUInt64(const int& FieldId) const {
	if (IsByRef()) {
		return Store->GetFieldUInt64(RecId, FieldId);
	} else if (FieldIdPosH.IsKey(FieldId)) {
		const int Pos = FieldIdPosH.GetDat(FieldId);
		TMIn MIn(RecVal.GetBf() + Pos, RecVal.Len() - Pos, false);
		return TUInt64(MIn).Val;
	}
	throw FieldError(FieldId, "UInt64");
}

TStr TRec::GetFieldStr(const int& FieldId) const {
	if (IsByRef()) {
		return Store->GetFieldStr(RecId, FieldId);
	} else if (FieldIdPosH.IsKey(FieldId)) {
		const int Pos = FieldIdPosH.GetDat(FieldId);
		TMIn MIn(RecVal.GetBf() + Pos, RecVal.Len() - Pos, false);
		return TStr(MIn);
	}
	throw FieldError(FieldId, "Str");
}

void TRec::GetFieldStrV(const int& FieldId, TStrV& StrV) const {
	if (IsByRef()) {
		Store->GetFieldStrV(RecId, FieldId, StrV);
	} else if (FieldIdPosH.IsKey(FieldId)) {
		const int Pos = FieldIdPosH.GetDat(FieldId);
		TMIn MIn(RecVal.GetBf() + Pos, RecVal.Len() - Pos, false);
		StrV.Load(MIn);
	} else {
		throw FieldError(FieldId, "StrV");
	}
}

bool TRec::GetFieldBool(const int& FieldId) const {
	if (IsByRef()) {
		return Store->GetFieldBool(RecId, FieldId);
	} else if (FieldIdPosH.IsKey(FieldId)) {
		const int Pos = FieldIdPosH.GetDat(FieldId);
		TMIn MIn(RecVal.GetBf() + Pos, RecVal.Len() - Pos, false);
		return TBool(MIn).Val;
	}
	throw FieldError(FieldId, "Bool");
}

double TRec::GetFieldFlt(const int& FieldId) const {
	if (IsByRef()) {
		return Store->GetFieldFlt(RecId, FieldId);
	} else if (FieldIdPosH.IsKey(FieldId)) {
		const int Pos = FieldIdPosH.GetDat(FieldId);
		TMIn MIn(RecVal.GetBf() + Pos, RecVal.Len() - Pos, false);
		return TFlt(MIn).Val;
	}
	throw FieldError(FieldId, "Flt");
}

TFltPr TRec::GetFieldFltPr(const int& FieldId) const {
	if (IsByRef()) {
		return Store->GetFieldFltPr(RecId, FieldId);
	} else if (FieldIdPosH.IsKey(FieldId)) {
		const int Pos = FieldIdPosH.GetDat(FieldId);
		TMIn MIn(RecVal.GetBf() + Pos, RecVal.Len() - Pos, false);
		return TFltPr(MIn);
	}
	throw FieldError(FieldId, "FltPr");
}

void TRec::GetFieldFltV(const int& FieldId, TFltV& FltV) const {
	if (IsByRef()) {
		Store->GetFieldFltV(RecId, FieldId, FltV);
	} else if (FieldIdPosH.IsKey(FieldId)) {
		const int Pos = FieldIdPosH.GetDat(FieldId);
		TMIn MIn(RecVal.GetBf() + Pos, RecVal.Len() - Pos, false);
		FltV.Load(MIn);
	} else {
		throw FieldError(FieldId, "FltV");
	}
}

void TRec::GetFieldTm(const int& FieldId, TTm& Tm) const {
	if (IsByRef()) {
		return Store->GetFieldTm(RecId, FieldId, Tm);
	} else if (FieldIdPosH.IsKey(FieldId)) {
		const int Pos = FieldIdPosH.GetDat(FieldId);
		TMIn MIn(RecVal.GetBf() + Pos, RecVal.Len() - Pos, false);
		Tm = TTm::GetTmFromMSecs(TUInt64(MIn).Val);
	} else {
		throw FieldError(FieldId, "Tm");
	}
}

uint64 TRec::GetFieldTmMSecs(const int& FieldId) const {
	if (IsByRef()) {
		return Store->GetFieldTmMSecs(RecId, FieldId);
	} else if (FieldIdPosH.IsKey(FieldId)) {
		const int Pos = FieldIdPosH.GetDat(FieldId);
		TMIn MIn(RecVal.GetBf() + Pos, RecVal.Len() - Pos, false);
		return TUInt64(MIn).Val;
	} else {
		throw FieldError(FieldId, "Tm");
	}
}

void TRec::GetFieldNumSpV(const int& FieldId, TIntFltKdV& NumSpV) const {
	if (IsByRef()) {
		Store->GetFieldNumSpV(RecId, FieldId, NumSpV);
	} else if (FieldIdPosH.IsKey(FieldId)) {
		const int Pos = FieldIdPosH.GetDat(FieldId);
		TMIn MIn(RecVal.GetBf() + Pos, RecVal.Len() - Pos, false);
		NumSpV.Load(MIn);
	} else {
		throw FieldError(FieldId, "NumSpV");
	}
}

void TRec::GetFieldBowSpV(const int& FieldId, PBowSpV& BowSpV) const {
	if (IsByRef()) {
		Store->GetFieldBowSpV(RecId, FieldId, BowSpV);
	} else if (FieldIdPosH.IsKey(FieldId)) {
		const int Pos = FieldIdPosH.GetDat(FieldId);
		TMIn MIn(RecVal.GetBf() + Pos, RecVal.Len() - Pos, false);
		BowSpV = TBowSpV::Load(MIn);
	} else {
		throw FieldError(FieldId, "NumSpV");
	}
}

PJsonVal TRec::GetFieldJson(const int& FieldId) const {
	const TFieldDesc& Desc = Store->GetFieldDesc(FieldId);
	if (Desc.IsInt()) {
		return TJsonVal::NewNum((double)GetFieldInt(FieldId));
	} else if (Desc.IsIntV()) {
		TIntV FieldIntV; GetFieldIntV(FieldId, FieldIntV);
		return TJsonVal::NewArr(FieldIntV);
	} else if (Desc.IsUInt64()) {
		return TJsonVal::NewNum((double)GetFieldUInt64(FieldId));
	} else if (Desc.IsStr()) {
		return TJsonVal::NewStr(GetFieldStr(FieldId));
	} else if (Desc.IsStrV()) {
		TStrV FieldStrV; GetFieldStrV(FieldId, FieldStrV);
		return TJsonVal::NewArr(FieldStrV);
	} else if (Desc.IsBool()) {
		return TJsonVal::NewBool(GetFieldBool(FieldId));
	} else if (Desc.IsFlt()) {
		return TJsonVal::NewNum(GetFieldFlt(FieldId));
	} else if (Desc.IsFltPr()) {
		return TJsonVal::NewArr(GetFieldFltPr(FieldId));
	} else if (Desc.IsFltV()) {
		TFltV FieldFltV; GetFieldFltV(FieldId, FieldFltV);
		return TJsonVal::NewArr(FieldFltV);
	} else if (Desc.IsTm()) {
		TTm FieldTm; GetFieldTm(FieldId, FieldTm);
		if (FieldTm.IsDef()) { return TJsonVal::NewStr(FieldTm.GetWebLogDateTimeStr(true, "T", true)); } else { return TJsonVal::NewNull(); }
	} else if (Desc.IsNumSpV()) {
		TIntFltKdV FieldIntFltKdV; GetFieldNumSpV(FieldId, FieldIntFltKdV);
		return TJsonVal::NewStr(TStrUtil::GetStr(FieldIntFltKdV));
	} else if (Desc.IsBowSpV()) {
		return TJsonVal::NewStr("[PBowSpV]"); //TODO
	}
	throw FieldError(FieldId, "GetFieldJson");
}

TStr TRec::GetFieldText(const int& FieldId) const {
	const TFieldDesc& Desc = Store->GetFieldDesc(FieldId);
	if (Desc.IsInt()) {
		return TInt::GetStr(GetFieldInt(FieldId));
	} else if (Desc.IsIntV()) {
		TIntV IntV; GetFieldIntV(FieldId, IntV);
		return TStrUtil::GetStr(IntV);
	} else if (Desc.IsBool()) {
		return GetFieldBool(FieldId) ? "Yes" : "No";
	} else if (Desc.IsUInt64()) {
		return TUInt64::GetStr(GetFieldUInt64(FieldId));
	} else if (Desc.IsStr()) {
		return GetFieldStr(FieldId);
	} else if (Desc.IsStrV()) {
		TStrV FieldStrV; GetFieldStrV(FieldId, FieldStrV);
		return TStr::GetStr(FieldStrV, ", ");
	} else if (Desc.IsFlt()) {
		return TFlt::GetStr(GetFieldFlt(FieldId));
	} else if (Desc.IsFltPr()) {
		const TFltPr FieldFltPr = GetFieldFltPr(FieldId);
		return TStr::Fmt("(%g, %g)", FieldFltPr.Val1.Val, FieldFltPr.Val2.Val);
	} else if (Desc.IsFltV()) {
		TFltV FltV; GetFieldFltV(FieldId, FltV);
		return TStrUtil::GetStr(FltV);
	} else if (Desc.IsTm()) {
		TTm FieldTm; GetFieldTm(FieldId, FieldTm);
		if (FieldTm.IsDef()) { return FieldTm.GetWebLogDateTimeStr(); } else { return "--"; }
	} else if (Desc.IsNumSpV()) {
		TIntFltKdV IntFltKdV; GetFieldNumSpV(FieldId, IntFltKdV);
		return TStrUtil::GetStr(IntFltKdV);
	} else if (Desc.IsBowSpV()) {
		return "[PBowSpV]"; //TODO
	}
	throw FieldError(FieldId, "GetDisplayText");
}

void TRec::SetFieldNull(const int& FieldId) {
	if (IsByRef()) {
		Store->SetFieldNull(RecId, FieldId);
	} else {
		FieldIdPosH.AddDat(FieldId, -1);
	}
}

void TRec::SetFieldInt(const int& FieldId, const int& Int) {
	if (IsByRef()) {
		Store->SetFieldInt(RecId, FieldId, Int);
	} else {
		FieldIdPosH.AddDat(FieldId, RecVal.Len());
		TInt(Int).Save(RecValOut);
	}
}

void TRec::SetFieldIntV(const int& FieldId, const TIntV& IntV) {
	if (IsByRef()) {
		Store->SetFieldIntV(RecId, FieldId, IntV);
	} else {
		FieldIdPosH.AddDat(FieldId, RecVal.Len());
		IntV.Save(RecValOut);
	}
}

void TRec::SetFieldUInt64(const int& FieldId, const uint64& UInt64) {
	if (IsByRef()) {
		Store->SetFieldUInt64(RecId, FieldId, UInt64);
	} else {
		FieldIdPosH.AddDat(FieldId, RecVal.Len());
		TUInt64(UInt64).Save(RecValOut);
	}
}

void TRec::SetFieldStr(const int& FieldId, const TStr& Str) {
	if (IsByRef()) {
		Store->SetFieldStr(RecId, FieldId, Str);
	} else {
		FieldIdPosH.AddDat(FieldId, RecVal.Len());
		Str.Save(RecValOut);
	}
}

void TRec::SetFieldStrV(const int& FieldId, const TStrV& StrV) {
	if (IsByRef()) {
		Store->SetFieldStrV(RecId, FieldId, StrV);
	} else {
		FieldIdPosH.AddDat(FieldId, RecVal.Len());
		StrV.Save(RecValOut);
	}
}

void TRec::SetFieldBool(const int& FieldId, const bool& Bool) {
	if (IsByRef()) {
		Store->SetFieldBool(RecId, FieldId, Bool);
	} else {
		FieldIdPosH.AddDat(FieldId, RecVal.Len());
		TBool(Bool).Save(RecValOut);
	}
}

void TRec::SetFieldFlt(const int& FieldId, const double& Flt) {
	if (IsByRef()) {
		Store->SetFieldFlt(RecId, FieldId, Flt);
	} else {
		FieldIdPosH.AddDat(FieldId, RecVal.Len());
		TFlt(Flt).Save(RecValOut);
	}
}

void TRec::SetFieldFltV(const int& FieldId, const TFltV& FltV) {
	if (IsByRef()) {
		Store->SetFieldFltV(RecId, FieldId, FltV);
	} else {
		FieldIdPosH.AddDat(FieldId, RecVal.Len());
		FltV.Save(RecValOut);
	}
}

void TRec::SetFieldFltPr(const int& FieldId, const TFltPr& FltPr) {
	if (IsByRef()) {
		Store->SetFieldFltPr(RecId, FieldId, FltPr);
	} else {
		FieldIdPosH.AddDat(FieldId, RecVal.Len());
		FltPr.Save(RecValOut);
	}
}

void TRec::SetFieldTm(const int& FieldId, const TTm& Tm) {
	if (IsByRef()) {
		Store->SetFieldTm(RecId, FieldId, Tm);
	} else {
		FieldIdPosH.AddDat(FieldId, RecVal.Len());
		const uint64 TmMSecs = TTm::GetMSecsFromTm(Tm);
		TUInt64(TmMSecs).Save(RecValOut);
	}
}

void TRec::SetFieldNumSpV(const int& FieldId, const TIntFltKdV& NumSpV) {
	if (IsByRef()) {
		Store->SetFieldNumSpV(RecId, FieldId, NumSpV);
	} else {
		FieldIdPosH.AddDat(FieldId, RecVal.Len());
		NumSpV.Save(RecValOut);
	}
}

void TRec::SetFieldBowSpV(const int& FieldId, const PBowSpV& BowSpV) {
	if (IsByRef()) {
		Store->SetFieldBowSpV(RecId, FieldId, BowSpV);
	} else {
		FieldIdPosH.AddDat(FieldId, RecVal.Len());
		BowSpV->Save(RecValOut);
	}
}

void TRec::AddJoin(const int& JoinId, const PRecSet& JoinRecSet) {
	JoinIdPosH.AddDat(JoinId, RecVal.Len());
	JoinRecSet->GetRecIdFqV().Save(RecValOut);
}

PRecSet TRec::ToRecSet() const {
	QmAssertR(IsByRef(), "Cannot transform record passed by value to a set!");
	return IsDef() ? TRecSet::New(Store, RecId) : TRecSet::New(Store);
}

PRecSet TRec::DoJoin(const TWPt<TBase>& Base, const int& JoinId) const {
	// get join info
	AssertR(Store->IsJoinId(JoinId), "Wrong Join ID");
	const TJoinDesc& JoinDesc = Store->GetJoinDesc(JoinId);
	// check if index join
	if (JoinDesc.IsIndexJoin()) {
		TUInt64IntKdV JoinRecIdFqV;
		if (IsByRef()) {
			// by reference
			Assert(Store->IsRecId(GetRecId()));
			// do join using index
			const int JoinKeyId = JoinDesc.GetJoinKeyId();
			// prepare join query
			TIntUInt64PrV JoinQueryV = TIntUInt64PrV::GetV(TIntUInt64Pr(JoinKeyId, GetRecId()));
			// execute join query
			Base->GetIndex()->SearchOr(JoinQueryV, JoinRecIdFqV);
		} else {
			// do join using serialized record set
			if (JoinIdPosH.IsKey(JoinId)) {
				const int Pos = JoinIdPosH.GetKey(JoinId);
				TMIn MIn(RecVal.GetBf() + Pos, RecVal.Len() - Pos, false);
				JoinRecIdFqV.Load(MIn);
			}
		}
		return TRecSet::New(JoinDesc.GetJoinStore(Base), JoinRecIdFqV, true);
	} else if (JoinDesc.IsFieldJoin()) {
		// do join using store field
		const int JoinRecFieldId = JoinDesc.GetJoinRecFieldId();
		const uint64 JoinRecId = IsFieldNull(JoinRecFieldId) ? TUInt64::Mx.Val : GetFieldUInt64(JoinRecFieldId);
		// get join weight
		const int JoinFqFieldId = JoinDesc.GetJoinFqFieldId();
		const int JoinRecFq = IsFieldNull(JoinRecFieldId) ? 0 : GetFieldInt(JoinFqFieldId);
		// return record set
		if (JoinRecId != TUInt64::Mx) {
			// return record
			return TRecSet::New(JoinDesc.GetJoinStore(Base), JoinRecId, JoinRecFq);
		} else {
			// no record, return empty set
			return TRecSet::New(JoinDesc.GetJoinStore(Base));
		}
	}
	// unknown join type
	throw TQmExcept::New("Unsupported join type for join " + JoinDesc.GetJoinNm() + "!");
}

PRecSet TRec::DoJoin(const TWPt<TBase>& Base, const TStr& JoinNm) const {
	if (Store->IsJoinNm(JoinNm)) {
		return DoJoin(Base, Store->GetJoinId(JoinNm));
	} else {
		throw TQmExcept::New("Unknown join " + JoinNm);
	}
}

PRecSet TRec::DoJoin(const TWPt<TBase>& Base, const TIntPrV& JoinIdV) const {
	PRecSet RecSet = DoJoin(Base, JoinIdV[0].Val1);
	for (int JoinIdN = 1; JoinIdN < JoinIdV.Len(); JoinIdN++) {
		RecSet = RecSet->DoJoin(Base, JoinIdV[JoinIdN].Val1, JoinIdV[JoinIdN].Val2, true);
	}
	return RecSet;
}

PRecSet TRec::DoJoin(const TWPt<TBase>& Base, const TJoinSeq& JoinSeq) const {
	return DoJoin(Base, JoinSeq.GetJoinIdV());
}

TRec TRec::DoSingleJoin(const TWPt<TBase>& Base, const int& JoinId) const {
	PRecSet JoinRecSet = DoJoin(Base, JoinId);
	return TRec(JoinRecSet->GetStore(),
		JoinRecSet->Empty() ? (uint64)TUInt64::Mx : JoinRecSet->GetRecId(0));
}

TRec TRec::DoSingleJoin(const TWPt<TBase>& Base, const TStr& JoinNm) const {
	PRecSet JoinRecSet = DoJoin(Base, JoinNm);
	return TRec(JoinRecSet->GetStore(),
		JoinRecSet->Empty() ? (uint64)TUInt64::Mx : JoinRecSet->GetRecId(0));
}

TRec TRec::DoSingleJoin(const TWPt<TBase>& Base, const TIntPrV& JoinIdV) const {
	PRecSet JoinRecSet = DoJoin(Base, JoinIdV);
	return TRec(JoinRecSet->GetStore(),
		JoinRecSet->Empty() ? (uint64)TUInt64::Mx : JoinRecSet->GetRecId(0));
}

TRec TRec::DoSingleJoin(const TWPt<TBase>& Base, const TJoinSeq& JoinSeq) const {
	PRecSet JoinRecSet = DoJoin(Base, JoinSeq);
	return TRec(JoinRecSet->GetStore(),
		JoinRecSet->Empty() ? (uint64)TUInt64::Mx : JoinRecSet->GetRecId(0));
}

PJsonVal TRec::GetJson(const TWPt<TBase>& Base, const bool& FieldsP,
	const bool& StoreInfoP, const bool& JoinRecsP, const bool& JoinRecFieldsP,
	const bool& RecInfoP) const {

	// export result set as XML
	PJsonVal RecVal = TJsonVal::NewObj();
	if (StoreInfoP) {
		PJsonVal StoreVal = TJsonVal::NewObj();
		StoreVal->AddToObj("$id", Store->GetStoreId());
		StoreVal->AddToObj("$name", Store->GetStoreNm());
		RecVal->AddToObj("$store", StoreVal);
	}
	// record name and id only if stored by reference
	if (ByRefP && RecInfoP) {
		RecVal->AddToObj("$id", (int)RecId);
		// put name only when no fields displayed and one exists in the store
		if (!FieldsP && Store->HasRecNm()) {
			RecVal->AddToObj("$name", Store->GetRecNm(RecId));
		}
	}
	// if no fields and stuff, just return what we have
	if (FieldsP) {
		// get the fields
		const int Fields = Store->GetFields();
		for (int FieldN = 0; FieldN < Fields; FieldN++) {
			const TFieldDesc& Desc = Store->GetFieldDesc(FieldN);
			// skip internal fields (e.g. record ids for joins)
			if (Desc.IsInternal()) { continue; }
			if (ByRefP) {
				if (Store->IsFieldNull(RecId, FieldN)) { continue; }
				RecVal->AddToObj(Desc.GetFieldNm(), Store->GetFieldJson(RecId, FieldN));
			} else {
				if (IsFieldNull(FieldN)) { continue; }
				RecVal->AddToObj(Desc.GetFieldNm(), GetFieldJson(FieldN));
			}
		}
	}
	// get the join fields
	if (JoinRecsP) {
		const int Joins = Store->GetJoins();
		for (int JoinId = 0; JoinId < Joins; JoinId++) {
			const TJoinDesc& JoinDesc = Store->GetJoinDesc(JoinId);
			if (JoinDesc.IsIndexJoin()) {
				PJsonVal JoinVal = TJsonVal::NewArr();
				PRecSet JoinSet = DoJoin(Base, JoinDesc.GetJoinId());
				for (int RecN = 0; RecN < JoinSet->GetRecs(); RecN++) {
					PJsonVal JoinRecVal = JoinSet->GetRec(RecN).GetJson(Base, JoinRecFieldsP, false, false);
					JoinRecVal->AddToObj("$fq", JoinSet->GetRecFq(RecN));
					JoinVal->AddToArr(JoinRecVal);
				}
				RecVal->AddToObj(JoinDesc.GetJoinNm(), JoinVal);
			} else if (JoinDesc.IsFieldJoin()) {
				PJsonVal JoinVal = TJsonVal::NewArr();
				TRec JoinRec = DoSingleJoin(Base, JoinDesc.GetJoinId());
				if (JoinRec.IsDef()) {
					RecVal->AddToObj(JoinDesc.GetJoinNm(), JoinRec.GetJson(Base, JoinRecFieldsP, false, false));
				}
			}
		}
	}
	// finalize
	return RecVal;
}

///////////////////////////////
// QMiner-ResultSet
void TRecSet::GetSampleRecIdV(const int& SampleSize,
	const bool& SortedP, TUInt64IntKdV& SampleRecIdFqV) const {

	if (SampleSize == -1) {
		SampleRecIdFqV = RecIdFqV;
	} else if (SortedP) {
		const int SampleRecs = TInt::GetMn(SampleSize, GetRecs());
		SampleRecIdFqV.Gen(SampleRecs, 0);
		for (int RecN = 0; RecN < SampleRecs; RecN++) {
			SampleRecIdFqV.Add(RecIdFqV[RecN]);
		}
	} else {
		for (int RecN = 0; RecN < GetRecs(); RecN++) {
			SampleRecIdFqV.Add(RecIdFqV[RecN]);
		}
		if (SampleSize < GetRecs()) {
			TRnd Rnd(1); SampleRecIdFqV.Shuffle(Rnd);
			SampleRecIdFqV.Trunc(SampleSize);
		}
	}
}

void TRecSet::LimitToSampleRecIdV(const TUInt64IntKdV& SampleRecIdFqV) {
	RecIdFqV = SampleRecIdFqV;
}

TRecSet::TRecSet(const TWPt<TStore>& _Store, const uint64& RecId, const int& Wgt) :
	Store(_Store), WgtP(Wgt > 1) {

	RecIdFqV.Gen(1, 0); RecIdFqV.Add(TUInt64IntKd(RecId, Wgt));
}

TRecSet::TRecSet(const TWPt<TStore>& _Store, const TUInt64V& RecIdV) : Store(_Store), WgtP(false) {
	RecIdFqV.Gen(RecIdV.Len(), 0);
	for (int RecN = 0; RecN < RecIdV.Len(); RecN++) {
		RecIdFqV.Add(TUInt64IntKd(RecIdV[RecN], 0));
	}
}

TRecSet::TRecSet(const TWPt<TStore>& _Store, const TIntV& RecIdV) : Store(_Store), WgtP(false) {
	RecIdFqV.Gen(RecIdV.Len(), 0);
	int Len = RecIdV.Len();
	for (int RecN = 0; RecN < Len; RecN++) {
		RecIdFqV.Add(TUInt64IntKd((uint64)RecIdV[RecN], 0));
	}
}

TRecSet::TRecSet(const TWPt<TStore>& _Store, const TUInt64IntKdV& _RecIdFqV,
	const bool& _WgtP) : Store(_Store), WgtP(_WgtP), RecIdFqV(_RecIdFqV) {}

TRecSet::TRecSet(const TWPt<TBase>& Base, TSIn& SIn) {
	Store = TStore::LoadById(Base, SIn);
	WgtP.Load(SIn);
	RecIdFqV.Load(SIn);
}

/*PRecSet TRecSet::New() {
	return new TRecSet();
}*/

PRecSet TRecSet::New(const TWPt<TStore>& Store) {
	return new TRecSet(Store, TUInt64V());
}

PRecSet TRecSet::New(const TWPt<TStore>& Store, const uint64& RecId, const int& Wgt) {
	return new TRecSet(Store, RecId, Wgt);
}

PRecSet TRecSet::New(const TWPt<TStore>& Store, const TRec& Rec) {
	Assert(Rec.IsByRef());
	return new TRecSet(Rec.GetStore(), Rec.GetRecId(), 1);
}

PRecSet TRecSet::New(const TWPt<TStore>& Store, const TUInt64V& RecIdV) {
	return new TRecSet(Store, RecIdV);
}

PRecSet TRecSet::New(const TWPt<TStore>& Store, const TIntV& RecIdV) {
	return new TRecSet(Store, RecIdV);
}

PRecSet TRecSet::New(const TWPt<TStore>& Store, const TUInt64IntKdV& RecIdFqV, const bool& WgtP) {
	return new TRecSet(Store, RecIdFqV, WgtP);
}

void TRecSet::Save(TSOut& SOut) {
	Store->SaveId(SOut);
	WgtP.Save(SOut);
	RecIdFqV.Save(SOut);
}

void TRecSet::GetRecIdV(TUInt64V& RecIdV) const {
	const int Recs = GetRecs();
	RecIdV.Gen(Recs, 0);
	for (int RecN = 0; RecN < Recs; RecN++) {
		RecIdV.Add(GetRecId(RecN));
	}
}

void TRecSet::GetRecIdSet(THashSet<TUInt64>& RecIdSet) const {
	const int Recs = GetRecs();
	RecIdSet.Gen(Recs);
	for (int RecN = 0; RecN < Recs; RecN++) {
		RecIdSet.AddKey(GetRecId(RecN));
	}
}

void TRecSet::GetRecIdFqH(THash<TUInt64, TInt>& RecIdFqH) const {
	const int Recs = GetRecs();
	RecIdFqH.Gen(Recs);
	for (int RecN = 0; RecN < Recs; RecN++) {
		RecIdFqH.AddDat(GetRecId(RecN), GetRecFq(RecN));
	}
}

void TRecSet::PutAllRecFq(const THash<TUInt64, TInt>& RecIdFqH) {
	const int Recs = GetRecs();
	for (int RecN = 0; RecN < Recs; RecN++) {
		const uint64 RecId = GetRecId(RecN);
		if (RecIdFqH.IsKey(RecId)) {
			PutRecFq(RecN, RecIdFqH.GetDat(RecId));
		} else {
			PutRecFq(RecN, 0);
		}
	}
}

void TRecSet::SortById(const bool& Asc) {
	if (!RecIdFqV.IsSorted(Asc)) {
		RecIdFqV.Sort(Asc);
	}
}

void TRecSet::SortByFq(const bool& Asc) {
	RecIdFqV.SortCmp(TRecCmpByFq(Asc));
}

void TRecSet::SortByField(const bool& Asc, const int& SortFieldId) {
	// get store and field type
	const TFieldDesc& Desc = Store->GetFieldDesc(SortFieldId);
	// apply appropriate comparator
	if (Desc.IsInt()) {
		SortCmp(TRecCmpByFieldInt(Store, SortFieldId, Asc));
	} else if (Desc.IsFlt()) {
		SortCmp(TRecCmpByFieldFlt(Store, SortFieldId, Asc));
	} else if (Desc.IsStr()) {
		SortCmp(TRecCmpByFieldStr(Store, SortFieldId, Asc));
	} else if (Desc.IsTm()) {
		SortCmp(TRecCmpByFieldTm(Store, SortFieldId, Asc));
	} else {
		throw TQmExcept::New("Unsupported sort field type!");
	}
}

void TRecSet::FilterByExists() {
	// apply filter
	FilterBy(TRecFilterByExists(Store));
}

void TRecSet::FilterByRecId(const uint64& MinRecId, const uint64& MaxRecId) {
	// apply filter
	FilterBy(TRecFilterByRecId(MinRecId, MaxRecId));
}

void TRecSet::FilterByRecIdSet(const TUInt64Set& RecIdSet) {
	// apply filter
	FilterBy(TRecFilterByRecIdSet(RecIdSet, true));
}

void TRecSet::FilterByFq(const int& MinFq, const int& MaxFq) {
	// apply filter
	FilterBy(TRecFilterByRecFq(MinFq, MaxFq));
}

void TRecSet::FilterByFieldInt(const int& FieldId, const int& MinVal, const int& MaxVal) {
	// get store and field type
	const TFieldDesc& Desc = Store->GetFieldDesc(FieldId);
	QmAssertR(Desc.IsInt(), "Wrong field type, integer expected");
	// apply the filter
	FilterBy(TRecFilterByFieldInt(Store, FieldId, MinVal, MaxVal));
}

void TRecSet::FilterByFieldFlt(const int& FieldId, const double& MinVal, const double& MaxVal) {
	// get store and field type
	const TFieldDesc& Desc = Store->GetFieldDesc(FieldId);
	QmAssertR(Desc.IsFlt(), "Wrong field type, numeric expected");
	// apply the filter
	FilterBy(TRecFilterByFieldFlt(Store, FieldId, MinVal, MaxVal));
}

void TRecSet::FilterByFieldStr(const int& FieldId, const TStr& FldVal) {
	// get store and field type
	const TFieldDesc& Desc = Store->GetFieldDesc(FieldId);
	QmAssertR(Desc.IsStr(), "Wrong field type, string expected");
	// apply the filter
	FilterBy(TRecFilterByFieldStr(Store, FieldId, FldVal));
}

void TRecSet::FilterByFieldStrSet(const int& FieldId, const TStrSet& ValSet) {
	// get store and field type
	const TFieldDesc& Desc = Store->GetFieldDesc(FieldId);
	QmAssertR(Desc.IsStr(), "Wrong field type, string expected");
	// apply the filter
	FilterBy(TRecFilterByFieldStrSet(Store, FieldId, ValSet));
}

void TRecSet::FilterByFieldTm(const int& FieldId, const uint64& MinVal, const uint64& MaxVal) {

	// get store and field type
	const TFieldDesc& Desc = Store->GetFieldDesc(FieldId);
	QmAssertR(Desc.IsTm(), "Wrong field type, time expected");
	// apply the filter
	FilterBy(TRecFilterByFieldTm(Store, FieldId, MinVal, MaxVal));
}

void TRecSet::FilterByFieldTm(const int& FieldId, const TTm& MinVal, const TTm& MaxVal) {
	// get store and field type
	const TFieldDesc& Desc = Store->GetFieldDesc(FieldId);
	QmAssertR(Desc.IsTm(), "Wrong field type, time expected");
	// apply the filter
	FilterBy(TRecFilterByFieldTm(Store, FieldId, MinVal, MaxVal));
}

TVec<PRecSet> TRecSet::SplitByFieldTm(const int& FieldId, const uint64& DiffMSecs) const {
	// get store and field type
	const TFieldDesc& Desc = Store->GetFieldDesc(FieldId);
	QmAssertR(Desc.IsTm(), "Wrong field type, time expected");
	// split the record set
	return SplitBy(TRecSplitterByFieldTm(Store, FieldId, DiffMSecs));
}

void TRecSet::RemoveRecId(const TUInt64& RecId) {
	const int Recs = GetRecs();
	for (int RecN = 0; RecN < Recs; RecN++) {
		if (GetRecId(RecN) == RecId) {
			RecIdFqV.Del(RecN);
			return;
		}
	}
}

void TRecSet::RemoveRecIdSet(THashSet<TUInt64>& RemoveItemIdSet) {
	// apply filter
	FilterBy(TRecFilterByRecIdSet(RemoveItemIdSet, false));
}

PRecSet TRecSet::Clone() const {
	return TRecSet::New(Store, RecIdFqV, WgtP);
}

PRecSet TRecSet::GetSampleRecSet(const int& SampleSize, const bool& SortedP) const {
	TUInt64IntKdV SampleRecIdFqV;
	GetSampleRecIdV(SampleSize, SortedP, SampleRecIdFqV);
	return TRecSet::New(Store, SampleRecIdFqV, WgtP);
}

PRecSet TRecSet::GetLimit(const int& Limit, const int& Offset) const {
	if (Offset >= GetRecs()) {
		// offset past number of records, return empty
		return TRecSet::New(Store);
	} else {
		TUInt64IntKdV LimitRecIdFqV;
		if (Limit == -1) {
			// all items after offset
			RecIdFqV.GetSubValV(Offset, GetRecs() - 1, LimitRecIdFqV);
		} else {
			// compute the end
			const int End = TInt::GetMn(Offset + Limit, GetRecs());
			// get all items since offset till end
			RecIdFqV.GetSubValV(Offset, End - 1, LimitRecIdFqV);
		}
		return TRecSet::New(Store, LimitRecIdFqV, WgtP);
	}
}

PRecSet TRecSet::GetMerge(const PRecSet& RecSet) const {
	PRecSet CloneRecSet = Clone();
	CloneRecSet->Merge(RecSet);
	return CloneRecSet;
}

//PRecSet TRecSet::GetMerge(const TVec<PRecSet>& RecSetV) {
//	if (RecSetV.Len() == 0)
//		return TRecSet::New();
//	PRecSet RecSet = RecSetV[0]->Clone();
//	for (int N = 1; N < RecSetV.Len(); N++)
//		RecSet->Merge(RecSetV[N]);
//	return RecSet;
//}

void TRecSet::Merge(const PRecSet& RecSet) {
	QmAssert(RecSet->GetStoreId() == GetStoreId());
	TUInt64IntKdV MergeRecIdFqV = RecSet->GetRecIdFqV();
	if (!MergeRecIdFqV.IsSorted()) { MergeRecIdFqV.Sort(); }
	if (!RecIdFqV.IsSorted()) { RecIdFqV.Sort(); }
	RecIdFqV.Union(MergeRecIdFqV);
}

void TRecSet::Merge(const TVec<PRecSet>& RecSetV) {
	for (int RsIdx = 0; RecSetV.Len(); RsIdx++) {
		Merge(RecSetV[RsIdx]);
	}
}
PRecSet TRecSet::GetIntersect(const PRecSet& RecSet) {
	QmAssert(RecSet->GetStoreId() == GetStoreId());
	TUInt64IntKdV TargetRecIdFqV = RecSet->GetRecIdFqV();
	if (!TargetRecIdFqV.IsSorted()) { TargetRecIdFqV.Sort(); }
	TUInt64IntKdV _RecIdFqV = GetRecIdFqV();
	if (!_RecIdFqV.IsSorted()) { _RecIdFqV.Sort(); }
	TUInt64IntKdV ResultRecIdFqV;
	TargetRecIdFqV.Intrs(_RecIdFqV, ResultRecIdFqV);
	return TRecSet::New(GetStore(), ResultRecIdFqV, false);
}

PRecSet TRecSet::DoJoin(const TWPt<TBase>& Base, const int& JoinId,
	const int& SampleSize, const bool& SortedP) const {

	// get join info
	AssertR(Store->IsJoinId(JoinId), "Wrong Join ID");
	const TJoinDesc& JoinDesc = Store->GetJoinDesc(JoinId);
	// prepare joined record sample
	TUInt64IntKdV SampleRecIdKdV;
	GetSampleRecIdV(SampleSize, SortedP, SampleRecIdKdV);
	const int SampleRecs = SampleRecIdKdV.Len();
	// do the join
	TUInt64IntKdV JoinRecIdFqV;
	if (JoinDesc.IsIndexJoin()) {
		// do join using index
		const int JoinKeyId = JoinDesc.GetJoinKeyId();
		// prepare join query
		TIntUInt64PrV JoinQueryV;
		for (int RecN = 0; RecN < SampleRecs; RecN++) {
			const uint64 RecId = SampleRecIdKdV[RecN].Key;
			JoinQueryV.Add(TIntUInt64Pr(JoinKeyId, RecId));
		}
		// execute join query
		Base->GetIndex()->SearchOr(JoinQueryV, JoinRecIdFqV);
	} else if (JoinDesc.IsFieldJoin()) {
		// do join using store field
		TUInt64H JoinRecIdFqH;
		const int JoinRecFieldId = JoinDesc.GetJoinRecFieldId();
		const int JoinFqFieldId = JoinDesc.GetJoinFqFieldId();
		for (int RecN = 0; RecN < SampleRecs; RecN++) {
			const uint64 RecId = SampleRecIdKdV[RecN].Key;
			const uint64 JoinRecId = Store->GetFieldUInt64(RecId, JoinRecFieldId);
			const int JoinRecFq = Store->GetFieldInt(RecId, JoinFqFieldId);
			if (JoinRecId != TUInt64::Mx) { JoinRecIdFqH.AddDat(JoinRecId) += JoinRecFq; }
		}
		JoinRecIdFqH.GetKeyDatKdV(JoinRecIdFqV);
	} else {
		// unknown join type
		throw TQmExcept::New("Unsupported join type for join " + JoinDesc.GetJoinNm() + "!");
	}
	// create new RecSet
	return TRecSet::New(JoinDesc.GetJoinStore(Base), JoinRecIdFqV, true);
}

PRecSet TRecSet::DoJoin(const TWPt<TBase>& Base, const TStr& JoinNm,
	const int& SampleSize, const bool& SortedP) const {

if (Store->IsJoinNm(JoinNm)) {
	return DoJoin(Base, Store->GetJoinId(JoinNm), SampleSize, SortedP);
}
throw TQmExcept::New("Unknown join " + JoinNm);
}

PRecSet TRecSet::DoJoin(const TWPt<TBase>& Base, const TIntPrV& JoinIdV, const bool& SortedP) const {
	PRecSet RecSet = DoJoin(Base, JoinIdV[0].Val1, JoinIdV[0].Val2, SortedP);
	for (int JoinIdN = 1; JoinIdN < JoinIdV.Len(); JoinIdN++) {
		RecSet = RecSet->DoJoin(Base, JoinIdV[JoinIdN].Val1, JoinIdV[JoinIdN].Val2, true);
	}
	return RecSet;
}

PRecSet TRecSet::DoJoin(const TWPt<TBase>& Base, const TJoinSeq& JoinSeq, const bool& SortedP) const {
	return DoJoin(Base, JoinSeq.GetJoinIdV(), SortedP);
}

void TRecSet::Print(const TWPt<TBase>& Base, TSOut& SOut) {
	Store->PrintRecSet(Base, this, SOut);
}

void TRecSet::Print(const TWPt<TBase>& Base, TStr& FNm) {
	Store->PrintRecSet(Base, this, FNm);
}

PJsonVal TRecSet::GetAggrJson() const {
	// output aggregations
	PJsonVal AggrVal = TJsonVal::NewObj();
	for (int AggrN = 0; AggrN < AggrV.Len(); AggrN++) {
		const PAggr& Aggr = AggrV[AggrN];
		AggrVal->AddToObj(Aggr->GetAggrNm(), Aggr->SaveJson());
	}
	return AggrVal;
}

PJsonVal TRecSet::GetJson(const TWPt<TBase>& Base, const int& _MxHits, const int& Offset,
	const bool& FieldsP, const bool& AggrsP, const bool& StoreInfoP,
	const bool& JoinRecsP, const bool& JoinRecFieldsP) const {

	const int MxHits = (_MxHits == -1) ? GetRecs() : _MxHits;
	// export result set as XML
	PJsonVal RecSetVal = TJsonVal::NewObj();
	if (StoreInfoP) {
		PJsonVal StoreVal = TJsonVal::NewObj();
		StoreVal->AddToObj("$id", Store->GetStoreId());
		StoreVal->AddToObj("$name", Store->GetStoreNm());
		StoreVal->AddToObj("$wgt", IsWgt());
		RecSetVal->AddToObj("$store", StoreVal);
	}
	const int Recs = GetRecs();
	RecSetVal->AddToObj("$hits", Recs);
	// output hits
	int Hits = 0; TJsonValV RecValV;
	for (int RecN = Offset; RecN < Recs; RecN++) {
		// deal with offset
		Hits++; if (Hits > MxHits) { break; }
		// display the record in XML
		PJsonVal RecVal = GetRec(RecN).GetJson(Base, FieldsP, false, JoinRecsP, JoinRecFieldsP);
		// done
		RecValV.Add(RecVal);
	}
	// prepare records
	RecSetVal->AddToObj("records", TJsonVal::NewArr(RecValV));
	// output aggregations
	if (AggrsP) {
		RecSetVal->AddToObj("aggregates", GetAggrJson());
	}
	// finalize
	return RecSetVal;
}

///////////////////////////////
// QMiner-Index-Key
TIndexKey::TIndexKey(const uint& _StoreId, const TStr& _KeyNm, const int& _WordVocId,
	const TIndexKeyType& _Type, const TIndexKeySortType& _SortType) : StoreId(_StoreId),
	KeyNm(_KeyNm), WordVocId(_WordVocId), TypeFlags(_Type), SortType(_SortType) {

	// no internal keys allowed here
	QmAssert(!IsInternal());
	// value or text keys require vocabulary
	if (IsValue() || IsText()) { QmAssert(WordVocId >= 0); }
	// location does not need vocabualry
	if (IsLocation()) { QmAssert(WordVocId == -1); }
	// name must be valid
	TValidNm::AssertValidNm(KeyNm);
}

TIndexKey::TIndexKey(TSIn& SIn) : StoreId(SIn), KeyId(SIn),
	KeyNm(SIn), WordVocId(SIn),
	TypeFlags(LoadEnum<TIndexKeyType>(SIn)),
	SortType(LoadEnum<TIndexKeySortType>(SIn)),
	FieldIdV(SIn), JoinNm(SIn), Tokenizer(SIn) {}

void TIndexKey::Save(TSOut& SOut) const {
	StoreId.Save(SOut);
	KeyId.Save(SOut); KeyNm.Save(SOut); WordVocId.Save(SOut);
	SaveEnum<TIndexKeyType>(SOut, TypeFlags);
	SaveEnum<TIndexKeySortType>(SOut, SortType);
	FieldIdV.Save(SOut); JoinNm.Save(SOut);
	Tokenizer.Save(SOut);
}

///////////////////////////////
// QMiner-Index-Word-Vocabulary
uint64 TIndexWordVoc::AddWordStr(const TStr& WordStr) {
	// get id for the (new) word
	const int WordId = WordH.AddKey(WordStr);
	// increase the count for the word, used for autocomplete
	WordH[WordId]++;
	// return the id
	return (uint64)WordId;
}

void TIndexWordVoc::GetWcWordIdV(const TStr& WcStr, TUInt64V& WcWordIdV) {
	WcWordIdV.Clr();
	int WordId = WordH.FFirstKeyId();
	while (WordH.FNextKeyId(WordId)) {
		TStr WordStr = WordH.GetKey(WordId);
		if (WordStr.IsWcMatch(WcStr, '*', '?')) {
			WcWordIdV.Add((uint64)WordId);
		}
	}
}

void TIndexWordVoc::GetAllGreaterById(const uint64& StartWordId, TUInt64V& AllGreaterV) {
	AllGreaterV.Clr();
	int WordId = WordH.FFirstKeyId();
	while (WordH.FNextKeyId(WordId)) {
		if ((uint64)WordId > StartWordId) {
			AllGreaterV.Add((uint64)WordId);
		}
	}
}

void TIndexWordVoc::GetAllGreaterByStr(const uint64& StartWordId, TUInt64V& AllGreaterV) {
	AllGreaterV.Clr();
	TStr StartWordStr = WordH.GetKey((int)StartWordId);
	int WordId = WordH.FFirstKeyId();
	while (WordH.FNextKeyId(WordId)) {
		TStr WordStr = WordH.GetKey(WordId);
		if (WordStr > StartWordStr) {
			AllGreaterV.Add((uint64)WordId);
		}
	}
}

void TIndexWordVoc::GetAllGreaterByFlt(const uint64& StartWordId, TUInt64V& AllGreaterV) {
	AllGreaterV.Clr();
	TStr StartWordStr = WordH.GetKey((int)StartWordId);
	TFlt StartWordFlt = StartWordStr.GetFlt();
	int WordId = WordH.FFirstKeyId();
	while (WordH.FNextKeyId(WordId)) {
		TStr WordStr = WordH.GetKey(WordId);
		TFlt WordFlt = WordStr.GetFlt();
		if (WordFlt > StartWordFlt) {
			AllGreaterV.Add((uint64)WordId);
		}
	}
}


void TIndexWordVoc::GetAllLessById(const uint64& StartWordId, TUInt64V& AllLessV) {
	int WordId = WordH.FFirstKeyId();
	while (WordH.FNextKeyId(WordId)) {
		if ((uint64)WordId < StartWordId) {
			AllLessV.Add((uint64)WordId);
		}
	}
}

void TIndexWordVoc::GetAllLessByStr(const uint64& StartWordId, TUInt64V& AllLessV) {
	TStr StartWordStr = WordH.GetKey((int)StartWordId);
	int WordId = WordH.FFirstKeyId();
	while (WordH.FNextKeyId(WordId)) {
		TStr WordStr = WordH.GetKey(WordId);
		if (WordStr < StartWordStr) {
			AllLessV.Add((uint64)WordId);
		}
	}
}

void TIndexWordVoc::GetAllLessByFlt(const uint64& StartWordId, TUInt64V& AllLessV) {
	TStr StartWordStr = WordH.GetKey((int)StartWordId);
	TFlt StartWordFlt = StartWordStr.GetFlt();
	int WordId = WordH.FFirstKeyId();
	while (WordH.FNextKeyId(WordId)) {
		TStr WordStr = WordH.GetKey(WordId);
		TFlt WordFlt = WordStr.GetFlt();
		if (WordFlt < StartWordFlt) {
			AllLessV.Add((uint64)WordId);
		}
	}
}

///////////////////////////////
// QMiner-Index-Vocabulary
PIndexWordVoc& TIndexVoc::GetWordVoc(const int& KeyId) {
	return WordVocV[KeyH[KeyId].GetWordVocId()];
}

const PIndexWordVoc& TIndexVoc::GetWordVoc(const int& KeyId) const {
	return WordVocV[KeyH[KeyId].GetWordVocId()];
}

TIndexVoc::TIndexVoc(TSIn& SIn) {
	KeyH.Load(SIn);
	StoreIdKeyIdSetH.Load(SIn);
	WordVocV.Load(SIn);
}

void TIndexVoc::Save(TSOut& SOut) const {
	KeyH.Save(SOut);
	StoreIdKeyIdSetH.Save(SOut);
	WordVocV.Save(SOut);
}

bool TIndexVoc::IsKeyId(const int& KeyId) const {
	return KeyH.IsKeyId(KeyId);
}

bool TIndexVoc::IsKeyNm(const uint& StoreId, const TStr& KeyNm) const {
	return KeyH.IsKey(TUIntStrPr(StoreId, KeyNm));
}

int TIndexVoc::GetKeyId(const uint& StoreId, const TStr& KeyNm) const {
	QmAssertR(IsKeyNm(StoreId, KeyNm), TStr::Fmt("Unknown key '%s' for store %d", KeyNm.CStr(), StoreId));
	return KeyH.GetKeyId(TUIntStrPr(StoreId, KeyNm));
}

uint TIndexVoc::GetKeyStoreId(const int& KeyId) const {
	return KeyH.GetKey(KeyId).Val1;
}

TStr TIndexVoc::GetKeyNm(const int& KeyId) const {
	return KeyH.GetKey(KeyId).Val2;
}

const TIndexKey& TIndexVoc::GetKey(const int& KeyId) const {
	return KeyH[KeyId];
}

const TIndexKey& TIndexVoc::GetKey(const uint& StoreId, const TStr& KeyNm) const {
	return KeyH.GetDat(TUIntStrPr(StoreId, KeyNm));
}

int TIndexVoc::GetWordVoc(const TStr& WordVocNm) const {
	for (int WordVocId = 0; WordVocId < WordVocV.Len(); WordVocId++) {
		const PIndexWordVoc& WordVoc = WordVocV[WordVocId];
		if (WordVoc->IsWordVocNm() && WordVoc->GetWordVocNm() == WordVocNm) {
			return WordVocId;
		}
	}
	return -1;
}

void TIndexVoc::SetWordVocNm(const int& WordVocId, const TStr& WordVocNm) {
	WordVocV[WordVocId]->SetWordVocNm(WordVocNm);
}

int TIndexVoc::AddKey(const uint& StoreId, const TStr& KeyNm, const int& WordVocId,
	const TIndexKeyType& Type, const TIndexKeySortType& SortType) {

	// create key
	const int KeyId = KeyH.AddKey(TUIntStrPr(StoreId, KeyNm));
	KeyH[KeyId] = TIndexKey(StoreId, KeyNm, WordVocId, Type, SortType);
	// tell to the key its ID
	KeyH[KeyId].PutKeyId(KeyId);
	// add the key to the associated store key set
	StoreIdKeyIdSetH.AddDat(StoreId).AddKey(KeyId);
	return KeyId;
}

int TIndexVoc::AddInternalKey(const uint& StoreId, const TStr& KeyNm, const TStr& JoinNm, const bool& IsSmall) {
	const int KeyId = KeyH.AddKey(TUIntStrPr(StoreId, KeyNm));
	KeyH[KeyId] = TIndexKey(StoreId, KeyNm, JoinNm, IsSmall);
	KeyH[KeyId].PutKeyId(KeyId);
	return KeyId;
}

void TIndexVoc::AddKeyField(const int& KeyId, const uint& StoreId, const int& FieldId) {
	QmAssert(StoreId == KeyH[KeyId].GetStoreId());
	KeyH[KeyId].AddField(FieldId);
}

bool TIndexVoc::IsStoreKeys(const uint& StoreId) const {
	return StoreIdKeyIdSetH.IsKey(StoreId);
}

const TIntSet& TIndexVoc::GetStoreKeys(const uint& StoreId) const {
	if (StoreIdKeyIdSetH.IsKey(StoreId)) {
		return StoreIdKeyIdSetH.GetDat(StoreId);
	}
	return EmptySet;
}

bool TIndexVoc::IsWordVoc(const int& KeyId) const {
	return KeyH[KeyId].GetWordVocId() != -1;
}

bool TIndexVoc::IsWordId(const int& KeyId, const uint64& WordId) const {
	return GetWordVoc(KeyId)->IsWordId(WordId);
}

bool TIndexVoc::IsWordStr(const int& KeyId, const TStr& WordStr) const {
	return GetWordVoc(KeyId)->IsWordStr(WordStr);
}

uint64 TIndexVoc::GetWords(const int& KeyId) const {
	return GetWordVoc(KeyId)->GetWords();
}

void TIndexVoc::GetAllWordStrV(const int& KeyId, TStrV& WordStrV) const {
	GetWordVoc(KeyId)->GetAllWordV(WordStrV);
}

void TIndexVoc::GetAllWordStrFqV(const int& KeyId, TStrIntPrV& WordStrFqV) const {
	GetWordVoc(KeyId)->GetAllWordFqV(WordStrFqV);
}

TStr TIndexVoc::GetWordStr(const int& KeyId, const uint64& WordId) const {
	const PIndexWordVoc& WordVoc = GetWordVoc(KeyId);
	return WordVoc->GetWordStr(WordId);
}

uint64 TIndexVoc::GetWordFq(const int& KeyId, const uint64& WordId) const {
	return GetWordVoc(KeyId)->GetWordFq(WordId);
}

uint64 TIndexVoc::GetWordId(const int& KeyId, const TStr& WordStr) const {
	return GetWordVoc(KeyId)->GetWordId(WordStr);
}

void TIndexVoc::GetWordIdV(const int& KeyId, const TStr& TextStr, TUInt64V& WordIdV) const {
	QmAssert(IsWordVoc(KeyId));
	// tokenize string
	TStrV TokV; GetTokenizer(KeyId)->GetTokens(TextStr, TokV);
	// get word ids for tokens
	WordIdV.Gen(TokV.Len(), 0);
	for (int TokN = 0; TokN < TokV.Len(); TokN++) {
		const TStr& Tok = TokV[TokN];
		if (IsWordStr(KeyId, Tok)) {
			// known word
			WordIdV.Add(GetWordId(KeyId, Tok));
		} else {
			// unknown word
			WordIdV.Add(TUInt64::Mx);
		}
	}
}

uint64 TIndexVoc::AddWordStr(const int& KeyId, const TStr& WordStr) {
	return GetWordVoc(KeyId)->AddWordStr(WordStr);
}

void TIndexVoc::AddWordIdV(const int& KeyId, const TStr& TextStr, TUInt64V& WordIdV) {
	QmAssert(IsWordVoc(KeyId));
	// tokenize string
	TStrV TokV; GetTokenizer(KeyId)->GetTokens(TextStr, TokV);
	WordIdV.Gen(TokV.Len(), 0); const PIndexWordVoc& WordVoc = GetWordVoc(KeyId);
	for (int TokN = 0; TokN < TokV.Len(); TokN++) {
		WordIdV.Add(WordVoc->AddWordStr(TokV[TokN]));
	}
	WordVoc->IncRecs();
}

void TIndexVoc::AddWordIdV(const int& KeyId, const TStrV& TextStrV, TUInt64V& WordIdV) {
	QmAssert(IsWordVoc(KeyId));
	// tokenize string
	TStrV TokV;
	const PTokenizer& Tokenizer = GetTokenizer(KeyId);
	for (int StrN = 0; StrN < TextStrV.Len(); StrN++) {
		Tokenizer->GetTokens(TextStrV[StrN], TokV);
	}
	WordIdV.Gen(TokV.Len(), 0); const PIndexWordVoc& WordVoc = GetWordVoc(KeyId);
	for (int TokN = 0; TokN < TokV.Len(); TokN++) {
		WordIdV.Add(WordVoc->AddWordStr(TokV[TokN]));
	}
	WordVoc->IncRecs();
}

void TIndexVoc::GetWcWordIdV(const int& KeyId, const TStr& WcStr, TUInt64V& WcWordIdV) {
	QmAssert(IsWordVoc(KeyId));
	GetWordVoc(KeyId)->GetWcWordIdV(WcStr, WcWordIdV);
}

void TIndexVoc::GetAllGreaterV(const int& KeyId,
	const uint64& StartWordId, TKeyWordV& AllGreaterV) {

	// get all the words matching criteria
	TUInt64V WordIdV;
	if (KeyH[KeyId].IsSortById()) {
		GetWordVoc(KeyId)->GetAllGreaterById(StartWordId, WordIdV);
	} else if (KeyH[KeyId].IsSortByStr()) {
		GetWordVoc(KeyId)->GetAllGreaterByStr(StartWordId, WordIdV);
	} else if (KeyH[KeyId].IsSortByFlt()) {
		GetWordVoc(KeyId)->GetAllGreaterByFlt(StartWordId, WordIdV);
	}
	// add key id
	AllGreaterV.Gen(WordIdV.Len(), 0);
	for (int WordN = 0; WordN < WordIdV.Len(); WordN++) {
		AllGreaterV.Add(TKeyWord(KeyId, (uint64)WordIdV[WordN]));
	}
}

void TIndexVoc::GetAllLessV(const int& KeyId,
	const uint64& StartWordId, TKeyWordV& AllLessV) {

	// get all the words matching criteria
	TUInt64V WordIdV;
	if (KeyH[KeyId].IsSortById()) {
		GetWordVoc(KeyId)->GetAllLessById(StartWordId, WordIdV);
	} else if (KeyH[KeyId].IsSortByStr()) {
		GetWordVoc(KeyId)->GetAllLessByStr(StartWordId, WordIdV);
	} else if (KeyH[KeyId].IsSortByFlt()) {
		GetWordVoc(KeyId)->GetAllLessByFlt(StartWordId, WordIdV);
	}
	// add key id
	AllLessV.Gen(WordIdV.Len(), 0);
	for (int WordN = 0; WordN < WordIdV.Len(); WordN++) {
		AllLessV.Add(TKeyWord(KeyId, (uint64)WordIdV[WordN]));
	}
}

const PTokenizer& TIndexVoc::GetTokenizer(const int& KeyId) const {
	return KeyH[KeyId].GetTokenizer();
}

void TIndexVoc::PutTokenizer(const int& KeyId, const PTokenizer& Tokenizer) {
	KeyH[KeyId].PutTokenizer(Tokenizer);
}

void TIndexVoc::SaveTxt(const TWPt<TBase>& Base, const TStr& FNm) const {
	TFOut FOut(FNm);
	// print store keys
	for (int StoreN = 0; StoreN < Base->GetStores(); StoreN++) {
		const TWPt<TStore>& Store = Base->GetStoreByStoreN(StoreN);
		FOut.PutStrFmt("%s[%d]: ", Store->GetStoreNm().CStr(), int(Store->GetStoreId()));
		const TIntSet& KeySet = GetStoreKeys(Store->GetStoreId());
		int KeyId = KeySet.FFirstKeyId();
		while (KeySet.FNextKeyId(KeyId)) {
			TStr KeyNm = GetKeyNm(KeySet.GetKey(KeyId));
			if (KeyId != 0) { FOut.PutStr(", "); }
			FOut.PutStr(KeyNm);
		}
		FOut.PutLn();
	}
	FOut.PutLn();
	// print keys
	int KeyId = KeyH.FFirstKeyId();
	while (KeyH.FNextKeyId(KeyId)) {
		const uint StoreId = KeyH.GetKey(KeyId).Val1;
		const TWPt<TStore>& Store = Base->GetStoreByStoreId(StoreId);
		TStr StoreNm = Store->GetStoreNm();
		TStr KeyNm = KeyH.GetKey(KeyId).Val2;
		const TIndexKey& Key = KeyH[KeyId];
		// print key parameters
		FOut.PutStrFmt("KeyNm: '%s.%s' |Id:%d", StoreNm.CStr(), KeyNm.CStr(), KeyId);
		if (Key.IsValue()) { FOut.PutStr("|Value"); }
		if (Key.IsText()) { FOut.PutStr("|Text"); }
		if (Key.IsLocation()) { FOut.PutStr("|Location"); }
		if (Key.IsInternal()) { FOut.PutStr("|Internal"); }
		if (Key.IsWordVoc()) { FOut.PutStrFmt("|Words:%d:", GetWords(KeyId)); }
		if (Key.IsSortByStr()) { FOut.PutStr("|SortByStr"); }
		if (Key.IsSortById()) { FOut.PutStr("|SortById"); }
		if (Key.IsSortByFlt()) { FOut.PutStr("|SortByFlt"); }
		if (Key.IsFields()) {
			TChA FieldChA;
			for (int FieldN = 0; FieldN < Key.GetFields(); FieldN++) {
				const TFieldDesc& FieldDesc = Store->GetFieldDesc(Key.GetFieldId(FieldN));
				FieldChA += FieldChA.Empty() ? "|" : "; ";
				FieldChA += TStr::Fmt("%s.%s", StoreNm.CStr(), FieldDesc.GetFieldNm().CStr());
			}
			FOut.PutStr(FieldChA);
		}
		FOut.PutStrLn("|");
		// print words
		if (!Key.IsInternal()) {
			FOut.PutStr("  ");
			int ChsPerLn = 2; const int MxChsPerLn = 100;
			TStrV WordStrV; GetAllWordStrV(KeyId, WordStrV);
			for (int WordN = 0; WordN < WordStrV.Len(); WordN++) {
				if (WordN != 0) { FOut.PutStr(", "); ChsPerLn += 2; }
				// check if need to break the line
				const TStr& WordStr = WordStrV[WordN];
				if (ChsPerLn + WordStr.Len() > MxChsPerLn) {
					FOut.PutStr("\n  "); ChsPerLn = 2;
				}
				// put out word
				FOut.PutStrFmt("'%s'", WordStr.CStr()); ChsPerLn += WordStr.Len() + 2;
			}
			FOut.PutLn();
		}
		FOut.PutLn();
	}
}

///////////////////////////////
// QMiner-Query-Item
void TQueryItem::ParseWordStr(const TStr& WordStr, const TWPt<TIndexVoc>& IndexVoc) {
	// if text key, tokenize the word string
	if (IndexVoc->GetKey(KeyId).IsText()) {
		if (!IsEqual() && !IsNotEqual()) {
			throw TQmExcept::New("Wrong sort type for text Key!");
		}
		IndexVoc->GetWordIdV(KeyId, WordStr, WordIdV);
		// we are done 
		return;
	}
	// if wildchar, identify relevant words
	if (IsWildChar()) {
		// get all matching words
		IndexVoc->GetWcWordIdV(KeyId, WordStr, WordIdV);
		// we are done 
		return;
	}
	// otherwise just retrieve matching word id, when word exists
	if (IndexVoc->IsWordStr(KeyId, WordStr)) {
		WordIdV.Add(IndexVoc->GetWordId(KeyId, WordStr));
	}
	// throw exception if no word recognized from the query string in case of range queries
	if (WordIdV.Empty() && (IsLess() || IsGreater())) {
		// behavior not defined for this case
		throw TQmExcept::New(TStr::Fmt("Unknown query string %d:'%s'!", KeyId.Val, WordStr.CStr()));
	}
}

TWPt<TStore> TQueryItem::ParseJoins(const TWPt<TBase>& Base, const PJsonVal& JsonVal) {
	TWPt<TStore> JoinStore;
	// first go over all the joins
	PJsonVal JoinVal = JsonVal->GetObjKey("$join");
	if (JoinVal->IsObj()) {
		// we only have one
		JoinStore = ParseJoin(Base, JoinVal);
	} else if (JoinVal->IsArr()) {
		// wow, we have a whole array of them!
		for (int ValN = 0; ValN < JoinVal->GetArrVals(); ValN++) {
			PJsonVal Val = JoinVal->GetArrVal(ValN);
			// make sure we don't have nested arrays
			QmAssertR(Val->IsObj(), "Query: $join expects object as value");
			// handle the join
			if (JoinStore.Empty()) {
				JoinStore = ParseJoin(Base, Val);
			} else {
				TWPt<TStore> _JoinStore = ParseJoin(Base, Val);
				QmAssertR(_JoinStore->GetStoreId() == JoinStore->GetStoreId(), "Query: store mismatch");
			}
		}
	} else {
		throw TQmExcept::New("Query: bad join parameter: '" + TJsonVal::GetStrFromVal(JsonVal) + "'");
	}
	return JoinStore;
}

TWPt<TStore> TQueryItem::ParseJoin(const TWPt<TBase>& Base, const PJsonVal& JoinVal) {
	// first handle the subordinate items
	QmAssertR(JoinVal->IsObjKey("$query"), "Query: $join expects object with $query parameter");
	TQueryItem SubQuery(Base, JoinVal->GetObjKey("$query"));
	// get the store
	const TWPt<TStore>& Store = Base->GetStoreByStoreId(SubQuery.GetStoreId(Base));
	// now handle the join ID
	QmAssertR(JoinVal->IsObjKey("$name") && JoinVal->GetObjKey("$name")->IsStr(),
		"Query: $join expects $name parameter with string as value");
	const int _JoinId = Store->GetJoinId(JoinVal->GetObjKey("$name")->GetStr());
	// and sample size
	if (JoinVal->IsObjKey("$sample")) {
		QmAssertR(JoinVal->GetObjKey("$sample")->IsNum(), "Query: $sample expects number as value");
	}
	const int _SampleSize = JoinVal->IsObjKey("$sample") ? TFlt::Round(JoinVal->GetObjKey("$sample")->GetNum()) : -1;
	// add the join to the list
	ItemV.Add(TQueryItem(_JoinId, _SampleSize, SubQuery));
	// get target field
	const uint JoinStoreId = Store->GetJoinDesc(_JoinId).GetJoinStoreId();
	return Base->GetStoreByStoreId(JoinStoreId);
}

TWPt<TStore> TQueryItem::ParseFrom(const TWPt<TBase>& Base, const PJsonVal& JsonVal) {
	// get the store
	QmAssertR(JsonVal->GetObjKey("$from")->IsStr(), "Query: $from expects string as value");
	TStr StoreNm = JsonVal->GetObjKey("$from")->GetStr();
	QmAssertR(Base->IsStoreNm(StoreNm), "Query: unknown store " + StoreNm);
	return Base->GetStoreByStoreNm(StoreNm);
}

void TQueryItem::ParseKeys(const TWPt<TBase>& Base, const TWPt<TStore>& Store,
	const PJsonVal& JsonVal, const bool& IgnoreOrP) {

	// go over other keys and create their corresponding items
	for (int KeyN = 0; KeyN < JsonVal->GetObjKeys(); KeyN++) {
		// read the key
		TStr KeyNm; PJsonVal KeyVal;
		JsonVal->GetObjKeyVal(KeyN, KeyNm, KeyVal);
		// check type
		if (KeyNm.StartsWith("$")) {
			// special values
			if (KeyNm == "$or") {
				if (!IgnoreOrP) {
					// make sure value is an array ...
					QmAssertR(KeyVal->IsArr(), "Query: $or expects array as value");
					// ... handle subordinate items
					TQueryItemV OrItemV;
					for (int ValN = 0; ValN < KeyVal->GetArrVals(); ValN++) {
						PJsonVal Val = KeyVal->GetArrVal(ValN);
						QmAssertR(Val->IsObj(), "Query: $or expects objects in array.");
						OrItemV.Add(TQueryItem(Base, Store, Val));
					}
					ItemV.Add(TQueryItem(oqitOr, OrItemV));
				}
			} else if (KeyNm == "$not") {
				QmAssertR(KeyVal->IsObj(), "Query: $not expects object as value");
				// handle subordinate items
				ItemV.Add(TQueryItem(oqitNot, TQueryItem(Base, Store, KeyVal)));
			} else if (KeyNm == "$id") {
				QmAssertR(KeyVal->IsNum(), "Query: unsupported $id value");
				const uint64 _RecId = (uint64)KeyVal->GetInt();
				const uint64 RecId = Store->IsRecId(_RecId) ? _RecId : TUInt64::Mx.Val;
				ItemV.Add(TQueryItem(Store, RecId));
			} else if (KeyNm == "$name") {
				QmAssertR(KeyVal->IsStr(), "Query: unsupported $name value");
				TStr RecNm = KeyVal->GetStr();
				const uint64 RecId = Store->IsRecNm(RecNm) ? Store->GetRecId(RecNm) : TUInt64::Mx.Val;
				ItemV.Add(TQueryItem(Store, RecId));
			} else if (KeyNm == "$join") {
				// ignore
			} else if (KeyNm == "$from") {
				// ignore, should be already handled before, we just double-check stores match
				QmAssertR(KeyVal->IsStr() && Store->GetStoreNm() == KeyVal->GetStr(), "Query: store mismatch");
			} else if (KeyNm == "$aggr") {
			} else if (KeyNm == "$sort") {
			} else if (KeyNm == "$limit") {
			} else if (KeyNm == "$offset") {
			} else {
				throw TQmExcept::New("Query: unknown parameter " + KeyNm);
			}
		} else {
			// gix query
			ItemV.Add(TQueryItem(Base, Store, KeyNm, KeyVal));
		}
	}
	// if no keys, query returns all records from the store
	if (ItemV.Empty() && (Type == oqitAnd)) {
		Type = oqitStore;
		StoreId = Store->GetStoreId();
	}
}

TQueryItem::TQueryItem(const TWPt<TBase>& Base, const PJsonVal& JsonVal) {
	if (JsonVal->IsObj()) {
		// default for object queries is AND
		Type = oqitAnd;	TWPt<TStore> Store;
		// check if we have any join
		if (JsonVal->IsObjKey("$join")) {
			// we have a join, handle this first
			Store = ParseJoins(Base, JsonVal);
		}
		// check if result store is specified
		if (JsonVal->IsObjKey("$from")) {
			if (Store.Empty()) {
				// no join, we use from to derive our store
				Store = ParseFrom(Base, JsonVal);
			} else {
				// we already know the store, do the double-check
				TWPt<TStore> FromStore = ParseFrom(Base, JsonVal);
				QmAssertR(FromStore->GetStoreId() == Store->GetStoreId(), "Query: store mismatch");
			}
		}
		// check if there is any OR and no defined store so far
		bool IgnoreOrP = false;
		if (JsonVal->IsObjKey("$or") && Store.Empty()) {
			// we have an OR query
			IgnoreOrP = true; // so we don't pares it again in ParseKeys below
			TQueryItemV OrItemV;
			PJsonVal OrVal = JsonVal->GetObjKey("$or");
			QmAssertR(OrVal->IsArr(), "Query: $or expects array as value");
			for (int ValN = 0; ValN < OrVal->GetArrVals(); ValN++) {
				PJsonVal Val = OrVal->GetArrVal(ValN);
				QmAssertR(Val->IsObj(), "Query: $or expects objects in array.");
				OrItemV.Add(TQueryItem(Base, Val));
				// do the check on return store matching with what we saw so far
				const uint OrStoreId = OrItemV.Last().GetStoreId(Base);
				if (Store.Empty()) { Store = Base->GetStoreByStoreId(OrStoreId); } else { QmAssertR(OrStoreId == Store->GetStoreId(), "Query: store mismatch"); }
			}
			// remember the or
			ItemV.Add(TQueryItem(oqitOr, OrItemV));
		}
		// handle any remaining keys, but only if we know the store
		if (!Store.Empty()) {
			// parse the rest of the keys
			ParseKeys(Base, Store, JsonVal, IgnoreOrP);
		} else {
			// by now we should know what is the result store
			throw TQmExcept::New("Query: underspecified query");
		}
	} else {
		throw TQmExcept::New("Query: expected an object: '" + TJsonVal::GetStrFromVal(JsonVal) + "'");
	}
	SetGixFlag();
}

TQueryItem::TQueryItem(const TWPt<TBase>& Base, const TWPt<TStore>& Store, const PJsonVal& JsonVal) {
	QmAssert(JsonVal->IsObj());
	// default for object queries is AND
	Type = oqitAnd;
	if (JsonVal->IsObjKey("$join")) {
		// we have a join
		TWPt<TStore> JoinStore = ParseJoins(Base, JsonVal);
		QmAssertR(JoinStore->GetStoreId() == Store->GetStoreId(), "Query: store mismatch");
	}
	if (JsonVal->IsObjKey("$from")) {
		// we already know the store, do the doublecheck
		TWPt<TStore> FromStore = ParseFrom(Base, JsonVal);
		QmAssertR(FromStore->GetStoreId() == Store->GetStoreId(), "Query: store mismatch");
	}
	// parse the rest of the keys
	ParseKeys(Base, Store, JsonVal, false);
	SetGixFlag();
}

TQueryItem::TQueryItem(const TWPt<TBase>& Base, const TWPt<TStore>& Store, const TStr& KeyNm, const PJsonVal& KeyVal) {
	// check key exists for the specified store
	TWPt<TIndexVoc> IndexVoc = Base->GetIndexVoc();
	QmAssertR(IndexVoc->IsKeyNm(Store->GetStoreId(), KeyNm), "Query: unknown key " + KeyNm);
	// first parse the value (to see if we are really leaf, or a masked AND query)
	if (KeyVal->IsStr()) {
		// parse the key
		KeyId = IndexVoc->GetKeyId(Store->GetStoreId(), KeyNm);
		// plain string, must be equal
		Type = (IndexVoc->GetKey(KeyId).IsSmall() ? oqitLeafGixSmall : oqitLeafGix);
		CmpType = oqctEqual;
		ParseWordStr(KeyVal->GetStr(), IndexVoc);
	} else if (KeyVal->IsObj()) {
		// parse the key
		// not plain string, check for operator
		if (KeyVal->IsObjKey("$location")) {
			KeyId = IndexVoc->GetKeyId(Store->GetStoreId(), KeyNm);
			QmAssert(IndexVoc->GetKey(KeyId).IsLocation());
			Type = oqitGeo;
			// we have a location query, parse out location
			PJsonVal LocVal = KeyVal->GetObjKey("$location");
			QmAssertR(LocVal->IsArr(), "$location requires array with two coordinates");
			QmAssertR(LocVal->GetArrVals() == 2, "$location requires array with two coordinates");
			Loc.Val1 = LocVal->GetArrVal(0)->GetNum(); Loc.Val2 = LocVal->GetArrVal(1)->GetNum();
			// default values for parameters
			LocRadius = -1.0; LocLimit = 100;
			// parase out additional parameters
			if (KeyVal->IsObjKey("$radius")) {
				PJsonVal RadiusVal = KeyVal->GetObjKey("$radius");
				LocRadius = RadiusVal->GetNum();
			}
			if (KeyVal->IsObjKey("$limit")) {
				PJsonVal RadiusVal = KeyVal->GetObjKey("$limit");
				LocLimit = TFlt::Round(RadiusVal->GetNum());
				if (LocLimit <= 0) { throw TQmExcept::New("Query: $limit must be greater then zero"); }
			}
		} else if (KeyVal->IsObjKey("$ne")) {
			QmAssertR(KeyVal->GetObjKey("$ne")->IsStr(), "Query: $ne value must be string");
			KeyId = IndexVoc->GetKeyId(Store->GetStoreId(), KeyNm);
			Type = (IndexVoc->GetKey(KeyId).IsSmall() ? oqitLeafGixSmall : oqitLeafGix);
			CmpType = oqctNotEqual;
			ParseWordStr(KeyVal->GetObjKey("$ne")->GetStr(), IndexVoc);
		} else if (KeyVal->IsObjKey("$gt")) {
			QmAssertR(KeyVal->GetObjKey("$gt")->IsStr(), "Query: $gt value must be string");
			KeyId = IndexVoc->GetKeyId(Store->GetStoreId(), KeyNm);
			Type = (IndexVoc->GetKey(KeyId).IsSmall() ? oqitLeafGixSmall : oqitLeafGix);
			CmpType = oqctGreater;
			ParseWordStr(KeyVal->GetObjKey("$gt")->GetStr(), IndexVoc);
		} else if (KeyVal->IsObjKey("$lt")) {
			QmAssertR(KeyVal->GetObjKey("$lt")->IsStr(), "Query: $lt value must be string");
			KeyId = IndexVoc->GetKeyId(Store->GetStoreId(), KeyNm);
			Type = (IndexVoc->GetKey(KeyId).IsSmall() ? oqitLeafGixSmall : oqitLeafGix);
			CmpType = oqctLess;
			ParseWordStr(KeyVal->GetObjKey("$lt")->GetStr(), IndexVoc);
		} else if (KeyVal->IsObjKey("$or")) {
			PJsonVal ObjVals = KeyVal->GetObjKey("$or");
			QmAssertR(ObjVals->IsArr(), "Query: $or as value requires an array of potential values");
			Type = oqitOr;
			for (int ValN = 0; ValN < ObjVals->GetArrVals(); ValN++) {
				ItemV.Add(TQueryItem(Base, Store, KeyNm, ObjVals->GetArrVal(ValN)));
			}
		} else if (KeyVal->IsObjKey("$wc")) {
			QmAssertR(KeyVal->GetObjKey("$wc")->IsStr(), "Query: $wc value must be string");
			KeyId = IndexVoc->GetKeyId(Store->GetStoreId(), KeyNm);
			// wildchars interparted as or with all possibilities
			Type = (IndexVoc->GetKey(KeyId).IsSmall() ? oqitLeafGixSmall : oqitLeafGix);
			CmpType = oqctWildChar;
			// identify possibilities
			ParseWordStr(KeyVal->GetObjKey("$wc")->GetStr(), IndexVoc);
		} else {
			throw TQmExcept::New("Query: Invalid operator: '" + TJsonVal::GetStrFromVal(KeyVal) + "'");
		}
	} else if (KeyVal->IsArr()) {
		// a vector of values => we are actually an AND query of multiple values for same key
		Type = oqitAnd;
		for (int ValN = 0; ValN < KeyVal->GetArrVals(); ValN++) {
			PJsonVal Val = KeyVal->GetArrVal(ValN);
			// make sure we don't have nested arreys
			QmAssertR(Val->IsStr() || Val->IsObj(),
				"Query: Multiple conditions for a key must be string or object");
			// handle each value
			ItemV.Add(TQueryItem(Base, Store, KeyNm, Val));
		}
	} else {
		throw TQmExcept::New("Query: Invalid key definition: '" + TJsonVal::GetStrFromVal(KeyVal) + "'");
	}
	SetGixFlag();
}

TQueryItem::TQueryItem(const TWPt<TStore>& Store, const uint64& RecId) :
	Type(oqitRec), Rec(Store, RecId) { SetGixFlag(); }

TQueryItem::TQueryItem(const TRec& _Rec) :
	Type(oqitRec), Rec(_Rec) { SetGixFlag(); }

TQueryItem::TQueryItem(const PRecSet& _RecSet) :
	Type(oqitRecSet), RecSet(_RecSet) {
	RecSet->SortById();
	SetGixFlag();
}

TQueryItem::TQueryItem(const TWPt<TBase>& Base, const int& _KeyId,
	const uint64& WordId, const TQueryCmpType& _CmpType) : 
	KeyId(_KeyId), CmpType(_CmpType) {
	Type = (Base->GetIndexVoc()->GetKey(KeyId).IsSmall() ? oqitLeafGixSmall : oqitLeafGix);
	Base->GetIndexVoc()->GetKey(KeyId).IsSmall();
	WordIdV.Add(WordId);
	SetGixFlag();
}

TQueryItem::TQueryItem(const TWPt<TBase>& Base, const int& _KeyId,
	const TStr& WordStr, const TQueryCmpType& _CmpType)  {
	// read the Key
	KeyId = _KeyId;
	QmAssertR(Base->GetIndexVoc()->IsKeyId(KeyId), "Unknown Key ID: " + KeyId.GetStr());
	Type = (Base->GetIndexVoc()->GetKey(KeyId).IsSmall() ? oqitLeafGixSmall : oqitLeafGix);
	// read the sort type
	CmpType = _CmpType;
	// parse the word string
	ParseWordStr(WordStr, Base->GetIndexVoc());
	SetGixFlag();
}

TQueryItem::TQueryItem(const TWPt<TBase>& Base, const uint& StoreId, const TStr& KeyNm,
	const TStr& WordStr, const TQueryCmpType& _CmpType) {

	// get the key
	QmAssertR(Base->GetIndexVoc()->IsKeyNm(StoreId, KeyNm), "Unknown Key Name: " + KeyNm);
	KeyId = Base->GetIndexVoc()->GetKeyId(StoreId, KeyNm);
	Type = (Base->GetIndexVoc()->GetKey(KeyId).IsSmall() ? oqitLeafGixSmall : oqitLeafGix);
	// read sort type
	CmpType = _CmpType;
	// parse the word string
	ParseWordStr(WordStr, Base->GetIndexVoc());
	SetGixFlag();
}

TQueryItem::TQueryItem(const TWPt<TBase>& Base, const TStr& StoreNm, const TStr& KeyNm,
	const TStr& WordStr, const TQueryCmpType& _CmpType) {

	// get the key
	const uint StoreId = Base->GetStoreByStoreNm(StoreNm)->GetStoreId();
	QmAssertR(Base->GetIndexVoc()->IsKeyNm(StoreId, KeyNm), "Unknown Key Name: " + KeyNm);
	KeyId = Base->GetIndexVoc()->GetKeyId(StoreId, KeyNm);
	Type = (Base->GetIndexVoc()->GetKey(KeyId).IsSmall() ? oqitLeafGixSmall : oqitLeafGix);
	// read sort type
	CmpType = _CmpType;
	// parse the word string
	ParseWordStr(WordStr, Base->GetIndexVoc());
	SetGixFlag();
}

TQueryItem::TQueryItem(const TWPt<TBase>& Base, const int& _KeyId,
	const TFltPr& _Loc, const int& _LocLimit, const double& _LocRadius) :
	Type(oqitGeo), KeyId(_KeyId), Loc(_Loc), LocRadius(_LocRadius),
	LocLimit(_LocLimit) {
	QmAssert(LocLimit > 0);
	SetGixFlag();
}

TQueryItem::TQueryItem(const TWPt<TBase>& Base, const uint& StoreId,
	const TStr& KeyNm, const TFltPr& _Loc, const int& _LocLimit,
	const double& _LocRadius) : Type(oqitGeo), Loc(_Loc),
	LocRadius(_LocRadius), LocLimit(_LocLimit) {

	QmAssert(LocLimit > 0);
	// get the key
	QmAssertR(Base->GetIndexVoc()->IsKeyNm(StoreId, KeyNm), "Unknown Key Name: " + KeyNm);
	KeyId = Base->GetIndexVoc()->GetKeyId(StoreId, KeyNm);
	SetGixFlag();
}

TQueryItem::TQueryItem(const TWPt<TBase>& Base, const TStr& StoreNm,
	const TStr& KeyNm, const TFltPr& _Loc, const int& _LocLimit,
	const double& _LocRadius) : Type(oqitGeo), Loc(_Loc),
	LocRadius(_LocRadius), LocLimit(_LocLimit) {

	QmAssert(LocLimit > 0);
	// get the key
	const uint StoreId = Base->GetStoreByStoreNm(StoreNm)->GetStoreId();
	QmAssertR(Base->GetIndexVoc()->IsKeyNm(StoreId, KeyNm), "Unknown Key Name: " + KeyNm);
	KeyId = Base->GetIndexVoc()->GetKeyId(StoreId, KeyNm);
	SetGixFlag();
}

TQueryItem::TQueryItem(const TQueryItemType& _Type) : Type(_Type) {
	QmAssert(Type == oqitAnd || Type == oqitOr);
	SetGixFlag();
}

TQueryItem::TQueryItem(const TQueryItemType& _Type, const TQueryItem& Item) :
	Type(_Type), ItemV(1, 0) {
	ItemV.Add(Item);
	QmAssert(Type == oqitAnd || Type == oqitOr || Type == oqitNot);
	SetGixFlag();
}

TQueryItem::TQueryItem(const TQueryItemType& _Type, const TQueryItem& Item1,
	const TQueryItem& Item2) : Type(_Type), ItemV(2, 0) {
	ItemV.Add(Item1); ItemV.Add(Item2);
	QmAssert(Type == oqitAnd || Type == oqitOr);
	SetGixFlag();
}

TQueryItem::TQueryItem(const TQueryItemType& _Type, const TQueryItemV& _ItemV) :
	Type(_Type), ItemV(_ItemV) {
	QmAssert(Type == oqitAnd || Type == oqitOr);
	SetGixFlag();
}

TQueryItem::TQueryItem(const int& _JoinId, const int& _SampleSize, const TQueryItem& Item) :
	Type(oqitJoin), ItemV(1, 0), JoinId(_JoinId), SampleSize(_SampleSize) {
	ItemV.Add(Item);
	SetGixFlag();
}

TQueryItem::TQueryItem(const TWPt<TBase>& Base, const TStr& JoinNm, const int& _SampleSize,
	const TQueryItem& Item) : Type(oqitJoin), ItemV(1, 0), SampleSize(_SampleSize) {

	ItemV.Add(Item);
	// get join id
	const uint StoreId = Item.GetStoreId(Base);
	const TWPt<TStore>& Store = Base->GetStoreByStoreId(StoreId);
	JoinId = Store->GetJoinId(JoinNm);
	SetGixFlag();
}

uint TQueryItem::GetStoreId(const TWPt<TBase>& Base) const {
	if (IsLeafGix() || IsLeafGixSmall() || IsGeo()) {
		// when in the leaf, life is easy
		return Base->GetIndexVoc()->GetKeyStoreId(KeyId);
	} else if (IsRecSet()) {
		// we have a record set in the leaf
		return RecSet->GetStoreId();
	} else if (IsRec()) {
		// we have a record in the leaf
		return Rec.GetStoreId();
	} else if (IsJoin()) {
		// there must be exactly one subordiante node
		QmAssertR(ItemV.Len() == 1, "QueryItem: Join node must have exactly one child");
		// get store id of subordinate
		const uint StoreId = ItemV[0].GetStoreId(Base);
		// and check where does the join bring us to
		const TWPt<TStore>& Store = Base->GetStoreByStoreId(StoreId);
		return Store->GetJoinDesc(JoinId).GetJoinStoreId();
	} else if (IsStore()) {
		// we are returning complete store
		return StoreId;
	} else {
		// if there are no subordinate nodes, we have a problem
		QmAssertR(!ItemV.Empty(), "QueryItem: Non-leaf node without children");
		// otherwise must ask subordinate nodes and make sure they agree
		// first item defines the standard
		uint StoreId = ItemV[0].GetStoreId(Base);
		for (int ItemN = 1; ItemN < ItemV.Len(); ItemN++) {
			if (ItemV[ItemN].GetStoreId(Base) != StoreId) {
				throw TQmExcept::New("QueryItem: children nodes return records from different stores");
			}
		}
		// we survived, return varified store id
		return StoreId;
	}
}

TWPt<TStore> TQueryItem::GetStore(const TWPt<TBase>& Base) const {
	return Base->GetStoreByStoreId(GetStoreId(Base));
}

bool TQueryItem::IsWgt() const {
	if (IsLeafGix() || IsLeafGixSmall() || IsGeo()) {
		// always weighted when only one key
		return true;
	} else if (IsOr()) {
		// or is weighted when all it's elements are 
		bool WgtP = true;
		for (int ItemN = 0; ItemN < ItemV.Len(); ItemN++) {
			WgtP = WgtP && ItemV[ItemN].IsWgt();
		}
		return WgtP;
	} else if (IsJoin()) {
		// joins are also weighted
		return true;
	}
	// in other cases, nope
	return false;
}

void TQueryItem::GetKeyWordV(TKeyWordV& KeyWordPrV) const {
	KeyWordPrV.Clr();
	for (int WordIdN = 0; WordIdN < WordIdV.Len(); WordIdN++) {
		KeyWordPrV.Add(TKeyWord(KeyId, WordIdV[WordIdN]));
	}
}
	
TQueryGixUsedType TQueryItem::GetGixFlag() const {
	//TQueryGixUsedType GixFlag = qgutUnknown;
	//if (IsLeafGix()) {
	//	GixFlag = qgutNormal;
	//} else if (IsLeafGixSmall()) {
	//	GixFlag = qgutSmall;
	//} else {
	//	GixFlag = qgutNone;
	//	int flag = 0;
	//	for (int i = 0; i < GetItems(); i++) {
	//		TQueryGixUsedType res = GetItem(i).GetGixFlag();
	//		if (res == qgutNormal) { flag |= 1; } 
	//		else if (res == qgutSmall) { flag |= 2; } 
	//		else if (res == qgutBoth) { flag |= 3; break; }
	//	}
	//	if (flag == 1) { GixFlag = qgutNormal; } 
	//	else if (flag == 2) { GixFlag = qgutSmall; } 
	//	else if (flag == 3) { GixFlag = qgutBoth; }
	//}
	return GixFlag;
}

void TQueryItem::SetGixFlag() {
	for (int i = 0; i < GetItems(); i++) {
		ItemV[i].SetGixFlag();
	}
	GixFlag = qgutUnknown;
	if (IsLeafGix()) {
		GixFlag = qgutNormal;
	} else if (IsLeafGixSmall()) {
		GixFlag = qgutSmall;
	} else {
		GixFlag = qgutNone;
		int flag = 0;
		for (int i = 0; i < GetItems(); i++) {
			TQueryGixUsedType res = GetItem(i).GetGixFlag();
			if (res == qgutNormal) { flag |= 1; } else if (res == qgutSmall) { flag |= 2; } else if (res == qgutBoth) { flag |= 3; break; }
		}
		if (flag == 1) { GixFlag = qgutNormal; } else if (flag == 2) { GixFlag = qgutSmall; } else if (flag == 3) { GixFlag = qgutBoth; }
	}
}

void TQueryItem::Optimize() {
	for (int i = 0; i < GetItems(); i++) {
		TQueryItem& child = ItemV[i];
		child.Optimize();
		if (child.ItemV.Len() == 1 && (child.Type == oqitAnd || child.Type == oqitOr)) {
			// child is AND/OR with single child => promote grandchild to child
			TQueryItem grandchild = ItemV[i].ItemV[0];
			ItemV[i] = grandchild;
		}
	}
}

///////////////////////////////
// QMiner-Query-Aggregate
TQueryAggr::TQueryAggr(const TWPt<TBase>& Base,
	const TWPt<TStore>& _Store, const PJsonVal& AggrVal) {

	// get name
	QmAssertR(AggrVal->IsObjKey("name"), "Missing aggregate 'name'.");
	AggrNm = AggrVal->GetObjStr("name");
	// parse out the type, rest the aggregate can do alone
	QmAssertR(AggrVal->IsObjKey("type"), "Missing aggregate 'type'.");
	AggrType = AggrVal->GetObjStr("type");
	// assert name is fine
	TValidNm::AssertValidNm(AggrNm);
	// remember the json parameters
	ParamVal = AggrVal;
}

TQueryAggr::TQueryAggr(TSIn& SIn) : AggrNm(SIn), AggrType(SIn) {
	ParamVal = TJsonVal::GetValFromStr(TStr(SIn));
}

void TQueryAggr::Save(TSOut& SOut) const {
	AggrNm.Save(SOut); AggrType.Save(SOut);
	TJsonVal::GetStrFromVal(ParamVal).Save(SOut);
}

void TQueryAggr::LoadJson(const TWPt<TBase>& Base, const TWPt<TStore>& Store,
	const PJsonVal& AggrVal, TQueryAggrV& QueryAggrV) {

	if (AggrVal->IsObj()) {
		// only one aggregate
		QueryAggrV.Add(TQueryAggr(Base, Store, AggrVal));
	} else if (AggrVal->IsArr()) {
		// several aggregates in an array
		for (int AggrN = 0; AggrN < AggrVal->GetArrVals(); AggrN++) {
			QueryAggrV.Add(TQueryAggr(Base, Store, AggrVal->GetArrVal(AggrN)));
		}
	} else {
		throw TQmExcept::New("Unsupported aggregate definition: " + TJsonVal::GetStrFromVal(AggrVal));
	}
}

///////////////////////////////
// QMiner-Query
TQuery::TQuery(const TWPt<TBase>& Base, const TQueryItem& _QueryItem,
	const int& _SortFieldId, const bool& _SortAscP, const int& _Limit,
	const int& _Offset) : QueryItem(_QueryItem), SortFieldId(_SortFieldId),
	SortAscP(_SortAscP), Limit(_Limit), Offset(_Offset) {}

PQuery TQuery::New(const TWPt<TBase>& Base, const TQueryItem& QueryItem,
	const int& SortFieldId, const bool& SortAscP, const int& Limit, const int& Offset) {

	return new TQuery(Base, QueryItem, SortFieldId, SortAscP, Limit, Offset);
}

PQuery TQuery::New(const TWPt<TBase>& Base, const PJsonVal& JsonVal) {
	PQuery Query = New(Base, TQueryItem(Base, JsonVal));
	// check if there are any aggregates
	if (JsonVal->IsObjKey("$aggr")) {
		PJsonVal AggrVal = JsonVal->GetObjKey("$aggr");
		TQueryAggr::LoadJson(Base, Query->GetStore(Base), AggrVal, Query->QueryAggrV);
	}
	// check if we have any sorting
	if (JsonVal->IsObjKey("$sort")) {
		PJsonVal SortVal = JsonVal->GetObjKey("$sort");
		QmAssert(SortVal->IsObj() && SortVal->GetObjKeys() == 1);
		// parse field id
		TStr FieldNm; PJsonVal AscVal; SortVal->GetObjKeyVal(0, FieldNm, AscVal);
		TWPt<TStore> Store = Query->GetStore(Base);
		QmAssert(Store->IsFieldNm(FieldNm));
		Query->SortFieldId = Store->GetFieldId(FieldNm);
		// parse sort direction
		QmAssert(AscVal->IsNum());
		Query->SortAscP = (AscVal->GetNum() > 0.0);
	}
	// check if ther is any limit
	if (JsonVal->IsObjKey("$limit")) {
		Query->Limit = TFlt::Round(JsonVal->GetObjNum("$limit"));
	}
	// check if ther is any offset
	if (JsonVal->IsObjKey("$offset")) {
		Query->Offset = TFlt::Round(JsonVal->GetObjNum("$offset"));
	}
	Query->Optimize();
	return Query;
}

void TQuery::Optimize() {
	QueryItem.Optimize();
}

PQuery TQuery::New(const TWPt<TBase>& Base, const TStr& QueryStr) {
	PJsonVal JsonVal = TJsonVal::GetValFromStr(QueryStr);
	QmAssertR(JsonVal->IsDef(), "Invalid query JSON: '" + QueryStr + "'");
	return New(Base, JsonVal);
}

TWPt<TStore> TQuery::GetStore(const TWPt<TBase>& Base) {
	const uint StoreId = QueryItem.GetStoreId(Base);
	return Base->GetStoreByStoreId(StoreId);
}

void TQuery::Sort(const TWPt<TBase>& Base, const PRecSet& RecSet) {
	RecSet->SortByField(SortAscP, SortFieldId);
}

PRecSet TQuery::GetLimit(const PRecSet& RecSet) {
	return RecSet->GetLimit(Limit, Offset);
}

bool TQuery::IsOk(const TWPt<TBase>& Base, TStr& MsgStr) const {
	try {
		QueryItem.GetStoreId(Base);
		MsgStr.Clr(); return true;
	} catch (PExcept Except) {
		MsgStr = Except->GetMsgStr();
		return false;
	}
}

///////////////////////////////
// GeoIndex
class TGeoIndex {
private:
	// smart-pointer
	TCRef CRef;
	friend class TPt < TGeoIndex > ;

	// location precision (1,000,000 ~~ one meter)
	TFlt Precision;
	// map from location to records
	//TODO: Switch to GIX, maybe
	THash<TIntPr, TUInt64V> LocRecIdH;
	// location index
	TSphereNn<TInt, double> SphereNn;

	TIntPr GetLocId(const TFltPr& Loc) const;
	void LocKeyIdToRecId(const TIntV& LocKeyIdV, const int& Limit, TUInt64V& AllRecIdV) const;
	//DEBUG: counts all the indexed records
	int AllRecs() const;

public:
	// create new empty index
	TGeoIndex(const double& _Precision) : Precision(_Precision),
		SphereNn(TSphereNn<TInt, double>::EarthRadiusKm() * 1000.0) {}
	static PGeoIndex New(const double& Precision = 1000000.0) { return new TGeoIndex(Precision); }
	// load existing index
	TGeoIndex(TSIn& SIn) : Precision(SIn), LocRecIdH(SIn), SphereNn(SIn) {}
	static PGeoIndex Load(TSIn& SIn) { return new TGeoIndex(SIn); }
	static PGeoIndex LoadBin(const TStr& FNm) { TFIn FIn(FNm); return new TGeoIndex(FIn); }
	// save index
	void Save(TSOut& SOut) { Precision.Save(SOut); LocRecIdH.Save(SOut); SphereNn.Save(SOut); }
	void SaveBin(const TStr& FNm) { TFOut FOut(FNm); Save(FOut); }

	// add new record
	void AddKey(const TFltPr& Loc, const uint64& RecId);
	// delete record
	void DelKey(const TFltPr& Loc, const uint64& RecId);
	// range query (in meters)
	void SearchRange(const TFltPr& Loc, const double& Radius,
		const int& Limit, TUInt64V& RecIdV) const;
	// (limit) nearest neighbour query
	void SearchNn(const TFltPr& Loc, const int& Limit, TUInt64V& RecIdV) const;

	// tells if two locations identical based on Precision
	bool LocEquals(const TFltPr& Loc1, const TFltPr& Loc2) const;
};


TIntPr TGeoIndex::GetLocId(const TFltPr& Loc) const {
	// round location coordinages to a meter precision
	return TIntPr(TFlt::Round(Loc.Val1 * Precision), TFlt::Round(Loc.Val2 * Precision));
}

void TGeoIndex::LocKeyIdToRecId(const TIntV& LocKeyIdV, const int& Limit, TUInt64V& AllRecIdV) const {
	AllRecIdV.Clr();
	for (int LocKeyIdN = 0; LocKeyIdN < LocKeyIdV.Len(); LocKeyIdN++) {
		const int LocKeyId = LocKeyIdV[LocKeyIdN];
		const TUInt64V& RecIdV = LocRecIdH[LocKeyId];
		AllRecIdV.AddV(RecIdV);
		// stop when we have enough records
		if (AllRecIdV.Len() >= Limit) { break; }
	}
	AllRecIdV.Sort();
}

int TGeoIndex::AllRecs() const {
	int Recs = 0;
	int KeyId = LocRecIdH.FFirstKeyId();
	while (LocRecIdH.FNextKeyId(KeyId)) {
		Recs += LocRecIdH[KeyId].Len();
	}
	return Recs;
}

void TGeoIndex::AddKey(const TFltPr& Loc, const uint64& RecId) {
	//const int RecsStart = AllRecs();
	TIntPr LocId = GetLocId(Loc);
	// check if new location
	if (!LocRecIdH.IsKey(LocId)) {
		const int LocKeyId = LocRecIdH.AddKey(LocId);
		SphereNn.AddKey(LocKeyId, Loc.Val1, Loc.Val2);
	}
	// remember record
	LocRecIdH.GetDat(LocId).Add(RecId);
}

void TGeoIndex::DelKey(const TFltPr& Loc, const uint64& RecId) {
	//const int RecsStart = AllRecs();
	TIntPr LocId = GetLocId(Loc);
	// check if known location
	if (LocRecIdH.IsKey(LocId)) {
		const int LocKeyId = LocRecIdH.GetKeyId(LocId);
		// delete from location to record map
		TUInt64V& RecIdV = LocRecIdH[LocKeyId];
		RecIdV.DelIfIn(RecId);
		// forget about location completely, if nothing left there
		if (LocRecIdH[LocKeyId].Empty()) {
			// delete from shpere
			SphereNn.DelKey(LocKeyId);
			// delete fron sphere->rec map
			LocRecIdH.DelKeyId(LocKeyId);
		}
	}
}

void TGeoIndex::SearchRange(const TFltPr& Loc, const double& Radius,
	const int& Limit, TUInt64V& RecIdV) const {

	TIntV LocKeyIdV; SphereNn.NnQuery(Loc.Val1, Loc.Val2, Limit, Radius, LocKeyIdV);
	LocKeyIdToRecId(LocKeyIdV, Limit, RecIdV);
}

void TGeoIndex::SearchNn(const TFltPr& Loc, const int& Limit, TUInt64V& RecIdV) const {
	TIntV LocKeyIdV; SphereNn.NnQuery(Loc.Val1, Loc.Val2, Limit, LocKeyIdV);
	LocKeyIdToRecId(LocKeyIdV, Limit, RecIdV);
}

bool TGeoIndex::LocEquals(const TFltPr& Loc1, const TFltPr& Loc2) const {
	TIntPr LocId1 = GetLocId(Loc1), LocId2 = GetLocId(Loc2);
	return (LocId1 == LocId2);
}

///////////////////////////////
// QMiner-Index
void TIndex::TQmGixDefMerger::Union(
	TQmGixItemV& MainV, const TQmGixItemV& JoinV) const {

	TQmGixItemV ResV; int ValN1 = 0; int ValN2 = 0;
	while ((ValN1 < MainV.Len()) && (ValN2 < JoinV.Len())) {
		const TQmGixItem& Val1 = MainV.GetVal(ValN1);
		const TQmGixItem& Val2 = JoinV.GetVal(ValN2);
		if (Val1 < Val2) { ResV.Add(Val1); ValN1++; } else if (Val1 > Val2) { ResV.Add(Val2); ValN2++; } else { ResV.Add(TQmGixItem(Val1.Key, Val1.Dat + Val2.Dat)); ValN1++; ValN2++; }
	}
	for (int RestValN1 = ValN1; RestValN1 < MainV.Len(); RestValN1++) {
		ResV.Add(MainV.GetVal(RestValN1));
	}
	for (int RestValN2 = ValN2; RestValN2 < JoinV.Len(); RestValN2++) {
		ResV.Add(JoinV.GetVal(RestValN2));
	}
	MainV = ResV;
}

void TIndex::TQmGixDefMerger::Intrs(
	TQmGixItemV& MainV, const TQmGixItemV& JoinV) const {

	TQmGixItemV ResV; int ValN1 = 0; int ValN2 = 0;
	while ((ValN1 < MainV.Len()) && (ValN2 < JoinV.Len())) {
		const TQmGixItem& Val1 = MainV.GetVal(ValN1);
		const TQmGixItem& Val2 = JoinV.GetVal(ValN2);
		if (Val1 < Val2) { ValN1++; } else if (Val1 > Val2) { ValN2++; } else { ResV.Add(TQmGixItem(Val1.Key, Val1.Dat + Val2.Dat)); ValN1++; ValN2++; }
	}
	MainV = ResV;
}

void TIndex::TQmGixDefMerger::Minus(const TQmGixItemV& MainV,
	const TQmGixItemV& JoinV, TQmGixItemV& ResV) const {

	MainV.Diff(JoinV, ResV);
}

void TIndex::TQmGixDefMerger::Merge(TQmGixItemV& ItemV, bool Local) const {
	if (ItemV.Empty()) { return; } // nothing to do in this case
	if (!ItemV.IsSorted()) { ItemV.Sort(); } // sort if not yet sorted
	// merge counts
	int LastItemN = 0; bool ZeroP = false;
	for (int ItemN = 1; ItemN < ItemV.Len(); ItemN++) {
		if (ItemV[ItemN] != ItemV[ItemN - 1]) {
			LastItemN++;
			ItemV[LastItemN] = ItemV[ItemN];
		} else {
			ItemV[LastItemN].Dat += ItemV[ItemN].Dat;
		}
		ZeroP = (ItemV[LastItemN].Dat <= 0) || ZeroP;
	}
	ItemV.Reserve(ItemV.Reserved(), LastItemN + 1);
	// remove items with zero count
	if (ZeroP) {
		LastItemN = 0;
		for (int ItemN = 0; ItemN < ItemV.Len(); ItemN++) {
			const TQmGixItem& Item = ItemV[ItemN];
			if (Item.Dat > 0 || (Local && Item.Dat < 0)) {
				ItemV[LastItemN] = Item;
				LastItemN++;
			} else if (Item.Dat < 0) {
				TEnv::Error->OnStatusFmt("Warning: negative item count %d:%d!", (int)Item.Key, (int)Item.Dat);
			}
		}
		ItemV.Reserve(ItemV.Reserved(), LastItemN);
	}
}

void TIndex::TQmGixDefMergerSmall::Union(
	TQmGixItemSmallV& MainV, const TQmGixItemSmallV& JoinV) const {

	TQmGixItemSmallV ResV; int ValN1 = 0; int ValN2 = 0;
	while ((ValN1 < MainV.Len()) && (ValN2 < JoinV.Len())) {
		const TQmGixItemSmall& Val1 = MainV.GetVal(ValN1);
		const TQmGixItemSmall& Val2 = JoinV.GetVal(ValN2);
		if (Val1 < Val2) { ResV.Add(Val1); ValN1++; } else if (Val1 > Val2) { ResV.Add(Val2); ValN2++; } else { ResV.Add(TQmGixItemSmall(Val1.Key, Val1.Dat + Val2.Dat)); ValN1++; ValN2++; }
	}
	for (int RestValN1 = ValN1; RestValN1 < MainV.Len(); RestValN1++) {
		ResV.Add(MainV.GetVal(RestValN1));
	}
	for (int RestValN2 = ValN2; RestValN2 < JoinV.Len(); RestValN2++) {
		ResV.Add(JoinV.GetVal(RestValN2));
	}
	MainV = ResV;
}

void TIndex::TQmGixDefMergerSmall::Intrs(
	TQmGixItemSmallV& MainV, const TQmGixItemSmallV& JoinV) const {

	TQmGixItemSmallV ResV; int ValN1 = 0; int ValN2 = 0;
	while ((ValN1 < MainV.Len()) && (ValN2 < JoinV.Len())) {
		const TQmGixItemSmall& Val1 = MainV.GetVal(ValN1);
		const TQmGixItemSmall& Val2 = JoinV.GetVal(ValN2);
		if (Val1 < Val2) { ValN1++; } else if (Val1 > Val2) { ValN2++; } else { ResV.Add(TQmGixItemSmall(Val1.Key, Val1.Dat + Val2.Dat)); ValN1++; ValN2++; }
	}
	MainV = ResV;
}

void TIndex::TQmGixDefMergerSmall::Minus(const TQmGixItemSmallV& MainV,
	const TQmGixItemSmallV& JoinV, TQmGixItemSmallV& ResV) const {
	MainV.Diff(JoinV, ResV);
}

void TIndex::TQmGixDefMergerSmall::Merge(TQmGixItemSmallV& ItemV, bool Local) const {
	if (ItemV.Empty()) { return; } // nothing to do in this case
	if (!ItemV.IsSorted()) { ItemV.Sort(); } // sort if not yet sorted
	// merge counts
	int LastItemN = 0; bool ZeroP = false;
	for (int ItemN = 1; ItemN < ItemV.Len(); ItemN++) {
		if (ItemV[ItemN] != ItemV[ItemN - 1]) {
			LastItemN++;
			ItemV[LastItemN] = ItemV[ItemN];
		} else {
			ItemV[LastItemN].Dat += ItemV[ItemN].Dat;
		}
		ZeroP = (ItemV[LastItemN].Dat <= 0) || ZeroP;
	}
	ItemV.Reserve(ItemV.Reserved(), LastItemN + 1);
	// remove items with zero count
	if (ZeroP) {
		LastItemN = 0;
		for (int ItemN = 0; ItemN < ItemV.Len(); ItemN++) {
			const TQmGixItemSmall& Item = ItemV[ItemN];
			if (Item.Dat > 0 || (Local && (int16)Item.Dat < 0)) {
				ItemV[LastItemN] = Item;
				LastItemN++;
			} else if ((int16)Item.Dat < 0) {
				TEnv::Error->OnStatusFmt("Warning: negative item count %d:%d!", (int)Item.Key, (int)Item.Dat);
			}
		}
		ItemV.Reserve(ItemV.Reserved(), LastItemN);
	}
}

void TIndex::TQmGixRmDupMerger::Union(TQmGixItemV& MainV, const TQmGixItemV& JoinV) const {
	TQmGixItemV ResV; int ValN1 = 0; int ValN2 = 0;
	while ((ValN1 < MainV.Len()) && (ValN2 < JoinV.Len())) {
		const TQmGixItem& Val1 = MainV.GetVal(ValN1);
		const TQmGixItem& Val2 = JoinV.GetVal(ValN2);
		if (Val1 < Val2) { ResV.Add(TQmGixItem(Val1.Key, 1)); ValN1++; } else if (Val1 > Val2) { ResV.Add(TQmGixItem(Val2.Key, 1)); ValN2++; } else {
			int fq1 = TInt::GetMn(1, Val1.Dat);
			int fq2 = TInt::GetMn(1, Val2.Dat);
			ResV.Add(TQmGixItem(Val1.Key, fq1 + fq2)); ValN1++; ValN2++;
		}
	}
	for (int RestValN1 = ValN1; RestValN1 < MainV.Len(); RestValN1++) {
		TQmGixItem Item = MainV.GetVal(RestValN1);
		Item.Dat = TInt::GetMn(1, Item.Dat);
		ResV.Add(Item);
	}
	for (int RestValN2 = ValN2; RestValN2 < JoinV.Len(); RestValN2++) {
		TQmGixItem Item = JoinV.GetVal(RestValN2);
		Item.Dat = TInt::GetMn(1, Item.Dat);
		ResV.Add(Item);
	}
	MainV = ResV;
}

void TIndex::TQmGixRmDupMerger::Intrs(TQmGixItemV& MainV, const TQmGixItemV& JoinV) const {
	TQmGixItemV ResV; int ValN1 = 0; int ValN2 = 0;
	while ((ValN1 < MainV.Len()) && (ValN2 < JoinV.Len())) {
		const TQmGixItem& Val1 = MainV.GetVal(ValN1);
		const TQmGixItem& Val2 = JoinV.GetVal(ValN2);
		if (Val1 < Val2) { ValN1++; } else if (Val1 > Val2) { ValN2++; } else {
			int fq1 = TInt::GetMn(1, Val1.Dat);
			int fq2 = TInt::GetMn(1, Val2.Dat);
			ResV.Add(TQmGixItem(Val1.Key, fq1 + fq2)); ValN1++; ValN2++;
		}
	}
	MainV = ResV;
}

void TIndex::TQmGixRmDupMergerSmall::Union(TQmGixItemSmallV& MainV, const TQmGixItemSmallV& JoinV) const {
	TQmGixItemSmallV ResV; int ValN1 = 0; int ValN2 = 0;
	while ((ValN1 < MainV.Len()) && (ValN2 < JoinV.Len())) {
		const TQmGixItemSmall& Val1 = MainV.GetVal(ValN1);
		const TQmGixItemSmall& Val2 = JoinV.GetVal(ValN2);
		if (Val1 < Val2) { ResV.Add(TQmGixItemSmall(Val1.Key, 1)); ValN1++; } else if (Val1 > Val2) { ResV.Add(TQmGixItemSmall(Val2.Key, 1)); ValN2++; } else {
			int fq1 = TInt::GetMn(1, Val1.Dat);
			int fq2 = TInt::GetMn(1, Val2.Dat);
			ResV.Add(TQmGixItemSmall(Val1.Key, fq1 + fq2)); ValN1++; ValN2++;
		}
	}
	for (int RestValN1 = ValN1; RestValN1 < MainV.Len(); RestValN1++) {
		TQmGixItemSmall Item = MainV.GetVal(RestValN1);
		Item.Dat = TInt::GetMn(1, Item.Dat);
		ResV.Add(Item);
	}
	for (int RestValN2 = ValN2; RestValN2 < JoinV.Len(); RestValN2++) {
		TQmGixItemSmall Item = JoinV.GetVal(RestValN2);
		Item.Dat = TInt::GetMn(1, Item.Dat);
		ResV.Add(Item);
	}
	MainV = ResV;
}

void TIndex::TQmGixRmDupMergerSmall::Intrs(TQmGixItemSmallV& MainV, const TQmGixItemSmallV& JoinV) const {
	TQmGixItemSmallV ResV; int ValN1 = 0; int ValN2 = 0;
	while ((ValN1 < MainV.Len()) && (ValN2 < JoinV.Len())) {
		const TQmGixItemSmall& Val1 = MainV.GetVal(ValN1);
		const TQmGixItemSmall& Val2 = JoinV.GetVal(ValN2);
		if (Val1 < Val2) { ValN1++; } else if (Val1 > Val2) { ValN2++; } else {
			int fq1 = TInt::GetMn(1, Val1.Dat);
			int fq2 = TInt::GetMn(1, Val2.Dat);
			ResV.Add(TQmGixItemSmall(Val1.Key, fq1 + fq2)); ValN1++; ValN2++;
		}
	}
	MainV = ResV;
}

TIndex::TQmGixKeyStr::TQmGixKeyStr(const TWPt<TBase>& _Base,
	const TWPt<TIndexVoc>& _IndexVoc) : Base(_Base), IndexVoc(_IndexVoc) {}

TStr TIndex::TQmGixKeyStr::GetKeyNm(const TQmGixKey& Key) const {
	// get ids
	const int KeyId = Key.Val1;
	const uint StoreId = IndexVoc->GetKeyStoreId(KeyId);
	const uint64 WordId = Key.Val2;
	// generate pretty name
	const TIndexKey& IndexKey = IndexVoc->GetKey(KeyId);
	const TWPt<TStore>& Store = Base->GetStoreByStoreId(StoreId);
	TChA KeyChA = Store->GetStoreNm();
	if (IndexKey.IsInternal()) {
		KeyChA += "->"; KeyChA += IndexKey.GetJoinNm();
		KeyChA += "->"; KeyChA += Store->GetRecNm(WordId);
	} else {
		KeyChA += '.'; KeyChA += IndexKey.GetKeyNm();
		if (IndexKey.IsWordVoc()) {
			if (IndexVoc->IsWordId(KeyId, WordId)) {
				KeyChA += '['; KeyChA += IndexVoc->GetWordStr(KeyId, WordId); KeyChA += ']';
			} else {
				//printf("x");
			}
		}
	}
	return KeyChA;
}

//////////////////////////////////////////////////////////////////////////////////
TIndex::PQmGixExpItem TIndex::ToExpItem(const TQueryItem& QueryItem) const {
	if (QueryItem.IsLeafGix()) {
		// we have a leaf, make it into expresion item
		if (QueryItem.IsEqual()) {
			// ==
			TKeyWordV AllKeyV; QueryItem.GetKeyWordV(AllKeyV);
			return TQmGixExpItem::NewAndV(AllKeyV);
		} else if (QueryItem.IsGreater()) {
			// >=
			TKeyWordV AllGreaterV;
			IndexVoc->GetAllGreaterV(QueryItem.GetKeyId(),
				QueryItem.GetWordId(), AllGreaterV);
			return TQmGixExpItem::NewOrV(AllGreaterV);
		} else if (QueryItem.IsLess()) {
			// <=
			TKeyWordV AllLessV;
			IndexVoc->GetAllLessV(QueryItem.GetKeyId(),
				QueryItem.GetWordId(), AllLessV);
			return TQmGixExpItem::NewOrV(AllLessV);
		} else if (QueryItem.IsNotEqual()) {
			// !=
			TKeyWordV AllKeyV; QueryItem.GetKeyWordV(AllKeyV);
			return TQmGixExpItem::NewNot(TQmGixExpItem::NewAndV(AllKeyV));
		} else if (QueryItem.IsWildChar()) {
			// ~
			TKeyWordV AllKeyV; QueryItem.GetKeyWordV(AllKeyV);
			return TQmGixExpItem::NewOrV(AllKeyV);
		} else {
			// unknown operator
			throw TQmExcept::New("Index: Unknown query item operator");
		}
	} else if (QueryItem.IsAnd()) {
		// we have a vector of AND items
		TVec<PQmGixExpItem> ExpItemV(QueryItem.GetItems(), 0);
		for (int ItemN = 0; ItemN < QueryItem.GetItems(); ItemN++) {
			ExpItemV.Add(ToExpItem(QueryItem.GetItem(ItemN)));
		}
		return TQmGixExpItem::NewAndV(ExpItemV);
	} else if (QueryItem.IsOr()) {
		// we have a vector of OR items
		TVec<PQmGixExpItem> ExpItemV(QueryItem.GetItems(), 0);
		for (int ItemN = 0; ItemN < QueryItem.GetItems(); ItemN++) {
			ExpItemV.Add(ToExpItem(QueryItem.GetItem(ItemN)));
		}
		return TQmGixExpItem::NewOrV(ExpItemV);
	} else if (QueryItem.IsNot()) {
		// we have a negation (can have only one child item!)
		QmAssert(QueryItem.GetItems() == 1);
		return TQmGixExpItem::NewNot(ToExpItem(QueryItem.GetItem(0)));
	} else {
		// unknow handle query item type
		const int QueryItemType = (int)QueryItem.GetType();
		throw TQmExcept::New(TStr::Fmt("Index: QueryItem of type %d which must be handled outside TIndex", QueryItemType));
	}
	return TQmGixExpItem::NewEmpty();
}

TIndex::PQmGixExpItemSmall TIndex::ToExpItemSmall(const TQueryItem& QueryItem) const {
	if (QueryItem.IsLeafGixSmall()) {
		// we have a leaf, make it into expresion item
		if (QueryItem.IsEqual()) {
			// ==
			TKeyWordV AllKeyV; QueryItem.GetKeyWordV(AllKeyV);
			return TQmGixExpItemSmall::NewAndV(AllKeyV);
		} else if (QueryItem.IsGreater()) {
			// >=
			TKeyWordV AllGreaterV;
			IndexVoc->GetAllGreaterV(QueryItem.GetKeyId(),
				QueryItem.GetWordId(), AllGreaterV);
			return TQmGixExpItemSmall::NewOrV(AllGreaterV);
		} else if (QueryItem.IsLess()) {
			// <=
			TKeyWordV AllLessV;
			IndexVoc->GetAllLessV(QueryItem.GetKeyId(),
				QueryItem.GetWordId(), AllLessV);
			return TQmGixExpItemSmall::NewOrV(AllLessV);
		} else if (QueryItem.IsNotEqual()) {
			// !=
			TKeyWordV AllKeyV; QueryItem.GetKeyWordV(AllKeyV);
			return TQmGixExpItemSmall::NewNot(TQmGixExpItemSmall::NewAndV(AllKeyV));
		} else if (QueryItem.IsWildChar()) {
			// ~
			TKeyWordV AllKeyV; QueryItem.GetKeyWordV(AllKeyV);
			return TQmGixExpItemSmall::NewOrV(AllKeyV);
		} else {
			// unknown operator
			throw TQmExcept::New("Index: Unknown query item operator");
		}
	} else if (QueryItem.IsAnd()) {
		// we have a vector of AND items
		TVec<PQmGixExpItemSmall> ExpItemV(QueryItem.GetItems(), 0);
		for (int ItemN = 0; ItemN < QueryItem.GetItems(); ItemN++) {
			ExpItemV.Add(ToExpItemSmall(QueryItem.GetItem(ItemN)));
		}
		return TQmGixExpItemSmall::NewAndV(ExpItemV);
	} else if (QueryItem.IsOr()) {
		// we have a vector of OR items
		TVec<PQmGixExpItemSmall> ExpItemV(QueryItem.GetItems(), 0);
		for (int ItemN = 0; ItemN < QueryItem.GetItems(); ItemN++) {
			ExpItemV.Add(ToExpItemSmall(QueryItem.GetItem(ItemN)));
		}
		return TQmGixExpItemSmall::NewOrV(ExpItemV);
	} else if (QueryItem.IsNot()) {
		// we have a negation (can have only one child item!)
		QmAssert(QueryItem.GetItems() == 1);
		return TQmGixExpItemSmall::NewNot(ToExpItemSmall(QueryItem.GetItem(0)));
	} else {
		// unknow handle query item type
		const int QueryItemType = (int)QueryItem.GetType();
		throw TQmExcept::New(TStr::Fmt("Index: QueryItem of type %d which must be handled outside TIndex", QueryItemType));
	}
	return TQmGixExpItemSmall::NewEmpty();
}

bool TIndex::DoQuery(const TIndex::PQmGixExpItem& ExpItem,
	const PQmGixExpMerger& Merger, TQmGixItemV& ResIdFqV) const {

	// clean if there is anything on the input
	ResIdFqV.Clr();
	// execute query
	return ExpItem->Eval(Gix, ResIdFqV, Merger);
}
	
bool TIndex::DoQuerySmall(const TIndex::PQmGixExpItemSmall& ExpItem,
	const PQmGixExpMergerSmall& Merger, TQmGixItemSmallV& ResIdFqV) const {

	// clean if there is anything on the input
	ResIdFqV.Clr();
	// execute query
	return ExpItem->Eval(GixSmall, ResIdFqV, Merger);
}

TIndex::TIndex(const TStr& _IndexFPath, const TFAccess& _Access,
	const PIndexVoc& _IndexVoc, const int64& CacheSize, const int64& CacheSizeSmall,
	const int& SplitLen) {

	IndexFPath = _IndexFPath;
	Access = _Access;
	// initialize invered index
	DefMerger = TQmGixDefMerger::New();
	Gix = TQmGix::New("Index", IndexFPath, Access, CacheSize, SplitLen);
	DefMergerSmall = TQmGixDefMergerSmall::New();
	GixSmall = TQmGixSmall::New("IndexSmall", IndexFPath, Access, CacheSizeSmall, SplitLen);
	// initialize location index
	TStr SphereFNm = IndexFPath + "Index.Geo";
	if (TFile::Exists(SphereFNm) && Access != faCreate) {
		TFIn SphereFIn(SphereFNm); GeoIndexH.Load(SphereFIn);
	}
	// initialize vocabularies
	IndexVoc = _IndexVoc;
}

TIndex::~TIndex() {
	if (!IsReadOnly()) {
		TEnv::Logger->OnStatus("Saving and closing inverted index");
		Gix.Clr();
		TEnv::Logger->OnStatus("Saving and closing inverted index - small");
		GixSmall.Clr();
		TEnv::Logger->OnStatus("Saving and closing location index");
		TFOut SphereFOut(IndexFPath + "Index.Geo"); GeoIndexH.Save(SphereFOut);
		TEnv::Logger->OnStatus("Index closed");
	} else {
		TEnv::Logger->OnStatus("Index opened in read-only mode, no saving needed");
	}
}

void TIndex::Index(const int& KeyId, const uint64& WordId, const uint64& RecId) {
	Index(KeyId, WordId, RecId, 1);
}

void TIndex::Index(const int& KeyId, const TStr& WordStr, const uint64& RecId) {
	const uint64 WordId = IndexVoc->AddWordStr(KeyId, WordStr);
	Index(KeyId, WordId, RecId, 1);
}

void TIndex::Index(const int& KeyId, const TStrV& WordStrV, const uint64& RecId) {
	// load word-counts
	TUInt64H WordIdH;
	for (int WordN = 0; WordN < WordStrV.Len(); WordN++) {
		const TStr WordStr = WordStrV[WordN]; //.GetLc();
		WordIdH.AddDat(IndexVoc->AddWordStr(KeyId, WordStr))++;
	}
	// index words
	int WordKeyId = WordIdH.FFirstKeyId();
	while (WordIdH.FNextKeyId(WordKeyId)) {
		const uint64 WordId = WordIdH.GetKey(WordKeyId);
		const int WordFq = WordIdH[WordKeyId];
		Index(KeyId, WordId, RecId, WordFq);
	}
}

void TIndex::Index(const int& KeyId, const TStrIntPrV& WordStrFqV, const uint64& RecId) {
	TIntH WordIdH;
	for (int WordN = 0; WordN < WordStrFqV.Len(); WordN++) {
		const TStr WordStr = WordStrFqV[WordN].Val1; //.GetLc();
		const uint64 WordId = IndexVoc->AddWordStr(KeyId, WordStr);
		const int WordFq = WordStrFqV[WordN].Val2;
		Index(KeyId, WordId, RecId, WordFq);
	}
}

void TIndex::Index(const uint& StoreId, const TStr& KeyNm,
	const TStr& WordStr, const uint64& RecId) {

	Index(IndexVoc->GetKeyId(StoreId, KeyNm), WordStr, RecId);
}

void TIndex::Index(const uint& StoreId, const TStr& KeyNm,
	const TStrV& WordStrV, const uint64& RecId) {

	Index(IndexVoc->GetKeyId(StoreId, KeyNm), WordStrV, RecId);
}

void TIndex::Index(const uint& StoreId, const TStr& KeyNm,
	const TStrIntPrV& WordStrFqV, const uint64& StoreRecId) {

	Index(IndexVoc->GetKeyId(StoreId, KeyNm), WordStrFqV, StoreRecId);
}

void TIndex::Index(const uint& StoreId, const TStrPrV& KeyWordV, const uint64& RecId) {
	for (int KeyWordN = 0; KeyWordN < KeyWordV.Len(); KeyWordN++) {
		const TStrPr& KeyWord = KeyWordV[KeyWordN];
		// get key and word id
		const int KeyId = IndexVoc->GetKeyId(StoreId, KeyWord.Val1);
		const uint64 WordId = IndexVoc->AddWordStr(KeyId, KeyWord.Val2);
		// index the record
		Index(KeyId, WordId, RecId, 1);
	}
}

void TIndex::IndexText(const int& KeyId, const TStr& TextStr, const uint64& RecId) {
	// tokenize string
	TUInt64V WordIdV; IndexVoc->AddWordIdV(KeyId, TextStr, WordIdV);
	// aggregate by word
	TUInt64H WordIdFqH;
	for (int WordIdN = 0; WordIdN < WordIdV.Len(); WordIdN++) {
		WordIdFqH.AddDat(WordIdV[WordIdN])++;
	}
	// index words
	int WordKeyId = WordIdFqH.FFirstKeyId();
	while (WordIdFqH.FNextKeyId(WordKeyId)) {
		Index(KeyId, WordIdFqH.GetKey(WordKeyId), RecId, WordIdFqH[WordKeyId]);
	}
}

void TIndex::IndexText(const uint& StoreId, const TStr& KeyNm,
	const TStr& TextStr, const uint64& RecId) {

	IndexText(IndexVoc->GetKeyId(StoreId, KeyNm), TextStr, RecId);
}

void TIndex::IndexText(const int& KeyId, const TStrV& TextStrV, const uint64& RecId) {
	// tokenize string
	TUInt64V WordIdV; IndexVoc->AddWordIdV(KeyId, TextStrV, WordIdV);
	// aggregate by word
	TUInt64H WordIdFqH;
	for (int WordIdN = 0; WordIdN < WordIdV.Len(); WordIdN++) {
		WordIdFqH.AddDat(WordIdV[WordIdN])++;
	}
	// index words
	int WordKeyId = WordIdFqH.FFirstKeyId();
	while (WordIdFqH.FNextKeyId(WordKeyId)) {
		Index(KeyId, WordIdFqH.GetKey(WordKeyId), RecId, WordIdFqH[WordKeyId]);
	}
}

void TIndex::IndexText(const uint& StoreId, const TStr& KeyNm,
	const TStrV& TextStrV, const uint64& RecId) {

	IndexText(IndexVoc->GetKeyId(StoreId, KeyNm), TextStrV, RecId);
}

void TIndex::IndexJoin(const TWPt<TStore>& Store, const int& JoinId,
	const uint64& RecId, const uint64& JoinRecId, const int& JoinFq) {

	Index(Store->GetJoinKeyId(JoinId), RecId, JoinRecId, JoinFq);
}

void TIndex::IndexJoin(const TWPt<TStore>& Store, const TStr& JoinNm,
	const uint64& RecId, const uint64& JoinRecId, const int& JoinFq) {

	Index(Store->GetJoinKeyId(JoinNm), RecId, JoinRecId, JoinFq);
}

void TIndex::Index(const int& KeyId, const uint64& WordId, const uint64& RecId, const int& RecFq) {
	// -1 should never come to here 
	Assert(KeyId != -1);
	// we shouldn't modify read-only index
	QmAssertR(!IsReadOnly(), "Cannot edit read-only index!");
	// index
	if (UseGixSmall(KeyId)) {
		GixSmall->AddItem(TKeyWord(KeyId, WordId), TQmGixItemSmall((uint)RecId, (int16)RecFq));
	} else {
		Gix->AddItem(TKeyWord(KeyId, WordId), TQmGixItem(RecId, RecFq));
	}
}

void TIndex::Delete(const int& KeyId, const TStr& WordStr, const uint64& RecId) {
	const uint64 WordId = IndexVoc->AddWordStr(KeyId, WordStr);
	Delete(KeyId, WordId, RecId, 1);
}

void TIndex::Delete(const int& KeyId, const TStrV& WordStrV, const uint64& RecId) {
	// load word-counts
	TUInt64H WordIdH;
	for (int WordN = 0; WordN < WordStrV.Len(); WordN++) {
		const TStr WordStr = WordStrV[WordN]; //.GetLc();
		WordIdH.AddDat(IndexVoc->AddWordStr(KeyId, WordStr))++;
	}
	// delete words from index
	int WordKeyId = WordIdH.FFirstKeyId();
	while (WordIdH.FNextKeyId(WordKeyId)) {
		const uint64 WordId = WordIdH.GetKey(WordKeyId);
		const int WordFq = WordIdH[WordKeyId];
		Delete(KeyId, WordId, RecId, WordFq);
	}
}

void TIndex::Delete(const uint& StoreId, const TStr& KeyNm, const TStr& WordStr, const uint64& RecId) {
	const int KeyId = IndexVoc->GetKeyId(StoreId, KeyNm);
	const uint64 WordId = IndexVoc->AddWordStr(KeyId, WordStr);
	Delete(KeyId, WordId, RecId, 1);
}

void TIndex::Delete(const uint& StoreId, const TStr& KeyNm, const uint64& WordId, const uint64& RecId) {
	const int KeyId = IndexVoc->GetKeyId(StoreId, KeyNm);
	Delete(KeyId, WordId, RecId, 1);
}

void TIndex::Delete(const uint& StoreId, const TStrPrV& KeyWordV, const uint64& RecId) {
	for (int KeyWordN = 0; KeyWordN < KeyWordV.Len(); KeyWordN++) {
		const TStrPr& KeyWord = KeyWordV[KeyWordN];
		// get key and word id
		const int KeyId = IndexVoc->GetKeyId(StoreId, KeyWord.Val1);
		const uint64 WordId = IndexVoc->AddWordStr(KeyId, KeyWord.Val2);
		// index the record
		Delete(KeyId, WordId, RecId, 1);
	}
}

void TIndex::DeleteText(const int& KeyId, const TStr& TextStr, const uint64& RecId) {
	// tokenize string
	TUInt64V WordIdV; IndexVoc->AddWordIdV(KeyId, TextStr, WordIdV);
	// aggregate by word
	TUInt64H WordIdFqH;
	for (int WordIdN = 0; WordIdN < WordIdV.Len(); WordIdN++) {
		WordIdFqH.AddDat(WordIdV[WordIdN])++;
	}
	// index words
	int WordKeyId = WordIdFqH.FFirstKeyId();
	while (WordIdFqH.FNextKeyId(WordKeyId)) {
		Delete(KeyId, WordIdFqH.GetKey(WordKeyId), RecId, WordIdFqH[WordKeyId]);
	}
}

void TIndex::DeleteText(const uint& StoreId, const TStr& KeyNm,
	const TStr& TextStr, const uint64& RecId) {

	DeleteText(IndexVoc->GetKeyId(StoreId, KeyNm), TextStr, RecId);
}

void TIndex::DeleteText(const int& KeyId, const TStrV& TextStrV, const uint64& RecId) {
	// tokenize string
	TUInt64V WordIdV; IndexVoc->AddWordIdV(KeyId, TextStrV, WordIdV);
	// aggregate by word
	TUInt64H WordIdFqH;
	for (int WordIdN = 0; WordIdN < WordIdV.Len(); WordIdN++) {
		WordIdFqH.AddDat(WordIdV[WordIdN])++;
	}
	// index words
	int WordKeyId = WordIdFqH.FFirstKeyId();
	while (WordIdFqH.FNextKeyId(WordKeyId)) {
		Delete(KeyId, WordIdFqH.GetKey(WordKeyId), RecId, WordIdFqH[WordKeyId]);
	}
}

void TIndex::DeleteText(const uint& StoreId, const TStr& KeyNm,
	const TStrV& TextStrV, const uint64& RecId) {

	DeleteText(IndexVoc->GetKeyId(StoreId, KeyNm), TextStrV, RecId);
}

void TIndex::DeleteJoin(const TWPt<TStore>& Store, const int& JoinId,
	const uint64& RecId, const uint64& JoinRecId, const int& JoinFq) {

	Delete(Store->GetJoinKeyId(JoinId), RecId, JoinRecId, JoinFq);
}

void TIndex::DeleteJoin(const TWPt<TStore>& Store, const TStr& JoinNm,
	const uint64& RecId, const uint64& JoinRecId, const int& JoinFq) {

	Delete(Store->GetJoinKeyId(JoinNm), RecId, JoinRecId, JoinFq);
}

void TIndex::Delete(const int& KeyId, const uint64& WordId, const uint64& RecId, const int& RecFq) {
	// -1 should never come to here 
	Assert(KeyId != -1);
	// we shouldn't modify read-only index
	QmAssertR(!IsReadOnly(), "Cannot edit read-only index!");
	if (RecFq == TInt::Mx) {
		// full delete from index
		if (UseGixSmall(KeyId)) {
			GixSmall->DelItem(TKeyWord(KeyId, WordId), TQmGixItemSmall((uint)RecId, 0));
		} else {
			Gix->DelItem(TKeyWord(KeyId, WordId), TQmGixItem(RecId, 0));
		}
	} else {
		// add item with negative count, merger will delete item if necessary
		if (UseGixSmall(KeyId)) {
			GixSmall->AddItem(TKeyWord(KeyId, WordId), TQmGixItemSmall((uint)RecId, (int16)-RecFq));
		} else {
			Gix->AddItem(TKeyWord(KeyId, WordId), TQmGixItem(RecId, -RecFq));
		}
	}
}

void TIndex::Index(const uint& StoreId, const TStr& KeyNm, const TFltPr& Loc, const uint64& RecId) {
	Index(IndexVoc->GetKeyId(StoreId, KeyNm), Loc, RecId);
}

void TIndex::Index(const int& KeyId, const TFltPr& Loc, const uint64& RecId) {
	// we shouldn't modify read-only index
	QmAssertR(!IsReadOnly(), "Cannot edit read-only index!");
	// if new key, create sphere first
	if (!GeoIndexH.IsKey(KeyId)) { GeoIndexH.AddDat(KeyId, TGeoIndex::New()); }
	// index new location
	GeoIndexH.GetDat(KeyId)->AddKey(Loc, RecId);
}

void TIndex::Delete(const uint& StoreId, const TStr& KeyNm, const TFltPr& Loc, const uint64& RecId) {
	Delete(IndexVoc->GetKeyId(StoreId, KeyNm), Loc, RecId);
}

void TIndex::Delete(const int& KeyId, const TFltPr& Loc, const uint64& RecId) {
	// we shouldn't modify read-only index
	QmAssertR(!IsReadOnly(), "Cannot edit read-only index!");
	// delete only if index exist 
	if (GeoIndexH.IsKey(KeyId)) { GeoIndexH.GetDat(KeyId)->DelKey(Loc, RecId); }
}

bool TIndex::LocEquals(const uint& StoreId, const TStr& KeyNm, const TFltPr& Loc1, const TFltPr& Loc2) const {
	return LocEquals(IndexVoc->GetKeyId(StoreId, KeyNm), Loc1, Loc2);
}

bool TIndex::LocEquals(const int& KeyId, const TFltPr& Loc1, const TFltPr& Loc2) const {
	return GeoIndexH.IsKey(KeyId) ? GeoIndexH.GetDat(KeyId)->LocEquals(Loc1, Loc2) : false;
}

void TIndex::MergeIndex(const TWPt<TIndex>& TmpIndex) {
	Gix->MergeIndex(TmpIndex->Gix);
	GixSmall->MergeIndex(TmpIndex->GixSmall);
}

void TIndex::SearchAnd(const TIntUInt64PrV& KeyWordV, TQmGixItemV& StoreRecIdFqV) const {
	// prepare the query
	TVec<PQmGixExpItem> ExpItemV(KeyWordV.Len(), 0);
	TVec<PQmGixExpItemSmall> ExpItemSmallV(KeyWordV.Len(), 0);
	for (int ItemN = 0; ItemN < KeyWordV.Len(); ItemN++) {
		if (UseGixSmall(KeyWordV[ItemN].Val1)) {
			ExpItemV.Add(TQmGixExpItem::NewItem(KeyWordV[ItemN]));
		} else {
			ExpItemSmallV.Add(TQmGixExpItemSmall::NewItem(KeyWordV[ItemN]));
		}
	}
	PQmGixExpItem ExpItem = TQmGixExpItem::NewAndV(ExpItemV);
	PQmGixExpItemSmall ExpItemSmall = TQmGixExpItemSmall::NewAndV(ExpItemSmallV);

	// execute the query and filter the results to desired item type
	DoQuery(ExpItem, DefMerger, StoreRecIdFqV);
	TQmGixItemSmallV Tmp;
	DoQuerySmall(ExpItemSmall, DefMergerSmall, Tmp);
	if (Tmp.Len()>0) {
		TQmGixItemV Tmp2;
		Upgrade(Tmp, Tmp2);
		DefMerger->Intrs(StoreRecIdFqV, Tmp2);
	}
}

void TIndex::SearchOr(const TIntUInt64PrV& KeyWordV, TQmGixItemV& StoreRecIdFqV) const {
		
	// prepare the query
	TVec<PQmGixExpItem> ExpItemV(KeyWordV.Len(), 0);
	TVec<PQmGixExpItemSmall> ExpItemSmallV(KeyWordV.Len(), 0);
	for (int ItemN = 0; ItemN < KeyWordV.Len(); ItemN++) {			
		if (UseGixSmall(KeyWordV[ItemN].Val1)) {
			ExpItemSmallV.Add(TQmGixExpItemSmall::NewItem(KeyWordV[ItemN]));
		} else {
			ExpItemV.Add(TQmGixExpItem::NewItem(KeyWordV[ItemN]));
		}
	}
	PQmGixExpItem ExpItem = TQmGixExpItem::NewOrV(ExpItemV);
	PQmGixExpItemSmall ExpItemSmall = TQmGixExpItemSmall::NewOrV(ExpItemSmallV);

	// execute the query and filter the results to desired item type
	DoQuery(ExpItem, DefMerger, StoreRecIdFqV);
	TQmGixItemSmallV Tmp;
	DoQuerySmall(ExpItemSmall, DefMergerSmall, Tmp);
	if (Tmp.Len()>0) {
		TQmGixItemV Tmp2;
		Upgrade(Tmp, Tmp2);
		DefMerger->Union(StoreRecIdFqV, Tmp2);
	}
}

TPair<TBool, PRecSet> TIndex::Search(const TWPt<TBase>& Base, const TQueryItem& QueryItem,
        const PQmGixExpMerger& Merger, const PQmGixExpMergerSmall& MergerSmall) const {

	// get query result store
	TWPt<TStore> Store = QueryItem.GetStore(Base);
	// when query empty, return empty set
	if (QueryItem.Empty()) {
		return TPair<TBool, PRecSet>(false, TRecSet::New(Store));
	}

	// ok, detect which gix is used - big or small one
	TQueryGixUsedType gix_flag = QueryItem.GetGixFlag();
	if (gix_flag == qgutNormal) {
		// prepare the query
		PQmGixExpItem ExpItem = ToExpItem(QueryItem);
		// do the query
		TUInt64IntKdV StoreRecIdFqV;
		const bool NotP = DoQuery(ExpItem, Merger, StoreRecIdFqV);
		// return record set
		PRecSet RecSet = TRecSet::New(Store, StoreRecIdFqV, QueryItem.IsWgt());
		return TPair<TBool, PRecSet>(NotP, RecSet);
	} else if (gix_flag == qgutSmall) {
		// prepare the query
		PQmGixExpItemSmall ExpItem = ToExpItemSmall(QueryItem);
		// do the query
		TQmGixItemSmallV StoreRecIdFqVSmall;
		const bool NotP = DoQuerySmall(ExpItem, MergerSmall, StoreRecIdFqVSmall);
		TQmGixItemV StoreRecIdFqV;
		Upgrade(StoreRecIdFqVSmall, StoreRecIdFqV);
		// return record set
		PRecSet RecSet = TRecSet::New(Store, StoreRecIdFqV, QueryItem.IsWgt());
		return TPair<TBool, PRecSet>(NotP, RecSet);

	}
    throw TQmExcept::New("Error in TIndex::Search - hybrid search is not supported.");
}

PRecSet TIndex::SearchRange(const TWPt<TBase>& Base, const int& KeyId,
        const TFltPr& Loc, const double& Radius, const int& Limit) const {

	TUInt64V RecIdV;
	const uint StoreId = IndexVoc->GetKey(KeyId).GetStoreId();
	if (GeoIndexH.IsKey(KeyId)) { GeoIndexH.GetDat(KeyId)->SearchRange(Loc, Radius, Limit, RecIdV); }
	return TRecSet::New(Base->GetStoreByStoreId(StoreId), RecIdV);
}

PRecSet TIndex::SearchNn(const TWPt<TBase>& Base, const int& KeyId,
        const TFltPr& Loc, const int& Limit) const {

	TUInt64V RecIdV;
	const uint StoreId = IndexVoc->GetKey(KeyId).GetStoreId();
	if (GeoIndexH.IsKey(KeyId)) { GeoIndexH.GetDat(KeyId)->SearchNn(Loc, Limit, RecIdV); }
	return TRecSet::New(Base->GetStoreByStoreId(StoreId), RecIdV);
}

void TIndex::GetJoinRecIdFqV(const int& JoinKeyId, const uint64& RecId, TUInt64IntKdV& JoinRecIdFqV) const {
	TKeyWord KeyWord(JoinKeyId, RecId);
	if (UseGixSmall(JoinKeyId)) {
		if (!GixSmall->IsKey(KeyWord)) { return; }
		PQmGixItemSetSmall res = GixSmall->GetItemSet(KeyWord); res->Def();
		for (int i = 0; i < res->GetItems(); i++) {
			auto item = res->GetItem(i);
			JoinRecIdFqV.Add(TUInt64IntKd((uint64)item.Key, (int)item.Dat));
		}
	} else {
		if (!Gix->IsKey(KeyWord)) { return; }
		PQmGixItemSet res = Gix->GetItemSet(KeyWord); res->Def();
		for (int i = 0; i < res->GetItems(); i++) {
			JoinRecIdFqV.Add(res->GetItem(i));
		}
	}
}

void TIndex::SaveTxt(const TWPt<TBase>& Base, const TStr& FNm) {
	Gix->SaveTxt(FNm, TQmGixKeyStr::New(Base, IndexVoc));
	GixSmall->SaveTxt(FNm + ".small", TQmGixKeyStr::New(Base, IndexVoc));
}

int TIndex::PartialFlush(int WndInMsec) {
	int WndInMsecHalf = WndInMsec / 2;
	int Res = 0; int LastRes = 0;
	TTmStopWatch sw(true);
	while (sw.GetMSecInt() <= WndInMsec) {
		Res += Gix->PartialFlush(WndInMsecHalf);
		Res += GixSmall->PartialFlush(WndInMsecHalf);
		if (Res == LastRes) break;
		LastRes = Res;
	}
	return Res;
}

///////////////////////////////
// QMiner-Temporary-Index
void TTempIndex::NewIndex(const PIndexVoc& IndexVoc) {
	// prepare a temporary index path
	TUInt64 NowTmMSec = TTm::GetMSecsFromTm(TTm::GetCurUniTm());
	TStr TempIndexFPath = TempFPath + NowTmMSec.GetStr() + "/";
	EAssertR(TDir::GenDir(TempIndexFPath), "Unable to create directory '" + TempIndexFPath + "'");
	TempIndexFPathQ.Push(TempIndexFPath);
	// prepare new temporary index
	TEnv::Logger->OnStatus(TStr::Fmt("Creating a temporary index in %s ...", TempIndexFPath.CStr()));
	TempIndex = TIndex::New(TempIndexFPath, faCreate, IndexVoc, IndexCacheSize, IndexCacheSize, TInt::Giga);
}

void TTempIndex::Merge(const TWPt<TIndex>& Index) {
	// close any previous indices
	TempIndex.Clr();
	// marge new indexes with the current one
	while (!TempIndexFPathQ.Empty()) {
		TStr TempIndexFPath = TempIndexFPathQ.Top();
		TempIndexFPathQ.Pop();
		// load index
		TEnv::Logger->OnStatus(TStr::Fmt("Merging a temporary index from %s ...", TempIndexFPath.CStr()));
		PIndex NewIndex = TIndex::New(TempIndexFPath,
			faRdOnly, Index->GetIndexVoc(), int64(10 * TInt::Mega), int64(10 * TInt::Mega), Index->GetSplitLen());
		// merge with main index
		Index->MergeIndex(NewIndex);
		TEnv::Logger->OnStatus("Closing temporary index Start");
		NewIndex.Clr();
		TEnv::Logger->OnStatus("Closing temporary index Done");
		// deleting temp index
		TFFile TempFile(TempIndexFPath, ""); TStr DelFNm;
		while (TempFile.Next(DelFNm)) { TFile::Del(DelFNm, false); }
		if (!TDir::DelDir(TempIndexFPath)) {
			TEnv::Logger->OnStatus(
				TStr::Fmt("Unable to delete directory '%s'", TempIndexFPath.CStr()));
		}
	}
}

////////////////////////////////////////////////
// QMiner-Operator
TOp::TOp(const TStr& _OpNm) : OpNm(_OpNm) { TValidNm::AssertValidNm(OpNm); }

PRecSet TOp::Exec(const TWPt<TBase>& Base, const TRecSetV& InRecSetV, const PJsonVal& ParamVal) {
	QmAssertR(IsFunctional(), "Non-functional operator called as functional!");
	TRecSetV OutRSetV; Exec(Base, InRecSetV, ParamVal, OutRSetV);
	QmAssertR(OutRSetV.Len() == 1, "Non-functional return for functional operator!");
	return OutRSetV[0];
}

///////////////////////////////
// QMiner-Aggregator
TFunRouter<PAggr, TAggr::TNewF> TAggr::NewRouter;

void TAggr::Init() {
	Register<TAggrs::TCount>();
	Register<TAggrs::THistogram>();
	Register<TAggrs::TKeywords>();
	Register<TAggrs::TTimeLine>();
<<<<<<< HEAD
#ifdef OG_AGGR_TWITTER_GRAPH
	Register<TAggrs::TTwitterGraph>();
#endif
=======
>>>>>>> 5435213c
#ifdef OG_AGGR_DOC_ATLAS
	Register<TAggrs::TDocAtlas>();
#endif
}

TAggr::TAggr(const TWPt<TBase>& _Base, const TStr& _AggrNm) : Base(_Base), AggrNm(_AggrNm) {}

PAggr TAggr::New(const TWPt<TBase>& Base, const PRecSet& RecSet, const TQueryAggr& QueryAggr) {
	return NewRouter.Fun(QueryAggr.GetType())(Base, QueryAggr.GetNm(), RecSet, QueryAggr.GetParamVal());
}

///////////////////////////////
// QMiner-Stream-Aggregator
TFunRouter<PStreamAggr, TStreamAggr::TNewF> TStreamAggr::NewRouter;
TFunRouter<PStreamAggr, TStreamAggr::TLoadF> TStreamAggr::LoadRouter;

void TStreamAggr::Init() {
	Register<TStreamAggrs::TRecBuffer>();
	Register<TStreamAggrs::TCount>();
	Register<TStreamAggrs::TTimeSeriesTick>();
	Register<TStreamAggrs::TTimeSeriesWinBuf>();
	Register<TStreamAggrs::TWinBufCount>();
	Register<TStreamAggrs::TWinBufSum>();
	Register<TStreamAggrs::TWinBufMin>();
	Register<TStreamAggrs::TWinBufMax>();
	Register<TStreamAggrs::TMa>();
	Register<TStreamAggrs::TEma>();
	Register<TStreamAggrs::TVar>();
	Register<TStreamAggrs::TCov>();
	Register<TStreamAggrs::TCorr>();
	Register<TStreamAggrs::TStMerger>();
	Register<TStreamAggrs::TResampler>();
}

TStreamAggr::TStreamAggr(const TWPt<TBase>& _Base, const TStr& _AggrNm) :
	Base(_Base), AggrNm(_AggrNm), Guid(TGuid::GenGuid()) {
	TValidNm::AssertValidNm(AggrNm);
}

TStreamAggr::TStreamAggr(const TWPt<TBase>& _Base, const PJsonVal& ParamVal) :
	Base(_Base), AggrNm(ParamVal->GetObjStr("name")), Guid(TGuid::GenGuid()) {
	TValidNm::AssertValidNm(AggrNm);
}

// TODO: Possible bug - SABase not used here ... Check!
TStreamAggr::TStreamAggr(const TWPt<TBase>& _Base, const TWPt<TStreamAggrBase> _SABase, TSIn& SIn) :
	Base(_Base), AggrNm(SIn), Guid(SIn) {}

PStreamAggr TStreamAggr::New(const TWPt<TBase>& Base,
	const TStr& TypeNm, const PJsonVal& ParamVal) {

	return NewRouter.Fun(TypeNm)(Base, ParamVal);
}

PStreamAggr TStreamAggr::Load(const TWPt<TBase>& Base, const TWPt<TStreamAggrBase> SABase, TSIn& SIn) {
	TStr TypeNm(SIn); return LoadRouter.Fun(TypeNm)(Base, SABase, SIn);
}

void TStreamAggr::Save(TSOut& SOut) const {
	AggrNm.Save(SOut); Guid.Save(SOut);
}

///////////////////////////////
// QMiner-Stream-Aggregator-Base
TStreamAggrBase::TStreamAggrBase(const TWPt<TBase>& Base, TSIn& SIn) {
	const int StreamAggrs = TInt(SIn);
	for (int StreamAggrN = 0; StreamAggrN < StreamAggrs; StreamAggrN++) {
		PStreamAggr StreamAggr = TStreamAggr::Load(Base, this, SIn);
		AddStreamAggr(StreamAggr);
	}
}

PStreamAggrBase TStreamAggrBase::New() {
	return new TStreamAggrBase;
}

PStreamAggrBase TStreamAggrBase::Load(const TWPt<TBase>& Base, TSIn& SIn) {
	return new TStreamAggrBase(Base, SIn);
}

void TStreamAggrBase::Save(TSOut& SOut) const {
	TInt(StreamAggrH.Len()).Save(SOut);
	int KeyId = StreamAggrH.FFirstKeyId();
	while (StreamAggrH.FNextKeyId(KeyId)) {
		StreamAggrH[KeyId]->Save(SOut);
	}
}

bool TStreamAggrBase::Empty() const {
	return StreamAggrH.Empty();
}

int TStreamAggrBase::Len() const {
	return StreamAggrH.Len();
}

bool TStreamAggrBase::IsStreamAggr(const TStr& StreamAggrNm) const {
	return StreamAggrH.IsKey(StreamAggrNm);
}

const PStreamAggr& TStreamAggrBase::GetStreamAggr(const TStr& StreamAggrNm) const {
	return StreamAggrH.GetDat(StreamAggrNm);
}

const PStreamAggr& TStreamAggrBase::GetStreamAggr(const int& StreamAggrId) const {
	return StreamAggrH[StreamAggrId];
}

void TStreamAggrBase::AddStreamAggr(const PStreamAggr& StreamAggr) {
	StreamAggrH.AddDat(StreamAggr->GetAggrNm(), StreamAggr);
}

int TStreamAggrBase::GetFirstStreamAggrId() const {
	return StreamAggrH.FFirstKeyId();
}

bool TStreamAggrBase::GetNextStreamAggrId(int& AggrId) const {
	return StreamAggrH.FNextKeyId(AggrId);
}

void TStreamAggrBase::OnAddRec(const TRec& Rec) {
	int KeyId = StreamAggrH.FFirstKeyId();
	while (StreamAggrH.FNextKeyId(KeyId)) {
		StreamAggrH[KeyId]->OnAddRec(Rec);
	}
}

void TStreamAggrBase::OnUpdateRec(const TRec& Rec) {
	int KeyId = StreamAggrH.FFirstKeyId();
	while (StreamAggrH.FNextKeyId(KeyId)) {
		StreamAggrH[KeyId]->OnUpdateRec(Rec);
	}
}

void TStreamAggrBase::OnDeleteRec(const TRec& Rec) {
	int KeyId = StreamAggrH.FFirstKeyId();
	while (StreamAggrH.FNextKeyId(KeyId)) {
		StreamAggrH[KeyId]->OnDeleteRec(Rec);
	}
}

PJsonVal TStreamAggrBase::SaveJson(const int& Limit) const {
	PJsonVal ResVal = TJsonVal::NewArr();
	int KeyId = StreamAggrH.FFirstKeyId();
	while (StreamAggrH.FNextKeyId(KeyId)) {
		ResVal->AddToArr(StreamAggrH[KeyId]->SaveJson(Limit));
	}
	return ResVal;
}

///////////////////////////////
// QMiner-Stream-Aggregator-Trigger
TStreamAggrTrigger::TStreamAggrTrigger(const PStreamAggrBase& _StreamAggrBase) :
	StreamAggrBase(_StreamAggrBase) {}

PStoreTrigger TStreamAggrTrigger::New(const PStreamAggrBase& StreamAggrBase) {
	return new TStreamAggrTrigger(StreamAggrBase);
}

void TStreamAggrTrigger::OnAdd(const TRec& Rec) {
	StreamAggrBase->OnAddRec(Rec);
}

void TStreamAggrTrigger::OnUpdate(const TRec& Rec) {
	StreamAggrBase->OnUpdateRec(Rec);
}

void TStreamAggrTrigger::OnDelete(const TRec& Rec) {
	StreamAggrBase->OnDeleteRec(Rec);
}

///////////////////////////////
// QMiner-Base
TBase::TBase(const TStr& _FPath, const int64& IndexCacheSize, const int& SplitLen) : InitP(false) {
	IAssertR(TEnv::IsInit(), "QMiner environment (TQm::TEnv) is not initialized");
	// open as create
	FAccess = faCreate; FPath = _FPath;
	TEnv::Logger->OnStatus("Opening in create mode");
	// prepare index
	IndexVoc = TIndexVoc::New();
	Index = TIndex::New(FPath, FAccess, IndexVoc, IndexCacheSize, IndexCacheSize, SplitLen);
	// add standard operators
	AddOp(TOpLinSearch::New());
	AddOp(TOpGroupBy::New());
	AddOp(TOpSplitBy::New());
	// initialize with empty stores
	StoreV.Gen(TEnv::GetMxStores()); StoreV.PutAll(NULL);
	// initialize empty stream aggregate bases for each store
	StreamAggrBaseV.Gen(TEnv::GetMxStores()); StreamAggrBaseV.PutAll(NULL);
	StreamAggrDefaultBase = TStreamAggrBase::New();
	// by default no temporary folder
	TempFPathP = false;
}

TBase::TBase(const TStr& _FPath, const TFAccess& _FAccess, const int64& IndexCacheSize, const int& SplitLen) : InitP(false) {
	IAssertR(TEnv::IsInit(), "QMiner environment (TQm::TEnv) is not initialized");
	// assert open type and remember location
	FAccess = _FAccess; FPath = _FPath;
	EAssert(FAccess == faRdOnly || FAccess == faUpdate || FAccess == faRestore);
	if (FAccess == faRdOnly) {
		TEnv::Logger->OnStatus("Opening in read-only mode");
	} else if (FAccess == faUpdate) {
		TEnv::Logger->OnStatus("Opening in update mode");
	} else if (FAccess == faRestore) {
		TEnv::Logger->OnStatus("Opening in restore mode");
	}
	// load index
	TFIn IndexVocFIn(FPath + "IndexVoc.dat");
	IndexVoc = TIndexVoc::Load(IndexVocFIn);
	Index = TIndex::New(FPath, FAccess, IndexVoc, IndexCacheSize, IndexCacheSize, SplitLen);
	// add standard operators
	AddOp(TOpLinSearch::New());
	AddOp(TOpGroupBy::New());
	AddOp(TOpSplitBy::New());
	// initialize with empty stores
	StoreV.Gen(TEnv::GetMxStores()); StoreV.PutAll(NULL);
	// initialize empty stream aggregate bases for each store
	StreamAggrBaseV.Gen(TEnv::GetMxStores()); StreamAggrBaseV.PutAll(NULL);
	StreamAggrDefaultBase = TStreamAggrBase::New();
	// by default no temporary folder
	TempFPathP = false;
}

TBase::~TBase() {
	if (FAccess != faRdOnly) {
		TEnv::Logger->OnStatus("Saving index vocabulary ... ");
		TFOut IndexVocFOut(FPath + "IndexVoc.dat");
		IndexVoc->Save(IndexVocFOut);
	} else {
		TEnv::Logger->OnStatus("No saving of qminer base neccessary!");
	}
}

void TBase::SaveStreamAggrBaseV(TSOut& SOut) {
	// get number of stream aggregate bases
	int StreamAggrBases = 0;
	for (int StoreId = 0; StoreId < StreamAggrBaseV.Len(); StoreId++) {
		if (!StreamAggrBaseV[StoreId].Empty()) { StreamAggrBases++; }
	}
	// save number of aggregate bases
	TInt(StreamAggrBases).Save(SOut);
	// save each aggregate base
	for (int StoreId = 0; StoreId < StreamAggrBaseV.Len(); StoreId++) {
		if (!StreamAggrBaseV[StoreId].Empty()) {
			TUInt(StoreId).Save(SOut);
			StreamAggrBaseV[StoreId]->Save(SOut);
		}
	}
}

void TBase::LoadStreamAggrBaseV(TSIn& SIn) {
	const int StreamAggrBases = TInt(SIn);
	for (int StreamAggrBaseN = 0; StreamAggrBaseN < StreamAggrBases; StreamAggrBaseN++) {
		const uint StoreId = TUInt(SIn);
		// load stream aggregate base
		PStreamAggrBase StreamAggrBase = TStreamAggrBase::Load(this, SIn);
		// create trigger for the aggregate base
		GetStoreByStoreId(StoreId)->AddTrigger(TStreamAggrTrigger::New(StreamAggrBase));
		// remember the aggregate base for the store
		StreamAggrBaseV[StoreId] = StreamAggrBase;
	}
}

PRecSet TBase::Invert(const PRecSet& RecSet, const TIndex::PQmGixExpMerger& Merger) {
	// prepare sorted list of all records from the store
	TIndex::TQmGixItemV AllResIdV;
	const TWPt<TStore>& Store = RecSet->GetStore();
	PStoreIter Iter = Store->GetIter();
	while (Iter->Next()) {
		AllResIdV.Add(TIndex::TQmGixItem(Iter->GetRecId(), 1));
	}
	if (!AllResIdV.IsSorted()) { AllResIdV.Sort(); }
	// remove retrieved items
	TIndex::TQmGixItemV ResIdFqV;
	Merger->Minus(AllResIdV, RecSet->GetRecIdFqV(), ResIdFqV);
	// return new record set
	return TRecSet::New(Store, ResIdFqV, false);
}

TPair<TBool, PRecSet> TBase::Search(const TQueryItem& QueryItem, const TIndex::PQmGixExpMerger& Merger, const TIndex::PQmGixExpMergerSmall& MergerSmall, const TQueryGixUsedType& ParentGixFlag) {
	if (QueryItem.IsLeafGix() || QueryItem.IsLeafGixSmall()) {
		// return empty, when can be handled by parent-index
		if (ParentGixFlag != qgutBoth)
			return TPair<TBool, PRecSet>(false, NULL);
		// we need to force index to execute the query =>
		//      create AND node with single child and execute it
		TQueryItem IndexQueryItem(oqitAnd, QueryItem);
		TPair<TBool, PRecSet> NotRecSet = Index->Search(this, IndexQueryItem, Merger, MergerSmall);
		PRecSet RecSet; bool NotP = false;
		NotP = NotRecSet.Val1; RecSet = NotRecSet.Val2;
		return TPair<TBool, PRecSet>(NotP, RecSet);
	} else if (QueryItem.IsGeo()) {
		if (QueryItem.IsLocRadius()) {
			// must be handled by geo index
			PRecSet RecSet = Index->SearchRange(this, QueryItem.GetKeyId(),
				QueryItem.GetLoc(), QueryItem.GetLocRadius(), QueryItem.GetLocLimit());
			return TPair<TBool, PRecSet>(false, RecSet);
		} else {
			// must be handled by geo index
			PRecSet RecSet = Index->SearchNn(this, QueryItem.GetKeyId(),
				QueryItem.GetLoc(), QueryItem.GetLocLimit());
			return TPair<TBool, PRecSet>(false, RecSet);
		}
	} else if (QueryItem.IsJoin()) {
		// special case when it's record passed by value
		const TQueryItem& SubItem = QueryItem.GetItem(0);
		if (SubItem.IsRec() && SubItem.GetRec().IsByVal()) {
			// do the join
			PRecSet JoinRecSet = SubItem.GetRec().DoJoin(this, QueryItem.GetJoinId());
			// return joined record set
			return TPair<TBool, PRecSet>(false, JoinRecSet);
		} else {
			// do the subordinate queries
			TPair<TBool, PRecSet> NotRecSet = Search(QueryItem.GetItem(0), Merger, MergerSmall, QueryItem.GetGixFlag());
			// in case it's empty, we must go to index 
			if (NotRecSet.Val2.Empty()) { NotRecSet = Index->Search(this, QueryItem.GetItem(0), Merger, MergerSmall); }
			// in case it's negated, we must invert it
			if (NotRecSet.Val1) { NotRecSet.Val2 = Invert(NotRecSet.Val2, Merger); }
			// do the join
			PRecSet JoinRecSet = NotRecSet.Val2->DoJoin(this, QueryItem.GetJoinId(),
				QueryItem.GetSampleSize(), NotRecSet.Val2->IsWgt());
			// return joined record set
			return TPair<TBool, PRecSet>(false, JoinRecSet);
		}
	} else if (QueryItem.IsRec()) {
		// make sure record past by reference
		QmAssert(QueryItem.GetRec().IsByRef());
		// return record set
		return TPair<TBool, PRecSet>(false, QueryItem.GetRec().ToRecSet());
	} else if (QueryItem.IsRecSet()) {
		// return record set
		return TPair<TBool, PRecSet>(false, QueryItem.GetRecSet());
	} else if (QueryItem.IsStore()) {
		const uint StoreId = QueryItem.GetStoreId();
		const TWPt<TStore> Store = GetStoreByStoreId(StoreId);
		return TPair<TBool, PRecSet>(false, Store->GetAllRecs());
	} else {
		TQueryItemType Type = QueryItem.GetType();
		// check it is a known type
		QmAssert(Type == oqitAnd || Type == oqitOr || Type == oqitNot);
		const TQueryGixUsedType GixFlag = QueryItem.GetGixFlag();
		// do all subsequents and keep track if any needs handling
		TBoolV NotV; TRecSetV RecSetV; bool EmptyP = true;
		for (int ItemN = 0; ItemN < QueryItem.GetItems(); ItemN++) {
			// do subsequent search
			TPair<TBool, PRecSet> NotRecSet = Search(QueryItem.GetItem(ItemN), Merger, MergerSmall, GixFlag);
			NotV.Add(NotRecSet.Val1); RecSetV.Add(NotRecSet.Val2);
			// check if to do anything
			EmptyP = EmptyP && RecSetV.Last().Empty();
		}
		// check if there is anything to do
		if (EmptyP && ParentGixFlag != qgutBoth) {
			// nope, let the father handle this with inverted index
			return TPair<TBool, PRecSet>(false, NULL);
		} else {
			// yup, let's do it!
			if (QueryItem.IsAnd() || QueryItem.IsOr()) {
				// first gather all the subordinate items, that can be handled by index
				TQueryItemV IndexQueryItemV;
				for (int ItemN = 0; ItemN < RecSetV.Len(); ItemN++) {
					const PRecSet& RecSet = RecSetV[ItemN];
					if (RecSet.Empty()) {
						IndexQueryItemV.Add(QueryItem.GetItem(ItemN));
					}
				}
				// initialize the recset
				PRecSet RecSet; int ItemN = 0; bool NotP = false;
				if (IndexQueryItemV.Empty()) {
					// nothing to use index for here, just get the first in line
					RecSet = RecSetV[0]; ItemN++;
				} else {
					// call the index and use it to initialize
					TQueryItem IndexQueryItem(QueryItem.GetType(), IndexQueryItemV);
					TPair<TBool, PRecSet> NotRecSet = Index->Search(this, IndexQueryItem, Merger, MergerSmall);
					NotP = NotRecSet.Val1; RecSet = NotRecSet.Val2;
				}
				// prepare working vectors
				TUInt64IntKdV ResRecIdFqV = RecSet->GetRecIdFqV();
				QmAssert(ResRecIdFqV.IsSorted());
				// than handle the rest here
				if (QueryItem.IsAnd()) {
					for (; ItemN < RecSetV.Len(); ItemN++) {
						// only handle ones, that were not already by index above
						if (RecSetV[ItemN].Empty()) { continue; }
						// get the vector
						const TUInt64IntKdV& RecIdFqV = RecSetV[ItemN]->GetRecIdFqV();
						// decide for the operation based on not status
						if (!NotP && !NotV[ItemN]) {
							// life is easy, just do the intersect
							Merger->Intrs(ResRecIdFqV, RecIdFqV);
						} else if (NotP && NotV[ItemN]) {
							// all negation, do the union
							Merger->Union(ResRecIdFqV, RecIdFqV);
						} else if (NotP && !NotV[ItemN]) {
							// records from RecIdFqV should not be in the main
							TUInt64IntKdV _ResRecIdFqV;
							Merger->Minus(RecIdFqV, ResRecIdFqV, _ResRecIdFqV);
							ResRecIdFqV = _ResRecIdFqV;
							NotP = false;
						} else if (!NotP && NotV[ItemN]) {
							// records from main should not be in the RecIdFqV
							TUInt64IntKdV _ResRecIdFqV;
							Merger->Minus(ResRecIdFqV, RecIdFqV, _ResRecIdFqV);
							ResRecIdFqV = _ResRecIdFqV;
							NotP = false;
						}
					}
				} else if (QueryItem.IsOr()) {
					for (; ItemN < RecSetV.Len(); ItemN++) {
						// only handle ones, that were not already by index above
						if (RecSetV[ItemN].Empty()) { continue; }
						// get the vector
						const TUInt64IntKdV& RecIdFqV = RecSetV[ItemN]->GetRecIdFqV();
						// decide for the operation based on not status
						if (!NotP && !NotV[ItemN]) {
							// life is easy, just do the union
							Merger->Union(ResRecIdFqV, RecIdFqV);
						} else if (NotP && NotV[ItemN]) {
							// all negation, do the intersect
							Merger->Intrs(ResRecIdFqV, RecIdFqV);
						} else if (NotP && !NotV[ItemN]) {
							// records not from main or from RecIdFqV
							TUInt64IntKdV _ResRecIdFqV;
							Merger->Minus(ResRecIdFqV, RecIdFqV, _ResRecIdFqV);
							ResRecIdFqV = _ResRecIdFqV;
							NotP = true;
						} else if (!NotP && NotV[ItemN]) {
							// records from main or not from RecIdFqV
							TUInt64IntKdV _ResRecIdFqV;
							Merger->Minus(RecIdFqV, ResRecIdFqV, _ResRecIdFqV);
							ResRecIdFqV = _ResRecIdFqV;
							NotP = true;
						}
					}
				}
				// prepare resulting record set
				RecSet = TRecSet::New(RecSet->GetStore(), ResRecIdFqV, QueryItem.IsWgt());
				return TPair<TBool, PRecSet>(NotP, RecSet);
			} else if (QueryItem.IsNot()) {
				QmAssert(RecSetV.Len() == 1);
				return TPair<TBool, PRecSet>(!NotV[0], RecSetV[0]);
			}
		}
	}
	// we should never have come to here
	throw TQmExcept::New("Unsupported query item type");
	return TPair<TBool, PRecSet>(false, NULL);
}

bool TBase::Exists(const TStr& FPath) {
	return TIndex::Exists(FPath) &&
		TFile::Exists(FPath + "IndexVoc.dat") &&
		TFile::Exists(FPath + "StreamAggr.dat");
}

void TBase::Init() {
	InitP = true;
}

TWPt<TIndex> TBase::GetIndex() const {
	return TempIndex.Empty() ? TWPt<TIndex>(Index) : TempIndex->GetIndex();
}

void TBase::AddStore(const PStore& NewStore) {
	const uint StoreId = NewStore->GetStoreId();
	QmAssertR(StoreId < TEnv::GetMxStores(), "Store ID to large: " + TUInt::GetStr(StoreId));
	// remember pointer to store
	StoreV[StoreId] = NewStore;
	// fast map from store name to store
	StoreH.AddDat(NewStore->GetStoreNm(), NewStore);
	// create stream aggregate base for the store
	PStreamAggrBase StreamAggrBase = TStreamAggrBase::New();
	// create trigger for the aggregate base
	NewStore->AddTrigger(TStreamAggrTrigger::New(StreamAggrBase));
	// remember the aggregate base for the store
	StreamAggrBaseV[StoreId] = StreamAggrBase;
}

const TWPt<TStore> TBase::GetStoreByStoreN(const int& StoreN) const {
	Assert(IsStoreN(StoreN));
	return StoreH[StoreN];
}

const TWPt<TStore> TBase::GetStoreByStoreId(const uint& StoreId) const {
	Assert(IsStoreId(StoreId));
	return StoreV[(int)StoreId];
}

const TWPt<TStore> TBase::GetStoreByStoreNm(const TStr& StoreNm) const {
	AssertR(IsStoreNm(StoreNm), TStr("Unknown store name ") + StoreNm);
	return StoreH.GetDat(StoreNm);
}

PJsonVal TBase::GetStoreJson(const TWPt<TStore>& Store) {
	return Store->GetStoreJson(this);
}

const PStreamAggrBase& TBase::GetStreamAggrBase(const uint& StoreId) const {
	return StreamAggrBaseV[(int)StoreId];
}

const PStreamAggrBase& TBase::GetStreamAggrBase() const {
	return StreamAggrDefaultBase;
}

bool TBase::IsStreamAggr(const uint& StoreId, const TStr& StreamAggrNm) const {
	return GetStreamAggrBase(StoreId)->IsStreamAggr(StreamAggrNm);
}

bool TBase::IsStreamAggr(const TStr& StreamAggrNm) const {
	return StreamAggrDefaultBase->IsStreamAggr(StreamAggrNm);
}

const PStreamAggr& TBase::GetStreamAggr(const uint& StoreId, const TStr& StreamAggrNm) const {
	return GetStreamAggrBase(StoreId)->GetStreamAggr(StreamAggrNm);
}

const PStreamAggr& TBase::GetStreamAggr(const TStr& StoreNm, const TStr& StreamAggrNm) const {
	return StoreNm.Empty() ? GetStreamAggr(StreamAggrNm) : GetStreamAggrBase(GetStoreByStoreNm(StoreNm)->GetStoreId())->GetStreamAggr(StreamAggrNm);
}

const PStreamAggr& TBase::GetStreamAggr(const TStr& StreamAggrNm) const {
	return StreamAggrDefaultBase->GetStreamAggr(StreamAggrNm);
}

void TBase::AddStreamAggr(const uint& StoreId, const PStreamAggr& StreamAggr) {
	// add new aggregate to the stream aggregate base
	GetStreamAggrBase(StoreId)->AddStreamAggr(StreamAggr);
}

void TBase::AddStreamAggr(const TUIntV& StoreIdV, const PStreamAggr& StreamAggr) {
	for (int StoreN = 0; StoreN < StoreIdV.Len(); StoreN++) {
		AddStreamAggr(StoreIdV[StoreN], StreamAggr);
	}
}

void TBase::AddStreamAggr(const TStr& StoreNm, const PStreamAggr& StreamAggr) {
	AddStreamAggr(GetStoreByStoreNm(StoreNm)->GetStoreId(), StreamAggr);
}

void TBase::AddStreamAggr(const TStrV& StoreNmV, const PStreamAggr& StreamAggr) {
	for (int StoreN = 0; StoreN < StoreNmV.Len(); StoreN++) {
		AddStreamAggr(GetStoreByStoreNm(StoreNmV[StoreN])->GetStoreId(), StreamAggr);
	}
}

void TBase::AddStreamAggr(const PStreamAggr& StreamAggr) {
	StreamAggrDefaultBase->AddStreamAggr(StreamAggr);
}

void TBase::Aggr(PRecSet& RecSet, const TQueryAggrV& QueryAggrV) {
	if (RecSet->Empty()) { return; }
	for (int QueryAggrN = 0; QueryAggrN < QueryAggrV.Len(); QueryAggrN++) {
		const TQueryAggr& Aggr = QueryAggrV[QueryAggrN];
		RecSet->AddAggr(TAggr::New(this, RecSet, Aggr));
	}
}

void TBase::AddOp(const POp& NewOp) {
	OpH.AddDat(NewOp->GetOpNm(), NewOp);
}

void TBase::Operator(const TRecSetV& InRecSetV, const PJsonVal& ParamVal, TRecSetV& OutRecSetV) {
	// check what operator was requested
	QmAssert(ParamVal->IsObjKey("operator"));
	TStr OpNm = ParamVal->GetObjStr("operator");
	// make sure we have it
	QmAssert(this->IsOp(OpNm));
	POp Op = this->GetOp(OpNm);
	// execute the operator
	Op->Exec(this, InRecSetV, ParamVal, OutRecSetV);
}

int TBase::NewIndexWordVoc(const TIndexKeyType& Type, const TStr& WordVocNm) {
	if ((Type & oiktValue) || (Type & oiktText)) {
		// check if we have a vocabulary with such name
		int WordVocId = WordVocNm.Empty() ? -1 : IndexVoc->GetWordVoc(WordVocNm);
		// if no, create a new one
		if (WordVocId == -1) { WordVocId = IndexVoc->NewWordVoc(); }
		// if we are given a name, assign it to the vocabulary
		if (!WordVocNm.Empty()) { IndexVoc->SetWordVocNm(WordVocId, WordVocNm); }
		// done
		return WordVocId;
	}
	// other indices do not need word vocabulary    
	return -1;
}

int TBase::NewIndexKey(const TWPt<TStore>& Store, const TStr& KeyNm,
	const TIndexKeyType& Type, const TIndexKeySortType& SortType) {

	return NewIndexKey(Store, KeyNm, NewIndexWordVoc(Type), Type, SortType);
}

int TBase::NewIndexKey(const TWPt<TStore>& Store, const TStr& KeyNm, const int& WordVocId,
	const TIndexKeyType& Type, const TIndexKeySortType& SortType) {

	QmAssertR(!IndexVoc->IsKeyNm(Store->GetStoreId(), KeyNm),
		"Key " + Store->GetStoreNm() + "." + KeyNm + " already exists!");
	const int KeyId = IndexVoc->AddKey(Store->GetStoreId(), KeyNm, WordVocId, Type, SortType);
	return KeyId;
}

int TBase::NewFieldIndexKey(const TWPt<TStore>& Store, const TStr& KeyNm, const int& FieldId,
	const TIndexKeyType& Type, const TIndexKeySortType& SortType) {

	return NewFieldIndexKey(Store, KeyNm, FieldId, NewIndexWordVoc(Type), Type, SortType);
}

int TBase::NewFieldIndexKey(const TWPt<TStore>& Store, const int& FieldId,
	const TIndexKeyType& Type, const TIndexKeySortType& SortType) {

	return NewFieldIndexKey(Store, Store->GetFieldNm(FieldId),
		FieldId, NewIndexWordVoc(Type), Type, SortType);
}

int TBase::NewFieldIndexKey(const TWPt<TStore>& Store, const int& FieldId, const int& WordVocId,
	const TIndexKeyType& Type, const TIndexKeySortType& SortType) {

	return NewFieldIndexKey(Store, Store->GetFieldNm(FieldId), FieldId, WordVocId, Type, SortType);
}

int TBase::NewFieldIndexKey(const TWPt<TStore>& Store, const TStr& KeyNm, const int& FieldId,
	const int& WordVocId, const TIndexKeyType& Type, const TIndexKeySortType& SortType) {

	QmAssertR(!IndexVoc->IsKeyNm(Store->GetStoreId(), KeyNm),
		"Key " + Store->GetStoreNm() + "." + KeyNm + " already exists!");
	const int KeyId = IndexVoc->AddKey(Store->GetStoreId(), KeyNm, WordVocId, Type, SortType);
	IndexVoc->AddKeyField(KeyId, Store->GetStoreId(), FieldId);
	Store->AddFieldKey(FieldId, KeyId);
	return KeyId;
}

uint64 TBase::AddRec(const TWPt<TStore>& Store, const PJsonVal& RecVal) {
	QmAssertR(RecVal->IsObj(), "Invalid input JSon, not an object");
	return Store->AddRec(RecVal);
}

uint64 TBase::AddRec(const TStr& StoreNm, const PJsonVal& RecVal) {
	return AddRec(GetStoreByStoreNm(StoreNm), RecVal);
}

uint64 TBase::AddRec(const uint& StoreId, const PJsonVal& RecVal) {
	return AddRec(GetStoreByStoreId(StoreId), RecVal);
}

PRecSet TBase::Search(const PQuery& Query) {
	// do the search
	TIndex::PQmGixExpMerger Merger = Index->GetDefMerger();
	TIndex::PQmGixExpMergerSmall MergerSmall = Index->GetDefMergerSmall();
	TPair<TBool, PRecSet> NotRecSet = Search(Query->GetQueryItem(), Merger, MergerSmall, Query->GetQueryItem().GetGixFlag());
	// when empty, then query can be completly covered by index
	if (NotRecSet.Val2.Empty()) {
		NotRecSet = Index->Search(this, Query->GetQueryItem(), Merger, MergerSmall);
	}
	PRecSet RecSet = NotRecSet.Val2;
	// if result should be negated, do the invert
	if (NotRecSet.Val1) { RecSet = Invert(NotRecSet.Val2, Merger); }
	// get the aggregates
	Aggr(RecSet, Query->GetAggrItemV());
	// sort if necessary
	if (Query->IsSort()) { Query->Sort(this, RecSet); }
	// trim if necessary
	if (Query->IsLimit()) { RecSet = Query->GetLimit(RecSet); }
	// return what we have, trimed if necessary
	return RecSet;
}

PRecSet TBase::Search(const TQueryItem& QueryItem) {
	return Search(TQuery::New(this, QueryItem));
}

PRecSet TBase::Search(const TStr& QueryStr) {
	return Search(TQuery::New(this, QueryStr));
}

PRecSet TBase::Search(const PJsonVal& QueryVal) {
	return Search(TQuery::New(this, QueryVal));
}

void TBase::GarbageCollect() {
	int StoreKeyId = StoreH.FFirstKeyId();
	while (StoreH.FNextKeyId(StoreKeyId)) {
		StoreH[StoreKeyId]->GarbageCollect();
	}
}

void TBase::InitTempIndex(const uint64& IndexCacheSize) {
	TempIndex = TTempIndex::New(TempFPath, IndexCacheSize);
	TempIndex->NewIndex(IndexVoc);
}

bool TBase::SaveJSonDump(const TStr& DumpDir) {
	TStrSet SeenJoinsH;

	const int Stores = GetStores();
	TTm CurrentTime = TTm::GetCurLocTm();

	for (int S = 0; S < Stores; S++) {
		const PStore Store = GetStoreByStoreN(S);
		const TStr StoreNm = Store->GetStoreNm();
		PSOut OutRecs = TFOut::New(DumpDir + StoreNm + ".json");
		PSOut OutJoins = TFOut::New(DumpDir + StoreNm + "-joins.json");

		// joins to store - only index joins and the ones we didn't already store by reverse join
		TStrV JoinV;
		for (int J = 0; J < Store->GetJoins(); J++) {
			TJoinDesc JoinDesc = Store->GetJoinDesc(J);
			const TStr JoinNm = JoinDesc.GetJoinNm();

			if (JoinDesc.IsInverseJoinId()) {
				const int InvJoinId = JoinDesc.GetInverseJoinId();
				const PStore InvStore = JoinDesc.GetJoinStore(this);
				const TJoinDesc InvJoinDesc = InvStore->GetJoinDesc(InvJoinId);
				// if we've already added the inverse join, ignore this one
				if (SeenJoinsH.IsKey(InvStore->GetStoreNm() + "-" + InvJoinDesc.GetJoinNm())) {
					continue;
				}
			}
			SeenJoinsH.AddKey(StoreNm + "-" + JoinNm);
			JoinV.Add(JoinNm);
			OutJoins->PutStrFmtLn("# JoinNm: %s, JoinId: %d", JoinNm.CStr(), JoinDesc.GetJoinId());
		}

		TQm::TEnv::Logger->OnStatusFmt("Backing up store %s", StoreNm.CStr());

		const uint64 Recs = Store->GetRecs();
		PStoreIter Iter = Store->GetIter();
		while (Iter->Next()) {
			const uint64 RecId = Iter->GetRecId();

			// easy part. dump records
			const PJsonVal RecJson = Store->GetRec(RecId).GetJson(this, true, false);
			const TStr JsonStr = TJsonVal::GetStrFromVal(RecJson);
			OutRecs->PutStrLn(JsonStr);

			// dump joins
			for (int J = 0; J < JoinV.Len(); J++) {
				PRecSet RecSet = Store->GetRec(RecId).DoJoin(this, JoinV[J]);
				if (RecSet->GetRecs() > 0) {
					OutJoins->PutStrFmt("%I64u|%d|", RecId, Store->GetJoinId(JoinV[J]));
					const int Recs = RecSet->GetRecs();
					for (int R = 0; R < Recs; R++) {
						OutJoins->PutStrFmt("%I64u,%d", RecSet->GetRecId(R), RecSet->GetRecFq(R));
						if (R < Recs - 1)
							OutJoins->PutStr(";");
					}
					OutJoins->PutLn();
				}
			}

			if (RecId % 1000 == 0) {
				TQm::TEnv::Logger->OnStatusFmt("Record %I64u / %I64u (%.1f%%)\r", RecId, Recs, 100 * RecId / (double)Recs);
			}
		}
	}
	uint64 DiffSecs = TTm::GetDiffSecs(TTm::GetCurLocTm(), CurrentTime);
	int Mins = (int)(DiffSecs / 60);
	TQm::TEnv::Logger->OnStatusFmt("Time needed to make the backup: %d min, %d sec", Mins, (int)(DiffSecs - (Mins * 60)));

	return true;
}

bool TBase::RestoreJSonDump(const TStr& DumpDir) {
	const int Stores = GetStores();
	TTm CurrentTime = TTm::GetCurLocTm();

	THash<TStr, THash<TUInt64, TUInt64> > StoreOldToNewIdHH;
	for (int S = 0; S < Stores; S++) {
		PStore Store = GetStoreByStoreN(S);
		const TStr StoreNm = Store->GetStoreNm();
		THash<TUInt64, TUInt64> OldToNewIdH;
		TQm::TEnv::Logger->OnStatusFmt("Adding recs for store %s", StoreNm.CStr());
		if (TFile::Exists(DumpDir + StoreNm + ".json")) {
			PSIn InRecs = TFIn::New(DumpDir + StoreNm + ".json");
			TStr Line;
			while (InRecs->GetNextLn(Line)) {
				const PJsonVal Json = TJsonVal::GetValFromStr(Line);
				const uint64 ExRecId = Json->IsObjKey("$id") ? (uint64)Json->GetObjNum("$id") : TUInt64::Mx.Val;
				Json->DelObjKey("$id");
				const uint64 RecId = Store->AddRec(Json);
				OldToNewIdH.AddDat(ExRecId, RecId);
				// validate that the added rec id is the same as the one that was saved in json
				// if this fails then we have a problem since the joins will point different records than in the original data
				//AssertR(ExRecId == TUInt64::Mx || ExRecId == RecId, "The added record id does not match the one in the record json");
				if (RecId % 1000 == 0) {
					TQm::TEnv::Logger->OnStatusFmt("Added record %I64u\r", RecId);
				}
			}
		} else {
			TQm::TEnv::Logger->OnStatusFmt("WARNING: File for store %s is missing. No data was imported.", StoreNm.CStr());
		}
		StoreOldToNewIdHH.AddDat(StoreNm, OldToNewIdH);
	}

	for (int S = 0; S < Stores; S++) {
		const PStore Store = GetStoreByStoreN(S);
		const TStr StoreNm = Store->GetStoreNm();

		if (TFile::Exists(DumpDir + StoreNm + "-joins.json")) {
			TQm::TEnv::Logger->OnStatusFmt("Adding joins for store %s", StoreNm.CStr());

			THash<TUInt64, TUInt64>& OldToNewIdH = StoreOldToNewIdHH.GetDat(StoreNm);
			PSIn InRecs = TFIn::New(DumpDir + StoreNm + "-joins.json");
			TStr Line;
			// if the schema was changed then join ids are likely different. we have to use the 
			// name of the stored id and see into which it maps now in the new schema.
			// mapping from old join ids (from old schema) to new join ids (in new schema)
			THash<TInt, TInt> OldJoinIdToNewIdH;
			// mapping from new join ids (from new schema) to store name
			THash<TInt, TStr> NewJoinIdToStoreNmH;
			while (InRecs->GetNextLn(Line)) {
				if (Line.Len() > 0 && Line[0] == '#') {
					// parse join name and join id when the data was stored
					// "# JoinNm: %s, JoinId: %d
					const int NameStart = Line.SearchCh(':') + 2;
					const int NameEnd = Line.SearchCh(',', NameStart);
					const int IdStart = Line.SearchChBack(':') + 2;
					const TStr OldName = Line.GetSubStr(NameStart, NameEnd - 1);
					const TStr OldIdStr = Line.GetSubStr(IdStart);
					const int OldId = OldIdStr.GetInt(TInt::Mx);
					AssertR(OldId != TInt::Mx, "Failed to parse join id from the header: " + Line);

					if (!Store->IsJoinNm(OldName)) {
						TQm::TEnv::Logger->OnStatusFmt("WARNING: The new schema does not contain join named %s. Ignoring it.", OldName.CStr());
					}
					const int NewId = Store->GetJoinId(OldName);
					OldJoinIdToNewIdH.AddDat(OldId, NewId);
					TStr JoinStoreNm = Store->GetJoinDesc(NewId).GetJoinStore(this)->GetStoreNm();
					NewJoinIdToStoreNmH.AddDat(NewId, JoinStoreNm);
					if (OldId != NewId) {
						TQm::TEnv::Logger->OnStatusFmt("INFO: Join id for %s changed from %d to %d.", OldName.CStr(), OldId, NewId);
					}
					continue;
				}

				TStrV PartV; Line.SplitOnAllCh('|', PartV, false);
				AssertR(PartV.Len() == 3, TStr::Fmt("The line with json data did not contain three parts when split with |. Store Name: %s, Line val: %s", StoreNm.CStr(), Line.CStr()));
				const uint64 OldRecId = PartV[0].GetUInt64();
				const uint64 NewRecId = OldToNewIdH.GetDat(OldRecId);	// map old rec ids to new rec ids
				if (!Store->IsRecId(NewRecId)) {
					TQm::TEnv::Logger->OnStatusFmt("ERROR: Failed to create join for missing record %I64U in store %s.", NewRecId, StoreNm.CStr());
					continue;
				}

				const int OldJoinId = PartV[1].GetInt();
				// if we don't have the old join anymore then ignore the data for it
				if (OldJoinIdToNewIdH.IsKey(OldJoinId) == false) {
					continue;
				}

				// get the id for the new join and then a mapping from old to new ids;
				const int NewJoinId = OldJoinIdToNewIdH.GetDat(OldJoinId);
				const TStr JoinStoreNm = NewJoinIdToStoreNmH.GetDat(NewJoinId);
				THash<TUInt64, TUInt64>& JoinOldToNewIdH = StoreOldToNewIdHH.GetDat(JoinStoreNm);

				TStrV JoinV; PartV[2].SplitOnAllCh(';', JoinV);
				const int Joins = JoinV.Len();
				for (int N = 0; N < Joins; N++) {
					TStr JoinRecIdStr, JoinFqStr; JoinV[N].SplitOnCh(JoinRecIdStr, ',', JoinFqStr);
					const uint64 OldJoinRecId = JoinRecIdStr.GetUInt64();
					const uint64 NewJoinRecId = JoinOldToNewIdH.GetDat(OldJoinRecId);		// if some articles or other data was deleted from the index then old and new ids could be different. in most cases it should be the same
					const int JoinFq = JoinFqStr.GetInt();
					Store->AddJoin(NewJoinId, NewRecId, NewJoinRecId, JoinFq);
				}
				if (NewRecId % 1000 == 0) {
					TQm::TEnv::Logger->OnStatusFmt("Added joins for rec %I64u\r", NewRecId);
				}
			}
		}
	}

	uint64 DiffSecs = TTm::GetDiffSecs(TTm::GetCurLocTm(), CurrentTime);
	int Mins = (int)(DiffSecs / 60);
	TQm::TEnv::Logger->OnStatusFmt("Time needed to make the restore: %d min, %d sec", Mins, (int)(DiffSecs - (Mins * 60)));

	return true;
}

void TBase::PrintStores(const TStr& FNm, const bool& FullP) {
	TFOut FOut(FNm);
	for (int StoreN = 0; StoreN < GetStores(); StoreN++) {
		TWPt<TStore> Store = GetStoreByStoreN(StoreN);
		FOut.PutStrLn("--------------------------------------------------------------");
		if (FullP) {
			Store->PrintAll(this, FOut);
		} else {
			Store->PrintTypes(this, FOut);
		}
	}
	FOut.PutStrLn("--------------------------------------------------------------");
}

void TBase::PrintIndexVoc(const TStr& FNm) {
	IndexVoc->SaveTxt(this, FNm);
}

void TBase::PrintIndex(const TStr& FNm, const bool& SortP) {
	Index->SaveTxt(this, FNm);
	if (SortP) {
		TIntKdV SizeIdV;
		PBigStrPool StrPool = TBigStrPool::New();
		{TFIn FIn(FNm); TStr LnStr;
		while (FIn.GetNextLn(LnStr)) {
			if (LnStr.IsWs()) { continue; }
			TStr SizeStr = LnStr.RightOfLast('\t');
			int Size;
			if (SizeStr.IsInt(Size)) {
				SizeIdV.Add(TIntKd(Size, StrPool->AddStr(LnStr)));
			}
		}}
		SizeIdV.Sort(false); TFOut FOut(FNm);
		for (int SizeIdN = 0; SizeIdN < SizeIdV.Len(); SizeIdN++) {
			const int StrId = SizeIdV[SizeIdN].Dat;
			FOut.PutStrLn(StrPool->GetStr(StrId));
		}
	}
}

// perform partial flush of data
int TBase::PartialFlush(int WndInMsec) {
	int slice = WndInMsec / (GetStores() + 1);
	int saved = 100;
	int res = 0;
	TTmStopWatch sw(true);

	TVec<TPair<TWPt<TStore>, bool>> xstores;
	bool xindex = true;

	for (int i = 0; i < GetStores(); i++) {
		xstores.Add(TPair<TWPt<TStore>, bool>(GetStoreByStoreN(i), true));
	}

	while (saved > 0) {
		if (sw.GetMSecInt() > WndInMsec) {
			break; // time is up
		}
		saved = 0; // how many saved in this loop
		int xsaved = 0; // temp variable
		for (int i = 0; i < xstores.Len(); i++) {
			if (!xstores[i].Val2)
				continue; // this store had no dirty data in previous loop
			xsaved = xstores[i].Val1->PartialFlush(slice);
			if (xsaved == 0) {
				xstores[i].Val2 = false; // ok, this store is clean now
			}
			saved += xsaved;
			//TQm::TEnv::Logger->OnStatusFmt("Partial flush:     store %s = %d", xstores[i].Val1->GetStoreNm().CStr(), xsaved);
		}
		if (xindex) { // save index
			xsaved = Index->PartialFlush(slice);
			xindex = (xsaved > 0);
			saved += xsaved;
			//TQm::TEnv::Logger->OnStatusFmt("Partial flush:     index = %d", xsaved);
		}
		res += saved;
		//TQm::TEnv::Logger->OnStatusFmt("Partial flush: this loop = %d", saved);
	}
	sw.Stop();
	TQm::TEnv::Logger->OnStatusFmt("Partial flush: %d msec, res = %d", sw.GetMSecInt(), res);

	return res;
}

/// get performance statistics in JSON form
PJsonVal TBase::GetStats() {
	PJsonVal res = TJsonVal::NewObj();

	PJsonVal stores = TJsonVal::NewArr();
	for (int i = 0; i < GetStores(); i++) {
		stores->AddToArr(GetStoreByStoreN(i)->GetStats());
	}
	res->AddToObj("stores", stores);
	TGixStats gix_stats = GetGixStats();
	TBlobBsStats gix_blob_stats = GetGixBlobStats();
	res->AddToObj("gix_stats", GixStatsToJson(gix_stats));
	res->AddToObj("gix_blob", BlobBsStatsToJson(gix_blob_stats));
	return res;
}

////////////////////////////////////////////////////////////////////////////////

/// Export TBlobBsStats object to JSON
PJsonVal BlobBsStatsToJson(const TBlobBsStats& stats) {
	PJsonVal res = TJsonVal::NewObj();
	res->AddToObj("alloc_count", stats.AllocCount);
	res->AddToObj("alloc_size", stats.AllocSize);
	res->AddToObj("alloc_unused_size", stats.AllocUnusedSize);
	res->AddToObj("alloc_used_size", stats.AllocUsedSize);
	res->AddToObj("avg_get_len", stats.AvgGetLen);
	res->AddToObj("avg_put_len", stats.AvgPutLen);
	res->AddToObj("avg_put_new_len", stats.AvgPutNewLen);
	res->AddToObj("dels", stats.Dels);
	res->AddToObj("gets", stats.Gets);
	res->AddToObj("puts", stats.Puts);
	res->AddToObj("puts_new", stats.PutsNew);
	res->AddToObj("released_count", stats.ReleasedCount);
	res->AddToObj("released_size", stats.ReleasedSize);
	res->AddToObj("size_changes", stats.SizeChngs);
	return res;
}


/// Export TGixStats object to JSON
PJsonVal GixStatsToJson(const TGixStats& stats) {
	PJsonVal res = TJsonVal::NewObj();
	res->AddToObj("avg_len", stats.AvgLen);
	res->AddToObj("cache_all", stats.CacheAll);
	res->AddToObj("cache_all_loaded_perc", stats.CacheAllLoadedPerc);
	res->AddToObj("cache_dirty", stats.CacheDirty);
	res->AddToObj("cache_dirty_loaded_perc", stats.CacheDirtyLoadedPerc);
	res->AddToObj("mem_sed", (uint64)stats.MemUsed);
	return res;
}

}<|MERGE_RESOLUTION|>--- conflicted
+++ resolved
@@ -1215,12 +1215,7 @@
 	TFOut FOut(FNm); PrintTypes(Base, FOut);
 }
 
-<<<<<<< HEAD
-void TStore::PrintRecSetAsJson(const TWPt<TBase>& Base, const PRecSet& RecSet, TSOut& SOut)
-{
-=======
 void TStore::PrintRecSetAsJson(const TWPt<TBase>& Base, const PRecSet& RecSet, TSOut& SOut) {
->>>>>>> 5435213c
 	for (int RecN = 0; RecN < RecSet->GetRecs(); RecN++) {
 		const uint64 RecId = RecSet->GetRecId(RecN);
 		PJsonVal Json = GetRec(RecId).GetJson(Base, true, false);
@@ -1228,21 +1223,11 @@
 	}
 }
 
-<<<<<<< HEAD
-void TStore::PrintRecSetAsJson(const TWPt<TBase>& Base, const PRecSet& RecSet, const TStr& FNm)
-{
-	TFOut FOut(FNm); PrintRecSetAsJson(Base, RecSet, FOut);
-}
-
-void TStore::PrintAllAsJson(const TWPt<TBase>& Base, TSOut& SOut)
-{
-=======
 void TStore::PrintRecSetAsJson(const TWPt<TBase>& Base, const PRecSet& RecSet, const TStr& FNm) {
 	TFOut FOut(FNm); PrintRecSetAsJson(Base, RecSet, FOut);
 }
 
 void TStore::PrintAllAsJson(const TWPt<TBase>& Base, TSOut& SOut) {
->>>>>>> 5435213c
 	PStoreIter Iter = GetIter();
 	while (Iter->Next()) {
 		const uint64 RecId = Iter->GetRecId();
@@ -1251,12 +1236,7 @@
 	}
 }
 
-<<<<<<< HEAD
-void TStore::PrintAllAsJson(const TWPt<TBase>& Base, const TStr& FNm)
-{
-=======
 void TStore::PrintAllAsJson(const TWPt<TBase>& Base, const TStr& FNm) {
->>>>>>> 5435213c
 	TFOut FOut(FNm); PrintAllAsJson(Base, FOut);
 }
 
@@ -4430,12 +4410,6 @@
 	Register<TAggrs::THistogram>();
 	Register<TAggrs::TKeywords>();
 	Register<TAggrs::TTimeLine>();
-<<<<<<< HEAD
-#ifdef OG_AGGR_TWITTER_GRAPH
-	Register<TAggrs::TTwitterGraph>();
-#endif
-=======
->>>>>>> 5435213c
 #ifdef OG_AGGR_DOC_ATLAS
 	Register<TAggrs::TDocAtlas>();
 #endif
