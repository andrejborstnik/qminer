/**
 * Copyright (c) 2015, Jozef Stefan Institute, Quintelligence d.o.o. and contributors
 * All rights reserved.
 * 
 * This source code is licensed under the FreeBSD license found in the
 * LICENSE file in the root directory of this source tree.
 */

#include "qminer_core.h"
#include "qminer_ftr.h"
#include "qminer_aggr.h"

namespace TQm {

///////////////////////////////
// QMiner Environment
bool TEnv::InitP = false;
TStr TEnv::QMinerFPath;
TStr TEnv::RootFPath;
PNotify TEnv::Error;
PNotify TEnv::Logger;
PNotify TEnv::Debug;
TInt TEnv::Verbosity = 0;
TInt TEnv::ReturnCode = 0;

void TEnv::Init() {
	// error notifications are to standard error output
	Error = TStdErrNotify::New();
	// default notifications are to standard output
	Logger = TStdNotify::New();
	// by defualt no debug notifications
	Debug = TNullNotify::New();
	// read environment variable indicating QMiner folder, uses current dir if not available
	QMinerFPath = TStr::GetNrAbsFPath(::TEnv::GetVarVal("QMINER_HOME"));
	RootFPath = TStr::GetNrFPath(TDir::GetCurDir());
	// initialize aggregators constructor router
	TAggr::Init();
	// initialize stream aggregators constructor router
	TStreamAggr::Init();
	// initialize feature extractors constructor router
	TFtrExt::Init();
	// tell we finished initialization
	InitP = true;
};

void TEnv::InitLogger(const int& _Verbosity,
        const TStr& FPath, const bool& TimestampP) {

	// direct logger to appropriate output
	if (FPath == "null") {
		TEnv::Logger = TNullNotify::New();  // no output
	} else {
		if (FPath == "std") {
			TEnv::Logger = TStdNotify::New(); // standard output
		} else {
			TEnv::Logger = TFPathNotify::New(FPath, "qm", true, fpnrDay); // output to rolling file
		}
		// wrap around timestamp if necessary
		if (TimestampP) {
			TEnv::Logger = TLogNotify::New(TEnv::Logger);
		}
	}
	// check the verbosity level
	Verbosity = _Verbosity;
	if (Verbosity == 0) {
		// no output
		TEnv::Logger = TNullNotify::New();
		TEnv::Debug = TNullNotify::New();
	} else if (Verbosity == 1) {
		// no debug output
		TEnv::Debug = TNullNotify::New();
	} else {
		// use same logger for debug messages
		TEnv::Debug = TEnv::Logger;
	}
}

void ErrorLog(const TStr& MsgStr) {
	TEnv::Error->OnStatus(MsgStr);
}
void InfoLog(const TStr& MsgStr) {
	if (TEnv::Verbosity >= 1) { TEnv::Logger->OnStatus(MsgStr); }
}
void DebugLog(const TStr& MsgStr) {
	if (TEnv::Verbosity >= 2) { TEnv::Debug->OnStatus(MsgStr); }
}

///////////////////////////////
// QMiner Exception
PExcept TQmExcept::New(const TStr& MsgStr, const TStr& LocStr) {
	TChA Stack = LocStr;
#ifdef GLib_WIN
	if (Stack.Len() > 0)
		Stack += "\n";
	Stack += "Stack trace:\n" + TBufferStackWalker::GetStackTrace();
#endif
	return PExcept(new TQmExcept(MsgStr, Stack));
}

///////////////////////////////
// QMiner-Join-Description
TJoinDesc::TJoinDesc(const TWPt<TBase>& Base, const TStr& _JoinNm, const uint& _JoinStoreId,
	const uint& StoreId, const TWPt<TIndexVoc>& IndexVoc, const bool& IsSmall) :
	JoinId(-1), InverseJoinId(-1) {

	// remember join parameters
	JoinStoreId = _JoinStoreId;
	JoinNm = _JoinNm;
	JoinType = osjtIndex;
	JoinRecFieldId = -1;
	JoinFqFieldId = -1;
	// create an internal join key in the index
	TStr JoinKeyNm = "Join" + JoinNm;
	JoinKeyId = IndexVoc->AddInternalKey(Base, StoreId, JoinKeyNm, JoinNm, IsSmall);
	// assert the name is valid
	Base->AssertValidFldNm1(JoinNm);
}

TJoinDesc::TJoinDesc(const TWPt<TBase>& Base, const TStr& _JoinNm, const uint& _JoinStoreId,
		const int& _JoinRecFieldId, const int& _JoinFqFieldId):
			JoinId(-1),
			JoinNm(_JoinNm),
			JoinStoreId(_JoinStoreId),
			JoinType(osjtField),
			JoinKeyId(-1),
			JoinRecFieldId(_JoinRecFieldId),
			JoinFqFieldId(_JoinFqFieldId),
			InverseJoinId(-1) {
	Base->AssertValidFldNm1(JoinNm);
}


TJoinDesc::TJoinDesc(TSIn& SIn) : JoinId(SIn), JoinNm(SIn), JoinStoreId(SIn),
	JoinKeyId(SIn), JoinRecFieldId(SIn), JoinFqFieldId(SIn), InverseJoinId(SIn) {

	JoinType = TStoreJoinType(TInt(SIn).Val);
}

void TJoinDesc::Save(TSOut& SOut) const {
	JoinId.Save(SOut); JoinNm.Save(SOut); JoinStoreId.Save(SOut);
	JoinKeyId.Save(SOut); JoinRecFieldId.Save(SOut); JoinFqFieldId.Save(SOut);
	InverseJoinId.Save(SOut);
	TInt(JoinType).Save(SOut);
}

TWPt<TStore> TJoinDesc::GetJoinStore(const TWPt<TBase>& Base) const {
	return Base->GetStoreByStoreId(GetJoinStoreId());
}

///////////////////////////////////////////////
// QMiner-Join-Sequence
TJoinSeq::TJoinSeq(const TWPt<TStore>& StartStore) : StartStoreId(StartStore->GetStoreId()) {}

TJoinSeq::TJoinSeq(const uint& _StartStoreId, const int& JoinId, const int& Sample) :
	StartStoreId(_StartStoreId) {
	JoinIdV.Add(TIntPr(JoinId, Sample));
}

TJoinSeq::TJoinSeq(const uint& _StartStoreId, const TIntPrV& _JoinIdV) :
	StartStoreId(_StartStoreId), JoinIdV(_JoinIdV) {}

TJoinSeq::TJoinSeq(const TWPt<TBase>& Base, const uint& _StartStoreId,
	const PJsonVal& JoinSeqVal) : StartStoreId(_StartStoreId) {

	// check if it's string (just join name), object (join name and parameters) or array
	QmAssert(JoinSeqVal->IsStr() || JoinSeqVal->IsObj() || JoinSeqVal->IsArr());
	// get initial store
	TWPt<TStore> Store = Base->GetStoreByStoreId(StartStoreId);
	// first check if we have only names given
	if (JoinSeqVal->IsStr()) {
		// only one join, no parameters
		TStr JoinNm = JoinSeqVal->GetStr();
		QmAssert(Store->IsJoinNm(JoinNm));
		JoinIdV.Add(TIntPr(Store->GetJoinId(JoinNm), -1));
	} else if (JoinSeqVal->IsObj()) {
		// one join, with parameters
		TStr JoinNm = JoinSeqVal->GetObjStr("name");
		const int Sample = TFlt::Round(JoinSeqVal->GetObjNum("sample", -1));
		QmAssert(Store->IsJoinNm(JoinNm));
		JoinIdV.Add(TIntPr(Store->GetJoinId(JoinNm), Sample));
	} else if (JoinSeqVal->IsArr()) {
		// sequence of multiple joins
		for (int JoinN = 0; JoinN < JoinSeqVal->GetArrVals(); JoinN++) {
			PJsonVal JoinVal = JoinSeqVal->GetArrVal(JoinN);
			if (JoinVal->IsStr()) {
				// only one join, no parameters
				TStr JoinNm = JoinVal->GetStr();
				QmAssert(Store->IsJoinNm(JoinNm));
				JoinIdV.Add(TIntPr(Store->GetJoinId(JoinNm), -1));
			} else if (JoinVal->IsObj()) {
				// one join, with parameters
				TStr JoinNm = JoinVal->GetObjStr("name");
				const int Sample = TFlt::Round(JoinVal->GetObjNum("sample", -1));
				QmAssert(Store->IsJoinNm(JoinNm));
				JoinIdV.Add(TIntPr(Store->GetJoinId(JoinNm), Sample));
			}
			// move store to the next step
			const int LastJoinId = JoinIdV.Last().Val1;
			Store = Store->GetJoinDesc(LastJoinId).GetJoinStore(Base);
		}
	}
}

TWPt<TStore> TJoinSeq::GetStartStore(const TWPt<TBase>& Base) const {
	return Base->GetStoreByStoreId(StartStoreId);
}

TWPt<TStore> TJoinSeq::GetEndStore(const TWPt<TBase>& Base) const {
	TWPt<TStore> Store = Base->GetStoreByStoreId(StartStoreId);
	for (int JoinIdN = 0; JoinIdN < JoinIdV.Len(); JoinIdN++) {
		const TJoinDesc& JoinDesc = Store->GetJoinDesc(JoinIdV[JoinIdN].Val1);
		Store = Base->GetStoreByStoreId(JoinDesc.GetJoinStoreId());
	}
	return Store;
}

uint TJoinSeq::GetEndStoreId(const TWPt<TBase>& Base) const {
	return GetEndStore(Base)->GetStoreId();
}

TStr TJoinSeq::GetJoinPathStr(const TWPt<TBase>& Base, const TStr& SepStr) const {
	if (Empty()) { return TStr(); }
	TStr JoinPathStr;
	uint LastStoreId = StartStoreId;
	for (int JoinIdN = 0; JoinIdN < JoinIdV.Len(); JoinIdN++) {
		TWPt<TStore> Store = Base->GetStoreByStoreId(LastStoreId);
		const TJoinDesc& JoinDesc = Store->GetJoinDesc(JoinIdV[JoinIdN].Val1);
		if (!JoinPathStr.Empty()) { JoinPathStr += SepStr; }
		JoinPathStr += JoinDesc.GetJoinNm();
		LastStoreId = JoinDesc.GetJoinStoreId();
	}
	return JoinPathStr;
}

///////////////////////////////
// QMiner-Field-Description
TFieldDesc::TFieldDesc(const TWPt<TBase>& Base, const TStr& _FieldNm, TFieldType _FieldType,
	const bool& PrimaryP, const bool& NullP, const bool& InternalP) :
	FieldId(-1), FieldNm(_FieldNm), FieldType(_FieldType) {

	Base->AssertValidFldNm1(FieldNm);
	// set flags
	if (PrimaryP) { Flags.Val |= ofdfPrimary; }
	if (NullP) { Flags.Val |= ofdfNull; }
	if (InternalP) { Flags.Val |= ofdfInternal; }
}

TFieldDesc::TFieldDesc(TSIn& SIn) {
	FieldId = TInt(SIn);
	FieldNm = TStr(SIn);
	FieldType = TFieldType(TInt(SIn).Val);
	Flags.Load(SIn);
	KeyIdV.Load(SIn);
}

void TFieldDesc::Save(TSOut& SOut) const {
	FieldId.Save(SOut);
	FieldNm.Save(SOut);
	TInt(FieldType).Save(SOut);
	Flags.Save(SOut);
	KeyIdV.Save(SOut);
}

TStr TFieldDesc::GetFieldTypeStr() const {
	switch (FieldType) {
	case oftUndef: return "undefined";
	case oftByte: return "byte";
	case oftInt: return "int";
	case oftInt16: return "int16";
	case oftInt64: return "int64";
	case oftIntV: return "int_v";
	case oftUInt: return "uint";
	case oftUInt16: return "uint16";
	case oftUInt64: return "uint64";
	case oftStr: return "string";
	case oftStrV: return "string_v";
	case oftBool: return "bool";
	case oftFlt: return "float";
	case oftSFlt: return "sfloat";
	case oftFltPr: return "float_pair";
	case oftFltV: return "float_v";
	case oftTm: return "datetime";
	case oftNumSpV: return "num_sp_v";
	case oftBowSpV: return "bow_sp_v";
	case oftTMem: return "blob";
	case oftJson: return "json";
	}
	Fail; return "";
}

///////////////////////////////
// QMiner-Store-Iterators
TStoreIterVec::TStoreIterVec() :
	FirstP(true), LastP(true), AscP(true), RecId(TUInt64::Mx), EndId(0) {}

TStoreIterVec::TStoreIterVec(const uint64& StartId, const uint64& _EndId, const bool& _AscP) :
	FirstP(true), LastP(false), AscP(_AscP), RecId(StartId), EndId(_EndId) {

	QmAssert(AscP ? (RecId <= EndId) : (RecId >= EndId));
}

PStoreIter TStoreIterVec::New(const uint64& StartId, const uint64& EndId, const bool& AscP) {
	return new TStoreIterVec(StartId, EndId, AscP);
}

bool TStoreIterVec::Next() {
	// we reached the end
	if (LastP) { return false; }
	if (FirstP) {
		// mark we did first next()
		FirstP = false;
	} else {
		// otherwise move to next record
		if (AscP) {
			RecId++;
		} else {
			RecId--;
		}
	}
	// check if this is the last record
	LastP = (RecId == EndId);
	// we reached the end!
	return true;
}

///////////////////////////////
// QMiner-Store
void TStore::LoadStore(TSIn& SIn) {
	StoreId = TUInt(SIn); StoreNm.Load(SIn);
	// load join descriptions
	JoinDescV.Load(SIn); JoinNmToIdH.Load(SIn);
	for (int JoinN = 0; JoinN < JoinDescV.Len(); JoinN++) {
		const TJoinDesc& JoinDesc = JoinDescV[JoinN];
		if (JoinDesc.IsIndexJoin()) {
			JoinNmToKeyIdH.AddDat(JoinDesc.GetJoinNm(), JoinDesc.GetJoinKeyId());
		}
	}
	// load field description
	FieldDescV.Load(SIn); FieldNmToIdH.Load(SIn);
}

TStore::TStore(const TWPt<TBase>& _Base, uint _StoreId, const TStr& _StoreNm) :
	Base(_Base), Index(_Base->GetIndex()), StoreId(_StoreId), StoreNm(_StoreNm) {
	Base->AssertValidFldNm1(StoreNm);
}

TStore::TStore(const TWPt<TBase>& _Base, TSIn& SIn) :
	Base(_Base), Index(_Base->GetIndex()) {
	LoadStore(SIn);
}

TStore::TStore(const TWPt<TBase>& _Base, const TStr& FNm) :
	Base(_Base), Index(_Base->GetIndex()) {
	TFIn FIn(FNm); LoadStore(FIn);
}

void TStore::SaveStore(TSOut& SOut) const {
	StoreId.Save(SOut); StoreNm.Save(SOut);
	JoinDescV.Save(SOut); JoinNmToIdH.Save(SOut);
	FieldDescV.Save(SOut); FieldNmToIdH.Save(SOut);
}

TWPt<TStore> TStore::LoadById(const TWPt<TBase>& Base, TSIn& SIn) {
	TUInt StoreId(SIn);
	return Base->GetStoreByStoreId(StoreId.Val);
}

int TStore::AddFieldDesc(const TFieldDesc& FieldDesc) {
	QmAssertR(!IsJoinNm((FieldDesc.GetFieldNm())), "[AddFieldDesc] Name already taken: " + FieldDesc.GetFieldNm());
	QmAssertR(!IsFieldNm((FieldDesc.GetFieldNm())), "[AddFieldDesc] Name already taken: " + FieldDesc.GetFieldNm());
	// remember new field
	const int FieldId = FieldDescV.Add(FieldDesc);
	// set field ID mappings
	FieldDescV[FieldId].PutFieldId(FieldId);
	FieldNmToIdH.AddDat(FieldDesc.GetFieldNm()) = FieldId;
	// return the ID of the new field
	return FieldId;
}

PExcept TStore::FieldError(const int& FieldId, const TStr& TypeStr) const {
	return TQmExcept::New(TStr::Fmt("Wrong field-type combination requested: [%d:%s]!", FieldId, TypeStr.CStr()));
}

void TStore::OnAdd(const uint64& RecId) {
	OnAdd(GetRec(RecId));
}

void TStore::OnAdd(const TRec& Rec) {
	for (int TriggerN = 0; TriggerN < TriggerV.Len(); TriggerN++) {
		TriggerV[TriggerN]->OnAdd(Rec);
	}
}

void TStore::OnUpdate(const uint64& RecId) {
	OnUpdate(GetRec(RecId));	
}

void TStore::OnUpdate(const TRec& Rec) {
	for (int TriggerN = 0; TriggerN < TriggerV.Len(); TriggerN++) {
		TriggerV[TriggerN]->OnUpdate(Rec);
	}
}

void TStore::OnDelete(const uint64& RecId) {
	OnDelete(GetRec(RecId));
}

void TStore::OnDelete(const TRec& Rec) {
	for (int TriggerN = 0; TriggerN < TriggerV.Len(); TriggerN++) {
		TriggerV[TriggerN]->OnDelete(Rec);
	}
}

void TStore::StrVToIntV(const TStrV& StrV, TStrHash<TInt, TBigStrPool>& StrH, TIntV& IntV) {
	const int Len = StrV.Len(); IntV.Gen(Len, 0);
	for (int StrN = 0; StrN < Len; StrN++) {
		IntV.Add(StrH.AddKey(StrV[StrN]));
	}
}

void TStore::IntVToStrV(const TIntV& IntV, const TStrHash<TInt, TBigStrPool>& StrH, TStrV& StrV) const {
	const int Len = IntV.Len(); StrV.Gen(Len, 0);
	for (int IntN = 0; IntN < Len; IntN++) {
		StrV.Add(StrH.GetKey(IntV[IntN]));
	}
}

void TStore::IntVToStrV(const TIntV& IntV, TStrV& StrV) const {
	const int Len = IntV.Len(); StrV.Gen(Len, 0);
	for (int IntN = 0; IntN < Len; IntN++) {
		StrV.Add(TInt::GetStr(IntV[IntN]));
	}
}

void TStore::AddJoinRec(const uint64& RecId, const PJsonVal& RecVal) {
    // check join records for each join
    for (int JoinN = 0; JoinN < GetJoins(); JoinN++) {
        // get join parameters
        const TJoinDesc& JoinDesc = GetJoinDesc(JoinN);
        // check if we have the join in JSon
        if (RecVal->IsObjKey(JoinDesc.GetJoinNm())) {
            // get join store
            TWPt<TStore> JoinStore = Base->GetStoreByStoreId(JoinDesc.GetJoinStoreId());
            // different handling for field and index joins
            if (JoinDesc.IsFieldJoin()) {
                // get join record JSon object
                PJsonVal JoinRecVal = RecVal->GetObjKey(JoinDesc.GetJoinNm());
                // make sure it's an object and not array
                if (!JoinRecVal->IsObj()) {
                    ErrorLog("[TStoreImpl::AddJoinRec] Expected object for join " + JoinDesc.GetJoinNm());
                    if (JoinRecVal->IsArr()) { ErrorLog("[TStoreImpl::AddJoinRec] Got array instead"); }
                    continue;
                }
                // first make an empty join
                SetFieldNull(RecId, JoinDesc.GetJoinRecFieldId());
                if (JoinDesc.GetJoinFqFieldId() >= 0) {
                    SetFieldInt64Safe(RecId, JoinDesc.GetJoinFqFieldId(), 0);
                }
                // insert join record
                const uint64 JoinRecId = JoinStore->AddRec(JoinRecVal);
                // get join weight (useful only for inverse index joins)
                int JoinFq = JoinRecVal->GetObjInt("$fq", 1);
                // make sure weight is from valid range
                if (JoinFq < 1) {
                    ErrorLog("[TStoreImpl::AddJoinRec] Join frequency must be positive");
                    JoinFq = 1;
                }
                // mark the join
                AddJoin(JoinDesc.GetJoinId(), RecId, JoinRecId, JoinFq);
            } else if (JoinDesc.IsIndexJoin()) {
                // index joins must be in an array
                PJsonVal JoinArrVal = RecVal->GetObjKey(JoinDesc.GetJoinNm());
                if (!JoinArrVal->IsArr()) {
                    ErrorLog("[TStoreImpl::AddJoinRec] Expected array for join " + JoinDesc.GetJoinNm());
                    continue;
                }
                // add join records and remember their record ids and weights
                TUInt64IntKdV JoinRecIdFqVH(JoinArrVal->GetArrVals(), 0);
                for (int JoinRecN = 0; JoinRecN < JoinArrVal->GetArrVals(); JoinRecN++) {
                    // get join record JSon
                    PJsonVal JoinRecVal = JoinArrVal->GetArrVal(JoinRecN);
                    // insert join record
                    uint64 JoinRecId = JoinStore->AddRec(JoinRecVal);
                    // get join weight, default is 1
                    int JoinFq = JoinRecVal->GetObjInt("$fq", 1);
                    // make sure weight is from valid range
                    if (JoinFq < 1) {
                        ErrorLog("[TStoreImpl::AddJoinRec] Join frequency must be positive");
                        JoinFq = 1;
                    }
                    // index the join
                    AddJoin(JoinDesc.GetJoinId(), RecId, JoinRecId, JoinFq);
                }
            }
        } else {
            // we don't have join specified, set field joins to point to nothing
            if (JoinDesc.IsFieldJoin()) {
                SetFieldNull(RecId, JoinDesc.GetJoinRecFieldId());
                if (JoinDesc.GetJoinFqFieldId() >= 0) {
                    SetFieldInt64Safe(RecId, JoinDesc.GetJoinFqFieldId(), 0);
                }
            }
        }
    }
}

int TStore::AddJoinDesc(const TJoinDesc& JoinDesc) {
    // Join and Field names must be unique
    QmAssertR(!IsJoinNm((JoinDesc.GetJoinNm())), "[AddJoinDesc] Name already taken: " + JoinDesc.GetJoinNm());
    QmAssertR(!IsFieldNm((JoinDesc.GetJoinNm())), "[AddJoinDesc] Name already taken: " + JoinDesc.GetJoinNm());
    // remember new field
    const int JoinId = JoinDescV.Add(JoinDesc);
    // set field ID mappings
    JoinDescV[JoinId].PutJoinId(JoinId);
    JoinNmToIdH.AddDat(JoinDesc.GetJoinNm()) = JoinId;
    // remember name-> key id mapping
    if (JoinDesc.IsIndexJoin()) {
        JoinNmToKeyIdH.AddDat(JoinDesc.GetJoinNm(), JoinDesc.GetJoinKeyId());
    }
    // return the ID of the new field
    return JoinId;
}

void TStore::PutInverseJoinId(const int& JoinId, const int& InverseJoinId) {
	JoinDescV[JoinId].PutInverseJoinId(InverseJoinId);
}

TIntV TStore::GetFieldIdV(const TFieldType& Type) {
	TIntV FieldIdV;
	for (int i = 0; i < FieldDescV.Len(); i++) {
		if (FieldDescV[i].GetFieldType() == Type) {
			FieldIdV.Add(i);
		}
	}
	return FieldIdV;
}

void TStore::AddTrigger(const PStoreTrigger& Trigger) {
	TEnv::Logger->OnStatusFmt("Adding trigger to store %s", GetStoreNm().CStr());
	Trigger->Init(this);
	TriggerV.Add(Trigger);
}

void TStore::DelTrigger(const PStoreTrigger& Trigger) {
	for (int TriggerN = 0; TriggerN < TriggerV.Len(); TriggerN++) {
		if (Trigger->GetGuid() == TriggerV[TriggerN]->GetGuid()) {
			TEnv::Logger->OnStatusFmt("Deleting trigger from store %s", GetStoreNm().CStr());
			TriggerV.Del(TriggerN, TriggerN);
			return;
		}
	}
	TEnv::Logger->OnStatusFmt("Trigger not found in store %s", GetStoreNm().CStr());
}

TRec TStore::GetRec(const uint64& RecId) {
	return TRec(this, RecId);
}

TRec TStore::GetRec(const TStr& RecNm) {
	return TRec(this, GetRecId(RecNm));
}

PRecSet TStore::GetAllRecs() {
	TUInt64V RecIdV((int)GetRecs(), 0);
	PStoreIter Iter = GetIter();
	while (Iter->Next()) {
		RecIdV.Add(Iter->GetRecId());
	}
	return TRecSet::New(TWPt<TStore>(this), RecIdV);
}

PRecSet TStore::GetRndRecs(const uint64& SampleSize) {
	return GetAllRecs()->GetSampleRecSet((int)SampleSize);
}

void TStore::AddJoin(const int& JoinId, const uint64& RecId, const uint64 JoinRecId, const int& JoinFq) {
    const TJoinDesc& JoinDesc = GetJoinDesc(JoinId);
    // different handling for field and index joins
    if (JoinDesc.IsIndexJoin()) {
        Index->IndexJoin(this, JoinId, RecId, JoinRecId, JoinFq);
    } else if (JoinDesc.IsFieldJoin()) {
        if (!IsFieldNull(RecId, JoinDesc.GetJoinRecFieldId())) {
            const uint64 ExistingJoinRecId = GetFieldUInt64Safe(RecId, JoinDesc.GetJoinRecFieldId());
            // if we have an existing join and the target record is different
            // then we first have to remove the existing join
            if (ExistingJoinRecId != JoinRecId) {
                int Fq = 1;
                if (JoinDesc.GetJoinFqFieldId() >= 0) {
                    Fq = (int)GetFieldInt64Safe(RecId, JoinDesc.GetJoinFqFieldId());
                }
                DelJoin(JoinDesc.GetJoinId(), RecId, ExistingJoinRecId, Fq);
            }
        }
        SetFieldUInt64Safe(RecId, JoinDesc.GetJoinRecFieldId(), JoinRecId);
        if (JoinDesc.GetJoinFqFieldId() >= 0) {
            SetFieldInt64Safe(RecId, JoinDesc.GetJoinFqFieldId(), JoinFq);
        }
    }
    // check if inverse join is defined
    if (JoinDesc.IsInverseJoinId()) {
        // get inverse join parameters
        TWPt<TStore> JoinStore = JoinDesc.GetJoinStore(Base);
        const int InverseJoinId = JoinDesc.GetInverseJoinId();
        const TJoinDesc& InverseJoinDesc = JoinStore->GetJoinDesc(InverseJoinId);
        // different handling for field and index joins
        if (InverseJoinDesc.IsIndexJoin()) {
            Index->IndexJoin(JoinStore, InverseJoinId, JoinRecId, RecId, JoinFq);
        } else if (InverseJoinDesc.IsFieldJoin()) {
            if (!JoinStore->IsFieldNull(JoinRecId, InverseJoinDesc.GetJoinRecFieldId())) {
                // does the JoinRecId already have a join? If yes, we need to remove it first
                // start by finding to which item does JoinRecId currently point to
                const uint64 ExistingJoinRecId = JoinStore->GetFieldUInt64Safe(JoinRecId, InverseJoinDesc.GetJoinRecFieldId());
                // if ExistingJoinRecId is a valid record and is different than RecId
                // then we have to delete the join first, before setting new values
                if (ExistingJoinRecId != RecId) {
                    int Fq = 1;
                    if (InverseJoinDesc.GetJoinFqFieldId()>=0) {
                        Fq = (int)JoinStore->GetFieldInt64Safe(JoinRecId, InverseJoinDesc.GetJoinFqFieldId());
                    }
                    JoinStore->DelJoin(InverseJoinDesc.GetJoinId(), JoinRecId, ExistingJoinRecId, Fq);
                }
            }
            JoinStore->SetFieldUInt64Safe(JoinRecId, InverseJoinDesc.GetJoinRecFieldId(), RecId);
            if (InverseJoinDesc.GetJoinFqFieldId() >= 0) {
                JoinStore->SetFieldInt64Safe(JoinRecId, InverseJoinDesc.GetJoinFqFieldId(), JoinFq);
            }
        }
    }
}

void TStore::AddJoin(const TStr& JoinNm, const uint64& RecId, const uint64 JoinRecId, const int& JoinFq) {
	AddJoin(GetJoinId(JoinNm), RecId, JoinRecId, JoinFq);
}

void TStore::DelJoin(const int& JoinId, const uint64& RecId, const uint64 JoinRecId, const int& JoinFq) {
    const TJoinDesc& JoinDesc = GetJoinDesc(JoinId);
    // different handling for field and index joins
    if (JoinDesc.IsIndexJoin()) {
        Index->DeleteJoin(this, JoinId, RecId, JoinRecId, JoinFq);
    } else if (JoinDesc.IsFieldJoin()) {
        SetFieldNull(RecId, JoinDesc.GetJoinRecFieldId());
        if (JoinDesc.GetJoinFqFieldId() >= 0) {
            SetFieldInt64Safe(RecId, JoinDesc.GetJoinFqFieldId(), 0);
        }
    }
    // check if inverse join is defined
    if (JoinDesc.IsInverseJoinId()) {
        // get inverse join parameters
        TWPt<TStore> JoinStore = JoinDesc.GetJoinStore(Base);
        const int InverseJoinId = JoinDesc.GetInverseJoinId();
        const TJoinDesc& InverseJoinDesc = JoinStore->GetJoinDesc(InverseJoinId);
        // different handling for field and index joins
        if (InverseJoinDesc.IsIndexJoin()) {
            Index->DeleteJoin(JoinStore, InverseJoinId, JoinRecId, RecId, JoinFq);
        } else {
            JoinStore->SetFieldNull(JoinRecId, InverseJoinDesc.GetJoinRecFieldId());
            if (InverseJoinDesc.GetJoinFqFieldId() >= 0) {
                JoinStore->SetFieldInt64Safe(JoinRecId, InverseJoinDesc.GetJoinFqFieldId(), 0);
            }
        }
    }
}

void TStore::DelJoin(const TStr& JoinNm, const uint64& RecId, const uint64 JoinRecId, const int& JoinFq) {
	DelJoin(GetJoinId(JoinNm), RecId, JoinRecId, JoinFq);
}

void TStore::DelJoins(const int& JoinId, const uint64& RecId) {
	PRecSet RecSet = GetRec(RecId).DoJoin(Base, JoinId);
	int Recs = RecSet->GetRecs();
	for (int N = 0; N < Recs; N++)
		DelJoin(JoinId, RecId, RecSet->GetRecId(N));
}

void TStore::DelJoins(const TStr& JoinNm, const uint64& RecId) {
	DelJoins(GetJoinId(JoinNm), RecId);
}

/// Get field value using field id safely
uint64 TStore::GetFieldUInt64Safe(const uint64& RecId, const int& FieldId) const {
    switch (GetFieldDesc(FieldId).GetFieldType()) {
    case oftByte: return (uint64)GetFieldByte(RecId, FieldId); break;
    case oftInt16: return (uint64)GetFieldInt16(RecId, FieldId); break;
    case oftInt: return (uint64)GetFieldInt(RecId, FieldId); break;
    case oftInt64: return (uint64)GetFieldInt64(RecId, FieldId); break;
    case oftUInt16: return (uint64)GetFieldUInt16(RecId, FieldId); break;
    case oftUInt: return (uint64)GetFieldUInt(RecId, FieldId); break;
    case oftUInt64: return GetFieldUInt64(RecId, FieldId); break;
    default: QmAssertR(false, TStr("GetFieldUInt64Safe: unsupported conversion for field id ") + FieldId);
    }
}

/// Get field value using field id safely
int64 TStore::GetFieldInt64Safe(const uint64& RecId, const int& FieldId) const {
    switch (GetFieldDesc(FieldId).GetFieldType()) {
    case oftByte: return (int64)GetFieldByte(RecId, FieldId); break;
    case oftInt16: return (int64)GetFieldInt16(RecId, FieldId); break;
    case oftInt: return (int64)GetFieldInt(RecId, FieldId); break;
    case oftInt64: return GetFieldInt64(RecId, FieldId); break;
    case oftUInt16: return (int64)GetFieldUInt16(RecId, FieldId); break;
    case oftUInt: return (int64)GetFieldUInt(RecId, FieldId); break;
    case oftUInt64: return (int64)GetFieldUInt64(RecId, FieldId); break;
    default: QmAssertR(false, TStr("GetFieldInt64Safe: unsupported conversion for field id ") + FieldId);
    }
}

/// Set field value using field id (default implementation throws exception)
void TStore::SetFieldUInt64Safe(const uint64& RecId, const int& FieldId, const uint64& UInt64) {
    switch (GetFieldDesc(FieldId).GetFieldType()) {
    case oftByte: SetFieldByte(RecId, FieldId, (uchar)UInt64); break;
    case oftInt16: SetFieldInt16(RecId, FieldId, (int16)UInt64); break;
    case oftInt: SetFieldInt(RecId, FieldId, (int)UInt64); break;
    case oftInt64: SetFieldInt64(RecId, FieldId, (int64)UInt64); break;
    case oftUInt16: SetFieldUInt16(RecId, FieldId, (uint16)UInt64); break;
    case oftUInt: SetFieldUInt(RecId, FieldId, (uint)UInt64); break;
    case oftUInt64: SetFieldUInt64(RecId, FieldId, (uint64)UInt64); break;
    default: QmAssertR(false, TStr("SetFieldUInt64Safe: unsupported conversion for field id ") + FieldId);
    }
}

/// Set field value using field id (default implementation throws exception)
void TStore::SetFieldInt64Safe(const uint64& RecId, const int& FieldId, const int64& Int64) {
    switch (GetFieldDesc(FieldId).GetFieldType()) {
    case oftByte: SetFieldByte(RecId, FieldId, (uchar)Int64); break;
    case oftInt16: SetFieldInt16(RecId, FieldId, (int16)Int64); break;
    case oftInt: SetFieldInt(RecId, FieldId, (int)Int64); break;
    case oftInt64: SetFieldInt64(RecId, FieldId, (int64)Int64); break;
    case oftUInt16: SetFieldUInt16(RecId, FieldId, (uint16)Int64); break;
    case oftUInt: SetFieldUInt(RecId, FieldId, (uint)Int64); break;
    case oftUInt64: SetFieldUInt64(RecId, FieldId, (uint64)Int64); break;
    default: QmAssertR(false, TStr("SetFieldInt64Safe: unsupported conversion for field id ") + FieldId);
    }
}

bool TStore::IsFieldNmNull(const uint64& RecId, const TStr& FieldNm) const {
	return IsFieldNull(RecId, GetFieldId(FieldNm));
}

int TStore::GetFieldNmInt(const uint64& RecId, const TStr& FieldNm) const {
	return GetFieldInt(RecId, GetFieldId(FieldNm));
}

void TStore::GetFieldNmIntV(const uint64& RecId, const TStr& FieldNm, TIntV& IntV) const {
	GetFieldIntV(RecId, GetFieldId(FieldNm), IntV);
}

uint64 TStore::GetFieldNmUInt64(const uint64& RecId, const TStr& FieldNm) const {
	return GetFieldUInt64(RecId, GetFieldId(FieldNm));
}

TStr TStore::GetFieldNmStr(const uint64& RecId, const TStr& FieldNm) const {
	return GetFieldStr(RecId, GetFieldId(FieldNm));
}

void TStore::GetFieldNmStrV(const uint64& RecId, const TStr& FieldNm, TStrV& StrV) const {
	GetFieldStrV(RecId, GetFieldId(FieldNm), StrV);
}

bool TStore::GetFieldNmBool(const uint64& RecId, const TStr& FieldNm) const {
	return GetFieldBool(RecId, GetFieldId(FieldNm));
}

double TStore::GetFieldNmFlt(const uint64& RecId, const TStr& FieldNm) const {
	return GetFieldFlt(RecId, GetFieldId(FieldNm));
}

TFltPr TStore::GetFieldNmFltPr(const uint64& RecId, const TStr& FieldNm) const {
	return GetFieldFltPr(RecId, GetFieldId(FieldNm));
}

void TStore::GetFieldNmFltV(const uint64& RecId, const TStr& FieldNm, TFltV& FltV) const {
	GetFieldFltV(RecId, GetFieldId(FieldNm), FltV);
}

void TStore::GetFieldNmTm(const uint64& RecId, const TStr& FieldNm, TTm& Tm) const {
	GetFieldTm(RecId, GetFieldId(FieldNm), Tm);
}

uint64 TStore::GetFieldNmTmMSecs(const uint64& RecId, const TStr& FieldNm) const {
	return GetFieldTmMSecs(RecId, GetFieldId(FieldNm));
}

void TStore::GetFieldNmNumSpV(const uint64& RecId, const TStr& FieldNm, TIntFltKdV& SpV) const {
	GetFieldNumSpV(RecId, GetFieldId(FieldNm), SpV);
}

void TStore::GetFieldNmBowSpV(const uint64& RecId, const TStr& FieldNm, PBowSpV& SpV) const {
	GetFieldBowSpV(RecId, GetFieldId(FieldNm), SpV);
}

void TStore::GetFieldNmTMem(const uint64& RecId, const TStr& FieldNm, TMem& Mem) const {
	GetFieldTMem(RecId, GetFieldId(FieldNm), Mem);
}

PJsonVal TStore::GetFieldNmJsonVal(const uint64& RecId, const TStr& FieldNm) const {
	return GetFieldJsonVal(RecId, GetFieldId(FieldNm));
}

void TStore::SetFieldNmNull(const uint64& RecId, const TStr& FieldNm) {
	SetFieldNull(RecId, GetFieldId(FieldNm));
}

void TStore::SetFieldNmInt(const uint64& RecId, const TStr& FieldNm, const int& Int) {
	SetFieldInt(RecId, GetFieldId(FieldNm), Int);
}

void TStore::SetFieldNmIntV(const uint64& RecId, const TStr& FieldNm, const TIntV& IntV) {
	SetFieldIntV(RecId, GetFieldId(FieldNm), IntV);
}

void TStore::SetFieldNmUInt64(const uint64& RecId, const TStr& FieldNm, const uint64& UInt64) {
	SetFieldUInt64(RecId, GetFieldId(FieldNm), UInt64);
}

void TStore::SetFieldNmStr(const uint64& RecId, const TStr& FieldNm, const TStr& Str) {
	SetFieldStr(RecId, GetFieldId(FieldNm), Str);
}

void TStore::SetFieldNmStrV(const uint64& RecId, const TStr& FieldNm, const TStrV& StrV) {
	SetFieldStrV(RecId, GetFieldId(FieldNm), StrV);
}

void TStore::SetFieldNmBool(const uint64& RecId, const TStr& FieldNm, const bool& Bool) {
	SetFieldBool(RecId, GetFieldId(FieldNm), Bool);
}

void TStore::SetFieldNmFlt(const uint64& RecId, const TStr& FieldNm, const double& Flt) {
	SetFieldFlt(RecId, GetFieldId(FieldNm), Flt);
}

void TStore::SetFieldNmFltPr(const uint64& RecId, const TStr& FieldNm, const TFltPr& FltPr) {
	SetFieldFltPr(RecId, GetFieldId(FieldNm), FltPr);
}

void TStore::SetFieldNmFltV(const uint64& RecId, const TStr& FieldNm, const TFltV& FltV) {
	SetFieldFltV(RecId, GetFieldId(FieldNm), FltV);
}

void TStore::SetFieldNmTm(const uint64& RecId, const TStr& FieldNm, const TTm& Tm) {
	SetFieldTm(RecId, GetFieldId(FieldNm), Tm);
}

void TStore::SetFieldNmTmMSecs(const uint64& RecId, const TStr& FieldNm, const uint64& TmMSecs) {
	SetFieldTmMSecs(RecId, GetFieldId(FieldNm), TmMSecs);
}

void TStore::SetFieldNmNumSpV(const uint64& RecId, const TStr& FieldNm, const TIntFltKdV& SpV) {
	SetFieldNumSpV(RecId, GetFieldId(FieldNm), SpV);
}

void TStore::SetFieldNmBowSpV(const uint64& RecId, const TStr& FieldNm, const PBowSpV& SpV) {
	SetFieldBowSpV(RecId, GetFieldId(FieldNm), SpV);
}

void TStore::SetFieldNmTMem(const uint64& RecId, const TStr& FieldNm, const TMem& Mem) {
	SetFieldTMem(RecId, GetFieldId(FieldNm), Mem);
}

void TStore::SetFieldNmJsonVal(const uint64& RecId, const TStr& FieldNm, const PJsonVal& Json) {
	SetFieldJsonVal(RecId, GetFieldId(FieldNm), Json);
}

PJsonVal TStore::GetFieldJson(const uint64& RecId, const int& FieldId) const {
	const TFieldDesc& Desc = GetFieldDesc(FieldId);
	if (Desc.IsInt()) {
		return TJsonVal::NewNum((double)GetFieldInt(RecId, FieldId));
	} else if (Desc.IsInt16()) {
		return TJsonVal::NewNum((double)GetFieldInt16(RecId, FieldId));
	} else if (Desc.IsInt64()) {
		return TJsonVal::NewNum((double)GetFieldInt64(RecId, FieldId));
	} else if (Desc.IsByte()) {
		return TJsonVal::NewNum((double)GetFieldByte(RecId, FieldId));
	} else if (Desc.IsIntV()) {
		TIntV FieldIntV; GetFieldIntV(RecId, FieldId, FieldIntV);
		return TJsonVal::NewArr(FieldIntV);
	} else if (Desc.IsUInt()) {
		return TJsonVal::NewNum((double)GetFieldUInt(RecId, FieldId));
	} else if (Desc.IsUInt16()) {
		return TJsonVal::NewNum((double)GetFieldUInt16(RecId, FieldId));
	} else if (Desc.IsUInt64()) {
		return TJsonVal::NewNum((double)GetFieldUInt64(RecId, FieldId));
	} else if (Desc.IsStr()) {
		return TJsonVal::NewStr(GetFieldStr(RecId, FieldId));
	} else if (Desc.IsStrV()) {
		TStrV FieldStrV; GetFieldStrV(RecId, FieldId, FieldStrV);
		return TJsonVal::NewArr(FieldStrV);
	} else if (Desc.IsBool()) {
		return TJsonVal::NewBool(GetFieldBool(RecId, FieldId));
	} else if (Desc.IsFlt()) {
		return TJsonVal::NewNum(GetFieldFlt(RecId, FieldId));
	} else if (Desc.IsSFlt()) {
		return TJsonVal::NewNum(GetFieldSFlt(RecId, FieldId));
	} else if (Desc.IsFltPr()) {
		return TJsonVal::NewArr(GetFieldFltPr(RecId, FieldId));
	} else if (Desc.IsFltV()) {
		TFltV FieldFltV; GetFieldFltV(RecId, FieldId, FieldFltV);
		return TJsonVal::NewArr(FieldFltV);
	} else if (Desc.IsTm()) {
		TTm FieldTm; GetFieldTm(RecId, FieldId, FieldTm);
		if (FieldTm.IsDef()) { return TJsonVal::NewStr(FieldTm.GetWebLogDateTimeStr(true, "T", false)); } else { return TJsonVal::NewNull(); }
	} else if (Desc.IsNumSpV()) {
		TIntFltKdV FieldIntFltKdV; GetFieldNumSpV(RecId, FieldId, FieldIntFltKdV);
		return TJsonVal::NewStr(TStrUtil::GetStr(FieldIntFltKdV));
	} else if (Desc.IsBowSpV()) {
		return TJsonVal::NewStr("[PBowSpV]"); //TODO
	} else if (Desc.IsTMem()) {
		TMem Mem; 
		GetFieldTMem(RecId, FieldId, Mem);
		return TJsonVal::NewStr(TStr::Base64Encode(Mem));
	} else if (Desc.IsJson()) {
		PJsonVal Json = GetFieldJsonVal(RecId, FieldId);
		return Json;
	}
	throw FieldError(FieldId, "GetFieldJson");
}

TStr TStore::GetFieldText(const uint64& RecId, const int& FieldId) const {
	const TFieldDesc& Desc = GetFieldDesc(FieldId);
	if (Desc.IsInt()) {
		return TInt::GetStr(GetFieldInt(RecId, FieldId));
	} else if (Desc.IsInt16()) {
		return TInt::GetStr(GetFieldInt16(RecId, FieldId));
	} else if (Desc.IsInt64()) {
		return TInt64::GetStr(GetFieldInt64(RecId, FieldId));
	} else if (Desc.IsByte()) {
		return TInt::GetStr(GetFieldByte(RecId, FieldId));
	} else if (Desc.IsIntV()) {
		TIntV FieldIntV; GetFieldIntV(RecId, FieldId, FieldIntV);
		return TStrUtil::GetStr(FieldIntV);
	} else if (Desc.IsUInt()) {
		return TUInt::GetStr(GetFieldUInt(RecId, FieldId));
	} else if (Desc.IsUInt16()) {
		return TUInt::GetStr(GetFieldUInt16(RecId, FieldId));
	} else if (Desc.IsUInt64()) {
		return TUInt64::GetStr(GetFieldUInt64(RecId, FieldId));
	} else if (Desc.IsStr()) {
		return GetFieldStr(RecId, FieldId);
	} else if (Desc.IsStrV()) {
		TStrV FieldStrV; GetFieldStrV(RecId, FieldId, FieldStrV);
		return TStrUtil::GetStr(FieldStrV);
	} else if (Desc.IsBool()) {
		return GetFieldBool(RecId, FieldId) ? "Yes" : "No";
	} else if (Desc.IsFlt()) {
		return TFlt::GetStr(GetFieldFlt(RecId, FieldId));
	} else if (Desc.IsSFlt()) {
		return TFlt::GetStr(GetFieldSFlt(RecId, FieldId));
	} else if (Desc.IsFltPr()) {
		const TFltPr FieldFltPr = GetFieldFltPr(RecId, FieldId);
		return TStr::Fmt("(%g, %g)", FieldFltPr.Val1.Val, FieldFltPr.Val2.Val);
	} else if (Desc.IsFltV()) {
		TFltV FieldFltV; GetFieldFltV(RecId, FieldId, FieldFltV);
		return TStrUtil::GetStr(FieldFltV);
	} else if (Desc.IsTm()) {
		TTm FieldTm; GetFieldTm(RecId, FieldId, FieldTm);
		if (FieldTm.IsDef()) { return FieldTm.GetWebLogDateTimeStr(); } else { return "--"; }
	} else if (Desc.IsNumSpV()) {
		TIntFltKdV FieldIntFltKdV; GetFieldNumSpV(RecId, FieldId, FieldIntFltKdV);
		return TStrUtil::GetStr(FieldIntFltKdV);
	} else if (Desc.IsBowSpV()) {
		return "[PBowSpV]"; //TODO
	} else if (Desc.IsTMem()) {
		TMem Mem; 
		GetFieldTMem(RecId, FieldId, Mem);
		return TStr::Base64Encode(Mem);
	} else if (Desc.IsJson()) {
		PJsonVal Json = GetFieldJsonVal(RecId, FieldId);
		return TJsonVal::GetStrFromVal(Json);
	}
	throw FieldError(FieldId, "GetDisplayText");
}

PJsonVal TStore::GetFieldNmJson(const uint64& RecId, const TStr& FieldNm) const {
	return GetFieldJson(RecId, GetFieldId(FieldNm));
}

TStr TStore::GetFieldNmText(const uint64& RecId, const TStr& FieldNm) const {
	return GetFieldText(RecId, GetFieldId(FieldNm));
}

PJsonVal TStore::GetStoreFieldsJson() const {
	TJsonValV FieldValV;
	for (int FieldN = 0; FieldN < GetFields(); FieldN++) {
		const TFieldDesc& FieldDesc = GetFieldDesc(FieldN);
		PJsonVal FieldVal = TJsonVal::NewObj();
		FieldVal->AddToObj("fieldId", FieldN);
		FieldVal->AddToObj("fieldName", FieldDesc.GetFieldNm());
		FieldVal->AddToObj("valueType", FieldDesc.GetFieldTypeStr());
		if (FieldDesc.IsKeys()) {
			TJsonValV KeyValV;
			for (int KeyN = 0; KeyN < FieldDesc.GetKeys(); KeyN++) {
				const int KeyId = FieldDesc.GetKeyId(KeyN);
				KeyValV.Add(TJsonVal::NewObj("keyId", KeyId));
			}
			FieldVal->AddToObj("keys", TJsonVal::NewArr(KeyValV));
		}
		FieldValV.Add(FieldVal);
	}
	return TJsonVal::NewArr(FieldValV);
}

PJsonVal TStore::GetStoreKeysJson(const TWPt<TBase>& Base) const {
	TJsonValV KeyValV;
	TWPt<TIndexVoc> IndexVoc = Base->GetIndexVoc();
	const TIntSet& KeySet = IndexVoc->GetStoreKeys(GetStoreId());
	int KeySetId = KeySet.FFirstKeyId();
	while (KeySet.FNextKeyId(KeySetId)) {
		const int KeyId = KeySet.GetKey(KeySetId);
		const TIndexKey& Key = IndexVoc->GetKey(KeyId);
		if (!Key.IsDef()) { continue; }
		if (Key.IsInternal()) { continue; }
		PJsonVal KeyVal = TJsonVal::NewObj();
		KeyVal->AddToObj("keyId", KeyId);
		KeyVal->AddToObj("keyName", Key.GetKeyNm());
		KeyVal->AddToObj("keyValue", Key.IsValue());
		KeyVal->AddToObj("keyText", Key.IsText());
		KeyVal->AddToObj("keyLocation", Key.IsLocation());
		if (Key.IsGixSort()) { KeyVal->AddToObj("sortBy", TStr(Key.IsSortById() ? "word-id" : "word-str")); }
		PJsonVal WordVocVal = TJsonVal::NewObj();
		if (Key.IsWordVoc()) {
			WordVocVal->AddToObj("wordVocId", Key.GetWordVocId());
			WordVocVal->AddToObj("values", (int)IndexVoc->GetWords(KeyId));
			KeyVal->AddToObj("wordVoc", WordVocVal);
		}
		if (Key.IsFields()) {
			TJsonValV FieldValV;
			for (int FieldN = 0; FieldN < Key.GetFields(); FieldN++) {
				const int FieldId = Key.GetFieldId(FieldN);
				FieldValV.Add(TJsonVal::NewObj("fieldId", FieldId));
			}
			KeyVal->AddToObj("fields", TJsonVal::NewArr(FieldValV));
		}
		KeyValV.Add(KeyVal);
	}
	return TJsonVal::NewArr(KeyValV);
}

PJsonVal TStore::GetStoreJoinsJson(const TWPt<TBase>& Base) const {
	// output the results 
	TJsonValV JoinValV;
	for (int JoinId = 0; JoinId < GetJoins(); JoinId++) {
		// get join description
		const TJoinDesc& JoinDesc = GetJoinDesc(JoinId);
		const uint JoinStoreId = JoinDesc.GetJoinStoreId();
		TStr JoinStoreNm = Base->GetStoreByStoreId(JoinStoreId)->GetStoreNm();
		PJsonVal JoinVal = TJsonVal::NewObj();
		JoinVal->AddToObj("joinId", JoinId);
		JoinVal->AddToObj("joinName", JoinDesc.GetJoinNm());
		JoinVal->AddToObj("joinStoreId", JoinStoreId);
		JoinVal->AddToObj("joinStoreName", JoinStoreNm);
		if (JoinDesc.IsFieldJoin()) {
			JoinVal->AddToObj("joinType", TStr("field"));
		} else if (JoinDesc.IsIndexJoin()) {
			JoinVal->AddToObj("joinType", TStr("index"));
		}
		JoinValV.Add(JoinVal);
	}
	return TJsonVal::NewArr(JoinValV);
}

PJsonVal TStore::GetStoreJson(const TWPt<TBase>& Base) const {
	// get basic properties
	PJsonVal StoreVal = TJsonVal::NewObj();
	StoreVal->AddToObj("storeId", GetStoreId());
	StoreVal->AddToObj("storeName", GetStoreNm());
	StoreVal->AddToObj("storeRecords", int(GetRecs()));
	StoreVal->AddToObj("fields", GetStoreFieldsJson());
	StoreVal->AddToObj("keys", GetStoreKeysJson(Base));
	StoreVal->AddToObj("joins", GetStoreJoinsJson(Base));
	return StoreVal;
}

uint64 TStore::GetRecId(const PJsonVal& RecVal) const {
	if (RecVal->IsObjKey("$id")) {
		// parse out record id
		return RecVal->GetObjUInt64("$id");
	} else if (RecVal->IsObjKey("$name")) {
		QmAssertR(HasRecNm(), "[TStore::GetRecId] $name passed to store without primary key");
		// parse out record name
		TStr RecNm = RecVal->GetObjStr("$name");
		// check if we can even find this record
		QmAssertR(IsRecNm(RecNm), "[TStore::GetRecId] $name with unknown record name passed ");
		// get record id
		return GetRecId(RecNm);
	}
	return TUInt64::Mx;
}

/// Returns record-id of given field join
uint64 TStore::GetFieldJoinRecId(const uint64& RecId, const int& JoinId) {
    QmAssertR(IsJoinId(JoinId), "Invalid JoinId");
    const TJoinDesc& JoinDesc = GetJoinDesc(JoinId);
    return GetFieldJoinRecId(RecId, JoinDesc);
}
/// Returns record-id of given field join
uint64 TStore::GetFieldJoinRecId(const uint64& RecId, const TJoinDesc& JoinDesc) {
    QmAssertR(JoinDesc.IsFieldJoin(), "Join is not field-join");
    // get join weight
    const int JoinRecFieldId = JoinDesc.GetJoinRecFieldId();
    const TRec Rec = GetRec(RecId);
    if (Rec.IsFieldNull(JoinRecFieldId)) {
        return TUInt64::Mx;
    }
    return Rec.GetFieldUInt64Safe(JoinRecFieldId);
}
/// Returns frequency of given field join
int TStore::GetFieldJoinFq(const uint64& RecId, const int& JoinId) {
    QmAssertR(IsJoinId(JoinId), "Invalid JoinId");
    const TJoinDesc& JoinDesc = GetJoinDesc(JoinId);
    return GetFieldJoinFq(RecId, JoinDesc);
}
/// Returns frequency of given field join
int TStore::GetFieldJoinFq(const uint64& RecId, const TJoinDesc& JoinDesc) {
    QmAssertR(JoinDesc.IsFieldJoin(), "Join is not field-join");
    // get join weight
    const int JoinFqFieldId = JoinDesc.GetJoinFqFieldId();
    int JoinRecFq = 1;
    if (JoinFqFieldId > 0) {
        const TRec Rec = GetRec(RecId);
        JoinRecFq = Rec.GetFieldIntSafe(JoinFqFieldId);
    }
    return JoinRecFq;
}

void TStore::PrintRecSet(const TWPt<TBase>& Base, const PRecSet& RecSet, TSOut& SOut) const {
	// print records
	SOut.PutStrFmtLn("Records: %d", RecSet->GetRecs());
	const int Fields = GetFields();
	for (int RecN = 0; RecN < RecSet->GetRecs(); RecN++) {
		const uint64 RecId = RecSet->GetRecId(RecN);
		TStr RecNm = GetRecNm(RecId);
		SOut.PutStrFmtLn("[%I64u] %s", RecId, RecNm.CStr());
		for (int FieldId = 0; FieldId < Fields; FieldId++) {
			const TFieldDesc& Desc = GetFieldDesc(FieldId);
			if (IsFieldNull(RecId, FieldId)) {
				SOut.PutStrFmtLn("  %s: NULL", Desc.GetFieldNm().CStr());
			} else if (Desc.IsStr()) {
				TStr FieldStr = GetFieldStr(RecId, FieldId);
				SOut.PutStrFmtLn("  %s: %s", Desc.GetFieldNm().CStr(), FieldStr.CStr());
			} else if (Desc.IsStrV()) {
				TStrV FieldStrV; GetFieldStrV(RecId, FieldId, FieldStrV);
				SOut.PutStrFmtLn("  %s: %s", Desc.GetFieldNm().CStr(), TStr::GetStr(FieldStrV, ", ").CStr());
			} else if (Desc.IsInt()) {
				const int FieldInt = GetFieldInt(RecId, FieldId);
				SOut.PutStrFmtLn("  %s: %d", Desc.GetFieldNm().CStr(), FieldInt);
			} else if (Desc.IsInt16()) {
				const int FieldInt = GetFieldInt16(RecId, FieldId);
				SOut.PutStrFmtLn("  %s: %d", Desc.GetFieldNm().CStr(), FieldInt);
			} else if (Desc.IsInt64()) {
				const int64 FieldInt = GetFieldInt64(RecId, FieldId);
				SOut.PutStrFmtLn("  %s: %I64", Desc.GetFieldNm().CStr(), FieldInt);
			} else if (Desc.IsByte()) {
				const int FieldInt = GetFieldByte(RecId, FieldId);
				SOut.PutStrFmtLn("  %s: %d", Desc.GetFieldNm().CStr(), FieldInt);
			} else if (Desc.IsUInt()) {
				const uint64 FieldInt = GetFieldUInt(RecId, FieldId);
				SOut.PutStrFmtLn("  %s: %I64u", Desc.GetFieldNm().CStr(), FieldInt);
			} else if (Desc.IsUInt16()) {
				const uint64 FieldInt = GetFieldUInt16(RecId, FieldId);
				SOut.PutStrFmtLn("  %s: %I64u", Desc.GetFieldNm().CStr(), FieldInt);
			} else if (Desc.IsUInt64()) {
				const uint64 FieldInt = GetFieldUInt64(RecId, FieldId);
				SOut.PutStrFmtLn("  %s: %I64u", Desc.GetFieldNm().CStr(), FieldInt);
			} else if (Desc.IsFlt()) {
				const double FieldFlt = GetFieldFlt(RecId, FieldId);
				SOut.PutStrFmtLn("  %s: %g", Desc.GetFieldNm().CStr(), FieldFlt);
			} else if (Desc.IsSFlt()) {
				const float FieldFlt = GetFieldSFlt(RecId, FieldId);
				SOut.PutStrFmtLn("  %s: %f", Desc.GetFieldNm().CStr(), FieldFlt);
			} else if (Desc.IsFltPr()) {
				const TFltPr FieldFltPr = GetFieldFltPr(RecId, FieldId);
				SOut.PutStrFmtLn("  %s: (%g, %g)", Desc.GetFieldNm().CStr(), FieldFltPr.Val1.Val, FieldFltPr.Val2.Val);
			} else if (Desc.IsTm()) {
				TTm FieldTm; GetFieldTm(RecId, FieldId, FieldTm);
				SOut.PutStrFmtLn("  %s: %s", Desc.GetFieldNm().CStr(), FieldTm.GetWebLogDateTimeStr().CStr());
			} else if (Desc.IsBool()) {
				TStr FieldStr = GetFieldBool(RecId, FieldId) ? "T" : "F";
				SOut.PutStrFmtLn("  %s: %s", Desc.GetFieldNm().CStr(), FieldStr.CStr());
			}
		}
	}
}

void TStore::PrintRecSet(const TWPt<TBase>& Base, const PRecSet& RecSet, const TStr& FNm) const {
	TFOut FOut(FNm); PrintRecSet(Base, RecSet, FOut);
}

void TStore::PrintAll(const TWPt<TBase>& Base, TSOut& SOut, const bool& IncludingJoins) {
	// print headers
	PrintTypes(Base, SOut);
	// print records
	SOut.PutStrLn("Records:");
	const int Fields = GetFields();
	const int Joins = GetJoins();
	PStoreIter Iter = GetIter();
	while (Iter->Next()) {
		const uint64 RecId = Iter->GetRecId();
		TStr RecNm = GetRecNm(RecId);
		SOut.PutStrFmtLn("[%I64u] %s", RecId, RecNm.CStr());
		for (int FieldId = 0; FieldId < Fields; FieldId++) {
			const TFieldDesc& Desc = GetFieldDesc(FieldId);
			if (IsFieldNull(RecId, FieldId)) {
				SOut.PutStrFmtLn("  %s: NULL", Desc.GetFieldNm().CStr());
			} else if (Desc.IsStr()) {
				TStr FieldStr = GetFieldStr(RecId, FieldId);
				SOut.PutStrFmtLn("  %s: %s", Desc.GetFieldNm().CStr(), FieldStr.CStr());
			} else if (Desc.IsStrV()) {
				TStrV FieldStrV; GetFieldStrV(RecId, FieldId, FieldStrV);
				SOut.PutStrFmtLn("  %s: %s", Desc.GetFieldNm().CStr(), TStr::GetStr(FieldStrV, ", ").CStr());
			} else if (Desc.IsInt()) {
				const int FieldInt = GetFieldInt(RecId, FieldId);
				SOut.PutStrFmtLn("  %s: %d", Desc.GetFieldNm().CStr(), FieldInt);
			} else if (Desc.IsInt16()) {
				const int FieldInt = GetFieldInt16(RecId, FieldId);
				SOut.PutStrFmtLn("  %s: %d", Desc.GetFieldNm().CStr(), FieldInt);
			} else if (Desc.IsInt64()) {
				const int64 FieldInt = GetFieldInt64(RecId, FieldId);
				SOut.PutStrFmtLn("  %s: %s", Desc.GetFieldNm().CStr(), TInt64::GetStr(FieldInt).CStr());
			} else if (Desc.IsByte()) {
				const int FieldInt = GetFieldByte(RecId, FieldId);
				SOut.PutStrFmtLn("  %s: %d", Desc.GetFieldNm().CStr(), FieldInt);
			} else if (Desc.IsUInt()) {
				const uint64 FieldInt = GetFieldUInt(RecId, FieldId);
				SOut.PutStrFmtLn("  %s: %s", Desc.GetFieldNm().CStr(), TInt64::GetStr(FieldInt).CStr());
			} else if (Desc.IsUInt16()) {
				const uint64 FieldInt = GetFieldUInt16(RecId, FieldId);
				SOut.PutStrFmtLn("  %s: %s", Desc.GetFieldNm().CStr(), TInt64::GetStr(FieldInt).CStr());
			} else if (Desc.IsUInt64()) {
				const uint64 FieldInt = GetFieldUInt64(RecId, FieldId);
				SOut.PutStrFmtLn("  %s: %s", Desc.GetFieldNm().CStr(), TInt64::GetStr(FieldInt).CStr());
			} else if (Desc.IsFlt()) {
				const double FieldFlt = GetFieldFlt(RecId, FieldId);
				SOut.PutStrFmtLn("  %s: %g", Desc.GetFieldNm().CStr(), FieldFlt);
			} else if (Desc.IsSFlt()) {
				const float FieldFlt = GetFieldSFlt(RecId, FieldId);
				SOut.PutStrFmtLn("  %s: %f", Desc.GetFieldNm().CStr(), FieldFlt);
			} else if (Desc.IsFltPr()) {
				const TFltPr FieldFltPr = GetFieldFltPr(RecId, FieldId);
				SOut.PutStrFmtLn("  %s: (%g, %g)", Desc.GetFieldNm().CStr(), FieldFltPr.Val1.Val, FieldFltPr.Val2.Val);
			} else if (Desc.IsTm()) {
				TTm FieldTm; GetFieldTm(RecId, FieldId, FieldTm);
				SOut.PutStrFmtLn("  %s: %s", Desc.GetFieldNm().CStr(), FieldTm.GetWebLogDateTimeStr().CStr());
			} else if (Desc.IsBool()) {
				TStr FieldStr = GetFieldBool(RecId, FieldId) ? "T" : "F";
				SOut.PutStrFmtLn("  %s: %s", Desc.GetFieldNm().CStr(), FieldStr.CStr());
			}
		}
		if (IncludingJoins) {
			for (int JoinId = 0; JoinId < Joins; JoinId++) {
				const TJoinDesc& Desc = GetJoinDesc(JoinId);
				if (Desc.IsFieldJoin())
					continue;  // field joins are already printed with fields
				SOut.PutStrFmt("  %s: [", Desc.GetJoinNm().CStr());
				PRecSet JoinRecSet = GetRec(RecId).DoJoin(Base, Desc.GetJoinNm());
				for (int N = 0; N < JoinRecSet->GetRecs(); N++) {
					SOut.PutStrFmt("%s%I64u:%d", N > 0 ? ", " : "", JoinRecSet->GetRecId(N), JoinRecSet->GetRecFq(N));
				}
				SOut.PutStrLn("]");
			}
		}
	}
}

void TStore::PrintAll(const TWPt<TBase>& Base, const TStr& FNm, const bool& IncludingJoins) {
	TFOut FOut(FNm); PrintAll(Base, FOut, IncludingJoins);
}

void TStore::PrintTypes(const TWPt<TBase>& Base, TSOut& SOut) const {
	SOut.PutStrFmtLn("Store Name: %s [%d]", GetStoreNm().CStr(), GetStoreId());
	SOut.PutStrFmtLn("Records: %I64u", GetRecs());
	// list fields
	SOut.PutStrLn("Fields:");
	const int Fields = GetFields();
	TWPt<TIndexVoc> IndexVoc = Base->GetIndexVoc();
	for (int FieldId = 0; FieldId < Fields; FieldId++) {
		const TFieldDesc& Desc = GetFieldDesc(FieldId);
		// basic parameters
		TStr Type = Desc.GetFieldTypeStr();
		// linked index keys
		TChA KeyChA;
		for (int KeyN = 0; KeyN < Desc.GetKeys(); KeyN++) {
			KeyChA += KeyChA.Empty() ? ", IK:" : ";";
			KeyChA += IndexVoc->GetKeyNm(Desc.GetKeyId(KeyN));
		}
		// save
		SOut.PutStrFmtLn("  %s [T:%s%s]", Desc.GetFieldNm().CStr(), Type.CStr(), KeyChA.CStr());
	}
	// list joins
	SOut.PutStrLn(TStr::Fmt("Joins:"));
	const int Joins = GetJoins();
	for (int JoinId = 0; JoinId < Joins; JoinId++) {
		const TJoinDesc& Desc = GetJoinDesc(JoinId);
		TStr JoinNm = Desc.GetJoinNm();
		TUInt JoinStoreId = Desc.GetJoinStoreId();
		TStr JoinType = Desc.IsFieldJoin() ? "FieldJoin" : "IndexJoin";
		SOut.PutStrFmtLn("  %s [S: %d, T: %s, ID: %d, KID: %d]", JoinNm.CStr(),
			JoinStoreId.Val, JoinType.CStr(), Desc.GetJoinId(), Desc.GetJoinKeyId());
	}
	// list keys
	SOut.PutStrLn(TStr::Fmt("Keys:"));
	const TIntSet& KeySet = IndexVoc->GetStoreKeys(GetStoreId());
	int KeySetId = KeySet.FFirstKeyId();
	while (KeySet.FNextKeyId(KeySetId)) {
		const int KeyId = KeySet.GetKey(KeySetId);
		const TIndexKey& Key = IndexVoc->GetKey(KeyId);
		if (!Key.IsDef()) { continue; }
		if (Key.IsInternal()) { continue; }
		SOut.PutStrFmt("  %s [ID: %d", Key.GetKeyNm().CStr(), KeyId);
		if (Key.IsValue()) { SOut.PutStr(" Value"); }
		if (Key.IsText()) { SOut.PutStr(" Text"); }
		if (Key.IsLocation()) { SOut.PutStr(" Location"); }
		if (Key.IsGixSort()) { SOut.PutStr(Key.IsSortById() ? "SortByWordId" : "SortByWord"); }
		if (Key.IsWordVoc()) { SOut.PutStrFmt(" WordVoc(#values=%d)", IndexVoc->GetWords(KeyId)); }
		SOut.PutStrLn("]");
	}
}

void TStore::PrintTypes(const TWPt<TBase>& Base, const  TStr& FNm) const {
	TFOut FOut(FNm); PrintTypes(Base, FOut);
}

void TStore::PrintRecSetAsJson(const TWPt<TBase>& Base, const PRecSet& RecSet, TSOut& SOut) {
	for (int RecN = 0; RecN < RecSet->GetRecs(); RecN++) {
		const uint64 RecId = RecSet->GetRecId(RecN);
		PJsonVal Json = GetRec(RecId).GetJson(Base, true, false);
		SOut.PutStrLn(Json->SaveStr());
	}
}

void TStore::PrintRecSetAsJson(const TWPt<TBase>& Base, const PRecSet& RecSet, const TStr& FNm) {
	TFOut FOut(FNm); PrintRecSetAsJson(Base, RecSet, FOut);
}

void TStore::PrintAllAsJson(const TWPt<TBase>& Base, TSOut& SOut) {
	PStoreIter Iter = GetIter();
	while (Iter->Next()) {
		const uint64 RecId = Iter->GetRecId();
		PJsonVal Json = GetRec(RecId).GetJson(Base, true, false);
		SOut.PutStrLn(Json->SaveStr());
	}
}

void TStore::PrintAllAsJson(const TWPt<TBase>& Base, const TStr& FNm) {
	TFOut FOut(FNm); PrintAllAsJson(Base, FOut);
}

///////////////////////////////
// QMiner-Record
PExcept TRec::FieldError(const int& FieldId, const TStr& TypeStr) const {
	return TQmExcept::New(TStr::Fmt("Wrong field-type combination requested: [%d:%s]!", FieldId, TypeStr.CStr()));
}

TRec::TRec(const TWPt<TStore>& _Store, const PJsonVal& JsonVal) :
	Store(_Store), ByRefP(false), RecId(TUInt64::Mx), RecValOut(RecVal) {

	for (int FieldId = 0; FieldId < Store->GetFields(); FieldId++) {
		const TFieldDesc& FieldDesc = Store->GetFieldDesc(FieldId);
		// check if field exists in the JSON
		TStr FieldName = FieldDesc.GetFieldNm();
		if (!JsonVal->IsObjKey(FieldName)) { continue; }
		// parse the field from JSon
		PJsonVal FieldVal = JsonVal->GetObjKey(FieldName);
		// first check if it is set to null
		if (FieldVal->IsNull()) { SetFieldNull(FieldId); continue; }
		// otherwise get its value
		switch (FieldDesc.GetFieldType()) {
		case oftByte:
			QmAssertR(FieldVal->IsNum(), "Provided JSon data field " + FieldDesc.GetFieldNm() + " is not numeric.");
			SetFieldByte(FieldId, (uchar)FieldVal->GetInt());
			break;
		case oftInt:
			QmAssertR(FieldVal->IsNum(), "Provided JSon data field " + FieldDesc.GetFieldNm() + " is not numeric.");
			SetFieldInt(FieldId, FieldVal->GetInt());
			break;
		case oftInt16:
			QmAssertR(FieldVal->IsNum(), "Provided JSon data field " + FieldDesc.GetFieldNm() + " is not numeric.");
			SetFieldInt16(FieldId, (int16)FieldVal->GetInt());
			break;
		case oftInt64:
			QmAssertR(FieldVal->IsNum(), "Provided JSon data field " + FieldDesc.GetFieldNm() + " is not numeric.");
			SetFieldInt64(FieldId, (int64)FieldVal->GetNum());
			break;
		case oftIntV: {
			QmAssertR(FieldVal->IsArr(), "Provided JSon data field " + FieldDesc.GetFieldNm() + " is not array.");
			TIntV IntV; FieldVal->GetArrIntV(IntV);
			SetFieldIntV(FieldId, IntV);
			break;
		}
		case oftUInt:
			QmAssertR(FieldVal->IsNum(), "Provided JSon data field " + FieldDesc.GetFieldNm() + " is not numeric.");
			SetFieldUInt(FieldId, (uint)FieldVal->GetUInt64());
			break;
		case oftUInt16:
			QmAssertR(FieldVal->IsNum(), "Provided JSon data field " + FieldDesc.GetFieldNm() + " is not numeric.");
			SetFieldUInt16(FieldId, (uint16)FieldVal->GetUInt64());
			break;
		case oftUInt64:
			QmAssertR(FieldVal->IsNum(), "Provided JSon data field " + FieldDesc.GetFieldNm() + " is not numeric.");
			SetFieldUInt64(FieldId, FieldVal->GetUInt64());
			break;
		case oftStr:
			QmAssertR(FieldVal->IsStr(), "Provided JSon data field " + FieldDesc.GetFieldNm() + " is not string.");
			SetFieldStr(FieldId, FieldVal->GetStr());
			break;
		case oftStrV: {
			QmAssertR(FieldVal->IsArr(), "Provided JSon data field " + FieldDesc.GetFieldNm() + " is not array.");
			TStrV StrV; FieldVal->GetArrStrV(StrV);
			SetFieldStrV(FieldId, StrV);
			break;
		}
		case oftBool:
			QmAssertR(FieldVal->IsBool(), "Provided JSon data field " + FieldDesc.GetFieldNm() + " is not boolean.");
			SetFieldBool(FieldId, FieldVal->GetBool());
			break;
		case oftFlt:
			QmAssertR(FieldVal->IsNum(), "Provided JSon data field " + FieldDesc.GetFieldNm() + " is not numeric.");
			SetFieldFlt(FieldId, FieldVal->GetNum());
			break;
		case oftSFlt:
			QmAssertR(FieldVal->IsNum(), "Provided JSon data field " + FieldDesc.GetFieldNm() + " is not numeric.");
			SetFieldSFlt(FieldId, (float)FieldVal->GetNum());
			break;
		case oftFltPr: {
			// make sure it's array of length two
			QmAssertR(FieldVal->IsArr(), "Provided JSon data field " + FieldDesc.GetFieldNm() + " is not array.");
			QmAssertR(FieldVal->GetArrVals() == 2, "Provided JSon data field " + FieldDesc.GetFieldNm() + " is not array - expected 2 fields.");
			PJsonVal JsonVal1 = FieldVal->GetArrVal(0);
			PJsonVal JsonVal2 = FieldVal->GetArrVal(1);
			// make sure both elements are numeric
			QmAssertR(JsonVal1->IsNum(), "The first element in the JSon array in data field " + FieldDesc.GetFieldNm() + " is not numeric.");
			QmAssertR(JsonVal2->IsNum(), "The second element in the JSon array in data field " + FieldDesc.GetFieldNm() + " is not numeric.");
			// update
			SetFieldFltPr(FieldId, TFltPr(JsonVal1->GetNum(), JsonVal2->GetNum()));
			break;
		}
		case oftFltV: {
			QmAssertR(FieldVal->IsArr(), "Provided JSon data field " + FieldDesc.GetFieldNm() + " is not array.");
			TFltV FltV; FieldVal->GetArrNumV(FltV);
			SetFieldFltV(FieldId, FltV);
			break;
		}
		case oftTm: {
			QmAssertR(FieldVal->IsStr() || FieldVal->IsNum(), "Provided JSon data field " + FieldDesc.GetFieldNm() + " is not a number or a string that represents DateTime.");
			TTm Tm = FieldVal->GetTm();
			SetFieldTm(FieldId, Tm);
			break;
		}
		case oftTMem: {
			QmAssertR(FieldVal->IsStr(), "Provided JSon data field " + FieldDesc.GetFieldNm() + " is not a number or a string that represents DateTime.");
			// TODO do we support anything else? probably not on this level...
			TMem Mem;
			TStr::Base64Decode(FieldVal->GetStr(), Mem);
			SetFieldTMem(FieldId, Mem);
			break;
		}
		case oftJson: {
			SetFieldJsonVal(FieldId, FieldVal);
			break;
		}
		default:
			throw TQmExcept::New("Unsupported JSon data type for function - " + FieldDesc.GetFieldTypeStr());
		}
	}
}

TRec::TRec(const TRec& Rec) : Store(Rec.Store), ByRefP(Rec.ByRefP), RecId(Rec.RecId),
	FieldIdPosH(Rec.FieldIdPosH), JoinIdPosH(Rec.JoinIdPosH), RecVal(Rec.RecVal),
	RecValOut(RecVal) {}

TRec& TRec::operator=(const TRec& Rec) {
	Store = Rec.Store;
	ByRefP = Rec.ByRefP;
	RecId = Rec.RecId;
	FieldIdPosH = Rec.FieldIdPosH;
	JoinIdPosH = Rec.JoinIdPosH;
	RecVal = Rec.RecVal;
	return *this;
}

bool TRec::IsFieldNull(const int& FieldId) const {
	return IsByRef() ?
		Store->IsFieldNull(RecId, FieldId) :
		((!FieldIdPosH.IsKey(FieldId)) || (FieldIdPosH.GetDat(FieldId) == -1));
}

int TRec::GetFieldInt(const int& FieldId) const {
	if (IsByRef()) {
		return Store->GetFieldInt(RecId, FieldId);
	} else if (FieldIdPosH.IsKey(FieldId)) {
		const int Pos = FieldIdPosH.GetDat(FieldId);
		TMIn MIn(RecVal.GetBf() + Pos, RecVal.Len() - Pos, false);
		return TInt(MIn).Val;
	}
	throw FieldError(FieldId, "Int");
}
int16 TRec::GetFieldInt16(const int& FieldId) const {
	if (IsByRef()) {
		return Store->GetFieldInt16(RecId, FieldId);
	} else if (FieldIdPosH.IsKey(FieldId)) {
		const int Pos = FieldIdPosH.GetDat(FieldId);
		TMIn MIn(RecVal.GetBf() + Pos, RecVal.Len() - Pos, false);
		return TInt16(MIn).Val;
	}
	throw FieldError(FieldId, "Int16");
}
int64 TRec::GetFieldInt64(const int& FieldId) const {
	if (IsByRef()) {
		return Store->GetFieldInt64(RecId, FieldId);
	} else if (FieldIdPosH.IsKey(FieldId)) {
		const int Pos = FieldIdPosH.GetDat(FieldId);
		TMIn MIn(RecVal.GetBf() + Pos, RecVal.Len() - Pos, false);
		return TInt64(MIn).Val;
	}
	throw FieldError(FieldId, "Int64");
}
uchar TRec::GetFieldByte(const int& FieldId) const {
	if (IsByRef()) {
		return Store->GetFieldByte(RecId, FieldId);
	} else if (FieldIdPosH.IsKey(FieldId)) {
		const int Pos = FieldIdPosH.GetDat(FieldId);
		TMIn MIn(RecVal.GetBf() + Pos, RecVal.Len() - Pos, false);
		return TUCh(MIn).Val;
	}
	throw FieldError(FieldId, "Byte");
}

void TRec::GetFieldIntV(const int& FieldId, TIntV& IntV) const {
	if (IsByRef()) {
		Store->GetFieldIntV(RecId, FieldId, IntV);
	} else if (FieldIdPosH.IsKey(FieldId)) {
		const int Pos = FieldIdPosH.GetDat(FieldId);
		TMIn MIn(RecVal.GetBf() + Pos, RecVal.Len() - Pos, false);
		IntV.Load(MIn);
	} else {
		throw FieldError(FieldId, "IntV");
	}
}

uint TRec::GetFieldUInt(const int& FieldId) const {
	if (IsByRef()) {
		return Store->GetFieldUInt(RecId, FieldId);
	} else if (FieldIdPosH.IsKey(FieldId)) {
		const int Pos = FieldIdPosH.GetDat(FieldId);
		TMIn MIn(RecVal.GetBf() + Pos, RecVal.Len() - Pos, false);
		return TUInt(MIn).Val;
	}
	throw FieldError(FieldId, "UInt");
}
uint16 TRec::GetFieldUInt16(const int& FieldId) const {
	if (IsByRef()) {
		return (uint16)Store->GetFieldUInt64(RecId, FieldId);
	} else if (FieldIdPosH.IsKey(FieldId)) {
		const int Pos = FieldIdPosH.GetDat(FieldId);
		TMIn MIn(RecVal.GetBf() + Pos, RecVal.Len() - Pos, false);
		return TUInt16(MIn).Val;
	}
	throw FieldError(FieldId, "UInt16");
}
uint64 TRec::GetFieldUInt64(const int& FieldId) const {
	if (IsByRef()) {
		return Store->GetFieldUInt64(RecId, FieldId);
	} else if (FieldIdPosH.IsKey(FieldId)) {
		const int Pos = FieldIdPosH.GetDat(FieldId);
		TMIn MIn(RecVal.GetBf() + Pos, RecVal.Len() - Pos, false);
		return TUInt64(MIn).Val;
	}
	throw FieldError(FieldId, "UInt64");
}

uint64 TRec::GetFieldUInt64Safe(const int& FieldId) const {
    switch (Store->GetFieldDesc(FieldId).GetFieldType()) {
    case TFieldType::oftByte: return (uint64)GetFieldByte(FieldId); break;
    case TFieldType::oftUInt16: return (uint64)GetFieldUInt16(FieldId); break;
    case TFieldType::oftInt16: return (uint64)GetFieldInt16(FieldId); break;
    case TFieldType::oftInt: return (uint64)GetFieldInt(FieldId); break;
    case TFieldType::oftUInt: return (uint64)GetFieldUInt(FieldId); break;
    case TFieldType::oftUInt64: return (uint64)GetFieldUInt64(FieldId); break;
    default: QmAssertR(false, TStr("Field cannot be safely retrieved as uint64:") + FieldId);
    }
}

uint TRec::GetFieldUIntSafe(const int& FieldId) const {
    switch (Store->GetFieldDesc(FieldId).GetFieldType()) {
    case TFieldType::oftByte: return (uint)GetFieldByte(FieldId); break;
    case TFieldType::oftUInt16: return (uint)GetFieldUInt16(FieldId); break;
    case TFieldType::oftInt16: return (uint)GetFieldInt16(FieldId); break;
    case TFieldType::oftUInt: return (uint)GetFieldUInt(FieldId); break;
    default: QmAssertR(false, TStr("Field cannot be safely retrieved as uint:") + FieldId);
    }
}

uint16 TRec::GetFieldUInt16Safe(const int& FieldId) const {
    switch (Store->GetFieldDesc(FieldId).GetFieldType()) {
    case TFieldType::oftByte: return (uint16)GetFieldByte(FieldId); break;
    case TFieldType::oftUInt16: return (uint16)GetFieldUInt16(FieldId); break;
    default: QmAssertR(false, TStr("Field cannot be safely retrieved as uint16:") + FieldId);
    }
}

int TRec::GetFieldIntSafe(const int& FieldId) const {
    switch (Store->GetFieldDesc(FieldId).GetFieldType()) {
    case TFieldType::oftByte: return (int)GetFieldByte(FieldId); break;
    case TFieldType::oftUInt16: return (int)GetFieldUInt16(FieldId); break;
    case TFieldType::oftInt16: return (int)GetFieldInt16(FieldId); break;
    case TFieldType::oftInt: return (int)GetFieldInt(FieldId); break;
    default: QmAssertR(false, TStr("Field cannot be safely retrieved as int:") + FieldId);
    }
}

int16 TRec::GetFieldInt16Safe(const int& FieldId) const {
    switch (Store->GetFieldDesc(FieldId).GetFieldType()) {
    case TFieldType::oftByte: return (int16)GetFieldByte(FieldId); break;
    case TFieldType::oftInt16: return (int16)GetFieldInt16(FieldId); break;
    default: QmAssertR(false, TStr("Field cannot be safely retrieved as int16:") + FieldId);
    }
}

TStr TRec::GetFieldStr(const int& FieldId) const {
	if (IsByRef()) {
		return Store->GetFieldStr(RecId, FieldId);
	} else if (FieldIdPosH.IsKey(FieldId)) {
		const int Pos = FieldIdPosH.GetDat(FieldId);
		TMIn MIn(RecVal.GetBf() + Pos, RecVal.Len() - Pos, false);
		return TStr(MIn);
	}
	throw FieldError(FieldId, "Str");
}

void TRec::GetFieldStrV(const int& FieldId, TStrV& StrV) const {
	if (IsByRef()) {
		Store->GetFieldStrV(RecId, FieldId, StrV);
	} else if (FieldIdPosH.IsKey(FieldId)) {
		const int Pos = FieldIdPosH.GetDat(FieldId);
		TMIn MIn(RecVal.GetBf() + Pos, RecVal.Len() - Pos, false);
		StrV.Load(MIn);
	} else {
		throw FieldError(FieldId, "StrV");
	}
}

bool TRec::GetFieldBool(const int& FieldId) const {
	if (IsByRef()) {
		return Store->GetFieldBool(RecId, FieldId);
	} else if (FieldIdPosH.IsKey(FieldId)) {
		const int Pos = FieldIdPosH.GetDat(FieldId);
		TMIn MIn(RecVal.GetBf() + Pos, RecVal.Len() - Pos, false);
		return TBool(MIn).Val;
	}
	throw FieldError(FieldId, "Bool");
}

double TRec::GetFieldFlt(const int& FieldId) const {
	if (IsByRef()) {
		return Store->GetFieldFlt(RecId, FieldId);
	} else if (FieldIdPosH.IsKey(FieldId)) {
		const int Pos = FieldIdPosH.GetDat(FieldId);
		TMIn MIn(RecVal.GetBf() + Pos, RecVal.Len() - Pos, false);
		return TFlt(MIn).Val;
	}
	throw FieldError(FieldId, "Flt");
}
float TRec::GetFieldSFlt(const int& FieldId) const {
	if (IsByRef()) {
		return Store->GetFieldSFlt(RecId, FieldId);
	} else if (FieldIdPosH.IsKey(FieldId)) {
		const int Pos = FieldIdPosH.GetDat(FieldId);
		TMIn MIn(RecVal.GetBf() + Pos, RecVal.Len() - Pos, false);
		return TSFlt(MIn).Val;
	}
	throw FieldError(FieldId, "SFlt");
}

TFltPr TRec::GetFieldFltPr(const int& FieldId) const {
	if (IsByRef()) {
		return Store->GetFieldFltPr(RecId, FieldId);
	} else if (FieldIdPosH.IsKey(FieldId)) {
		const int Pos = FieldIdPosH.GetDat(FieldId);
		TMIn MIn(RecVal.GetBf() + Pos, RecVal.Len() - Pos, false);
		return TFltPr(MIn);
	}
	throw FieldError(FieldId, "FltPr");
}

void TRec::GetFieldFltV(const int& FieldId, TFltV& FltV) const {
	if (IsByRef()) {
		Store->GetFieldFltV(RecId, FieldId, FltV);
	} else if (FieldIdPosH.IsKey(FieldId)) {
		const int Pos = FieldIdPosH.GetDat(FieldId);
		TMIn MIn(RecVal.GetBf() + Pos, RecVal.Len() - Pos, false);
		FltV.Load(MIn);
	} else {
		throw FieldError(FieldId, "FltV");
	}
}

void TRec::GetFieldTm(const int& FieldId, TTm& Tm) const {
	if (IsByRef()) {
		return Store->GetFieldTm(RecId, FieldId, Tm);
	} else if (FieldIdPosH.IsKey(FieldId)) {
		const int Pos = FieldIdPosH.GetDat(FieldId);
		TMIn MIn(RecVal.GetBf() + Pos, RecVal.Len() - Pos, false);
		Tm = TTm::GetTmFromMSecs(TUInt64(MIn).Val);
	} else {
		throw FieldError(FieldId, "Tm");
	}
}

uint64 TRec::GetFieldTmMSecs(const int& FieldId) const {
	if (IsByRef()) {
		return Store->GetFieldTmMSecs(RecId, FieldId);
	} else if (FieldIdPosH.IsKey(FieldId)) {
		const int Pos = FieldIdPosH.GetDat(FieldId);
		TMIn MIn(RecVal.GetBf() + Pos, RecVal.Len() - Pos, false);
		return TUInt64(MIn).Val;
	} else {
		throw FieldError(FieldId, "Tm");
	}
}

void TRec::GetFieldNumSpV(const int& FieldId, TIntFltKdV& NumSpV) const {
	if (IsByRef()) {
		Store->GetFieldNumSpV(RecId, FieldId, NumSpV);
	} else if (FieldIdPosH.IsKey(FieldId)) {
		const int Pos = FieldIdPosH.GetDat(FieldId);
		TMIn MIn(RecVal.GetBf() + Pos, RecVal.Len() - Pos, false);
		NumSpV.Load(MIn);
	} else {
		throw FieldError(FieldId, "NumSpV");
	}
}

void TRec::GetFieldBowSpV(const int& FieldId, PBowSpV& BowSpV) const {
	if (IsByRef()) {
		Store->GetFieldBowSpV(RecId, FieldId, BowSpV);
	} else if (FieldIdPosH.IsKey(FieldId)) {
		const int Pos = FieldIdPosH.GetDat(FieldId);
		TMIn MIn(RecVal.GetBf() + Pos, RecVal.Len() - Pos, false);
		BowSpV = TBowSpV::Load(MIn);
	} else {
		throw FieldError(FieldId, "NumSpV");
	}
}

void TRec::GetFieldTMem(const int& FieldId, TMem& Mem) const {
	if (IsByRef()) {
		Store->GetFieldTMem(RecId, FieldId, Mem);
	} else {
		throw FieldError(FieldId, "TMem");
	}
}

PJsonVal TRec::GetFieldJsonVal(const int& FieldId) const {
	if (IsByRef()) {
		return Store->GetFieldJsonVal(RecId, FieldId);
	} else {
		throw FieldError(FieldId, "JsonVal");
	}
}

PJsonVal TRec::GetFieldJson(const int& FieldId) const {
	const TFieldDesc& Desc = Store->GetFieldDesc(FieldId);
	if (Desc.IsInt()) {
		return TJsonVal::NewNum((double)GetFieldInt(FieldId));
	} else if (Desc.IsInt16()) {
		return TJsonVal::NewNum((double)GetFieldInt16(FieldId));
	} else if (Desc.IsInt64()) {
		return TJsonVal::NewNum((double)GetFieldInt64(FieldId));
	} else if (Desc.IsByte()) {
		return TJsonVal::NewNum((double)GetFieldByte(FieldId));
	} else if (Desc.IsIntV()) {
		TIntV FieldIntV; GetFieldIntV(FieldId, FieldIntV);
		return TJsonVal::NewArr(FieldIntV);
	} else if (Desc.IsUInt()) {
		return TJsonVal::NewNum((double)GetFieldUInt(FieldId));
	} else if (Desc.IsUInt16()) {
		return TJsonVal::NewNum((double)GetFieldUInt16(FieldId));
	} else if (Desc.IsUInt64()) {
		return TJsonVal::NewNum((double)GetFieldUInt64(FieldId));
	} else if (Desc.IsStr()) {
		return TJsonVal::NewStr(GetFieldStr(FieldId));
	} else if (Desc.IsStrV()) {
		TStrV FieldStrV; GetFieldStrV(FieldId, FieldStrV);
		return TJsonVal::NewArr(FieldStrV);
	} else if (Desc.IsBool()) {
		return TJsonVal::NewBool(GetFieldBool(FieldId));
	} else if (Desc.IsFlt()) {
		return TJsonVal::NewNum(GetFieldFlt(FieldId));
	} else if (Desc.IsSFlt()) {
		return TJsonVal::NewNum(GetFieldSFlt(FieldId));
	} else if (Desc.IsFltPr()) {
		return TJsonVal::NewArr(GetFieldFltPr(FieldId));
	} else if (Desc.IsFltV()) {
		TFltV FieldFltV; GetFieldFltV(FieldId, FieldFltV);
		return TJsonVal::NewArr(FieldFltV);
	} else if (Desc.IsTm()) {
		TTm FieldTm; GetFieldTm(FieldId, FieldTm);
		if (FieldTm.IsDef()) { return TJsonVal::NewStr(FieldTm.GetWebLogDateTimeStr(true, "T", true)); } else { return TJsonVal::NewNull(); }
	} else if (Desc.IsNumSpV()) {
		TIntFltKdV FieldIntFltKdV; GetFieldNumSpV(FieldId, FieldIntFltKdV);
		return TJsonVal::NewStr(TStrUtil::GetStr(FieldIntFltKdV));
	} else if (Desc.IsBowSpV()) {
		return TJsonVal::NewStr("[PBowSpV]"); //TODO
	} else if (Desc.IsTMem()) {
		TMem Mem; 
		GetFieldTMem(FieldId, Mem);
		return TJsonVal::NewStr(TStr::Base64Encode(Mem));
	} else if (Desc.IsJson()) {
		PJsonVal Json = GetFieldJsonVal(FieldId);
		return Json;
	}
	throw FieldError(FieldId, "GetFieldJson");
}

TStr TRec::GetFieldText(const int& FieldId) const {
	const TFieldDesc& Desc = Store->GetFieldDesc(FieldId);
	if (Desc.IsInt()) {
		return TInt::GetStr(GetFieldInt(FieldId));
	} else if (Desc.IsInt16()) {
		return TInt::GetStr(GetFieldInt16(FieldId));
	} else if (Desc.IsInt64()) {
		return TInt64::GetStr(GetFieldInt64(FieldId));
	} else if (Desc.IsByte()) {
		return TInt::GetStr(GetFieldByte(FieldId));
	} else if (Desc.IsIntV()) {
		TIntV IntV; GetFieldIntV(FieldId, IntV);
		return TStrUtil::GetStr(IntV);
	} else if (Desc.IsBool()) {
		return GetFieldBool(FieldId) ? "Yes" : "No";
	} else if (Desc.IsUInt()) {
		return TUInt::GetStr(GetFieldUInt(FieldId));
	} else if (Desc.IsUInt16()) {
		return TUInt::GetStr(GetFieldUInt16(FieldId));
	} else if (Desc.IsUInt64()) {
		return TUInt64::GetStr(GetFieldUInt64(FieldId));
	} else if (Desc.IsStr()) {
		return GetFieldStr(FieldId);
	} else if (Desc.IsStrV()) {
		TStrV FieldStrV; GetFieldStrV(FieldId, FieldStrV);
		return TStr::GetStr(FieldStrV, ", ");
	} else if (Desc.IsFlt()) {
		return TFlt::GetStr(GetFieldFlt(FieldId));
	} else if (Desc.IsSFlt()) {
		return TFlt::GetStr(GetFieldSFlt(FieldId));
	} else if (Desc.IsFltPr()) {
		const TFltPr FieldFltPr = GetFieldFltPr(FieldId);
		return TStr::Fmt("(%g, %g)", FieldFltPr.Val1.Val, FieldFltPr.Val2.Val);
	} else if (Desc.IsFltV()) {
		TFltV FltV; GetFieldFltV(FieldId, FltV);
		return TStrUtil::GetStr(FltV);
	} else if (Desc.IsTm()) {
		TTm FieldTm; GetFieldTm(FieldId, FieldTm);
		if (FieldTm.IsDef()) { return FieldTm.GetWebLogDateTimeStr(); } else { return "--"; }
	} else if (Desc.IsNumSpV()) {
		TIntFltKdV IntFltKdV; GetFieldNumSpV(FieldId, IntFltKdV);
		return TStrUtil::GetStr(IntFltKdV);
	} else if (Desc.IsBowSpV()) {
		return "[PBowSpV]"; //TODO
	} else if (Desc.IsTMem()) {
		TMem Mem; 
		GetFieldTMem(FieldId, Mem);
		return TStr::Base64Encode(Mem);
	} else if (Desc.IsJson()) {
		PJsonVal Json = GetFieldJsonVal(FieldId);
		return TJsonVal::GetStrFromVal(Json);
	}
	throw FieldError(FieldId, "GetDisplayText");
}

void TRec::SetFieldNull(const int& FieldId) {
	if (IsByRef()) {
		Store->SetFieldNull(RecId, FieldId);
	} else {
		FieldIdPosH.AddDat(FieldId, -1);
	}
}

void TRec::SetFieldByte(const int& FieldId, const uchar& Byte) {
	if (IsByRef()) {
		Store->SetFieldByte(RecId, FieldId, Byte);
	} else {
		FieldIdPosH.AddDat(FieldId, RecVal.Len());
		TUCh(Byte).Save(RecValOut);
	}
}

void TRec::SetFieldInt(const int& FieldId, const int& Int) {
	if (IsByRef()) {
		Store->SetFieldInt(RecId, FieldId, Int);
	} else {
		FieldIdPosH.AddDat(FieldId, RecVal.Len());
		TInt(Int).Save(RecValOut);
	}
}

void TRec::SetFieldInt16(const int& FieldId, const int16& Int16) {
	if (IsByRef()) {
		Store->SetFieldInt16(RecId, FieldId, Int16);
	} else {
		FieldIdPosH.AddDat(FieldId, RecVal.Len());
		TInt16(Int16).Save(RecValOut);
	}
}

void TRec::SetFieldInt64(const int& FieldId, const int64& Int64) {
	if (IsByRef()) {
		Store->SetFieldInt64(RecId, FieldId, Int64);
	} else {
		FieldIdPosH.AddDat(FieldId, RecVal.Len());
		TInt64(Int64).Save(RecValOut);
	}
}

void TRec::SetFieldIntV(const int& FieldId, const TIntV& IntV) {
	if (IsByRef()) {
		Store->SetFieldIntV(RecId, FieldId, IntV);
	} else {
		FieldIdPosH.AddDat(FieldId, RecVal.Len());
		IntV.Save(RecValOut);
	}
}

void TRec::SetFieldUInt(const int& FieldId, const uint& UInt) {
	if (IsByRef()) {
		Store->SetFieldUInt(RecId, FieldId, UInt);
	} else {
		FieldIdPosH.AddDat(FieldId, RecVal.Len());
		TUInt(UInt).Save(RecValOut);
	}
}

void TRec::SetFieldUInt16(const int& FieldId, const uint16& UInt16) {
	if (IsByRef()) {
		Store->SetFieldUInt16(RecId, FieldId, UInt16);
	} else {
		FieldIdPosH.AddDat(FieldId, RecVal.Len());
		TUInt16(UInt16).Save(RecValOut);
	}
}

void TRec::SetFieldUInt64(const int& FieldId, const uint64& UInt64) {
	if (IsByRef()) {
		Store->SetFieldUInt64(RecId, FieldId, UInt64);
	} else {
		FieldIdPosH.AddDat(FieldId, RecVal.Len());
		TUInt64(UInt64).Save(RecValOut);
	}
}

void TRec::SetFieldStr(const int& FieldId, const TStr& Str) {
	if (IsByRef()) {
		Store->SetFieldStr(RecId, FieldId, Str);
	} else {
		FieldIdPosH.AddDat(FieldId, RecVal.Len());
		Str.Save(RecValOut);
	}
}

void TRec::SetFieldStrV(const int& FieldId, const TStrV& StrV) {
	if (IsByRef()) {
		Store->SetFieldStrV(RecId, FieldId, StrV);
	} else {
		FieldIdPosH.AddDat(FieldId, RecVal.Len());
		StrV.Save(RecValOut);
	}
}

void TRec::SetFieldBool(const int& FieldId, const bool& Bool) {
	if (IsByRef()) {
		Store->SetFieldBool(RecId, FieldId, Bool);
	} else {
		FieldIdPosH.AddDat(FieldId, RecVal.Len());
		TBool(Bool).Save(RecValOut);
	}
}

void TRec::SetFieldFlt(const int& FieldId, const double& Flt) {
	if (IsByRef()) {
		Store->SetFieldFlt(RecId, FieldId, Flt);
	} else {
		FieldIdPosH.AddDat(FieldId, RecVal.Len());
		TFlt(Flt).Save(RecValOut);
	}
}

void TRec::SetFieldSFlt(const int& FieldId, const float& Flt) {
	if (IsByRef()) {
		Store->SetFieldSFlt(RecId, FieldId, Flt);
	} else {
		FieldIdPosH.AddDat(FieldId, RecVal.Len());
		TSFlt(Flt).Save(RecValOut);
	}
}

void TRec::SetFieldFltV(const int& FieldId, const TFltV& FltV) {
	if (IsByRef()) {
		Store->SetFieldFltV(RecId, FieldId, FltV);
	} else {
		FieldIdPosH.AddDat(FieldId, RecVal.Len());
		FltV.Save(RecValOut);
	}
}

void TRec::SetFieldFltPr(const int& FieldId, const TFltPr& FltPr) {
	if (IsByRef()) {
		Store->SetFieldFltPr(RecId, FieldId, FltPr);
	} else {
		FieldIdPosH.AddDat(FieldId, RecVal.Len());
		FltPr.Save(RecValOut);
	}
}

void TRec::SetFieldTm(const int& FieldId, const TTm& Tm) {
	if (IsByRef()) {
		Store->SetFieldTm(RecId, FieldId, Tm);
	} else {
		FieldIdPosH.AddDat(FieldId, RecVal.Len());
		const uint64 TmMSecs = TTm::GetMSecsFromTm(Tm);
		TUInt64(TmMSecs).Save(RecValOut);
	}
}

void TRec::SetFieldTmMSecs(const int& FieldId, const uint64& TmMSecs) {
	if (IsByRef()) {
		Store->SetFieldTmMSecs(RecId, FieldId, TmMSecs);
	} else {
		FieldIdPosH.AddDat(FieldId, RecVal.Len());
		TUInt64(TmMSecs).Save(RecValOut);
	}
}


void TRec::SetFieldNumSpV(const int& FieldId, const TIntFltKdV& NumSpV) {
	if (IsByRef()) {
		Store->SetFieldNumSpV(RecId, FieldId, NumSpV);
	} else {
		FieldIdPosH.AddDat(FieldId, RecVal.Len());
		NumSpV.Save(RecValOut);
	}
}

void TRec::SetFieldBowSpV(const int& FieldId, const PBowSpV& BowSpV) {
	if (IsByRef()) {
		Store->SetFieldBowSpV(RecId, FieldId, BowSpV);
	} else {
		FieldIdPosH.AddDat(FieldId, RecVal.Len());
		BowSpV->Save(RecValOut);
	}
}

void TRec::SetFieldTMem(const int& FieldId, const TMem& Mem) {
	if (IsByRef()) {
		Store->SetFieldTMem(RecId, FieldId, Mem);
	} else {
		FieldIdPosH.AddDat(FieldId, RecVal.Len());
		Mem.Save(RecValOut);
	}
}

void TRec::SetFieldJsonVal(const int& FieldId, const PJsonVal& Json) {
	if (IsByRef()) {
		Store->SetFieldJsonVal(RecId, FieldId, Json);
	} else {
		FieldIdPosH.AddDat(FieldId, RecVal.Len());
		TJsonVal::GetStrFromVal(Json).Save(RecValOut);
	}
}

void TRec::AddJoin(const int& JoinId, const PRecSet& JoinRecSet) {
	JoinIdPosH.AddDat(JoinId, RecVal.Len());
	JoinRecSet->GetRecIdFqV().Save(RecValOut);
}

PRecSet TRec::ToRecSet() const {
	QmAssertR(IsByRef(), "Cannot transform record passed by value to a set!");
	return IsDef() ? TRecSet::New(Store, RecId) : TRecSet::New(Store);
}
/// Returns record-id of given field join
uint64 TRec::GetFieldJoinRecId(const int& JoinId) const {
    QmAssertR(Store->IsJoinId(JoinId), "Invalid JoinId");
    const TJoinDesc& JoinDesc = Store->GetJoinDesc(JoinId);
    return GetFieldJoinRecId(JoinDesc);
}

/// Returns record-id of given field join
uint64 TRec::GetFieldJoinRecId(const TJoinDesc& JoinDesc) const {
    QmAssertR(JoinDesc.IsFieldJoin(), "Join is not field-join");
    // get join weight
    const int JoinRecFieldId = JoinDesc.GetJoinRecFieldId();
    if (IsFieldNull(JoinRecFieldId)) {
        return TUInt64::Mx;
    }
    return GetFieldUInt64Safe(JoinRecFieldId);
}

int TRec::GetFieldJoinFq(const int& JoinId) const {
    QmAssertR(Store->IsJoinId(JoinId), "Invalid JoinId");
    const TJoinDesc& JoinDesc = Store->GetJoinDesc(JoinId);
    return GetFieldJoinFq(JoinDesc);
}

int TRec::GetFieldJoinFq(const TJoinDesc& JoinDesc) const {
    QmAssertR(JoinDesc.IsFieldJoin(), "Join is not field-join");
    // get join weight
    const int JoinFqFieldId = JoinDesc.GetJoinFqFieldId();
    int JoinRecFq = 1;
    if (JoinFqFieldId > 0) {
        JoinRecFq = GetFieldIntSafe(JoinFqFieldId);
    }
    return JoinRecFq;
}

PRecSet TRec::DoJoin(const TWPt<TBase>& Base, const int& JoinId) const {
    // get join info
    QmAssertR(Store->IsJoinId(JoinId), "Wrong Join ID");
    const TJoinDesc& JoinDesc = Store->GetJoinDesc(JoinId);
    // check if index join
    if (JoinDesc.IsIndexJoin()) {
        TUInt64IntKdV JoinRecIdFqV;
        if (IsByRef()) {
            // by reference
            Assert(Store->IsRecId(GetRecId()));
            // do join using index
            const int JoinKeyId = JoinDesc.GetJoinKeyId();
            // prepare join query
            TIntUInt64PrV JoinQueryV = TIntUInt64PrV::GetV(TIntUInt64Pr(JoinKeyId, GetRecId()));
            // execute join query
            Base->GetIndex()->SearchOr(JoinQueryV, JoinRecIdFqV);
        } else {
            // do join using serialized record set
            if (JoinIdPosH.IsKey(JoinId)) {
                const int Pos = JoinIdPosH.GetKey(JoinId);
                TMIn MIn(RecVal.GetBf() + Pos, RecVal.Len() - Pos, false);
                JoinRecIdFqV.Load(MIn);
            }
        }
        return TRecSet::New(JoinDesc.GetJoinStore(Base), JoinRecIdFqV);
    } else if (JoinDesc.IsFieldJoin()) {
        // do join using store field
        const int JoinRecFieldId = JoinDesc.GetJoinRecFieldId();
        const uint64 JoinRecId = IsFieldNull(JoinRecFieldId) ? TUInt64::Mx : GetFieldUInt64Safe(JoinRecFieldId);
        // return record set
        if (JoinRecId != TUInt64::Mx) {
            return TRecSet::New(JoinDesc.GetJoinStore(Base), JoinRecId, GetFieldJoinFq(JoinDesc));
        } else {
            // no record, return empty set
            return TRecSet::New(JoinDesc.GetJoinStore(Base));
        }
    }
    // unknown join type
    throw TQmExcept::New("Unsupported join type for join " + JoinDesc.GetJoinNm() + "!");
}

PRecSet TRec::DoJoin(const TWPt<TBase>& Base, const TStr& JoinNm) const {
	if (Store->IsJoinNm(JoinNm)) {
		return DoJoin(Base, Store->GetJoinId(JoinNm));
	} else {
		throw TQmExcept::New("Unknown join " + JoinNm);
	}
}

PRecSet TRec::DoJoin(const TWPt<TBase>& Base, const TIntPrV& JoinIdV) const {
    PRecSet RecSet = DoJoin(Base, JoinIdV[0].Val1);
    for (int JoinIdN = 1; JoinIdN < JoinIdV.Len(); JoinIdN++) {
        RecSet = RecSet->DoJoin(Base, JoinIdV[JoinIdN].Val1, JoinIdV[JoinIdN].Val2);
    }
    return RecSet;
}

PRecSet TRec::DoJoin(const TWPt<TBase>& Base, const TJoinSeq& JoinSeq) const {
    return DoJoin(Base, JoinSeq.GetJoinIdV());
}

TRec TRec::DoSingleJoin(const TWPt<TBase>& Base, const int& JoinId) const {
    PStore JoinStore = Store->GetJoinDesc(JoinId).GetJoinStore(Base);
    return TRec(JoinStore, GetFieldJoinRecId(JoinId), GetFieldJoinFq(JoinId));
}

TRec TRec::DoSingleJoin(const TWPt<TBase>& Base, const TStr& JoinNm) const {
    const int& JoinId = Store->GetJoinId(JoinNm);
    PStore JoinStore = Store->GetJoinDesc(JoinId).GetJoinStore(Base);
    return TRec(JoinStore, GetFieldJoinRecId(JoinId), GetFieldJoinFq(JoinId));
}

TRec TRec::DoSingleJoin(const TWPt<TBase>& Base, const TIntPrV& JoinIdV) const {
    PRecSet JoinRecSet = DoJoin(Base, JoinIdV);
    return TRec(JoinRecSet->GetStore(),
        JoinRecSet->Empty() ? (uint64)TUInt64::Mx : JoinRecSet->GetRecId(0),
        JoinRecSet->Empty() ? 0 : JoinRecSet->GetRecFq(0));
}

TRec TRec::DoSingleJoin(const TWPt<TBase>& Base, const TJoinSeq& JoinSeq) const {
    PRecSet JoinRecSet = DoJoin(Base, JoinSeq);
    return TRec(JoinRecSet->GetStore(),
        JoinRecSet->Empty() ? (uint64)TUInt64::Mx : JoinRecSet->GetRecId(0),
        JoinRecSet->Empty() ? 0 :JoinRecSet->GetRecFq(0));
}

PJsonVal TRec::GetJson(const TWPt<TBase>& Base, const bool& FieldsP,
	const bool& StoreInfoP, const bool& JoinRecsP, const bool& JoinRecFieldsP,
	const bool& RecInfoP) const {

	// export result set as XML
	PJsonVal RecVal = TJsonVal::NewObj();
	if (StoreInfoP) {
		PJsonVal StoreVal = TJsonVal::NewObj();
		StoreVal->AddToObj("$id", Store->GetStoreId());
		StoreVal->AddToObj("$name", Store->GetStoreNm());
		RecVal->AddToObj("$store", StoreVal);
	}
	// record name and id only if stored by reference
	if (ByRefP && RecInfoP) {
		RecVal->AddToObj("$id", (double)RecId);
		// put name only when no fields displayed and one exists in the store
		if (!FieldsP && Store->HasRecNm()) {
			RecVal->AddToObj("$name", Store->GetRecNm(RecId));
		}
	}
	// if no fields and stuff, just return what we have
	if (FieldsP) {
		// get the fields
		const int Fields = Store->GetFields();
		for (int FieldN = 0; FieldN < Fields; FieldN++) {
			const TFieldDesc& Desc = Store->GetFieldDesc(FieldN);
			// skip internal fields (e.g. record ids for joins)
			if (Desc.IsInternal()) { continue; }
			if (ByRefP) {
				if (Store->IsFieldNull(RecId, FieldN)) { continue; }
				RecVal->AddToObj(Desc.GetFieldNm(), Store->GetFieldJson(RecId, FieldN));
			} else {
				if (IsFieldNull(FieldN)) { continue; }
				RecVal->AddToObj(Desc.GetFieldNm(), GetFieldJson(FieldN));
			}
		}
	}
	// get the join fields
	if (JoinRecsP) {
		const int Joins = Store->GetJoins();
		for (int JoinId = 0; JoinId < Joins; JoinId++) {
			const TJoinDesc& JoinDesc = Store->GetJoinDesc(JoinId);
			if (JoinDesc.IsIndexJoin()) {
				PJsonVal JoinVal = TJsonVal::NewArr();
				PRecSet JoinSet = DoJoin(Base, JoinDesc.GetJoinId());
				for (int RecN = 0; RecN < JoinSet->GetRecs(); RecN++) {
					PJsonVal JoinRecVal = JoinSet->GetRec(RecN).GetJson(Base, JoinRecFieldsP, false, false);
					JoinRecVal->AddToObj("$fq", JoinSet->GetRecFq(RecN));
					JoinVal->AddToArr(JoinRecVal);
				}
				RecVal->AddToObj(JoinDesc.GetJoinNm(), JoinVal);
			} else if (JoinDesc.IsFieldJoin()) {
				PJsonVal JoinVal = TJsonVal::NewArr();
				TRec JoinRec = DoSingleJoin(Base, JoinDesc.GetJoinId());
				if (JoinRec.IsDef()) {
					RecVal->AddToObj(JoinDesc.GetJoinNm(), JoinRec.GetJson(Base, JoinRecFieldsP, false, false));
				}
			}
		}
	}
	// finalize
	return RecVal;
}

///////////////////////////////////////////////////////////////////////////////////
// TRecFilterByIndexJoin

/// Constructor
TRecFilterByIndexJoin::TRecFilterByIndexJoin(const TWPt<TStore>& _Store, const int& _JoinId, const uint64& _MinVal, const uint64& _MaxVal) :
    Store(_Store), Index(Store->GetBase()->GetIndex()), JoinId(_JoinId), MinVal(_MinVal), MaxVal(_MaxVal) {
    JoinKeyId = Store->GetJoinDesc(JoinId).GetJoinKeyId();
}

/// Main operator
bool TRecFilterByIndexJoin::operator()(const TUInt64IntKd& RecIdWgt) const {
    TUInt64IntKdV Res;
    Index->GetJoinRecIdFqV(JoinKeyId, RecIdWgt.Key, Res); // perform join lookup
    for (int i = 0; i < Res.Len(); i++) {
        uint64 Val = Res[i].Key;
        if ((MinVal <= Val) && (Val <= MaxVal)) {
            return true;
        }
    }
    return false;
}

///////////////////////////////////////////////
/// Record value reader.
void TFieldReader::ParseDate(const TTm& Tm, TStrV& StrV) const {
	TSecTm SecTm = Tm.GetSecTm();
	StrV.Add(SecTm.GetDtYmdStr());
	StrV.Add(SecTm.GetMonthNm());
	StrV.Add(TInt::GetStr(SecTm.GetDayN()));
	StrV.Add(SecTm.GetDayOfWeekNm());
	StrV.Add(SecTm.GetDayPart());
}

bool TFieldReader::IsFlt(const TFieldDesc& FieldDesc) {
	if (FieldDesc.IsInt()) {
		return true;
	} else if (FieldDesc.IsInt16()) {
		return true;
	} else if (FieldDesc.IsInt64()) {
		return true;
	} else if (FieldDesc.IsByte()) {
        return true;
    } else if (FieldDesc.IsFlt()) {
        return true;
	} else if (FieldDesc.IsSFlt()) {
		return true;
	} else if (FieldDesc.IsUInt()) {
        return true;
	} else if (FieldDesc.IsUInt16()) {
		return true;
	} else if (FieldDesc.IsUInt64()) {
		return true;
	} else if (FieldDesc.IsBool()) {
        return true;
    }
    return false;
}

bool TFieldReader::IsFltV(const TFieldDesc& FieldDesc) {
	if (FieldDesc.IsInt()) {
		return true;
	} else if (FieldDesc.IsInt16()) {
		return true;
	} else if (FieldDesc.IsInt64()) {
		return true;
	} else if (FieldDesc.IsByte()) {
        return true;
    } else if (FieldDesc.IsFlt()) {
        return true;
	} else if (FieldDesc.IsSFlt()) {
		return true;
	} else if (FieldDesc.IsFltPr()) {
        return true;
    } else if (FieldDesc.IsFltV()) {
        return true;
    } else if (FieldDesc.IsUInt()) {
        return true;
	} else if (FieldDesc.IsUInt16()) {
		return true;
	} else if (FieldDesc.IsUInt64()) {
		return true;
	} else if (FieldDesc.IsBool()) {
        return true;
    }
    return false;
}

bool TFieldReader::IsNumSpV(const TFieldDesc& FieldDesc) {
    if (FieldDesc.IsNumSpV()) {
        return true;
    }
    return false;
}

bool TFieldReader::IsStr(const TFieldDesc& FieldDesc) {
    if (FieldDesc.IsStr()) {
        return true;
    } else if (FieldDesc.IsInt()) {
        return true;
	} else if (FieldDesc.IsInt16()) {
		return true;
	} else if (FieldDesc.IsInt64()) {
		return true;
	} else if (FieldDesc.IsByte()) {
		return true;
	} else if (FieldDesc.IsUInt()) {
        return true;
	} else if (FieldDesc.IsUInt16()) {
		return true;
	} else if (FieldDesc.IsUInt64()) {
		return true;
	} else if (FieldDesc.IsBool()) {
        return true;
    }
    return false;
}

bool TFieldReader::IsStrV(const TFieldDesc& FieldDesc) {
    if (FieldDesc.IsStr()) {
        return true;
    } else if (FieldDesc.IsStrV()) {
        return true;
    } else if (FieldDesc.IsInt()) {
        return true;
	} else if (FieldDesc.IsInt16()) {
		return true;
	} else if (FieldDesc.IsInt64()) {
		return true;
	} else if (FieldDesc.IsByte()) {
		return true;
	} else if (FieldDesc.IsIntV()) {
        return true;
    } else if (FieldDesc.IsUInt()) {
        return true;
	} else if (FieldDesc.IsUInt16()) {
		return true;
	} else if (FieldDesc.IsUInt64()) {
		return true;
	} else if (FieldDesc.IsBool()) {
        return true;
    } else if (FieldDesc.IsTm()) {
        return true;
    }
    return false;
}

bool TFieldReader::IsTmMSecs(const TFieldDesc& FieldDesc) {
    if (FieldDesc.IsTm()) {
        return true;
    }
    return false;
}

bool TFieldReader::IsAll(TIsFun IsFun) const {
    for (const TFieldDesc& FieldDesc : FieldDescV) {
        if (!IsFun(FieldDesc)) { return false; }
    }
    return true;
}

double TFieldReader::GetFlt(const TRec& FtrRec) const {
    // assert store
    Assert(FtrRec.GetStoreId() == StoreId);
    // assert we have only one field
    Assert(FieldIdV.Len() == 1);
    // extract feature value
    if (!FtrRec.IsDef() || FtrRec.IsFieldNull(FieldIdV[0])) {
        return 0.0;
    } else if (FieldDescV[0].IsInt()) {
        return (double)FtrRec.GetFieldInt(FieldIdV[0]);
	} else if (FieldDescV[0].IsInt16()) {
		return (double)FtrRec.GetFieldInt16(FieldIdV[0]);
	} else if (FieldDescV[0].IsInt64()) {
		return (double)FtrRec.GetFieldInt64(FieldIdV[0]);
	} else if (FieldDescV[0].IsByte()) {
		return (double)FtrRec.GetFieldByte(FieldIdV[0]);
	} else if (FieldDescV[0].IsFlt()) {
        return FtrRec.GetFieldFlt(FieldIdV[0]);
	} else if (FieldDescV[0].IsSFlt()) {
		return FtrRec.GetFieldSFlt(FieldIdV[0]);
	} else if (FieldDescV[0].IsUInt()) {
        return (double)FtrRec.GetFieldUInt(FieldIdV[0]);
	} else if (FieldDescV[0].IsUInt16()) {
		return (double)FtrRec.GetFieldUInt16(FieldIdV[0]);
	} else if (FieldDescV[0].IsUInt64()) {
		return (double)FtrRec.GetFieldUInt64(FieldIdV[0]);
	} else if (FieldDescV[0].IsBool()) {
        return FtrRec.GetFieldBool(FieldIdV[0]) ? 1.0 : 0.0;
    }
    throw TQmExcept::New("TFieldReader::GetFlt: Field type " + FieldDescV[0].GetFieldTypeStr() + " not supported!");
}

void TFieldReader::GetFltV(const TRec& FtrRec, TFltV& FltV) const {
	// assert store
	Assert(FtrRec.GetStoreId() == StoreId);
    // go over all fields and extract values
    for (int FieldIdN = 0; FieldIdN < FieldIdV.Len(); FieldIdN++) {
        const int FieldId = FieldIdV[FieldIdN];
        const TFieldDesc& FieldDesc = FieldDescV[FieldIdN];
        // extract feature value
        if (!FtrRec.IsDef() || FtrRec.IsFieldNull(FieldId)) {
            // do nothing
        } else if (FieldDesc.IsInt()) {
            FltV.Add((double)FtrRec.GetFieldInt(FieldId));
		} else if (FieldDesc.IsInt16()) {
			FltV.Add((double)FtrRec.GetFieldInt16(FieldId));
		} else if (FieldDesc.IsInt64()) {
			FltV.Add((double)FtrRec.GetFieldInt64(FieldId));
		} else if (FieldDesc.IsByte()) {
			FltV.Add((double)FtrRec.GetFieldByte(FieldId));
		} else if (FieldDesc.IsFlt()) {
            FltV.Add(FtrRec.GetFieldFlt(FieldId));
		} else if (FieldDesc.IsSFlt()) {
			FltV.Add(FtrRec.GetFieldSFlt(FieldId));
		} else if (FieldDesc.IsFltPr()) {
            TFltPr FltPr = FtrRec.GetFieldFltPr(FieldId);
            FltV.Add(FltPr.Val1); FltV.Add(FltPr.Val2);
        } else if (FieldDesc.IsFltV()) {
            TFltV _FltV; FtrRec.GetFieldFltV(FieldId, _FltV);
            FltV.AddV(_FltV);
        } else if (FieldDesc.IsUInt()) {
            FltV.Add((double)FtrRec.GetFieldUInt(FieldId));
		} else if (FieldDesc.IsUInt16()) {
			FltV.Add((double)FtrRec.GetFieldUInt16(FieldId));
		} else if (FieldDesc.IsUInt64()) {
			FltV.Add((double)FtrRec.GetFieldUInt64(FieldId));
		} else if (FieldDesc.IsBool()) {
            FltV.Add(FtrRec.GetFieldBool(FieldIdV[0]) ? 1.0 : 0.0);
        } else {
            throw TQmExcept::New("TFieldReader::GetFltV: Field type " + FieldDesc.GetFieldTypeStr() +
                " not supported!");
        }
    }
}

void TFieldReader::GetFltV(const PRecSet& FtrRecSet, TFltV& FltV) const {
	// assert store
	Assert(FtrRecSet->GetStoreId() == StoreId);
    // go over all fields and all records
	TWPt<TStore> FtrStore = FtrRecSet->GetStore();
    for (int FieldIdN = 0; FieldIdN < FieldIdV.Len(); FieldIdN++) {
        const int FieldId = FieldIdV[FieldIdN];
        const TFieldDesc& FieldDesc = FieldDescV[FieldIdN];
        // go over all the records extract feature value
		if (FieldDesc.IsInt()) {
			for (int RecN = 0; RecN < FtrRecSet->GetRecs(); RecN++) {
				const uint64 RecId = FtrRecSet->GetRecId(RecN);
				if (!FtrStore->IsFieldNull(RecId, FieldId)) {
					FltV.Add((double)FtrStore->GetFieldInt(RecId, FieldId));
				}
			}
		} else if (FieldDesc.IsInt16()) {
			for (int RecN = 0; RecN < FtrRecSet->GetRecs(); RecN++) {
				const uint64 RecId = FtrRecSet->GetRecId(RecN);
				if (!FtrStore->IsFieldNull(RecId, FieldId)) {
					FltV.Add((double)FtrStore->GetFieldInt16(RecId, FieldId));
				}
			}
		} else if (FieldDesc.IsInt64()) {
			for (int RecN = 0; RecN < FtrRecSet->GetRecs(); RecN++) {
				const uint64 RecId = FtrRecSet->GetRecId(RecN);
				if (!FtrStore->IsFieldNull(RecId, FieldId)) {
					FltV.Add((double)FtrStore->GetFieldInt64(RecId, FieldId));
				}
			}
		} else if (FieldDesc.IsByte()) {
            for (int RecN = 0; RecN < FtrRecSet->GetRecs(); RecN++) {
                const uint64 RecId = FtrRecSet->GetRecId(RecN);
                if (!FtrStore->IsFieldNull(RecId, FieldId)) {
                    FltV.Add((double)FtrStore->GetFieldByte(RecId, FieldId));
                }
            }
        } else if (FieldDesc.IsFlt()) {
            for (int RecN = 0; RecN < FtrRecSet->GetRecs(); RecN++) {
                const uint64 RecId = FtrRecSet->GetRecId(RecN);
                if (!FtrStore->IsFieldNull(RecId, FieldId)) {
                    FltV.Add(FtrStore->GetFieldFlt(RecId, FieldId));
                }
            }
		} else if (FieldDesc.IsSFlt()) {
			for (int RecN = 0; RecN < FtrRecSet->GetRecs(); RecN++) {
				const uint64 RecId = FtrRecSet->GetRecId(RecN);
				if (!FtrStore->IsFieldNull(RecId, FieldId)) {
					FltV.Add((double)FtrStore->GetFieldSFlt(RecId, FieldId));
				}
			}
        } else if (FieldDesc.IsFltPr()) {
            for (int RecN = 0; RecN < FtrRecSet->GetRecs(); RecN++) {
                const uint64 RecId = FtrRecSet->GetRecId(RecN);
                if (!FtrStore->IsFieldNull(RecId, FieldId)) {
                    TFltPr FltPr = FtrStore->GetFieldFltPr(RecId, FieldId);
                    FltV.Add(FltPr.Val1); FltV.Add(FltPr.Val2);
                }
            }
        } else if (FieldDesc.IsFltV()) {
            for (int RecN = 0; RecN < FtrRecSet->GetRecs(); RecN++) {
                const uint64 RecId = FtrRecSet->GetRecId(RecN);
                if (!FtrStore->IsFieldNull(RecId, FieldId)) {
                    TFltV _FltV; FtrStore->GetFieldFltV(RecId, FieldId, _FltV);
                    FltV.AddV(_FltV);
                }
            }
        } else if (FieldDesc.IsUInt64()) {
            for (int RecN = 0; RecN < FtrRecSet->GetRecs(); RecN++) {
                const uint64 RecId = FtrRecSet->GetRecId(RecN);
                if (!FtrStore->IsFieldNull(RecId, FieldId)) {
                    FltV.Add((double)FtrStore->GetFieldUInt64(RecId, FieldId));
                }
            }
		} else if (FieldDesc.IsUInt()) {
			for (int RecN = 0; RecN < FtrRecSet->GetRecs(); RecN++) {
				const uint64 RecId = FtrRecSet->GetRecId(RecN);
				if (!FtrStore->IsFieldNull(RecId, FieldId)) {
					FltV.Add((double)FtrStore->GetFieldUInt(RecId, FieldId));
				}
			}
		} else if (FieldDesc.IsUInt16()) {
			for (int RecN = 0; RecN < FtrRecSet->GetRecs(); RecN++) {
				const uint64 RecId = FtrRecSet->GetRecId(RecN);
				if (!FtrStore->IsFieldNull(RecId, FieldId)) {
					FltV.Add((double)FtrStore->GetFieldUInt16(RecId, FieldId));
				}
			}
        } else if (FieldDesc.IsBool()) {
            for (int RecN = 0; RecN < FtrRecSet->GetRecs(); RecN++) {
                const uint64 RecId = FtrRecSet->GetRecId(RecN);
                if (!FtrStore->IsFieldNull(RecId, FieldId)) {
                    FltV.Add(FtrStore->GetFieldBool(RecId, FieldId) ? 1.0 : 0.0);
                }
            }
        } else {
            throw TQmExcept::New("TFieldReader::GetFltV: Field type " + FieldDesc.GetFieldTypeStr() +
                " not supported!");
        }
    }
}

void TFieldReader::GetNumSpV(const TRec& FtrRec, TIntFltKdV& NumSpV) const {
    // assert store
    Assert(FtrRec.GetStoreId() == StoreId);
    // assert we have only one field
    Assert(FieldIdV.Len() == 1);
    // extract feature value
    if (!FtrRec.IsDef() || FtrRec.IsFieldNull(FieldIdV[0])) {
        NumSpV.Clr();
    } else if (FieldDescV[0].IsNumSpV()) {
        FtrRec.GetFieldNumSpV(FieldIdV[0], NumSpV);
    } else {
        throw TQmExcept::New("TFieldReader::GetNumSpV: Field type " + FieldDescV[0].GetFieldTypeStr() + " not supported!");
    }
}

TStr TFieldReader::GetStr(const TRec& FtrRec) const {
    // assert store
    Assert(FtrRec.GetStoreId() == StoreId);
    // assert we have only one field
    Assert(FieldIdV.Len() == 1);
	// separate case when record passed by reference or value
    if (!FtrRec.IsDef() || FtrRec.IsFieldNull(FieldIdV[0])) {
        return TStr();
    } else if (FieldDescV[0].IsStr()) {
		return FtrRec.GetFieldStr(FieldIdV[0]);
	} else if (FieldDescV[0].IsInt()) {
		return TInt::GetStr(FtrRec.GetFieldInt(FieldIdV[0]));
	} else if (FieldDescV[0].IsInt16()) {
		return TInt::GetStr(FtrRec.GetFieldInt16(FieldIdV[0]));
	} else if (FieldDescV[0].IsInt64()) {
		return TInt64::GetStr(FtrRec.GetFieldInt64(FieldIdV[0]));
	} else if (FieldDescV[0].IsByte()) {
		return TInt::GetStr(FtrRec.GetFieldByte(FieldIdV[0]));
	} else if (FieldDescV[0].IsUInt()) {
		return TUInt64::GetStr(FtrRec.GetFieldUInt(FieldIdV[0]));
	} else if (FieldDescV[0].IsUInt16()) {
		return TUInt64::GetStr(FtrRec.GetFieldUInt16(FieldIdV[0]));
	} else if (FieldDescV[0].IsUInt64()) {
		return TUInt64::GetStr(FtrRec.GetFieldUInt64(FieldIdV[0]));
	} else if (FieldDescV[0].IsBool()) {
		return FtrRec.GetFieldBool(FieldIdV[0]) ? "Yes" : "No";
	} else {
    	throw TQmExcept::New("TFieldReader::GetStr: Field type " + FieldDescV[0].GetFieldTypeStr() +
        	" not supported!");
    }
}

void TFieldReader::GetStrV(const TRec& FtrRec, TStrV& StrV) const {
	// assert store
	Assert(FtrRec.GetStoreId() == StoreId);
    // go over all fields and extract values
    for (int FieldIdN = 0; FieldIdN < FieldIdV.Len(); FieldIdN++) {
        const int FieldId = FieldIdV[FieldIdN];
        const TFieldDesc& FieldDesc = FieldDescV[FieldIdN];
        // extract feature value
        if (!FtrRec.IsDef() || FtrRec.IsFieldNull(FieldId)) {
            // do nothing
        } else if (FieldDesc.IsStr()) {
            StrV.Add(FtrRec.GetFieldStr(FieldId));
        } else if (FieldDesc.IsStrV()) {
            TStrV RecStrV; FtrRec.GetFieldStrV(FieldId, RecStrV);
            StrV.AddV(RecStrV);
        } else if (FieldDesc.IsInt()) {
            StrV.Add(TInt::GetStr(FtrRec.GetFieldInt(FieldId)));
		} else if (FieldDesc.IsInt16()) {
			StrV.Add(TInt::GetStr(FtrRec.GetFieldInt16(FieldId)));
		} else if (FieldDesc.IsInt64()) {
			StrV.Add(TInt64::GetStr(FtrRec.GetFieldInt64(FieldId)));
		} else if (FieldDesc.IsByte()) {
			StrV.Add(TInt::GetStr(FtrRec.GetFieldByte(FieldId)));
		} else if (FieldDesc.IsIntV()) {
            TIntV RecIntV; FtrRec.GetFieldIntV(FieldId, RecIntV);
            for (int RecIntN = 0; RecIntN < RecIntV.Len(); RecIntN++) {
                StrV.Add(RecIntV[RecIntN].GetStr()); }
        } else if (FieldDesc.IsUInt()) {
            StrV.Add(TUInt64::GetStr(FtrRec.GetFieldUInt(FieldId)));
		} else if (FieldDesc.IsUInt16()) {
			StrV.Add(TUInt64::GetStr(FtrRec.GetFieldUInt16(FieldId)));
		} else if (FieldDesc.IsUInt64()) {
			StrV.Add(TUInt64::GetStr(FtrRec.GetFieldUInt64(FieldId)));
		} else if (FieldDesc.IsBool()) {
            StrV.Add(FtrRec.GetFieldBool(FieldId) ? "Yes" : "No");
        } else if (FieldDesc.IsTm()) {
            TTm FieldTm; FtrRec.GetFieldTm(FieldId, FieldTm);
            ParseDate(FieldTm, StrV);
        } else {
            throw TQmExcept::New("TFieldReader::GetStrV: Field type " + FieldDesc.GetFieldTypeStr() +
                " not supported!");
        }
    }
}

void TFieldReader::GetStrV(const PRecSet& FtrRecSet, TStrV& StrV) const {
	// assert store
	Assert(FtrRecSet->GetStoreId() == StoreId);
    // go over all fields and all records
	TWPt<TStore> FtrStore = FtrRecSet->GetStore();
    for (int FieldIdN = 0; FieldIdN < FieldIdV.Len(); FieldIdN++) {
        const int FieldId = FieldIdV[FieldIdN];
        const TFieldDesc& FieldDesc = FieldDescV[FieldIdN];
        // go over all the records extract feature value
        if (FieldDesc.IsStr()) {
            for (int RecN = 0; RecN < FtrRecSet->GetRecs(); RecN++) {
                const uint64 RecId = FtrRecSet->GetRecId(RecN);
                if (!FtrStore->IsFieldNull(RecId, FieldId)) {
                    StrV.Add(FtrStore->GetFieldStr(RecId, FieldId));
                }
            }
        } else if (FieldDesc.IsStrV()) {
            for (int RecN = 0; RecN < FtrRecSet->GetRecs(); RecN++) {
                const uint64 RecId = FtrRecSet->GetRecId(RecN);
                if (!FtrStore->IsFieldNull(RecId, FieldId)) {
                    TStrV RecStrV; FtrStore->GetFieldStrV(RecId, FieldId, RecStrV);
                    StrV.AddV(RecStrV);
                }
            }
        } else if (FieldDesc.IsInt()) {
            for (int RecN = 0; RecN < FtrRecSet->GetRecs(); RecN++) {
                const uint64 RecId = FtrRecSet->GetRecId(RecN);
                if (!FtrStore->IsFieldNull(RecId, FieldId)) {
                    StrV.Add(TInt::GetStr(FtrStore->GetFieldInt(RecId, FieldId)));
                }
            }
		} else if (FieldDesc.IsInt16()) {
			for (int RecN = 0; RecN < FtrRecSet->GetRecs(); RecN++) {
				const uint64 RecId = FtrRecSet->GetRecId(RecN);
				if (!FtrStore->IsFieldNull(RecId, FieldId)) {
					StrV.Add(TInt::GetStr(FtrStore->GetFieldInt16(RecId, FieldId)));
				}
			}
		} else if (FieldDesc.IsInt64()) {
			for (int RecN = 0; RecN < FtrRecSet->GetRecs(); RecN++) {
				const uint64 RecId = FtrRecSet->GetRecId(RecN);
				if (!FtrStore->IsFieldNull(RecId, FieldId)) {
					StrV.Add(TInt64::GetStr(FtrStore->GetFieldInt64(RecId, FieldId)));
				}
			}
		} else if (FieldDesc.IsByte()) {
			for (int RecN = 0; RecN < FtrRecSet->GetRecs(); RecN++) {
				const uint64 RecId = FtrRecSet->GetRecId(RecN);
				if (!FtrStore->IsFieldNull(RecId, FieldId)) {
					StrV.Add(TInt::GetStr(FtrStore->GetFieldByte(RecId, FieldId)));
				}
			}
		} else if (FieldDesc.IsIntV()) {
            for (int RecN = 0; RecN < FtrRecSet->GetRecs(); RecN++) {
                const uint64 RecId = FtrRecSet->GetRecId(RecN);
                if (!FtrStore->IsFieldNull(RecId, FieldId)) {
                    TIntV RecIntV; FtrStore->GetFieldIntV(RecId, FieldId, RecIntV);
                    for (int RecIntN = 0; RecIntN < RecIntV.Len(); RecIntN++) {
                        StrV.Add(RecIntV[RecIntN].GetStr()); }
                }
            }
        } else if (FieldDesc.IsUInt()) {
            for (int RecN = 0; RecN < FtrRecSet->GetRecs(); RecN++) {
                const uint64 RecId = FtrRecSet->GetRecId(RecN);
                if (!FtrStore->IsFieldNull(RecId, FieldId)) {
                    StrV.Add(TUInt64::GetStr(FtrStore->GetFieldUInt(RecId, FieldId)));
                }
            }
		} else if (FieldDesc.IsUInt16()) {
			for (int RecN = 0; RecN < FtrRecSet->GetRecs(); RecN++) {
				const uint64 RecId = FtrRecSet->GetRecId(RecN);
				if (!FtrStore->IsFieldNull(RecId, FieldId)) {
					StrV.Add(TUInt64::GetStr(FtrStore->GetFieldUInt16(RecId, FieldId)));
				}
			}
		} else if (FieldDesc.IsUInt64()) {
			for (int RecN = 0; RecN < FtrRecSet->GetRecs(); RecN++) {
				const uint64 RecId = FtrRecSet->GetRecId(RecN);
				if (!FtrStore->IsFieldNull(RecId, FieldId)) {
					StrV.Add(TUInt64::GetStr(FtrStore->GetFieldUInt64(RecId, FieldId)));
				}
			}
		} else if (FieldDesc.IsBool()) {
            for (int RecN = 0; RecN < FtrRecSet->GetRecs(); RecN++) {
                const uint64 RecId = FtrRecSet->GetRecId(RecN);
                if (!FtrStore->IsFieldNull(RecId, FieldId)) {
                    StrV.Add(FtrStore->GetFieldBool(RecId, FieldId) ? "Yes" : "No");
                }
            }
        } else if (FieldDesc.IsTm()) {
            for (int RecN = 0; RecN < FtrRecSet->GetRecs(); RecN++) {
                const uint64 RecId = FtrRecSet->GetRecId(RecN);
                if (!FtrStore->IsFieldNull(RecId, FieldId)) {
                    TTm FieldTm; FtrStore->GetFieldTm(RecId, FieldId, FieldTm);
                    ParseDate(FieldTm, StrV);
                }
            }
        } else {
            throw TQmExcept::New("TFieldReader::GetStrV: Field type " + FieldDesc.GetFieldTypeStr() +
                " not supported!");
        }
    }
}

uint64 TFieldReader::GetTmMSecs(const TRec& FtrRec) const {
	// assert store
	Assert(FtrRec.GetStoreId() == StoreId);
    // extract feature value
    if (!FtrRec.IsDef() || FtrRec.IsFieldNull(FieldIdV[0])) {
        return 0;
    } else if (FieldDescV[0].IsTm()) {
        return FtrRec.GetFieldTmMSecs(FieldIdV[0]);
    }
    throw TQmExcept::New("Field type " + FieldDescV[0].GetFieldTypeStr() +
        " not supported by Numeric Feature Extractor!");
}

TStrV TFieldReader::GetDateRange() {
    TStrV ValV;
    // months
    ValV.AddV(TTmInfo::GetMonthNmV());
    // day of month
    for (int DayN = 1; DayN <= 31; DayN++) { ValV.Add(TInt::GetStr(DayN)); }
    // day of week
    ValV.AddV(TTmInfo::GetDayOfWeekNmV());
    // time of day
    ValV.Add("Night"); ValV.Add("Morning"); ValV.Add("Afternoon"); ValV.Add("Evening");
    // hour of day
    for (int HourN = 0; HourN < 24; HourN++) { ValV.Add(TInt::GetStr(HourN)); }
    // done
    return ValV;
}

///////////////////////////////
// QMiner-ResultSet
void TRecSet::GetSampleRecIdV(const int& SampleSize,
	const bool& WgtSampleP, TUInt64IntKdV& SampleRecIdFqV) const {

	if (SampleSize == -1) {
        // we ask for all
		SampleRecIdFqV = RecIdFqV;
    } else if (SampleSize == 0) {
        // we ask for nothing
        SampleRecIdFqV.Clr();
    } else if (SampleSize > GetRecs()) {
        // we ask for more than we have, have to give it all
        SampleRecIdFqV = RecIdFqV;
	} else if (WgtSampleP) {
        // Weighted random sampling with a reservoir
        // we keep current top candidates in a heap
        THeap<TFltIntKd> TopWgtRecN(SampleSize);
        // function for scoring each element according to its weight
        TRnd Rnd(1);
        auto ScoreFun = [&Rnd](const int& Wgt) {
            return pow(Rnd.GetUniDev(), 1.0 / (double)Wgt);
        };
        // Fill the reservoir with first SampleSize elements
		for (int RecN = 0; RecN < SampleSize; RecN++) {
            const double Wgt = ScoreFun(RecIdFqV[RecN].Dat);
            TopWgtRecN.Add(TFltIntKd(Wgt, RecN));
		}
        TopWgtRecN.MakeHeap();
        // randomly replace existing elements with new ones
        for (int RecN = SampleSize; RecN < GetRecs(); RecN++) {
            const double Wgt = ScoreFun(RecIdFqV[RecN].Dat);
            if (Wgt > TopWgtRecN.TopHeap().Key) {
                // remove current smallest element from the top
                TopWgtRecN.PopHeap();
                // add current one
                TopWgtRecN.PushHeap(TFltIntKd(Wgt, RecN));
            }
        }
        // use remaining top elements as result
        SampleRecIdFqV.Gen(SampleSize, 0);
        for (int RecNN = 0; RecNN < TopWgtRecN.Len(); RecNN++) {
            const int RecN = TopWgtRecN()[RecNN].Dat;
            SampleRecIdFqV.Add(RecIdFqV[RecN]);
        }
	} else {
        // Reservoir sampling
        SampleRecIdFqV.Gen(SampleSize, 0);
        // Fill the reservoir with first SampleSize elements
		for (int RecN = 0; RecN < SampleSize; RecN++) {
			SampleRecIdFqV.Add(RecIdFqV[RecN]);
		}
        // randomly replace existing elements with new ones
        TRnd Rnd(1); const double _SampleSize = (double)SampleSize;
        for (int RecN = SampleSize; RecN < GetRecs(); RecN++) {
            const double Ratio = _SampleSize / (double)RecN;
            // check if we should replace existing element
            if (Rnd.GetUniDev() < Ratio) {
                SampleRecIdFqV[Rnd.GetUniDevInt(SampleSize)] = RecIdFqV[RecN];
            }
        }
	}
}

void TRecSet::LimitToSampleRecIdV(const TUInt64IntKdV& SampleRecIdFqV) {
	RecIdFqV = SampleRecIdFqV;
}

TRecSet::TRecSet(const TWPt<TStore>& _Store, const uint64& RecId, const int& Wgt) :
	Store(_Store), WgtP(Wgt > 1) {

	RecIdFqV.Gen(1, 0); RecIdFqV.Add(TUInt64IntKd(RecId, Wgt));
}

TRecSet::TRecSet(const TWPt<TStore>& _Store, const TUInt64V& RecIdV) : Store(_Store), WgtP(false) {
	RecIdFqV.Gen(RecIdV.Len(), 0);
	for (int RecN = 0; RecN < RecIdV.Len(); RecN++) {
		RecIdFqV.Add(TUInt64IntKd(RecIdV[RecN], 0));
	}
}

TRecSet::TRecSet(const TWPt<TStore>& _Store, const TIntV& RecIdV) : Store(_Store), WgtP(false) {
	RecIdFqV.Gen(RecIdV.Len(), 0);
	int Len = RecIdV.Len();
	for (int RecN = 0; RecN < Len; RecN++) {
		RecIdFqV.Add(TUInt64IntKd((uint64)RecIdV[RecN], 0));
	}
}

TRecSet::TRecSet(const TWPt<TStore>& _Store, const TUInt64IntKdV& _RecIdFqV,
	const bool& _WgtP): Store(_Store), WgtP(_WgtP), RecIdFqV(_RecIdFqV) { }

TRecSet::TRecSet(const TWPt<TBase>& Base, TSIn& SIn) {
	Store = TStore::LoadById(Base, SIn);
	WgtP.Load(SIn);
	RecIdFqV.Load(SIn);
}

PRecSet TRecSet::New(const TWPt<TStore>& Store, const TUInt64IntKdV& RecIdFqV,
        const bool& WgtP) {

	return new TRecSet(Store, RecIdFqV, WgtP);
}

PRecSet TRecSet::New(const TWPt<TStore>& Store) {
	return new TRecSet(Store, TUInt64V());
}

PRecSet TRecSet::New(const TWPt<TStore>& Store, const uint64& RecId, const int& Wgt) {
	return new TRecSet(Store, RecId, Wgt);
}

PRecSet TRecSet::New(const TWPt<TStore>& Store, const TRec& Rec) {
	Assert(Rec.IsByRef());
	return new TRecSet(Rec.GetStore(), Rec.GetRecId(), 1);
}

PRecSet TRecSet::New(const TWPt<TStore>& Store, const TUInt64V& RecIdV) {
	return new TRecSet(Store, RecIdV);
}

PRecSet TRecSet::New(const TWPt<TStore>& Store, const TIntV& RecIdV) {
	return new TRecSet(Store, RecIdV);
}

PRecSet TRecSet::New(const TWPt<TStore>& Store, const TUInt64IntKdV& RecIdFqV) {
	return new TRecSet(Store, RecIdFqV, true);
}

void TRecSet::Save(TSOut& SOut) {
	Store->SaveId(SOut);
	WgtP.Save(SOut);
	RecIdFqV.Save(SOut);
}

void TRecSet::GetRecIdV(TUInt64V& RecIdV) const {
	const int Recs = GetRecs();
	RecIdV.Gen(Recs, 0);
	for (int RecN = 0; RecN < Recs; RecN++) {
		RecIdV.Add(GetRecId(RecN));
	}
}

void TRecSet::GetRecIdSet(THashSet<TUInt64>& RecIdSet) const {
	const int Recs = GetRecs();
	RecIdSet.Gen(Recs);
	for (int RecN = 0; RecN < Recs; RecN++) {
		RecIdSet.AddKey(GetRecId(RecN));
	}
}

void TRecSet::GetRecIdFqH(THash<TUInt64, TInt>& RecIdFqH) const {
	const int Recs = GetRecs();
	RecIdFqH.Gen(Recs);
	for (int RecN = 0; RecN < Recs; RecN++) {
		RecIdFqH.AddDat(GetRecId(RecN), GetRecFq(RecN));
	}
}

void TRecSet::PutAllRecFq(const THash<TUInt64, TInt>& RecIdFqH) {
	const int Recs = GetRecs();
	for (int RecN = 0; RecN < Recs; RecN++) {
		const uint64 RecId = GetRecId(RecN);
		if (RecIdFqH.IsKey(RecId)) {
			PutRecFq(RecN, RecIdFqH.GetDat(RecId));
		} else {
			PutRecFq(RecN, 0);
		}
	}
}

void TRecSet::SortById(const bool& Asc) {
	if (!RecIdFqV.IsSorted(Asc)) {
		RecIdFqV.Sort(Asc);
	}
}

void TRecSet::SortByFq(const bool& Asc) {
	RecIdFqV.SortCmp(TRecCmpByFq(Asc));
}

void TRecSet::SortByField(const bool& Asc, const int& SortFieldId) {
	// get store and field type
	const TFieldDesc& Desc = Store->GetFieldDesc(SortFieldId);
	// apply appropriate comparator
	if (Desc.IsInt()) {
		SortCmp(TRecCmpByFieldInt(Store, SortFieldId, Asc));
	} else if (Desc.IsFlt()) {
		SortCmp(TRecCmpByFieldFlt(Store, SortFieldId, Asc));
	} else if (Desc.IsStr()) {
		SortCmp(TRecCmpByFieldStr(Store, SortFieldId, Asc));
	} else if (Desc.IsTm()) {
		SortCmp(TRecCmpByFieldTm(Store, SortFieldId, Asc));
	} else {
		throw TQmExcept::New("Unsupported sort field type!");
	}
}

void TRecSet::FilterByExists() {
	// apply filter
	FilterBy(TRecFilterByExists(Store));
}

void TRecSet::FilterByRecId(const uint64& MinRecId, const uint64& MaxRecId) {
	// apply filter
	FilterBy(TRecFilterByRecId(MinRecId, MaxRecId));
}

void TRecSet::FilterByRecIdSet(const TUInt64Set& RecIdSet) {
	// apply filter
	FilterBy(TRecFilterByRecIdSet(RecIdSet, true));
}

void TRecSet::FilterByFq(const int& MinFq, const int& MaxFq) {
	// apply filter
	FilterBy(TRecFilterByRecFq(MinFq, MaxFq));
}

void TRecSet::FilterByFieldBool(const int& FieldId, const bool& Val) {
	// get store and field type
	const TFieldDesc& Desc = Store->GetFieldDesc(FieldId);
	QmAssertR(Desc.IsBool(), "Wrong field type, boolean expected");
	// apply the filter
	FilterBy(TRecFilterByFieldBool(Store, FieldId, Val));
}

void TRecSet::FilterByFieldInt(const int& FieldId, const int& MinVal, const int& MaxVal) {
	// get store and field type
	const TFieldDesc& Desc = Store->GetFieldDesc(FieldId);
	QmAssertR(Desc.IsInt(), "Wrong field type, integer expected");
	// apply the filter
	FilterBy(TRecFilterByFieldInt(Store, FieldId, MinVal, MaxVal));
}

void TRecSet::FilterByFieldInt16(const int& FieldId, const int16& MinVal, const int16& MaxVal) {
	// get store and field type
	const TFieldDesc& Desc = Store->GetFieldDesc(FieldId);
	QmAssertR(Desc.IsInt16(), "Wrong field type, integer expected");
	// apply the filter
	FilterBy(TRecFilterByFieldInt16(Store, FieldId, MinVal, MaxVal));
}

void TRecSet::FilterByFieldInt64(const int& FieldId, const int64& MinVal, const int64& MaxVal) {
	// get store and field type
	const TFieldDesc& Desc = Store->GetFieldDesc(FieldId);
	QmAssertR(Desc.IsInt64(), "Wrong field type, integer expected");
	// apply the filter
	FilterBy(TRecFilterByFieldInt64(Store, FieldId, MinVal, MaxVal));
}

void TRecSet::FilterByFieldByte(const int& FieldId, const uchar& MinVal, const uchar& MaxVal) {
	// get store and field type
	const TFieldDesc& Desc = Store->GetFieldDesc(FieldId);
	QmAssertR(Desc.IsByte(), "Wrong field type, integer expected");
	// apply the filter
	FilterBy(TRecFilterByFieldUCh(Store, FieldId, MinVal, MaxVal));
}

void TRecSet::FilterByFieldUInt(const int& FieldId, const uint& MinVal, const uint& MaxVal) {
	// get store and field type
	const TFieldDesc& Desc = Store->GetFieldDesc(FieldId);
	QmAssertR(Desc.IsUInt(), "Wrong field type, integer expected");
	// apply the filter
	FilterBy(TRecFilterByFieldUInt(Store, FieldId, MinVal, MaxVal));
}

void TRecSet::FilterByFieldUInt16(const int& FieldId, const uint16& MinVal, const uint16& MaxVal) {
	// get store and field type
	const TFieldDesc& Desc = Store->GetFieldDesc(FieldId);
	QmAssertR(Desc.IsUInt16(), "Wrong field type, integer expected");
	// apply the filter
	FilterBy(TRecFilterByFieldUInt16(Store, FieldId, MinVal, MaxVal));
}

void TRecSet::FilterByFieldFlt(const int& FieldId, const double& MinVal, const double& MaxVal) {
	// get store and field type
	const TFieldDesc& Desc = Store->GetFieldDesc(FieldId);
	QmAssertR(Desc.IsFlt(), "Wrong field type, numeric expected");
	// apply the filter
	FilterBy(TRecFilterByFieldFlt(Store, FieldId, MinVal, MaxVal));
}

void TRecSet::FilterByFieldSFlt(const int& FieldId, const float& MinVal, const float& MaxVal) {
	// get store and field type
	const TFieldDesc& Desc = Store->GetFieldDesc(FieldId);
	QmAssertR(Desc.IsFlt(), "Wrong field type, numeric expected");
	// apply the filter
	FilterBy(TRecFilterByFieldSFlt(Store, FieldId, MinVal, MaxVal));
}

void TRecSet::FilterByFieldStr(const int& FieldId, const TStr& FldVal) {
	// get store and field type
	const TFieldDesc& Desc = Store->GetFieldDesc(FieldId);
	QmAssertR(Desc.IsStr(), "Wrong field type, string expected");
	// apply the filter
	FilterBy(TRecFilterByFieldStr(Store, FieldId, FldVal));
}

void TRecSet::FilterByFieldStrMinMax(const int& FieldId, const TStr& FldVal, const TStr& FldValMax) {
    // get store and field type
    const TFieldDesc& Desc = Store->GetFieldDesc(FieldId);
    QmAssertR(Desc.IsStr(), "Wrong field type, string expected");
    // apply the filter
    FilterBy(TRecFilterByFieldStrMinMax(Store, FieldId, FldVal, FldValMax));
}

void TRecSet::FilterByFieldStrSet(const int& FieldId, const TStrSet& ValSet) {
	// get store and field type
	const TFieldDesc& Desc = Store->GetFieldDesc(FieldId);
	QmAssertR(Desc.IsStr(), "Wrong field type, string expected");
	// apply the filter
	FilterBy(TRecFilterByFieldStrSet(Store, FieldId, ValSet));
}

void TRecSet::FilterByFieldTm(const int& FieldId, const uint64& MinVal, const uint64& MaxVal) {
	// get store and field type
	const TFieldDesc& Desc = Store->GetFieldDesc(FieldId);
	QmAssertR(Desc.IsTm() || Desc.IsUInt64(), "Wrong field type, time expected");
	// apply the filter
	FilterBy(TRecFilterByFieldTm(Store, FieldId, MinVal, MaxVal));
}

void TRecSet::FilterByFieldTm(const int& FieldId, const TTm& MinVal, const TTm& MaxVal) {
	// get store and field type
	const TFieldDesc& Desc = Store->GetFieldDesc(FieldId);
	QmAssertR(Desc.IsTm(), "Wrong field type, time expected");
	// apply the filter
	FilterBy(TRecFilterByFieldTm(Store, FieldId, MinVal, MaxVal));
}

void TRecSet::FilterByFieldSafe(const int& FieldId, const uint64& MinVal, const uint64& MaxVal) {
    // get store and field type
    const TFieldDesc& Desc = Store->GetFieldDesc(FieldId);
    QmAssertR(Desc.IsTm() || Desc.IsUInt64() || Desc.IsInt64() || Desc.IsUInt() || Desc.IsInt() || Desc.IsUInt16() || Desc.IsInt16() || Desc.IsByte(), "Wrong field type, numeric field expected");
    // apply the filter
    FilterBy(TRecFilterByFieldSafe(Store, FieldId, MinVal, MaxVal));
}

void TRecSet::FilterByIndexJoin(const TWPt<TBase>& Base, const int& JoinId, const uint64& MinVal, const uint64& MaxVal) {
    // get store and field type
    QmAssertR(Store->IsJoinId(JoinId), "Invalid join id");
    // apply the filter
    FilterBy(TRecFilterByIndexJoin(Store, JoinId, MinVal, MaxVal));
}

TVec<PRecSet> TRecSet::SplitByFieldTm(const int& FieldId, const uint64& DiffMSecs) const {
	// get store and field type
	const TFieldDesc& Desc = Store->GetFieldDesc(FieldId);
	QmAssertR(Desc.IsTm(), "Wrong field type, time expected");
	// split the record set
	return SplitBy(TRecSplitterByFieldTm(Store, FieldId, DiffMSecs));
}

void TRecSet::RemoveRecId(const TUInt64& RecId) {
	const int Recs = GetRecs();
	for (int RecN = 0; RecN < Recs; RecN++) {
		if (GetRecId(RecN) == RecId) {
			RecIdFqV.Del(RecN);
			return;
		}
	}
}

void TRecSet::RemoveRecIdSet(THashSet<TUInt64>& RemoveItemIdSet) {
	// apply filter
	FilterBy(TRecFilterByRecIdSet(RemoveItemIdSet, false));
}

PRecSet TRecSet::Clone() const {
	return new TRecSet(Store, RecIdFqV, WgtP);
}

PRecSet TRecSet::GetSampleRecSet(const int& SampleSize) const {
	TUInt64IntKdV SampleRecIdFqV;
	GetSampleRecIdV(SampleSize, WgtP, SampleRecIdFqV);
	return new TRecSet(Store, SampleRecIdFqV, WgtP);
}

PRecSet TRecSet::GetLimit(const int& Limit, const int& Offset) const {
	if (Offset >= GetRecs()) {
		// offset past number of records, return empty
		return TRecSet::New(Store);
	} else {
		TUInt64IntKdV LimitRecIdFqV;
		if (Limit == -1) {
			// all items after offset
			RecIdFqV.GetSubValV(Offset, GetRecs() - 1, LimitRecIdFqV);
		} else {
			// compute the end
			const int End = TInt::GetMn(Offset + Limit, GetRecs());
			// get all items since offset till end
			RecIdFqV.GetSubValV(Offset, End - 1, LimitRecIdFqV);
		}
		return new TRecSet(Store, LimitRecIdFqV, WgtP);
	}
}

PRecSet TRecSet::GetMerge(const PRecSet& RecSet) const {
	PRecSet CloneRecSet = Clone();
	CloneRecSet->Merge(RecSet);
	return CloneRecSet;
}

//PRecSet TRecSet::GetMerge(const TVec<PRecSet>& RecSetV) {
//	if (RecSetV.Len() == 0)
//		return TRecSet::New();
//	PRecSet RecSet = RecSetV[0]->Clone();
//	for (int N = 1; N < RecSetV.Len(); N++)
//		RecSet->Merge(RecSetV[N]);
//	return RecSet;
//}

void TRecSet::Merge(const PRecSet& RecSet) {
	QmAssert(RecSet->GetStoreId() == GetStoreId());
	TUInt64IntKdV MergeRecIdFqV = RecSet->GetRecIdFqV();
	if (!MergeRecIdFqV.IsSorted()) { MergeRecIdFqV.Sort(); }
	if (!RecIdFqV.IsSorted()) { RecIdFqV.Sort(); }
	RecIdFqV.Union(MergeRecIdFqV);
}

void TRecSet::Merge(const TVec<PRecSet>& RecSetV) {
	for (int RsIdx = 0; RecSetV.Len(); RsIdx++) {
		Merge(RecSetV[RsIdx]);
	}
}
PRecSet TRecSet::GetIntersect(const PRecSet& RecSet) {
	QmAssert(RecSet->GetStoreId() == GetStoreId());
	TUInt64IntKdV TargetRecIdFqV = RecSet->GetRecIdFqV();
	if (!TargetRecIdFqV.IsSorted()) { TargetRecIdFqV.Sort(); }
	TUInt64IntKdV _RecIdFqV = GetRecIdFqV();
	if (!_RecIdFqV.IsSorted()) { _RecIdFqV.Sort(); }
	TUInt64IntKdV ResultRecIdFqV;
	TargetRecIdFqV.Intrs(_RecIdFqV, ResultRecIdFqV);
	return new TRecSet(GetStore(), ResultRecIdFqV, false);
}

PRecSet TRecSet::DoJoin(const TWPt<TBase>& Base, const int& JoinId, const int& SampleSize) const {
    // get join info
    AssertR(Store->IsJoinId(JoinId), "Wrong Join ID");
    const TJoinDesc& JoinDesc = Store->GetJoinDesc(JoinId);
    // prepare joined record sample
    TUInt64IntKdV SampleRecIdKdV;
    GetSampleRecIdV(SampleSize, WgtP, SampleRecIdKdV);
    const int SampleRecs = SampleRecIdKdV.Len();
    // do the join
    TUInt64IntKdV JoinRecIdFqV;
    if (JoinDesc.IsIndexJoin()) {
        // do join using index
        const int JoinKeyId = JoinDesc.GetJoinKeyId();
        // prepare join query
        TIntUInt64PrV JoinQueryV;
        for (int RecN = 0; RecN < SampleRecs; RecN++) {
            const uint64 RecId = SampleRecIdKdV[RecN].Key;
            JoinQueryV.Add(TIntUInt64Pr(JoinKeyId, RecId));
        }
        // execute join query
        Base->GetIndex()->SearchOr(JoinQueryV, JoinRecIdFqV);
    } else if (JoinDesc.IsFieldJoin()) {
        // do join using store field
        TUInt64H JoinRecIdFqH;
        const int JoinRecFieldId = JoinDesc.GetJoinRecFieldId();
        for (int RecN = 0; RecN < SampleRecs; RecN++) {
            const uint64 RecId = SampleRecIdKdV[RecN].Key;
            const uint64 JoinRecId = Store->GetFieldUInt64Safe(RecId, JoinRecFieldId);
            if (JoinRecId != TUInt64::Mx) {
                const int JoinFqFieldId = JoinDesc.GetJoinFqFieldId();
                int JoinRecFq = 1;
                if (JoinFqFieldId >= 0) {
                    JoinRecFq = (int)Store->GetFieldInt64Safe(RecId, JoinFqFieldId);
                }
                JoinRecIdFqH.AddDat(JoinRecId) += JoinRecFq;
            }
        }
        JoinRecIdFqH.GetKeyDatKdV(JoinRecIdFqV);
    } else {
        // unknown join type
        throw TQmExcept::New("Unsupported join type for join " + JoinDesc.GetJoinNm() + "!");
    }
    // create new RecSet
    return new TRecSet(JoinDesc.GetJoinStore(Base), JoinRecIdFqV, true);
}

PRecSet TRecSet::DoJoin(const TWPt<TBase>& Base, const TStr& JoinNm, const int& SampleSize) const {

    if (Store->IsJoinNm(JoinNm)) {
        return DoJoin(Base, Store->GetJoinId(JoinNm), SampleSize);
    }
    throw TQmExcept::New("Unknown join " + JoinNm);
}

PRecSet TRecSet::DoJoin(const TWPt<TBase>& Base, const TIntPrV& JoinIdV) const {
	PRecSet RecSet = DoJoin(Base, JoinIdV[0].Val1, JoinIdV[0].Val2);
	for (int JoinIdN = 1; JoinIdN < JoinIdV.Len(); JoinIdN++) {
		RecSet = RecSet->DoJoin(Base, JoinIdV[JoinIdN].Val1, JoinIdV[JoinIdN].Val2);
	}
	return RecSet;
}

PRecSet TRecSet::DoJoin(const TWPt<TBase>& Base, const TJoinSeq& JoinSeq) const {
	return DoJoin(Base, JoinSeq.GetJoinIdV());
}

void TRecSet::Print(const TWPt<TBase>& Base, TSOut& SOut) {
	Store->PrintRecSet(Base, this, SOut);
}

void TRecSet::Print(const TWPt<TBase>& Base, TStr& FNm) {
	Store->PrintRecSet(Base, this, FNm);
}

PJsonVal TRecSet::GetAggrJson() const {
	// output aggregations
	PJsonVal AggrVal = TJsonVal::NewObj();
	for (int AggrN = 0; AggrN < AggrV.Len(); AggrN++) {
		const PAggr& Aggr = AggrV[AggrN];
		AggrVal->AddToObj(Aggr->GetAggrNm(), Aggr->SaveJson());
	}
	return AggrVal;
}

PJsonVal TRecSet::GetJson(const TWPt<TBase>& Base, const int& _MxHits, const int& Offset,
	const bool& FieldsP, const bool& AggrsP, const bool& StoreInfoP,
	const bool& JoinRecsP, const bool& JoinRecFieldsP) const {

	const int MxHits = (_MxHits == -1) ? GetRecs() : _MxHits;
	// export result set as XML
	PJsonVal RecSetVal = TJsonVal::NewObj();
	if (StoreInfoP) {
		PJsonVal StoreVal = TJsonVal::NewObj();
		StoreVal->AddToObj("$id", Store->GetStoreId());
		StoreVal->AddToObj("$name", Store->GetStoreNm());
		StoreVal->AddToObj("$wgt", IsWgt());
		RecSetVal->AddToObj("$store", StoreVal);
	}
	const int Recs = GetRecs();
	RecSetVal->AddToObj("$hits", Recs);
	// output hits
	int Hits = 0; TJsonValV RecValV;
	for (int RecN = Offset; RecN < Recs; RecN++) {
		// deal with offset
		Hits++; if (Hits > MxHits) { break; }
		// display the record in XML
		PJsonVal RecVal = GetRec(RecN).GetJson(Base, FieldsP, false, JoinRecsP, JoinRecFieldsP);
		// done
		RecValV.Add(RecVal);
	}
	// prepare records
	RecSetVal->AddToObj("records", TJsonVal::NewArr(RecValV));
	// output aggregations
	if (AggrsP) {
		RecSetVal->AddToObj("aggregates", GetAggrJson());
	}
	// finalize
	return RecSetVal;
}

///////////////////////////////
// QMiner-Index-Key
TIndexKey::TIndexKey(const TWPt<TBase>& Base, const uint& _StoreId, const TStr& _KeyNm, const TStr& _JoinNm,
    const bool& IsSmall): StoreId(_StoreId), KeyNm(_KeyNm), WordVocId(-1),
    TypeFlags(oiktInternal), SortType(oikstUndef), JoinNm(_JoinNm) {

    if (IsSmall) {
        TypeFlags = (TIndexKeyType)(TypeFlags | oiktSmall);
    }
    Base->AssertValidFldNm1(KeyNm);
}

TIndexKey::TIndexKey(const TWPt<TBase>& Base, const uint& _StoreId, const TStr& _KeyNm, const int& _WordVocId,
	const TIndexKeyType& _Type, const TIndexKeySortType& _SortType) : StoreId(_StoreId),
	KeyNm(_KeyNm), WordVocId(_WordVocId), TypeFlags(_Type), SortType(_SortType) {

	// no internal keys allowed here
	QmAssert(!IsInternal());
	// value or text keys require vocabulary
	if (IsValue() || IsText()) { QmAssert(WordVocId >= 0); }
	// location does not need vocabualry
	if (IsLocation()) { QmAssert(WordVocId == -1); }
	// name must be valid
	Base->AssertValidFldNm1(KeyNm);
}

TIndexKey::TIndexKey(TSIn& SIn) : StoreId(SIn), KeyId(SIn),
	KeyNm(SIn), WordVocId(SIn),
	TypeFlags(LoadEnum<TIndexKeyType>(SIn)),
	SortType(LoadEnum<TIndexKeySortType>(SIn)),
	FieldIdV(SIn), JoinNm(SIn), Tokenizer(SIn) {}

void TIndexKey::Save(TSOut& SOut) const {
	StoreId.Save(SOut);
	KeyId.Save(SOut); KeyNm.Save(SOut); WordVocId.Save(SOut);
	SaveEnum<TIndexKeyType>(SOut, TypeFlags);
	SaveEnum<TIndexKeySortType>(SOut, SortType);
	FieldIdV.Save(SOut); JoinNm.Save(SOut);
	Tokenizer.Save(SOut);
}

///////////////////////////////
// QMiner-Index-Word-Vocabulary
uint64 TIndexWordVoc::AddWordStr(const TStr& WordStr) {
	// get id for the (new) word
	const int WordId = WordH.AddKey(WordStr);
	// increase the count for the word, used for autocomplete
	WordH[WordId]++;
	// return the id
	return (uint64)WordId;
}

void TIndexWordVoc::GetWcWordIdV(const TStr& WcStr, TUInt64V& WcWordIdV) {
	WcWordIdV.Clr();
	int WordId = WordH.FFirstKeyId();
	while (WordH.FNextKeyId(WordId)) {
		TStr WordStr = WordH.GetKey(WordId);
		if (WordStr.IsWcMatch(WcStr, '*', '?')) {
			WcWordIdV.Add((uint64)WordId);
		}
	}
}

void TIndexWordVoc::GetAllGreaterById(const uint64& StartWordId, TUInt64V& AllGreaterV) {
	AllGreaterV.Clr();
	int WordId = WordH.FFirstKeyId();
	while (WordH.FNextKeyId(WordId)) {
		if ((uint64)WordId > StartWordId) {
			AllGreaterV.Add((uint64)WordId);
		}
	}
}

void TIndexWordVoc::GetAllGreaterByStr(const uint64& StartWordId, TUInt64V& AllGreaterV) {
	AllGreaterV.Clr();
	TStr StartWordStr = WordH.GetKey((int)StartWordId);
	int WordId = WordH.FFirstKeyId();
	while (WordH.FNextKeyId(WordId)) {
		TStr WordStr = WordH.GetKey(WordId);
		if (WordStr > StartWordStr) {
			AllGreaterV.Add((uint64)WordId);
		}
	}
}

void TIndexWordVoc::GetAllGreaterByFlt(const uint64& StartWordId, TUInt64V& AllGreaterV) {
	AllGreaterV.Clr();
	TStr StartWordStr = WordH.GetKey((int)StartWordId);
	TFlt StartWordFlt = StartWordStr.GetFlt();
	int WordId = WordH.FFirstKeyId();
	while (WordH.FNextKeyId(WordId)) {
		TStr WordStr = WordH.GetKey(WordId);
		TFlt WordFlt = WordStr.GetFlt();
		if (WordFlt > StartWordFlt) {
			AllGreaterV.Add((uint64)WordId);
		}
	}
}


void TIndexWordVoc::GetAllLessById(const uint64& StartWordId, TUInt64V& AllLessV) {
	int WordId = WordH.FFirstKeyId();
	while (WordH.FNextKeyId(WordId)) {
		if ((uint64)WordId < StartWordId) {
			AllLessV.Add((uint64)WordId);
		}
	}
}

void TIndexWordVoc::GetAllLessByStr(const uint64& StartWordId, TUInt64V& AllLessV) {
	TStr StartWordStr = WordH.GetKey((int)StartWordId);
	int WordId = WordH.FFirstKeyId();
	while (WordH.FNextKeyId(WordId)) {
		TStr WordStr = WordH.GetKey(WordId);
		if (WordStr < StartWordStr) {
			AllLessV.Add((uint64)WordId);
		}
	}
}

void TIndexWordVoc::GetAllLessByFlt(const uint64& StartWordId, TUInt64V& AllLessV) {
	TStr StartWordStr = WordH.GetKey((int)StartWordId);
	TFlt StartWordFlt = StartWordStr.GetFlt();
	int WordId = WordH.FFirstKeyId();
	while (WordH.FNextKeyId(WordId)) {
		TStr WordStr = WordH.GetKey(WordId);
		TFlt WordFlt = WordStr.GetFlt();
		if (WordFlt < StartWordFlt) {
			AllLessV.Add((uint64)WordId);
		}
	}
}

///////////////////////////////
// QMiner-Index-Vocabulary
PIndexWordVoc& TIndexVoc::GetWordVoc(const int& KeyId) {
	return WordVocV[KeyH[KeyId].GetWordVocId()];
}

const PIndexWordVoc& TIndexVoc::GetWordVoc(const int& KeyId) const {
	return WordVocV[KeyH[KeyId].GetWordVocId()];
}

TIndexVoc::TIndexVoc(TSIn& SIn) {
	KeyH.Load(SIn);
	StoreIdKeyIdSetH.Load(SIn);
	WordVocV.Load(SIn);
}

void TIndexVoc::Save(TSOut& SOut) const {
	KeyH.Save(SOut);
	StoreIdKeyIdSetH.Save(SOut);
	WordVocV.Save(SOut);
}

bool TIndexVoc::IsKeyId(const int& KeyId) const {
	return KeyH.IsKeyId(KeyId);
}

bool TIndexVoc::IsKeyNm(const uint& StoreId, const TStr& KeyNm) const {
	return KeyH.IsKey(TUIntStrPr(StoreId, KeyNm));
}

int TIndexVoc::GetKeyId(const uint& StoreId, const TStr& KeyNm) const {
	QmAssertR(IsKeyNm(StoreId, KeyNm), TStr::Fmt("Unknown key '%s' for store %d", KeyNm.CStr(), StoreId));
	return KeyH.GetKeyId(TUIntStrPr(StoreId, KeyNm));
}

uint TIndexVoc::GetKeyStoreId(const int& KeyId) const {
	return KeyH.GetKey(KeyId).Val1;
}

TStr TIndexVoc::GetKeyNm(const int& KeyId) const {
	return KeyH.GetKey(KeyId).Val2;
}

const TIndexKey& TIndexVoc::GetKey(const int& KeyId) const {
	return KeyH[KeyId];
}

const TIndexKey& TIndexVoc::GetKey(const uint& StoreId, const TStr& KeyNm) const {
	return KeyH.GetDat(TUIntStrPr(StoreId, KeyNm));
}

int TIndexVoc::GetWordVoc(const TStr& WordVocNm) const {
	for (int WordVocId = 0; WordVocId < WordVocV.Len(); WordVocId++) {
		const PIndexWordVoc& WordVoc = WordVocV[WordVocId];
		if (WordVoc->IsWordVocNm() && WordVoc->GetWordVocNm() == WordVocNm) {
			return WordVocId;
		}
	}
	return -1;
}

void TIndexVoc::SetWordVocNm(const int& WordVocId, const TStr& WordVocNm) {
	WordVocV[WordVocId]->SetWordVocNm(WordVocNm);
}

int TIndexVoc::AddKey(const TWPt<TBase>& Base, const uint& StoreId, const TStr& KeyNm, const int& WordVocId,
	const TIndexKeyType& Type, const TIndexKeySortType& SortType) {

	// create key
	const int KeyId = KeyH.AddKey(TUIntStrPr(StoreId, KeyNm));
	KeyH[KeyId] = TIndexKey(Base, StoreId, KeyNm, WordVocId, Type, SortType);
	// tell to the key its ID
	KeyH[KeyId].PutKeyId(KeyId);
	// add the key to the associated store key set
	StoreIdKeyIdSetH.AddDat(StoreId).AddKey(KeyId);
	return KeyId;
}

int TIndexVoc::AddInternalKey(const TWPt<TBase>& Base, const uint& StoreId, const TStr& KeyNm, const TStr& JoinNm, const bool& IsSmall) {
	const int KeyId = KeyH.AddKey(TUIntStrPr(StoreId, KeyNm));
	KeyH[KeyId] = TIndexKey(Base, StoreId, KeyNm, JoinNm, IsSmall);
	KeyH[KeyId].PutKeyId(KeyId);
	return KeyId;
}

void TIndexVoc::AddKeyField(const int& KeyId, const uint& StoreId, const int& FieldId) {
	QmAssert(StoreId == KeyH[KeyId].GetStoreId());
	KeyH[KeyId].AddField(FieldId);
}

bool TIndexVoc::IsStoreKeys(const uint& StoreId) const {
	return StoreIdKeyIdSetH.IsKey(StoreId);
}

const TIntSet& TIndexVoc::GetStoreKeys(const uint& StoreId) const {
	if (StoreIdKeyIdSetH.IsKey(StoreId)) {
		return StoreIdKeyIdSetH.GetDat(StoreId);
	}
	return EmptySet;
}

bool TIndexVoc::IsWordVoc(const int& KeyId) const {
	return KeyH[KeyId].GetWordVocId() != -1;
}

bool TIndexVoc::IsWordId(const int& KeyId, const uint64& WordId) const {
	return GetWordVoc(KeyId)->IsWordId(WordId);
}

bool TIndexVoc::IsWordStr(const int& KeyId, const TStr& WordStr) const {
	return GetWordVoc(KeyId)->IsWordStr(WordStr);
}

uint64 TIndexVoc::GetWords(const int& KeyId) const {
	return GetWordVoc(KeyId)->GetWords();
}

void TIndexVoc::GetAllWordStrV(const int& KeyId, TStrV& WordStrV) const {
	GetWordVoc(KeyId)->GetAllWordV(WordStrV);
}

void TIndexVoc::GetAllWordStrFqV(const int& KeyId, TStrIntPrV& WordStrFqV) const {
	GetWordVoc(KeyId)->GetAllWordFqV(WordStrFqV);
}

TStr TIndexVoc::GetWordStr(const int& KeyId, const uint64& WordId) const {
	const PIndexWordVoc& WordVoc = GetWordVoc(KeyId);
	return WordVoc->GetWordStr(WordId);
}

uint64 TIndexVoc::GetWordFq(const int& KeyId, const uint64& WordId) const {
	return GetWordVoc(KeyId)->GetWordFq(WordId);
}

uint64 TIndexVoc::GetWordId(const int& KeyId, const TStr& WordStr) const {
	return GetWordVoc(KeyId)->GetWordId(WordStr);
}

void TIndexVoc::GetWordIdV(const int& KeyId, const TStr& TextStr, TUInt64V& WordIdV) const {
	QmAssert(IsWordVoc(KeyId));
	// tokenize string
	TStrV TokV; GetTokenizer(KeyId)->GetTokens(TextStr, TokV);
	// get word ids for tokens
	WordIdV.Gen(TokV.Len(), 0);
	for (int TokN = 0; TokN < TokV.Len(); TokN++) {
		const TStr& Tok = TokV[TokN];
		if (IsWordStr(KeyId, Tok)) {
			// known word
			WordIdV.Add(GetWordId(KeyId, Tok));
		} else {
			// unknown word
			WordIdV.Add(TUInt64::Mx);
		}
	}
}

uint64 TIndexVoc::AddWordStr(const int& KeyId, const TStr& WordStr) {
	return GetWordVoc(KeyId)->AddWordStr(WordStr);
}

void TIndexVoc::AddWordIdV(const int& KeyId, const TStr& TextStr, TUInt64V& WordIdV) {
	QmAssert(IsWordVoc(KeyId));
	// tokenize string
	TStrV TokV; GetTokenizer(KeyId)->GetTokens(TextStr, TokV);
	WordIdV.Gen(TokV.Len(), 0); const PIndexWordVoc& WordVoc = GetWordVoc(KeyId);
	for (int TokN = 0; TokN < TokV.Len(); TokN++) {
		WordIdV.Add(WordVoc->AddWordStr(TokV[TokN]));
	}
	WordVoc->IncRecs();
}

void TIndexVoc::AddWordIdV(const int& KeyId, const TStrV& TextStrV, TUInt64V& WordIdV) {
	QmAssert(IsWordVoc(KeyId));
	// tokenize string
	TStrV TokV;
	const PTokenizer& Tokenizer = GetTokenizer(KeyId);
	for (int StrN = 0; StrN < TextStrV.Len(); StrN++) {
		Tokenizer->GetTokens(TextStrV[StrN], TokV);
	}
	WordIdV.Gen(TokV.Len(), 0); const PIndexWordVoc& WordVoc = GetWordVoc(KeyId);
	for (int TokN = 0; TokN < TokV.Len(); TokN++) {
		WordIdV.Add(WordVoc->AddWordStr(TokV[TokN]));
	}
	WordVoc->IncRecs();
}

void TIndexVoc::GetWcWordIdV(const int& KeyId, const TStr& WcStr, TUInt64V& WcWordIdV) {
	QmAssert(IsWordVoc(KeyId));
	GetWordVoc(KeyId)->GetWcWordIdV(WcStr, WcWordIdV);
}

void TIndexVoc::GetAllGreaterV(const int& KeyId,
	const uint64& StartWordId, TKeyWordV& AllGreaterV) {

	// get all the words matching criteria
	TUInt64V WordIdV;
	if (KeyH[KeyId].IsSortById()) {
		GetWordVoc(KeyId)->GetAllGreaterById(StartWordId, WordIdV);
	} else if (KeyH[KeyId].IsSortByStr()) {
		GetWordVoc(KeyId)->GetAllGreaterByStr(StartWordId, WordIdV);
	} else if (KeyH[KeyId].IsSortByFlt()) {
		GetWordVoc(KeyId)->GetAllGreaterByFlt(StartWordId, WordIdV);
	}
	// add key id
	AllGreaterV.Gen(WordIdV.Len(), 0);
	for (int WordN = 0; WordN < WordIdV.Len(); WordN++) {
		AllGreaterV.Add(TKeyWord(KeyId, (uint64)WordIdV[WordN]));
	}
}

void TIndexVoc::GetAllLessV(const int& KeyId,
	const uint64& StartWordId, TKeyWordV& AllLessV) {

	// get all the words matching criteria
	TUInt64V WordIdV;
	if (KeyH[KeyId].IsSortById()) {
		GetWordVoc(KeyId)->GetAllLessById(StartWordId, WordIdV);
	} else if (KeyH[KeyId].IsSortByStr()) {
		GetWordVoc(KeyId)->GetAllLessByStr(StartWordId, WordIdV);
	} else if (KeyH[KeyId].IsSortByFlt()) {
		GetWordVoc(KeyId)->GetAllLessByFlt(StartWordId, WordIdV);
	}
	// add key id
	AllLessV.Gen(WordIdV.Len(), 0);
	for (int WordN = 0; WordN < WordIdV.Len(); WordN++) {
		AllLessV.Add(TKeyWord(KeyId, (uint64)WordIdV[WordN]));
	}
}

const PTokenizer& TIndexVoc::GetTokenizer(const int& KeyId) const {
	return KeyH[KeyId].GetTokenizer();
}

void TIndexVoc::PutTokenizer(const int& KeyId, const PTokenizer& Tokenizer) {
	KeyH[KeyId].PutTokenizer(Tokenizer);
}

void TIndexVoc::SaveTxt(const TWPt<TBase>& Base, const TStr& FNm) const {
	TFOut FOut(FNm);
	// print store keys
	for (int StoreN = 0; StoreN < Base->GetStores(); StoreN++) {
		const TWPt<TStore>& Store = Base->GetStoreByStoreN(StoreN);
		FOut.PutStrFmt("%s[%d]: ", Store->GetStoreNm().CStr(), int(Store->GetStoreId()));
		const TIntSet& KeySet = GetStoreKeys(Store->GetStoreId());
		int KeyId = KeySet.FFirstKeyId();
		while (KeySet.FNextKeyId(KeyId)) {
			TStr KeyNm = GetKeyNm(KeySet.GetKey(KeyId));
			if (KeyId != 0) { FOut.PutStr(", "); }
			FOut.PutStr(KeyNm);
		}
		FOut.PutLn();
	}
	FOut.PutLn();
	// print keys
	int KeyId = KeyH.FFirstKeyId();
	while (KeyH.FNextKeyId(KeyId)) {
		const uint StoreId = KeyH.GetKey(KeyId).Val1;
		const TWPt<TStore>& Store = Base->GetStoreByStoreId(StoreId);
		TStr StoreNm = Store->GetStoreNm();
		TStr KeyNm = KeyH.GetKey(KeyId).Val2;
		const TIndexKey& Key = KeyH[KeyId];
		// print key parameters
		FOut.PutStrFmt("KeyNm: '%s.%s' |Id:%d", StoreNm.CStr(), KeyNm.CStr(), KeyId);
		if (Key.IsValue()) { FOut.PutStr("|Value"); }
		if (Key.IsText()) { FOut.PutStr("|Text"); }
		if (Key.IsLocation()) { FOut.PutStr("|Location"); }
		if (Key.IsInternal()) { FOut.PutStr("|Internal"); }
		if (Key.IsWordVoc()) { FOut.PutStrFmt("|Words:%d:", GetWords(KeyId)); }
		if (Key.IsSortByStr()) { FOut.PutStr("|SortByStr"); }
		if (Key.IsSortById()) { FOut.PutStr("|SortById"); }
		if (Key.IsSortByFlt()) { FOut.PutStr("|SortByFlt"); }
		if (Key.IsFields()) {
			TChA FieldChA;
			for (int FieldN = 0; FieldN < Key.GetFields(); FieldN++) {
				const TFieldDesc& FieldDesc = Store->GetFieldDesc(Key.GetFieldId(FieldN));
				FieldChA += FieldChA.Empty() ? "|" : "; ";
				FieldChA += TStr::Fmt("%s.%s", StoreNm.CStr(), FieldDesc.GetFieldNm().CStr());
			}
			FOut.PutStr(FieldChA);
		}
		FOut.PutStrLn("|");
		// print words
		if (!Key.IsInternal()) {
			FOut.PutStr("  ");
			int ChsPerLn = 2; const int MxChsPerLn = 100;
			TStrV WordStrV; GetAllWordStrV(KeyId, WordStrV);
			for (int WordN = 0; WordN < WordStrV.Len(); WordN++) {
				if (WordN != 0) { FOut.PutStr(", "); ChsPerLn += 2; }
				// check if need to break the line
				const TStr& WordStr = WordStrV[WordN];
				if (ChsPerLn + WordStr.Len() > MxChsPerLn) {
					FOut.PutStr("\n  "); ChsPerLn = 2;
				}
				// put out word
				FOut.PutStrFmt("'%s'", WordStr.CStr()); ChsPerLn += WordStr.Len() + 2;
			}
			FOut.PutLn();
		}
		FOut.PutLn();
	}
}

///////////////////////////////
// QMiner-Query-Item
void TQueryItem::ParseWordStr(const TStr& WordStr, const TWPt<TIndexVoc>& IndexVoc) {
	// if text key, tokenize the word string
	if (IndexVoc->GetKey(KeyId).IsText()) {
		if (!IsEqual() && !IsNotEqual()) {
			throw TQmExcept::New("Wrong sort type for text Key!");
		}
		IndexVoc->GetWordIdV(KeyId, WordStr, WordIdV);
		// we are done 
		return;
	}
	// if wildchar, identify relevant words
	if (IsWildChar()) {
		// get all matching words
		IndexVoc->GetWcWordIdV(KeyId, WordStr, WordIdV);
		// we are done 
		return;
	}
	// otherwise just retrieve matching word id, when word exists
	if (IndexVoc->IsWordStr(KeyId, WordStr)) {
		WordIdV.Add(IndexVoc->GetWordId(KeyId, WordStr));
	}
	// throw exception if no word recognized from the query string in case of range queries
	if (WordIdV.Empty() && (IsLess() || IsGreater())) {
		// behavior not defined for this case
		throw TQmExcept::New(TStr::Fmt("Unknown query string %d:'%s'!", KeyId.Val, WordStr.CStr()));
	}
}

TWPt<TStore> TQueryItem::ParseJoins(const TWPt<TBase>& Base, const PJsonVal& JsonVal) {
	TWPt<TStore> JoinStore;
	// first go over all the joins
	PJsonVal JoinVal = JsonVal->GetObjKey("$join");
	if (JoinVal->IsObj()) {
		// we only have one
		JoinStore = ParseJoin(Base, JoinVal);
	} else if (JoinVal->IsArr()) {
		// wow, we have a whole array of them!
		for (int ValN = 0; ValN < JoinVal->GetArrVals(); ValN++) {
			PJsonVal Val = JoinVal->GetArrVal(ValN);
			// make sure we don't have nested arrays
			QmAssertR(Val->IsObj(), "Query: $join expects object as value");
			// handle the join
			if (JoinStore.Empty()) {
				JoinStore = ParseJoin(Base, Val);
			} else {
				TWPt<TStore> _JoinStore = ParseJoin(Base, Val);
				QmAssertR(_JoinStore->GetStoreId() == JoinStore->GetStoreId(), "Query: store mismatch");
			}
		}
	} else {
		throw TQmExcept::New("Query: bad join parameter: '" + TJsonVal::GetStrFromVal(JsonVal) + "'");
	}
	return JoinStore;
}

TWPt<TStore> TQueryItem::ParseJoin(const TWPt<TBase>& Base, const PJsonVal& JoinVal) {
	// first handle the subordinate items
	QmAssertR(JoinVal->IsObjKey("$query"), "Query: $join expects object with $query parameter");
	TQueryItem SubQuery(Base, JoinVal->GetObjKey("$query"));
	// get the store
	const TWPt<TStore>& Store = Base->GetStoreByStoreId(SubQuery.GetStoreId(Base));
	// now handle the join ID
	QmAssertR(JoinVal->IsObjKey("$name") && JoinVal->GetObjKey("$name")->IsStr(),
		"Query: $join expects $name parameter with string as value");
	const int _JoinId = Store->GetJoinId(JoinVal->GetObjKey("$name")->GetStr());
	// and sample size
	if (JoinVal->IsObjKey("$sample")) {
		QmAssertR(JoinVal->GetObjKey("$sample")->IsNum(), "Query: $sample expects number as value");
	}
	const int _SampleSize = JoinVal->IsObjKey("$sample") ? TFlt::Round(JoinVal->GetObjKey("$sample")->GetNum()) : -1;
	// add the join to the list
	ItemV.Add(TQueryItem(_JoinId, _SampleSize, SubQuery));
	// get target field
	const uint JoinStoreId = Store->GetJoinDesc(_JoinId).GetJoinStoreId();
	return Base->GetStoreByStoreId(JoinStoreId);
}

TWPt<TStore> TQueryItem::ParseFrom(const TWPt<TBase>& Base, const PJsonVal& JsonVal) {
	// get the store
	QmAssertR(JsonVal->GetObjKey("$from")->IsStr(), "Query: $from expects string as value");
	TStr StoreNm = JsonVal->GetObjKey("$from")->GetStr();
	QmAssertR(Base->IsStoreNm(StoreNm), "Query: unknown store " + StoreNm);
	return Base->GetStoreByStoreNm(StoreNm);
}

uint64 TQueryItem::ParseTm(const PJsonVal& JsonVal) {
    if (JsonVal->IsStr()) {
        // parse date as string
        TStr TmStr = JsonVal->GetStr();
        TTm Tm = TTm::GetTmFromWebLogDateTimeStr(TmStr, '-', ':', '.', 'T');
        QmAssertR(Tm.IsDef(), "Query: Unsupported time format, use ISO instead: " + TmStr);
        return TTm::GetMSecsFromTm(Tm);
    } else if (JsonVal->IsNum()) {
        // parse date as unix time stamp in miliseconds
        const double UnixMSecs = JsonVal->GetNum();
        const double WinMSecs = UnixMSecs + 11644473600000.0;
        return (uint64)WinMSecs;
    } else {
        // TODO: if you need annoter type to be supported when parsing time queries,
        // feel free to implement it here :-)
        throw TQmExcept::New("Query: Unsupported datetime value " + JsonVal->SaveStr());
    }
}

void TQueryItem::ParseKeys(const TWPt<TBase>& Base, const TWPt<TStore>& Store,
        const PJsonVal& JsonVal, const bool& IgnoreOrP) {

	// go over other keys and create their corresponding items
	for (int KeyN = 0; KeyN < JsonVal->GetObjKeys(); KeyN++) {
		// read the key
		TStr KeyNm; PJsonVal KeyVal;
		JsonVal->GetObjKeyVal(KeyN, KeyNm, KeyVal);
		// check type
		if (KeyNm.StartsWith("$")) {
			// special values
			if (KeyNm == "$or") {
				if (!IgnoreOrP) {
					// make sure value is an array ...
					QmAssertR(KeyVal->IsArr(), "Query: $or expects array as value");
					// ... handle subordinate items
					TQueryItemV OrItemV;
					for (int ValN = 0; ValN < KeyVal->GetArrVals(); ValN++) {
						PJsonVal Val = KeyVal->GetArrVal(ValN);
						QmAssertR(Val->IsObj(), "Query: $or expects objects in array.");
						OrItemV.Add(TQueryItem(Base, Store, Val));
					}
					ItemV.Add(TQueryItem(oqitOr, OrItemV));
				}
			} else if (KeyNm == "$not") {
				QmAssertR(KeyVal->IsObj(), "Query: $not expects object as value");
				// handle subordinate items
				ItemV.Add(TQueryItem(oqitNot, TQueryItem(Base, Store, KeyVal)));
			} else if (KeyNm == "$id") {
				QmAssertR(KeyVal->IsNum(), "Query: unsupported $id value");
				const uint64 _RecId = KeyVal->GetUInt64();
				const uint64 RecId = Store->IsRecId(_RecId) ? _RecId : TUInt64::Mx;
				ItemV.Add(TQueryItem(Store, RecId));
			} else if (KeyNm == "$name") {
				QmAssertR(KeyVal->IsStr(), "Query: unsupported $name value");
				TStr RecNm = KeyVal->GetStr();
				const uint64 RecId = Store->IsRecNm(RecNm) ? Store->GetRecId(RecNm) : TUInt64::Mx;
				ItemV.Add(TQueryItem(Store, RecId));
			} else if (KeyNm == "$join") {
				// ignore
			} else if (KeyNm == "$from") {
				// ignore, should be already handled before, we just double-check stores match
				QmAssertR(KeyVal->IsStr() && Store->GetStoreNm() == KeyVal->GetStr(), "Query: store mismatch");
			} else if (KeyNm == "$aggr") {
			} else if (KeyNm == "$sort") {
			} else if (KeyNm == "$limit") {
			} else if (KeyNm == "$offset") {
			} else {
				throw TQmExcept::New("Query: unknown parameter " + KeyNm);
			}
		} else {
			// field query
			ItemV.Add(TQueryItem(Base, Store, KeyNm, KeyVal));
		}
	}
	// if no keys, query returns all records from the store
	if (ItemV.Empty() && (Type == oqitAnd)) {
		Type = oqitStore;
		StoreId = Store->GetStoreId();
	}
}

TQueryItem::TQueryItem(const TWPt<TBase>& Base, const PJsonVal& JsonVal) {
	if (JsonVal->IsObj()) {
		// default for object queries is AND
		Type = oqitAnd;	TWPt<TStore> Store;
		// check if we have any join
		if (JsonVal->IsObjKey("$join")) {
			// we have a join, handle this first
			Store = ParseJoins(Base, JsonVal);
		}
		// check if result store is specified
		if (JsonVal->IsObjKey("$from")) {
			if (Store.Empty()) {
				// no join, we use from to derive our store
				Store = ParseFrom(Base, JsonVal);
			} else {
				// we already know the store, do the double-check
				TWPt<TStore> FromStore = ParseFrom(Base, JsonVal);
				QmAssertR(FromStore->GetStoreId() == Store->GetStoreId(), "Query: store mismatch");
			}
		}
		// check if there is any OR and no defined store so far
		bool IgnoreOrP = false;
		if (JsonVal->IsObjKey("$or") && Store.Empty()) {
			// we have an OR query
			IgnoreOrP = true; // so we don't pares it again in ParseKeys below
			TQueryItemV OrItemV;
			PJsonVal OrVal = JsonVal->GetObjKey("$or");
			QmAssertR(OrVal->IsArr(), "Query: $or expects array as value");
			for (int ValN = 0; ValN < OrVal->GetArrVals(); ValN++) {
				PJsonVal Val = OrVal->GetArrVal(ValN);
				QmAssertR(Val->IsObj(), "Query: $or expects objects in array.");
				OrItemV.Add(TQueryItem(Base, Val));
				// do the check on return store matching with what we saw so far
				const uint OrStoreId = OrItemV.Last().GetStoreId(Base);
				if (Store.Empty()) { Store = Base->GetStoreByStoreId(OrStoreId); } else { QmAssertR(OrStoreId == Store->GetStoreId(), "Query: store mismatch"); }
			}
			// remember the or
			ItemV.Add(TQueryItem(oqitOr, OrItemV));
		}
		// handle any remaining keys, but only if we know the store
		if (!Store.Empty()) {
			// parse the rest of the keys
			ParseKeys(Base, Store, JsonVal, IgnoreOrP);
		} else {
			// by now we should know what is the result store
			throw TQmExcept::New("Query: underspecified query");
		}
	} else {
		throw TQmExcept::New("Query: expected an object: '" + TJsonVal::GetStrFromVal(JsonVal) + "'");
	}
	SetGixFlag();
}

TQueryItem::TQueryItem(const TWPt<TBase>& Base, const TWPt<TStore>& Store, const PJsonVal& JsonVal) {
	QmAssert(JsonVal->IsObj());
	// default for object queries is AND
	Type = oqitAnd;
	if (JsonVal->IsObjKey("$join")) {
		// we have a join
		TWPt<TStore> JoinStore = ParseJoins(Base, JsonVal);
		QmAssertR(JoinStore->GetStoreId() == Store->GetStoreId(), "Query: store mismatch");
	}
	if (JsonVal->IsObjKey("$from")) {
		// we already know the store, do the doublecheck
		TWPt<TStore> FromStore = ParseFrom(Base, JsonVal);
		QmAssertR(FromStore->GetStoreId() == Store->GetStoreId(), "Query: store mismatch");
	}
	// parse the rest of the keys
	ParseKeys(Base, Store, JsonVal, false);
	SetGixFlag();
}

TQueryItem::TQueryItem(const TWPt<TBase>& Base, const TWPt<TStore>& Store, const TStr& KeyNm, const PJsonVal& KeyVal) {
    // check key exists for the specified store
    TWPt<TIndexVoc> IndexVoc = Base->GetIndexVoc();
    QmAssertR(IndexVoc->IsKeyNm(Store->GetStoreId(), KeyNm), "Query: unknown key " + KeyNm);
    // get key and its type
    const TIndexKey& Key = IndexVoc->GetKey(Store->GetStoreId(), KeyNm);
    // check for possible types of queries
    if (KeyVal->IsObj() && KeyVal->IsObjKey("$or")) {
        // we are an OR query of multiple subqueries on the same key
        PJsonVal ObjVals = KeyVal->GetObjKey("$or");
        QmAssertR(ObjVals->IsArr(), "Query: $or as value requires an array of potential values");
        Type = oqitOr;
        for (int ValN = 0; ValN < ObjVals->GetArrVals(); ValN++) {
            ItemV.Add(TQueryItem(Base, Store, KeyNm, ObjVals->GetArrVal(ValN)));
        }
    } else if (KeyVal->IsArr()) {
        // we are an AND query of multiple subqueries on the same key
        Type = oqitAnd;
        for (int ValN = 0; ValN < KeyVal->GetArrVals(); ValN++) {
            PJsonVal Val = KeyVal->GetArrVal(ValN);
            // make sure we don't have nested arreys
            QmAssertR(Val->IsStr() || Val->IsObj(),
                "Query: Multiple conditions for a key must be string or object");
            // handle each value
            ItemV.Add(TQueryItem(Base, Store, KeyNm, Val));
        }
    } else if (Key.IsValue() || Key.IsText()) {
        // we have a direct inverted index query
        KeyId = Key.GetKeyId();
        // check if normal or small gix
        Type = Key.IsSmall() ? oqitLeafGixSmall : oqitLeafGix;
        // check how it is phrased
        if (KeyVal->IsStr()) {
            // plain string, must be equal
            CmpType = oqctEqual;
            // get target word id(s)
            ParseWordStr(KeyVal->GetStr(), IndexVoc);
        } else if (KeyVal->IsObj() && KeyVal->IsObjKey("$ne")) {
            // not-equal query
            QmAssertR(KeyVal->GetObjKey("$ne")->IsStr(), "Query: $ne value must be string");
            CmpType = oqctNotEqual;
            // get target word id(s)
            ParseWordStr(KeyVal->GetObjKey("$ne")->GetStr(), IndexVoc);
        } else if (KeyVal->IsObj() && KeyVal->IsObjKey("$gt")) {
            // greater-than query
            QmAssertR(KeyVal->GetObjKey("$gt")->IsStr(), "Query: $gt value must be string");
            CmpType = oqctGreater;
            // identify all words that are greater
            ParseWordStr(KeyVal->GetObjKey("$gt")->GetStr(), IndexVoc);
        } else if (KeyVal->IsObj() && KeyVal->IsObjKey("$lt")) {
            // less-than query
            QmAssertR(KeyVal->GetObjKey("$lt")->IsStr(), "Query: $lt value must be string");
            CmpType = oqctLess;
            // identify all words that are smaller
            ParseWordStr(KeyVal->GetObjKey("$lt")->GetStr(), IndexVoc);
        } else if (KeyVal->IsObj() && KeyVal->IsObjKey("$wc")) {
            // wildchars interparted as or with all possibilities
            QmAssertR(KeyVal->GetObjKey("$wc")->IsStr(), "Query: $wc value must be string");
            CmpType = oqctWildChar;
            // identify possibilities
            ParseWordStr(KeyVal->GetObjKey("$wc")->GetStr(), IndexVoc);
        } else {
            throw TQmExcept::New("Query: Invalid key definition: '" + TJsonVal::GetStrFromVal(KeyVal) + "'");
        }
    } else if (Key.IsLocation()) {
        // remember key id
        KeyId = Key.GetKeyId();
        if (KeyVal->IsObj() && KeyVal->IsObjKey("$location")) {
            // we are hiting location index
            Type = oqitGeo;
            // we have a location query, parse out location
            PJsonVal LocVal = KeyVal->GetObjKey("$location");
            QmAssertR(LocVal->IsArr(), "$location requires array with two coordinates");
            QmAssertR(LocVal->GetArrVals() == 2, "$location requires array with two coordinates");
            Loc.Val1 = LocVal->GetArrVal(0)->GetNum(); Loc.Val2 = LocVal->GetArrVal(1)->GetNum();
            // default values for parameters
            LocRadius = -1.0; LocLimit = 100;
            // parase out additional parameters
            if (KeyVal->IsObjKey("$radius")) {
                PJsonVal RadiusVal = KeyVal->GetObjKey("$radius");
                LocRadius = RadiusVal->GetNum();
            }
            if (KeyVal->IsObjKey("$limit")) {
                PJsonVal RadiusVal = KeyVal->GetObjKey("$limit");
                LocLimit = TFlt::Round(RadiusVal->GetNum());
                if (LocLimit <= 0) { throw TQmExcept::New("Query: $limit must be greater then zero"); }
            }
        } else {
            throw TQmExcept::New("Query: invalid value for location key: '" + TJsonVal::GetStrFromVal(KeyVal) + "'");
        }
    } else if (Key.IsLinear()) {
        // remember key id
        KeyId = Key.GetKeyId();
        // check if we have any border
        if (KeyVal->IsObj()) {
            // key is index using btree, check field type and extract type-appropriate range
            // by default range is always (-inf, inf), unless specified explicitly
            if (Key.IsSortAsInt()) {
                Type = oqitRangeInt;
                RangeIntMnMx = TIntPr(KeyVal->GetObjInt("$gt", TInt::Mn), KeyVal->GetObjInt("$lt", TInt::Mx));
            } else if (Key.IsSortAsInt16()) {
                Type = oqitRangeInt16;
                RangeInt16MnMx = TInt16Pr(KeyVal->GetObjInt("$gt", TInt16::Mn), KeyVal->GetObjInt("$lt", TInt16::Mx));
            } else if (Key.IsSortAsInt64()) {
                Type = oqitRangeInt64;
                RangeInt64MnMx = TInt64Pr(KeyVal->GetObjInt64("$gt", TInt64::Mn), KeyVal->GetObjInt64("$lt", TInt64::Mx));
            } else if (Key.IsSortAsByte()) {
                Type = oqitRangeByte;
                RangeUChMnMx = TUChPr((uchar)KeyVal->GetObjInt("$gt", TUCh::Mn), (uchar)KeyVal->GetObjInt("$lt", TUCh::Mx));
            } else if (Key.IsSortAsUInt()) {
                Type = oqitRangeUInt;
                uint64 low = (uint64)KeyVal->GetObjNum("$gt", TUInt::Mn);
                uint64 high = (uint64)KeyVal->GetObjNum("$lt", TUInt::Mx);
                RangeUIntMnMx = TUIntUIntPr((uint)low, (uint)high);
                //RangeUIntMnMx = TUIntUIntPr((uint)KeyVal->GetObjUInt64("$gt", TUInt::Mn), (uint)KeyVal->GetObjUInt64("$lt", TUInt::Mx));
            } else if (Key.IsSortAsUInt16()) {
                Type = oqitRangeUInt16;
                RangeUInt16MnMx = TUInt16Pr((uint16)KeyVal->GetObjUInt64("$gt", TUInt16::Mn), (uint16)KeyVal->GetObjUInt64("$lt", TUInt16::Mx));
            } else if (Key.IsSortAsUInt64()) {
                Type = oqitRangeUInt64;
                RangeUInt64MnMx = TUInt64Pr(KeyVal->GetObjUInt64("$gt", TUInt64::Mn), KeyVal->GetObjUInt64("$lt", TUInt64::Mx));
            } else if (Key.IsSortAsTm()) {
                Type = oqitRangeTm;
                RangeUInt64MnMx = TUInt64Pr(TUInt64::Mn, TUInt64::Mx);
                // check if we have lower bound
                if (KeyVal->IsObjKey("$gt")) { RangeUInt64MnMx.Val1 = ParseTm(KeyVal->GetObjKey("$gt")); }
                if (KeyVal->IsObjKey("$lt")) { RangeUInt64MnMx.Val2 = ParseTm(KeyVal->GetObjKey("$lt")); }
            } else if (Key.IsSortAsSFlt()) {
                Type = oqitRangeSFlt;
                RangeSFltMnMx = TSFltPr((float)KeyVal->GetObjNum("$gt", TSFlt::Mn), (float)KeyVal->GetObjNum("$lt", TSFlt::Mx));
            } else if (Key.IsSortAsFlt()) {
                Type = oqitRangeFlt;
                RangeFltMnMx = TFltPr(KeyVal->GetObjNum("$gt", TFlt::Mn), KeyVal->GetObjNum("$lt", TFlt::Mx));
            }
        } else if (Key.IsSortAsTm() && (KeyVal->IsStr() || KeyVal->IsNum())) {
            // we are given exact date time, make it a range query with both edges equal
            Type = oqitRangeUInt64;
            RangeUInt64MnMx.Val1 = RangeUInt64MnMx.Val2 = ParseTm(KeyVal);
        } else if (KeyVal->IsNum()) {
            QmAssertR(Key.IsSortAsInt() || Key.IsSortAsUInt64() || Key.IsSortAsFlt(),
                "Query: wrong key value for non-integer key " + KeyNm);
            // we are given exact number, make it a range query with both edges equal
            if (Key.IsSortAsInt()) {
                Type = oqitRangeInt;
                RangeIntMnMx.Val1 = RangeIntMnMx.Val2 = KeyVal->GetInt();
            } else if (Key.IsSortAsInt16()) {
                Type = oqitRangeInt16;
                RangeInt16MnMx.Val1 = RangeInt16MnMx.Val2 = (int16)KeyVal->GetInt();
            } else if (Key.IsSortAsInt64()) {
                Type = oqitRangeInt64;
                RangeInt64MnMx.Val1 = RangeInt64MnMx.Val2 = KeyVal->GetInt64();
            } else if (Key.IsSortAsByte()) {
                Type = oqitRangeByte;
                RangeUChMnMx.Val1 = RangeUChMnMx.Val2 = (uchar)KeyVal->GetInt();
            } else if (Key.IsSortAsUInt()) {
                Type = oqitRangeUInt;
                RangeUIntMnMx.Val1 = RangeUIntMnMx.Val2 = (uint)KeyVal->GetUInt64();
            } else if (Key.IsSortAsUInt16()) {
                Type = oqitRangeUInt16;
                RangeUInt16MnMx.Val1 = RangeUInt16MnMx.Val2 = (uint16)KeyVal->GetUInt64();
            } else if (Key.IsSortAsUInt64()) {
                Type = oqitRangeUInt64;
                RangeUInt64MnMx.Val1 = RangeUInt64MnMx.Val2 = KeyVal->GetUInt64();
            } else if (Key.IsSortAsSFlt()) {
                Type = oqitRangeSFlt;
                RangeSFltMnMx.Val1 = RangeSFltMnMx.Val2 = (float)KeyVal->GetNum();
            } else if (Key.IsSortAsFlt()) {
                Type = oqitRangeFlt;
                RangeFltMnMx.Val1 = RangeFltMnMx.Val2 = KeyVal->GetNum();
            }
        }
    } else {
        throw TQmExcept::New("Query: Invalid key definition: '" + TJsonVal::GetStrFromVal(KeyVal) + "'");
    }
    SetGixFlag();
}

TQueryItem::TQueryItem(const TWPt<TStore>& Store, const uint64& RecId) :
	Type(oqitRec), Rec(Store, RecId) { SetGixFlag(); }

TQueryItem::TQueryItem(const TRec& _Rec) :
	Type(oqitRec), Rec(_Rec) { SetGixFlag(); }

TQueryItem::TQueryItem(const PRecSet& _RecSet) :
	Type(oqitRecSet), RecSet(_RecSet) {
	RecSet->SortById();
	SetGixFlag();
}

TQueryItem::TQueryItem(const TWPt<TBase>& Base, const int& _KeyId,
	const uint64& WordId, const TQueryCmpType& _CmpType) : 
	KeyId(_KeyId), CmpType(_CmpType) {
	Type = (Base->GetIndexVoc()->GetKey(KeyId).IsSmall() ? oqitLeafGixSmall : oqitLeafGix);
	Base->GetIndexVoc()->GetKey(KeyId).IsSmall();
	WordIdV.Add(WordId);
	SetGixFlag();
}

TQueryItem::TQueryItem(const TWPt<TBase>& Base, const int& _KeyId,
	const TStr& WordStr, const TQueryCmpType& _CmpType)  {
	// read the Key
	KeyId = _KeyId;
	QmAssertR(Base->GetIndexVoc()->IsKeyId(KeyId), "Unknown Key ID: " + KeyId.GetStr());
	Type = (Base->GetIndexVoc()->GetKey(KeyId).IsSmall() ? oqitLeafGixSmall : oqitLeafGix);
	// read the sort type
	CmpType = _CmpType;
	// parse the word string
	ParseWordStr(WordStr, Base->GetIndexVoc());
	SetGixFlag();
}

TQueryItem::TQueryItem(const TWPt<TBase>& Base, const uint& StoreId, const TStr& KeyNm,
	const TStr& WordStr, const TQueryCmpType& _CmpType) {

	// get the key
	QmAssertR(Base->GetIndexVoc()->IsKeyNm(StoreId, KeyNm), "Unknown Key Name: " + KeyNm);
	KeyId = Base->GetIndexVoc()->GetKeyId(StoreId, KeyNm);
	Type = (Base->GetIndexVoc()->GetKey(KeyId).IsSmall() ? oqitLeafGixSmall : oqitLeafGix);
	// read sort type
	CmpType = _CmpType;
	// parse the word string
	ParseWordStr(WordStr, Base->GetIndexVoc());
	SetGixFlag();
}

TQueryItem::TQueryItem(const TWPt<TBase>& Base, const TStr& StoreNm, const TStr& KeyNm,
	const TStr& WordStr, const TQueryCmpType& _CmpType) {

	// get the key
	const uint StoreId = Base->GetStoreByStoreNm(StoreNm)->GetStoreId();
	QmAssertR(Base->GetIndexVoc()->IsKeyNm(StoreId, KeyNm), "Unknown Key Name: " + KeyNm);
	KeyId = Base->GetIndexVoc()->GetKeyId(StoreId, KeyNm);
	Type = (Base->GetIndexVoc()->GetKey(KeyId).IsSmall() ? oqitLeafGixSmall : oqitLeafGix);
	// read sort type
	CmpType = _CmpType;
	// parse the word string
	ParseWordStr(WordStr, Base->GetIndexVoc());
	SetGixFlag();
}

TQueryItem::TQueryItem(const TWPt<TBase>& Base, const int& _KeyId,
	const TFltPr& _Loc, const int& _LocLimit, const double& _LocRadius) :
	Type(oqitGeo), KeyId(_KeyId), Loc(_Loc), LocRadius(_LocRadius),
	LocLimit(_LocLimit) {
	QmAssert(LocLimit > 0);
	SetGixFlag();
}

TQueryItem::TQueryItem(const TWPt<TBase>& Base, const uint& StoreId,
	const TStr& KeyNm, const TFltPr& _Loc, const int& _LocLimit,
	const double& _LocRadius) : Type(oqitGeo), Loc(_Loc),
	LocRadius(_LocRadius), LocLimit(_LocLimit) {

	QmAssert(LocLimit > 0);
	// get the key
	QmAssertR(Base->GetIndexVoc()->IsKeyNm(StoreId, KeyNm), "Unknown Key Name: " + KeyNm);
	KeyId = Base->GetIndexVoc()->GetKeyId(StoreId, KeyNm);
	SetGixFlag();
}

TQueryItem::TQueryItem(const TWPt<TBase>& Base, const TStr& StoreNm,
	const TStr& KeyNm, const TFltPr& _Loc, const int& _LocLimit,
	const double& _LocRadius) : Type(oqitGeo), Loc(_Loc),
	LocRadius(_LocRadius), LocLimit(_LocLimit) {

	QmAssert(LocLimit > 0);
	// get the key
	const uint StoreId = Base->GetStoreByStoreNm(StoreNm)->GetStoreId();
	QmAssertR(Base->GetIndexVoc()->IsKeyNm(StoreId, KeyNm), "Unknown Key Name: " + KeyNm);
	KeyId = Base->GetIndexVoc()->GetKeyId(StoreId, KeyNm);
	SetGixFlag();
}

TQueryItem::TQueryItem(const TQueryItemType& _Type) : Type(_Type) {
	QmAssert(Type == oqitAnd || Type == oqitOr);
	SetGixFlag();
}

TQueryItem::TQueryItem(const TQueryItemType& _Type, const TQueryItem& Item) :
	Type(_Type), ItemV(1, 0) {
	ItemV.Add(Item);
	QmAssert(Type == oqitAnd || Type == oqitOr || Type == oqitNot);
	SetGixFlag();
}

TQueryItem::TQueryItem(const TQueryItemType& _Type, const TQueryItem& Item1,
	const TQueryItem& Item2) : Type(_Type), ItemV(2, 0) {
	ItemV.Add(Item1); ItemV.Add(Item2);
	QmAssert(Type == oqitAnd || Type == oqitOr);
	SetGixFlag();
}

TQueryItem::TQueryItem(const TQueryItemType& _Type, const TQueryItemV& _ItemV) :
	Type(_Type), ItemV(_ItemV) {
	QmAssert(Type == oqitAnd || Type == oqitOr);
	SetGixFlag();
}

TQueryItem::TQueryItem(const int& _JoinId, const int& _SampleSize, const TQueryItem& Item) :
	Type(oqitJoin), ItemV(1, 0), JoinId(_JoinId), SampleSize(_SampleSize) {
	ItemV.Add(Item);
	SetGixFlag();
}

TQueryItem::TQueryItem(const TWPt<TBase>& Base, const TStr& JoinNm, const int& _SampleSize,
	const TQueryItem& Item) : Type(oqitJoin), ItemV(1, 0), SampleSize(_SampleSize) {

	ItemV.Add(Item);
	// get join id
	const uint StoreId = Item.GetStoreId(Base);
	const TWPt<TStore>& Store = Base->GetStoreByStoreId(StoreId);
	JoinId = Store->GetJoinId(JoinNm);
	SetGixFlag();
}

uint TQueryItem::GetStoreId(const TWPt<TBase>& Base) const {
	if (IsLeafGix() || IsLeafGixSmall() || IsGeo() || IsRange()) {
		// when in the leaf, life is easy
		return Base->GetIndexVoc()->GetKeyStoreId(KeyId);
	} else if (IsRecSet()) {
		// we have a record set in the leaf
		return RecSet->GetStoreId();
	} else if (IsRec()) {
		// we have a record in the leaf
		return Rec.GetStoreId();
	} else if (IsJoin()) {
		// there must be exactly one subordiante node
		QmAssertR(ItemV.Len() == 1, "QueryItem: Join node must have exactly one child");
		// get store id of subordinate
		const uint StoreId = ItemV[0].GetStoreId(Base);
		// and check where does the join bring us to
		const TWPt<TStore>& Store = Base->GetStoreByStoreId(StoreId);
		return Store->GetJoinDesc(JoinId).GetJoinStoreId();
	} else if (IsStore()) {
		// we are returning complete store
		return StoreId;
	} else {
		// if there are no subordinate nodes, we have a problem
		QmAssertR(!ItemV.Empty(), "QueryItem: Non-leaf node without children");
		// otherwise must ask subordinate nodes and make sure they agree
		// first item defines the standard
		uint StoreId = ItemV[0].GetStoreId(Base);
		for (int ItemN = 1; ItemN < ItemV.Len(); ItemN++) {
			if (ItemV[ItemN].GetStoreId(Base) != StoreId) {
				throw TQmExcept::New("QueryItem: children nodes return records from different stores");
			}
		}
		// we survived, return varified store id
		return StoreId;
	}
}

TWPt<TStore> TQueryItem::GetStore(const TWPt<TBase>& Base) const {
	return Base->GetStoreByStoreId(GetStoreId(Base));
}

bool TQueryItem::IsWgt() const {

	if (IsLeafGix() || IsLeafGixSmall() || IsGeo()) {
		// always weighted when only one key
		return true;
    } else if (IsAnd() && ItemV.Len() == 1) {
        // we have only one sub-query, check its status
        return ItemV[0].IsWgt();
	} else if (IsOr()) {
		// or is weighted when all it's elements are 
		bool WgtP = true;
		for (int ItemN = 0; ItemN < ItemV.Len(); ItemN++) {
			WgtP = WgtP && ItemV[ItemN].IsWgt();
		}
		return WgtP;
	} else if (IsJoin()) {
		// joins are also weighted
		return true;
	}
	// in other cases, nope
	return false;
}

void TQueryItem::GetKeyWordV(TKeyWordV& KeyWordPrV) const {
	KeyWordPrV.Clr();
	for (int WordIdN = 0; WordIdN < WordIdV.Len(); WordIdN++) {
		KeyWordPrV.Add(TKeyWord(KeyId, WordIdV[WordIdN]));
	}
}
	
TQueryGixUsedType TQueryItem::GetGixFlag() const {
	//TQueryGixUsedType GixFlag = qgutUnknown;
	//if (IsLeafGix()) {
	//	GixFlag = qgutNormal;
	//} else if (IsLeafGixSmall()) {
	//	GixFlag = qgutSmall;
	//} else {
	//	GixFlag = qgutNone;
	//	int flag = 0;
	//	for (int i = 0; i < GetItems(); i++) {
	//		TQueryGixUsedType res = GetItem(i).GetGixFlag();
	//		if (res == qgutNormal) { flag |= 1; } 
	//		else if (res == qgutSmall) { flag |= 2; } 
	//		else if (res == qgutBoth) { flag |= 3; break; }
	//	}
	//	if (flag == 1) { GixFlag = qgutNormal; } 
	//	else if (flag == 2) { GixFlag = qgutSmall; } 
	//	else if (flag == 3) { GixFlag = qgutBoth; }
	//}
	return GixFlag;
}

void TQueryItem::SetGixFlag() {
	for (int i = 0; i < GetItems(); i++) {
		ItemV[i].SetGixFlag();
	}
	GixFlag = qgutUnknown;
	if (IsLeafGix()) {
		GixFlag = qgutNormal;
	} else if (IsLeafGixSmall()) {
		GixFlag = qgutSmall;
	} else {
		GixFlag = qgutNone;
		int flag = 0;
		for (int i = 0; i < GetItems(); i++) {
			TQueryGixUsedType res = GetItem(i).GetGixFlag();
			if (res == qgutNormal) { flag |= 1; } else if (res == qgutSmall) { flag |= 2; } else if (res == qgutBoth) { flag |= 3; break; }
		}
		if (flag == 1) { GixFlag = qgutNormal; } else if (flag == 2) { GixFlag = qgutSmall; } else if (flag == 3) { GixFlag = qgutBoth; }
	}
}

void TQueryItem::Optimize() {
	for (int i = 0; i < GetItems(); i++) {
		TQueryItem& child = ItemV[i];
		child.Optimize();
		if (child.ItemV.Len() == 1 && (child.Type == oqitAnd || child.Type == oqitOr)) {
			// child is AND/OR with single child => promote grandchild to child
			TQueryItem grandchild = ItemV[i].ItemV[0];
			ItemV[i] = grandchild;
		}
	}
}

///////////////////////////////
// QMiner-Query-Aggregate
TQueryAggr::TQueryAggr(const TWPt<TBase>& Base,
	const TWPt<TStore>& _Store, const PJsonVal& AggrVal) {

	// get name
	QmAssertR(AggrVal->IsObjKey("name"), "Missing aggregate 'name'.");
	AggrNm = AggrVal->GetObjStr("name");
	// parse out the type, rest the aggregate can do alone
	QmAssertR(AggrVal->IsObjKey("type"), "Missing aggregate 'type'.");
	AggrType = AggrVal->GetObjStr("type");
	// assert name is fine
	Base->AssertValidFldNm1(AggrNm);
	// remember the json parameters
	ParamVal = AggrVal;
}

TQueryAggr::TQueryAggr(TSIn& SIn) : AggrNm(SIn), AggrType(SIn) {
	ParamVal = TJsonVal::GetValFromStr(TStr(SIn));
}

void TQueryAggr::Save(TSOut& SOut) const {
	AggrNm.Save(SOut); AggrType.Save(SOut);
	TJsonVal::GetStrFromVal(ParamVal).Save(SOut);
}

void TQueryAggr::LoadJson(const TWPt<TBase>& Base, const TWPt<TStore>& Store,
	const PJsonVal& AggrVal, TQueryAggrV& QueryAggrV) {

	if (AggrVal->IsObj()) {
		// only one aggregate
		QueryAggrV.Add(TQueryAggr(Base, Store, AggrVal));
	} else if (AggrVal->IsArr()) {
		// several aggregates in an array
		for (int AggrN = 0; AggrN < AggrVal->GetArrVals(); AggrN++) {
			QueryAggrV.Add(TQueryAggr(Base, Store, AggrVal->GetArrVal(AggrN)));
		}
	} else {
		throw TQmExcept::New("Unsupported aggregate definition: " + TJsonVal::GetStrFromVal(AggrVal));
	}
}

///////////////////////////////
// QMiner-Query
TQuery::TQuery(const TWPt<TBase>& Base, const TQueryItem& _QueryItem,
	const int& _SortFieldId, const bool& _SortAscP, const int& _Limit,
	const int& _Offset) : QueryItem(_QueryItem), SortFieldId(_SortFieldId),
	SortAscP(_SortAscP), Limit(_Limit), Offset(_Offset) {}

PQuery TQuery::New(const TWPt<TBase>& Base, const TQueryItem& QueryItem,
	const int& SortFieldId, const bool& SortAscP, const int& Limit, const int& Offset) {

	return new TQuery(Base, QueryItem, SortFieldId, SortAscP, Limit, Offset);
}

PQuery TQuery::New(const TWPt<TBase>& Base, const PJsonVal& JsonVal) {
	PQuery Query = New(Base, TQueryItem(Base, JsonVal));
	// check if there are any aggregates
	if (JsonVal->IsObjKey("$aggr")) {
		PJsonVal AggrVal = JsonVal->GetObjKey("$aggr");
		TQueryAggr::LoadJson(Base, Query->GetStore(Base), AggrVal, Query->QueryAggrV);
	}
	// check if we have any sorting
	if (JsonVal->IsObjKey("$sort")) {
		PJsonVal SortVal = JsonVal->GetObjKey("$sort");
		QmAssert(SortVal->IsObj() && SortVal->GetObjKeys() == 1);
		// parse field id
		TStr FieldNm; PJsonVal AscVal; SortVal->GetObjKeyVal(0, FieldNm, AscVal);
		TWPt<TStore> Store = Query->GetStore(Base);
		QmAssert(Store->IsFieldNm(FieldNm));
		Query->SortFieldId = Store->GetFieldId(FieldNm);
		// parse sort direction
		QmAssert(AscVal->IsNum());
		Query->SortAscP = (AscVal->GetNum() > 0.0);
	}
	// check if ther is any limit
	if (JsonVal->IsObjKey("$limit")) {
		Query->Limit = TFlt::Round(JsonVal->GetObjNum("$limit"));
	}
	// check if ther is any offset
	if (JsonVal->IsObjKey("$offset")) {
		Query->Offset = TFlt::Round(JsonVal->GetObjNum("$offset"));
	}
	Query->Optimize();
	return Query;
}

void TQuery::Optimize() {
	QueryItem.Optimize();
}

PQuery TQuery::New(const TWPt<TBase>& Base, const TStr& QueryStr) {
	PJsonVal JsonVal = TJsonVal::GetValFromStr(QueryStr);
	QmAssertR(JsonVal->IsDef(), "Invalid query JSON: '" + QueryStr + "'");
	return New(Base, JsonVal);
}

TWPt<TStore> TQuery::GetStore(const TWPt<TBase>& Base) {
	const uint StoreId = QueryItem.GetStoreId(Base);
	return Base->GetStoreByStoreId(StoreId);
}

void TQuery::Sort(const TWPt<TBase>& Base, const PRecSet& RecSet) {
	RecSet->SortByField(SortAscP, SortFieldId);
}

PRecSet TQuery::GetLimit(const PRecSet& RecSet) {
	return RecSet->GetLimit(Limit, Offset);
}

bool TQuery::IsOk(const TWPt<TBase>& Base, TStr& MsgStr) const {
	try {
		QueryItem.GetStoreId(Base);
		MsgStr.Clr(); return true;
	} catch (PExcept Except) {
		MsgStr = Except->GetMsgStr();
		return false;
	}
}

///////////////////////////////
// GeoIndex
TIntPr TGeoIndex::GetLocId(const TFltPr& Loc) const {
	// round location coordinages to a meter precision
	return TIntPr(TFlt::Round(Loc.Val1 * Precision), TFlt::Round(Loc.Val2 * Precision));
}

void TGeoIndex::LocKeyIdToRecId(const TIntV& LocKeyIdV, const int& Limit, TUInt64V& AllRecIdV) const {
	AllRecIdV.Clr();
	for (int LocKeyIdN = 0; LocKeyIdN < LocKeyIdV.Len(); LocKeyIdN++) {
		const int LocKeyId = LocKeyIdV[LocKeyIdN];
		const TUInt64V& RecIdV = LocRecIdH[LocKeyId];
		AllRecIdV.AddV(RecIdV);
		// stop when we have enough records
		if (AllRecIdV.Len() >= Limit) { break; }
	}
	AllRecIdV.Sort();
}

int TGeoIndex::AllRecs() const {
	int Recs = 0;
	int KeyId = LocRecIdH.FFirstKeyId();
	while (LocRecIdH.FNextKeyId(KeyId)) {
		Recs += LocRecIdH[KeyId].Len();
	}
	return Recs;
}

void TGeoIndex::AddKey(const TFltPr& Loc, const uint64& RecId) {
	//const int RecsStart = AllRecs();
	TIntPr LocId = GetLocId(Loc);
	// check if new location
	if (!LocRecIdH.IsKey(LocId)) {
		const int LocKeyId = LocRecIdH.AddKey(LocId);
		SphereNn.AddKey(LocKeyId, Loc.Val1, Loc.Val2);
	}
	// remember record
	LocRecIdH.GetDat(LocId).Add(RecId);
}

void TGeoIndex::DelKey(const TFltPr& Loc, const uint64& RecId) {
	//const int RecsStart = AllRecs();
	TIntPr LocId = GetLocId(Loc);
	// check if known location
	if (LocRecIdH.IsKey(LocId)) {
		const int LocKeyId = LocRecIdH.GetKeyId(LocId);
		// delete from location to record map
		TUInt64V& RecIdV = LocRecIdH[LocKeyId];
		RecIdV.DelIfIn(RecId);
		// forget about location completely, if nothing left there
		if (LocRecIdH[LocKeyId].Empty()) {
			// delete from shpere
			SphereNn.DelKey(LocKeyId);
			// delete fron sphere->rec map
			LocRecIdH.DelKeyId(LocKeyId);
		}
	}
}

void TGeoIndex::SearchRange(const TFltPr& Loc, const double& Radius,
	const int& Limit, TUInt64V& RecIdV) const {

	TIntV LocKeyIdV; SphereNn.NnQuery(Loc.Val1, Loc.Val2, Limit, Radius, LocKeyIdV);
	LocKeyIdToRecId(LocKeyIdV, Limit, RecIdV);
}

void TGeoIndex::SearchNn(const TFltPr& Loc, const int& Limit, TUInt64V& RecIdV) const {
	TIntV LocKeyIdV; SphereNn.NnQuery(Loc.Val1, Loc.Val2, Limit, LocKeyIdV);
	LocKeyIdToRecId(LocKeyIdV, Limit, RecIdV);
}

bool TGeoIndex::LocEquals(const TFltPr& Loc1, const TFltPr& Loc2) const {
	TIntPr LocId1 = GetLocId(Loc1), LocId2 = GetLocId(Loc2);
	return (LocId1 == LocId2);
}

///////////////////////////////
// QMiner-Index
void TIndex::TQmGixDefMerger::Union(
	TQmGixItemV& MainV, const TQmGixItemV& JoinV) const {

	TQmGixItemV ResV; int ValN1 = 0; int ValN2 = 0;
	while ((ValN1 < MainV.Len()) && (ValN2 < JoinV.Len())) {
		const TQmGixItem& Val1 = MainV.GetVal(ValN1);
		const TQmGixItem& Val2 = JoinV.GetVal(ValN2);
		if (Val1 < Val2) { ResV.Add(Val1); ValN1++; } else if (Val1 > Val2) { ResV.Add(Val2); ValN2++; } else { ResV.Add(TQmGixItem(Val1.Key, Val1.Dat + Val2.Dat)); ValN1++; ValN2++; }
	}
	for (int RestValN1 = ValN1; RestValN1 < MainV.Len(); RestValN1++) {
		ResV.Add(MainV.GetVal(RestValN1));
	}
	for (int RestValN2 = ValN2; RestValN2 < JoinV.Len(); RestValN2++) {
		ResV.Add(JoinV.GetVal(RestValN2));
	}
	MainV = ResV;
}

void TIndex::TQmGixDefMerger::Intrs(
	TQmGixItemV& MainV, const TQmGixItemV& JoinV) const {

	TQmGixItemV ResV; int ValN1 = 0; int ValN2 = 0;
	while ((ValN1 < MainV.Len()) && (ValN2 < JoinV.Len())) {
		const TQmGixItem& Val1 = MainV.GetVal(ValN1);
		const TQmGixItem& Val2 = JoinV.GetVal(ValN2);
		if (Val1 < Val2) { ValN1++; } else if (Val1 > Val2) { ValN2++; } else { ResV.Add(TQmGixItem(Val1.Key, Val1.Dat + Val2.Dat)); ValN1++; ValN2++; }
	}
	MainV = ResV;
}

void TIndex::TQmGixDefMerger::Minus(const TQmGixItemV& MainV,
	const TQmGixItemV& JoinV, TQmGixItemV& ResV) const {

	MainV.Diff(JoinV, ResV);
}

void TIndex::TQmGixDefMerger::Merge(TQmGixItemV& ItemV, bool Local) const {
	if (ItemV.Empty()) { return; } // nothing to do in this case
	if (!ItemV.IsSorted()) { ItemV.Sort(); } // sort if not yet sorted
	// merge counts
	int LastItemN = 0; bool ZeroP = false;
	for (int ItemN = 1; ItemN < ItemV.Len(); ItemN++) {
		if (ItemV[ItemN] != ItemV[ItemN - 1]) {
			LastItemN++;
			ItemV[LastItemN] = ItemV[ItemN];
		} else {
			ItemV[LastItemN].Dat += ItemV[ItemN].Dat;
		}
		ZeroP = (ItemV[LastItemN].Dat <= 0) || ZeroP;
	}
	ItemV.Reserve(ItemV.Reserved(), LastItemN + 1);
	// remove items with zero count
	if (ZeroP) {
		LastItemN = 0;
		for (int ItemN = 0; ItemN < ItemV.Len(); ItemN++) {
			const TQmGixItem& Item = ItemV[ItemN];
			if (Item.Dat > 0 || (Local && Item.Dat < 0)) {
				ItemV[LastItemN] = Item;
				LastItemN++;
			} else if (Item.Dat < 0) {
				TEnv::Error->OnStatusFmt("Warning: negative item count %d:%d!", (int)Item.Key, (int)Item.Dat);
			}
		}
		ItemV.Reserve(ItemV.Reserved(), LastItemN);
	}
}

void TIndex::TQmGixDefMergerSmall::Union(
	TQmGixItemSmallV& MainV, const TQmGixItemSmallV& JoinV) const {

	TQmGixItemSmallV ResV; int ValN1 = 0; int ValN2 = 0;
	while ((ValN1 < MainV.Len()) && (ValN2 < JoinV.Len())) {
		const TQmGixItemSmall& Val1 = MainV.GetVal(ValN1);
		const TQmGixItemSmall& Val2 = JoinV.GetVal(ValN2);
		if (Val1 < Val2) { ResV.Add(Val1); ValN1++; } else if (Val1 > Val2) { ResV.Add(Val2); ValN2++; } else { ResV.Add(TQmGixItemSmall(Val1.Key, Val1.Dat + Val2.Dat)); ValN1++; ValN2++; }
	}
	for (int RestValN1 = ValN1; RestValN1 < MainV.Len(); RestValN1++) {
		ResV.Add(MainV.GetVal(RestValN1));
	}
	for (int RestValN2 = ValN2; RestValN2 < JoinV.Len(); RestValN2++) {
		ResV.Add(JoinV.GetVal(RestValN2));
	}
	MainV = ResV;
}

void TIndex::TQmGixDefMergerSmall::Intrs(
	TQmGixItemSmallV& MainV, const TQmGixItemSmallV& JoinV) const {

	TQmGixItemSmallV ResV; int ValN1 = 0; int ValN2 = 0;
	while ((ValN1 < MainV.Len()) && (ValN2 < JoinV.Len())) {
		const TQmGixItemSmall& Val1 = MainV.GetVal(ValN1);
		const TQmGixItemSmall& Val2 = JoinV.GetVal(ValN2);
		if (Val1 < Val2) { ValN1++; } else if (Val1 > Val2) { ValN2++; } else { ResV.Add(TQmGixItemSmall(Val1.Key, Val1.Dat + Val2.Dat)); ValN1++; ValN2++; }
	}
	MainV = ResV;
}

void TIndex::TQmGixDefMergerSmall::Minus(const TQmGixItemSmallV& MainV,
	const TQmGixItemSmallV& JoinV, TQmGixItemSmallV& ResV) const {
	MainV.Diff(JoinV, ResV);
}

void TIndex::TQmGixDefMergerSmall::Merge(TQmGixItemSmallV& ItemV, bool Local) const {
	if (ItemV.Empty()) { return; } // nothing to do in this case
	if (!ItemV.IsSorted()) { ItemV.Sort(); } // sort if not yet sorted
	// merge counts
	int LastItemN = 0; bool ZeroP = false;
	for (int ItemN = 1; ItemN < ItemV.Len(); ItemN++) {
		if (ItemV[ItemN] != ItemV[ItemN - 1]) {
			LastItemN++;
			ItemV[LastItemN] = ItemV[ItemN];
		} else {
			ItemV[LastItemN].Dat += ItemV[ItemN].Dat;
		}
		ZeroP = (ItemV[LastItemN].Dat <= 0) || ZeroP;
	}
	ItemV.Reserve(ItemV.Reserved(), LastItemN + 1);
	// remove items with zero count
	if (ZeroP) {
		LastItemN = 0;
		for (int ItemN = 0; ItemN < ItemV.Len(); ItemN++) {
			const TQmGixItemSmall& Item = ItemV[ItemN];
			if (Item.Dat > 0 || (Local && (int16)Item.Dat < 0)) {
				ItemV[LastItemN] = Item;
				LastItemN++;
			} else if ((int16)Item.Dat < 0) {
				TEnv::Error->OnStatusFmt("Warning: negative item count %d:%d!", (int)Item.Key, (int)Item.Dat);
			}
		}
		ItemV.Reserve(ItemV.Reserved(), LastItemN);
	}
}

void TIndex::TQmGixRmDupMerger::Union(TQmGixItemV& MainV, const TQmGixItemV& JoinV) const {
	TQmGixItemV ResV; int ValN1 = 0; int ValN2 = 0;
	while ((ValN1 < MainV.Len()) && (ValN2 < JoinV.Len())) {
		const TQmGixItem& Val1 = MainV.GetVal(ValN1);
		const TQmGixItem& Val2 = JoinV.GetVal(ValN2);
		if (Val1 < Val2) { ResV.Add(TQmGixItem(Val1.Key, 1)); ValN1++; } else if (Val1 > Val2) { ResV.Add(TQmGixItem(Val2.Key, 1)); ValN2++; } else {
			int fq1 = TInt::GetMn(1, Val1.Dat);
			int fq2 = TInt::GetMn(1, Val2.Dat);
			ResV.Add(TQmGixItem(Val1.Key, fq1 + fq2)); ValN1++; ValN2++;
		}
	}
	for (int RestValN1 = ValN1; RestValN1 < MainV.Len(); RestValN1++) {
		TQmGixItem Item = MainV.GetVal(RestValN1);
		Item.Dat = TInt::GetMn(1, Item.Dat);
		ResV.Add(Item);
	}
	for (int RestValN2 = ValN2; RestValN2 < JoinV.Len(); RestValN2++) {
		TQmGixItem Item = JoinV.GetVal(RestValN2);
		Item.Dat = TInt::GetMn(1, Item.Dat);
		ResV.Add(Item);
	}
	MainV = ResV;
}

void TIndex::TQmGixRmDupMerger::Intrs(TQmGixItemV& MainV, const TQmGixItemV& JoinV) const {
	TQmGixItemV ResV; int ValN1 = 0; int ValN2 = 0;
	while ((ValN1 < MainV.Len()) && (ValN2 < JoinV.Len())) {
		const TQmGixItem& Val1 = MainV.GetVal(ValN1);
		const TQmGixItem& Val2 = JoinV.GetVal(ValN2);
		if (Val1 < Val2) { ValN1++; } else if (Val1 > Val2) { ValN2++; } else {
			int fq1 = TInt::GetMn(1, Val1.Dat);
			int fq2 = TInt::GetMn(1, Val2.Dat);
			ResV.Add(TQmGixItem(Val1.Key, fq1 + fq2)); ValN1++; ValN2++;
		}
	}
	MainV = ResV;
}

void TIndex::TQmGixRmDupMergerSmall::Union(TQmGixItemSmallV& MainV, const TQmGixItemSmallV& JoinV) const {
	TQmGixItemSmallV ResV; int ValN1 = 0; int ValN2 = 0;
	while ((ValN1 < MainV.Len()) && (ValN2 < JoinV.Len())) {
		const TQmGixItemSmall& Val1 = MainV.GetVal(ValN1);
		const TQmGixItemSmall& Val2 = JoinV.GetVal(ValN2);
		if (Val1 < Val2) { ResV.Add(TQmGixItemSmall(Val1.Key, 1)); ValN1++; } else if (Val1 > Val2) { ResV.Add(TQmGixItemSmall(Val2.Key, 1)); ValN2++; } else {
			int fq1 = TInt::GetMn(1, Val1.Dat);
			int fq2 = TInt::GetMn(1, Val2.Dat);
			ResV.Add(TQmGixItemSmall(Val1.Key, fq1 + fq2)); ValN1++; ValN2++;
		}
	}
	for (int RestValN1 = ValN1; RestValN1 < MainV.Len(); RestValN1++) {
		TQmGixItemSmall Item = MainV.GetVal(RestValN1);
		Item.Dat = TInt::GetMn(1, Item.Dat);
		ResV.Add(Item);
	}
	for (int RestValN2 = ValN2; RestValN2 < JoinV.Len(); RestValN2++) {
		TQmGixItemSmall Item = JoinV.GetVal(RestValN2);
		Item.Dat = TInt::GetMn(1, Item.Dat);
		ResV.Add(Item);
	}
	MainV = ResV;
}

void TIndex::TQmGixRmDupMergerSmall::Intrs(TQmGixItemSmallV& MainV, const TQmGixItemSmallV& JoinV) const {
	TQmGixItemSmallV ResV; int ValN1 = 0; int ValN2 = 0;
	while ((ValN1 < MainV.Len()) && (ValN2 < JoinV.Len())) {
		const TQmGixItemSmall& Val1 = MainV.GetVal(ValN1);
		const TQmGixItemSmall& Val2 = JoinV.GetVal(ValN2);
		if (Val1 < Val2) { ValN1++; } else if (Val1 > Val2) { ValN2++; } else {
			int fq1 = TInt::GetMn(1, Val1.Dat);
			int fq2 = TInt::GetMn(1, Val2.Dat);
			ResV.Add(TQmGixItemSmall(Val1.Key, fq1 + fq2)); ValN1++; ValN2++;
		}
	}
	MainV = ResV;
}

TIndex::TQmGixKeyStr::TQmGixKeyStr(const TWPt<TBase>& _Base,
	const TWPt<TIndexVoc>& _IndexVoc) : Base(_Base), IndexVoc(_IndexVoc) {}

TStr TIndex::TQmGixKeyStr::GetKeyNm(const TQmGixKey& Key) const {
	// get ids
	const int KeyId = Key.Val1;
	const uint StoreId = IndexVoc->GetKeyStoreId(KeyId);
	const uint64 WordId = Key.Val2;
	// generate pretty name
	const TIndexKey& IndexKey = IndexVoc->GetKey(KeyId);
	const TWPt<TStore>& Store = Base->GetStoreByStoreId(StoreId);
	TChA KeyChA = Store->GetStoreNm();
	if (IndexKey.IsInternal()) {
		KeyChA += "->"; KeyChA += IndexKey.GetJoinNm();
		KeyChA += "->"; KeyChA += Store->GetRecNm(WordId);
	} else {
		KeyChA += '.'; KeyChA += IndexKey.GetKeyNm();
		if (IndexKey.IsWordVoc()) {
			if (IndexVoc->IsWordId(KeyId, WordId)) {
				KeyChA += '['; KeyChA += IndexVoc->GetWordStr(KeyId, WordId); KeyChA += ']';
			} else {
				//printf("x");
			}
		}
	}
	return KeyChA;
}

//////////////////////////////////////////////////////////////////////////////////
TIndex::PQmGixExpItem TIndex::ToExpItem(const TQueryItem& QueryItem) const {
	if (QueryItem.IsLeafGix()) {
		// we have a leaf, make it into expresion item
		if (QueryItem.IsEqual()) {
			// ==
			TKeyWordV AllKeyV; QueryItem.GetKeyWordV(AllKeyV);
			return TQmGixExpItem::NewAndV(AllKeyV);
		} else if (QueryItem.IsGreater()) {
			// >=
			TKeyWordV AllGreaterV;
			IndexVoc->GetAllGreaterV(QueryItem.GetKeyId(),
				QueryItem.GetWordId(), AllGreaterV);
			return TQmGixExpItem::NewOrV(AllGreaterV);
		} else if (QueryItem.IsLess()) {
			// <=
			TKeyWordV AllLessV;
			IndexVoc->GetAllLessV(QueryItem.GetKeyId(),
				QueryItem.GetWordId(), AllLessV);
			return TQmGixExpItem::NewOrV(AllLessV);
		} else if (QueryItem.IsNotEqual()) {
			// !=
			TKeyWordV AllKeyV; QueryItem.GetKeyWordV(AllKeyV);
			return TQmGixExpItem::NewNot(TQmGixExpItem::NewAndV(AllKeyV));
		} else if (QueryItem.IsWildChar()) {
			// ~
			TKeyWordV AllKeyV; QueryItem.GetKeyWordV(AllKeyV);
			return TQmGixExpItem::NewOrV(AllKeyV);
		} else {
			// unknown operator
			throw TQmExcept::New("Index: Unknown query item operator");
		}
	} else if (QueryItem.IsAnd()) {
		// we have a vector of AND items
		TVec<PQmGixExpItem> ExpItemV(QueryItem.GetItems(), 0);
		for (int ItemN = 0; ItemN < QueryItem.GetItems(); ItemN++) {
			ExpItemV.Add(ToExpItem(QueryItem.GetItem(ItemN)));
		}
		return TQmGixExpItem::NewAndV(ExpItemV);
	} else if (QueryItem.IsOr()) {
		// we have a vector of OR items
		TVec<PQmGixExpItem> ExpItemV(QueryItem.GetItems(), 0);
		for (int ItemN = 0; ItemN < QueryItem.GetItems(); ItemN++) {
			ExpItemV.Add(ToExpItem(QueryItem.GetItem(ItemN)));
		}
		return TQmGixExpItem::NewOrV(ExpItemV);
	} else if (QueryItem.IsNot()) {
		// we have a negation (can have only one child item!)
		QmAssert(QueryItem.GetItems() == 1);
		return TQmGixExpItem::NewNot(ToExpItem(QueryItem.GetItem(0)));
	} else {
		// unknow handle query item type
		const int QueryItemType = (int)QueryItem.GetType();
		throw TQmExcept::New(TStr::Fmt("Index: QueryItem of type %d which must be handled outside TIndex", QueryItemType));
	}
	return TQmGixExpItem::NewEmpty();
}

TIndex::PQmGixExpItemSmall TIndex::ToExpItemSmall(const TQueryItem& QueryItem) const {
	if (QueryItem.IsLeafGixSmall()) {
		// we have a leaf, make it into expresion item
		if (QueryItem.IsEqual()) {
			// ==
			TKeyWordV AllKeyV; QueryItem.GetKeyWordV(AllKeyV);
			return TQmGixExpItemSmall::NewAndV(AllKeyV);
		} else if (QueryItem.IsGreater()) {
			// >=
			TKeyWordV AllGreaterV;
			IndexVoc->GetAllGreaterV(QueryItem.GetKeyId(),
				QueryItem.GetWordId(), AllGreaterV);
			return TQmGixExpItemSmall::NewOrV(AllGreaterV);
		} else if (QueryItem.IsLess()) {
			// <=
			TKeyWordV AllLessV;
			IndexVoc->GetAllLessV(QueryItem.GetKeyId(),
				QueryItem.GetWordId(), AllLessV);
			return TQmGixExpItemSmall::NewOrV(AllLessV);
		} else if (QueryItem.IsNotEqual()) {
			// !=
			TKeyWordV AllKeyV; QueryItem.GetKeyWordV(AllKeyV);
			return TQmGixExpItemSmall::NewNot(TQmGixExpItemSmall::NewAndV(AllKeyV));
		} else if (QueryItem.IsWildChar()) {
			// ~
			TKeyWordV AllKeyV; QueryItem.GetKeyWordV(AllKeyV);
			return TQmGixExpItemSmall::NewOrV(AllKeyV);
		} else {
			// unknown operator
			throw TQmExcept::New("Index: Unknown query item operator");
		}
	} else if (QueryItem.IsAnd()) {
		// we have a vector of AND items
		TVec<PQmGixExpItemSmall> ExpItemV(QueryItem.GetItems(), 0);
		for (int ItemN = 0; ItemN < QueryItem.GetItems(); ItemN++) {
			ExpItemV.Add(ToExpItemSmall(QueryItem.GetItem(ItemN)));
		}
		return TQmGixExpItemSmall::NewAndV(ExpItemV);
	} else if (QueryItem.IsOr()) {
		// we have a vector of OR items
		TVec<PQmGixExpItemSmall> ExpItemV(QueryItem.GetItems(), 0);
		for (int ItemN = 0; ItemN < QueryItem.GetItems(); ItemN++) {
			ExpItemV.Add(ToExpItemSmall(QueryItem.GetItem(ItemN)));
		}
		return TQmGixExpItemSmall::NewOrV(ExpItemV);
	} else if (QueryItem.IsNot()) {
		// we have a negation (can have only one child item!)
		QmAssert(QueryItem.GetItems() == 1);
		return TQmGixExpItemSmall::NewNot(ToExpItemSmall(QueryItem.GetItem(0)));
	} else {
		// unknow handle query item type
		const int QueryItemType = (int)QueryItem.GetType();
		throw TQmExcept::New(TStr::Fmt("Index: QueryItem of type %d which must be handled outside TIndex", QueryItemType));
	}
	return TQmGixExpItemSmall::NewEmpty();
}

bool TIndex::DoQuery(const TIndex::PQmGixExpItem& ExpItem,
	const PQmGixExpMerger& Merger, TQmGixItemV& ResIdFqV) const {

	// clean if there is anything on the input
	ResIdFqV.Clr();
	// execute query
	return ExpItem->Eval(Gix, ResIdFqV, Merger);
}
	
bool TIndex::DoQuerySmall(const TIndex::PQmGixExpItemSmall& ExpItem,
	const PQmGixExpMergerSmall& Merger, TQmGixItemSmallV& ResIdFqV) const {

	// clean if there is anything on the input
	ResIdFqV.Clr();
	// execute query
	return ExpItem->Eval(GixSmall, ResIdFqV, Merger);
}

void TIndex::Upgrade(const TQmGixItemSmallV& Src, TQmGixItemV& Dest) const {
    Dest.Clr(); Dest.Reserve(Src.Len());
    for (int i = 0; i < Src.Len(); i++) {
        Dest.Add(TQmGixItem((uint64)Src[i].Key, (int)Src[i].Dat));
    }
}

TIndex::TIndex(const TStr& _IndexFPath, const TFAccess& _Access,
	const PIndexVoc& _IndexVoc, const int64& CacheSize, const int64& CacheSizeSmall,
	const int& SplitLen) {

	IndexFPath = _IndexFPath;
	Access = _Access;
	// initialize invered index
	DefMerger = TQmGixDefMerger::New();
	Gix = TQmGix::New("Index", IndexFPath, Access, CacheSize, SplitLen);
	DefMergerSmall = TQmGixDefMergerSmall::New();
	GixSmall = TQmGixSmall::New("IndexSmall", IndexFPath, Access, CacheSizeSmall, SplitLen);
	// initialize location index
	TStr SphereFNm = IndexFPath + "Index.Geo";
	if (TFile::Exists(SphereFNm) && Access != faCreate) {
		TFIn SphereFIn(SphereFNm);
        GeoIndexH.Load(SphereFIn);
	}
    // initialize btree index
    TStr BTreeFNm = IndexFPath + "Index.BTree";
   	if (TFile::Exists(BTreeFNm) && Access != faCreate) {
        TFIn BTreeFIn(BTreeFNm);
		BTreeIndexByteH.Load(BTreeFIn);
        BTreeIndexIntH.Load(BTreeFIn);
		BTreeIndexInt16H.Load(BTreeFIn);
		BTreeIndexInt64H.Load(BTreeFIn);
        BTreeIndexUIntH.Load(BTreeFIn);
		BTreeIndexUInt16H.Load(BTreeFIn);
		BTreeIndexUInt64H.Load(BTreeFIn);
		BTreeIndexFltH.Load(BTreeFIn);
		BTreeIndexSFltH.Load(BTreeFIn);
    }
	// initialize vocabularies
	IndexVoc = _IndexVoc;
}

TIndex::~TIndex() {
	if (!IsReadOnly()) {
		TEnv::Logger->OnStatus("Saving and closing inverted index");
		Gix.Clr();
		TEnv::Logger->OnStatus("Saving and closing inverted index - small");
		GixSmall.Clr();
		{
            TEnv::Logger->OnStatus("Saving and closing location index");
            TFOut SphereFOut(IndexFPath + "Index.Geo");
            GeoIndexH.Save(SphereFOut);
        }
		{
            TEnv::Logger->OnStatus("Saving and closing btree index");
            TFOut BTreeFOut(IndexFPath + "Index.BTree");
			BTreeIndexByteH.Save(BTreeFOut);
			BTreeIndexIntH.Save(BTreeFOut);
			BTreeIndexInt16H.Save(BTreeFOut);
			BTreeIndexInt64H.Save(BTreeFOut);
            BTreeIndexUIntH.Save(BTreeFOut);
			BTreeIndexUInt16H.Save(BTreeFOut);
			BTreeIndexUInt64H.Save(BTreeFOut);
			BTreeIndexFltH.Save(BTreeFOut);
			BTreeIndexSFltH.Save(BTreeFOut);
        }
		TEnv::Logger->OnStatus("Index closed");
	} else {
		TEnv::Logger->OnStatus("Index opened in read-only mode, no saving needed");
	}
}

void TIndex::Index(const int& KeyId, const uint64& WordId, const uint64& RecId) {
	Index(KeyId, WordId, RecId, 1);
}

void TIndex::Index(const int& KeyId, const TStr& WordStr, const uint64& RecId) {
	const uint64 WordId = IndexVoc->AddWordStr(KeyId, WordStr);
	Index(KeyId, WordId, RecId, 1);
}

void TIndex::Index(const int& KeyId, const TStrV& WordStrV, const uint64& RecId) {
	// load word-counts
	TUInt64H WordIdH;
	for (int WordN = 0; WordN < WordStrV.Len(); WordN++) {
		const TStr WordStr = WordStrV[WordN]; //.GetLc();
		WordIdH.AddDat(IndexVoc->AddWordStr(KeyId, WordStr))++;
	}
	// index words
	int WordKeyId = WordIdH.FFirstKeyId();
	while (WordIdH.FNextKeyId(WordKeyId)) {
		const uint64 WordId = WordIdH.GetKey(WordKeyId);
		const int WordFq = WordIdH[WordKeyId];
		Index(KeyId, WordId, RecId, WordFq);
	}
}

void TIndex::Index(const int& KeyId, const TStrIntPrV& WordStrFqV, const uint64& RecId) {
	TIntH WordIdH;
	for (int WordN = 0; WordN < WordStrFqV.Len(); WordN++) {
		const TStr WordStr = WordStrFqV[WordN].Val1; //.GetLc();
		const uint64 WordId = IndexVoc->AddWordStr(KeyId, WordStr);
		const int WordFq = WordStrFqV[WordN].Val2;
		Index(KeyId, WordId, RecId, WordFq);
	}
}

void TIndex::Index(const uint& StoreId, const TStr& KeyNm,
	const TStr& WordStr, const uint64& RecId) {

	Index(IndexVoc->GetKeyId(StoreId, KeyNm), WordStr, RecId);
}

void TIndex::Index(const uint& StoreId, const TStr& KeyNm,
	const TStrV& WordStrV, const uint64& RecId) {

	Index(IndexVoc->GetKeyId(StoreId, KeyNm), WordStrV, RecId);
}

void TIndex::Index(const uint& StoreId, const TStr& KeyNm,
	const TStrIntPrV& WordStrFqV, const uint64& StoreRecId) {

	Index(IndexVoc->GetKeyId(StoreId, KeyNm), WordStrFqV, StoreRecId);
}

void TIndex::Index(const uint& StoreId, const TStrPrV& KeyWordV, const uint64& RecId) {
	for (int KeyWordN = 0; KeyWordN < KeyWordV.Len(); KeyWordN++) {
		const TStrPr& KeyWord = KeyWordV[KeyWordN];
		// get key and word id
		const int KeyId = IndexVoc->GetKeyId(StoreId, KeyWord.Val1);
		const uint64 WordId = IndexVoc->AddWordStr(KeyId, KeyWord.Val2);
		// index the record
		Index(KeyId, WordId, RecId, 1);
	}
}

void TIndex::IndexText(const int& KeyId, const TStr& TextStr, const uint64& RecId) {
	// tokenize string
	TUInt64V WordIdV; IndexVoc->AddWordIdV(KeyId, TextStr, WordIdV);
	// aggregate by word
	TUInt64H WordIdFqH;
	for (int WordIdN = 0; WordIdN < WordIdV.Len(); WordIdN++) {
		WordIdFqH.AddDat(WordIdV[WordIdN])++;
	}
	// index words
	int WordKeyId = WordIdFqH.FFirstKeyId();
	while (WordIdFqH.FNextKeyId(WordKeyId)) {
		Index(KeyId, WordIdFqH.GetKey(WordKeyId), RecId, WordIdFqH[WordKeyId]);
	}
}

void TIndex::IndexText(const uint& StoreId, const TStr& KeyNm,
	const TStr& TextStr, const uint64& RecId) {

	IndexText(IndexVoc->GetKeyId(StoreId, KeyNm), TextStr, RecId);
}

void TIndex::IndexText(const int& KeyId, const TStrV& TextStrV, const uint64& RecId) {
	// tokenize string
	TUInt64V WordIdV; IndexVoc->AddWordIdV(KeyId, TextStrV, WordIdV);
	// aggregate by word
	TUInt64H WordIdFqH;
	for (int WordIdN = 0; WordIdN < WordIdV.Len(); WordIdN++) {
		WordIdFqH.AddDat(WordIdV[WordIdN])++;
	}
	// index words
	int WordKeyId = WordIdFqH.FFirstKeyId();
	while (WordIdFqH.FNextKeyId(WordKeyId)) {
		Index(KeyId, WordIdFqH.GetKey(WordKeyId), RecId, WordIdFqH[WordKeyId]);
	}
}

void TIndex::IndexText(const uint& StoreId, const TStr& KeyNm,
	const TStrV& TextStrV, const uint64& RecId) {

	IndexText(IndexVoc->GetKeyId(StoreId, KeyNm), TextStrV, RecId);
}

void TIndex::IndexJoin(const TWPt<TStore>& Store, const int& JoinId,
	const uint64& RecId, const uint64& JoinRecId, const int& JoinFq) {

	Index(Store->GetJoinKeyId(JoinId), RecId, JoinRecId, JoinFq);
}

void TIndex::IndexJoin(const TWPt<TStore>& Store, const TStr& JoinNm,
	const uint64& RecId, const uint64& JoinRecId, const int& JoinFq) {

	Index(Store->GetJoinKeyId(JoinNm), RecId, JoinRecId, JoinFq);
}

void TIndex::Index(const int& KeyId, const uint64& WordId, const uint64& RecId, const int& RecFq) {
	// -1 should never come to here 
	Assert(KeyId != -1);
	// we shouldn't modify read-only index
	QmAssertR(!IsReadOnly(), "Cannot edit read-only index!");
	// index
	if (UseGixSmall(KeyId)) {
		GixSmall->AddItem(TKeyWord(KeyId, WordId), TQmGixItemSmall((uint)RecId, (int16)RecFq));
	} else {
		Gix->AddItem(TKeyWord(KeyId, WordId), TQmGixItem(RecId, RecFq));
	}
}

void TIndex::Delete(const int& KeyId, const TStr& WordStr, const uint64& RecId) {
	const uint64 WordId = IndexVoc->AddWordStr(KeyId, WordStr);
	Delete(KeyId, WordId, RecId, 1);
}

void TIndex::Delete(const int& KeyId, const TStrV& WordStrV, const uint64& RecId) {
	// load word-counts
	TUInt64H WordIdH;
	for (int WordN = 0; WordN < WordStrV.Len(); WordN++) {
		const TStr WordStr = WordStrV[WordN]; //.GetLc();
		WordIdH.AddDat(IndexVoc->AddWordStr(KeyId, WordStr))++;
	}
	// delete words from index
	int WordKeyId = WordIdH.FFirstKeyId();
	while (WordIdH.FNextKeyId(WordKeyId)) {
		const uint64 WordId = WordIdH.GetKey(WordKeyId);
		const int WordFq = WordIdH[WordKeyId];
		Delete(KeyId, WordId, RecId, WordFq);
	}
}

void TIndex::Delete(const uint& StoreId, const TStr& KeyNm, const TStr& WordStr, const uint64& RecId) {
	const int KeyId = IndexVoc->GetKeyId(StoreId, KeyNm);
	const uint64 WordId = IndexVoc->AddWordStr(KeyId, WordStr);
	Delete(KeyId, WordId, RecId, 1);
}

void TIndex::Delete(const uint& StoreId, const TStr& KeyNm, const uint64& WordId, const uint64& RecId) {
	const int KeyId = IndexVoc->GetKeyId(StoreId, KeyNm);
	Delete(KeyId, WordId, RecId, 1);
}

void TIndex::Delete(const uint& StoreId, const TStrPrV& KeyWordV, const uint64& RecId) {
	for (int KeyWordN = 0; KeyWordN < KeyWordV.Len(); KeyWordN++) {
		const TStrPr& KeyWord = KeyWordV[KeyWordN];
		// get key and word id
		const int KeyId = IndexVoc->GetKeyId(StoreId, KeyWord.Val1);
		const uint64 WordId = IndexVoc->AddWordStr(KeyId, KeyWord.Val2);
		// index the record
		Delete(KeyId, WordId, RecId, 1);
	}
}

void TIndex::DeleteText(const int& KeyId, const TStr& TextStr, const uint64& RecId) {
	// tokenize string
	TUInt64V WordIdV; IndexVoc->AddWordIdV(KeyId, TextStr, WordIdV);
	// aggregate by word
	TUInt64H WordIdFqH;
	for (int WordIdN = 0; WordIdN < WordIdV.Len(); WordIdN++) {
		WordIdFqH.AddDat(WordIdV[WordIdN])++;
	}
	// index words
	int WordKeyId = WordIdFqH.FFirstKeyId();
	while (WordIdFqH.FNextKeyId(WordKeyId)) {
		Delete(KeyId, WordIdFqH.GetKey(WordKeyId), RecId, WordIdFqH[WordKeyId]);
	}
}

void TIndex::DeleteText(const uint& StoreId, const TStr& KeyNm,
	const TStr& TextStr, const uint64& RecId) {

	DeleteText(IndexVoc->GetKeyId(StoreId, KeyNm), TextStr, RecId);
}

void TIndex::DeleteText(const int& KeyId, const TStrV& TextStrV, const uint64& RecId) {
	// tokenize string
	TUInt64V WordIdV; IndexVoc->AddWordIdV(KeyId, TextStrV, WordIdV);
	// aggregate by word
	TUInt64H WordIdFqH;
	for (int WordIdN = 0; WordIdN < WordIdV.Len(); WordIdN++) {
		WordIdFqH.AddDat(WordIdV[WordIdN])++;
	}
	// index words
	int WordKeyId = WordIdFqH.FFirstKeyId();
	while (WordIdFqH.FNextKeyId(WordKeyId)) {
		Delete(KeyId, WordIdFqH.GetKey(WordKeyId), RecId, WordIdFqH[WordKeyId]);
	}
}

void TIndex::DeleteText(const uint& StoreId, const TStr& KeyNm,
	const TStrV& TextStrV, const uint64& RecId) {

	DeleteText(IndexVoc->GetKeyId(StoreId, KeyNm), TextStrV, RecId);
}

void TIndex::DeleteJoin(const TWPt<TStore>& Store, const int& JoinId,
	const uint64& RecId, const uint64& JoinRecId, const int& JoinFq) {

	Delete(Store->GetJoinKeyId(JoinId), RecId, JoinRecId, JoinFq);
}

void TIndex::DeleteJoin(const TWPt<TStore>& Store, const TStr& JoinNm,
	const uint64& RecId, const uint64& JoinRecId, const int& JoinFq) {

	Delete(Store->GetJoinKeyId(JoinNm), RecId, JoinRecId, JoinFq);
}

void TIndex::Delete(const int& KeyId, const uint64& WordId, const uint64& RecId, const int& RecFq) {
	// -1 should never come to here 
	Assert(KeyId != -1);
	// we shouldn't modify read-only index
	QmAssertR(!IsReadOnly(), "Cannot edit read-only index!");
	if (RecFq == TInt::Mx) {
		// full delete from index
		if (UseGixSmall(KeyId)) {
			GixSmall->DelItem(TKeyWord(KeyId, WordId), TQmGixItemSmall((uint)RecId, 0));
		} else {
			Gix->DelItem(TKeyWord(KeyId, WordId), TQmGixItem(RecId, 0));
		}
	} else {
		// add item with negative count, merger will delete item if necessary
		if (UseGixSmall(KeyId)) {
			GixSmall->AddItem(TKeyWord(KeyId, WordId), TQmGixItemSmall((uint)RecId, (int16)-RecFq));
		} else {
			Gix->AddItem(TKeyWord(KeyId, WordId), TQmGixItem(RecId, -RecFq));
		}
	}
}

void TIndex::Index(const uint& StoreId, const TStr& KeyNm, const TFltPr& Loc, const uint64& RecId) {
	Index(IndexVoc->GetKeyId(StoreId, KeyNm), Loc, RecId);
}

void TIndex::Index(const int& KeyId, const TFltPr& Loc, const uint64& RecId) {
	// we shouldn't modify read-only index
	QmAssertR(!IsReadOnly(), "Cannot edit read-only index!");
	// if new key, create sphere first
	if (!GeoIndexH.IsKey(KeyId)) { GeoIndexH.AddDat(KeyId, TGeoIndex::New()); }
	// index new location
	GeoIndexH.GetDat(KeyId)->AddKey(Loc, RecId);
}

void TIndex::Delete(const uint& StoreId, const TStr& KeyNm, const TFltPr& Loc, const uint64& RecId) {
	Delete(IndexVoc->GetKeyId(StoreId, KeyNm), Loc, RecId);
}

void TIndex::Delete(const int& KeyId, const TFltPr& Loc, const uint64& RecId) {
	// we shouldn't modify read-only index
	QmAssertR(!IsReadOnly(), "Cannot edit read-only index!");
	// delete only if index exist 
	if (GeoIndexH.IsKey(KeyId)) { GeoIndexH.GetDat(KeyId)->DelKey(Loc, RecId); }
}

bool TIndex::LocEquals(const uint& StoreId, const TStr& KeyNm, const TFltPr& Loc1, const TFltPr& Loc2) const {
	return LocEquals(IndexVoc->GetKeyId(StoreId, KeyNm), Loc1, Loc2);
}

bool TIndex::LocEquals(const int& KeyId, const TFltPr& Loc1, const TFltPr& Loc2) const {
	return GeoIndexH.IsKey(KeyId) ? GeoIndexH.GetDat(KeyId)->LocEquals(Loc1, Loc2) : false;
}

void TIndex::IndexLinear(const uint& StoreId, const TStr& KeyNm, const int& Val, const uint64& RecId) {
	IndexLinear(IndexVoc->GetKeyId(StoreId, KeyNm), Val, RecId);
}

void TIndex::IndexLinear(const uint& StoreId, const TStr& KeyNm, const uint64& Val, const uint64& RecId) {
	IndexLinear(IndexVoc->GetKeyId(StoreId, KeyNm), Val, RecId);
}

void TIndex::IndexLinear(const uint& StoreId, const TStr& KeyNm, const double& Val, const uint64& RecId) {
	IndexLinear(IndexVoc->GetKeyId(StoreId, KeyNm), Val, RecId);
}

void TIndex::IndexLinear(const int& KeyId, const uchar& Val, const uint64& RecId) {
	// we shouldn't modify read-only index
	QmAssertR(!IsReadOnly(), "Cannot edit read-only index!");
	// if new key, create sphere first
	if (!BTreeIndexByteH.IsKey(KeyId)) { BTreeIndexByteH.AddDat(KeyId, PBTreeIndexUCh::New()); }
	// index new location
	BTreeIndexByteH.GetDat(KeyId)->AddKey(Val, RecId);
}
void TIndex::IndexLinear(const int& KeyId, const int& Val, const uint64& RecId) {
	// we shouldn't modify read-only index
	QmAssertR(!IsReadOnly(), "Cannot edit read-only index!");
	// if new key, create sphere first
	if (!BTreeIndexIntH.IsKey(KeyId)) { BTreeIndexIntH.AddDat(KeyId, PBTreeIndexInt::New()); }
	// index new location
	BTreeIndexIntH.GetDat(KeyId)->AddKey(Val, RecId);
}
void TIndex::IndexLinear(const int& KeyId, const int16& Val, const uint64& RecId) {
	// we shouldn't modify read-only index
	QmAssertR(!IsReadOnly(), "Cannot edit read-only index!");
	// if new key, create sphere first
	if (!BTreeIndexInt16H.IsKey(KeyId)) { BTreeIndexInt16H.AddDat(KeyId, PBTreeIndexInt16::New()); }
	// index new location
	BTreeIndexInt16H.GetDat(KeyId)->AddKey(Val, RecId);
}
void TIndex::IndexLinear(const int& KeyId, const int64& Val, const uint64& RecId) {
	// we shouldn't modify read-only index
	QmAssertR(!IsReadOnly(), "Cannot edit read-only index!");
	// if new key, create sphere first
	if (!BTreeIndexInt64H.IsKey(KeyId)) { BTreeIndexInt64H.AddDat(KeyId, PBTreeIndexInt64::New()); }
	// index new location
	BTreeIndexInt64H.GetDat(KeyId)->AddKey(Val, RecId);
}


void TIndex::IndexLinear(const int& KeyId, const uint& Val, const uint64& RecId) {
	// we shouldn't modify read-only index
	QmAssertR(!IsReadOnly(), "Cannot edit read-only index!");
	// if new key, create sphere first
	if (!BTreeIndexUIntH.IsKey(KeyId)) { BTreeIndexUIntH.AddDat(KeyId, PBTreeIndexUInt::New()); }
	// index new location
	BTreeIndexUIntH.GetDat(KeyId)->AddKey(Val, RecId);
}
void TIndex::IndexLinear(const int& KeyId, const uint16& Val, const uint64& RecId) {
	// we shouldn't modify read-only index
	QmAssertR(!IsReadOnly(), "Cannot edit read-only index!");
	// if new key, create sphere first
	if (!BTreeIndexUInt16H.IsKey(KeyId)) { BTreeIndexUInt16H.AddDat(KeyId, PBTreeIndexUInt16::New()); }
	// index new location
	BTreeIndexUInt16H.GetDat(KeyId)->AddKey(Val, RecId);
}
void TIndex::IndexLinear(const int& KeyId, const uint64& Val, const uint64& RecId) {
	// we shouldn't modify read-only index
	QmAssertR(!IsReadOnly(), "Cannot edit read-only index!");
	// if new key, create sphere first
	if (!BTreeIndexUInt64H.IsKey(KeyId)) { BTreeIndexUInt64H.AddDat(KeyId, PBTreeIndexUInt64::New()); }
	// index new location
	BTreeIndexUInt64H.GetDat(KeyId)->AddKey(Val, RecId);
}


void TIndex::IndexLinear(const int& KeyId, const double& Val, const uint64& RecId) {
	// we shouldn't modify read-only index
	QmAssertR(!IsReadOnly(), "Cannot edit read-only index!");
	// if new key, create sphere first
	if (!BTreeIndexFltH.IsKey(KeyId)) { BTreeIndexFltH.AddDat(KeyId, PBTreeIndexFlt::New()); }
	// index new location
	BTreeIndexFltH.GetDat(KeyId)->AddKey(Val, RecId);
}
void TIndex::IndexLinear(const int& KeyId, const float& Val, const uint64& RecId) {
	// we shouldn't modify read-only index
	QmAssertR(!IsReadOnly(), "Cannot edit read-only index!");
	// if new key, create sphere first
	if (!BTreeIndexSFltH.IsKey(KeyId)) { BTreeIndexSFltH.AddDat(KeyId, PBTreeIndexSFlt::New()); }
	// index new location
	BTreeIndexSFltH.GetDat(KeyId)->AddKey(Val, RecId);
}

void TIndex::DeleteLinear(const uint& StoreId, const TStr& KeyNm, const uchar& Val, const uint64& RecId) {
	DeleteLinear(IndexVoc->GetKeyId(StoreId, KeyNm), Val, RecId);
}
void TIndex::DeleteLinear(const uint& StoreId, const TStr& KeyNm, const int& Val, const uint64& RecId) {
	DeleteLinear(IndexVoc->GetKeyId(StoreId, KeyNm), Val, RecId);
}
void TIndex::DeleteLinear(const uint& StoreId, const TStr& KeyNm, const int16& Val, const uint64& RecId) {
	DeleteLinear(IndexVoc->GetKeyId(StoreId, KeyNm), Val, RecId);
}
void TIndex::DeleteLinear(const uint& StoreId, const TStr& KeyNm, const int64& Val, const uint64& RecId) {
	DeleteLinear(IndexVoc->GetKeyId(StoreId, KeyNm), Val, RecId);
}

void TIndex::DeleteLinear(const uint& StoreId, const TStr& KeyNm, const uint& Val, const uint64& RecId) {
	DeleteLinear(IndexVoc->GetKeyId(StoreId, KeyNm), Val, RecId);
}
void TIndex::DeleteLinear(const uint& StoreId, const TStr& KeyNm, const uint16& Val, const uint64& RecId) {
	DeleteLinear(IndexVoc->GetKeyId(StoreId, KeyNm), Val, RecId);
}
void TIndex::DeleteLinear(const uint& StoreId, const TStr& KeyNm, const uint64& Val, const uint64& RecId) {
	DeleteLinear(IndexVoc->GetKeyId(StoreId, KeyNm), Val, RecId);
}

void TIndex::DeleteLinear(const uint& StoreId, const TStr& KeyNm, const double& Val, const uint64& RecId) {
	DeleteLinear(IndexVoc->GetKeyId(StoreId, KeyNm), Val, RecId);
}
void TIndex::DeleteLinear(const uint& StoreId, const TStr& KeyNm, const float& Val, const uint64& RecId) {
	DeleteLinear(IndexVoc->GetKeyId(StoreId, KeyNm), Val, RecId);
}

void TIndex::DeleteLinear(const int& KeyId, const uchar& Val, const uint64& RecId) {
	// we shouldn't modify read-only index
	QmAssertR(!IsReadOnly(), "Cannot edit read-only index!");
	// delete only if index exist 
	if (BTreeIndexByteH.IsKey(KeyId)) { BTreeIndexByteH.GetDat(KeyId)->DelKey(Val, RecId); }
}
void TIndex::DeleteLinear(const int& KeyId, const int& Val, const uint64& RecId) {
	// we shouldn't modify read-only index
	QmAssertR(!IsReadOnly(), "Cannot edit read-only index!");
	// delete only if index exist 
	if (BTreeIndexIntH.IsKey(KeyId)) { BTreeIndexIntH.GetDat(KeyId)->DelKey(Val, RecId); }
}
void TIndex::DeleteLinear(const int& KeyId, const int16& Val, const uint64& RecId) {
	// we shouldn't modify read-only index
	QmAssertR(!IsReadOnly(), "Cannot edit read-only index!");
	// delete only if index exist 
	if (BTreeIndexInt16H.IsKey(KeyId)) { BTreeIndexInt16H.GetDat(KeyId)->DelKey(Val, RecId); }
}
void TIndex::DeleteLinear(const int& KeyId, const int64& Val, const uint64& RecId) {
	// we shouldn't modify read-only index
	QmAssertR(!IsReadOnly(), "Cannot edit read-only index!");
	// delete only if index exist 
	if (BTreeIndexInt64H.IsKey(KeyId)) { BTreeIndexInt64H.GetDat(KeyId)->DelKey(Val, RecId); }
}

void TIndex::DeleteLinear(const int& KeyId, const uint& Val, const uint64& RecId) {
	// we shouldn't modify read-only index
	QmAssertR(!IsReadOnly(), "Cannot edit read-only index!");
	// delete only if index exist 
	if (BTreeIndexUIntH.IsKey(KeyId)) { BTreeIndexUIntH.GetDat(KeyId)->DelKey(Val, RecId); }
}
void TIndex::DeleteLinear(const int& KeyId, const uint16& Val, const uint64& RecId) {
	// we shouldn't modify read-only index
	QmAssertR(!IsReadOnly(), "Cannot edit read-only index!");
	// delete only if index exist 
	if (BTreeIndexUInt16H.IsKey(KeyId)) { BTreeIndexUInt16H.GetDat(KeyId)->DelKey(Val, RecId); }
}
void TIndex::DeleteLinear(const int& KeyId, const uint64& Val, const uint64& RecId) {
	// we shouldn't modify read-only index
	QmAssertR(!IsReadOnly(), "Cannot edit read-only index!");
	// delete only if index exist 
	if (BTreeIndexUInt64H.IsKey(KeyId)) { BTreeIndexUInt64H.GetDat(KeyId)->DelKey(Val, RecId); }
}

void TIndex::DeleteLinear(const int& KeyId, const double& Val, const uint64& RecId) {
	// we shouldn't modify read-only index
	QmAssertR(!IsReadOnly(), "Cannot edit read-only index!");
	// delete only if index exist 
	if (BTreeIndexFltH.IsKey(KeyId)) { BTreeIndexFltH.GetDat(KeyId)->DelKey(Val, RecId); }
}
void TIndex::DeleteLinear(const int& KeyId, const float& Val, const uint64& RecId) {
	// we shouldn't modify read-only index
	QmAssertR(!IsReadOnly(), "Cannot edit read-only index!");
	// delete only if index exist 
	if (BTreeIndexSFltH.IsKey(KeyId)) { BTreeIndexSFltH.GetDat(KeyId)->DelKey(Val, RecId); }
}

void TIndex::SearchAnd(const TIntUInt64PrV& KeyWordV, TQmGixItemV& StoreRecIdFqV) const {
	// prepare the query
	TVec<PQmGixExpItem> ExpItemV(KeyWordV.Len(), 0);
	TVec<PQmGixExpItemSmall> ExpItemSmallV(KeyWordV.Len(), 0);
	for (int ItemN = 0; ItemN < KeyWordV.Len(); ItemN++) {
		if (UseGixSmall(KeyWordV[ItemN].Val1)) {
			ExpItemV.Add(TQmGixExpItem::NewItem(KeyWordV[ItemN]));
		} else {
			ExpItemSmallV.Add(TQmGixExpItemSmall::NewItem(KeyWordV[ItemN]));
		}
	}
	PQmGixExpItem ExpItem = TQmGixExpItem::NewAndV(ExpItemV);
	PQmGixExpItemSmall ExpItemSmall = TQmGixExpItemSmall::NewAndV(ExpItemSmallV);

	// execute the query and filter the results to desired item type
	DoQuery(ExpItem, DefMerger, StoreRecIdFqV);
	TQmGixItemSmallV Tmp;
	DoQuerySmall(ExpItemSmall, DefMergerSmall, Tmp);
	if (Tmp.Len()>0) {
		TQmGixItemV Tmp2;
		Upgrade(Tmp, Tmp2);
		DefMerger->Intrs(StoreRecIdFqV, Tmp2);
	}
}

void TIndex::SearchOr(const TIntUInt64PrV& KeyWordV, TQmGixItemV& StoreRecIdFqV) const {
	// prepare the query
	TVec<PQmGixExpItem> ExpItemV(KeyWordV.Len(), 0);
	TVec<PQmGixExpItemSmall> ExpItemSmallV(KeyWordV.Len(), 0);
	for (int ItemN = 0; ItemN < KeyWordV.Len(); ItemN++) {			
		if (UseGixSmall(KeyWordV[ItemN].Val1)) {
			ExpItemSmallV.Add(TQmGixExpItemSmall::NewItem(KeyWordV[ItemN]));
		} else {
			ExpItemV.Add(TQmGixExpItem::NewItem(KeyWordV[ItemN]));
		}
	}
	PQmGixExpItem ExpItem = TQmGixExpItem::NewOrV(ExpItemV);
	PQmGixExpItemSmall ExpItemSmall = TQmGixExpItemSmall::NewOrV(ExpItemSmallV);

	// execute the query and filter the results to desired item type
	DoQuery(ExpItem, DefMerger, StoreRecIdFqV);
	TQmGixItemSmallV Tmp;
	DoQuerySmall(ExpItemSmall, DefMergerSmall, Tmp);
	if (Tmp.Len()>0) {
		TQmGixItemV Tmp2;
		Upgrade(Tmp, Tmp2);
		DefMerger->Union(StoreRecIdFqV, Tmp2);
	}
}

TPair<TBool, PRecSet> TIndex::Search(const TWPt<TBase>& Base, const TQueryItem& QueryItem,
		const PQmGixExpMerger& Merger, const PQmGixExpMergerSmall& MergerSmall) const {

	// get query result store
	TWPt<TStore> Store = QueryItem.GetStore(Base);
	// when query empty, return empty set
	if (QueryItem.Empty()) {
		return TPair<TBool, PRecSet>(false, TRecSet::New(Store));
	}

	// ok, detect which gix is used - big or small one
	TQueryGixUsedType gix_flag = QueryItem.GetGixFlag();
	if (gix_flag == qgutNormal) {
		// prepare the query
		PQmGixExpItem ExpItem = ToExpItem(QueryItem);
		// do the query
		TUInt64IntKdV StoreRecIdFqV;
		const bool NotP = DoQuery(ExpItem, Merger, StoreRecIdFqV);
		// return record set
		PRecSet RecSet = TRecSet::New(Store, StoreRecIdFqV, QueryItem.IsWgt());
		return TPair<TBool, PRecSet>(NotP, RecSet);
	} else if (gix_flag == qgutSmall) {
		// prepare the query
		PQmGixExpItemSmall ExpItem = ToExpItemSmall(QueryItem);
		// do the query
		TQmGixItemSmallV StoreRecIdFqVSmall;
		const bool NotP = DoQuerySmall(ExpItem, MergerSmall, StoreRecIdFqVSmall);
		TQmGixItemV StoreRecIdFqV;
		Upgrade(StoreRecIdFqVSmall, StoreRecIdFqV);
		// return record set
		PRecSet RecSet = TRecSet::New(Store, StoreRecIdFqV, QueryItem.IsWgt());
		return TPair<TBool, PRecSet>(NotP, RecSet);

	}
	throw TQmExcept::New("Error in TIndex::Search - hybrid search is not supported.");
}

PRecSet TIndex::SearchGeoRange(const TWPt<TBase>& Base, const int& KeyId,
		const TFltPr& Loc, const double& Radius, const int& Limit) const {

	TUInt64V RecIdV;
	const uint StoreId = IndexVoc->GetKey(KeyId).GetStoreId();
	if (GeoIndexH.IsKey(KeyId)) { GeoIndexH.GetDat(KeyId)->SearchRange(Loc, Radius, Limit, RecIdV); }
	return TRecSet::New(Base->GetStoreByStoreId(StoreId), RecIdV);
}

PRecSet TIndex::SearchGeoNn(const TWPt<TBase>& Base, const int& KeyId,
		const TFltPr& Loc, const int& Limit) const {

	TUInt64V RecIdV;
	const uint StoreId = IndexVoc->GetKey(KeyId).GetStoreId();
	if (GeoIndexH.IsKey(KeyId)) { GeoIndexH.GetDat(KeyId)->SearchNn(Loc, Limit, RecIdV); }
	return TRecSet::New(Base->GetStoreByStoreId(StoreId), RecIdV);
}

PRecSet TIndex::SearchLinear(const TWPt<TBase>& Base, const int& KeyId, const TIntPr& RangeMinMax) {

	TUInt64V RecIdV;
	const uint StoreId = IndexVoc->GetKey(KeyId).GetStoreId();
	if (BTreeIndexIntH.IsKey(KeyId)) {
        BTreeIndexIntH.GetDat(KeyId)->SearchRange(RangeMinMax, RecIdV);
        RecIdV.Sort();
    }
	return TRecSet::New(Base->GetStoreByStoreId(StoreId), RecIdV);
}
PRecSet TIndex::SearchLinear(const TWPt<TBase>& Base, const int& KeyId, const TInt16Pr& RangeMinMax) {

	TUInt64V RecIdV;
	const uint StoreId = IndexVoc->GetKey(KeyId).GetStoreId();
	if (BTreeIndexInt16H.IsKey(KeyId)) {
		BTreeIndexInt16H.GetDat(KeyId)->SearchRange(RangeMinMax, RecIdV);
		RecIdV.Sort();
	}
	return TRecSet::New(Base->GetStoreByStoreId(StoreId), RecIdV);
}
PRecSet TIndex::SearchLinear(const TWPt<TBase>& Base, const int& KeyId, const TInt64Pr& RangeMinMax) {

	TUInt64V RecIdV;
	const uint StoreId = IndexVoc->GetKey(KeyId).GetStoreId();
	if (BTreeIndexInt64H.IsKey(KeyId)) {
		BTreeIndexInt64H.GetDat(KeyId)->SearchRange(RangeMinMax, RecIdV);
		RecIdV.Sort();
	}
	return TRecSet::New(Base->GetStoreByStoreId(StoreId), RecIdV);
}
PRecSet TIndex::SearchLinear(const TWPt<TBase>& Base, const int& KeyId, const TUChPr& RangeMinMax) {

	TUInt64V RecIdV;
	const uint StoreId = IndexVoc->GetKey(KeyId).GetStoreId();
	if (BTreeIndexByteH.IsKey(KeyId)) {
		BTreeIndexByteH.GetDat(KeyId)->SearchRange(RangeMinMax, RecIdV);
		RecIdV.Sort();
	}
	return TRecSet::New(Base->GetStoreByStoreId(StoreId), RecIdV);
}

PRecSet TIndex::SearchLinear(const TWPt<TBase>& Base, const int& KeyId, const TUIntUIntPr& RangeMinMax) {

	TUInt64V RecIdV;
	const uint StoreId = IndexVoc->GetKey(KeyId).GetStoreId();
	if (BTreeIndexUIntH.IsKey(KeyId)) {
        BTreeIndexUIntH.GetDat(KeyId)->SearchRange(RangeMinMax, RecIdV);
        RecIdV.Sort();
    }
	return TRecSet::New(Base->GetStoreByStoreId(StoreId), RecIdV);
}
PRecSet TIndex::SearchLinear(const TWPt<TBase>& Base, const int& KeyId, const TUInt16Pr& RangeMinMax) {

	TUInt64V RecIdV;
	const uint StoreId = IndexVoc->GetKey(KeyId).GetStoreId();
	if (BTreeIndexUInt16H.IsKey(KeyId)) {
		BTreeIndexUInt16H.GetDat(KeyId)->SearchRange(RangeMinMax, RecIdV);
		RecIdV.Sort();
	}
	return TRecSet::New(Base->GetStoreByStoreId(StoreId), RecIdV);
}
PRecSet TIndex::SearchLinear(const TWPt<TBase>& Base, const int& KeyId, const TUInt64Pr& RangeMinMax) {

	TUInt64V RecIdV;
	const uint StoreId = IndexVoc->GetKey(KeyId).GetStoreId();
	if (BTreeIndexUInt64H.IsKey(KeyId)) {
		BTreeIndexUInt64H.GetDat(KeyId)->SearchRange(RangeMinMax, RecIdV);
		RecIdV.Sort();
	}
	return TRecSet::New(Base->GetStoreByStoreId(StoreId), RecIdV);
}

PRecSet TIndex::SearchLinear(const TWPt<TBase>& Base, const int& KeyId, const TFltPr& RangeMinMax) {

	TUInt64V RecIdV;
	const uint StoreId = IndexVoc->GetKey(KeyId).GetStoreId();
	if (BTreeIndexFltH.IsKey(KeyId)) {
        BTreeIndexFltH.GetDat(KeyId)->SearchRange(RangeMinMax, RecIdV);
        RecIdV.Sort();
    }
	return TRecSet::New(Base->GetStoreByStoreId(StoreId), RecIdV);
}
PRecSet TIndex::SearchLinear(const TWPt<TBase>& Base, const int& KeyId, const TSFltPr& RangeMinMax) {

	TUInt64V RecIdV;
	const uint StoreId = IndexVoc->GetKey(KeyId).GetStoreId();
	if (BTreeIndexSFltH.IsKey(KeyId)) {
		BTreeIndexSFltH.GetDat(KeyId)->SearchRange(RangeMinMax, RecIdV);
		RecIdV.Sort();
	}
	return TRecSet::New(Base->GetStoreByStoreId(StoreId), RecIdV);
}

void TIndex::GetJoinRecIdFqV(const int& JoinKeyId, const uint64& RecId, TUInt64IntKdV& JoinRecIdFqV) const {
	TKeyWord KeyWord(JoinKeyId, RecId);
	if (UseGixSmall(JoinKeyId)) {
		if (!GixSmall->IsKey(KeyWord)) { return; }
		PQmGixItemSetSmall res = GixSmall->GetItemSet(KeyWord); res->Def();
		for (int i = 0; i < res->GetItems(); i++) {
			auto item = res->GetItem(i);
			JoinRecIdFqV.Add(TUInt64IntKd((uint64)item.Key, (int)item.Dat));
		}
	} else {
		if (!Gix->IsKey(KeyWord)) { return; }
		PQmGixItemSet res = Gix->GetItemSet(KeyWord); res->Def();
		for (int i = 0; i < res->GetItems(); i++) {
			JoinRecIdFqV.Add(res->GetItem(i));
		}
	}
}

void TIndex::SaveTxt(const TWPt<TBase>& Base, const TStr& FNm) {
	Gix->SaveTxt(FNm, TQmGixKeyStr::New(Base, IndexVoc));
	GixSmall->SaveTxt(FNm + ".small", TQmGixKeyStr::New(Base, IndexVoc));
}

TBlobBsStats TIndex::GetBlobStats() const {
    return TBlobBsStats::Add(Gix->GetBlobStats(), GixSmall->GetBlobStats());
}

TGixStats TIndex::GetGixStats(const bool& RefreshP) const {
    return TGixStats::Add(Gix->GetGixStats(RefreshP), GixSmall->GetGixStats(RefreshP));
}

int TIndex::PartialFlush(const int& WndInMsec) {
	int WndInMsecHalf = WndInMsec / 2;
	int Res = 0; int LastRes = 0;
	TTmStopWatch sw(true);
	while (sw.GetMSecInt() <= WndInMsec) {
		Res += Gix->PartialFlush(WndInMsecHalf);
		Res += GixSmall->PartialFlush(WndInMsecHalf);
		if (Res == LastRes) break;
		LastRes = Res;
	}
	return Res;
}

///////////////////////////////
// QMiner-Aggregator
TFunRouter<PAggr, TAggr::TNewF> TAggr::NewRouter;

void TAggr::Init() {
	Register<TAggrs::TCount>();
	Register<TAggrs::THistogram>();
	Register<TAggrs::TKeywords>();
	Register<TAggrs::TTimeLine>();
#ifdef OG_AGGR_DOC_ATLAS
	Register<TAggrs::TDocAtlas>();
#endif
}

TAggr::TAggr(const TWPt<TBase>& _Base, const TStr& _AggrNm) : Base(_Base), AggrNm(_AggrNm) {}

PAggr TAggr::New(const TWPt<TBase>& Base, const PRecSet& RecSet, const TQueryAggr& QueryAggr) {
	return NewRouter.Fun(QueryAggr.GetType())(Base, QueryAggr.GetNm(), RecSet, QueryAggr.GetParamVal());
}

///////////////////////////////
// QMiner-Stream-Aggregator
TFunRouter<PStreamAggr, TStreamAggr::TNewF> TStreamAggr::NewRouter;

void TStreamAggr::Init() {
	Register<TStreamAggrs::TRecBuffer>();
	Register<TStreamAggrs::TTimeSeriesTick>();
	// two types of window buffers (different interfaces)
	Register<TStreamAggrs::TWinBufFlt>();
	Register<TStreamAggrs::TWinBufFtrSpVec>();
	// these attach to TWinBufFlt
	Register<TStreamAggrs::TWinBufSum>();
	Register<TStreamAggrs::TWinBufMin>();
	Register<TStreamAggrs::TWinBufMax>();
	Register<TStreamAggrs::TMa>();
	Register<TStreamAggrs::TEma>();
	Register<TStreamAggrs::TVar>();
	Register<TStreamAggrs::TCov>();
	Register<TStreamAggrs::TCorr>();
	Register<TStreamAggrs::TMerger>();
	Register<TStreamAggrs::TResampler>();
	Register<TStreamAggrs::TOnlineHistogram>();
	Register<TStreamAggrs::TTDigest>();
	Register<TStreamAggrs::TChiSquare>();
	Register<TStreamAggrs::TOnlineSlottedHistogram>();
	Register<TStreamAggrs::TVecDiff>();

	// these attach to ISparseVecTm
	Register<TStreamAggrs::TEmaSpVec>();

	// these attach to TWinBufFtrSpVec
	Register<TStreamAggrs::TWinBufSpVecSum>();
}

TStreamAggr::TStreamAggr(const TWPt<TBase>& _Base, const PJsonVal& ParamVal) :
<<<<<<< HEAD
Base(_Base), AggrNm(ParamVal->IsObjKey("name") ? ParamVal->GetObjStr("name") : "sa" + TGuid::GenGuid().GetHex()), Guid(TGuid::GenGuid()) {
	Base->AssertValidFldNm1(AggrNm);
=======
Base(_Base), AggrNm(ParamVal->GetObjStr("name", TGuid::GenSafeGuid())), Guid(TGuid::GenGuid()) {
	TValidNm::AssertValidNm(AggrNm);
>>>>>>> 25f73e06
}

PStreamAggr TStreamAggr::New(const TWPt<TBase>& Base, const TStr& TypeNm, const PJsonVal& ParamVal) {
	return NewRouter.Fun(TypeNm)(Base, ParamVal);
}

void TStreamAggr::LoadState(TSIn& SIn) {
    throw TQmExcept::New("TStreamAggr::_Load not implemented:" + GetAggrNm());
};

void TStreamAggr::SaveState(TSOut& SOut) const {
    throw TQmExcept::New("TStreamAggr::_Save not implemented:" + GetAggrNm());
};

///////////////////////////////
// QMiner-Stream-Aggregator-Base
PStreamAggrBase TStreamAggrBase::New() {
	return new TStreamAggrBase;
}

bool TStreamAggrBase::Empty() const {
	return StreamAggrH.Empty();
}

int TStreamAggrBase::Len() const {
	return StreamAggrH.Len();
}

bool TStreamAggrBase::IsStreamAggr(const TStr& StreamAggrNm) const {
	return StreamAggrH.IsKey(StreamAggrNm);
}

const PStreamAggr& TStreamAggrBase::GetStreamAggr(const TStr& StreamAggrNm) const {
	QmAssertR(IsStreamAggr(StreamAggrNm), TStr::Fmt("Aggregate not found: %s", StreamAggrNm.CStr()));
	return StreamAggrH.GetDat(StreamAggrNm);
}

const PStreamAggr& TStreamAggrBase::GetStreamAggr(const int& StreamAggrId) const {
	return StreamAggrH[StreamAggrId];
}

void TStreamAggrBase::AddStreamAggr(const PStreamAggr& StreamAggr) {
	QmAssertR(!IsStreamAggr(StreamAggr->GetAggrNm()), TStr::Fmt("Aggregate with this name already exists: %s", StreamAggr->GetAggrNm().CStr()));
	StreamAggrH.AddDat(StreamAggr->GetAggrNm(), StreamAggr);
}

int TStreamAggrBase::GetFirstStreamAggrId() const {
	return StreamAggrH.FFirstKeyId();
}

bool TStreamAggrBase::GetNextStreamAggrId(int& AggrId) const {
	return StreamAggrH.FNextKeyId(AggrId);
}

void TStreamAggrBase::Reset() {
	int AggrId = GetFirstStreamAggrId();
	while (GetNextStreamAggrId(AggrId)) {
		GetStreamAggr(AggrId)->Reset();
	}
}

void TStreamAggrBase::OnAddRec(const TRec& Rec) {
	int KeyId = StreamAggrH.FFirstKeyId();
	while (StreamAggrH.FNextKeyId(KeyId)) {
		StreamAggrH[KeyId]->OnAddRec(Rec);
	}
}

void TStreamAggrBase::OnUpdateRec(const TRec& Rec) {
	int KeyId = StreamAggrH.FFirstKeyId();
	while (StreamAggrH.FNextKeyId(KeyId)) {
		StreamAggrH[KeyId]->OnUpdateRec(Rec);
	}
}

void TStreamAggrBase::OnDeleteRec(const TRec& Rec) {
	int KeyId = StreamAggrH.FFirstKeyId();
	while (StreamAggrH.FNextKeyId(KeyId)) {
		StreamAggrH[KeyId]->OnDeleteRec(Rec);
	}
}

PJsonVal TStreamAggrBase::SaveJson(const int& Limit) const {
	PJsonVal ResVal = TJsonVal::NewArr();
	int KeyId = StreamAggrH.FFirstKeyId();
	while (StreamAggrH.FNextKeyId(KeyId)) {
		ResVal->AddToArr(StreamAggrH[KeyId]->SaveJson(Limit));
	}
	return ResVal;
}

///////////////////////////////
// QMiner-Stream-Aggregator-Trigger
TStreamAggrTrigger::TStreamAggrTrigger(const PStreamAggrBase& _StreamAggrBase) :
	StreamAggrBase(_StreamAggrBase) {}

PStoreTrigger TStreamAggrTrigger::New(const PStreamAggrBase& StreamAggrBase) {
	return new TStreamAggrTrigger(StreamAggrBase);
}

void TStreamAggrTrigger::OnAdd(const TRec& Rec) {
	StreamAggrBase->OnAddRec(Rec);
}

void TStreamAggrTrigger::OnUpdate(const TRec& Rec) {
	StreamAggrBase->OnUpdateRec(Rec);
}

void TStreamAggrTrigger::OnDelete(const TRec& Rec) {
	StreamAggrBase->OnDeleteRec(Rec);
}

///////////////////////////////
// QMiner-Valid-Name-Enforcer
TChA TFldNmValidator::ValidFirstCh = "_";
TChA TFldNmValidator::ValidCh = "_$";

void TFldNmValidator::Save(TSOut& SOut) const {
	StrictNmP.Save(SOut);
}

void TFldNmValidator::AssertValidNm(const TStr& NmStr) const {
	// must be non-empty
	QmAssertR(!NmStr.Empty(), "Name: cannot be empty");
	if (!StrictNmP) { return; }

	// check first character
	QmAssertR(IsValidJsFirstCharacter(NmStr), "Name: invalid first character in '" + NmStr + "'");

	// check rest
	for (int ChN = 1; ChN < NmStr.Len(); ChN++) {
		const char Ch = NmStr[ChN];
		QmAssertR(IsValidJsCharacter(Ch), TStr::Fmt("Name: invalid %d character in '%s'", ChN, NmStr.CStr()));
	}
}

void TFldNmValidator::SetStrictNmP(const bool& _StrictNmP) {
	StrictNmP = _StrictNmP;
}

bool TFldNmValidator::IsValidJsFirstCharacter(const TStr& NmStr) {
	const char FirstCh = NmStr[0];
	return (('A' <= FirstCh) && (FirstCh <= 'Z')) || (('a' <= FirstCh) && (FirstCh <= 'z')) || ValidFirstCh.IsChIn(FirstCh);
}

bool TFldNmValidator::IsValidJsCharacter(const char& Ch) {
	return (('A' <= Ch) && (Ch <= 'Z')) || (('a' <= Ch) && (Ch <= 'z')) || (('0' <= Ch) && (Ch <= '9')) || ValidCh.IsChIn(Ch);
}

///////////////////////////////
// QMiner-Base
TBase::TBase(const TStr& _FPath, const int64& IndexCacheSize, const int& SplitLen, const bool& StrictNmP) :
		InitP(false),
		FldNmValidator(StrictNmP) {
	IAssertR(TEnv::IsInit(), "QMiner environment (TQm::TEnv) is not initialized");
	// open as create
	FAccess = faCreate; FPath = _FPath;
	TEnv::Logger->OnStatus("Opening in create mode");
	// prepare index
	IndexVoc = TIndexVoc::New();
	Index = TIndex::New(FPath, FAccess, IndexVoc, IndexCacheSize, IndexCacheSize, SplitLen);
	// initialize with empty stores
	StoreV.Gen(TEnv::GetMxStores()); StoreV.PutAll(NULL);
	// initialize empty stream aggregate bases for each store
	StreamAggrBaseV.Gen(TEnv::GetMxStores()); StreamAggrBaseV.PutAll(NULL);
	StreamAggrDefaultBase = TStreamAggrBase::New();
	// by default no temporary folder
	TempFPathP = false;
}

TBase::TBase(const TStr& _FPath, const TFAccess& _FAccess, const int64& IndexCacheSize,
		const int& SplitLen) :
			InitP(false),
			FldNmValidator(false) {
	IAssertR(TEnv::IsInit(), "QMiner environment (TQm::TEnv) is not initialized");
	// assert open type and remember location
	FAccess = _FAccess; FPath = _FPath;
	EAssert(FAccess == faRdOnly || FAccess == faUpdate || FAccess == faRestore);
	if (FAccess == faRdOnly) {
		TEnv::Logger->OnStatus("Opening in read-only mode");
	} else if (FAccess == faUpdate) {
		TEnv::Logger->OnStatus("Opening in update mode");
	} else if (FAccess == faRestore) {
		TEnv::Logger->OnStatus("Opening in restore mode");
	}

	// open file input streams
	TFIn IndexVocFIn(FPath + "IndexVoc.dat");
//	TFIn BasePropsFIn(_FPath + "Base.dat");

	// load index
	IndexVoc = TIndexVoc::Load(IndexVocFIn);
	Index = TIndex::New(FPath, FAccess, IndexVoc, IndexCacheSize, IndexCacheSize, SplitLen);
	// initialize with empty stores
	StoreV.Gen(TEnv::GetMxStores()); StoreV.PutAll(NULL);
	// initialize empty stream aggregate bases for each store
	StreamAggrBaseV.Gen(TEnv::GetMxStores()); StreamAggrBaseV.PutAll(NULL);
	StreamAggrDefaultBase = TStreamAggrBase::New();
	// by default no temporary folder
	TempFPathP = false;

	// load the base properties
//	FldNmValidator = TFldNmValidator(BasePropsFIn);
}

TBase::~TBase() {
	if (FAccess != faRdOnly) {
		TEnv::Logger->OnStatus("Saving index vocabulary ... ");

		TFOut IndexVocFOut(FPath + "IndexVoc.dat");
		TFOut BasePropsFOut(FPath + "Base.dat");

		IndexVoc->Save(IndexVocFOut);
		FldNmValidator.Save(BasePropsFOut);
	} else {
		TEnv::Logger->OnStatus("No saving of qminer base neccessary!");
	}
}

PRecSet TBase::Invert(const PRecSet& RecSet, const TIndex::PQmGixExpMerger& Merger) {
	// prepare sorted list of all records from the store
	TIndex::TQmGixItemV AllResIdV;
	const TWPt<TStore>& Store = RecSet->GetStore();
	PStoreIter Iter = Store->GetIter();
	while (Iter->Next()) {
		AllResIdV.Add(TIndex::TQmGixItem(Iter->GetRecId(), 1));
	}
	if (!AllResIdV.IsSorted()) { AllResIdV.Sort(); }
	// remove retrieved items
	TIndex::TQmGixItemV ResIdFqV;
	Merger->Minus(AllResIdV, RecSet->GetRecIdFqV(), ResIdFqV);
	// return new record set
	return TRecSet::New(Store, ResIdFqV, false);
}

TPair<TBool, PRecSet> TBase::Search(const TQueryItem& QueryItem, const TIndex::PQmGixExpMerger& Merger, const TIndex::PQmGixExpMergerSmall& MergerSmall, const TQueryGixUsedType& ParentGixFlag) {
	if (QueryItem.IsLeafGix() || QueryItem.IsLeafGixSmall()) {
		// return empty, when can be handled by parent-index
		if (ParentGixFlag != qgutBoth)
			return TPair<TBool, PRecSet>(false, NULL);
		// we need to force index to execute the query =>
		//      create AND node with single child and execute it
		TQueryItem IndexQueryItem(oqitAnd, QueryItem);
		TPair<TBool, PRecSet> NotRecSet = Index->Search(this, IndexQueryItem, Merger, MergerSmall);
		PRecSet RecSet; bool NotP = false;
		NotP = NotRecSet.Val1; RecSet = NotRecSet.Val2;
		return TPair<TBool, PRecSet>(NotP, RecSet);
	} else if (QueryItem.IsGeo()) {
		if (QueryItem.IsLocRadius()) {
			// must be handled by geo index
			PRecSet RecSet = Index->SearchGeoRange(this, QueryItem.GetKeyId(),
				QueryItem.GetLoc(), QueryItem.GetLocRadius(), QueryItem.GetLocLimit());
			return TPair<TBool, PRecSet>(false, RecSet);
		} else {
			// must be handled by geo index
			PRecSet RecSet = Index->SearchGeoNn(this, QueryItem.GetKeyId(),
				QueryItem.GetLoc(), QueryItem.GetLocLimit());
			return TPair<TBool, PRecSet>(false, RecSet);
		}
	} else if (QueryItem.IsRangeInt()) {
        // must be handled by BTree linear index
        PRecSet RecSet = Index->SearchLinear(this, QueryItem.GetKeyId(), QueryItem.GetRangeIntMinMax());
        return TPair<TBool, PRecSet>(false, RecSet);
	} else if (QueryItem.IsRangeInt16()) {
		// must be handled by BTree linear index
		PRecSet RecSet = Index->SearchLinear(this, QueryItem.GetKeyId(), QueryItem.GetRangeInt16MinMax());
		return TPair<TBool, PRecSet>(false, RecSet);
	} else if (QueryItem.IsRangeInt64()) {
		// must be handled by BTree linear index
		PRecSet RecSet = Index->SearchLinear(this, QueryItem.GetKeyId(), QueryItem.GetRangeInt64MinMax());
		return TPair<TBool, PRecSet>(false, RecSet);
	} else if (QueryItem.IsRangeByte()) {
		// must be handled by BTree linear index
		PRecSet RecSet = Index->SearchLinear(this, QueryItem.GetKeyId(), QueryItem.GetRangeByteMinMax());
		return TPair<TBool, PRecSet>(false, RecSet);
	} else if (QueryItem.IsRangeUInt()) {
        // must be handled by BTree linear index
        PRecSet RecSet = Index->SearchLinear(this, QueryItem.GetKeyId(), QueryItem.GetRangeUIntMinMax());
        return TPair<TBool, PRecSet>(false, RecSet);
	} else if (QueryItem.IsRangeUInt16()) {
		// must be handled by BTree linear index
		PRecSet RecSet = Index->SearchLinear(this, QueryItem.GetKeyId(), QueryItem.GetRangeUInt16MinMax());
		return TPair<TBool, PRecSet>(false, RecSet);
	} else if (QueryItem.IsRangeUInt64()) {
		// must be handled by BTree linear index
		PRecSet RecSet = Index->SearchLinear(this, QueryItem.GetKeyId(), QueryItem.GetRangeUInt64MinMax());
		return TPair<TBool, PRecSet>(false, RecSet);
	} else if (QueryItem.IsRangeTm()) {
        // must be handled by BTree linear index
        PRecSet RecSet = Index->SearchLinear(this, QueryItem.GetKeyId(), QueryItem.GetRangeUInt64MinMax());
        return TPair<TBool, PRecSet>(false, RecSet);
	} else if (QueryItem.IsRangeFlt()) {
        // must be handled by BTree linear index
        PRecSet RecSet = Index->SearchLinear(this, QueryItem.GetKeyId(), QueryItem.GetRangeFltMinMax());
        return TPair<TBool, PRecSet>(false, RecSet);
	} else if (QueryItem.IsRangeSFlt()) {
		// must be handled by BTree linear index
		PRecSet RecSet = Index->SearchLinear(this, QueryItem.GetKeyId(), QueryItem.GetRangeSFltMinMax());
		return TPair<TBool, PRecSet>(false, RecSet);
	} else if (QueryItem.IsJoin()) {
		// special case when it's record passed by value
		const TQueryItem& SubItem = QueryItem.GetItem(0);
		if (SubItem.IsRec() && SubItem.GetRec().IsByVal()) {
			// do the join
			PRecSet JoinRecSet = SubItem.GetRec().DoJoin(this, QueryItem.GetJoinId());
			// return joined record set
			return TPair<TBool, PRecSet>(false, JoinRecSet);
		} else {
			// do the subordinate queries
			TPair<TBool, PRecSet> NotRecSet = Search(QueryItem.GetItem(0), Merger, MergerSmall, QueryItem.GetGixFlag());
			// in case it's empty, we must go to index 
			if (NotRecSet.Val2.Empty()) { NotRecSet = Index->Search(this, QueryItem.GetItem(0), Merger, MergerSmall); }
			// in case it's negated, we must invert it
			if (NotRecSet.Val1) { NotRecSet.Val2 = Invert(NotRecSet.Val2, Merger); }
			// do the join
			PRecSet JoinRecSet = NotRecSet.Val2->DoJoin(this, QueryItem.GetJoinId(), QueryItem.GetSampleSize());
			// return joined record set
			return TPair<TBool, PRecSet>(false, JoinRecSet);
		}
	} else if (QueryItem.IsRec()) {
		// make sure record past by reference
		QmAssert(QueryItem.GetRec().IsByRef());
		// return record set
		return TPair<TBool, PRecSet>(false, QueryItem.GetRec().ToRecSet());
	} else if (QueryItem.IsRecSet()) {
		// return record set
		return TPair<TBool, PRecSet>(false, QueryItem.GetRecSet());
	} else if (QueryItem.IsStore()) {
		const uint StoreId = QueryItem.GetStoreId();
		const TWPt<TStore> Store = GetStoreByStoreId(StoreId);
		return TPair<TBool, PRecSet>(false, Store->GetAllRecs());
	} else {
		TQueryItemType Type = QueryItem.GetType();
		// check it is a known type
		QmAssert(Type == oqitAnd || Type == oqitOr || Type == oqitNot);
		const TQueryGixUsedType GixFlag = QueryItem.GetGixFlag();
		// do all subsequents and keep track if any needs handling
		TBoolV NotV; TRecSetV RecSetV; bool EmptyP = true;
		for (int ItemN = 0; ItemN < QueryItem.GetItems(); ItemN++) {
			// do subsequent search
			TPair<TBool, PRecSet> NotRecSet = Search(QueryItem.GetItem(ItemN), Merger, MergerSmall, GixFlag);
			NotV.Add(NotRecSet.Val1); RecSetV.Add(NotRecSet.Val2);
			// check if to do anything
			EmptyP = EmptyP && RecSetV.Last().Empty();
		}
		// check if there is anything to do
		if (EmptyP && ParentGixFlag != qgutBoth) {
			// nope, let the father handle this with inverted index
			return TPair<TBool, PRecSet>(false, NULL);
		} else {
			// yup, let's do it!
			if (QueryItem.IsAnd() || QueryItem.IsOr()) {
				// first gather all the subordinate items, that can be handled by index
				TQueryItemV IndexQueryItemV;
				for (int ItemN = 0; ItemN < RecSetV.Len(); ItemN++) {
					const PRecSet& RecSet = RecSetV[ItemN];
					if (RecSet.Empty()) {
						IndexQueryItemV.Add(QueryItem.GetItem(ItemN));
					}
				}
				// initialize the recset
				PRecSet RecSet; int ItemN = 0; bool NotP = false;
				if (IndexQueryItemV.Empty()) {
					// nothing to use index for here, just get the first in line
					RecSet = RecSetV[0]; ItemN++;
				} else {
					// call the index and use it to initialize
					TQueryItem IndexQueryItem(QueryItem.GetType(), IndexQueryItemV);
					TPair<TBool, PRecSet> NotRecSet = Index->Search(this, IndexQueryItem, Merger, MergerSmall);
					NotP = NotRecSet.Val1; RecSet = NotRecSet.Val2;
				}
				// prepare working vectors
				TUInt64IntKdV ResRecIdFqV = RecSet->GetRecIdFqV();
				QmAssert(ResRecIdFqV.IsSorted());
				// than handle the rest here
				if (QueryItem.IsAnd()) {
					for (; ItemN < RecSetV.Len(); ItemN++) {
						// only handle ones, that were not already by index above
						if (RecSetV[ItemN].Empty()) { continue; }
						// get the vector
						const TUInt64IntKdV& RecIdFqV = RecSetV[ItemN]->GetRecIdFqV();
						// decide for the operation based on not status
						if (!NotP && !NotV[ItemN]) {
							// life is easy, just do the intersect
							Merger->Intrs(ResRecIdFqV, RecIdFqV);
						} else if (NotP && NotV[ItemN]) {
							// all negation, do the union
							Merger->Union(ResRecIdFqV, RecIdFqV);
						} else if (NotP && !NotV[ItemN]) {
							// records from RecIdFqV should not be in the main
							TUInt64IntKdV _ResRecIdFqV;
							Merger->Minus(RecIdFqV, ResRecIdFqV, _ResRecIdFqV);
							ResRecIdFqV = _ResRecIdFqV;
							NotP = false;
						} else if (!NotP && NotV[ItemN]) {
							// records from main should not be in the RecIdFqV
							TUInt64IntKdV _ResRecIdFqV;
							Merger->Minus(ResRecIdFqV, RecIdFqV, _ResRecIdFqV);
							ResRecIdFqV = _ResRecIdFqV;
							NotP = false;
						}
					}
				} else if (QueryItem.IsOr()) {
					for (; ItemN < RecSetV.Len(); ItemN++) {
						// only handle ones, that were not already by index above
						if (RecSetV[ItemN].Empty()) { continue; }
						// get the vector
						const TUInt64IntKdV& RecIdFqV = RecSetV[ItemN]->GetRecIdFqV();
						// decide for the operation based on not status
						if (!NotP && !NotV[ItemN]) {
							// life is easy, just do the union
							Merger->Union(ResRecIdFqV, RecIdFqV);
						} else if (NotP && NotV[ItemN]) {
							// all negation, do the intersect
							Merger->Intrs(ResRecIdFqV, RecIdFqV);
						} else if (NotP && !NotV[ItemN]) {
							// records not from main or from RecIdFqV
							TUInt64IntKdV _ResRecIdFqV;
							Merger->Minus(ResRecIdFqV, RecIdFqV, _ResRecIdFqV);
							ResRecIdFqV = _ResRecIdFqV;
							NotP = true;
						} else if (!NotP && NotV[ItemN]) {
							// records from main or not from RecIdFqV
							TUInt64IntKdV _ResRecIdFqV;
							Merger->Minus(RecIdFqV, ResRecIdFqV, _ResRecIdFqV);
							ResRecIdFqV = _ResRecIdFqV;
							NotP = true;
						}
					}
				}
				// prepare resulting record set
				RecSet = TRecSet::New(RecSet->GetStore(), ResRecIdFqV, QueryItem.IsWgt());
				return TPair<TBool, PRecSet>(NotP, RecSet);
			} else if (QueryItem.IsNot()) {
				QmAssert(RecSetV.Len() == 1);
				return TPair<TBool, PRecSet>(!NotV[0], RecSetV[0]);
			}
		}
	}
	// we should never have come to here
	throw TQmExcept::New("Unsupported query item type");
	return TPair<TBool, PRecSet>(false, NULL);
}

bool TBase::Exists(const TStr& FPath) {
	return TIndex::Exists(FPath) &&
		TFile::Exists(FPath + "IndexVoc.dat") &&
		TFile::Exists(FPath + "StreamAggr.dat");
}

void TBase::Init() {
	InitP = true;
}

TWPt<TIndex> TBase::GetIndex() const {
	return TWPt<TIndex>(Index);
}

void TBase::AddStore(const PStore& NewStore) {
	const uint StoreId = NewStore->GetStoreId();
	QmAssertR(StoreId < TEnv::GetMxStores(), "Store ID to large: " + TUInt::GetStr(StoreId));
	// remember pointer to store
	StoreV[StoreId] = NewStore;
	// fast map from store name to store
	StoreH.AddDat(NewStore->GetStoreNm(), NewStore);
	// create stream aggregate base for the store
	PStreamAggrBase StreamAggrBase = TStreamAggrBase::New();
	// create trigger for the aggregate base
	NewStore->AddTrigger(TStreamAggrTrigger::New(StreamAggrBase));
	// remember the aggregate base for the store
	StreamAggrBaseV[StoreId] = StreamAggrBase;
}

const TWPt<TStore> TBase::GetStoreByStoreN(const int& StoreN) const {
	Assert(IsStoreN(StoreN));
	return StoreH[StoreN];
}

const TWPt<TStore> TBase::GetStoreByStoreId(const uint& StoreId) const {
	Assert(IsStoreId(StoreId));
	return StoreV[(int)StoreId];
}

const TWPt<TStore> TBase::GetStoreByStoreNm(const TStr& StoreNm) const {
	AssertR(IsStoreNm(StoreNm), TStr("Unknown store name ") + StoreNm);
	return StoreH.GetDat(StoreNm);
}

PJsonVal TBase::GetStoreJson(const TWPt<TStore>& Store) {
	return Store->GetStoreJson(this);
}

const PStreamAggrBase& TBase::GetStreamAggrBase(const uint& StoreId) const {
	return StreamAggrBaseV[(int)StoreId];
}

const PStreamAggrBase& TBase::GetStreamAggrBase() const {
	return StreamAggrDefaultBase;
}

bool TBase::IsStreamAggr(const uint& StoreId, const TStr& StreamAggrNm) const {
	return GetStreamAggrBase(StoreId)->IsStreamAggr(StreamAggrNm);
}

bool TBase::IsStreamAggr(const TStr& StreamAggrNm) const {
	return StreamAggrDefaultBase->IsStreamAggr(StreamAggrNm);
}

const PStreamAggr& TBase::GetStreamAggr(const uint& StoreId, const TStr& StreamAggrNm) const {
	return GetStreamAggrBase(StoreId)->GetStreamAggr(StreamAggrNm);
}

const PStreamAggr& TBase::GetStreamAggr(const TStr& StoreNm, const TStr& StreamAggrNm) const {
    if (StoreNm.Empty()) {
        return GetStreamAggr(StreamAggrNm);
    } else {
        TWPt<TStore> Store = GetStoreByStoreNm(StoreNm);
        PStreamAggrBase SABase = GetStreamAggrBase(Store->GetStoreId());
        return SABase->GetStreamAggr(StreamAggrNm);
    }
}

const PStreamAggr& TBase::GetStreamAggr(const TStr& StreamAggrNm) const {
	return StreamAggrDefaultBase->GetStreamAggr(StreamAggrNm);
}

void TBase::AddStreamAggr(const uint& StoreId, const PStreamAggr& StreamAggr) {
	// add new aggregate to the stream aggregate base
	GetStreamAggrBase(StoreId)->AddStreamAggr(StreamAggr);
}

void TBase::AddStreamAggr(const TUIntV& StoreIdV, const PStreamAggr& StreamAggr) {
	for (int StoreN = 0; StoreN < StoreIdV.Len(); StoreN++) {
		AddStreamAggr(StoreIdV[StoreN], StreamAggr);
	}
}

void TBase::AddStreamAggr(const TStr& StoreNm, const PStreamAggr& StreamAggr) {
	AddStreamAggr(GetStoreByStoreNm(StoreNm)->GetStoreId(), StreamAggr);
}

void TBase::AddStreamAggr(const TStrV& StoreNmV, const PStreamAggr& StreamAggr) {
	for (int StoreN = 0; StoreN < StoreNmV.Len(); StoreN++) {
		AddStreamAggr(GetStoreByStoreNm(StoreNmV[StoreN])->GetStoreId(), StreamAggr);
	}
}

void TBase::AddStreamAggr(const PStreamAggr& StreamAggr) {
	StreamAggrDefaultBase->AddStreamAggr(StreamAggr);
}

void TBase::Aggr(PRecSet& RecSet, const TQueryAggrV& QueryAggrV) {
	if (RecSet->Empty()) { return; }
	for (int QueryAggrN = 0; QueryAggrN < QueryAggrV.Len(); QueryAggrN++) {
		const TQueryAggr& Aggr = QueryAggrV[QueryAggrN];
		RecSet->AddAggr(TAggr::New(this, RecSet, Aggr));
	}
}

int TBase::NewIndexWordVoc(const TIndexKeyType& Type, const TStr& WordVocNm) {
	if ((Type & oiktValue) || (Type & oiktText)) {
		// check if we have a vocabulary with such name
		int WordVocId = WordVocNm.Empty() ? -1 : IndexVoc->GetWordVoc(WordVocNm);
		// if no, create a new one
		if (WordVocId == -1) { WordVocId = IndexVoc->NewWordVoc(); }
		// if we are given a name, assign it to the vocabulary
		if (!WordVocNm.Empty()) { IndexVoc->SetWordVocNm(WordVocId, WordVocNm); }
		// done
		return WordVocId;
	}
	// other indices do not need word vocabulary    
	return -1;
}

int TBase::NewIndexKey(const TWPt<TStore>& Store, const TStr& KeyNm,
	const TIndexKeyType& Type, const TIndexKeySortType& SortType) {

	return NewIndexKey(Store, KeyNm, NewIndexWordVoc(Type), Type, SortType);
}

int TBase::NewIndexKey(const TWPt<TStore>& Store, const TStr& KeyNm, const int& WordVocId,
	const TIndexKeyType& Type, const TIndexKeySortType& SortType) {

	QmAssertR(!IndexVoc->IsKeyNm(Store->GetStoreId(), KeyNm),
		"Key " + Store->GetStoreNm() + "." + KeyNm + " already exists!");
	const int KeyId = IndexVoc->AddKey(Store->GetBase(), Store->GetStoreId(), KeyNm, WordVocId, Type, SortType);
	return KeyId;
}

int TBase::NewFieldIndexKey(const TWPt<TStore>& Store, const TStr& KeyNm, const int& FieldId,
	const TIndexKeyType& Type, const TIndexKeySortType& SortType) {

	return NewFieldIndexKey(Store, KeyNm, FieldId, NewIndexWordVoc(Type), Type, SortType);
}

int TBase::NewFieldIndexKey(const TWPt<TStore>& Store, const int& FieldId,
	const TIndexKeyType& Type, const TIndexKeySortType& SortType) {

	return NewFieldIndexKey(Store, Store->GetFieldNm(FieldId),
		FieldId, NewIndexWordVoc(Type), Type, SortType);
}

int TBase::NewFieldIndexKey(const TWPt<TStore>& Store, const int& FieldId, const int& WordVocId,
	const TIndexKeyType& Type, const TIndexKeySortType& SortType) {

	return NewFieldIndexKey(Store, Store->GetFieldNm(FieldId), FieldId, WordVocId, Type, SortType);
}

int TBase::NewFieldIndexKey(const TWPt<TStore>& Store, const TStr& KeyNm, const int& FieldId,
	const int& WordVocId, const TIndexKeyType& Type, const TIndexKeySortType& SortType) {

	QmAssertR(!IndexVoc->IsKeyNm(Store->GetStoreId(), KeyNm),
		"Key " + Store->GetStoreNm() + "." + KeyNm + " already exists!");
	const int KeyId = IndexVoc->AddKey(Store->GetBase(), Store->GetStoreId(), KeyNm, WordVocId, Type, SortType);
	IndexVoc->AddKeyField(KeyId, Store->GetStoreId(), FieldId);
	Store->AddFieldKey(FieldId, KeyId);
	return KeyId;
}

uint64 TBase::AddRec(const TWPt<TStore>& Store, const PJsonVal& RecVal) {
	QmAssertR(RecVal->IsObj(), "Invalid input JSon, not an object");
	return Store->AddRec(RecVal);
}

uint64 TBase::AddRec(const TStr& StoreNm, const PJsonVal& RecVal) {
	return AddRec(GetStoreByStoreNm(StoreNm), RecVal);
}

uint64 TBase::AddRec(const uint& StoreId, const PJsonVal& RecVal) {
	return AddRec(GetStoreByStoreId(StoreId), RecVal);
}

PRecSet TBase::Search(const PQuery& Query) {
	// do the search
	TIndex::PQmGixExpMerger Merger = Index->GetDefMerger();
	TIndex::PQmGixExpMergerSmall MergerSmall = Index->GetDefMergerSmall();
	TPair<TBool, PRecSet> NotRecSet = Search(Query->GetQueryItem(), Merger, MergerSmall, Query->GetQueryItem().GetGixFlag());
	// when empty, then query can be completly covered by index
	if (NotRecSet.Val2.Empty()) {
		NotRecSet = Index->Search(this, Query->GetQueryItem(), Merger, MergerSmall);
	}
	PRecSet RecSet = NotRecSet.Val2;
	// if result should be negated, do the invert
	if (NotRecSet.Val1) { RecSet = Invert(NotRecSet.Val2, Merger); }
	// get the aggregates
	Aggr(RecSet, Query->GetAggrItemV());
	// sort if necessary
	if (Query->IsSort()) { Query->Sort(this, RecSet); }
	// trim if necessary
	if (Query->IsLimit()) { RecSet = Query->GetLimit(RecSet); }
	// return what we have, trimed if necessary
	return RecSet;
}

PRecSet TBase::Search(const TQueryItem& QueryItem) {
	return Search(TQuery::New(this, QueryItem));
}

PRecSet TBase::Search(const TStr& QueryStr) {
	return Search(TQuery::New(this, QueryStr));
}

PRecSet TBase::Search(const PJsonVal& QueryVal) {
	return Search(TQuery::New(this, QueryVal));
}

void TBase::GarbageCollect() {
	int StoreKeyId = StoreH.FFirstKeyId();
	while (StoreH.FNextKeyId(StoreKeyId)) {
		StoreH[StoreKeyId]->GarbageCollect();
	}
}

bool TBase::SaveJSonDump(const TStr& DumpDir) {
	TStrSet SeenJoinsH;

	const int Stores = GetStores();
	TTm CurrentTime = TTm::GetCurLocTm();

	for (int S = 0; S < Stores; S++) {
		const PStore Store = GetStoreByStoreN(S);
		const TStr StoreNm = Store->GetStoreNm();
		PSOut OutRecs = TFOut::New(DumpDir + StoreNm + ".json");
		PSOut OutJoins = TFOut::New(DumpDir + StoreNm + "-joins.json");

		// joins to store - only index joins and the ones we didn't already store by reverse join
		TStrV JoinV;
		for (int J = 0; J < Store->GetJoins(); J++) {
			TJoinDesc JoinDesc = Store->GetJoinDesc(J);
			const TStr JoinNm = JoinDesc.GetJoinNm();

			if (JoinDesc.IsInverseJoinId()) {
				const int InvJoinId = JoinDesc.GetInverseJoinId();
				const PStore InvStore = JoinDesc.GetJoinStore(this);
				const TJoinDesc InvJoinDesc = InvStore->GetJoinDesc(InvJoinId);
				// if we've already added the inverse join, ignore this one
				if (SeenJoinsH.IsKey(InvStore->GetStoreNm() + "-" + InvJoinDesc.GetJoinNm())) {
					continue;
				}
			}
			SeenJoinsH.AddKey(StoreNm + "-" + JoinNm);
			JoinV.Add(JoinNm);
			OutJoins->PutStrFmtLn("# JoinNm: %s, JoinId: %d", JoinNm.CStr(), JoinDesc.GetJoinId());
		}

		TQm::TEnv::Logger->OnStatusFmt("Backing up store %s", StoreNm.CStr());

		const uint64 Recs = Store->GetRecs();
		PStoreIter Iter = Store->GetIter();
		while (Iter->Next()) {
			const uint64 RecId = Iter->GetRecId();

			// easy part. dump records
			const PJsonVal RecJson = Store->GetRec(RecId).GetJson(this, true, false);
			const TStr JsonStr = TJsonVal::GetStrFromVal(RecJson);
			OutRecs->PutStrLn(JsonStr);

			// dump joins
			for (int J = 0; J < JoinV.Len(); J++) {
				PRecSet RecSet = Store->GetRec(RecId).DoJoin(this, JoinV[J]);
				if (RecSet->GetRecs() > 0) {
					OutJoins->PutStrFmt("%I64u|%d|", RecId, Store->GetJoinId(JoinV[J]));
					const int Recs = RecSet->GetRecs();
					for (int R = 0; R < Recs; R++) {
						OutJoins->PutStrFmt("%I64u,%d", RecSet->GetRecId(R), RecSet->GetRecFq(R));
						if (R < Recs - 1)
							OutJoins->PutStr(";");
					}
					OutJoins->PutLn();
				}
			}

			if (RecId % 1000 == 0) {
				TQm::TEnv::Logger->OnStatusFmt("Record %I64u / %I64u (%.1f%%)\r", RecId, Recs, 100 * RecId / (double)Recs);
			}
		}
	}
	uint64 DiffSecs = TTm::GetDiffSecs(TTm::GetCurLocTm(), CurrentTime);
	int Mins = (int)(DiffSecs / 60);
	TQm::TEnv::Logger->OnStatusFmt("Time needed to make the backup: %d min, %d sec", Mins, (int)(DiffSecs - (Mins * 60)));

	return true;
}

bool TBase::RestoreJSonDump(const TStr& DumpDir) {
	const int Stores = GetStores();
	TTm CurrentTime = TTm::GetCurLocTm();

	THash<TStr, THash<TUInt64, TUInt64> > StoreOldToNewIdHH;
	for (int S = 0; S < Stores; S++) {
		PStore Store = GetStoreByStoreN(S);
		const TStr StoreNm = Store->GetStoreNm();
		THash<TUInt64, TUInt64> OldToNewIdH;
		TQm::TEnv::Logger->OnStatusFmt("Adding recs for store %s", StoreNm.CStr());
		if (TFile::Exists(DumpDir + StoreNm + ".json")) {
			PSIn InRecs = TFIn::New(DumpDir + StoreNm + ".json");
			TStr Line;
			while (InRecs->GetNextLn(Line)) {
				const PJsonVal Json = TJsonVal::GetValFromStr(Line);
				const uint64 ExRecId = Json->IsObjKey("$id") ? (uint64)Json->GetObjNum("$id") : TUInt64::Mx;
				Json->DelObjKey("$id");
				const uint64 RecId = Store->AddRec(Json);
				OldToNewIdH.AddDat(ExRecId, RecId);
				// validate that the added rec id is the same as the one that was saved in json
				// if this fails then we have a problem since the joins will point different records than in the original data
				//AssertR(ExRecId == TUInt64::Mx || ExRecId == RecId, "The added record id does not match the one in the record json");
				if (RecId % 1000 == 0) {
					TQm::TEnv::Logger->OnStatusFmt("Added record %I64u\r", RecId);
				}
			}
		} else {
			TQm::TEnv::Logger->OnStatusFmt("WARNING: File for store %s is missing. No data was imported.", StoreNm.CStr());
		}
		StoreOldToNewIdHH.AddDat(StoreNm, OldToNewIdH);
	}

	for (int S = 0; S < Stores; S++) {
		const PStore Store = GetStoreByStoreN(S);
		const TStr StoreNm = Store->GetStoreNm();

		if (TFile::Exists(DumpDir + StoreNm + "-joins.json")) {
			TQm::TEnv::Logger->OnStatusFmt("Adding joins for store %s", StoreNm.CStr());

			THash<TUInt64, TUInt64>& OldToNewIdH = StoreOldToNewIdHH.GetDat(StoreNm);
			PSIn InRecs = TFIn::New(DumpDir + StoreNm + "-joins.json");
			TStr Line;
			// if the schema was changed then join ids are likely different. we have to use the 
			// name of the stored id and see into which it maps now in the new schema.
			// mapping from old join ids (from old schema) to new join ids (in new schema)
			THash<TInt, TInt> OldJoinIdToNewIdH;
			// mapping from new join ids (from new schema) to store name
			THash<TInt, TStr> NewJoinIdToStoreNmH;
			while (InRecs->GetNextLn(Line)) {
				if (Line.Len() > 0 && Line[0] == '#') {
					// parse join name and join id when the data was stored
					// "# JoinNm: %s, JoinId: %d
					const int NameStart = Line.SearchCh(':') + 2;
					const int NameEnd = Line.SearchCh(',', NameStart);
					const int IdStart = Line.SearchChBack(':') + 2;
					const TStr OldName = Line.GetSubStr(NameStart, NameEnd - 1);
					const TStr OldIdStr = Line.GetSubStr(IdStart);
					const int OldId = OldIdStr.GetInt(TInt::Mx);
					AssertR(OldId != TInt::Mx, "Failed to parse join id from the header: " + Line);

					if (!Store->IsJoinNm(OldName)) {
						TQm::TEnv::Logger->OnStatusFmt("WARNING: The new schema does not contain join named %s. Ignoring it.", OldName.CStr());
					}
					const int NewId = Store->GetJoinId(OldName);
					OldJoinIdToNewIdH.AddDat(OldId, NewId);
					TStr JoinStoreNm = Store->GetJoinDesc(NewId).GetJoinStore(this)->GetStoreNm();
					NewJoinIdToStoreNmH.AddDat(NewId, JoinStoreNm);
					if (OldId != NewId) {
						TQm::TEnv::Logger->OnStatusFmt("INFO: Join id for %s changed from %d to %d.", OldName.CStr(), OldId, NewId);
					}
					continue;
				}

				TStrV PartV; Line.SplitOnAllCh('|', PartV, false);
				AssertR(PartV.Len() == 3, TStr::Fmt("The line with json data did not contain three parts when split with |. Store Name: %s, Line val: %s", StoreNm.CStr(), Line.CStr()));
				const uint64 OldRecId = PartV[0].GetUInt64();
				const uint64 NewRecId = OldToNewIdH.GetDat(OldRecId);	// map old rec ids to new rec ids
				if (!Store->IsRecId(NewRecId)) {
					TQm::TEnv::Logger->OnStatusFmt("ERROR: Failed to create join for missing record %I64U in store %s.", NewRecId, StoreNm.CStr());
					continue;
				}

				const int OldJoinId = PartV[1].GetInt();
				// if we don't have the old join anymore then ignore the data for it
				if (OldJoinIdToNewIdH.IsKey(OldJoinId) == false) {
					continue;
				}

				// get the id for the new join and then a mapping from old to new ids;
				const int NewJoinId = OldJoinIdToNewIdH.GetDat(OldJoinId);
				const TStr JoinStoreNm = NewJoinIdToStoreNmH.GetDat(NewJoinId);
				THash<TUInt64, TUInt64>& JoinOldToNewIdH = StoreOldToNewIdHH.GetDat(JoinStoreNm);

				TStrV JoinV; PartV[2].SplitOnAllCh(';', JoinV);
				const int Joins = JoinV.Len();
				for (int N = 0; N < Joins; N++) {
					TStr JoinRecIdStr, JoinFqStr; JoinV[N].SplitOnCh(JoinRecIdStr, ',', JoinFqStr);
					const uint64 OldJoinRecId = JoinRecIdStr.GetUInt64();
					const uint64 NewJoinRecId = JoinOldToNewIdH.GetDat(OldJoinRecId);		// if some articles or other data was deleted from the index then old and new ids could be different. in most cases it should be the same
					const int JoinFq = JoinFqStr.GetInt();
					Store->AddJoin(NewJoinId, NewRecId, NewJoinRecId, JoinFq);
				}
				if (NewRecId % 1000 == 0) {
					TQm::TEnv::Logger->OnStatusFmt("Added joins for rec %I64u\r", NewRecId);
				}
			}
		}
	}

	uint64 DiffSecs = TTm::GetDiffSecs(TTm::GetCurLocTm(), CurrentTime);
	int Mins = (int)(DiffSecs / 60);
	TQm::TEnv::Logger->OnStatusFmt("Time needed to make the restore: %d min, %d sec", Mins, (int)(DiffSecs - (Mins * 60)));

	return true;
}

void TBase::PrintStores(const TStr& FNm, const bool& FullP) {
	TFOut FOut(FNm);
	for (int StoreN = 0; StoreN < GetStores(); StoreN++) {
		TWPt<TStore> Store = GetStoreByStoreN(StoreN);
		FOut.PutStrLn("--------------------------------------------------------------");
		if (FullP) {
			Store->PrintAll(this, FOut);
		} else {
			Store->PrintTypes(this, FOut);
		}
	}
	FOut.PutStrLn("--------------------------------------------------------------");
}

void TBase::PrintIndexVoc(const TStr& FNm) {
	IndexVoc->SaveTxt(this, FNm);
}

void TBase::PrintIndex(const TStr& FNm, const bool& SortP) {
	Index->SaveTxt(this, FNm);
	if (SortP) {
		TIntKdV SizeIdV;
		PBigStrPool StrPool = TBigStrPool::New();
		{TFIn FIn(FNm); TStr LnStr;
		while (FIn.GetNextLn(LnStr)) {
			if (LnStr.IsWs()) { continue; }
			TStr SizeStr = LnStr.RightOfLast('\t');
			int Size;
			if (SizeStr.IsInt(Size)) {
				SizeIdV.Add(TIntKd(Size, StrPool->AddStr(LnStr)));
			}
		}}
		SizeIdV.Sort(false); TFOut FOut(FNm);
		for (int SizeIdN = 0; SizeIdN < SizeIdV.Len(); SizeIdN++) {
			const int StrId = SizeIdV[SizeIdN].Dat;
			FOut.PutStrLn(StrPool->GetStr(StrId));
		}
	}
}

// perform partial flush of data
int TBase::PartialFlush(int WndInMsec) {
	int slice = WndInMsec / (GetStores() + 1);
	int saved = 100;
	int res = 0;
	TTmStopWatch sw(true);

	TVec<TPair<TWPt<TStore>, bool>> xstores;
	bool xindex = true;

	for (int i = 0; i < GetStores(); i++) {
		xstores.Add(TPair<TWPt<TStore>, bool>(GetStoreByStoreN(i), true));
	}

	while (saved > 0) {
		if (sw.GetMSecInt() > WndInMsec) {
			break; // time is up
		}
		saved = 0; // how many saved in this loop
		int xsaved = 0; // temp variable
		for (int i = 0; i < xstores.Len(); i++) {
			if (!xstores[i].Val2)
				continue; // this store had no dirty data in previous loop
			xsaved = xstores[i].Val1->PartialFlush(slice);
			if (xsaved == 0) {
				xstores[i].Val2 = false; // ok, this store is clean now
			}
			saved += xsaved;
			TQm::TEnv::Debug->OnStatusFmt("Partial flush:     store %s = %d", xstores[i].Val1->GetStoreNm().CStr(), xsaved);
		}
		if (xindex) { // save index
			xsaved = Index->PartialFlush(slice);
			xindex = (xsaved > 0);
			saved += xsaved;
			TQm::TEnv::Debug->OnStatusFmt("Partial flush:     index = %d", xsaved);
		}
		res += saved;
        TQm::TEnv::Debug->OnStatusFmt("Partial flush: this loop = %d", saved);
	}
	sw.Stop();
    TQm::TEnv::Debug->OnStatusFmt("Partial flush: %d msec, res = %d", sw.GetMSecInt(), res);

	return res;
}

/// get performance statistics in JSON form
PJsonVal TBase::GetStats() {
	PJsonVal res = TJsonVal::NewObj();

	PJsonVal stores = TJsonVal::NewArr();
	for (int i = 0; i < GetStores(); i++) {
		stores->AddToArr(GetStoreByStoreN(i)->GetStats());
	}
	res->AddToObj("stores", stores);
	TGixStats gix_stats = GetGixStats();
	TBlobBsStats gix_blob_stats = GetGixBlobStats();
	res->AddToObj("gix_stats", GixStatsToJson(gix_stats));
	res->AddToObj("gix_blob", BlobBsStatsToJson(gix_blob_stats));
	res->AddToObj("access", GetFAccess());
	return res;
}

////////////////////////////////////////////////////////////////////////////////

/// Export TBlobBsStats object to JSON
PJsonVal BlobBsStatsToJson(const TBlobBsStats& stats) {
	PJsonVal res = TJsonVal::NewObj();
	res->AddToObj("alloc_count", stats.AllocCount);
	res->AddToObj("alloc_size", stats.AllocSize);
	res->AddToObj("alloc_unused_size", stats.AllocUnusedSize);
	res->AddToObj("alloc_used_size", stats.AllocUsedSize);
	res->AddToObj("avg_get_len", stats.AvgGetLen);
	res->AddToObj("avg_put_len", stats.AvgPutLen);
	res->AddToObj("avg_put_new_len", stats.AvgPutNewLen);
	res->AddToObj("dels", stats.Dels);
	res->AddToObj("gets", stats.Gets);
	res->AddToObj("puts", stats.Puts);
	res->AddToObj("puts_new", stats.PutsNew);
	res->AddToObj("released_count", stats.ReleasedCount);
	res->AddToObj("released_size", stats.ReleasedSize);
	res->AddToObj("size_changes", stats.SizeChngs);
	return res;
}


/// Export TGixStats object to JSON
PJsonVal GixStatsToJson(const TGixStats& stats) {
	PJsonVal res = TJsonVal::NewObj();
	res->AddToObj("avg_len", stats.AvgLen);
	res->AddToObj("cache_all", stats.CacheAll);
	res->AddToObj("cache_all_loaded_perc", stats.CacheAllLoadedPerc);
	res->AddToObj("cache_dirty", stats.CacheDirty);
	res->AddToObj("cache_dirty_loaded_perc", stats.CacheDirtyLoadedPerc);
	res->AddToObj("mem_sed", (uint64)stats.MemUsed);
	return res;
}

}<|MERGE_RESOLUTION|>--- conflicted
+++ resolved
@@ -113,7 +113,7 @@
 	TStr JoinKeyNm = "Join" + JoinNm;
 	JoinKeyId = IndexVoc->AddInternalKey(Base, StoreId, JoinKeyNm, JoinNm, IsSmall);
 	// assert the name is valid
-	Base->AssertValidFldNm1(JoinNm);
+	Base->AssertValidNm(JoinNm);
 }
 
 TJoinDesc::TJoinDesc(const TWPt<TBase>& Base, const TStr& _JoinNm, const uint& _JoinStoreId,
@@ -126,7 +126,7 @@
 			JoinRecFieldId(_JoinRecFieldId),
 			JoinFqFieldId(_JoinFqFieldId),
 			InverseJoinId(-1) {
-	Base->AssertValidFldNm1(JoinNm);
+	Base->AssertValidNm(JoinNm);
 }
 
 
@@ -238,7 +238,7 @@
 	const bool& PrimaryP, const bool& NullP, const bool& InternalP) :
 	FieldId(-1), FieldNm(_FieldNm), FieldType(_FieldType) {
 
-	Base->AssertValidFldNm1(FieldNm);
+	Base->AssertValidNm(FieldNm);
 	// set flags
 	if (PrimaryP) { Flags.Val |= ofdfPrimary; }
 	if (NullP) { Flags.Val |= ofdfNull; }
@@ -341,7 +341,7 @@
 
 TStore::TStore(const TWPt<TBase>& _Base, uint _StoreId, const TStr& _StoreNm) :
 	Base(_Base), Index(_Base->GetIndex()), StoreId(_StoreId), StoreNm(_StoreNm) {
-	Base->AssertValidFldNm1(StoreNm);
+	Base->AssertValidNm(StoreNm);
 }
 
 TStore::TStore(const TWPt<TBase>& _Base, TSIn& SIn) :
@@ -3385,7 +3385,7 @@
     if (IsSmall) {
         TypeFlags = (TIndexKeyType)(TypeFlags | oiktSmall);
     }
-    Base->AssertValidFldNm1(KeyNm);
+    Base->AssertValidNm(KeyNm);
 }
 
 TIndexKey::TIndexKey(const TWPt<TBase>& Base, const uint& _StoreId, const TStr& _KeyNm, const int& _WordVocId,
@@ -3399,7 +3399,7 @@
 	// location does not need vocabualry
 	if (IsLocation()) { QmAssert(WordVocId == -1); }
 	// name must be valid
-	Base->AssertValidFldNm1(KeyNm);
+	Base->AssertValidNm(KeyNm);
 }
 
 TIndexKey::TIndexKey(TSIn& SIn) : StoreId(SIn), KeyId(SIn),
@@ -4503,7 +4503,7 @@
 	QmAssertR(AggrVal->IsObjKey("type"), "Missing aggregate 'type'.");
 	AggrType = AggrVal->GetObjStr("type");
 	// assert name is fine
-	Base->AssertValidFldNm1(AggrNm);
+	Base->AssertValidNm(AggrNm);
 	// remember the json parameters
 	ParamVal = AggrVal;
 }
@@ -5885,14 +5885,16 @@
 	Register<TStreamAggrs::TWinBufSpVecSum>();
 }
 
+TStreamAggr::TStreamAggr(const TWPt<TBase>& _Base, const TStr& _AggrNm) :
+		Base(_Base),
+		AggrNm(_AggrNm),
+		Guid(TGuid::GenGuid()) {
+	Base->AssertValidNm(AggrNm);
+}
+
 TStreamAggr::TStreamAggr(const TWPt<TBase>& _Base, const PJsonVal& ParamVal) :
-<<<<<<< HEAD
-Base(_Base), AggrNm(ParamVal->IsObjKey("name") ? ParamVal->GetObjStr("name") : "sa" + TGuid::GenGuid().GetHex()), Guid(TGuid::GenGuid()) {
-	Base->AssertValidFldNm1(AggrNm);
-=======
-Base(_Base), AggrNm(ParamVal->GetObjStr("name", TGuid::GenSafeGuid())), Guid(TGuid::GenGuid()) {
-	TValidNm::AssertValidNm(AggrNm);
->>>>>>> 25f73e06
+		Base(_Base), AggrNm(ParamVal->GetObjStr("name", TGuid::GenSafeGuid())), Guid(TGuid::GenGuid()) {
+	Base->AssertValidNm(AggrNm);
 }
 
 PStreamAggr TStreamAggr::New(const TWPt<TBase>& Base, const TStr& TypeNm, const PJsonVal& ParamVal) {
@@ -6007,14 +6009,14 @@
 
 ///////////////////////////////
 // QMiner-Valid-Name-Enforcer
-TChA TFldNmValidator::ValidFirstCh = "_";
-TChA TFldNmValidator::ValidCh = "_$";
-
-void TFldNmValidator::Save(TSOut& SOut) const {
+TChA TNmValidator::ValidFirstCh = "_";
+TChA TNmValidator::ValidCh = "_$";
+
+void TNmValidator::Save(TSOut& SOut) const {
 	StrictNmP.Save(SOut);
 }
 
-void TFldNmValidator::AssertValidNm(const TStr& NmStr) const {
+void TNmValidator::AssertValidNm(const TStr& NmStr) const {
 	// must be non-empty
 	QmAssertR(!NmStr.Empty(), "Name: cannot be empty");
 	if (!StrictNmP) { return; }
@@ -6029,16 +6031,16 @@
 	}
 }
 
-void TFldNmValidator::SetStrictNmP(const bool& _StrictNmP) {
+void TNmValidator::SetStrictNmP(const bool& _StrictNmP) {
 	StrictNmP = _StrictNmP;
 }
 
-bool TFldNmValidator::IsValidJsFirstCharacter(const TStr& NmStr) {
+bool TNmValidator::IsValidJsFirstCharacter(const TStr& NmStr) {
 	const char FirstCh = NmStr[0];
 	return (('A' <= FirstCh) && (FirstCh <= 'Z')) || (('a' <= FirstCh) && (FirstCh <= 'z')) || ValidFirstCh.IsChIn(FirstCh);
 }
 
-bool TFldNmValidator::IsValidJsCharacter(const char& Ch) {
+bool TNmValidator::IsValidJsCharacter(const char& Ch) {
 	return (('A' <= Ch) && (Ch <= 'Z')) || (('a' <= Ch) && (Ch <= 'z')) || (('0' <= Ch) && (Ch <= '9')) || ValidCh.IsChIn(Ch);
 }
 
@@ -6046,7 +6048,7 @@
 // QMiner-Base
 TBase::TBase(const TStr& _FPath, const int64& IndexCacheSize, const int& SplitLen, const bool& StrictNmP) :
 		InitP(false),
-		FldNmValidator(StrictNmP) {
+		NmValidator(StrictNmP) {
 	IAssertR(TEnv::IsInit(), "QMiner environment (TQm::TEnv) is not initialized");
 	// open as create
 	FAccess = faCreate; FPath = _FPath;
@@ -6066,7 +6068,7 @@
 TBase::TBase(const TStr& _FPath, const TFAccess& _FAccess, const int64& IndexCacheSize,
 		const int& SplitLen) :
 			InitP(false),
-			FldNmValidator(false) {
+			NmValidator(false) {
 	IAssertR(TEnv::IsInit(), "QMiner environment (TQm::TEnv) is not initialized");
 	// assert open type and remember location
 	FAccess = _FAccess; FPath = _FPath;
@@ -6106,7 +6108,7 @@
 		TFOut BasePropsFOut(FPath + "Base.dat");
 
 		IndexVoc->Save(IndexVocFOut);
-		FldNmValidator.Save(BasePropsFOut);
+		NmValidator.Save(BasePropsFOut);
 	} else {
 		TEnv::Logger->OnStatus("No saving of qminer base neccessary!");
 	}
