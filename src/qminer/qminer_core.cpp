/**
 * Copyright (c) 2015, Jozef Stefan Institute, Quintelligence d.o.o. and contributors
 * All rights reserved.
 * 
 * This source code is licensed under the FreeBSD license found in the
 * LICENSE file in the root directory of this source tree.
 */

#include "qminer_core.h"
#include "qminer_ftr.h"
#include "qminer_aggr.h"
#include "qminer_op.h"

// external dependecies
#include <sphere.h>

namespace TQm {

///////////////////////////////
// QMiner Environment
TIntTr TEnv::Version = TIntTr(0, 8, 0);

bool TEnv::InitP = false;
TStr TEnv::QMinerFPath;
TStr TEnv::RootFPath;
PNotify TEnv::Error;
PNotify TEnv::Logger;
PNotify TEnv::Debug;
TInt TEnv::Verbosity = 0;
TInt TEnv::ReturnCode = 0;

void TEnv::Init() {
	// error notifications are to standard error output
	Error = TStdErrNotify::New();
	// default notifications are to standard output
	Logger = TStdNotify::New();
	// by defualt no debug notifications
	Debug = TNullNotify::New();
	// read environment variable indicating QMiner folder, uses current dir if not available
	QMinerFPath = TStr::GetNrAbsFPath(::TEnv::GetVarVal("QMINER_HOME"));
	RootFPath = TStr::GetNrFPath(TDir::GetCurDir());
	// initialize aggregators constructor router
	TAggr::Init();
	// initialize stream aggregators constructor router
	TStreamAggr::Init();
	// initialize feature extractors constructor router
	TFtrExt::Init();
	// tell we finished initialization
	InitP = true;
};

void TEnv::InitLogger(const int& _Verbosity,
        const TStr& FPath, const bool& TimestampP) {

	// direct logger to appropriate output
	if (FPath == "null") {
		TEnv::Logger = TNullNotify::New();  // no output
	} else {
		if (FPath == "std") {
			TEnv::Logger = TStdNotify::New(); // standard output
		} else {
			TEnv::Logger = TFPathNotify::New(FPath, "qm", true, fpnrDay); // output to rolling file
		}
		// wrap around timestamp if necessary
		if (TimestampP) {
			TEnv::Logger = TLogNotify::New(TEnv::Logger);
		}
	}
	// check the verbosity level
	Verbosity = _Verbosity;
	if (Verbosity == 0) {
		// no output
		TEnv::Logger = TNullNotify::New();
		TEnv::Debug = TNullNotify::New();
	} else if (Verbosity == 1) {
		// no debug output
		TEnv::Debug = TNullNotify::New();
	} else {
		// use same logger for debug messages
		TEnv::Debug = TEnv::Logger;
	}
}

void ErrorLog(const TStr& MsgStr) {
	TEnv::Error->OnStatus(MsgStr);
}
void InfoLog(const TStr& MsgStr) {
	if (TEnv::Verbosity >= 1) { TEnv::Logger->OnStatus(MsgStr); }
}
void DebugLog(const TStr& MsgStr) {
	if (TEnv::Verbosity >= 2) { TEnv::Debug->OnStatus(MsgStr); }
}

///////////////////////////////
// QMiner-Valid-Name-Enforcer
TChA TValidNm::ValidFirstCh = "_";
TChA TValidNm::ValidCh = "_$";

void TValidNm::AssertValidNm(const TStr& NmStr) {
	// must be non-empty
	QmAssertR(!NmStr.Empty(), "Name: cannot be empty");
	// check first character
	const char FirstCh = NmStr[0];
	if ((('A' <= FirstCh) && (FirstCh <= 'Z')) || (('a' <= FirstCh) && (FirstCh <= 'z')) || ValidFirstCh.IsChIn(FirstCh)) {
		// all fine
	} else {
		throw TQmExcept::New("Name: invalid first character in '" + NmStr + "'");
	}
	// check rest
	for (int ChN = 1; ChN < NmStr.Len(); ChN++) {
		const char Ch = NmStr[ChN];
		if ((('A' <= Ch) && (Ch <= 'Z')) || (('a' <= Ch) && (Ch <= 'z')) || (('0' <= Ch) && (Ch <= '9')) || ValidCh.IsChIn(Ch)) {
			// all fine
		} else {
			throw TQmExcept::New(TStr::Fmt("Name: invalid %d character in '%s'", ChN, NmStr.CStr()));
		}
	}
}

///////////////////////////////
// QMiner-Join-Description
TJoinDesc::TJoinDesc(const TStr& _JoinNm, const uint& _JoinStoreId,
	const uint& StoreId, const TWPt<TIndexVoc>& IndexVoc, const bool& IsSmall) :
	JoinId(-1), InverseJoinId(-1) {

	// remember join parameters
	JoinStoreId = _JoinStoreId;
	JoinNm = _JoinNm;
	JoinType = osjtIndex;
	JoinRecFieldId = -1;
	JoinFqFieldId = -1;
	// create an internal join key in the index
	TStr JoinKeyNm = "Join" + JoinNm;
	JoinKeyId = IndexVoc->AddInternalKey(StoreId, JoinKeyNm, JoinNm, IsSmall);
	// assert the name is valid
	TValidNm::AssertValidNm(JoinNm);
}

TJoinDesc::TJoinDesc(TSIn& SIn) : JoinId(SIn), JoinNm(SIn), JoinStoreId(SIn),
	JoinKeyId(SIn), JoinRecFieldId(SIn), JoinFqFieldId(SIn), InverseJoinId(SIn) {

	JoinType = TStoreJoinType(TInt(SIn).Val);
}

void TJoinDesc::Save(TSOut& SOut) const {
	JoinId.Save(SOut); JoinNm.Save(SOut); JoinStoreId.Save(SOut);
	JoinKeyId.Save(SOut); JoinRecFieldId.Save(SOut); JoinFqFieldId.Save(SOut);
	InverseJoinId.Save(SOut);
	TInt(JoinType).Save(SOut);
}

TWPt<TStore> TJoinDesc::GetJoinStore(const TWPt<TBase>& Base) const {
	return Base->GetStoreByStoreId(GetJoinStoreId());
}

///////////////////////////////////////////////
// QMiner-Join-Sequence
TJoinSeq::TJoinSeq(const TWPt<TStore>& StartStore) : StartStoreId(StartStore->GetStoreId()) {}

TJoinSeq::TJoinSeq(const uint& _StartStoreId, const int& JoinId, const int& Sample) :
	StartStoreId(_StartStoreId) {
	JoinIdV.Add(TIntPr(JoinId, Sample));
}

TJoinSeq::TJoinSeq(const uint& _StartStoreId, const TIntPrV& _JoinIdV) :
	StartStoreId(_StartStoreId), JoinIdV(_JoinIdV) {}

TJoinSeq::TJoinSeq(const TWPt<TBase>& Base, const uint& _StartStoreId,
	const PJsonVal& JoinSeqVal) : StartStoreId(_StartStoreId) {

	// check if it's string (just join name), object (join name and parameters) or array
	QmAssert(JoinSeqVal->IsStr() || JoinSeqVal->IsObj() || JoinSeqVal->IsArr());
	// get initial store
	TWPt<TStore> Store = Base->GetStoreByStoreId(StartStoreId);
	// first check if we have only names given
	if (JoinSeqVal->IsStr()) {
		// only one join, no parameters
		TStr JoinNm = JoinSeqVal->GetStr();
		QmAssert(Store->IsJoinNm(JoinNm));
		JoinIdV.Add(TIntPr(Store->GetJoinId(JoinNm), -1));
	} else if (JoinSeqVal->IsObj()) {
		// one join, with parameters
		TStr JoinNm = JoinSeqVal->GetObjStr("name");
		const int Sample = TFlt::Round(JoinSeqVal->GetObjNum("sample", -1));
		QmAssert(Store->IsJoinNm(JoinNm));
		JoinIdV.Add(TIntPr(Store->GetJoinId(JoinNm), Sample));
	} else if (JoinSeqVal->IsArr()) {
		// sequence of multiple joins
		for (int JoinN = 0; JoinN < JoinSeqVal->GetArrVals(); JoinN++) {
			PJsonVal JoinVal = JoinSeqVal->GetArrVal(JoinN);
			if (JoinVal->IsStr()) {
				// only one join, no parameters
				TStr JoinNm = JoinVal->GetStr();
				QmAssert(Store->IsJoinNm(JoinNm));
				JoinIdV.Add(TIntPr(Store->GetJoinId(JoinNm), -1));
			} else if (JoinVal->IsObj()) {
				// one join, with parameters
				TStr JoinNm = JoinVal->GetObjStr("name");
				const int Sample = TFlt::Round(JoinVal->GetObjNum("sample", -1));
				QmAssert(Store->IsJoinNm(JoinNm));
				JoinIdV.Add(TIntPr(Store->GetJoinId(JoinNm), Sample));
			}
			// move store to the next step
			const int LastJoinId = JoinIdV.Last().Val1;
			Store = Store->GetJoinDesc(LastJoinId).GetJoinStore(Base);
		}
	}
}

TWPt<TStore> TJoinSeq::GetStartStore(const TWPt<TBase>& Base) const {
	return Base->GetStoreByStoreId(StartStoreId);
}

TWPt<TStore> TJoinSeq::GetEndStore(const TWPt<TBase>& Base) const {
	TWPt<TStore> Store = Base->GetStoreByStoreId(StartStoreId);
	for (int JoinIdN = 0; JoinIdN < JoinIdV.Len(); JoinIdN++) {
		const TJoinDesc& JoinDesc = Store->GetJoinDesc(JoinIdV[JoinIdN].Val1);
		Store = Base->GetStoreByStoreId(JoinDesc.GetJoinStoreId());
	}
	return Store;
}

uint TJoinSeq::GetEndStoreId(const TWPt<TBase>& Base) const {
	return GetEndStore(Base)->GetStoreId();
}

TStr TJoinSeq::GetJoinPathStr(const TWPt<TBase>& Base, const TStr& SepStr) const {
	if (Empty()) { return TStr(); }
	TStr JoinPathStr;
	uint LastStoreId = StartStoreId;
	for (int JoinIdN = 0; JoinIdN < JoinIdV.Len(); JoinIdN++) {
		TWPt<TStore> Store = Base->GetStoreByStoreId(LastStoreId);
		const TJoinDesc& JoinDesc = Store->GetJoinDesc(JoinIdV[JoinIdN].Val1);
		if (!JoinPathStr.Empty()) { JoinPathStr += SepStr; }
		JoinPathStr += JoinDesc.GetJoinNm();
		LastStoreId = JoinDesc.GetJoinStoreId();
	}
	return JoinPathStr;
}

///////////////////////////////
// QMiner-Field-Description
TFieldDesc::TFieldDesc(const TStr& _FieldNm, TFieldType _FieldType,
	const bool& PrimaryP, const bool& NullP, const bool& InternalP) :
	FieldId(-1), FieldNm(_FieldNm), FieldType(_FieldType) {

	TValidNm::AssertValidNm(FieldNm);
	// set flags
	if (PrimaryP) { Flags.Val |= ofdfPrimary; }
	if (NullP) { Flags.Val |= ofdfNull; }
	if (InternalP) { Flags.Val |= ofdfInternal; }
}

TFieldDesc::TFieldDesc(TSIn& SIn) {
	FieldId = TInt(SIn);
	FieldNm = TStr(SIn);
	FieldType = TFieldType(TInt(SIn).Val);
	Flags.Load(SIn);
	KeyIdV.Load(SIn);
}

void TFieldDesc::Save(TSOut& SOut) const {
	FieldId.Save(SOut);
	FieldNm.Save(SOut);
	TInt(FieldType).Save(SOut);
	Flags.Save(SOut);
	KeyIdV.Save(SOut);
}

TStr TFieldDesc::GetFieldTypeStr() const {
	switch (FieldType) {
	case oftUndef: return "undefined";
	case oftInt: return "int";
	case oftIntV: return "int_v";
	case oftUInt64: return "uint64";
	case oftStr: return "string";
	case oftStrV: return "string_v";
	case oftBool: return "bool";
	case oftFlt: return "float";
	case oftFltPr: return "float_pair";
	case oftFltV: return "float_v";
	case oftTm: return "datetime";
	case oftNumSpV: return "num_sp_v";
	case oftBowSpV: return "bow_sp_v";
	}
	Fail; return "";
}

///////////////////////////////
// QMiner-Store-Iterators
TStoreIterVec::TStoreIterVec() :
	FirstP(true), LastP(true), AscP(true), RecId(TUInt64::Mx), EndId(0) {}

TStoreIterVec::TStoreIterVec(const uint64& StartId, const uint64& _EndId, const bool& _AscP) :
	FirstP(true), LastP(false), AscP(_AscP), RecId(StartId), EndId(_EndId) {

	QmAssert(AscP ? (RecId <= EndId) : (RecId >= EndId));
}

PStoreIter TStoreIterVec::New(const uint64& StartId, const uint64& EndId, const bool& AscP) {
	return new TStoreIterVec(StartId, EndId, AscP);
}

bool TStoreIterVec::Next() {
	// we reached the end
	if (LastP) { return false; }
	if (FirstP) {
		// mark we did first next()
		FirstP = false;
	} else {
		// otherwise move to next record
		if (AscP) {
			RecId++;
		} else {
			RecId--;
		}
	}
	// check if this is the last record
	LastP = (RecId == EndId);
	// we reached the end!
	return true;
}

///////////////////////////////
// QMiner-Store
void TStore::LoadStore(TSIn& SIn) {
	StoreId = TUInt(SIn); StoreNm.Load(SIn);
	// load join descriptions
	JoinDescV.Load(SIn); JoinNmToIdH.Load(SIn);
	for (int JoinN = 0; JoinN < JoinDescV.Len(); JoinN++) {
		const TJoinDesc& JoinDesc = JoinDescV[JoinN];
		if (JoinDesc.IsIndexJoin()) {
			JoinNmToKeyIdH.AddDat(JoinDesc.GetJoinNm(), JoinDesc.GetJoinKeyId());
		}
	}
	// load field description
	FieldDescV.Load(SIn); FieldNmToIdH.Load(SIn);
}

TStore::TStore(const TWPt<TBase>& _Base, uint _StoreId, const TStr& _StoreNm) :
	Base(_Base), Index(_Base->GetIndex()), StoreId(_StoreId), StoreNm(_StoreNm) {
	TValidNm::AssertValidNm(StoreNm);
}

TStore::TStore(const TWPt<TBase>& _Base, TSIn& SIn) :
	Base(_Base), Index(_Base->GetIndex()) {
	LoadStore(SIn);
}

TStore::TStore(const TWPt<TBase>& _Base, const TStr& FNm) :
	Base(_Base), Index(_Base->GetIndex()) {
	TFIn FIn(FNm); LoadStore(FIn);
}

void TStore::SaveStore(TSOut& SOut) const {
	StoreId.Save(SOut); StoreNm.Save(SOut);
	JoinDescV.Save(SOut); JoinNmToIdH.Save(SOut);
	FieldDescV.Save(SOut); FieldNmToIdH.Save(SOut);
}

TWPt<TStore> TStore::LoadById(const TWPt<TBase>& Base, TSIn& SIn) {
	TUInt StoreId(SIn);
	return Base->GetStoreByStoreId(StoreId.Val);
}

int TStore::AddFieldDesc(const TFieldDesc& FieldDesc) {
	QmAssertR(!IsJoinNm((FieldDesc.GetFieldNm())), "[AddFieldDesc] Name already taken: " + FieldDesc.GetFieldNm());
	QmAssertR(!IsFieldNm((FieldDesc.GetFieldNm())), "[AddFieldDesc] Name already taken: " + FieldDesc.GetFieldNm());
	// remember new field
	const int FieldId = FieldDescV.Add(FieldDesc);
	// set field ID mappings
	FieldDescV[FieldId].PutFieldId(FieldId);
	FieldNmToIdH.AddDat(FieldDesc.GetFieldNm()) = FieldId;
	// return the ID of the new field
	return FieldId;
}

PExcept TStore::FieldError(const int& FieldId, const TStr& TypeStr) const {
	return TQmExcept::New(TStr::Fmt("Wrong field-type combination requested: [%d:%s]!", FieldId, TypeStr.CStr()));
}

void TStore::OnAdd(const uint64& RecId) {
	for (int TriggerN = 0; TriggerN < TriggerV.Len(); TriggerN++) {
		TriggerV[TriggerN]->OnAdd(GetRec(RecId));
	}
}

void TStore::OnUpdate(const uint64& RecId) {
	for (int TriggerN = 0; TriggerN < TriggerV.Len(); TriggerN++) {
		TriggerV[TriggerN]->OnUpdate(GetRec(RecId));
	}
}

void TStore::OnDelete(const uint64& RecId) {
	for (int TriggerN = 0; TriggerN < TriggerV.Len(); TriggerN++) {
		TriggerV[TriggerN]->OnDelete(GetRec(RecId));
	}
}

void TStore::StrVToIntV(const TStrV& StrV, TStrHash<TInt, TBigStrPool>& StrH, TIntV& IntV) {
	const int Len = StrV.Len(); IntV.Gen(Len, 0);
	for (int StrN = 0; StrN < Len; StrN++) {
		IntV.Add(StrH.AddKey(StrV[StrN]));
	}
}

void TStore::IntVToStrV(const TIntV& IntV, const TStrHash<TInt, TBigStrPool>& StrH, TStrV& StrV) const {
	const int Len = IntV.Len(); StrV.Gen(Len, 0);
	for (int IntN = 0; IntN < Len; IntN++) {
		StrV.Add(StrH.GetKey(IntV[IntN]));
	}
}

void TStore::IntVToStrV(const TIntV& IntV, TStrV& StrV) const {
	const int Len = IntV.Len(); StrV.Gen(Len, 0);
	for (int IntN = 0; IntN < Len; IntN++) {
		StrV.Add(TInt::GetStr(IntV[IntN]));
	}
}

void TStore::AddJoinRec(const uint64& RecId, const PJsonVal& RecVal) {
	// check join records for each join
	for (int JoinN = 0; JoinN < GetJoins(); JoinN++) {
		// get join parameters
		const TJoinDesc& JoinDesc = GetJoinDesc(JoinN);
		// check if we have the join in JSon
		if (RecVal->IsObjKey(JoinDesc.GetJoinNm())) {
			// get join store
			TWPt<TStore> JoinStore = Base->GetStoreByStoreId(JoinDesc.GetJoinStoreId());
			// different handling for field and index joins
			if (JoinDesc.IsFieldJoin()) {
				// get join record JSon object
				PJsonVal JoinRecVal = RecVal->GetObjKey(JoinDesc.GetJoinNm());
				// insert join record
				const uint64 JoinRecId = JoinStore->AddRec(JoinRecVal);
				// get join weight (useful only for inverse index joins)
				int JoinFq = JoinRecVal->GetObjInt("$fq", 1);
				// make sure weight is from valid range
				if (JoinFq < 1) {
					ErrorLog("[TStoreImpl::AddRec] Join frequency must be positive");
					JoinFq = 1;
				}
				// mark the join
				AddJoin(JoinDesc.GetJoinId(), RecId, JoinRecId, JoinFq);
			} else if (JoinDesc.IsIndexJoin()) {
				// index joins must be in an array
				PJsonVal JoinArrVal = RecVal->GetObjKey(JoinDesc.GetJoinNm());
				if (!JoinArrVal->IsArr()) {
					ErrorLog("[TStoreImpl::AddRec] Expected array for join " + JoinDesc.GetJoinNm());
					continue;
				}
				// add join records and remember their record ids and weights
				TUInt64IntKdV JoinRecIdFqVH(JoinArrVal->GetArrVals(), 0);
				for (int JoinRecN = 0; JoinRecN < JoinArrVal->GetArrVals(); JoinRecN++) {
					// get join record JSon
					PJsonVal JoinRecVal = JoinArrVal->GetArrVal(JoinRecN);
					// insert join record
					uint64 JoinRecId = JoinStore->AddRec(JoinRecVal);
					// get join weight, default is 1
					int JoinFq = JoinRecVal->GetObjInt("$fq", 1);
					// make sure weight is from valid range
					if (JoinFq < 1) {
						ErrorLog("[TStoreImpl::AddRec] Join frequency must be positive");
						JoinFq = 1;
					}
					// index the join
					AddJoin(JoinDesc.GetJoinId(), RecId, JoinRecId, JoinFq);
				}
			}
		} else {
			// we don't have join specified, set field joins to point to nothing (TUInt64::Mx)
			if (JoinDesc.IsFieldJoin()) {
				SetFieldUInt64(RecId, JoinDesc.GetJoinRecFieldId(), TUInt64::Mx);
				SetFieldInt(RecId, JoinDesc.GetJoinFqFieldId(), 0);
			}
		}
	}
}

int TStore::AddJoinDesc(const TJoinDesc& JoinDesc) {
	// Join and Field names must be unique
	QmAssertR(!IsJoinNm((JoinDesc.GetJoinNm())), "[AddJoinDesc] Name already taken: " + JoinDesc.GetJoinNm());
	QmAssertR(!IsFieldNm((JoinDesc.GetJoinNm())), "[AddJoinDesc] Name already taken: " + JoinDesc.GetJoinNm());
	// remember new field
	const int JoinId = JoinDescV.Add(JoinDesc);
	// set field ID mappings
	JoinDescV[JoinId].PutJoinId(JoinId);
	JoinNmToIdH.AddDat(JoinDesc.GetJoinNm()) = JoinId;
	// remember name-> key id mapping
	if (JoinDesc.IsIndexJoin()) {
		JoinNmToKeyIdH.AddDat(JoinDesc.GetJoinNm(), JoinDesc.GetJoinKeyId());
	}
	// return the ID of the new field
	return JoinId;
}

void TStore::PutInverseJoinId(const int& JoinId, const int& InverseJoinId) {
	JoinDescV[JoinId].PutInverseJoinId(InverseJoinId);
}

TIntV TStore::GetFieldIdV(const TFieldType& Type) {
	TIntV FieldIdV;
	for (int i = 0; i < FieldDescV.Len(); i++) {
		if (FieldDescV[i].GetFieldType() == Type) {
			FieldIdV.Add(i);
		}
	}
	return FieldIdV;
}

void TStore::AddTrigger(const PStoreTrigger& Trigger) {
	TEnv::Logger->OnStatusFmt("Adding trigger to store %s", GetStoreNm().CStr());
	Trigger->Init(this);
	TriggerV.Add(Trigger);
}

void TStore::DelTrigger(const PStoreTrigger& Trigger) {
	for (int TriggerN = 0; TriggerN < TriggerV.Len(); TriggerN++) {
		if (Trigger->GetGuid() == TriggerV[TriggerN]->GetGuid()) {
			TEnv::Logger->OnStatusFmt("Deleting trigger from store %s", GetStoreNm().CStr());
			TriggerV.Del(TriggerN, TriggerN);
			return;
		}
	}
	TEnv::Logger->OnStatusFmt("Trigger not found in store %s", GetStoreNm().CStr());
}

TRec TStore::GetRec(const uint64& RecId) {
	return TRec(this, RecId);
}

TRec TStore::GetRec(const TStr& RecNm) {
	return TRec(this, GetRecId(RecNm));
}

PRecSet TStore::GetAllRecs() {
	TUInt64IntKdV RecIdFqV((int)GetRecs(), 0);
	PStoreIter Iter = GetIter();
	while (Iter->Next()) {
		RecIdFqV.Add(TUInt64IntKd(Iter->GetRecId(), 1));
	}
	return TRecSet::New(TWPt<TStore>(this), RecIdFqV, false);
}

PRecSet TStore::GetRndRecs(const uint64& SampleSize) {
	return GetAllRecs()->GetSampleRecSet((int)SampleSize, false);
}

void TStore::AddJoin(const int& JoinId, const uint64& RecId, const uint64 JoinRecId, const int& JoinFq) {
	const TJoinDesc& JoinDesc = GetJoinDesc(JoinId);
	// different handling for field and index joins
	if (JoinDesc.IsIndexJoin()) {
		Index->IndexJoin(this, JoinId, RecId, JoinRecId, JoinFq);
	} else if (JoinDesc.IsFieldJoin()) {
		// TODO: check if we already have an existing join here
		// and figure out if it needs deleting first (probably yes)
		SetFieldUInt64(RecId, JoinDesc.GetJoinRecFieldId(), JoinRecId);
		SetFieldInt(RecId, JoinDesc.GetJoinFqFieldId(), JoinFq);
	}
	// check if inverse join is defined
	if (JoinDesc.IsInverseJoinId()) {
		// get inverse join parameters
		TWPt<TStore> JoinStore = JoinDesc.GetJoinStore(Base);
		const int InverseJoinId = JoinDesc.GetInverseJoinId();
		const TJoinDesc& InverseJoinDesc = JoinStore->GetJoinDesc(InverseJoinId);
		// different handling for field and index joins
		if (InverseJoinDesc.IsIndexJoin()) {
			Index->IndexJoin(JoinStore, InverseJoinId, JoinRecId, RecId, JoinFq);
		} else if (InverseJoinDesc.IsFieldJoin()) {
			JoinStore->SetFieldUInt64(JoinRecId, InverseJoinDesc.GetJoinRecFieldId(), RecId);
			JoinStore->SetFieldInt(JoinRecId, InverseJoinDesc.GetJoinFqFieldId(), JoinFq);
		}
	}
}

void TStore::AddJoin(const TStr& JoinNm, const uint64& RecId, const uint64 JoinRecId, const int& JoinFq) {
	AddJoin(GetJoinId(JoinNm), RecId, JoinRecId, JoinFq);
}

void TStore::DelJoin(const int& JoinId, const uint64& RecId, const uint64 JoinRecId, const int& JoinFq) {
	const TJoinDesc& JoinDesc = GetJoinDesc(JoinId);
	// different handling for field and index joins
	if (JoinDesc.IsIndexJoin()) {
		Index->DeleteJoin(this, JoinId, RecId, JoinRecId, JoinFq);
	} else if (JoinDesc.IsFieldJoin()) {
		SetFieldUInt64(RecId, JoinDesc.GetJoinRecFieldId(), TUInt64::Mx);
		SetFieldInt(RecId, JoinDesc.GetJoinFqFieldId(), 0);
	}
	// check if inverse join is defined
	if (JoinDesc.IsInverseJoinId()) {
		// get inverse join parameters
		TWPt<TStore> JoinStore = JoinDesc.GetJoinStore(Base);
		const int InverseJoinId = JoinDesc.GetInverseJoinId();
		const TJoinDesc& InverseJoinDesc = JoinStore->GetJoinDesc(InverseJoinId);
		// different handling for field and index joins
		if (InverseJoinDesc.IsIndexJoin()) {
			Index->DeleteJoin(JoinStore, InverseJoinId, JoinRecId, RecId, JoinFq);
		} else {
			JoinStore->SetFieldUInt64(JoinRecId, InverseJoinDesc.GetJoinRecFieldId(), TUInt64::Mx);
			JoinStore->SetFieldInt(JoinRecId, InverseJoinDesc.GetJoinFqFieldId(), 0);
		}
	}
}

void TStore::DelJoin(const TStr& JoinNm, const uint64& RecId, const uint64 JoinRecId, const int& JoinFq) {
	DelJoin(GetJoinId(JoinNm), RecId, JoinRecId, JoinFq);
}

void TStore::DelJoins(const int& JoinId, const uint64& RecId) {
	PRecSet RecSet = GetRec(RecId).DoJoin(Base, JoinId);
	int Recs = RecSet->GetRecs();
	for (int N = 0; N < Recs; N++)
		DelJoin(JoinId, RecId, RecSet->GetRecId(N));
}

void TStore::DelJoins(const TStr& JoinNm, const uint64& RecId) {
	DelJoins(GetJoinId(JoinNm), RecId);
}

int TStore::GetFieldInt(const uint64& RecId, const int& FieldId) const {
	throw FieldError(FieldId, "Int");
}

void TStore::GetFieldIntV(const uint64& RecId, const int& FieldId, TIntV& IntV) const {
	throw FieldError(FieldId, "IntV");
}

uint64 TStore::GetFieldUInt64(const uint64& RecId, const int& FieldId) const {
	throw FieldError(FieldId, "UInt64");
}

TStr TStore::GetFieldStr(const uint64& RecId, const int& FieldId) const {
	throw FieldError(FieldId, "Str");
}

void TStore::GetFieldStrV(const uint64& RecId, const int& FieldId, TStrV& StrV) const {
	throw FieldError(FieldId, "StrV");
}

bool TStore::GetFieldBool(const uint64& RecId, const int& FieldId) const {
	throw FieldError(FieldId, "Bool");
}

double TStore::GetFieldFlt(const uint64& RecId, const int& FieldId) const {
	throw FieldError(FieldId, "Flt");
}

TFltPr TStore::GetFieldFltPr(const uint64& RecId, const int& FieldId) const {
	throw FieldError(FieldId, "FltPr");
}

void TStore::GetFieldFltV(const uint64& RecId, const int& FieldId, TFltV& FltV) const {
	throw FieldError(FieldId, "FltV");
}

void TStore::GetFieldTm(const uint64& RecId, const int& FieldId, TTm& Tm) const {
	throw FieldError(FieldId, "Tm");
}

uint64 TStore::GetFieldTmMSecs(const uint64& RecId, const int& FieldId) const {
	TTm Tm; GetFieldTm(RecId, FieldId, Tm);
	return Tm.IsDef() ? TTm::GetMSecsFromTm(Tm) : TUInt64::Mx.Val;
}

void TStore::GetFieldNumSpV(const uint64& RecId, const int& FieldId, TIntFltKdV& SpV) const {
	throw FieldError(FieldId, "NumSpV");
}

void TStore::GetFieldBowSpV(const uint64& RecId, const int& FieldId, PBowSpV& SpV) const {
	throw FieldError(FieldId, "BowSpV");
}

bool TStore::IsFieldNmNull(const uint64& RecId, const TStr& FieldNm) const {
	return IsFieldNull(RecId, GetFieldId(FieldNm));
}

int TStore::GetFieldNmInt(const uint64& RecId, const TStr& FieldNm) const {
	return GetFieldInt(RecId, GetFieldId(FieldNm));
}

void TStore::GetFieldNmIntV(const uint64& RecId, const TStr& FieldNm, TIntV& IntV) const {
	GetFieldIntV(RecId, GetFieldId(FieldNm), IntV);
}

uint64 TStore::GetFieldNmUInt64(const uint64& RecId, const TStr& FieldNm) const {
	return GetFieldUInt64(RecId, GetFieldId(FieldNm));
}

TStr TStore::GetFieldNmStr(const uint64& RecId, const TStr& FieldNm) const {
	return GetFieldStr(RecId, GetFieldId(FieldNm));
}

void TStore::GetFieldNmStrV(const uint64& RecId, const TStr& FieldNm, TStrV& StrV) const {
	GetFieldStrV(RecId, GetFieldId(FieldNm), StrV);
}

bool TStore::GetFieldNmBool(const uint64& RecId, const TStr& FieldNm) const {
	return GetFieldBool(RecId, GetFieldId(FieldNm));
}

double TStore::GetFieldNmFlt(const uint64& RecId, const TStr& FieldNm) const {
	return GetFieldFlt(RecId, GetFieldId(FieldNm));
}

TFltPr TStore::GetFieldNmFltPr(const uint64& RecId, const TStr& FieldNm) const {
	return GetFieldFltPr(RecId, GetFieldId(FieldNm));
}

void TStore::GetFieldNmFltV(const uint64& RecId, const TStr& FieldNm, TFltV& FltV) const {
	GetFieldFltV(RecId, GetFieldId(FieldNm), FltV);
}

void TStore::GetFieldNmTm(const uint64& RecId, const TStr& FieldNm, TTm& Tm) const {
	GetFieldTm(RecId, GetFieldId(FieldNm), Tm);
}

uint64 TStore::GetFieldNmTmMSecs(const uint64& RecId, const TStr& FieldNm) const {
	return GetFieldTmMSecs(RecId, GetFieldId(FieldNm));
}

void TStore::GetFieldNmNumSpV(const uint64& RecId, const TStr& FieldNm, TIntFltKdV& SpV) const {
	GetFieldNumSpV(RecId, GetFieldId(FieldNm), SpV);
}

void TStore::GetFieldNmBowSpV(const uint64& RecId, const TStr& FieldNm, PBowSpV& SpV) const {
	GetFieldBowSpV(RecId, GetFieldId(FieldNm), SpV);
}

void TStore::SetFieldNull(const uint64& RecId, const int& FieldId) {
	throw FieldError(FieldId, "SetNull");
}

void TStore::SetFieldInt(const uint64& RecId, const int& FieldId, const int& Int) {
	throw FieldError(FieldId, "Int");
}

void TStore::SetFieldIntV(const uint64& RecId, const int& FieldId, const TIntV& IntV) {
	throw FieldError(FieldId, "IntV");
}

void TStore::SetFieldUInt64(const uint64& RecId, const int& FieldId, const uint64& UInt64) {
	throw FieldError(FieldId, "UInt64");
}

void TStore::SetFieldStr(const uint64& RecId, const int& FieldId, const TStr& Str) {
	throw FieldError(FieldId, "Str");
}

void TStore::SetFieldStrV(const uint64& RecId, const int& FieldId, const TStrV& StrV) {
	throw FieldError(FieldId, "StrV");
}

void TStore::SetFieldBool(const uint64& RecId, const int& FieldId, const bool& Bool) {
	throw FieldError(FieldId, "Bool");
}

void TStore::SetFieldFlt(const uint64& RecId, const int& FieldId, const double& Flt) {
	throw FieldError(FieldId, "Flt");
}

void TStore::SetFieldFltPr(const uint64& RecId, const int& FieldId, const TFltPr& FltPr) {
	throw FieldError(FieldId, "FltPr");
}

void TStore::SetFieldFltV(const uint64& RecId, const int& FieldId, const TFltV& FltV) {
	throw FieldError(FieldId, "FltV");
}

void TStore::SetFieldTm(const uint64& RecId, const int& FieldId, const TTm& Tm) {
	throw FieldError(FieldId, "Tm");
}

void TStore::SetFieldTmMSecs(const uint64& RecId, const int& FieldId, const uint64& TmMSecs) {
	throw FieldError(FieldId, "TmMSecs");
}

void TStore::SetFieldNumSpV(const uint64& RecId, const int& FieldId, const TIntFltKdV& SpV) {
	throw FieldError(FieldId, "NumSpV");
}

void TStore::SetFieldBowSpV(const uint64& RecId, const int& FieldId, const PBowSpV& SpV) {
	throw FieldError(FieldId, "BowSpV");
}

void TStore::SetFieldNmNull(const uint64& RecId, const TStr& FieldNm) {
	SetFieldNull(RecId, GetFieldId(FieldNm));
}

void TStore::SetFieldNmInt(const uint64& RecId, const TStr& FieldNm, const int& Int) {
	SetFieldInt(RecId, GetFieldId(FieldNm), Int);
}

void TStore::SetFieldNmIntV(const uint64& RecId, const TStr& FieldNm, const TIntV& IntV) {
	SetFieldIntV(RecId, GetFieldId(FieldNm), IntV);
}

void TStore::SetFieldNmUInt64(const uint64& RecId, const TStr& FieldNm, const uint64& UInt64) {
	SetFieldUInt64(RecId, GetFieldId(FieldNm), UInt64);
}

void TStore::SetFieldNmStr(const uint64& RecId, const TStr& FieldNm, const TStr& Str) {
	SetFieldStr(RecId, GetFieldId(FieldNm), Str);
}

void TStore::SetFieldNmStrV(const uint64& RecId, const TStr& FieldNm, const TStrV& StrV) {
	SetFieldStrV(RecId, GetFieldId(FieldNm), StrV);
}

void TStore::SetFieldNmBool(const uint64& RecId, const TStr& FieldNm, const bool& Bool) {
	SetFieldBool(RecId, GetFieldId(FieldNm), Bool);
}

void TStore::SetFieldNmFlt(const uint64& RecId, const TStr& FieldNm, const double& Flt) {
	SetFieldFlt(RecId, GetFieldId(FieldNm), Flt);
}

void TStore::SetFieldNmFltPr(const uint64& RecId, const TStr& FieldNm, const TFltPr& FltPr) {
	SetFieldFltPr(RecId, GetFieldId(FieldNm), FltPr);
}

void TStore::SetFieldNmFltV(const uint64& RecId, const TStr& FieldNm, const TFltV& FltV) {
	SetFieldFltV(RecId, GetFieldId(FieldNm), FltV);
}

void TStore::SetFieldNmTm(const uint64& RecId, const TStr& FieldNm, const TTm& Tm) {
	SetFieldTm(RecId, GetFieldId(FieldNm), Tm);
}

void TStore::SetFieldNmTmMSecs(const uint64& RecId, const TStr& FieldNm, const uint64& TmMSecs) {
	SetFieldTmMSecs(RecId, GetFieldId(FieldNm), TmMSecs);
}

void TStore::SetFieldNmNumSpV(const uint64& RecId, const TStr& FieldNm, const TIntFltKdV& SpV) {
	SetFieldNumSpV(RecId, GetFieldId(FieldNm), SpV);
}

void TStore::SetFieldNmBowSpV(const uint64& RecId, const TStr& FieldNm, const PBowSpV& SpV) {
	SetFieldBowSpV(RecId, GetFieldId(FieldNm), SpV);
}

PJsonVal TStore::GetFieldJson(const uint64& RecId, const int& FieldId) const {
	const TFieldDesc& Desc = GetFieldDesc(FieldId);
	if (Desc.IsInt()) {
		return TJsonVal::NewNum((double)GetFieldInt(RecId, FieldId));
	} else if (Desc.IsIntV()) {
		TIntV FieldIntV; GetFieldIntV(RecId, FieldId, FieldIntV);
		return TJsonVal::NewArr(FieldIntV);
	} else if (Desc.IsUInt64()) {
		return TJsonVal::NewNum((double)GetFieldUInt64(RecId, FieldId));
	} else if (Desc.IsStr()) {
		return TJsonVal::NewStr(GetFieldStr(RecId, FieldId));
	} else if (Desc.IsStrV()) {
		TStrV FieldStrV; GetFieldStrV(RecId, FieldId, FieldStrV);
		return TJsonVal::NewArr(FieldStrV);
	} else if (Desc.IsBool()) {
		return TJsonVal::NewBool(GetFieldBool(RecId, FieldId));
	} else if (Desc.IsFlt()) {
		return TJsonVal::NewNum(GetFieldFlt(RecId, FieldId));
	} else if (Desc.IsFltPr()) {
		return TJsonVal::NewArr(GetFieldFltPr(RecId, FieldId));
	} else if (Desc.IsFltV()) {
		TFltV FieldFltV; GetFieldFltV(RecId, FieldId, FieldFltV);
		return TJsonVal::NewArr(FieldFltV);
	} else if (Desc.IsTm()) {
		TTm FieldTm; GetFieldTm(RecId, FieldId, FieldTm);
		if (FieldTm.IsDef()) { return TJsonVal::NewStr(FieldTm.GetWebLogDateTimeStr(true, "T", false)); } else { return TJsonVal::NewNull(); }
	} else if (Desc.IsNumSpV()) {
		TIntFltKdV FieldIntFltKdV; GetFieldNumSpV(RecId, FieldId, FieldIntFltKdV);
		return TJsonVal::NewStr(TStrUtil::GetStr(FieldIntFltKdV));
	} else if (Desc.IsBowSpV()) {
		return TJsonVal::NewStr("[PBowSpV]"); //TODO
	}
	throw FieldError(FieldId, "GetFieldJson");
}

TStr TStore::GetFieldText(const uint64& RecId, const int& FieldId) const {
	const TFieldDesc& Desc = GetFieldDesc(FieldId);
	if (Desc.IsInt()) {
		return TInt::GetStr(GetFieldInt(RecId, FieldId));
	} else if (Desc.IsIntV()) {
		TIntV FieldIntV; GetFieldIntV(RecId, FieldId, FieldIntV);
		return TStrUtil::GetStr(FieldIntV);
	} else if (Desc.IsUInt64()) {
		return TUInt64::GetStr(GetFieldUInt64(RecId, FieldId));
	} else if (Desc.IsStr()) {
		return GetFieldStr(RecId, FieldId);
	} else if (Desc.IsStrV()) {
		TStrV FieldStrV; GetFieldStrV(RecId, FieldId, FieldStrV);
		return TStrUtil::GetStr(FieldStrV);
	} else if (Desc.IsBool()) {
		return GetFieldBool(RecId, FieldId) ? "Yes" : "No";
	} else if (Desc.IsFlt()) {
		return TFlt::GetStr(GetFieldFlt(RecId, FieldId));
	} else if (Desc.IsFltPr()) {
		const TFltPr FieldFltPr = GetFieldFltPr(RecId, FieldId);
		return TStr::Fmt("(%g, %g)", FieldFltPr.Val1.Val, FieldFltPr.Val2.Val);
	} else if (Desc.IsFltV()) {
		TFltV FieldFltV; GetFieldFltV(RecId, FieldId, FieldFltV);
		return TStrUtil::GetStr(FieldFltV);
	} else if (Desc.IsTm()) {
		TTm FieldTm; GetFieldTm(RecId, FieldId, FieldTm);
		if (FieldTm.IsDef()) { return FieldTm.GetWebLogDateTimeStr(); } else { return "--"; }
	} else if (Desc.IsNumSpV()) {
		TIntFltKdV FieldIntFltKdV; GetFieldNumSpV(RecId, FieldId, FieldIntFltKdV);
		return TStrUtil::GetStr(FieldIntFltKdV);
	} else if (Desc.IsBowSpV()) {
		return "[PBowSpV]"; //TODO
	}
	throw FieldError(FieldId, "GetDisplayText");
}

PJsonVal TStore::GetFieldNmJson(const uint64& RecId, const TStr& FieldNm) const {
	return GetFieldJson(RecId, GetFieldId(FieldNm));
}

TStr TStore::GetFieldNmText(const uint64& RecId, const TStr& FieldNm) const {
	return GetFieldText(RecId, GetFieldId(FieldNm));
}

PJsonVal TStore::GetStoreFieldsJson() const {
	TJsonValV FieldValV;
	for (int FieldN = 0; FieldN < GetFields(); FieldN++) {
		const TFieldDesc& FieldDesc = GetFieldDesc(FieldN);
		PJsonVal FieldVal = TJsonVal::NewObj();
		FieldVal->AddToObj("fieldId", FieldN);
		FieldVal->AddToObj("fieldName", FieldDesc.GetFieldNm());
		FieldVal->AddToObj("valueType", FieldDesc.GetFieldTypeStr());
		if (FieldDesc.IsKeys()) {
			TJsonValV KeyValV;
			for (int KeyN = 0; KeyN < FieldDesc.GetKeys(); KeyN++) {
				const int KeyId = FieldDesc.GetKeyId(KeyN);
				KeyValV.Add(TJsonVal::NewObj("keyId", KeyId));
			}
			FieldVal->AddToObj("keys", TJsonVal::NewArr(KeyValV));
		}
		FieldValV.Add(FieldVal);
	}
	return TJsonVal::NewArr(FieldValV);
}

PJsonVal TStore::GetStoreKeysJson(const TWPt<TBase>& Base) const {
	TJsonValV KeyValV;
	TWPt<TIndexVoc> IndexVoc = Base->GetIndexVoc();
	const TIntSet& KeySet = IndexVoc->GetStoreKeys(GetStoreId());
	int KeySetId = KeySet.FFirstKeyId();
	while (KeySet.FNextKeyId(KeySetId)) {
		const int KeyId = KeySet.GetKey(KeySetId);
		const TIndexKey& Key = IndexVoc->GetKey(KeyId);
		if (!Key.IsDef()) { continue; }
		if (Key.IsInternal()) { continue; }
		PJsonVal KeyVal = TJsonVal::NewObj();
		KeyVal->AddToObj("keyId", KeyId);
		KeyVal->AddToObj("keyName", Key.GetKeyNm());
		KeyVal->AddToObj("keyValue", Key.IsValue());
		KeyVal->AddToObj("keyText", Key.IsText());
		KeyVal->AddToObj("keyLocation", Key.IsLocation());
		if (Key.IsSort()) { KeyVal->AddToObj("sortBy", TStr(Key.IsSortById() ? "word-id" : "word-str")); }
		PJsonVal WordVocVal = TJsonVal::NewObj();
		if (Key.IsWordVoc()) {
			WordVocVal->AddToObj("wordVocId", Key.GetWordVocId());
			WordVocVal->AddToObj("values", (int)IndexVoc->GetWords(KeyId));
			KeyVal->AddToObj("wordVoc", WordVocVal);
		}
		if (Key.IsFields()) {
			TJsonValV FieldValV;
			for (int FieldN = 0; FieldN < Key.GetFields(); FieldN++) {
				const int FieldId = Key.GetFieldId(FieldN);
				FieldValV.Add(TJsonVal::NewObj("fieldId", FieldId));
			}
			KeyVal->AddToObj("fields", TJsonVal::NewArr(FieldValV));
		}
		KeyValV.Add(KeyVal);
	}
	return TJsonVal::NewArr(KeyValV);
}

PJsonVal TStore::GetStoreJoinsJson(const TWPt<TBase>& Base) const {
	// output the results 
	TJsonValV JoinValV;
	for (int JoinId = 0; JoinId < GetJoins(); JoinId++) {
		// get join description
		const TJoinDesc& JoinDesc = GetJoinDesc(JoinId);
		const uint JoinStoreId = JoinDesc.GetJoinStoreId();
		TStr JoinStoreNm = Base->GetStoreByStoreId(JoinStoreId)->GetStoreNm();
		PJsonVal JoinVal = TJsonVal::NewObj();
		JoinVal->AddToObj("joinId", JoinId);
		JoinVal->AddToObj("joinName", JoinDesc.GetJoinNm());
		JoinVal->AddToObj("joinStoreId", JoinStoreId);
		JoinVal->AddToObj("joinStoreName", JoinStoreNm);
		if (JoinDesc.IsFieldJoin()) {
			JoinVal->AddToObj("joinType", TStr("field"));
		} else if (JoinDesc.IsIndexJoin()) {
			JoinVal->AddToObj("joinType", TStr("index"));
		}
		JoinValV.Add(JoinVal);
	}
	return TJsonVal::NewArr(JoinValV);
}

PJsonVal TStore::GetStoreJson(const TWPt<TBase>& Base) const {
	// get basic properties
	PJsonVal StoreVal = TJsonVal::NewObj();
	StoreVal->AddToObj("storeId", GetStoreId());
	StoreVal->AddToObj("storeName", GetStoreNm());
	StoreVal->AddToObj("storeRecords", int(GetRecs()));
	StoreVal->AddToObj("fields", GetStoreFieldsJson());
	StoreVal->AddToObj("keys", GetStoreKeysJson(Base));
	StoreVal->AddToObj("joins", GetStoreJoinsJson(Base));
	return StoreVal;
}

uint64 TStore::GetRecId(const PJsonVal& RecVal) const {
	if (RecVal->IsObjKey("$id")) {
		// parse out record id
		return (uint64)RecVal->GetObjInt("$id");
	} else if (RecVal->IsObjKey("$name")) {
		QmAssertR(HasRecNm(), "[TStore::GetRecId] $name passed to store without primary key");
		// parse out record name
		TStr RecNm = RecVal->GetObjStr("$name");
		// check if we can even find this record
		QmAssertR(IsRecNm(RecNm), "[TStore::GetRecId] $name with unknown record name passed ");
		// get record id
		return GetRecId(RecNm);
	}
	return TUInt64::Mx;
}

void TStore::PrintRecSet(const TWPt<TBase>& Base, const PRecSet& RecSet, TSOut& SOut) const {
	// print records
	SOut.PutStrFmtLn("Records: %d", RecSet->GetRecs());
	const int Fields = GetFields();
	for (int RecN = 0; RecN < RecSet->GetRecs(); RecN++) {
		const uint64 RecId = RecSet->GetRecId(RecN);
		TStr RecNm = GetRecNm(RecId);
		SOut.PutStrFmtLn("[%I64u] %s", RecId, RecNm.CStr());
		for (int FieldId = 0; FieldId < Fields; FieldId++) {
			const TFieldDesc& Desc = GetFieldDesc(FieldId);
			if (IsFieldNull(RecId, FieldId)) {
				SOut.PutStrFmtLn("  %s: NULL", Desc.GetFieldNm().CStr());
			} else if (Desc.IsStr()) {
				TStr FieldStr = GetFieldStr(RecId, FieldId);
				SOut.PutStrFmtLn("  %s: %s", Desc.GetFieldNm().CStr(), FieldStr.CStr());
			} else if (Desc.IsStrV()) {
				TStrV FieldStrV; GetFieldStrV(RecId, FieldId, FieldStrV);
				SOut.PutStrFmtLn("  %s: %s", Desc.GetFieldNm().CStr(), TStr::GetStr(FieldStrV, ", ").CStr());
			} else if (Desc.IsInt()) {
				const int FieldInt = GetFieldInt(RecId, FieldId);
				SOut.PutStrFmtLn("  %s: %d", Desc.GetFieldNm().CStr(), FieldInt);
			} else if (Desc.IsUInt64()) {
				const uint64 FieldInt = GetFieldUInt64(RecId, FieldId);
				SOut.PutStrFmtLn("  %s: %I64u", Desc.GetFieldNm().CStr(), FieldInt);
			} else if (Desc.IsFlt()) {
				const double FieldFlt = GetFieldFlt(RecId, FieldId);
				SOut.PutStrFmtLn("  %s: %g", Desc.GetFieldNm().CStr(), FieldFlt);
			} else if (Desc.IsFltPr()) {
				const TFltPr FieldFltPr = GetFieldFltPr(RecId, FieldId);
				SOut.PutStrFmtLn("  %s: (%g, %g)", Desc.GetFieldNm().CStr(), FieldFltPr.Val1.Val, FieldFltPr.Val2.Val);
			} else if (Desc.IsTm()) {
				TTm FieldTm; GetFieldTm(RecId, FieldId, FieldTm);
				SOut.PutStrFmtLn("  %s: %s", Desc.GetFieldNm().CStr(), FieldTm.GetWebLogDateTimeStr().CStr());
			} else if (Desc.IsBool()) {
				TStr FieldStr = GetFieldBool(RecId, FieldId) ? "T" : "F";
				SOut.PutStrFmtLn("  %s: %s", Desc.GetFieldNm().CStr(), FieldStr.CStr());
			}
		}
	}
}

void TStore::PrintRecSet(const TWPt<TBase>& Base, const PRecSet& RecSet, const TStr& FNm) const {
	TFOut FOut(FNm); PrintRecSet(Base, RecSet, FOut);
}

void TStore::PrintAll(const TWPt<TBase>& Base, TSOut& SOut, const bool& IncludingJoins) {
	// print headers
	PrintTypes(Base, SOut);
	// print records
	SOut.PutStrLn("Records:");
	const int Fields = GetFields();
	const int Joins = GetJoins();
	PStoreIter Iter = GetIter();
	while (Iter->Next()) {
		const uint64 RecId = Iter->GetRecId();
		TStr RecNm = GetRecNm(RecId);
		SOut.PutStrFmtLn("[%I64u] %s", RecId, RecNm.CStr());
		for (int FieldId = 0; FieldId < Fields; FieldId++) {
			const TFieldDesc& Desc = GetFieldDesc(FieldId);
			if (IsFieldNull(RecId, FieldId)) {
				SOut.PutStrFmtLn("  %s: NULL", Desc.GetFieldNm().CStr());
			} else if (Desc.IsStr()) {
				TStr FieldStr = GetFieldStr(RecId, FieldId);
				SOut.PutStrFmtLn("  %s: %s", Desc.GetFieldNm().CStr(), FieldStr.CStr());
			} else if (Desc.IsStrV()) {
				TStrV FieldStrV; GetFieldStrV(RecId, FieldId, FieldStrV);
				SOut.PutStrFmtLn("  %s: %s", Desc.GetFieldNm().CStr(), TStr::GetStr(FieldStrV, ", ").CStr());
			} else if (Desc.IsInt()) {
				const int FieldInt = GetFieldInt(RecId, FieldId);
				SOut.PutStrFmtLn("  %s: %d", Desc.GetFieldNm().CStr(), FieldInt);
			} else if (Desc.IsUInt64()) {
				const uint64 FieldInt = GetFieldUInt64(RecId, FieldId);
				SOut.PutStrFmtLn("  %s: %I64u", Desc.GetFieldNm().CStr(), FieldInt);
			} else if (Desc.IsFlt()) {
				const double FieldFlt = GetFieldFlt(RecId, FieldId);
				SOut.PutStrFmtLn("  %s: %g", Desc.GetFieldNm().CStr(), FieldFlt);
			} else if (Desc.IsFltPr()) {
				const TFltPr FieldFltPr = GetFieldFltPr(RecId, FieldId);
				SOut.PutStrFmtLn("  %s: (%g, %g)", Desc.GetFieldNm().CStr(), FieldFltPr.Val1.Val, FieldFltPr.Val2.Val);
			} else if (Desc.IsTm()) {
				TTm FieldTm; GetFieldTm(RecId, FieldId, FieldTm);
				SOut.PutStrFmtLn("  %s: %s", Desc.GetFieldNm().CStr(), FieldTm.GetWebLogDateTimeStr().CStr());
			} else if (Desc.IsBool()) {
				TStr FieldStr = GetFieldBool(RecId, FieldId) ? "T" : "F";
				SOut.PutStrFmtLn("  %s: %s", Desc.GetFieldNm().CStr(), FieldStr.CStr());
			}
		}
		if (IncludingJoins) {
			for (int JoinId = 0; JoinId < Joins; JoinId++) {
				const TJoinDesc& Desc = GetJoinDesc(JoinId);
				if (Desc.IsFieldJoin())
					continue;  // field joins are already printed with fields
				SOut.PutStrFmt("  %s: [", Desc.GetJoinNm().CStr());
				PRecSet JoinRecSet = GetRec(RecId).DoJoin(Base, Desc.GetJoinNm());
				for (int N = 0; N < JoinRecSet->GetRecs(); N++) {
					SOut.PutStrFmt("%s%I64u:%d", N > 0 ? ", " : "", JoinRecSet->GetRecId(N), JoinRecSet->GetRecFq(N));
				}
				SOut.PutStrLn("]");
			}
		}
	}
}

void TStore::PrintAll(const TWPt<TBase>& Base, const TStr& FNm, const bool& IncludingJoins) {
	TFOut FOut(FNm); PrintAll(Base, FOut, IncludingJoins);
}

void TStore::PrintTypes(const TWPt<TBase>& Base, TSOut& SOut) const {
	SOut.PutStrFmtLn("Store Name: %s [%d]", GetStoreNm().CStr(), GetStoreId());
	SOut.PutStrFmtLn("Records: %I64u", GetRecs());
	// list fields
	SOut.PutStrLn("Fields:");
	const int Fields = GetFields();
	TWPt<TIndexVoc> IndexVoc = Base->GetIndexVoc();
	for (int FieldId = 0; FieldId < Fields; FieldId++) {
		const TFieldDesc& Desc = GetFieldDesc(FieldId);
		// basic parameters
		TStr Type = Desc.GetFieldTypeStr();
		// linked index keys
		TChA KeyChA;
		for (int KeyN = 0; KeyN < Desc.GetKeys(); KeyN++) {
			KeyChA += KeyChA.Empty() ? ", IK:" : ";";
			KeyChA += IndexVoc->GetKeyNm(Desc.GetKeyId(KeyN));
		}
		// save
		SOut.PutStrFmtLn("  %s [T:%s%s]", Desc.GetFieldNm().CStr(), Type.CStr(), KeyChA.CStr());
	}
	// list joins
	SOut.PutStrLn(TStr::Fmt("Joins:"));
	const int Joins = GetJoins();
	for (int JoinId = 0; JoinId < Joins; JoinId++) {
		const TJoinDesc& Desc = GetJoinDesc(JoinId);
		TStr JoinNm = Desc.GetJoinNm();
		TUInt JoinStoreId = Desc.GetJoinStoreId();
		TStr JoinType = Desc.IsFieldJoin() ? "FieldJoin" : "IndexJoin";
		SOut.PutStrFmtLn("  %s [S: %d, T: %s, ID: %d, KID: %d]", JoinNm.CStr(),
			JoinStoreId.Val, JoinType.CStr(), Desc.GetJoinId(), Desc.GetJoinKeyId());
	}
	// list keys
	SOut.PutStrLn(TStr::Fmt("Keys:"));
	const TIntSet& KeySet = IndexVoc->GetStoreKeys(GetStoreId());
	int KeySetId = KeySet.FFirstKeyId();
	while (KeySet.FNextKeyId(KeySetId)) {
		const int KeyId = KeySet.GetKey(KeySetId);
		const TIndexKey& Key = IndexVoc->GetKey(KeyId);
		if (!Key.IsDef()) { continue; }
		if (Key.IsInternal()) { continue; }
		SOut.PutStrFmt("  %s [ID: %d", Key.GetKeyNm().CStr(), KeyId);
		if (Key.IsValue()) { SOut.PutStr(" Value"); }
		if (Key.IsText()) { SOut.PutStr(" Text"); }
		if (Key.IsLocation()) { SOut.PutStr(" Location"); }
		if (Key.IsSort()) { SOut.PutStr(Key.IsSortById() ? "SortByWordId" : "SortByWord"); }
		if (Key.IsWordVoc()) { SOut.PutStrFmt(" WordVoc(#values=%d)", IndexVoc->GetWords(KeyId)); }
		SOut.PutStrLn("]");
	}
}

void TStore::PrintTypes(const TWPt<TBase>& Base, const  TStr& FNm) const {
	TFOut FOut(FNm); PrintTypes(Base, FOut);
}

void TStore::PrintRecSetAsJson(const TWPt<TBase>& Base, const PRecSet& RecSet, TSOut& SOut)
{
	for (int RecN = 0; RecN < RecSet->GetRecs(); RecN++) {
		const uint64 RecId = RecSet->GetRecId(RecN);
		PJsonVal Json = GetRec(RecId).GetJson(Base, true, false);
		SOut.PutStrLn(Json->SaveStr());
	}
}

void TStore::PrintRecSetAsJson(const TWPt<TBase>& Base, const PRecSet& RecSet, const TStr& FNm)
{
	TFOut FOut(FNm); PrintRecSetAsJson(Base, RecSet, FOut);
}

void TStore::PrintAllAsJson(const TWPt<TBase>& Base, TSOut& SOut)
{
	PStoreIter Iter = GetIter();
	while (Iter->Next()) {
		const uint64 RecId = Iter->GetRecId();
		PJsonVal Json = GetRec(RecId).GetJson(Base, true, false);
		SOut.PutStrLn(Json->SaveStr());
	}
}

void TStore::PrintAllAsJson(const TWPt<TBase>& Base, const TStr& FNm)
{
	TFOut FOut(FNm); PrintAllAsJson(Base, FOut);
}

///////////////////////////////
// QMiner-Record
PExcept TRec::FieldError(const int& FieldId, const TStr& TypeStr) const {
	return TQmExcept::New(TStr::Fmt("Wrong field-type combination requested: [%d:%s]!", FieldId, TypeStr.CStr()));
}

TRec::TRec(const TWPt<TStore>& _Store, const PJsonVal& JsonVal) :
	Store(_Store), ByRefP(false), RecId(TUInt64::Mx), RecValOut(RecVal) {

	for (int FieldId = 0; FieldId < Store->GetFields(); FieldId++) {
		const TFieldDesc& FieldDesc = Store->GetFieldDesc(FieldId);
		// check if field exists in the JSON
		TStr FieldName = FieldDesc.GetFieldNm();
		if (!JsonVal->IsObjKey(FieldName)) { continue; }
		// parse the field from JSon
		PJsonVal FieldVal = JsonVal->GetObjKey(FieldName);
		// first check if it is set to null
		if (FieldVal->IsNull()) { SetFieldNull(FieldId); continue; }
		// otherwise get its value
		switch (FieldDesc.GetFieldType()) {
		case oftInt:
			QmAssertR(FieldVal->IsNum(), "Provided JSon data field " + FieldDesc.GetFieldNm() + " is not numeric.");
			SetFieldInt(FieldId, FieldVal->GetInt());
			break;
		case oftIntV: {
			QmAssertR(FieldVal->IsArr(), "Provided JSon data field " + FieldDesc.GetFieldNm() + " is not array.");
			TIntV IntV; FieldVal->GetArrIntV(IntV);
			SetFieldIntV(FieldId, IntV);
			break;
		}
		case oftUInt64:
			QmAssertR(FieldVal->IsNum(), "Provided JSon data field " + FieldDesc.GetFieldNm() + " is not numeric.");
			SetFieldUInt64(FieldId, (uint64)FieldVal->GetInt());
			break;
		case oftStr:
			QmAssertR(FieldVal->IsStr(), "Provided JSon data field " + FieldDesc.GetFieldNm() + " is not string.");
			SetFieldStr(FieldId, FieldVal->GetStr());
			break;
		case oftStrV: {
			QmAssertR(FieldVal->IsArr(), "Provided JSon data field " + FieldDesc.GetFieldNm() + " is not array.");
			TStrV StrV; FieldVal->GetArrStrV(StrV);
			SetFieldStrV(FieldId, StrV);
			break;
		}
		case oftBool:
			QmAssertR(FieldVal->IsBool(), "Provided JSon data field " + FieldDesc.GetFieldNm() + " is not boolean.");
			SetFieldBool(FieldId, FieldVal->GetBool());
			break;
		case oftFlt:
			QmAssertR(FieldVal->IsNum(), "Provided JSon data field " + FieldDesc.GetFieldNm() + " is not numeric.");
			SetFieldFlt(FieldId, FieldVal->GetNum());
			break;
		case oftFltPr: {
			// make sure it's array of length two
			QmAssertR(FieldVal->IsArr(), "Provided JSon data field " + FieldDesc.GetFieldNm() + " is not array.");
			QmAssertR(FieldVal->GetArrVals() == 2, "Provided JSon data field " + FieldDesc.GetFieldNm() + " is not array - expected 2 fields.");
			PJsonVal JsonVal1 = FieldVal->GetArrVal(0);
			PJsonVal JsonVal2 = FieldVal->GetArrVal(1);
			// make sure both elements are numeric
			QmAssertR(JsonVal1->IsNum(), "The first element in the JSon array in data field " + FieldDesc.GetFieldNm() + " is not numeric.");
			QmAssertR(JsonVal2->IsNum(), "The second element in the JSon array in data field " + FieldDesc.GetFieldNm() + " is not numeric.");
			// update
			SetFieldFltPr(FieldId, TFltPr(JsonVal1->GetNum(), JsonVal2->GetNum()));
			break;
		}
		case oftFltV: {
			QmAssertR(FieldVal->IsArr(), "Provided JSon data field " + FieldDesc.GetFieldNm() + " is not array.");
			TFltV FltV; FieldVal->GetArrNumV(FltV);
			SetFieldFltV(FieldId, FltV);
			break;
		}
		case oftTm: {
			QmAssertR(FieldVal->IsStr(), "Provided JSon data field " + FieldDesc.GetFieldNm() + " is not string that represents DateTime.");
			TStr TmStr = FieldVal->GetStr();
			TTm Tm = TTm::GetTmFromWebLogDateTimeStr(TmStr, '-', ':', '.', 'T');
			SetFieldTm(FieldId, Tm);
			break;
		}
		default:
			throw TQmExcept::New("Unsupported JSon data type for function - " + FieldDesc.GetFieldTypeStr());
		}
	}
}

TRec::TRec(const TRec& Rec) : Store(Rec.Store), ByRefP(Rec.ByRefP), RecId(Rec.RecId),
	FieldIdPosH(Rec.FieldIdPosH), JoinIdPosH(Rec.JoinIdPosH), RecVal(Rec.RecVal),
	RecValOut(RecVal) {}

TRec& TRec::operator=(const TRec& Rec) {
	Store = Rec.Store;
	ByRefP = Rec.ByRefP;
	RecId = Rec.RecId;
	FieldIdPosH = Rec.FieldIdPosH;
	JoinIdPosH = Rec.JoinIdPosH;
	RecVal = Rec.RecVal;
	return *this;
}

bool TRec::IsFieldNull(const int& FieldId) const {
	return IsByRef() ?
		Store->IsFieldNull(RecId, FieldId) :
		((!FieldIdPosH.IsKey(FieldId)) || (FieldIdPosH.GetDat(FieldId) == -1));
}

int TRec::GetFieldInt(const int& FieldId) const {
	if (IsByRef()) {
		return Store->GetFieldInt(RecId, FieldId);
	} else if (FieldIdPosH.IsKey(FieldId)) {
		const int Pos = FieldIdPosH.GetDat(FieldId);
		TMIn MIn(RecVal.GetBf() + Pos, RecVal.Len() - Pos, false);
		return TInt(MIn).Val;
	}
	throw FieldError(FieldId, "Int");
}

void TRec::GetFieldIntV(const int& FieldId, TIntV& IntV) const {
	if (IsByRef()) {
		Store->GetFieldIntV(RecId, FieldId, IntV);
	} else if (FieldIdPosH.IsKey(FieldId)) {
		const int Pos = FieldIdPosH.GetDat(FieldId);
		TMIn MIn(RecVal.GetBf() + Pos, RecVal.Len() - Pos, false);
		IntV.Load(MIn);
	} else {
		throw FieldError(FieldId, "IntV");
	}
}

uint64 TRec::GetFieldUInt64(const int& FieldId) const {
	if (IsByRef()) {
		return Store->GetFieldUInt64(RecId, FieldId);
	} else if (FieldIdPosH.IsKey(FieldId)) {
		const int Pos = FieldIdPosH.GetDat(FieldId);
		TMIn MIn(RecVal.GetBf() + Pos, RecVal.Len() - Pos, false);
		return TUInt64(MIn).Val;
	}
	throw FieldError(FieldId, "UInt64");
}

TStr TRec::GetFieldStr(const int& FieldId) const {
	if (IsByRef()) {
		return Store->GetFieldStr(RecId, FieldId);
	} else if (FieldIdPosH.IsKey(FieldId)) {
		const int Pos = FieldIdPosH.GetDat(FieldId);
		TMIn MIn(RecVal.GetBf() + Pos, RecVal.Len() - Pos, false);
		return TStr(MIn);
	}
	throw FieldError(FieldId, "Str");
}

void TRec::GetFieldStrV(const int& FieldId, TStrV& StrV) const {
	if (IsByRef()) {
		Store->GetFieldStrV(RecId, FieldId, StrV);
	} else if (FieldIdPosH.IsKey(FieldId)) {
		const int Pos = FieldIdPosH.GetDat(FieldId);
		TMIn MIn(RecVal.GetBf() + Pos, RecVal.Len() - Pos, false);
		StrV.Load(MIn);
	} else {
		throw FieldError(FieldId, "StrV");
	}
}

bool TRec::GetFieldBool(const int& FieldId) const {
	if (IsByRef()) {
		return Store->GetFieldBool(RecId, FieldId);
	} else if (FieldIdPosH.IsKey(FieldId)) {
		const int Pos = FieldIdPosH.GetDat(FieldId);
		TMIn MIn(RecVal.GetBf() + Pos, RecVal.Len() - Pos, false);
		return TBool(MIn).Val;
	}
	throw FieldError(FieldId, "Bool");
}

double TRec::GetFieldFlt(const int& FieldId) const {
	if (IsByRef()) {
		return Store->GetFieldFlt(RecId, FieldId);
	} else if (FieldIdPosH.IsKey(FieldId)) {
		const int Pos = FieldIdPosH.GetDat(FieldId);
		TMIn MIn(RecVal.GetBf() + Pos, RecVal.Len() - Pos, false);
		return TFlt(MIn).Val;
	}
	throw FieldError(FieldId, "Flt");
}

TFltPr TRec::GetFieldFltPr(const int& FieldId) const {
	if (IsByRef()) {
		return Store->GetFieldFltPr(RecId, FieldId);
	} else if (FieldIdPosH.IsKey(FieldId)) {
		const int Pos = FieldIdPosH.GetDat(FieldId);
		TMIn MIn(RecVal.GetBf() + Pos, RecVal.Len() - Pos, false);
		return TFltPr(MIn);
	}
	throw FieldError(FieldId, "FltPr");
}

void TRec::GetFieldFltV(const int& FieldId, TFltV& FltV) const {
	if (IsByRef()) {
		Store->GetFieldFltV(RecId, FieldId, FltV);
	} else if (FieldIdPosH.IsKey(FieldId)) {
		const int Pos = FieldIdPosH.GetDat(FieldId);
		TMIn MIn(RecVal.GetBf() + Pos, RecVal.Len() - Pos, false);
		FltV.Load(MIn);
	} else {
		throw FieldError(FieldId, "FltV");
	}
}

void TRec::GetFieldTm(const int& FieldId, TTm& Tm) const {
	if (IsByRef()) {
		return Store->GetFieldTm(RecId, FieldId, Tm);
	} else if (FieldIdPosH.IsKey(FieldId)) {
		const int Pos = FieldIdPosH.GetDat(FieldId);
		TMIn MIn(RecVal.GetBf() + Pos, RecVal.Len() - Pos, false);
		Tm = TTm::GetTmFromMSecs(TUInt64(MIn).Val);
	} else {
		throw FieldError(FieldId, "Tm");
	}
}

uint64 TRec::GetFieldTmMSecs(const int& FieldId) const {
	if (IsByRef()) {
		return Store->GetFieldTmMSecs(RecId, FieldId);
	} else if (FieldIdPosH.IsKey(FieldId)) {
		const int Pos = FieldIdPosH.GetDat(FieldId);
		TMIn MIn(RecVal.GetBf() + Pos, RecVal.Len() - Pos, false);
		return TUInt64(MIn).Val;
	} else {
		throw FieldError(FieldId, "Tm");
	}
}

void TRec::GetFieldNumSpV(const int& FieldId, TIntFltKdV& NumSpV) const {
	if (IsByRef()) {
		Store->GetFieldNumSpV(RecId, FieldId, NumSpV);
	} else if (FieldIdPosH.IsKey(FieldId)) {
		const int Pos = FieldIdPosH.GetDat(FieldId);
		TMIn MIn(RecVal.GetBf() + Pos, RecVal.Len() - Pos, false);
		NumSpV.Load(MIn);
	} else {
		throw FieldError(FieldId, "NumSpV");
	}
}

void TRec::GetFieldBowSpV(const int& FieldId, PBowSpV& BowSpV) const {
	if (IsByRef()) {
		Store->GetFieldBowSpV(RecId, FieldId, BowSpV);
	} else if (FieldIdPosH.IsKey(FieldId)) {
		const int Pos = FieldIdPosH.GetDat(FieldId);
		TMIn MIn(RecVal.GetBf() + Pos, RecVal.Len() - Pos, false);
		BowSpV = TBowSpV::Load(MIn);
	} else {
		throw FieldError(FieldId, "NumSpV");
	}
}

PJsonVal TRec::GetFieldJson(const int& FieldId) const {
	const TFieldDesc& Desc = Store->GetFieldDesc(FieldId);
	if (Desc.IsInt()) {
		return TJsonVal::NewNum((double)GetFieldInt(FieldId));
	} else if (Desc.IsIntV()) {
		TIntV FieldIntV; GetFieldIntV(FieldId, FieldIntV);
		return TJsonVal::NewArr(FieldIntV);
	} else if (Desc.IsUInt64()) {
		return TJsonVal::NewNum((double)GetFieldUInt64(FieldId));
	} else if (Desc.IsStr()) {
		return TJsonVal::NewStr(GetFieldStr(FieldId));
	} else if (Desc.IsStrV()) {
		TStrV FieldStrV; GetFieldStrV(FieldId, FieldStrV);
		return TJsonVal::NewArr(FieldStrV);
	} else if (Desc.IsBool()) {
		return TJsonVal::NewBool(GetFieldBool(FieldId));
	} else if (Desc.IsFlt()) {
		return TJsonVal::NewNum(GetFieldFlt(FieldId));
	} else if (Desc.IsFltPr()) {
		return TJsonVal::NewArr(GetFieldFltPr(FieldId));
	} else if (Desc.IsFltV()) {
		TFltV FieldFltV; GetFieldFltV(FieldId, FieldFltV);
		return TJsonVal::NewArr(FieldFltV);
	} else if (Desc.IsTm()) {
		TTm FieldTm; GetFieldTm(FieldId, FieldTm);
		if (FieldTm.IsDef()) { return TJsonVal::NewStr(FieldTm.GetWebLogDateTimeStr(true, "T", true)); } else { return TJsonVal::NewNull(); }
	} else if (Desc.IsNumSpV()) {
		TIntFltKdV FieldIntFltKdV; GetFieldNumSpV(FieldId, FieldIntFltKdV);
		return TJsonVal::NewStr(TStrUtil::GetStr(FieldIntFltKdV));
	} else if (Desc.IsBowSpV()) {
		return TJsonVal::NewStr("[PBowSpV]"); //TODO
	}
	throw FieldError(FieldId, "GetFieldJson");
}

TStr TRec::GetFieldText(const int& FieldId) const {
	const TFieldDesc& Desc = Store->GetFieldDesc(FieldId);
	if (Desc.IsInt()) {
		return TInt::GetStr(GetFieldInt(FieldId));
	} else if (Desc.IsIntV()) {
		TIntV IntV; GetFieldIntV(FieldId, IntV);
		return TStrUtil::GetStr(IntV);
	} else if (Desc.IsBool()) {
		return GetFieldBool(FieldId) ? "Yes" : "No";
	} else if (Desc.IsUInt64()) {
		return TUInt64::GetStr(GetFieldUInt64(FieldId));
	} else if (Desc.IsStr()) {
		return GetFieldStr(FieldId);
	} else if (Desc.IsStrV()) {
		TStrV FieldStrV; GetFieldStrV(FieldId, FieldStrV);
		return TStr::GetStr(FieldStrV, ", ");
	} else if (Desc.IsFlt()) {
		return TFlt::GetStr(GetFieldFlt(FieldId));
	} else if (Desc.IsFltPr()) {
		const TFltPr FieldFltPr = GetFieldFltPr(FieldId);
		return TStr::Fmt("(%g, %g)", FieldFltPr.Val1.Val, FieldFltPr.Val2.Val);
	} else if (Desc.IsFltV()) {
		TFltV FltV; GetFieldFltV(FieldId, FltV);
		return TStrUtil::GetStr(FltV);
	} else if (Desc.IsTm()) {
		TTm FieldTm; GetFieldTm(FieldId, FieldTm);
		if (FieldTm.IsDef()) { return FieldTm.GetWebLogDateTimeStr(); } else { return "--"; }
	} else if (Desc.IsNumSpV()) {
		TIntFltKdV IntFltKdV; GetFieldNumSpV(FieldId, IntFltKdV);
		return TStrUtil::GetStr(IntFltKdV);
	} else if (Desc.IsBowSpV()) {
		return "[PBowSpV]"; //TODO
	}
	throw FieldError(FieldId, "GetDisplayText");
}

void TRec::SetFieldNull(const int& FieldId) {
	if (IsByRef()) {
		Store->SetFieldNull(RecId, FieldId);
	} else {
		FieldIdPosH.AddDat(FieldId, -1);
	}
}

void TRec::SetFieldInt(const int& FieldId, const int& Int) {
	if (IsByRef()) {
		Store->SetFieldInt(RecId, FieldId, Int);
	} else {
		FieldIdPosH.AddDat(FieldId, RecVal.Len());
		TInt(Int).Save(RecValOut);
	}
}

void TRec::SetFieldIntV(const int& FieldId, const TIntV& IntV) {
	if (IsByRef()) {
		Store->SetFieldIntV(RecId, FieldId, IntV);
	} else {
		FieldIdPosH.AddDat(FieldId, RecVal.Len());
		IntV.Save(RecValOut);
	}
}

void TRec::SetFieldUInt64(const int& FieldId, const uint64& UInt64) {
	if (IsByRef()) {
		Store->SetFieldUInt64(RecId, FieldId, UInt64);
	} else {
		FieldIdPosH.AddDat(FieldId, RecVal.Len());
		TUInt64(UInt64).Save(RecValOut);
	}
}

void TRec::SetFieldStr(const int& FieldId, const TStr& Str) {
	if (IsByRef()) {
		Store->SetFieldStr(RecId, FieldId, Str);
	} else {
		FieldIdPosH.AddDat(FieldId, RecVal.Len());
		Str.Save(RecValOut);
	}
}

void TRec::SetFieldStrV(const int& FieldId, const TStrV& StrV) {
	if (IsByRef()) {
		Store->SetFieldStrV(RecId, FieldId, StrV);
	} else {
		FieldIdPosH.AddDat(FieldId, RecVal.Len());
		StrV.Save(RecValOut);
	}
}

void TRec::SetFieldBool(const int& FieldId, const bool& Bool) {
	if (IsByRef()) {
		Store->SetFieldBool(RecId, FieldId, Bool);
	} else {
		FieldIdPosH.AddDat(FieldId, RecVal.Len());
		TBool(Bool).Save(RecValOut);
	}
}

void TRec::SetFieldFlt(const int& FieldId, const double& Flt) {
	if (IsByRef()) {
		Store->SetFieldFlt(RecId, FieldId, Flt);
	} else {
		FieldIdPosH.AddDat(FieldId, RecVal.Len());
		TFlt(Flt).Save(RecValOut);
	}
}

void TRec::SetFieldFltV(const int& FieldId, const TFltV& FltV) {
	if (IsByRef()) {
		Store->SetFieldFltV(RecId, FieldId, FltV);
	} else {
		FieldIdPosH.AddDat(FieldId, RecVal.Len());
		FltV.Save(RecValOut);
	}
}

void TRec::SetFieldFltPr(const int& FieldId, const TFltPr& FltPr) {
	if (IsByRef()) {
		Store->SetFieldFltPr(RecId, FieldId, FltPr);
	} else {
		FieldIdPosH.AddDat(FieldId, RecVal.Len());
		FltPr.Save(RecValOut);
	}
}

void TRec::SetFieldTm(const int& FieldId, const TTm& Tm) {
	if (IsByRef()) {
		Store->SetFieldTm(RecId, FieldId, Tm);
	} else {
		FieldIdPosH.AddDat(FieldId, RecVal.Len());
		const uint64 TmMSecs = TTm::GetMSecsFromTm(Tm);
		TUInt64(TmMSecs).Save(RecValOut);
	}
}

void TRec::SetFieldNumSpV(const int& FieldId, const TIntFltKdV& NumSpV) {
	if (IsByRef()) {
		Store->SetFieldNumSpV(RecId, FieldId, NumSpV);
	} else {
		FieldIdPosH.AddDat(FieldId, RecVal.Len());
		NumSpV.Save(RecValOut);
	}
}

void TRec::SetFieldBowSpV(const int& FieldId, const PBowSpV& BowSpV) {
	if (IsByRef()) {
		Store->SetFieldBowSpV(RecId, FieldId, BowSpV);
	} else {
		FieldIdPosH.AddDat(FieldId, RecVal.Len());
		BowSpV->Save(RecValOut);
	}
}

void TRec::AddJoin(const int& JoinId, const PRecSet& JoinRecSet) {
	JoinIdPosH.AddDat(JoinId, RecVal.Len());
	JoinRecSet->GetRecIdFqV().Save(RecValOut);
}

PRecSet TRec::ToRecSet() const {
	QmAssertR(IsByRef(), "Cannot transform record passed by value to a set!");
	return IsDef() ? TRecSet::New(Store, RecId) : TRecSet::New(Store);
}

PRecSet TRec::DoJoin(const TWPt<TBase>& Base, const int& JoinId) const {
	// get join info
	AssertR(Store->IsJoinId(JoinId), "Wrong Join ID");
	const TJoinDesc& JoinDesc = Store->GetJoinDesc(JoinId);
	// check if index join
	if (JoinDesc.IsIndexJoin()) {
		TUInt64IntKdV JoinRecIdFqV;
		if (IsByRef()) {
			// by reference
			Assert(Store->IsRecId(GetRecId()));
			// do join using index
			const int JoinKeyId = JoinDesc.GetJoinKeyId();
			// prepare join query
			TIntUInt64PrV JoinQueryV = TIntUInt64PrV::GetV(TIntUInt64Pr(JoinKeyId, GetRecId()));
			// execute join query
			Base->GetIndex()->SearchOr(JoinQueryV, JoinRecIdFqV);
		} else {
			// do join using serialized record set
			if (JoinIdPosH.IsKey(JoinId)) {
				const int Pos = JoinIdPosH.GetKey(JoinId);
				TMIn MIn(RecVal.GetBf() + Pos, RecVal.Len() - Pos, false);
				JoinRecIdFqV.Load(MIn);
			}
		}
		return TRecSet::New(JoinDesc.GetJoinStore(Base), JoinRecIdFqV, true);
	} else if (JoinDesc.IsFieldJoin()) {
		// do join using store field
		const int JoinRecFieldId = JoinDesc.GetJoinRecFieldId();
		const uint64 JoinRecId = IsFieldNull(JoinRecFieldId) ? TUInt64::Mx.Val : GetFieldUInt64(JoinRecFieldId);
		// get join weight
		const int JoinFqFieldId = JoinDesc.GetJoinFqFieldId();
		const int JoinRecFq = IsFieldNull(JoinRecFieldId) ? 0 : GetFieldInt(JoinFqFieldId);
		// return record set
		if (JoinRecId != TUInt64::Mx) {
			// return record
			return TRecSet::New(JoinDesc.GetJoinStore(Base), JoinRecId, JoinRecFq);
		} else {
			// no record, return empty set
			return TRecSet::New(JoinDesc.GetJoinStore(Base));
		}
	}
	// unknown join type
	throw TQmExcept::New("Unsupported join type for join " + JoinDesc.GetJoinNm() + "!");
}

PRecSet TRec::DoJoin(const TWPt<TBase>& Base, const TStr& JoinNm) const {
	if (Store->IsJoinNm(JoinNm)) {
		return DoJoin(Base, Store->GetJoinId(JoinNm));
	} else {
		throw TQmExcept::New("Unknown join " + JoinNm);
	}
}

PRecSet TRec::DoJoin(const TWPt<TBase>& Base, const TIntPrV& JoinIdV) const {
	PRecSet RecSet = DoJoin(Base, JoinIdV[0].Val1);
	for (int JoinIdN = 1; JoinIdN < JoinIdV.Len(); JoinIdN++) {
		RecSet = RecSet->DoJoin(Base, JoinIdV[JoinIdN].Val1, JoinIdV[JoinIdN].Val2, true);
	}
	return RecSet;
}

PRecSet TRec::DoJoin(const TWPt<TBase>& Base, const TJoinSeq& JoinSeq) const {
	return DoJoin(Base, JoinSeq.GetJoinIdV());
}

TRec TRec::DoSingleJoin(const TWPt<TBase>& Base, const int& JoinId) const {
	PRecSet JoinRecSet = DoJoin(Base, JoinId);
	return TRec(JoinRecSet->GetStore(),
		JoinRecSet->Empty() ? (uint64)TUInt64::Mx : JoinRecSet->GetRecId(0));
}

TRec TRec::DoSingleJoin(const TWPt<TBase>& Base, const TStr& JoinNm) const {
	PRecSet JoinRecSet = DoJoin(Base, JoinNm);
	return TRec(JoinRecSet->GetStore(),
		JoinRecSet->Empty() ? (uint64)TUInt64::Mx : JoinRecSet->GetRecId(0));
}

TRec TRec::DoSingleJoin(const TWPt<TBase>& Base, const TIntPrV& JoinIdV) const {
	PRecSet JoinRecSet = DoJoin(Base, JoinIdV);
	return TRec(JoinRecSet->GetStore(),
		JoinRecSet->Empty() ? (uint64)TUInt64::Mx : JoinRecSet->GetRecId(0));
}

TRec TRec::DoSingleJoin(const TWPt<TBase>& Base, const TJoinSeq& JoinSeq) const {
	PRecSet JoinRecSet = DoJoin(Base, JoinSeq);
	return TRec(JoinRecSet->GetStore(),
		JoinRecSet->Empty() ? (uint64)TUInt64::Mx : JoinRecSet->GetRecId(0));
}

PJsonVal TRec::GetJson(const TWPt<TBase>& Base, const bool& FieldsP,
	const bool& StoreInfoP, const bool& JoinRecsP, const bool& JoinRecFieldsP,
	const bool& RecInfoP) const {

	// export result set as XML
	PJsonVal RecVal = TJsonVal::NewObj();
	if (StoreInfoP) {
		PJsonVal StoreVal = TJsonVal::NewObj();
		StoreVal->AddToObj("$id", Store->GetStoreId());
		StoreVal->AddToObj("$name", Store->GetStoreNm());
		RecVal->AddToObj("$store", StoreVal);
	}
	// record name and id only if stored by reference
	if (ByRefP && RecInfoP) {
		RecVal->AddToObj("$id", (int)RecId);
		// put name only when no fields displayed and one exists in the store
		if (!FieldsP && Store->HasRecNm()) {
			RecVal->AddToObj("$name", Store->GetRecNm(RecId));
		}
	}
	// if no fields and stuff, just return what we have
	if (FieldsP) {
		// get the fields
		const int Fields = Store->GetFields();
		for (int FieldN = 0; FieldN < Fields; FieldN++) {
			const TFieldDesc& Desc = Store->GetFieldDesc(FieldN);
			// skip internal fields (e.g. record ids for joins)
			if (Desc.IsInternal()) { continue; }
			if (ByRefP) {
				if (Store->IsFieldNull(RecId, FieldN)) { continue; }
				RecVal->AddToObj(Desc.GetFieldNm(), Store->GetFieldJson(RecId, FieldN));
			} else {
				if (IsFieldNull(FieldN)) { continue; }
				RecVal->AddToObj(Desc.GetFieldNm(), GetFieldJson(FieldN));
			}
		}
	}
	// get the join fields
	if (JoinRecsP) {
		const int Joins = Store->GetJoins();
		for (int JoinId = 0; JoinId < Joins; JoinId++) {
			const TJoinDesc& JoinDesc = Store->GetJoinDesc(JoinId);
			if (JoinDesc.IsIndexJoin()) {
				PJsonVal JoinVal = TJsonVal::NewArr();
				PRecSet JoinSet = DoJoin(Base, JoinDesc.GetJoinId());
				for (int RecN = 0; RecN < JoinSet->GetRecs(); RecN++) {
					PJsonVal JoinRecVal = JoinSet->GetRec(RecN).GetJson(Base, JoinRecFieldsP, false, false);
					JoinRecVal->AddToObj("$fq", JoinSet->GetRecFq(RecN));
					JoinVal->AddToArr(JoinRecVal);
				}
				RecVal->AddToObj(JoinDesc.GetJoinNm(), JoinVal);
			} else if (JoinDesc.IsFieldJoin()) {
				PJsonVal JoinVal = TJsonVal::NewArr();
				TRec JoinRec = DoSingleJoin(Base, JoinDesc.GetJoinId());
				if (JoinRec.IsDef()) {
					RecVal->AddToObj(JoinDesc.GetJoinNm(), JoinRec.GetJson(Base, JoinRecFieldsP, false, false));
				}
			}
		}
	}
	// finalize
	return RecVal;
}

///////////////////////////////
// QMiner-ResultSet
void TRecSet::GetSampleRecIdV(const int& SampleSize,
	const bool& SortedP, TUInt64IntKdV& SampleRecIdFqV) const {

	if (SampleSize == -1) {
		SampleRecIdFqV = RecIdFqV;
	} else if (SortedP) {
		const int SampleRecs = TInt::GetMn(SampleSize, GetRecs());
		SampleRecIdFqV.Gen(SampleRecs, 0);
		for (int RecN = 0; RecN < SampleRecs; RecN++) {
			SampleRecIdFqV.Add(RecIdFqV[RecN]);
		}
	} else {
		for (int RecN = 0; RecN < GetRecs(); RecN++) {
			SampleRecIdFqV.Add(RecIdFqV[RecN]);
		}
		if (SampleSize < GetRecs()) {
			TRnd Rnd(1); SampleRecIdFqV.Shuffle(Rnd);
			SampleRecIdFqV.Trunc(SampleSize);
		}
	}
}

void TRecSet::LimitToSampleRecIdV(const TUInt64IntKdV& SampleRecIdFqV) {
	RecIdFqV = SampleRecIdFqV;
}

TRecSet::TRecSet(const TWPt<TStore>& _Store, const uint64& RecId, const int& Wgt) :
	Store(_Store), WgtP(Wgt > 1) {

	RecIdFqV.Gen(1, 0); RecIdFqV.Add(TUInt64IntKd(RecId, Wgt));
}

TRecSet::TRecSet(const TWPt<TStore>& _Store, const TUInt64V& RecIdV) : Store(_Store), WgtP(false) {
	RecIdFqV.Gen(RecIdV.Len(), 0);
	for (int RecN = 0; RecN < RecIdV.Len(); RecN++) {
		RecIdFqV.Add(TUInt64IntKd(RecIdV[RecN], 0));
	}
}

TRecSet::TRecSet(const TWPt<TStore>& _Store, const TIntV& RecIdV) : Store(_Store), WgtP(false) {
	RecIdFqV.Gen(RecIdV.Len(), 0);
	int Len = RecIdV.Len();
	for (int RecN = 0; RecN < Len; RecN++) {
		RecIdFqV.Add(TUInt64IntKd((uint64)RecIdV[RecN], 0));
	}
}

TRecSet::TRecSet(const TWPt<TStore>& _Store, const TUInt64IntKdV& _RecIdFqV,
	const bool& _WgtP) : Store(_Store), WgtP(_WgtP), RecIdFqV(_RecIdFqV) {}

TRecSet::TRecSet(const TWPt<TBase>& Base, TSIn& SIn) {
	Store = TStore::LoadById(Base, SIn);
	WgtP.Load(SIn);
	RecIdFqV.Load(SIn);
}

/*PRecSet TRecSet::New() {
	return new TRecSet();
}*/

PRecSet TRecSet::New(const TWPt<TStore>& Store) {
	return new TRecSet(Store, TUInt64V());
}

PRecSet TRecSet::New(const TWPt<TStore>& Store, const uint64& RecId, const int& Wgt) {
	return new TRecSet(Store, RecId, Wgt);
}

PRecSet TRecSet::New(const TWPt<TStore>& Store, const TRec& Rec) {
	Assert(Rec.IsByRef());
	return new TRecSet(Rec.GetStore(), Rec.GetRecId(), 1);
}

PRecSet TRecSet::New(const TWPt<TStore>& Store, const TUInt64V& RecIdV) {
	return new TRecSet(Store, RecIdV);
}

PRecSet TRecSet::New(const TWPt<TStore>& Store, const TIntV& RecIdV) {
	return new TRecSet(Store, RecIdV);
}

PRecSet TRecSet::New(const TWPt<TStore>& Store, const TUInt64IntKdV& RecIdFqV, const bool& WgtP) {
	return new TRecSet(Store, RecIdFqV, WgtP);
}

void TRecSet::Save(TSOut& SOut) {
	Store->SaveId(SOut);
	WgtP.Save(SOut);
	RecIdFqV.Save(SOut);
}

void TRecSet::GetRecIdV(TUInt64V& RecIdV) const {
	const int Recs = GetRecs();
	RecIdV.Gen(Recs, 0);
	for (int RecN = 0; RecN < Recs; RecN++) {
		RecIdV.Add(GetRecId(RecN));
	}
}

void TRecSet::GetRecIdSet(THashSet<TUInt64>& RecIdSet) const {
	const int Recs = GetRecs();
	RecIdSet.Gen(Recs);
	for (int RecN = 0; RecN < Recs; RecN++) {
		RecIdSet.AddKey(GetRecId(RecN));
	}
}

void TRecSet::GetRecIdFqH(THash<TUInt64, TInt>& RecIdFqH) const {
	const int Recs = GetRecs();
	RecIdFqH.Gen(Recs);
	for (int RecN = 0; RecN < Recs; RecN++) {
		RecIdFqH.AddDat(GetRecId(RecN), GetRecFq(RecN));
	}
}

void TRecSet::PutAllRecFq(const THash<TUInt64, TInt>& RecIdFqH) {
	const int Recs = GetRecs();
	for (int RecN = 0; RecN < Recs; RecN++) {
		const uint64 RecId = GetRecId(RecN);
		if (RecIdFqH.IsKey(RecId)) {
			PutRecFq(RecN, RecIdFqH.GetDat(RecId));
		} else {
			PutRecFq(RecN, 0);
		}
	}
}

void TRecSet::SortById(const bool& Asc) {
	if (!RecIdFqV.IsSorted(Asc)) {
		RecIdFqV.Sort(Asc);
	}
}

void TRecSet::SortByFq(const bool& Asc) {
	RecIdFqV.SortCmp(TRecCmpByFq(Asc));
}

void TRecSet::SortByField(const bool& Asc, const int& SortFieldId) {
	// get store and field type
	const TFieldDesc& Desc = Store->GetFieldDesc(SortFieldId);
	// apply appropriate comparator
	if (Desc.IsInt()) {
		SortCmp(TRecCmpByFieldInt(Store, SortFieldId, Asc));
	} else if (Desc.IsFlt()) {
		SortCmp(TRecCmpByFieldFlt(Store, SortFieldId, Asc));
	} else if (Desc.IsStr()) {
		SortCmp(TRecCmpByFieldStr(Store, SortFieldId, Asc));
	} else if (Desc.IsTm()) {
		SortCmp(TRecCmpByFieldTm(Store, SortFieldId, Asc));
	} else {
		throw TQmExcept::New("Unsupported sort field type!");
	}
}

void TRecSet::FilterByExists() {
	// apply filter
	FilterBy(TRecFilterByExists(Store));
}

void TRecSet::FilterByRecId(const uint64& MinRecId, const uint64& MaxRecId) {
	// apply filter
	FilterBy(TRecFilterByRecId(MinRecId, MaxRecId));
}

void TRecSet::FilterByRecIdSet(const TUInt64Set& RecIdSet) {
	// apply filter
	FilterBy(TRecFilterByRecIdSet(RecIdSet, true));
}

void TRecSet::FilterByFq(const int& MinFq, const int& MaxFq) {
	// apply filter
	FilterBy(TRecFilterByRecFq(MinFq, MaxFq));
}

void TRecSet::FilterByFieldInt(const int& FieldId, const int& MinVal, const int& MaxVal) {
	// get store and field type
	const TFieldDesc& Desc = Store->GetFieldDesc(FieldId);
	QmAssertR(Desc.IsInt(), "Wrong field type, integer expected");
	// apply the filter
	FilterBy(TRecFilterByFieldInt(Store, FieldId, MinVal, MaxVal));
}

void TRecSet::FilterByFieldFlt(const int& FieldId, const double& MinVal, const double& MaxVal) {
	// get store and field type
	const TFieldDesc& Desc = Store->GetFieldDesc(FieldId);
	QmAssertR(Desc.IsFlt(), "Wrong field type, numeric expected");
	// apply the filter
	FilterBy(TRecFilterByFieldFlt(Store, FieldId, MinVal, MaxVal));
}

void TRecSet::FilterByFieldStr(const int& FieldId, const TStr& FldVal) {
	// get store and field type
	const TFieldDesc& Desc = Store->GetFieldDesc(FieldId);
	QmAssertR(Desc.IsStr(), "Wrong field type, string expected");
	// apply the filter
	FilterBy(TRecFilterByFieldStr(Store, FieldId, FldVal));
}

void TRecSet::FilterByFieldStrSet(const int& FieldId, const TStrSet& ValSet) {
	// get store and field type
	const TFieldDesc& Desc = Store->GetFieldDesc(FieldId);
	QmAssertR(Desc.IsStr(), "Wrong field type, string expected");
	// apply the filter
	FilterBy(TRecFilterByFieldStrSet(Store, FieldId, ValSet));
}

void TRecSet::FilterByFieldTm(const int& FieldId, const uint64& MinVal, const uint64& MaxVal) {

	// get store and field type
	const TFieldDesc& Desc = Store->GetFieldDesc(FieldId);
	QmAssertR(Desc.IsTm(), "Wrong field type, time expected");
	// apply the filter
	FilterBy(TRecFilterByFieldTm(Store, FieldId, MinVal, MaxVal));
}

void TRecSet::FilterByFieldTm(const int& FieldId, const TTm& MinVal, const TTm& MaxVal) {
	// get store and field type
	const TFieldDesc& Desc = Store->GetFieldDesc(FieldId);
	QmAssertR(Desc.IsTm(), "Wrong field type, time expected");
	// apply the filter
	FilterBy(TRecFilterByFieldTm(Store, FieldId, MinVal, MaxVal));
}

TVec<PRecSet> TRecSet::SplitByFieldTm(const int& FieldId, const uint64& DiffMSecs) const {
	// get store and field type
	const TFieldDesc& Desc = Store->GetFieldDesc(FieldId);
	QmAssertR(Desc.IsTm(), "Wrong field type, time expected");
	// split the record set
	return SplitBy(TRecSplitterByFieldTm(Store, FieldId, DiffMSecs));
}

void TRecSet::RemoveRecId(const TUInt64& RecId) {
	const int Recs = GetRecs();
	for (int RecN = 0; RecN < Recs; RecN++) {
		if (GetRecId(RecN) == RecId) {
			RecIdFqV.Del(RecN);
			return;
		}
	}
}

void TRecSet::RemoveRecIdSet(THashSet<TUInt64>& RemoveItemIdSet) {
	// apply filter
	FilterBy(TRecFilterByRecIdSet(RemoveItemIdSet, false));
}

PRecSet TRecSet::Clone() const {
	return TRecSet::New(Store, RecIdFqV, WgtP);
}

PRecSet TRecSet::GetSampleRecSet(const int& SampleSize, const bool& SortedP) const {
	TUInt64IntKdV SampleRecIdFqV;
	GetSampleRecIdV(SampleSize, SortedP, SampleRecIdFqV);
	return TRecSet::New(Store, SampleRecIdFqV, WgtP);
}

PRecSet TRecSet::GetLimit(const int& Limit, const int& Offset) const {
	if (Offset >= GetRecs()) {
		// offset past number of records, return empty
		return TRecSet::New(Store);
	} else {
		TUInt64IntKdV LimitRecIdFqV;
		if (Limit == -1) {
			// all items after offset
			RecIdFqV.GetSubValV(Offset, GetRecs() - 1, LimitRecIdFqV);
		} else {
			// compute the end
			const int End = TInt::GetMn(Offset + Limit, GetRecs());
			// get all items since offset till end
			RecIdFqV.GetSubValV(Offset, End - 1, LimitRecIdFqV);
		}
		return TRecSet::New(Store, LimitRecIdFqV, WgtP);
	}
}

PRecSet TRecSet::GetMerge(const PRecSet& RecSet) const {
	PRecSet CloneRecSet = Clone();
	CloneRecSet->Merge(RecSet);
	return CloneRecSet;
}

//PRecSet TRecSet::GetMerge(const TVec<PRecSet>& RecSetV) {
//	if (RecSetV.Len() == 0)
//		return TRecSet::New();
//	PRecSet RecSet = RecSetV[0]->Clone();
//	for (int N = 1; N < RecSetV.Len(); N++)
//		RecSet->Merge(RecSetV[N]);
//	return RecSet;
//}

void TRecSet::Merge(const PRecSet& RecSet) {
	QmAssert(RecSet->GetStoreId() == GetStoreId());
	TUInt64IntKdV MergeRecIdFqV = RecSet->GetRecIdFqV();
	if (!MergeRecIdFqV.IsSorted()) { MergeRecIdFqV.Sort(); }
	if (!RecIdFqV.IsSorted()) { RecIdFqV.Sort(); }
	RecIdFqV.Union(MergeRecIdFqV);
}

void TRecSet::Merge(const TVec<PRecSet>& RecSetV) {
	for (int RsIdx = 0; RecSetV.Len(); RsIdx++) {
		Merge(RecSetV[RsIdx]);
	}
}
PRecSet TRecSet::GetIntersect(const PRecSet& RecSet) {
	QmAssert(RecSet->GetStoreId() == GetStoreId());
	TUInt64IntKdV TargetRecIdFqV = RecSet->GetRecIdFqV();
	if (!TargetRecIdFqV.IsSorted()) { TargetRecIdFqV.Sort(); }
	TUInt64IntKdV _RecIdFqV = GetRecIdFqV();
	if (!_RecIdFqV.IsSorted()) { _RecIdFqV.Sort(); }
	TUInt64IntKdV ResultRecIdFqV;
	TargetRecIdFqV.Intrs(_RecIdFqV, ResultRecIdFqV);
	return TRecSet::New(GetStore(), ResultRecIdFqV, false);
}

PRecSet TRecSet::DoJoin(const TWPt<TBase>& Base, const int& JoinId,
	const int& SampleSize, const bool& SortedP) const {

	// get join info
	AssertR(Store->IsJoinId(JoinId), "Wrong Join ID");
	const TJoinDesc& JoinDesc = Store->GetJoinDesc(JoinId);
	// prepare joined record sample
	TUInt64IntKdV SampleRecIdKdV;
	GetSampleRecIdV(SampleSize, SortedP, SampleRecIdKdV);
	const int SampleRecs = SampleRecIdKdV.Len();
	// do the join
	TUInt64IntKdV JoinRecIdFqV;
	if (JoinDesc.IsIndexJoin()) {
		// do join using index
		const int JoinKeyId = JoinDesc.GetJoinKeyId();
		// prepare join query
		TIntUInt64PrV JoinQueryV;
		for (int RecN = 0; RecN < SampleRecs; RecN++) {
			const uint64 RecId = SampleRecIdKdV[RecN].Key;
			JoinQueryV.Add(TIntUInt64Pr(JoinKeyId, RecId));
		}
		// execute join query
		Base->GetIndex()->SearchOr(JoinQueryV, JoinRecIdFqV);
	} else if (JoinDesc.IsFieldJoin()) {
		// do join using store field
		TUInt64H JoinRecIdFqH;
		const int JoinRecFieldId = JoinDesc.GetJoinRecFieldId();
		const int JoinFqFieldId = JoinDesc.GetJoinFqFieldId();
		for (int RecN = 0; RecN < SampleRecs; RecN++) {
			const uint64 RecId = SampleRecIdKdV[RecN].Key;
			const uint64 JoinRecId = Store->GetFieldUInt64(RecId, JoinRecFieldId);
			const int JoinRecFq = Store->GetFieldInt(RecId, JoinFqFieldId);
			if (JoinRecId != TUInt64::Mx) { JoinRecIdFqH.AddDat(JoinRecId) += JoinRecFq; }
		}
		JoinRecIdFqH.GetKeyDatKdV(JoinRecIdFqV);
	} else {
		// unknown join type
		throw TQmExcept::New("Unsupported join type for join " + JoinDesc.GetJoinNm() + "!");
	}
	// create new RecSet
	return TRecSet::New(JoinDesc.GetJoinStore(Base), JoinRecIdFqV, true);
}

PRecSet TRecSet::DoJoin(const TWPt<TBase>& Base, const TStr& JoinNm,
	const int& SampleSize, const bool& SortedP) const {

if (Store->IsJoinNm(JoinNm)) {
	return DoJoin(Base, Store->GetJoinId(JoinNm), SampleSize, SortedP);
}
throw TQmExcept::New("Unknown join " + JoinNm);
}

PRecSet TRecSet::DoJoin(const TWPt<TBase>& Base, const TIntPrV& JoinIdV, const bool& SortedP) const {
	PRecSet RecSet = DoJoin(Base, JoinIdV[0].Val1, JoinIdV[0].Val2, SortedP);
	for (int JoinIdN = 1; JoinIdN < JoinIdV.Len(); JoinIdN++) {
		RecSet = RecSet->DoJoin(Base, JoinIdV[JoinIdN].Val1, JoinIdV[JoinIdN].Val2, true);
	}
	return RecSet;
}

PRecSet TRecSet::DoJoin(const TWPt<TBase>& Base, const TJoinSeq& JoinSeq, const bool& SortedP) const {
	return DoJoin(Base, JoinSeq.GetJoinIdV(), SortedP);
}

void TRecSet::Print(const TWPt<TBase>& Base, TSOut& SOut) {
	Store->PrintRecSet(Base, this, SOut);
}

void TRecSet::Print(const TWPt<TBase>& Base, TStr& FNm) {
	Store->PrintRecSet(Base, this, FNm);
}

PJsonVal TRecSet::GetAggrJson() const {
	// output aggregations
	PJsonVal AggrVal = TJsonVal::NewObj();
	for (int AggrN = 0; AggrN < AggrV.Len(); AggrN++) {
		const PAggr& Aggr = AggrV[AggrN];
		AggrVal->AddToObj(Aggr->GetAggrNm(), Aggr->SaveJson());
	}
	return AggrVal;
}

PJsonVal TRecSet::GetJson(const TWPt<TBase>& Base, const int& _MxHits, const int& Offset,
	const bool& FieldsP, const bool& AggrsP, const bool& StoreInfoP,
	const bool& JoinRecsP, const bool& JoinRecFieldsP) const {

	const int MxHits = (_MxHits == -1) ? GetRecs() : _MxHits;
	// export result set as XML
	PJsonVal RecSetVal = TJsonVal::NewObj();
	if (StoreInfoP) {
		PJsonVal StoreVal = TJsonVal::NewObj();
		StoreVal->AddToObj("$id", Store->GetStoreId());
		StoreVal->AddToObj("$name", Store->GetStoreNm());
		StoreVal->AddToObj("$wgt", IsWgt());
		RecSetVal->AddToObj("$store", StoreVal);
	}
	const int Recs = GetRecs();
	RecSetVal->AddToObj("$hits", Recs);
	// output hits
	int Hits = 0; TJsonValV RecValV;
	for (int RecN = Offset; RecN < Recs; RecN++) {
		// deal with offset
		Hits++; if (Hits > MxHits) { break; }
		// display the record in XML
		PJsonVal RecVal = GetRec(RecN).GetJson(Base, FieldsP, false, JoinRecsP, JoinRecFieldsP);
		// done
		RecValV.Add(RecVal);
	}
	// prepare records
	RecSetVal->AddToObj("records", TJsonVal::NewArr(RecValV));
	// output aggregations
	if (AggrsP) {
		RecSetVal->AddToObj("aggregates", GetAggrJson());
	}
	// finalize
	return RecSetVal;
}

///////////////////////////////
// QMiner-Index-Key
TIndexKey::TIndexKey(const uint& _StoreId, const TStr& _KeyNm, const int& _WordVocId,
	const TIndexKeyType& _Type, const TIndexKeySortType& _SortType) : StoreId(_StoreId),
	KeyNm(_KeyNm), WordVocId(_WordVocId), TypeFlags(_Type), SortType(_SortType) {

	// no internal keys allowed here
	QmAssert(!IsInternal());
	// value or text keys require vocabulary
	if (IsValue() || IsText()) { QmAssert(WordVocId >= 0); }
	// location does not need vocabualry
	if (IsLocation()) { QmAssert(WordVocId == -1); }
	// name must be valid
	TValidNm::AssertValidNm(KeyNm);
}

TIndexKey::TIndexKey(TSIn& SIn) : StoreId(SIn), KeyId(SIn),
	KeyNm(SIn), WordVocId(SIn),
	TypeFlags(LoadEnum<TIndexKeyType>(SIn)),
	SortType(LoadEnum<TIndexKeySortType>(SIn)),
	FieldIdV(SIn), JoinNm(SIn), Tokenizer(SIn) {}

void TIndexKey::Save(TSOut& SOut) const {
	StoreId.Save(SOut);
	KeyId.Save(SOut); KeyNm.Save(SOut); WordVocId.Save(SOut);
	SaveEnum<TIndexKeyType>(SOut, TypeFlags);
	SaveEnum<TIndexKeySortType>(SOut, SortType);
	FieldIdV.Save(SOut); JoinNm.Save(SOut);
	Tokenizer.Save(SOut);
}

///////////////////////////////
// QMiner-Index-Word-Vocabulary
uint64 TIndexWordVoc::AddWordStr(const TStr& WordStr) {
	// get id for the (new) word
	const int WordId = WordH.AddKey(WordStr);
	// increase the count for the word, used for autocomplete
	WordH[WordId]++;
	// return the id
	return (uint64)WordId;
}

void TIndexWordVoc::GetWcWordIdV(const TStr& WcStr, TUInt64V& WcWordIdV) {
	WcWordIdV.Clr();
	int WordId = WordH.FFirstKeyId();
	while (WordH.FNextKeyId(WordId)) {
		TStr WordStr = WordH.GetKey(WordId);
		if (WordStr.IsWcMatch(WcStr, '*', '?')) {
			WcWordIdV.Add((uint64)WordId);
		}
	}
}

void TIndexWordVoc::GetAllGreaterById(const uint64& StartWordId, TUInt64V& AllGreaterV) {
	AllGreaterV.Clr();
	int WordId = WordH.FFirstKeyId();
	while (WordH.FNextKeyId(WordId)) {
		if ((uint64)WordId > StartWordId) {
			AllGreaterV.Add((uint64)WordId);
		}
	}
}

void TIndexWordVoc::GetAllGreaterByStr(const uint64& StartWordId, TUInt64V& AllGreaterV) {
	AllGreaterV.Clr();
	TStr StartWordStr = WordH.GetKey((int)StartWordId);
	int WordId = WordH.FFirstKeyId();
	while (WordH.FNextKeyId(WordId)) {
		TStr WordStr = WordH.GetKey(WordId);
		if (WordStr > StartWordStr) {
			AllGreaterV.Add((uint64)WordId);
		}
	}
}

void TIndexWordVoc::GetAllGreaterByFlt(const uint64& StartWordId, TUInt64V& AllGreaterV) {
	AllGreaterV.Clr();
	TStr StartWordStr = WordH.GetKey((int)StartWordId);
	TFlt StartWordFlt = StartWordStr.GetFlt();
	int WordId = WordH.FFirstKeyId();
	while (WordH.FNextKeyId(WordId)) {
		TStr WordStr = WordH.GetKey(WordId);
		TFlt WordFlt = WordStr.GetFlt();
		if (WordFlt > StartWordFlt) {
			AllGreaterV.Add((uint64)WordId);
		}
	}
}


void TIndexWordVoc::GetAllLessById(const uint64& StartWordId, TUInt64V& AllLessV) {
	int WordId = WordH.FFirstKeyId();
	while (WordH.FNextKeyId(WordId)) {
		if ((uint64)WordId < StartWordId) {
			AllLessV.Add((uint64)WordId);
		}
	}
}

void TIndexWordVoc::GetAllLessByStr(const uint64& StartWordId, TUInt64V& AllLessV) {
	TStr StartWordStr = WordH.GetKey((int)StartWordId);
	int WordId = WordH.FFirstKeyId();
	while (WordH.FNextKeyId(WordId)) {
		TStr WordStr = WordH.GetKey(WordId);
		if (WordStr < StartWordStr) {
			AllLessV.Add((uint64)WordId);
		}
	}
}

void TIndexWordVoc::GetAllLessByFlt(const uint64& StartWordId, TUInt64V& AllLessV) {
	TStr StartWordStr = WordH.GetKey((int)StartWordId);
	TFlt StartWordFlt = StartWordStr.GetFlt();
	int WordId = WordH.FFirstKeyId();
	while (WordH.FNextKeyId(WordId)) {
		TStr WordStr = WordH.GetKey(WordId);
		TFlt WordFlt = WordStr.GetFlt();
		if (WordFlt < StartWordFlt) {
			AllLessV.Add((uint64)WordId);
		}
	}
}

///////////////////////////////
// QMiner-Index-Vocabulary
PIndexWordVoc& TIndexVoc::GetWordVoc(const int& KeyId) {
	return WordVocV[KeyH[KeyId].GetWordVocId()];
}

const PIndexWordVoc& TIndexVoc::GetWordVoc(const int& KeyId) const {
	return WordVocV[KeyH[KeyId].GetWordVocId()];
}

TIndexVoc::TIndexVoc(TSIn& SIn) {
	KeyH.Load(SIn);
	StoreIdKeyIdSetH.Load(SIn);
	WordVocV.Load(SIn);
}

void TIndexVoc::Save(TSOut& SOut) const {
	KeyH.Save(SOut);
	StoreIdKeyIdSetH.Save(SOut);
	WordVocV.Save(SOut);
}

bool TIndexVoc::IsKeyId(const int& KeyId) const {
	return KeyH.IsKeyId(KeyId);
}

bool TIndexVoc::IsKeyNm(const uint& StoreId, const TStr& KeyNm) const {
	return KeyH.IsKey(TUIntStrPr(StoreId, KeyNm));
}

int TIndexVoc::GetKeyId(const uint& StoreId, const TStr& KeyNm) const {
	QmAssertR(IsKeyNm(StoreId, KeyNm), TStr::Fmt("Unknown key '%s' for store %d", KeyNm.CStr(), StoreId));
	return KeyH.GetKeyId(TUIntStrPr(StoreId, KeyNm));
}

uint TIndexVoc::GetKeyStoreId(const int& KeyId) const {
	return KeyH.GetKey(KeyId).Val1;
}

TStr TIndexVoc::GetKeyNm(const int& KeyId) const {
	return KeyH.GetKey(KeyId).Val2;
}

const TIndexKey& TIndexVoc::GetKey(const int& KeyId) const {
	return KeyH[KeyId];
}

const TIndexKey& TIndexVoc::GetKey(const uint& StoreId, const TStr& KeyNm) const {
	return KeyH.GetDat(TUIntStrPr(StoreId, KeyNm));
}

int TIndexVoc::GetWordVoc(const TStr& WordVocNm) const {
	for (int WordVocId = 0; WordVocId < WordVocV.Len(); WordVocId++) {
		const PIndexWordVoc& WordVoc = WordVocV[WordVocId];
		if (WordVoc->IsWordVocNm() && WordVoc->GetWordVocNm() == WordVocNm) {
			return WordVocId;
		}
	}
	return -1;
}

void TIndexVoc::SetWordVocNm(const int& WordVocId, const TStr& WordVocNm) {
	WordVocV[WordVocId]->SetWordVocNm(WordVocNm);
}

int TIndexVoc::AddKey(const uint& StoreId, const TStr& KeyNm, const int& WordVocId,
	const TIndexKeyType& Type, const TIndexKeySortType& SortType) {

	// create key
	const int KeyId = KeyH.AddKey(TUIntStrPr(StoreId, KeyNm));
	KeyH[KeyId] = TIndexKey(StoreId, KeyNm, WordVocId, Type, SortType);
	// tell to the key its ID
	KeyH[KeyId].PutKeyId(KeyId);
	// add the key to the associated store key set
	StoreIdKeyIdSetH.AddDat(StoreId).AddKey(KeyId);
	return KeyId;
}

int TIndexVoc::AddInternalKey(const uint& StoreId, const TStr& KeyNm, const TStr& JoinNm, const bool& IsSmall) {
	const int KeyId = KeyH.AddKey(TUIntStrPr(StoreId, KeyNm));
	KeyH[KeyId] = TIndexKey(StoreId, KeyNm, JoinNm, IsSmall);
	KeyH[KeyId].PutKeyId(KeyId);
	return KeyId;
}

void TIndexVoc::AddKeyField(const int& KeyId, const uint& StoreId, const int& FieldId) {
	QmAssert(StoreId == KeyH[KeyId].GetStoreId());
	KeyH[KeyId].AddField(FieldId);
}

bool TIndexVoc::IsStoreKeys(const uint& StoreId) const {
	return StoreIdKeyIdSetH.IsKey(StoreId);
}

const TIntSet& TIndexVoc::GetStoreKeys(const uint& StoreId) const {
	if (StoreIdKeyIdSetH.IsKey(StoreId)) {
		return StoreIdKeyIdSetH.GetDat(StoreId);
	}
	return EmptySet;
}

bool TIndexVoc::IsWordVoc(const int& KeyId) const {
	return KeyH[KeyId].GetWordVocId() != -1;
}

bool TIndexVoc::IsWordId(const int& KeyId, const uint64& WordId) const {
	return GetWordVoc(KeyId)->IsWordId(WordId);
}

bool TIndexVoc::IsWordStr(const int& KeyId, const TStr& WordStr) const {
	return GetWordVoc(KeyId)->IsWordStr(WordStr);
}

uint64 TIndexVoc::GetWords(const int& KeyId) const {
	return GetWordVoc(KeyId)->GetWords();
}

void TIndexVoc::GetAllWordStrV(const int& KeyId, TStrV& WordStrV) const {
	GetWordVoc(KeyId)->GetAllWordV(WordStrV);
}

void TIndexVoc::GetAllWordStrFqV(const int& KeyId, TStrIntPrV& WordStrFqV) const {
	GetWordVoc(KeyId)->GetAllWordFqV(WordStrFqV);
}

TStr TIndexVoc::GetWordStr(const int& KeyId, const uint64& WordId) const {
	const PIndexWordVoc& WordVoc = GetWordVoc(KeyId);
	return WordVoc->GetWordStr(WordId);
}

uint64 TIndexVoc::GetWordFq(const int& KeyId, const uint64& WordId) const {
	return GetWordVoc(KeyId)->GetWordFq(WordId);
}

uint64 TIndexVoc::GetWordId(const int& KeyId, const TStr& WordStr) const {
	return GetWordVoc(KeyId)->GetWordId(WordStr);
}

void TIndexVoc::GetWordIdV(const int& KeyId, const TStr& TextStr, TUInt64V& WordIdV) const {
	QmAssert(IsWordVoc(KeyId));
	// tokenize string
	TStrV TokV; GetTokenizer(KeyId)->GetTokens(TextStr, TokV);
	// get word ids for tokens
	WordIdV.Gen(TokV.Len(), 0);
	for (int TokN = 0; TokN < TokV.Len(); TokN++) {
		const TStr& Tok = TokV[TokN];
		if (IsWordStr(KeyId, Tok)) {
			// known word
			WordIdV.Add(GetWordId(KeyId, Tok));
		} else {
			// unknown word
			WordIdV.Add(TUInt64::Mx);
		}
	}
}

uint64 TIndexVoc::AddWordStr(const int& KeyId, const TStr& WordStr) {
	return GetWordVoc(KeyId)->AddWordStr(WordStr);
}

void TIndexVoc::AddWordIdV(const int& KeyId, const TStr& TextStr, TUInt64V& WordIdV) {
	QmAssert(IsWordVoc(KeyId));
	// tokenize string
	TStrV TokV; GetTokenizer(KeyId)->GetTokens(TextStr, TokV);
	WordIdV.Gen(TokV.Len(), 0); const PIndexWordVoc& WordVoc = GetWordVoc(KeyId);
	for (int TokN = 0; TokN < TokV.Len(); TokN++) {
		WordIdV.Add(WordVoc->AddWordStr(TokV[TokN]));
	}
	WordVoc->IncRecs();
}

void TIndexVoc::AddWordIdV(const int& KeyId, const TStrV& TextStrV, TUInt64V& WordIdV) {
	QmAssert(IsWordVoc(KeyId));
	// tokenize string
	TStrV TokV;
	const PTokenizer& Tokenizer = GetTokenizer(KeyId);
	for (int StrN = 0; StrN < TextStrV.Len(); StrN++) {
		Tokenizer->GetTokens(TextStrV[StrN], TokV);
	}
	WordIdV.Gen(TokV.Len(), 0); const PIndexWordVoc& WordVoc = GetWordVoc(KeyId);
	for (int TokN = 0; TokN < TokV.Len(); TokN++) {
		WordIdV.Add(WordVoc->AddWordStr(TokV[TokN]));
	}
	WordVoc->IncRecs();
}

void TIndexVoc::GetWcWordIdV(const int& KeyId, const TStr& WcStr, TUInt64V& WcWordIdV) {
	QmAssert(IsWordVoc(KeyId));
	GetWordVoc(KeyId)->GetWcWordIdV(WcStr, WcWordIdV);
}

void TIndexVoc::GetAllGreaterV(const int& KeyId,
	const uint64& StartWordId, TKeyWordV& AllGreaterV) {

	// get all the words matching criteria
	TUInt64V WordIdV;
	if (KeyH[KeyId].IsSortById()) {
		GetWordVoc(KeyId)->GetAllGreaterById(StartWordId, WordIdV);
	} else if (KeyH[KeyId].IsSortByStr()) {
		GetWordVoc(KeyId)->GetAllGreaterByStr(StartWordId, WordIdV);
	} else if (KeyH[KeyId].IsSortByFlt()) {
		GetWordVoc(KeyId)->GetAllGreaterByFlt(StartWordId, WordIdV);
	}
	// add key id
	AllGreaterV.Gen(WordIdV.Len(), 0);
	for (int WordN = 0; WordN < WordIdV.Len(); WordN++) {
		AllGreaterV.Add(TKeyWord(KeyId, (uint64)WordIdV[WordN]));
	}
}

void TIndexVoc::GetAllLessV(const int& KeyId,
	const uint64& StartWordId, TKeyWordV& AllLessV) {

	// get all the words matching criteria
	TUInt64V WordIdV;
	if (KeyH[KeyId].IsSortById()) {
		GetWordVoc(KeyId)->GetAllLessById(StartWordId, WordIdV);
	} else if (KeyH[KeyId].IsSortByStr()) {
		GetWordVoc(KeyId)->GetAllLessByStr(StartWordId, WordIdV);
	} else if (KeyH[KeyId].IsSortByFlt()) {
		GetWordVoc(KeyId)->GetAllLessByFlt(StartWordId, WordIdV);
	}
	// add key id
	AllLessV.Gen(WordIdV.Len(), 0);
	for (int WordN = 0; WordN < WordIdV.Len(); WordN++) {
		AllLessV.Add(TKeyWord(KeyId, (uint64)WordIdV[WordN]));
	}
}

const PTokenizer& TIndexVoc::GetTokenizer(const int& KeyId) const {
	return KeyH[KeyId].GetTokenizer();
}

void TIndexVoc::PutTokenizer(const int& KeyId, const PTokenizer& Tokenizer) {
	KeyH[KeyId].PutTokenizer(Tokenizer);
}

void TIndexVoc::SaveTxt(const TWPt<TBase>& Base, const TStr& FNm) const {
	TFOut FOut(FNm);
	// print store keys
	for (int StoreN = 0; StoreN < Base->GetStores(); StoreN++) {
		const TWPt<TStore>& Store = Base->GetStoreByStoreN(StoreN);
		FOut.PutStrFmt("%s[%d]: ", Store->GetStoreNm().CStr(), int(Store->GetStoreId()));
		const TIntSet& KeySet = GetStoreKeys(Store->GetStoreId());
		int KeyId = KeySet.FFirstKeyId();
		while (KeySet.FNextKeyId(KeyId)) {
			TStr KeyNm = GetKeyNm(KeySet.GetKey(KeyId));
			if (KeyId != 0) { FOut.PutStr(", "); }
			FOut.PutStr(KeyNm);
		}
		FOut.PutLn();
	}
	FOut.PutLn();
	// print keys
	int KeyId = KeyH.FFirstKeyId();
	while (KeyH.FNextKeyId(KeyId)) {
		const uint StoreId = KeyH.GetKey(KeyId).Val1;
		const TWPt<TStore>& Store = Base->GetStoreByStoreId(StoreId);
		TStr StoreNm = Store->GetStoreNm();
		TStr KeyNm = KeyH.GetKey(KeyId).Val2;
		const TIndexKey& Key = KeyH[KeyId];
		// print key parameters
		FOut.PutStrFmt("KeyNm: '%s.%s' |Id:%d", StoreNm.CStr(), KeyNm.CStr(), KeyId);
		if (Key.IsValue()) { FOut.PutStr("|Value"); }
		if (Key.IsText()) { FOut.PutStr("|Text"); }
		if (Key.IsLocation()) { FOut.PutStr("|Location"); }
		if (Key.IsInternal()) { FOut.PutStr("|Internal"); }
		if (Key.IsWordVoc()) { FOut.PutStrFmt("|Words:%d:", GetWords(KeyId)); }
		if (Key.IsSortByStr()) { FOut.PutStr("|SortByStr"); }
		if (Key.IsSortById()) { FOut.PutStr("|SortById"); }
		if (Key.IsSortByFlt()) { FOut.PutStr("|SortByFlt"); }
		if (Key.IsFields()) {
			TChA FieldChA;
			for (int FieldN = 0; FieldN < Key.GetFields(); FieldN++) {
				const TFieldDesc& FieldDesc = Store->GetFieldDesc(Key.GetFieldId(FieldN));
				FieldChA += FieldChA.Empty() ? "|" : "; ";
				FieldChA += TStr::Fmt("%s.%s", StoreNm.CStr(), FieldDesc.GetFieldNm().CStr());
			}
			FOut.PutStr(FieldChA);
		}
		FOut.PutStrLn("|");
		// print words
		if (!Key.IsInternal()) {
			FOut.PutStr("  ");
			int ChsPerLn = 2; const int MxChsPerLn = 100;
			TStrV WordStrV; GetAllWordStrV(KeyId, WordStrV);
			for (int WordN = 0; WordN < WordStrV.Len(); WordN++) {
				if (WordN != 0) { FOut.PutStr(", "); ChsPerLn += 2; }
				// check if need to break the line
				const TStr& WordStr = WordStrV[WordN];
				if (ChsPerLn + WordStr.Len() > MxChsPerLn) {
					FOut.PutStr("\n  "); ChsPerLn = 2;
				}
				// put out word
				FOut.PutStrFmt("'%s'", WordStr.CStr()); ChsPerLn += WordStr.Len() + 2;
			}
			FOut.PutLn();
		}
		FOut.PutLn();
	}
}

///////////////////////////////
// QMiner-Query-Item
void TQueryItem::ParseWordStr(const TStr& WordStr, const TWPt<TIndexVoc>& IndexVoc) {
	// if text key, tokenize the word string
	if (IndexVoc->GetKey(KeyId).IsText()) {
		if (!IsEqual() && !IsNotEqual()) {
			throw TQmExcept::New("Wrong sort type for text Key!");
		}
		IndexVoc->GetWordIdV(KeyId, WordStr, WordIdV);
		// we are done 
		return;
	}
	// if wildchar, identify relevant words
	if (IsWildChar()) {
		// get all matching words
		IndexVoc->GetWcWordIdV(KeyId, WordStr, WordIdV);
		// we are done 
		return;
	}
	// otherwise just retrieve matching word id, when word exists
	if (IndexVoc->IsWordStr(KeyId, WordStr)) {
		WordIdV.Add(IndexVoc->GetWordId(KeyId, WordStr));
	}
	// throw exception if no word recognized from the query string in case of range queries
	if (WordIdV.Empty() && (IsLess() || IsGreater())) {
		// behavior not defined for this case
		throw TQmExcept::New(TStr::Fmt("Unknown query string %d:'%s'!", KeyId.Val, WordStr.CStr()));
	}
}

TWPt<TStore> TQueryItem::ParseJoins(const TWPt<TBase>& Base, const PJsonVal& JsonVal) {
	TWPt<TStore> JoinStore;
	// first go over all the joins
	PJsonVal JoinVal = JsonVal->GetObjKey("$join");
	if (JoinVal->IsObj()) {
		// we only have one
		JoinStore = ParseJoin(Base, JoinVal);
	} else if (JoinVal->IsArr()) {
		// wow, we have a whole array of them!
		for (int ValN = 0; ValN < JoinVal->GetArrVals(); ValN++) {
			PJsonVal Val = JoinVal->GetArrVal(ValN);
			// make sure we don't have nested arrays
			QmAssertR(Val->IsObj(), "Query: $join expects object as value");
			// handle the join
			if (JoinStore.Empty()) {
				JoinStore = ParseJoin(Base, Val);
			} else {
				TWPt<TStore> _JoinStore = ParseJoin(Base, Val);
				QmAssertR(_JoinStore->GetStoreId() == JoinStore->GetStoreId(), "Query: store mismatch");
			}
		}
	} else {
		throw TQmExcept::New("Query: bad join parameter: '" + TJsonVal::GetStrFromVal(JsonVal) + "'");
	}
	return JoinStore;
}

TWPt<TStore> TQueryItem::ParseJoin(const TWPt<TBase>& Base, const PJsonVal& JoinVal) {
	// first handle the subordinate items
	QmAssertR(JoinVal->IsObjKey("$query"), "Query: $join expects object with $query parameter");
	TQueryItem SubQuery(Base, JoinVal->GetObjKey("$query"));
	// get the store
	const TWPt<TStore>& Store = Base->GetStoreByStoreId(SubQuery.GetStoreId(Base));
	// now handle the join ID
	QmAssertR(JoinVal->IsObjKey("$name") && JoinVal->GetObjKey("$name")->IsStr(),
		"Query: $join expects $name parameter with string as value");
	const int _JoinId = Store->GetJoinId(JoinVal->GetObjKey("$name")->GetStr());
	// and sample size
	if (JoinVal->IsObjKey("$sample")) {
		QmAssertR(JoinVal->GetObjKey("$sample")->IsNum(), "Query: $sample expects number as value");
	}
	const int _SampleSize = JoinVal->IsObjKey("$sample") ? TFlt::Round(JoinVal->GetObjKey("$sample")->GetNum()) : -1;
	// add the join to the list
	ItemV.Add(TQueryItem(_JoinId, _SampleSize, SubQuery));
	// get target field
	const uint JoinStoreId = Store->GetJoinDesc(_JoinId).GetJoinStoreId();
	return Base->GetStoreByStoreId(JoinStoreId);
}

TWPt<TStore> TQueryItem::ParseFrom(const TWPt<TBase>& Base, const PJsonVal& JsonVal) {
	// get the store
	QmAssertR(JsonVal->GetObjKey("$from")->IsStr(), "Query: $from expects string as value");
	TStr StoreNm = JsonVal->GetObjKey("$from")->GetStr();
	QmAssertR(Base->IsStoreNm(StoreNm), "Query: unknown store " + StoreNm);
	return Base->GetStoreByStoreNm(StoreNm);
}

void TQueryItem::ParseKeys(const TWPt<TBase>& Base, const TWPt<TStore>& Store,
	const PJsonVal& JsonVal, const bool& IgnoreOrP) {

	// go over other keys and create their corresponding items
	for (int KeyN = 0; KeyN < JsonVal->GetObjKeys(); KeyN++) {
		// read the key
		TStr KeyNm; PJsonVal KeyVal;
		JsonVal->GetObjKeyVal(KeyN, KeyNm, KeyVal);
		// check type
		if (KeyNm.StartsWith("$")) {
			// special values
			if (KeyNm == "$or") {
				if (!IgnoreOrP) {
					// make sure value is an array ...
					QmAssertR(KeyVal->IsArr(), "Query: $or expects array as value");
					// ... handle subordinate items
					TQueryItemV OrItemV;
					for (int ValN = 0; ValN < KeyVal->GetArrVals(); ValN++) {
						PJsonVal Val = KeyVal->GetArrVal(ValN);
						QmAssertR(Val->IsObj(), "Query: $or expects objects in array.");
						OrItemV.Add(TQueryItem(Base, Store, Val));
					}
					ItemV.Add(TQueryItem(oqitOr, OrItemV));
				}
			} else if (KeyNm == "$not") {
				QmAssertR(KeyVal->IsObj(), "Query: $not expects object as value");
				// handle subordinate items
				ItemV.Add(TQueryItem(oqitNot, TQueryItem(Base, Store, KeyVal)));
			} else if (KeyNm == "$id") {
				QmAssertR(KeyVal->IsNum(), "Query: unsupported $id value");
				const uint64 _RecId = (uint64)KeyVal->GetInt();
				const uint64 RecId = Store->IsRecId(_RecId) ? _RecId : TUInt64::Mx.Val;
				ItemV.Add(TQueryItem(Store, RecId));
			} else if (KeyNm == "$name") {
				QmAssertR(KeyVal->IsStr(), "Query: unsupported $name value");
				TStr RecNm = KeyVal->GetStr();
				const uint64 RecId = Store->IsRecNm(RecNm) ? Store->GetRecId(RecNm) : TUInt64::Mx.Val;
				ItemV.Add(TQueryItem(Store, RecId));
			} else if (KeyNm == "$join") {
				// ignore
			} else if (KeyNm == "$from") {
				// ignore, should be already handled before, we just double-check stores match
				QmAssertR(KeyVal->IsStr() && Store->GetStoreNm() == KeyVal->GetStr(), "Query: store mismatch");
			} else if (KeyNm == "$aggr") {
			} else if (KeyNm == "$sort") {
			} else if (KeyNm == "$limit") {
			} else if (KeyNm == "$offset") {
			} else {
				throw TQmExcept::New("Query: unknown parameter " + KeyNm);
			}
		} else {
			// gix query
			ItemV.Add(TQueryItem(Base, Store, KeyNm, KeyVal));
		}
	}
	// if no keys, query returns all records from the store
	if (ItemV.Empty() && (Type == oqitAnd)) {
		Type = oqitStore;
		StoreId = Store->GetStoreId();
	}
}

TQueryItem::TQueryItem(const TWPt<TBase>& Base, const PJsonVal& JsonVal) {
	if (JsonVal->IsObj()) {
		// default for object queries is AND
		Type = oqitAnd;	TWPt<TStore> Store;
		// check if we have any join
		if (JsonVal->IsObjKey("$join")) {
			// we have a join, handle this first
			Store = ParseJoins(Base, JsonVal);
		}
		// check if result store is specified
		if (JsonVal->IsObjKey("$from")) {
			if (Store.Empty()) {
				// no join, we use from to derive our store
				Store = ParseFrom(Base, JsonVal);
			} else {
				// we already know the store, do the double-check
				TWPt<TStore> FromStore = ParseFrom(Base, JsonVal);
				QmAssertR(FromStore->GetStoreId() == Store->GetStoreId(), "Query: store mismatch");
			}
		}
		// check if there is any OR and no defined store so far
		bool IgnoreOrP = false;
		if (JsonVal->IsObjKey("$or") && Store.Empty()) {
			// we have an OR query
			IgnoreOrP = true; // so we don't pares it again in ParseKeys below
			TQueryItemV OrItemV;
			PJsonVal OrVal = JsonVal->GetObjKey("$or");
			QmAssertR(OrVal->IsArr(), "Query: $or expects array as value");
			for (int ValN = 0; ValN < OrVal->GetArrVals(); ValN++) {
				PJsonVal Val = OrVal->GetArrVal(ValN);
				QmAssertR(Val->IsObj(), "Query: $or expects objects in array.");
				OrItemV.Add(TQueryItem(Base, Val));
				// do the check on return store matching with what we saw so far
				const uint OrStoreId = OrItemV.Last().GetStoreId(Base);
				if (Store.Empty()) { Store = Base->GetStoreByStoreId(OrStoreId); } else { QmAssertR(OrStoreId == Store->GetStoreId(), "Query: store mismatch"); }
			}
			// remember the or
			ItemV.Add(TQueryItem(oqitOr, OrItemV));
		}
		// handle any remaining keys, but only if we know the store
		if (!Store.Empty()) {
			// parse the rest of the keys
			ParseKeys(Base, Store, JsonVal, IgnoreOrP);
		} else {
			// by now we should know what is the result store
			throw TQmExcept::New("Query: underspecified query");
		}
	} else {
		throw TQmExcept::New("Query: expected an object: '" + TJsonVal::GetStrFromVal(JsonVal) + "'");
	}
	SetGixFlag();
}

TQueryItem::TQueryItem(const TWPt<TBase>& Base, const TWPt<TStore>& Store, const PJsonVal& JsonVal) {
	QmAssert(JsonVal->IsObj());
	// default for object queries is AND
	Type = oqitAnd;
	if (JsonVal->IsObjKey("$join")) {
		// we have a join
		TWPt<TStore> JoinStore = ParseJoins(Base, JsonVal);
		QmAssertR(JoinStore->GetStoreId() == Store->GetStoreId(), "Query: store mismatch");
	}
	if (JsonVal->IsObjKey("$from")) {
		// we already know the store, do the doublecheck
		TWPt<TStore> FromStore = ParseFrom(Base, JsonVal);
		QmAssertR(FromStore->GetStoreId() == Store->GetStoreId(), "Query: store mismatch");
	}
	// parse the rest of the keys
	ParseKeys(Base, Store, JsonVal, false);
	SetGixFlag();
}

TQueryItem::TQueryItem(const TWPt<TBase>& Base, const TWPt<TStore>& Store, const TStr& KeyNm, const PJsonVal& KeyVal) {
	// check key exists for the specified store
	TWPt<TIndexVoc> IndexVoc = Base->GetIndexVoc();
	QmAssertR(IndexVoc->IsKeyNm(Store->GetStoreId(), KeyNm), "Query: unknown key " + KeyNm);
	// first parse the value (to see if we are really leaf, or a masked AND query)
	if (KeyVal->IsStr()) {
		// parse the key
		KeyId = IndexVoc->GetKeyId(Store->GetStoreId(), KeyNm);
		// plain string, must be equal
		Type = (IndexVoc->GetKey(KeyId).IsSmall() ? oqitLeafGixSmall : oqitLeafGix);
		CmpType = oqctEqual;
		ParseWordStr(KeyVal->GetStr(), IndexVoc);
	} else if (KeyVal->IsObj()) {
		// parse the key
		// not plain string, check for operator
		if (KeyVal->IsObjKey("$location")) {
			KeyId = IndexVoc->GetKeyId(Store->GetStoreId(), KeyNm);
			QmAssert(IndexVoc->GetKey(KeyId).IsLocation());
			Type = oqitGeo;
			// we have a location query, parse out location
			PJsonVal LocVal = KeyVal->GetObjKey("$location");
			QmAssertR(LocVal->IsArr(), "$location requires array with two coordinates");
			QmAssertR(LocVal->GetArrVals() == 2, "$location requires array with two coordinates");
			Loc.Val1 = LocVal->GetArrVal(0)->GetNum(); Loc.Val2 = LocVal->GetArrVal(1)->GetNum();
			// default values for parameters
			LocRadius = -1.0; LocLimit = 100;
			// parase out additional parameters
			if (KeyVal->IsObjKey("$radius")) {
				PJsonVal RadiusVal = KeyVal->GetObjKey("$radius");
				LocRadius = RadiusVal->GetNum();
			}
			if (KeyVal->IsObjKey("$limit")) {
				PJsonVal RadiusVal = KeyVal->GetObjKey("$limit");
				LocLimit = TFlt::Round(RadiusVal->GetNum());
				if (LocLimit <= 0) { throw TQmExcept::New("Query: $limit must be greater then zero"); }
			}
		} else if (KeyVal->IsObjKey("$ne")) {
			QmAssertR(KeyVal->GetObjKey("$ne")->IsStr(), "Query: $ne value must be string");
			KeyId = IndexVoc->GetKeyId(Store->GetStoreId(), KeyNm);
			Type = (IndexVoc->GetKey(KeyId).IsSmall() ? oqitLeafGixSmall : oqitLeafGix);
			CmpType = oqctNotEqual;
			ParseWordStr(KeyVal->GetObjKey("$ne")->GetStr(), IndexVoc);
		} else if (KeyVal->IsObjKey("$gt")) {
			QmAssertR(KeyVal->GetObjKey("$gt")->IsStr(), "Query: $gt value must be string");
			KeyId = IndexVoc->GetKeyId(Store->GetStoreId(), KeyNm);
			Type = (IndexVoc->GetKey(KeyId).IsSmall() ? oqitLeafGixSmall : oqitLeafGix);
			CmpType = oqctGreater;
			ParseWordStr(KeyVal->GetObjKey("$gt")->GetStr(), IndexVoc);
		} else if (KeyVal->IsObjKey("$lt")) {
			QmAssertR(KeyVal->GetObjKey("$lt")->IsStr(), "Query: $lt value must be string");
			KeyId = IndexVoc->GetKeyId(Store->GetStoreId(), KeyNm);
			Type = (IndexVoc->GetKey(KeyId).IsSmall() ? oqitLeafGixSmall : oqitLeafGix);
			CmpType = oqctLess;
			ParseWordStr(KeyVal->GetObjKey("$lt")->GetStr(), IndexVoc);
		} else if (KeyVal->IsObjKey("$or")) {
			PJsonVal ObjVals = KeyVal->GetObjKey("$or");
			QmAssertR(ObjVals->IsArr(), "Query: $or as value requires an array of potential values");
			Type = oqitOr;
			for (int ValN = 0; ValN < ObjVals->GetArrVals(); ValN++) {
				ItemV.Add(TQueryItem(Base, Store, KeyNm, ObjVals->GetArrVal(ValN)));
			}
		} else if (KeyVal->IsObjKey("$wc")) {
			QmAssertR(KeyVal->GetObjKey("$wc")->IsStr(), "Query: $wc value must be string");
			KeyId = IndexVoc->GetKeyId(Store->GetStoreId(), KeyNm);
			// wildchars interparted as or with all possibilities
			Type = (IndexVoc->GetKey(KeyId).IsSmall() ? oqitLeafGixSmall : oqitLeafGix);
			CmpType = oqctWildChar;
			// identify possibilities
			ParseWordStr(KeyVal->GetObjKey("$wc")->GetStr(), IndexVoc);
		} else {
			throw TQmExcept::New("Query: Invalid operator: '" + TJsonVal::GetStrFromVal(KeyVal) + "'");
		}
	} else if (KeyVal->IsArr()) {
		// a vector of values => we are actually an AND query of multiple values for same key
		Type = oqitAnd;
		for (int ValN = 0; ValN < KeyVal->GetArrVals(); ValN++) {
			PJsonVal Val = KeyVal->GetArrVal(ValN);
			// make sure we don't have nested arreys
			QmAssertR(Val->IsStr() || Val->IsObj(),
				"Query: Multiple conditions for a key must be string or object");
			// handle each value
			ItemV.Add(TQueryItem(Base, Store, KeyNm, Val));
		}
	} else {
		throw TQmExcept::New("Query: Invalid key definition: '" + TJsonVal::GetStrFromVal(KeyVal) + "'");
	}
	SetGixFlag();
}

TQueryItem::TQueryItem(const TWPt<TStore>& Store, const uint64& RecId) :
	Type(oqitRec), Rec(Store, RecId) { SetGixFlag(); }

TQueryItem::TQueryItem(const TRec& _Rec) :
	Type(oqitRec), Rec(_Rec) { SetGixFlag(); }

TQueryItem::TQueryItem(const PRecSet& _RecSet) :
	Type(oqitRecSet), RecSet(_RecSet) {
	RecSet->SortById();
	SetGixFlag();
}

TQueryItem::TQueryItem(const TWPt<TBase>& Base, const int& _KeyId,
<<<<<<< HEAD
	const uint64& WordId, const TQueryCmpType& _CmpType) : KeyId(_KeyId), CmpType(_CmpType) {
	Type = Base->GetIndexVoc()->GetKey(KeyId).IsSmall() ? oqitLeafGixSmall : oqitLeafGix;
=======
	const uint64& WordId, const TQueryCmpType& _CmpType) : 
	KeyId(_KeyId), CmpType(_CmpType) {
	Type = (Base->GetIndexVoc()->GetKey(KeyId).IsSmall() ? oqitLeafGixSmall : oqitLeafGix);
	Base->GetIndexVoc()->GetKey(KeyId).IsSmall();
>>>>>>> 5cc8f1f4
	WordIdV.Add(WordId);
	SetGixFlag();
}

TQueryItem::TQueryItem(const TWPt<TBase>& Base, const int& _KeyId,
<<<<<<< HEAD
	const TStr& WordStr, const TQueryCmpType& _CmpType) : KeyId(_KeyId), CmpType(_CmpType) {

=======
	const TStr& WordStr, const TQueryCmpType& _CmpType)  {
>>>>>>> 5cc8f1f4
	// read the Key
	QmAssertR(Base->GetIndexVoc()->IsKeyId(KeyId), "Unknown Key ID: " + KeyId.GetStr());
<<<<<<< HEAD
	Type = Base->GetIndexVoc()->GetKey(KeyId).IsSmall() ? oqitLeafGixSmall : oqitLeafGix;
=======
	Type = (Base->GetIndexVoc()->GetKey(KeyId).IsSmall() ? oqitLeafGixSmall : oqitLeafGix);
	// read the sort type
	CmpType = _CmpType;
>>>>>>> 5cc8f1f4
	// parse the word string
	ParseWordStr(WordStr, Base->GetIndexVoc());
	SetGixFlag();
}

TQueryItem::TQueryItem(const TWPt<TBase>& Base, const uint& StoreId, const TStr& KeyNm,
	const TStr& WordStr, const TQueryCmpType& _CmpType) {

	// get the key
	QmAssertR(Base->GetIndexVoc()->IsKeyNm(StoreId, KeyNm), "Unknown Key Name: " + KeyNm);
	KeyId = Base->GetIndexVoc()->GetKeyId(StoreId, KeyNm);
<<<<<<< HEAD
	Type = Base->GetIndexVoc()->GetKey(KeyId).IsSmall() ? oqitLeafGixSmall : oqitLeafGix;
=======
	Type = (Base->GetIndexVoc()->GetKey(KeyId).IsSmall() ? oqitLeafGixSmall : oqitLeafGix);
>>>>>>> 5cc8f1f4
	// read sort type
	CmpType = _CmpType;
	// parse the word string
	ParseWordStr(WordStr, Base->GetIndexVoc());
	SetGixFlag();
}

TQueryItem::TQueryItem(const TWPt<TBase>& Base, const TStr& StoreNm, const TStr& KeyNm,
	const TStr& WordStr, const TQueryCmpType& _CmpType) {

	// get the key
	const uint StoreId = Base->GetStoreByStoreNm(StoreNm)->GetStoreId();
	QmAssertR(Base->GetIndexVoc()->IsKeyNm(StoreId, KeyNm), "Unknown Key Name: " + KeyNm);
	KeyId = Base->GetIndexVoc()->GetKeyId(StoreId, KeyNm);
<<<<<<< HEAD
	Type = Base->GetIndexVoc()->GetKey(KeyId).IsSmall() ? oqitLeafGixSmall : oqitLeafGix;
=======
	Type = (Base->GetIndexVoc()->GetKey(KeyId).IsSmall() ? oqitLeafGixSmall : oqitLeafGix);
>>>>>>> 5cc8f1f4
	// read sort type
	CmpType = _CmpType;
	// parse the word string
	ParseWordStr(WordStr, Base->GetIndexVoc());
	SetGixFlag();
}

TQueryItem::TQueryItem(const TWPt<TBase>& Base, const int& _KeyId,
	const TFltPr& _Loc, const int& _LocLimit, const double& _LocRadius) :
	Type(oqitGeo), KeyId(_KeyId), Loc(_Loc), LocRadius(_LocRadius),
	LocLimit(_LocLimit) {
	QmAssert(LocLimit > 0);
	SetGixFlag();
}

TQueryItem::TQueryItem(const TWPt<TBase>& Base, const uint& StoreId,
	const TStr& KeyNm, const TFltPr& _Loc, const int& _LocLimit,
	const double& _LocRadius) : Type(oqitGeo), Loc(_Loc),
	LocRadius(_LocRadius), LocLimit(_LocLimit) {

	QmAssert(LocLimit > 0);
	// get the key
	QmAssertR(Base->GetIndexVoc()->IsKeyNm(StoreId, KeyNm), "Unknown Key Name: " + KeyNm);
	KeyId = Base->GetIndexVoc()->GetKeyId(StoreId, KeyNm);
	SetGixFlag();
}

TQueryItem::TQueryItem(const TWPt<TBase>& Base, const TStr& StoreNm,
	const TStr& KeyNm, const TFltPr& _Loc, const int& _LocLimit,
	const double& _LocRadius) : Type(oqitGeo), Loc(_Loc),
	LocRadius(_LocRadius), LocLimit(_LocLimit) {

	QmAssert(LocLimit > 0);
	// get the key
	const uint StoreId = Base->GetStoreByStoreNm(StoreNm)->GetStoreId();
	QmAssertR(Base->GetIndexVoc()->IsKeyNm(StoreId, KeyNm), "Unknown Key Name: " + KeyNm);
	KeyId = Base->GetIndexVoc()->GetKeyId(StoreId, KeyNm);
	SetGixFlag();
}

TQueryItem::TQueryItem(const TQueryItemType& _Type) : Type(_Type) {
	QmAssert(Type == oqitAnd || Type == oqitOr);
	SetGixFlag();
}

TQueryItem::TQueryItem(const TQueryItemType& _Type, const TQueryItem& Item) :
	Type(_Type), ItemV(1, 0) {
	ItemV.Add(Item);
	QmAssert(Type == oqitAnd || Type == oqitOr || Type == oqitNot);
	SetGixFlag();
}

TQueryItem::TQueryItem(const TQueryItemType& _Type, const TQueryItem& Item1,
	const TQueryItem& Item2) : Type(_Type), ItemV(2, 0) {
	ItemV.Add(Item1); ItemV.Add(Item2);
	QmAssert(Type == oqitAnd || Type == oqitOr);
	SetGixFlag();
}

TQueryItem::TQueryItem(const TQueryItemType& _Type, const TQueryItemV& _ItemV) :
	Type(_Type), ItemV(_ItemV) {
	QmAssert(Type == oqitAnd || Type == oqitOr);
	SetGixFlag();
}

TQueryItem::TQueryItem(const int& _JoinId, const int& _SampleSize, const TQueryItem& Item) :
	Type(oqitJoin), ItemV(1, 0), JoinId(_JoinId), SampleSize(_SampleSize) {
	ItemV.Add(Item);
	SetGixFlag();
}

TQueryItem::TQueryItem(const TWPt<TBase>& Base, const TStr& JoinNm, const int& _SampleSize,
	const TQueryItem& Item) : Type(oqitJoin), ItemV(1, 0), SampleSize(_SampleSize) {

	ItemV.Add(Item);
	// get join id
	const uint StoreId = Item.GetStoreId(Base);
	const TWPt<TStore>& Store = Base->GetStoreByStoreId(StoreId);
	JoinId = Store->GetJoinId(JoinNm);
	SetGixFlag();
}

uint TQueryItem::GetStoreId(const TWPt<TBase>& Base) const {
	if (IsLeafGix() || IsLeafGixSmall() || IsGeo()) {
		// when in the leaf, life is easy
		return Base->GetIndexVoc()->GetKeyStoreId(KeyId);
	} else if (IsRecSet()) {
		// we have a record set in the leaf
		return RecSet->GetStoreId();
	} else if (IsRec()) {
		// we have a record in the leaf
		return Rec.GetStoreId();
	} else if (IsJoin()) {
		// there must be exactly one subordiante node
		QmAssertR(ItemV.Len() == 1, "QueryItem: Join node must have exactly one child");
		// get store id of subordinate
		const uint StoreId = ItemV[0].GetStoreId(Base);
		// and check where does the join bring us to
		const TWPt<TStore>& Store = Base->GetStoreByStoreId(StoreId);
		return Store->GetJoinDesc(JoinId).GetJoinStoreId();
	} else if (IsStore()) {
		// we are returning complete store
		return StoreId;
	} else {
		// if there are no subordinate nodes, we have a problem
		QmAssertR(!ItemV.Empty(), "QueryItem: Non-leaf node without children");
		// otherwise must ask subordinate nodes and make sure they agree
		// first item defines the standard
		uint StoreId = ItemV[0].GetStoreId(Base);
		for (int ItemN = 1; ItemN < ItemV.Len(); ItemN++) {
			if (ItemV[ItemN].GetStoreId(Base) != StoreId) {
				throw TQmExcept::New("QueryItem: children nodes return records from different stores");
			}
		}
		// we survived, return varified store id
		return StoreId;
	}
}

TWPt<TStore> TQueryItem::GetStore(const TWPt<TBase>& Base) const {
	return Base->GetStoreByStoreId(GetStoreId(Base));
}

bool TQueryItem::IsWgt() const {
	if (IsLeafGix() || IsLeafGixSmall() || IsGeo()) {
		// always weighted when only one key
		return true;
	} else if (IsOr()) {
		// or is weighted when all it's elements are 
		bool WgtP = true;
		for (int ItemN = 0; ItemN < ItemV.Len(); ItemN++) {
			WgtP = WgtP && ItemV[ItemN].IsWgt();
		}
		return WgtP;
	} else if (IsJoin()) {
		// joins are also weighted
		return true;
	}
	// in other cases, nope
	return false;
}

void TQueryItem::GetKeyWordV(TKeyWordV& KeyWordPrV) const {
	KeyWordPrV.Clr();
	for (int WordIdN = 0; WordIdN < WordIdV.Len(); WordIdN++) {
		KeyWordPrV.Add(TKeyWord(KeyId, WordIdV[WordIdN]));
	}
}
	
TQueryGixUsedType TQueryItem::GetGixFlag() const {
	//TQueryGixUsedType GixFlag = qgutUnknown;
	//if (IsLeafGix()) {
	//	GixFlag = qgutNormal;
	//} else if (IsLeafGixSmall()) {
	//	GixFlag = qgutSmall;
	//} else {
	//	GixFlag = qgutNone;
	//	int flag = 0;
	//	for (int i = 0; i < GetItems(); i++) {
	//		TQueryGixUsedType res = GetItem(i).GetGixFlag();
	//		if (res == qgutNormal) { flag |= 1; } 
	//		else if (res == qgutSmall) { flag |= 2; } 
	//		else if (res == qgutBoth) { flag |= 3; break; }
	//	}
	//	if (flag == 1) { GixFlag = qgutNormal; } 
	//	else if (flag == 2) { GixFlag = qgutSmall; } 
	//	else if (flag == 3) { GixFlag = qgutBoth; }
	//}
	return GixFlag;
}

void TQueryItem::SetGixFlag() {
	for (int i = 0; i < GetItems(); i++) {
		ItemV[i].SetGixFlag();
	}
	GixFlag = qgutUnknown;
	if (IsLeafGix()) {
		GixFlag = qgutNormal;
	} else if (IsLeafGixSmall()) {
		GixFlag = qgutSmall;
	} else {
		GixFlag = qgutNone;
		int flag = 0;
		for (int i = 0; i < GetItems(); i++) {
			TQueryGixUsedType res = GetItem(i).GetGixFlag();
			if (res == qgutNormal) { flag |= 1; } else if (res == qgutSmall) { flag |= 2; } else if (res == qgutBoth) { flag |= 3; break; }
		}
		if (flag == 1) { GixFlag = qgutNormal; } else if (flag == 2) { GixFlag = qgutSmall; } else if (flag == 3) { GixFlag = qgutBoth; }
	}
}

void TQueryItem::Optimize() {
	for (int i = 0; i < GetItems(); i++) {
		TQueryItem& child = ItemV[i];
		child.Optimize();
		if (child.ItemV.Len() == 1 && (child.Type == oqitAnd || child.Type == oqitOr)) {
			// child is AND/OR with single child => promote grandchild to child
			TQueryItem grandchild = ItemV[i].ItemV[0];
			ItemV[i] = grandchild;
		}
	}
}

///////////////////////////////
// QMiner-Query-Aggregate
TQueryAggr::TQueryAggr(const TWPt<TBase>& Base,
	const TWPt<TStore>& _Store, const PJsonVal& AggrVal) {

	// get name
	QmAssertR(AggrVal->IsObjKey("name"), "Missing aggregate 'name'.");
	AggrNm = AggrVal->GetObjStr("name");
	// parse out the type, rest the aggregate can do alone
	QmAssertR(AggrVal->IsObjKey("type"), "Missing aggregate 'type'.");
	AggrType = AggrVal->GetObjStr("type");
	// assert name is fine
	TValidNm::AssertValidNm(AggrNm);
	// remember the json parameters
	ParamVal = AggrVal;
}

TQueryAggr::TQueryAggr(TSIn& SIn) : AggrNm(SIn), AggrType(SIn) {
	ParamVal = TJsonVal::GetValFromStr(TStr(SIn));
}

void TQueryAggr::Save(TSOut& SOut) const {
	AggrNm.Save(SOut); AggrType.Save(SOut);
	TJsonVal::GetStrFromVal(ParamVal).Save(SOut);
}

void TQueryAggr::LoadJson(const TWPt<TBase>& Base, const TWPt<TStore>& Store,
	const PJsonVal& AggrVal, TQueryAggrV& QueryAggrV) {

	if (AggrVal->IsObj()) {
		// only one aggregate
		QueryAggrV.Add(TQueryAggr(Base, Store, AggrVal));
	} else if (AggrVal->IsArr()) {
		// several aggregates in an array
		for (int AggrN = 0; AggrN < AggrVal->GetArrVals(); AggrN++) {
			QueryAggrV.Add(TQueryAggr(Base, Store, AggrVal->GetArrVal(AggrN)));
		}
	} else {
		throw TQmExcept::New("Unsupported aggregate definition: " + TJsonVal::GetStrFromVal(AggrVal));
	}
}

///////////////////////////////
// QMiner-Query
TQuery::TQuery(const TWPt<TBase>& Base, const TQueryItem& _QueryItem,
	const int& _SortFieldId, const bool& _SortAscP, const int& _Limit,
	const int& _Offset) : QueryItem(_QueryItem), SortFieldId(_SortFieldId),
	SortAscP(_SortAscP), Limit(_Limit), Offset(_Offset) {}

PQuery TQuery::New(const TWPt<TBase>& Base, const TQueryItem& QueryItem,
	const int& SortFieldId, const bool& SortAscP, const int& Limit, const int& Offset) {

	return new TQuery(Base, QueryItem, SortFieldId, SortAscP, Limit, Offset);
}

PQuery TQuery::New(const TWPt<TBase>& Base, const PJsonVal& JsonVal) {
	PQuery Query = New(Base, TQueryItem(Base, JsonVal));
	// check if there are any aggregates
	if (JsonVal->IsObjKey("$aggr")) {
		PJsonVal AggrVal = JsonVal->GetObjKey("$aggr");
		TQueryAggr::LoadJson(Base, Query->GetStore(Base), AggrVal, Query->QueryAggrV);
	}
	// check if we have any sorting
	if (JsonVal->IsObjKey("$sort")) {
		PJsonVal SortVal = JsonVal->GetObjKey("$sort");
		QmAssert(SortVal->IsObj() && SortVal->GetObjKeys() == 1);
		// parse field id
		TStr FieldNm; PJsonVal AscVal; SortVal->GetObjKeyVal(0, FieldNm, AscVal);
		TWPt<TStore> Store = Query->GetStore(Base);
		QmAssert(Store->IsFieldNm(FieldNm));
		Query->SortFieldId = Store->GetFieldId(FieldNm);
		// parse sort direction
		QmAssert(AscVal->IsNum());
		Query->SortAscP = (AscVal->GetNum() > 0.0);
	}
	// check if ther is any limit
	if (JsonVal->IsObjKey("$limit")) {
		Query->Limit = TFlt::Round(JsonVal->GetObjNum("$limit"));
	}
	// check if ther is any offset
	if (JsonVal->IsObjKey("$offset")) {
		Query->Offset = TFlt::Round(JsonVal->GetObjNum("$offset"));
	}
	Query->Optimize();
	return Query;
}

void TQuery::Optimize() {
	QueryItem.Optimize();
}

PQuery TQuery::New(const TWPt<TBase>& Base, const TStr& QueryStr) {
	PJsonVal JsonVal = TJsonVal::GetValFromStr(QueryStr);
	QmAssertR(JsonVal->IsDef(), "Invalid query JSON: '" + QueryStr + "'");
	return New(Base, JsonVal);
}

TWPt<TStore> TQuery::GetStore(const TWPt<TBase>& Base) {
	const uint StoreId = QueryItem.GetStoreId(Base);
	return Base->GetStoreByStoreId(StoreId);
}

void TQuery::Sort(const TWPt<TBase>& Base, const PRecSet& RecSet) {
	RecSet->SortByField(SortAscP, SortFieldId);
}

PRecSet TQuery::GetLimit(const PRecSet& RecSet) {
	return RecSet->GetLimit(Limit, Offset);
}

bool TQuery::IsOk(const TWPt<TBase>& Base, TStr& MsgStr) const {
	try {
		QueryItem.GetStoreId(Base);
		MsgStr.Clr(); return true;
	} catch (PExcept Except) {
		MsgStr = Except->GetMsgStr();
		return false;
	}
}

///////////////////////////////
// GeoIndex
class TGeoIndex {
private:
	// smart-pointer
	TCRef CRef;
	friend class TPt < TGeoIndex > ;

	// location precision (1,000,000 ~~ one meter)
	TFlt Precision;
	// map from location to records
	//TODO: Switch to GIX, maybe
	THash<TIntPr, TUInt64V> LocRecIdH;
	// location index
	TSphereNn<TInt, double> SphereNn;

	TIntPr GetLocId(const TFltPr& Loc) const;
	void LocKeyIdToRecId(const TIntV& LocKeyIdV, const int& Limit, TUInt64V& AllRecIdV) const;
	//DEBUG: counts all the indexed records
	int AllRecs() const;

public:
	// create new empty index
	TGeoIndex(const double& _Precision) : Precision(_Precision),
		SphereNn(TSphereNn<TInt, double>::EarthRadiusKm() * 1000.0) {}
	static PGeoIndex New(const double& Precision = 1000000.0) { return new TGeoIndex(Precision); }
	// load existing index
	TGeoIndex(TSIn& SIn) : Precision(SIn), LocRecIdH(SIn), SphereNn(SIn) {}
	static PGeoIndex Load(TSIn& SIn) { return new TGeoIndex(SIn); }
	static PGeoIndex LoadBin(const TStr& FNm) { TFIn FIn(FNm); return new TGeoIndex(FIn); }
	// save index
	void Save(TSOut& SOut) { Precision.Save(SOut); LocRecIdH.Save(SOut); SphereNn.Save(SOut); }
	void SaveBin(const TStr& FNm) { TFOut FOut(FNm); Save(FOut); }

	// add new record
	void AddKey(const TFltPr& Loc, const uint64& RecId);
	// delete record
	void DelKey(const TFltPr& Loc, const uint64& RecId);
	// range query (in meters)
	void SearchRange(const TFltPr& Loc, const double& Radius,
		const int& Limit, TUInt64V& RecIdV) const;
	// (limit) nearest neighbour query
	void SearchNn(const TFltPr& Loc, const int& Limit, TUInt64V& RecIdV) const;

	// tells if two locations identical based on Precision
	bool LocEquals(const TFltPr& Loc1, const TFltPr& Loc2) const;
};


TIntPr TGeoIndex::GetLocId(const TFltPr& Loc) const {
	// round location coordinages to a meter precision
	return TIntPr(TFlt::Round(Loc.Val1 * Precision), TFlt::Round(Loc.Val2 * Precision));
}

void TGeoIndex::LocKeyIdToRecId(const TIntV& LocKeyIdV, const int& Limit, TUInt64V& AllRecIdV) const {
	AllRecIdV.Clr();
	for (int LocKeyIdN = 0; LocKeyIdN < LocKeyIdV.Len(); LocKeyIdN++) {
		const int LocKeyId = LocKeyIdV[LocKeyIdN];
		const TUInt64V& RecIdV = LocRecIdH[LocKeyId];
		AllRecIdV.AddV(RecIdV);
		// stop when we have enough records
		if (AllRecIdV.Len() >= Limit) { break; }
	}
	AllRecIdV.Sort();
}

int TGeoIndex::AllRecs() const {
	int Recs = 0;
	int KeyId = LocRecIdH.FFirstKeyId();
	while (LocRecIdH.FNextKeyId(KeyId)) {
		Recs += LocRecIdH[KeyId].Len();
	}
	return Recs;
}

void TGeoIndex::AddKey(const TFltPr& Loc, const uint64& RecId) {
	//const int RecsStart = AllRecs();
	TIntPr LocId = GetLocId(Loc);
	// check if new location
	if (!LocRecIdH.IsKey(LocId)) {
		const int LocKeyId = LocRecIdH.AddKey(LocId);
		SphereNn.AddKey(LocKeyId, Loc.Val1, Loc.Val2);
	}
	// remember record
	LocRecIdH.GetDat(LocId).Add(RecId);
}

void TGeoIndex::DelKey(const TFltPr& Loc, const uint64& RecId) {
	//const int RecsStart = AllRecs();
	TIntPr LocId = GetLocId(Loc);
	// check if known location
	if (LocRecIdH.IsKey(LocId)) {
		const int LocKeyId = LocRecIdH.GetKeyId(LocId);
		// delete from location to record map
		TUInt64V& RecIdV = LocRecIdH[LocKeyId];
		RecIdV.DelIfIn(RecId);
		// forget about location completely, if nothing left there
		if (LocRecIdH[LocKeyId].Empty()) {
			// delete from shpere
			SphereNn.DelKey(LocKeyId);
			// delete fron sphere->rec map
			LocRecIdH.DelKeyId(LocKeyId);
		}
	}
}

void TGeoIndex::SearchRange(const TFltPr& Loc, const double& Radius,
	const int& Limit, TUInt64V& RecIdV) const {

	TIntV LocKeyIdV; SphereNn.NnQuery(Loc.Val1, Loc.Val2, Limit, Radius, LocKeyIdV);
	LocKeyIdToRecId(LocKeyIdV, Limit, RecIdV);
}

void TGeoIndex::SearchNn(const TFltPr& Loc, const int& Limit, TUInt64V& RecIdV) const {
	TIntV LocKeyIdV; SphereNn.NnQuery(Loc.Val1, Loc.Val2, Limit, LocKeyIdV);
	LocKeyIdToRecId(LocKeyIdV, Limit, RecIdV);
}

bool TGeoIndex::LocEquals(const TFltPr& Loc1, const TFltPr& Loc2) const {
	TIntPr LocId1 = GetLocId(Loc1), LocId2 = GetLocId(Loc2);
	return (LocId1 == LocId2);
}

///////////////////////////////
// QMiner-Index
void TIndex::TQmGixDefMerger::Union(
	TQmGixItemV& MainV, const TQmGixItemV& JoinV) const {

	TQmGixItemV ResV; int ValN1 = 0; int ValN2 = 0;
	while ((ValN1 < MainV.Len()) && (ValN2 < JoinV.Len())) {
		const TQmGixItem& Val1 = MainV.GetVal(ValN1);
		const TQmGixItem& Val2 = JoinV.GetVal(ValN2);
		if (Val1 < Val2) { ResV.Add(Val1); ValN1++; } else if (Val1 > Val2) { ResV.Add(Val2); ValN2++; } else { ResV.Add(TQmGixItem(Val1.Key, Val1.Dat + Val2.Dat)); ValN1++; ValN2++; }
	}
	for (int RestValN1 = ValN1; RestValN1 < MainV.Len(); RestValN1++) {
		ResV.Add(MainV.GetVal(RestValN1));
	}
	for (int RestValN2 = ValN2; RestValN2 < JoinV.Len(); RestValN2++) {
		ResV.Add(JoinV.GetVal(RestValN2));
	}
	MainV = ResV;
}

void TIndex::TQmGixDefMerger::Intrs(
	TQmGixItemV& MainV, const TQmGixItemV& JoinV) const {

	TQmGixItemV ResV; int ValN1 = 0; int ValN2 = 0;
	while ((ValN1 < MainV.Len()) && (ValN2 < JoinV.Len())) {
		const TQmGixItem& Val1 = MainV.GetVal(ValN1);
		const TQmGixItem& Val2 = JoinV.GetVal(ValN2);
		if (Val1 < Val2) { ValN1++; } else if (Val1 > Val2) { ValN2++; } else { ResV.Add(TQmGixItem(Val1.Key, Val1.Dat + Val2.Dat)); ValN1++; ValN2++; }
	}
	MainV = ResV;
}

void TIndex::TQmGixDefMerger::Minus(const TQmGixItemV& MainV,
	const TQmGixItemV& JoinV, TQmGixItemV& ResV) const {

	MainV.Diff(JoinV, ResV);
}

void TIndex::TQmGixDefMerger::Merge(TQmGixItemV& ItemV, bool Local) const {
	if (ItemV.Empty()) { return; } // nothing to do in this case
	if (!ItemV.IsSorted()) { ItemV.Sort(); } // sort if not yet sorted
	// merge counts
	int LastItemN = 0; bool ZeroP = false;
	for (int ItemN = 1; ItemN < ItemV.Len(); ItemN++) {
		if (ItemV[ItemN] != ItemV[ItemN - 1]) {
			LastItemN++;
			ItemV[LastItemN] = ItemV[ItemN];
		} else {
			ItemV[LastItemN].Dat += ItemV[ItemN].Dat;
		}
		ZeroP = (ItemV[LastItemN].Dat <= 0) || ZeroP;
	}
	ItemV.Reserve(ItemV.Reserved(), LastItemN + 1);
	// remove items with zero count
	if (ZeroP) {
		LastItemN = 0;
		for (int ItemN = 0; ItemN < ItemV.Len(); ItemN++) {
			const TQmGixItem& Item = ItemV[ItemN];
			if (Item.Dat > 0 || (Local && Item.Dat < 0)) {
				ItemV[LastItemN] = Item;
				LastItemN++;
			} else if (Item.Dat < 0) {
				TEnv::Error->OnStatusFmt("Warning: negative item count %d:%d!", (int)Item.Key, (int)Item.Dat);
			}
		}
		ItemV.Reserve(ItemV.Reserved(), LastItemN);
	}
}

void TIndex::TQmGixDefMergerSmall::Union(
	TQmGixItemSmallV& MainV, const TQmGixItemSmallV& JoinV) const {

	TQmGixItemSmallV ResV; int ValN1 = 0; int ValN2 = 0;
	while ((ValN1 < MainV.Len()) && (ValN2 < JoinV.Len())) {
		const TQmGixItemSmall& Val1 = MainV.GetVal(ValN1);
		const TQmGixItemSmall& Val2 = JoinV.GetVal(ValN2);
		if (Val1 < Val2) { ResV.Add(Val1); ValN1++; } else if (Val1 > Val2) { ResV.Add(Val2); ValN2++; } else { ResV.Add(TQmGixItemSmall(Val1.Key, Val1.Dat + Val2.Dat)); ValN1++; ValN2++; }
	}
	for (int RestValN1 = ValN1; RestValN1 < MainV.Len(); RestValN1++) {
		ResV.Add(MainV.GetVal(RestValN1));
	}
	for (int RestValN2 = ValN2; RestValN2 < JoinV.Len(); RestValN2++) {
		ResV.Add(JoinV.GetVal(RestValN2));
	}
	MainV = ResV;
}

void TIndex::TQmGixDefMergerSmall::Intrs(
	TQmGixItemSmallV& MainV, const TQmGixItemSmallV& JoinV) const {

	TQmGixItemSmallV ResV; int ValN1 = 0; int ValN2 = 0;
	while ((ValN1 < MainV.Len()) && (ValN2 < JoinV.Len())) {
		const TQmGixItemSmall& Val1 = MainV.GetVal(ValN1);
		const TQmGixItemSmall& Val2 = JoinV.GetVal(ValN2);
		if (Val1 < Val2) { ValN1++; } else if (Val1 > Val2) { ValN2++; } else { ResV.Add(TQmGixItemSmall(Val1.Key, Val1.Dat + Val2.Dat)); ValN1++; ValN2++; }
	}
	MainV = ResV;
}

void TIndex::TQmGixDefMergerSmall::Minus(const TQmGixItemSmallV& MainV,
	const TQmGixItemSmallV& JoinV, TQmGixItemSmallV& ResV) const {
	MainV.Diff(JoinV, ResV);
}

void TIndex::TQmGixDefMergerSmall::Merge(TQmGixItemSmallV& ItemV, bool Local) const {
	if (ItemV.Empty()) { return; } // nothing to do in this case
	if (!ItemV.IsSorted()) { ItemV.Sort(); } // sort if not yet sorted
	// merge counts
	int LastItemN = 0; bool ZeroP = false;
	for (int ItemN = 1; ItemN < ItemV.Len(); ItemN++) {
		if (ItemV[ItemN] != ItemV[ItemN - 1]) {
			LastItemN++;
			ItemV[LastItemN] = ItemV[ItemN];
		} else {
			ItemV[LastItemN].Dat += ItemV[ItemN].Dat;
		}
		ZeroP = (ItemV[LastItemN].Dat <= 0) || ZeroP;
	}
	ItemV.Reserve(ItemV.Reserved(), LastItemN + 1);
	// remove items with zero count
	if (ZeroP) {
		LastItemN = 0;
		for (int ItemN = 0; ItemN < ItemV.Len(); ItemN++) {
			const TQmGixItemSmall& Item = ItemV[ItemN];
			if (Item.Dat > 0 || (Local && (int16)Item.Dat < 0)) {
				ItemV[LastItemN] = Item;
				LastItemN++;
			} else if ((int16)Item.Dat < 0) {
				TEnv::Error->OnStatusFmt("Warning: negative item count %d:%d!", (int)Item.Key, (int)Item.Dat);
			}
		}
		ItemV.Reserve(ItemV.Reserved(), LastItemN);
	}
}

void TIndex::TQmGixRmDupMerger::Union(TQmGixItemV& MainV, const TQmGixItemV& JoinV) const {
	TQmGixItemV ResV; int ValN1 = 0; int ValN2 = 0;
	while ((ValN1 < MainV.Len()) && (ValN2 < JoinV.Len())) {
		const TQmGixItem& Val1 = MainV.GetVal(ValN1);
		const TQmGixItem& Val2 = JoinV.GetVal(ValN2);
		if (Val1 < Val2) { ResV.Add(TQmGixItem(Val1.Key, 1)); ValN1++; } else if (Val1 > Val2) { ResV.Add(TQmGixItem(Val2.Key, 1)); ValN2++; } else {
			int fq1 = TInt::GetMn(1, Val1.Dat);
			int fq2 = TInt::GetMn(1, Val2.Dat);
			ResV.Add(TQmGixItem(Val1.Key, fq1 + fq2)); ValN1++; ValN2++;
		}
	}
	for (int RestValN1 = ValN1; RestValN1 < MainV.Len(); RestValN1++) {
		TQmGixItem Item = MainV.GetVal(RestValN1);
		Item.Dat = TInt::GetMn(1, Item.Dat);
		ResV.Add(Item);
	}
	for (int RestValN2 = ValN2; RestValN2 < JoinV.Len(); RestValN2++) {
		TQmGixItem Item = JoinV.GetVal(RestValN2);
		Item.Dat = TInt::GetMn(1, Item.Dat);
		ResV.Add(Item);
	}
	MainV = ResV;
}

void TIndex::TQmGixRmDupMerger::Intrs(TQmGixItemV& MainV, const TQmGixItemV& JoinV) const {
	TQmGixItemV ResV; int ValN1 = 0; int ValN2 = 0;
	while ((ValN1 < MainV.Len()) && (ValN2 < JoinV.Len())) {
		const TQmGixItem& Val1 = MainV.GetVal(ValN1);
		const TQmGixItem& Val2 = JoinV.GetVal(ValN2);
		if (Val1 < Val2) { ValN1++; } else if (Val1 > Val2) { ValN2++; } else {
			int fq1 = TInt::GetMn(1, Val1.Dat);
			int fq2 = TInt::GetMn(1, Val2.Dat);
			ResV.Add(TQmGixItem(Val1.Key, fq1 + fq2)); ValN1++; ValN2++;
		}
	}
	MainV = ResV;
}

void TIndex::TQmGixRmDupMergerSmall::Union(TQmGixItemSmallV& MainV, const TQmGixItemSmallV& JoinV) const {
	TQmGixItemSmallV ResV; int ValN1 = 0; int ValN2 = 0;
	while ((ValN1 < MainV.Len()) && (ValN2 < JoinV.Len())) {
		const TQmGixItemSmall& Val1 = MainV.GetVal(ValN1);
		const TQmGixItemSmall& Val2 = JoinV.GetVal(ValN2);
		if (Val1 < Val2) { ResV.Add(TQmGixItemSmall(Val1.Key, 1)); ValN1++; } else if (Val1 > Val2) { ResV.Add(TQmGixItemSmall(Val2.Key, 1)); ValN2++; } else {
			int fq1 = TInt::GetMn(1, Val1.Dat);
			int fq2 = TInt::GetMn(1, Val2.Dat);
			ResV.Add(TQmGixItemSmall(Val1.Key, fq1 + fq2)); ValN1++; ValN2++;
		}
	}
	for (int RestValN1 = ValN1; RestValN1 < MainV.Len(); RestValN1++) {
		TQmGixItemSmall Item = MainV.GetVal(RestValN1);
		Item.Dat = TInt::GetMn(1, Item.Dat);
		ResV.Add(Item);
	}
	for (int RestValN2 = ValN2; RestValN2 < JoinV.Len(); RestValN2++) {
		TQmGixItemSmall Item = JoinV.GetVal(RestValN2);
		Item.Dat = TInt::GetMn(1, Item.Dat);
		ResV.Add(Item);
	}
	MainV = ResV;
}

void TIndex::TQmGixRmDupMergerSmall::Intrs(TQmGixItemSmallV& MainV, const TQmGixItemSmallV& JoinV) const {
	TQmGixItemSmallV ResV; int ValN1 = 0; int ValN2 = 0;
	while ((ValN1 < MainV.Len()) && (ValN2 < JoinV.Len())) {
		const TQmGixItemSmall& Val1 = MainV.GetVal(ValN1);
		const TQmGixItemSmall& Val2 = JoinV.GetVal(ValN2);
		if (Val1 < Val2) { ValN1++; } else if (Val1 > Val2) { ValN2++; } else {
			int fq1 = TInt::GetMn(1, Val1.Dat);
			int fq2 = TInt::GetMn(1, Val2.Dat);
			ResV.Add(TQmGixItemSmall(Val1.Key, fq1 + fq2)); ValN1++; ValN2++;
		}
	}
	MainV = ResV;
}

TIndex::TQmGixKeyStr::TQmGixKeyStr(const TWPt<TBase>& _Base,
	const TWPt<TIndexVoc>& _IndexVoc) : Base(_Base), IndexVoc(_IndexVoc) {}

TStr TIndex::TQmGixKeyStr::GetKeyNm(const TQmGixKey& Key) const {
	// get ids
	const int KeyId = Key.Val1;
	const uint StoreId = IndexVoc->GetKeyStoreId(KeyId);
	const uint64 WordId = Key.Val2;
	// generate pretty name
	const TIndexKey& IndexKey = IndexVoc->GetKey(KeyId);
	const TWPt<TStore>& Store = Base->GetStoreByStoreId(StoreId);
	TChA KeyChA = Store->GetStoreNm();
	if (IndexKey.IsInternal()) {
		KeyChA += "->"; KeyChA += IndexKey.GetJoinNm();
		KeyChA += "->"; KeyChA += Store->GetRecNm(WordId);
	} else {
		KeyChA += '.'; KeyChA += IndexKey.GetKeyNm();
		if (IndexKey.IsWordVoc()) {
			if (IndexVoc->IsWordId(KeyId, WordId)) {
				KeyChA += '['; KeyChA += IndexVoc->GetWordStr(KeyId, WordId); KeyChA += ']';
			} else {
				//printf("x");
			}
		}
	}
	return KeyChA;
}

//////////////////////////////////////////////////////////////////////////////////
TIndex::PQmGixExpItem TIndex::ToExpItem(const TQueryItem& QueryItem) const {
	if (QueryItem.IsLeafGix()) {
		// we have a leaf, make it into expresion item
		if (QueryItem.IsEqual()) {
			// ==
			TKeyWordV AllKeyV; QueryItem.GetKeyWordV(AllKeyV);
			return TQmGixExpItem::NewAndV(AllKeyV);
		} else if (QueryItem.IsGreater()) {
			// >=
			TKeyWordV AllGreaterV;
			IndexVoc->GetAllGreaterV(QueryItem.GetKeyId(),
				QueryItem.GetWordId(), AllGreaterV);
			return TQmGixExpItem::NewOrV(AllGreaterV);
		} else if (QueryItem.IsLess()) {
			// <=
			TKeyWordV AllLessV;
			IndexVoc->GetAllLessV(QueryItem.GetKeyId(),
				QueryItem.GetWordId(), AllLessV);
			return TQmGixExpItem::NewOrV(AllLessV);
		} else if (QueryItem.IsNotEqual()) {
			// !=
			TKeyWordV AllKeyV; QueryItem.GetKeyWordV(AllKeyV);
			return TQmGixExpItem::NewNot(TQmGixExpItem::NewAndV(AllKeyV));
		} else if (QueryItem.IsWildChar()) {
			// ~
			TKeyWordV AllKeyV; QueryItem.GetKeyWordV(AllKeyV);
			return TQmGixExpItem::NewOrV(AllKeyV);
		} else {
			// unknown operator
			throw TQmExcept::New("Index: Unknown query item operator");
		}
	} else if (QueryItem.IsAnd()) {
		// we have a vector of AND items
		TVec<PQmGixExpItem> ExpItemV(QueryItem.GetItems(), 0);
		for (int ItemN = 0; ItemN < QueryItem.GetItems(); ItemN++) {
			ExpItemV.Add(ToExpItem(QueryItem.GetItem(ItemN)));
		}
		return TQmGixExpItem::NewAndV(ExpItemV);
	} else if (QueryItem.IsOr()) {
		// we have a vector of OR items
		TVec<PQmGixExpItem> ExpItemV(QueryItem.GetItems(), 0);
		for (int ItemN = 0; ItemN < QueryItem.GetItems(); ItemN++) {
			ExpItemV.Add(ToExpItem(QueryItem.GetItem(ItemN)));
		}
		return TQmGixExpItem::NewOrV(ExpItemV);
	} else if (QueryItem.IsNot()) {
		// we have a negation (can have only one child item!)
		QmAssert(QueryItem.GetItems() == 1);
		return TQmGixExpItem::NewNot(ToExpItem(QueryItem.GetItem(0)));
	} else {
		// unknow handle query item type
		const int QueryItemType = (int)QueryItem.GetType();
		throw TQmExcept::New(TStr::Fmt("Index: QueryItem of type %d which must be handled outside TIndex", QueryItemType));
	}
	return TQmGixExpItem::NewEmpty();
}

TIndex::PQmGixExpItemSmall TIndex::ToExpItemSmall(const TQueryItem& QueryItem) const {
	if (QueryItem.IsLeafGixSmall()) {
		// we have a leaf, make it into expresion item
		if (QueryItem.IsEqual()) {
			// ==
			TKeyWordV AllKeyV; QueryItem.GetKeyWordV(AllKeyV);
			return TQmGixExpItemSmall::NewAndV(AllKeyV);
		} else if (QueryItem.IsGreater()) {
			// >=
			TKeyWordV AllGreaterV;
			IndexVoc->GetAllGreaterV(QueryItem.GetKeyId(),
				QueryItem.GetWordId(), AllGreaterV);
			return TQmGixExpItemSmall::NewOrV(AllGreaterV);
		} else if (QueryItem.IsLess()) {
			// <=
			TKeyWordV AllLessV;
			IndexVoc->GetAllLessV(QueryItem.GetKeyId(),
				QueryItem.GetWordId(), AllLessV);
			return TQmGixExpItemSmall::NewOrV(AllLessV);
		} else if (QueryItem.IsNotEqual()) {
			// !=
			TKeyWordV AllKeyV; QueryItem.GetKeyWordV(AllKeyV);
			return TQmGixExpItemSmall::NewNot(TQmGixExpItemSmall::NewAndV(AllKeyV));
		} else if (QueryItem.IsWildChar()) {
			// ~
			TKeyWordV AllKeyV; QueryItem.GetKeyWordV(AllKeyV);
			return TQmGixExpItemSmall::NewOrV(AllKeyV);
		} else {
			// unknown operator
			throw TQmExcept::New("Index: Unknown query item operator");
		}
	} else if (QueryItem.IsAnd()) {
		// we have a vector of AND items
		TVec<PQmGixExpItemSmall> ExpItemV(QueryItem.GetItems(), 0);
		for (int ItemN = 0; ItemN < QueryItem.GetItems(); ItemN++) {
			ExpItemV.Add(ToExpItemSmall(QueryItem.GetItem(ItemN)));
		}
		return TQmGixExpItemSmall::NewAndV(ExpItemV);
	} else if (QueryItem.IsOr()) {
		// we have a vector of OR items
		TVec<PQmGixExpItemSmall> ExpItemV(QueryItem.GetItems(), 0);
		for (int ItemN = 0; ItemN < QueryItem.GetItems(); ItemN++) {
			ExpItemV.Add(ToExpItemSmall(QueryItem.GetItem(ItemN)));
		}
		return TQmGixExpItemSmall::NewOrV(ExpItemV);
	} else if (QueryItem.IsNot()) {
		// we have a negation (can have only one child item!)
		QmAssert(QueryItem.GetItems() == 1);
		return TQmGixExpItemSmall::NewNot(ToExpItemSmall(QueryItem.GetItem(0)));
	} else {
		// unknow handle query item type
		const int QueryItemType = (int)QueryItem.GetType();
		throw TQmExcept::New(TStr::Fmt("Index: QueryItem of type %d which must be handled outside TIndex", QueryItemType));
	}
	return TQmGixExpItemSmall::NewEmpty();
}

bool TIndex::DoQuery(const TIndex::PQmGixExpItem& ExpItem,
	const PQmGixExpMerger& Merger, TQmGixItemV& ResIdFqV) const {

	// clean if there is anything on the input
	ResIdFqV.Clr();
	// execute query
	return ExpItem->Eval(Gix, ResIdFqV, Merger);
}
	
bool TIndex::DoQuerySmall(const TIndex::PQmGixExpItemSmall& ExpItem,
	const PQmGixExpMergerSmall& Merger, TQmGixItemSmallV& ResIdFqV) const {

	// clean if there is anything on the input
	ResIdFqV.Clr();
	// execute query
	return ExpItem->Eval(GixSmall, ResIdFqV, Merger);
}

TIndex::TIndex(const TStr& _IndexFPath, const TFAccess& _Access,
	const PIndexVoc& _IndexVoc, const int64& CacheSize, const int64& CacheSizeSmall,
	const int& SplitLen) {

	IndexFPath = _IndexFPath;
	Access = _Access;
	// initialize invered index
	DefMerger = TQmGixDefMerger::New();
	Gix = TQmGix::New("Index", IndexFPath, Access, CacheSize, SplitLen);
	DefMergerSmall = TQmGixDefMergerSmall::New();
	GixSmall = TQmGixSmall::New("IndexSmall", IndexFPath, Access, CacheSizeSmall, SplitLen);
	// initialize location index
	TStr SphereFNm = IndexFPath + "Index.Geo";
	if (TFile::Exists(SphereFNm) && Access != faCreate) {
		TFIn SphereFIn(SphereFNm); GeoIndexH.Load(SphereFIn);
	}
	// initialize vocabularies
	IndexVoc = _IndexVoc;
}

TIndex::~TIndex() {
	if (!IsReadOnly()) {
		TEnv::Logger->OnStatus("Saving and closing inverted index");
		Gix.Clr();
		TEnv::Logger->OnStatus("Saving and closing inverted index - small");
		GixSmall.Clr();
		TEnv::Logger->OnStatus("Saving and closing location index");
		TFOut SphereFOut(IndexFPath + "Index.Geo"); GeoIndexH.Save(SphereFOut);
		TEnv::Logger->OnStatus("Index closed");
	} else {
		TEnv::Logger->OnStatus("Index opened in read-only mode, no saving needed");
	}
}

void TIndex::Index(const int& KeyId, const uint64& WordId, const uint64& RecId) {
	Index(KeyId, WordId, RecId, 1);
}

void TIndex::Index(const int& KeyId, const TStr& WordStr, const uint64& RecId) {
	const uint64 WordId = IndexVoc->AddWordStr(KeyId, WordStr);
	Index(KeyId, WordId, RecId, 1);
}

void TIndex::Index(const int& KeyId, const TStrV& WordStrV, const uint64& RecId) {
	// load word-counts
	TUInt64H WordIdH;
	for (int WordN = 0; WordN < WordStrV.Len(); WordN++) {
		const TStr WordStr = WordStrV[WordN]; //.GetLc();
		WordIdH.AddDat(IndexVoc->AddWordStr(KeyId, WordStr))++;
	}
	// index words
	int WordKeyId = WordIdH.FFirstKeyId();
	while (WordIdH.FNextKeyId(WordKeyId)) {
		const uint64 WordId = WordIdH.GetKey(WordKeyId);
		const int WordFq = WordIdH[WordKeyId];
		Index(KeyId, WordId, RecId, WordFq);
	}
}

void TIndex::Index(const int& KeyId, const TStrIntPrV& WordStrFqV, const uint64& RecId) {
	TIntH WordIdH;
	for (int WordN = 0; WordN < WordStrFqV.Len(); WordN++) {
		const TStr WordStr = WordStrFqV[WordN].Val1; //.GetLc();
		const uint64 WordId = IndexVoc->AddWordStr(KeyId, WordStr);
		const int WordFq = WordStrFqV[WordN].Val2;
		Index(KeyId, WordId, RecId, WordFq);
	}
}

void TIndex::Index(const uint& StoreId, const TStr& KeyNm,
	const TStr& WordStr, const uint64& RecId) {

	Index(IndexVoc->GetKeyId(StoreId, KeyNm), WordStr, RecId);
}

void TIndex::Index(const uint& StoreId, const TStr& KeyNm,
	const TStrV& WordStrV, const uint64& RecId) {

	Index(IndexVoc->GetKeyId(StoreId, KeyNm), WordStrV, RecId);
}

void TIndex::Index(const uint& StoreId, const TStr& KeyNm,
	const TStrIntPrV& WordStrFqV, const uint64& StoreRecId) {

	Index(IndexVoc->GetKeyId(StoreId, KeyNm), WordStrFqV, StoreRecId);
}

void TIndex::Index(const uint& StoreId, const TStrPrV& KeyWordV, const uint64& RecId) {
	for (int KeyWordN = 0; KeyWordN < KeyWordV.Len(); KeyWordN++) {
		const TStrPr& KeyWord = KeyWordV[KeyWordN];
		// get key and word id
		const int KeyId = IndexVoc->GetKeyId(StoreId, KeyWord.Val1);
		const uint64 WordId = IndexVoc->AddWordStr(KeyId, KeyWord.Val2);
		// index the record
		Index(KeyId, WordId, RecId, 1);
	}
}

void TIndex::IndexText(const int& KeyId, const TStr& TextStr, const uint64& RecId) {
	// tokenize string
	TUInt64V WordIdV; IndexVoc->AddWordIdV(KeyId, TextStr, WordIdV);
	// aggregate by word
	TUInt64H WordIdFqH;
	for (int WordIdN = 0; WordIdN < WordIdV.Len(); WordIdN++) {
		WordIdFqH.AddDat(WordIdV[WordIdN])++;
	}
	// index words
	int WordKeyId = WordIdFqH.FFirstKeyId();
	while (WordIdFqH.FNextKeyId(WordKeyId)) {
		Index(KeyId, WordIdFqH.GetKey(WordKeyId), RecId, WordIdFqH[WordKeyId]);
	}
}

void TIndex::IndexText(const uint& StoreId, const TStr& KeyNm,
	const TStr& TextStr, const uint64& RecId) {

	IndexText(IndexVoc->GetKeyId(StoreId, KeyNm), TextStr, RecId);
}

void TIndex::IndexText(const int& KeyId, const TStrV& TextStrV, const uint64& RecId) {
	// tokenize string
	TUInt64V WordIdV; IndexVoc->AddWordIdV(KeyId, TextStrV, WordIdV);
	// aggregate by word
	TUInt64H WordIdFqH;
	for (int WordIdN = 0; WordIdN < WordIdV.Len(); WordIdN++) {
		WordIdFqH.AddDat(WordIdV[WordIdN])++;
	}
	// index words
	int WordKeyId = WordIdFqH.FFirstKeyId();
	while (WordIdFqH.FNextKeyId(WordKeyId)) {
		Index(KeyId, WordIdFqH.GetKey(WordKeyId), RecId, WordIdFqH[WordKeyId]);
	}
}

void TIndex::IndexText(const uint& StoreId, const TStr& KeyNm,
	const TStrV& TextStrV, const uint64& RecId) {

	IndexText(IndexVoc->GetKeyId(StoreId, KeyNm), TextStrV, RecId);
}

void TIndex::IndexJoin(const TWPt<TStore>& Store, const int& JoinId,
	const uint64& RecId, const uint64& JoinRecId, const int& JoinFq) {

	Index(Store->GetJoinKeyId(JoinId), RecId, JoinRecId, JoinFq);
}

void TIndex::IndexJoin(const TWPt<TStore>& Store, const TStr& JoinNm,
	const uint64& RecId, const uint64& JoinRecId, const int& JoinFq) {

	Index(Store->GetJoinKeyId(JoinNm), RecId, JoinRecId, JoinFq);
}

void TIndex::Index(const int& KeyId, const uint64& WordId, const uint64& RecId, const int& RecFq) {
	// -1 should never come to here 
	Assert(KeyId != -1);
	// we shouldn't modify read-only index
	QmAssertR(!IsReadOnly(), "Cannot edit read-only index!");
	// index
	if (UseGixSmall(KeyId)) {
		GixSmall->AddItem(TKeyWord(KeyId, WordId), TQmGixItemSmall((uint)RecId, (int16)RecFq));
	} else {
		Gix->AddItem(TKeyWord(KeyId, WordId), TQmGixItem(RecId, RecFq));
	}
}

void TIndex::Delete(const int& KeyId, const TStr& WordStr, const uint64& RecId) {
	const uint64 WordId = IndexVoc->AddWordStr(KeyId, WordStr);
	Delete(KeyId, WordId, RecId, 1);
}

void TIndex::Delete(const int& KeyId, const TStrV& WordStrV, const uint64& RecId) {
	// load word-counts
	TUInt64H WordIdH;
	for (int WordN = 0; WordN < WordStrV.Len(); WordN++) {
		const TStr WordStr = WordStrV[WordN]; //.GetLc();
		WordIdH.AddDat(IndexVoc->AddWordStr(KeyId, WordStr))++;
	}
	// delete words from index
	int WordKeyId = WordIdH.FFirstKeyId();
	while (WordIdH.FNextKeyId(WordKeyId)) {
		const uint64 WordId = WordIdH.GetKey(WordKeyId);
		const int WordFq = WordIdH[WordKeyId];
		Delete(KeyId, WordId, RecId, WordFq);
	}
}

void TIndex::Delete(const uint& StoreId, const TStr& KeyNm, const TStr& WordStr, const uint64& RecId) {
	const int KeyId = IndexVoc->GetKeyId(StoreId, KeyNm);
	const uint64 WordId = IndexVoc->AddWordStr(KeyId, WordStr);
	Delete(KeyId, WordId, RecId, 1);
}

void TIndex::Delete(const uint& StoreId, const TStr& KeyNm, const uint64& WordId, const uint64& RecId) {
	const int KeyId = IndexVoc->GetKeyId(StoreId, KeyNm);
	Delete(KeyId, WordId, RecId, 1);
}

void TIndex::Delete(const uint& StoreId, const TStrPrV& KeyWordV, const uint64& RecId) {
	for (int KeyWordN = 0; KeyWordN < KeyWordV.Len(); KeyWordN++) {
		const TStrPr& KeyWord = KeyWordV[KeyWordN];
		// get key and word id
		const int KeyId = IndexVoc->GetKeyId(StoreId, KeyWord.Val1);
		const uint64 WordId = IndexVoc->AddWordStr(KeyId, KeyWord.Val2);
		// index the record
		Delete(KeyId, WordId, RecId, 1);
	}
}

void TIndex::DeleteText(const int& KeyId, const TStr& TextStr, const uint64& RecId) {
	// tokenize string
	TUInt64V WordIdV; IndexVoc->AddWordIdV(KeyId, TextStr, WordIdV);
	// aggregate by word
	TUInt64H WordIdFqH;
	for (int WordIdN = 0; WordIdN < WordIdV.Len(); WordIdN++) {
		WordIdFqH.AddDat(WordIdV[WordIdN])++;
	}
	// index words
	int WordKeyId = WordIdFqH.FFirstKeyId();
	while (WordIdFqH.FNextKeyId(WordKeyId)) {
		Delete(KeyId, WordIdFqH.GetKey(WordKeyId), RecId, WordIdFqH[WordKeyId]);
	}
}

void TIndex::DeleteText(const uint& StoreId, const TStr& KeyNm,
	const TStr& TextStr, const uint64& RecId) {

	DeleteText(IndexVoc->GetKeyId(StoreId, KeyNm), TextStr, RecId);
}

void TIndex::DeleteText(const int& KeyId, const TStrV& TextStrV, const uint64& RecId) {
	// tokenize string
	TUInt64V WordIdV; IndexVoc->AddWordIdV(KeyId, TextStrV, WordIdV);
	// aggregate by word
	TUInt64H WordIdFqH;
	for (int WordIdN = 0; WordIdN < WordIdV.Len(); WordIdN++) {
		WordIdFqH.AddDat(WordIdV[WordIdN])++;
	}
	// index words
	int WordKeyId = WordIdFqH.FFirstKeyId();
	while (WordIdFqH.FNextKeyId(WordKeyId)) {
		Delete(KeyId, WordIdFqH.GetKey(WordKeyId), RecId, WordIdFqH[WordKeyId]);
	}
}

void TIndex::DeleteText(const uint& StoreId, const TStr& KeyNm,
	const TStrV& TextStrV, const uint64& RecId) {

	DeleteText(IndexVoc->GetKeyId(StoreId, KeyNm), TextStrV, RecId);
}

void TIndex::DeleteJoin(const TWPt<TStore>& Store, const int& JoinId,
	const uint64& RecId, const uint64& JoinRecId, const int& JoinFq) {

	Delete(Store->GetJoinKeyId(JoinId), RecId, JoinRecId, JoinFq);
}

void TIndex::DeleteJoin(const TWPt<TStore>& Store, const TStr& JoinNm,
	const uint64& RecId, const uint64& JoinRecId, const int& JoinFq) {

	Delete(Store->GetJoinKeyId(JoinNm), RecId, JoinRecId, JoinFq);
}

void TIndex::Delete(const int& KeyId, const uint64& WordId, const uint64& RecId, const int& RecFq) {
	// -1 should never come to here 
	Assert(KeyId != -1);
	// we shouldn't modify read-only index
	QmAssertR(!IsReadOnly(), "Cannot edit read-only index!");
	if (RecFq == TInt::Mx) {
		// full delete from index
		if (UseGixSmall(KeyId)) {
			GixSmall->DelItem(TKeyWord(KeyId, WordId), TQmGixItemSmall((uint)RecId, 0));
		} else {
			Gix->DelItem(TKeyWord(KeyId, WordId), TQmGixItem(RecId, 0));
		}
	} else {
		// add item with negative count, merger will delete item if necessary
		if (UseGixSmall(KeyId)) {
			GixSmall->AddItem(TKeyWord(KeyId, WordId), TQmGixItemSmall((uint)RecId, (int16)-RecFq));
		} else {
			Gix->AddItem(TKeyWord(KeyId, WordId), TQmGixItem(RecId, -RecFq));
		}
	}
}

void TIndex::Index(const uint& StoreId, const TStr& KeyNm, const TFltPr& Loc, const uint64& RecId) {
	Index(IndexVoc->GetKeyId(StoreId, KeyNm), Loc, RecId);
}

void TIndex::Index(const int& KeyId, const TFltPr& Loc, const uint64& RecId) {
	// we shouldn't modify read-only index
	QmAssertR(!IsReadOnly(), "Cannot edit read-only index!");
	// if new key, create sphere first
	if (!GeoIndexH.IsKey(KeyId)) { GeoIndexH.AddDat(KeyId, TGeoIndex::New()); }
	// index new location
	GeoIndexH.GetDat(KeyId)->AddKey(Loc, RecId);
}

void TIndex::Delete(const uint& StoreId, const TStr& KeyNm, const TFltPr& Loc, const uint64& RecId) {
	Delete(IndexVoc->GetKeyId(StoreId, KeyNm), Loc, RecId);
}

void TIndex::Delete(const int& KeyId, const TFltPr& Loc, const uint64& RecId) {
	// we shouldn't modify read-only index
	QmAssertR(!IsReadOnly(), "Cannot edit read-only index!");
	// delete only if index exist 
	if (GeoIndexH.IsKey(KeyId)) { GeoIndexH.GetDat(KeyId)->DelKey(Loc, RecId); }
}

bool TIndex::LocEquals(const uint& StoreId, const TStr& KeyNm, const TFltPr& Loc1, const TFltPr& Loc2) const {
	return LocEquals(IndexVoc->GetKeyId(StoreId, KeyNm), Loc1, Loc2);
}

bool TIndex::LocEquals(const int& KeyId, const TFltPr& Loc1, const TFltPr& Loc2) const {
	return GeoIndexH.IsKey(KeyId) ? GeoIndexH.GetDat(KeyId)->LocEquals(Loc1, Loc2) : false;
}

void TIndex::MergeIndex(const TWPt<TIndex>& TmpIndex) {
	Gix->MergeIndex(TmpIndex->Gix);
	GixSmall->MergeIndex(TmpIndex->GixSmall);
}

void TIndex::SearchAnd(const TIntUInt64PrV& KeyWordV, TQmGixItemV& StoreRecIdFqV) const {
	// prepare the query
	TVec<PQmGixExpItem> ExpItemV(KeyWordV.Len(), 0);
	TVec<PQmGixExpItemSmall> ExpItemSmallV(KeyWordV.Len(), 0);
	for (int ItemN = 0; ItemN < KeyWordV.Len(); ItemN++) {
		if (UseGixSmall(KeyWordV[ItemN].Val1)) {
			ExpItemV.Add(TQmGixExpItem::NewItem(KeyWordV[ItemN]));
		} else {
			ExpItemSmallV.Add(TQmGixExpItemSmall::NewItem(KeyWordV[ItemN]));
		}
	}
	PQmGixExpItem ExpItem = TQmGixExpItem::NewAndV(ExpItemV);
	PQmGixExpItemSmall ExpItemSmall = TQmGixExpItemSmall::NewAndV(ExpItemSmallV);

	// execute the query and filter the results to desired item type
	DoQuery(ExpItem, DefMerger, StoreRecIdFqV);
	TQmGixItemSmallV Tmp;
	DoQuerySmall(ExpItemSmall, DefMergerSmall, Tmp);
	if (Tmp.Len()>0) {
		TQmGixItemV Tmp2;
		Upgrade(Tmp, Tmp2);
		DefMerger->Intrs(StoreRecIdFqV, Tmp2);
	}
}

void TIndex::SearchOr(const TIntUInt64PrV& KeyWordV, TQmGixItemV& StoreRecIdFqV) const {
		
	// prepare the query
	TVec<PQmGixExpItem> ExpItemV(KeyWordV.Len(), 0);
	TVec<PQmGixExpItemSmall> ExpItemSmallV(KeyWordV.Len(), 0);
	for (int ItemN = 0; ItemN < KeyWordV.Len(); ItemN++) {			
		if (UseGixSmall(KeyWordV[ItemN].Val1)) {
			ExpItemSmallV.Add(TQmGixExpItemSmall::NewItem(KeyWordV[ItemN]));
		} else {
			ExpItemV.Add(TQmGixExpItem::NewItem(KeyWordV[ItemN]));
		}
	}
	PQmGixExpItem ExpItem = TQmGixExpItem::NewOrV(ExpItemV);
	PQmGixExpItemSmall ExpItemSmall = TQmGixExpItemSmall::NewOrV(ExpItemSmallV);

	// execute the query and filter the results to desired item type
	DoQuery(ExpItem, DefMerger, StoreRecIdFqV);
	TQmGixItemSmallV Tmp;
	DoQuerySmall(ExpItemSmall, DefMergerSmall, Tmp);
	if (Tmp.Len()>0) {
		TQmGixItemV Tmp2;
		Upgrade(Tmp, Tmp2);
		DefMerger->Union(StoreRecIdFqV, Tmp2);
	}
}

TPair<TBool, PRecSet> TIndex::Search(const TWPt<TBase>& Base, const TQueryItem& QueryItem,
        const PQmGixExpMerger& Merger, const PQmGixExpMergerSmall& MergerSmall) const {

	// get query result store
	TWPt<TStore> Store = QueryItem.GetStore(Base);
	// when query empty, return empty set
	if (QueryItem.Empty()) {
		return TPair<TBool, PRecSet>(false, TRecSet::New(Store));
	}

	// ok, detect which gix is used - big or small one
	TQueryGixUsedType gix_flag = QueryItem.GetGixFlag();
	if (gix_flag == qgutNormal) {
		// prepare the query
		PQmGixExpItem ExpItem = ToExpItem(QueryItem);
		// do the query
		TUInt64IntKdV StoreRecIdFqV;
		const bool NotP = DoQuery(ExpItem, Merger, StoreRecIdFqV);
		// return record set
		PRecSet RecSet = TRecSet::New(Store, StoreRecIdFqV, QueryItem.IsWgt());
		return TPair<TBool, PRecSet>(NotP, RecSet);
	} else if (gix_flag == qgutSmall) {
		// prepare the query
		PQmGixExpItemSmall ExpItem = ToExpItemSmall(QueryItem);
		// do the query
		TQmGixItemSmallV StoreRecIdFqVSmall;
		const bool NotP = DoQuerySmall(ExpItem, MergerSmall, StoreRecIdFqVSmall);
		TQmGixItemV StoreRecIdFqV;
		Upgrade(StoreRecIdFqVSmall, StoreRecIdFqV);
		// return record set
		PRecSet RecSet = TRecSet::New(Store, StoreRecIdFqV, QueryItem.IsWgt());
		return TPair<TBool, PRecSet>(NotP, RecSet);

<<<<<<< HEAD
	} else {
		EAssertR(false, "Error in TIndex::Search - hybrid search is not supported.");
		//Fail; // TODO this is error - should not happen, we have root And node and it wasn't handled above (code was removed...)
=======
>>>>>>> 5cc8f1f4
	}
    throw TQmExcept::New("Error in TIndex::Search - hybrid search is not supported.");
}

PRecSet TIndex::SearchRange(const TWPt<TBase>& Base, const int& KeyId,
        const TFltPr& Loc, const double& Radius, const int& Limit) const {

	TUInt64V RecIdV;
	const uint StoreId = IndexVoc->GetKey(KeyId).GetStoreId();
	if (GeoIndexH.IsKey(KeyId)) { GeoIndexH.GetDat(KeyId)->SearchRange(Loc, Radius, Limit, RecIdV); }
	return TRecSet::New(Base->GetStoreByStoreId(StoreId), RecIdV);
}

PRecSet TIndex::SearchNn(const TWPt<TBase>& Base, const int& KeyId,
        const TFltPr& Loc, const int& Limit) const {

	TUInt64V RecIdV;
	const uint StoreId = IndexVoc->GetKey(KeyId).GetStoreId();
	if (GeoIndexH.IsKey(KeyId)) { GeoIndexH.GetDat(KeyId)->SearchNn(Loc, Limit, RecIdV); }
	return TRecSet::New(Base->GetStoreByStoreId(StoreId), RecIdV);
}

void TIndex::GetJoinRecIdFqV(const int& JoinKeyId, const uint64& RecId, TUInt64IntKdV& JoinRecIdFqV) const {
	TKeyWord KeyWord(JoinKeyId, RecId);
	if (UseGixSmall(JoinKeyId)) {
		if (!GixSmall->IsKey(KeyWord)) { return; }
		PQmGixItemSetSmall res = GixSmall->GetItemSet(KeyWord); res->Def();
		for (int i = 0; i < res->GetItems(); i++) {
			auto item = res->GetItem(i);
			JoinRecIdFqV.Add(TUInt64IntKd((uint64)item.Key, (int)item.Dat));
		}
	} else {
		if (!Gix->IsKey(KeyWord)) { return; }
		PQmGixItemSet res = Gix->GetItemSet(KeyWord); res->Def();
		for (int i = 0; i < res->GetItems(); i++) {
			JoinRecIdFqV.Add(res->GetItem(i));
		}
	}
}

void TIndex::SaveTxt(const TWPt<TBase>& Base, const TStr& FNm) {
	Gix->SaveTxt(FNm, TQmGixKeyStr::New(Base, IndexVoc));
	GixSmall->SaveTxt(FNm + ".small", TQmGixKeyStr::New(Base, IndexVoc));
}

int TIndex::PartialFlush(int WndInMsec) {
	int WndInMsecHalf = WndInMsec / 2;
	int Res = 0; int LastRes = 0;
	TTmStopWatch sw(true);
	while (sw.GetMSecInt() <= WndInMsec) {
		Res += Gix->PartialFlush(WndInMsecHalf);
		Res += GixSmall->PartialFlush(WndInMsecHalf);
		if (Res == LastRes) break;
		LastRes = Res;
	}
	return Res;
}

///////////////////////////////
// QMiner-Temporary-Index
void TTempIndex::NewIndex(const PIndexVoc& IndexVoc) {
	// prepare a temporary index path
	TUInt64 NowTmMSec = TTm::GetMSecsFromTm(TTm::GetCurUniTm());
	TStr TempIndexFPath = TempFPath + NowTmMSec.GetStr() + "/";
	EAssertR(TDir::GenDir(TempIndexFPath), "Unable to create directory '" + TempIndexFPath + "'");
	TempIndexFPathQ.Push(TempIndexFPath);
	// prepare new temporary index
	TEnv::Logger->OnStatus(TStr::Fmt("Creating a temporary index in %s ...", TempIndexFPath.CStr()));
	TempIndex = TIndex::New(TempIndexFPath, faCreate, IndexVoc, IndexCacheSize, IndexCacheSize, TInt::Giga);
}

void TTempIndex::Merge(const TWPt<TIndex>& Index) {
	// close any previous indices
	TempIndex.Clr();
	// marge new indexes with the current one
	while (!TempIndexFPathQ.Empty()) {
		TStr TempIndexFPath = TempIndexFPathQ.Top();
		TempIndexFPathQ.Pop();
		// load index
		TEnv::Logger->OnStatus(TStr::Fmt("Merging a temporary index from %s ...", TempIndexFPath.CStr()));
		PIndex NewIndex = TIndex::New(TempIndexFPath,
			faRdOnly, Index->GetIndexVoc(), int64(10 * TInt::Mega), int64(10 * TInt::Mega), Index->GetSplitLen());
		// merge with main index
		Index->MergeIndex(NewIndex);
		TEnv::Logger->OnStatus("Closing temporary index Start");
		NewIndex.Clr();
		TEnv::Logger->OnStatus("Closing temporary index Done");
		// deleting temp index
		TFFile TempFile(TempIndexFPath, ""); TStr DelFNm;
		while (TempFile.Next(DelFNm)) { TFile::Del(DelFNm, false); }
		if (!TDir::DelDir(TempIndexFPath)) {
			TEnv::Logger->OnStatus(
				TStr::Fmt("Unable to delete directory '%s'", TempIndexFPath.CStr()));
		}
	}
}

////////////////////////////////////////////////
// QMiner-Operator
TOp::TOp(const TStr& _OpNm) : OpNm(_OpNm) { TValidNm::AssertValidNm(OpNm); }

PRecSet TOp::Exec(const TWPt<TBase>& Base, const TRecSetV& InRecSetV, const PJsonVal& ParamVal) {
	QmAssertR(IsFunctional(), "Non-functional operator called as functional!");
	TRecSetV OutRSetV; Exec(Base, InRecSetV, ParamVal, OutRSetV);
	QmAssertR(OutRSetV.Len() == 1, "Non-functional return for functional operator!");
	return OutRSetV[0];
}

///////////////////////////////
// QMiner-Aggregator
TFunRouter<PAggr, TAggr::TNewF> TAggr::NewRouter;

void TAggr::Init() {
	Register<TAggrs::TCount>();
	Register<TAggrs::THistogram>();
	Register<TAggrs::TKeywords>();
	Register<TAggrs::TTimeLine>();
#ifdef OG_AGGR_TWITTER_GRAPH
	Register<TAggrs::TTwitterGraph>();
#endif
#ifdef OG_AGGR_DOC_ATLAS
	Register<TAggrs::TDocAtlas>();
#endif
}

TAggr::TAggr(const TWPt<TBase>& _Base, const TStr& _AggrNm) : Base(_Base), AggrNm(_AggrNm) {}

PAggr TAggr::New(const TWPt<TBase>& Base, const PRecSet& RecSet, const TQueryAggr& QueryAggr) {
	return NewRouter.Fun(QueryAggr.GetType())(Base, QueryAggr.GetNm(), RecSet, QueryAggr.GetParamVal());
}

///////////////////////////////
// QMiner-Stream-Aggregator
TFunRouter<PStreamAggr, TStreamAggr::TNewF> TStreamAggr::NewRouter;
TFunRouter<PStreamAggr, TStreamAggr::TLoadF> TStreamAggr::LoadRouter;

void TStreamAggr::Init() {
	Register<TStreamAggrs::TRecBuffer>();
	Register<TStreamAggrs::TCount>();
	Register<TStreamAggrs::TTimeSeriesTick>();
	Register<TStreamAggrs::TTimeSeriesWinBuf>();
	Register<TStreamAggrs::TWinBufCount>();
	Register<TStreamAggrs::TWinBufSum>();
	Register<TStreamAggrs::TWinBufMin>();
	Register<TStreamAggrs::TWinBufMax>();
	Register<TStreamAggrs::TMa>();
	Register<TStreamAggrs::TEma>();
	Register<TStreamAggrs::TVar>();
	Register<TStreamAggrs::TCov>();
	Register<TStreamAggrs::TCorr>();
	Register<TStreamAggrs::TStMerger>();
	Register<TStreamAggrs::TResampler>();
}

TStreamAggr::TStreamAggr(const TWPt<TBase>& _Base, const TStr& _AggrNm) :
	Base(_Base), AggrNm(_AggrNm), Guid(TGuid::GenGuid()) {
	TValidNm::AssertValidNm(AggrNm);
}

TStreamAggr::TStreamAggr(const TWPt<TBase>& _Base, const PJsonVal& ParamVal) :
	Base(_Base), AggrNm(ParamVal->GetObjStr("name")), Guid(TGuid::GenGuid()) {
	TValidNm::AssertValidNm(AggrNm);
}

// TODO: Possible bug - SABase not used here ... Check!
TStreamAggr::TStreamAggr(const TWPt<TBase>& _Base, const TWPt<TStreamAggrBase> _SABase, TSIn& SIn) :
	Base(_Base), AggrNm(SIn), Guid(SIn) {}

PStreamAggr TStreamAggr::New(const TWPt<TBase>& Base,
	const TStr& TypeNm, const PJsonVal& ParamVal) {

	return NewRouter.Fun(TypeNm)(Base, ParamVal);
}

PStreamAggr TStreamAggr::Load(const TWPt<TBase>& Base, const TWPt<TStreamAggrBase> SABase, TSIn& SIn) {
	TStr TypeNm(SIn); return LoadRouter.Fun(TypeNm)(Base, SABase, SIn);
}

void TStreamAggr::Save(TSOut& SOut) const {
	AggrNm.Save(SOut); Guid.Save(SOut);
}

///////////////////////////////
// QMiner-Stream-Aggregator-Base
TStreamAggrBase::TStreamAggrBase(const TWPt<TBase>& Base, TSIn& SIn) {
	const int StreamAggrs = TInt(SIn);
	for (int StreamAggrN = 0; StreamAggrN < StreamAggrs; StreamAggrN++) {
		PStreamAggr StreamAggr = TStreamAggr::Load(Base, this, SIn);
		AddStreamAggr(StreamAggr);
	}
}

PStreamAggrBase TStreamAggrBase::New() {
	return new TStreamAggrBase;
}

PStreamAggrBase TStreamAggrBase::Load(const TWPt<TBase>& Base, TSIn& SIn) {
	return new TStreamAggrBase(Base, SIn);
}

void TStreamAggrBase::Save(TSOut& SOut) const {
	TInt(StreamAggrH.Len()).Save(SOut);
	int KeyId = StreamAggrH.FFirstKeyId();
	while (StreamAggrH.FNextKeyId(KeyId)) {
		StreamAggrH[KeyId]->Save(SOut);
	}
}

bool TStreamAggrBase::Empty() const {
	return StreamAggrH.Empty();
}

int TStreamAggrBase::Len() const {
	return StreamAggrH.Len();
}

bool TStreamAggrBase::IsStreamAggr(const TStr& StreamAggrNm) const {
	return StreamAggrH.IsKey(StreamAggrNm);
}

const PStreamAggr& TStreamAggrBase::GetStreamAggr(const TStr& StreamAggrNm) const {
	return StreamAggrH.GetDat(StreamAggrNm);
}

const PStreamAggr& TStreamAggrBase::GetStreamAggr(const int& StreamAggrId) const {
	return StreamAggrH[StreamAggrId];
}

void TStreamAggrBase::AddStreamAggr(const PStreamAggr& StreamAggr) {
	StreamAggrH.AddDat(StreamAggr->GetAggrNm(), StreamAggr);
}

int TStreamAggrBase::GetFirstStreamAggrId() const {
	return StreamAggrH.FFirstKeyId();
}

bool TStreamAggrBase::GetNextStreamAggrId(int& AggrId) const {
	return StreamAggrH.FNextKeyId(AggrId);
}

void TStreamAggrBase::OnAddRec(const TRec& Rec) {
	int KeyId = StreamAggrH.FFirstKeyId();
	while (StreamAggrH.FNextKeyId(KeyId)) {
		StreamAggrH[KeyId]->OnAddRec(Rec);
	}
}

void TStreamAggrBase::OnUpdateRec(const TRec& Rec) {
	int KeyId = StreamAggrH.FFirstKeyId();
	while (StreamAggrH.FNextKeyId(KeyId)) {
		StreamAggrH[KeyId]->OnUpdateRec(Rec);
	}
}

void TStreamAggrBase::OnDeleteRec(const TRec& Rec) {
	int KeyId = StreamAggrH.FFirstKeyId();
	while (StreamAggrH.FNextKeyId(KeyId)) {
		StreamAggrH[KeyId]->OnDeleteRec(Rec);
	}
}

PJsonVal TStreamAggrBase::SaveJson(const int& Limit) const {
	PJsonVal ResVal = TJsonVal::NewArr();
	int KeyId = StreamAggrH.FFirstKeyId();
	while (StreamAggrH.FNextKeyId(KeyId)) {
		ResVal->AddToArr(StreamAggrH[KeyId]->SaveJson(Limit));
	}
	return ResVal;
}

///////////////////////////////
// QMiner-Stream-Aggregator-Trigger
TStreamAggrTrigger::TStreamAggrTrigger(const PStreamAggrBase& _StreamAggrBase) :
	StreamAggrBase(_StreamAggrBase) {}

PStoreTrigger TStreamAggrTrigger::New(const PStreamAggrBase& StreamAggrBase) {
	return new TStreamAggrTrigger(StreamAggrBase);
}

void TStreamAggrTrigger::OnAdd(const TRec& Rec) {
	StreamAggrBase->OnAddRec(Rec);
}

void TStreamAggrTrigger::OnUpdate(const TRec& Rec) {
	StreamAggrBase->OnUpdateRec(Rec);
}

void TStreamAggrTrigger::OnDelete(const TRec& Rec) {
	StreamAggrBase->OnDeleteRec(Rec);
}

///////////////////////////////
// QMiner-Base
TBase::TBase(const TStr& _FPath, const int64& IndexCacheSize, const int& SplitLen) : InitP(false) {
	IAssertR(TEnv::IsInit(), "QMiner environment (TQm::TEnv) is not initialized");
	// open as create
	FAccess = faCreate; FPath = _FPath;
	TEnv::Logger->OnStatus("Opening in create mode");
	// prepare index
	IndexVoc = TIndexVoc::New();
	Index = TIndex::New(FPath, FAccess, IndexVoc, IndexCacheSize, IndexCacheSize, SplitLen);
	// add standard operators
	AddOp(TOpLinSearch::New());
	AddOp(TOpGroupBy::New());
	AddOp(TOpSplitBy::New());
	// initialize with empty stores
	StoreV.Gen(TEnv::GetMxStores()); StoreV.PutAll(NULL);
	// initialize empty stream aggregate bases for each store
	StreamAggrBaseV.Gen(TEnv::GetMxStores()); StreamAggrBaseV.PutAll(NULL);
	StreamAggrDefaultBase = TStreamAggrBase::New();
	// by default no temporary folder
	TempFPathP = false;
}

TBase::TBase(const TStr& _FPath, const TFAccess& _FAccess, const int64& IndexCacheSize, const int& SplitLen) : InitP(false) {
	IAssertR(TEnv::IsInit(), "QMiner environment (TQm::TEnv) is not initialized");
	// assert open type and remember location
	FAccess = _FAccess; FPath = _FPath;
	EAssert(FAccess == faRdOnly || FAccess == faUpdate || FAccess == faRestore);
	if (FAccess == faRdOnly) {
		TEnv::Logger->OnStatus("Opening in read-only mode");
	} else if (FAccess == faUpdate) {
		TEnv::Logger->OnStatus("Opening in update mode");
	} else if (FAccess == faRestore) {
		TEnv::Logger->OnStatus("Opening in restore mode");
	}
	// load index
	TFIn IndexVocFIn(FPath + "IndexVoc.dat");
	IndexVoc = TIndexVoc::Load(IndexVocFIn);
	Index = TIndex::New(FPath, FAccess, IndexVoc, IndexCacheSize, IndexCacheSize, SplitLen);
	// add standard operators
	AddOp(TOpLinSearch::New());
	AddOp(TOpGroupBy::New());
	AddOp(TOpSplitBy::New());
	// initialize with empty stores
	StoreV.Gen(TEnv::GetMxStores()); StoreV.PutAll(NULL);
	// initialize empty stream aggregate bases for each store
	StreamAggrBaseV.Gen(TEnv::GetMxStores()); StreamAggrBaseV.PutAll(NULL);
	StreamAggrDefaultBase = TStreamAggrBase::New();
	// by default no temporary folder
	TempFPathP = false;
}

TBase::~TBase() {
	if (FAccess != faRdOnly) {
		TEnv::Logger->OnStatus("Saving index vocabulary ... ");
		TFOut IndexVocFOut(FPath + "IndexVoc.dat");
		IndexVoc->Save(IndexVocFOut);
	} else {
		TEnv::Logger->OnStatus("No saving of qminer base neccessary!");
	}
}

void TBase::SaveStreamAggrBaseV(TSOut& SOut) {
	// get number of stream aggregate bases
	int StreamAggrBases = 0;
	for (int StoreId = 0; StoreId < StreamAggrBaseV.Len(); StoreId++) {
		if (!StreamAggrBaseV[StoreId].Empty()) { StreamAggrBases++; }
	}
	// save number of aggregate bases
	TInt(StreamAggrBases).Save(SOut);
	// save each aggregate base
	for (int StoreId = 0; StoreId < StreamAggrBaseV.Len(); StoreId++) {
		if (!StreamAggrBaseV[StoreId].Empty()) {
			TUInt(StoreId).Save(SOut);
			StreamAggrBaseV[StoreId]->Save(SOut);
		}
	}
}

void TBase::LoadStreamAggrBaseV(TSIn& SIn) {
	const int StreamAggrBases = TInt(SIn);
	for (int StreamAggrBaseN = 0; StreamAggrBaseN < StreamAggrBases; StreamAggrBaseN++) {
		const uint StoreId = TUInt(SIn);
		// load stream aggregate base
		PStreamAggrBase StreamAggrBase = TStreamAggrBase::Load(this, SIn);
		// create trigger for the aggregate base
		GetStoreByStoreId(StoreId)->AddTrigger(TStreamAggrTrigger::New(StreamAggrBase));
		// remember the aggregate base for the store
		StreamAggrBaseV[StoreId] = StreamAggrBase;
	}
}

PRecSet TBase::Invert(const PRecSet& RecSet, const TIndex::PQmGixExpMerger& Merger) {
	// prepare sorted list of all records from the store
	TIndex::TQmGixItemV AllResIdV;
	const TWPt<TStore>& Store = RecSet->GetStore();
	PStoreIter Iter = Store->GetIter();
	while (Iter->Next()) {
		AllResIdV.Add(TIndex::TQmGixItem(Iter->GetRecId(), 1));
	}
	if (!AllResIdV.IsSorted()) { AllResIdV.Sort(); }
	// remove retrieved items
	TIndex::TQmGixItemV ResIdFqV;
	Merger->Minus(AllResIdV, RecSet->GetRecIdFqV(), ResIdFqV);
	// return new record set
	return TRecSet::New(Store, ResIdFqV, false);
}

TPair<TBool, PRecSet> TBase::Search(const TQueryItem& QueryItem, const TIndex::PQmGixExpMerger& Merger, const TIndex::PQmGixExpMergerSmall& MergerSmall, const TQueryGixUsedType& ParentGixFlag) {
	if (QueryItem.IsLeafGix() || QueryItem.IsLeafGixSmall()) {
		// return empty, when can be handled by parent-index
		if (ParentGixFlag != qgutBoth)
			return TPair<TBool, PRecSet>(false, NULL);
		// we need to force index to execute the query =>
		//      create AND node with single child and execute it
		TQueryItem IndexQueryItem(oqitAnd, QueryItem);
		TPair<TBool, PRecSet> NotRecSet = Index->Search(this, IndexQueryItem, Merger, MergerSmall);
		PRecSet RecSet; bool NotP = false;
		NotP = NotRecSet.Val1; RecSet = NotRecSet.Val2;
		return TPair<TBool, PRecSet>(NotP, RecSet);
	} else if (QueryItem.IsGeo()) {
		if (QueryItem.IsLocRadius()) {
			// must be handled by geo index
			PRecSet RecSet = Index->SearchRange(this, QueryItem.GetKeyId(),
				QueryItem.GetLoc(), QueryItem.GetLocRadius(), QueryItem.GetLocLimit());
			return TPair<TBool, PRecSet>(false, RecSet);
		} else {
			// must be handled by geo index
			PRecSet RecSet = Index->SearchNn(this, QueryItem.GetKeyId(),
				QueryItem.GetLoc(), QueryItem.GetLocLimit());
			return TPair<TBool, PRecSet>(false, RecSet);
		}
	} else if (QueryItem.IsJoin()) {
		// special case when it's record passed by value
		const TQueryItem& SubItem = QueryItem.GetItem(0);
		if (SubItem.IsRec() && SubItem.GetRec().IsByVal()) {
			// do the join
			PRecSet JoinRecSet = SubItem.GetRec().DoJoin(this, QueryItem.GetJoinId());
			// return joined record set
			return TPair<TBool, PRecSet>(false, JoinRecSet);
		} else {
			// do the subordinate queries
			TPair<TBool, PRecSet> NotRecSet = Search(QueryItem.GetItem(0), Merger, MergerSmall, QueryItem.GetGixFlag());
			// in case it's empty, we must go to index 
			if (NotRecSet.Val2.Empty()) { NotRecSet = Index->Search(this, QueryItem.GetItem(0), Merger, MergerSmall); }
			// in case it's negated, we must invert it
			if (NotRecSet.Val1) { NotRecSet.Val2 = Invert(NotRecSet.Val2, Merger); }
			// do the join
			PRecSet JoinRecSet = NotRecSet.Val2->DoJoin(this, QueryItem.GetJoinId(),
				QueryItem.GetSampleSize(), NotRecSet.Val2->IsWgt());
			// return joined record set
			return TPair<TBool, PRecSet>(false, JoinRecSet);
		}
	} else if (QueryItem.IsRec()) {
		// make sure record past by reference
		QmAssert(QueryItem.GetRec().IsByRef());
		// return record set
		return TPair<TBool, PRecSet>(false, QueryItem.GetRec().ToRecSet());
	} else if (QueryItem.IsRecSet()) {
		// return record set
		return TPair<TBool, PRecSet>(false, QueryItem.GetRecSet());
	} else if (QueryItem.IsStore()) {
		const uint StoreId = QueryItem.GetStoreId();
		const TWPt<TStore> Store = GetStoreByStoreId(StoreId);
		return TPair<TBool, PRecSet>(false, Store->GetAllRecs());
	} else {
		TQueryItemType Type = QueryItem.GetType();
		// check it is a known type
		QmAssert(Type == oqitAnd || Type == oqitOr || Type == oqitNot);
		const TQueryGixUsedType GixFlag = QueryItem.GetGixFlag();
		// do all subsequents and keep track if any needs handling
		TBoolV NotV; TRecSetV RecSetV; bool EmptyP = true;
		for (int ItemN = 0; ItemN < QueryItem.GetItems(); ItemN++) {
			// do subsequent search
			TPair<TBool, PRecSet> NotRecSet = Search(QueryItem.GetItem(ItemN), Merger, MergerSmall, GixFlag);
			NotV.Add(NotRecSet.Val1); RecSetV.Add(NotRecSet.Val2);
			// check if to do anything
			EmptyP = EmptyP && RecSetV.Last().Empty();
		}
		// check if there is anything to do
		if (EmptyP && ParentGixFlag != qgutBoth) {
			// nope, let the father handle this with inverted index
			return TPair<TBool, PRecSet>(false, NULL);
		} else {
			// yup, let's do it!
			if (QueryItem.IsAnd() || QueryItem.IsOr()) {
				// first gather all the subordinate items, that can be handled by index
				TQueryItemV IndexQueryItemV;
				for (int ItemN = 0; ItemN < RecSetV.Len(); ItemN++) {
					const PRecSet& RecSet = RecSetV[ItemN];
					if (RecSet.Empty()) {
						IndexQueryItemV.Add(QueryItem.GetItem(ItemN));
					}
				}
				// initialize the recset
				PRecSet RecSet; int ItemN = 0; bool NotP = false;
				if (IndexQueryItemV.Empty()) {
					// nothing to use index for here, just get the first in line
					RecSet = RecSetV[0]; ItemN++;
				} else {
					// call the index and use it to initialize
					TQueryItem IndexQueryItem(QueryItem.GetType(), IndexQueryItemV);
					TPair<TBool, PRecSet> NotRecSet = Index->Search(this, IndexQueryItem, Merger, MergerSmall);
					NotP = NotRecSet.Val1; RecSet = NotRecSet.Val2;
				}
				// prepare working vectors
				TUInt64IntKdV ResRecIdFqV = RecSet->GetRecIdFqV();
				QmAssert(ResRecIdFqV.IsSorted());
				// than handle the rest here
				if (QueryItem.IsAnd()) {
					for (; ItemN < RecSetV.Len(); ItemN++) {
						// only handle ones, that were not already by index above
						if (RecSetV[ItemN].Empty()) { continue; }
						// get the vector
						const TUInt64IntKdV& RecIdFqV = RecSetV[ItemN]->GetRecIdFqV();
						// decide for the operation based on not status
						if (!NotP && !NotV[ItemN]) {
							// life is easy, just do the intersect
							Merger->Intrs(ResRecIdFqV, RecIdFqV);
						} else if (NotP && NotV[ItemN]) {
							// all negation, do the union
							Merger->Union(ResRecIdFqV, RecIdFqV);
						} else if (NotP && !NotV[ItemN]) {
							// records from RecIdFqV should not be in the main
							TUInt64IntKdV _ResRecIdFqV;
							Merger->Minus(RecIdFqV, ResRecIdFqV, _ResRecIdFqV);
							ResRecIdFqV = _ResRecIdFqV;
							NotP = false;
						} else if (!NotP && NotV[ItemN]) {
							// records from main should not be in the RecIdFqV
							TUInt64IntKdV _ResRecIdFqV;
							Merger->Minus(ResRecIdFqV, RecIdFqV, _ResRecIdFqV);
							ResRecIdFqV = _ResRecIdFqV;
							NotP = false;
						}
					}
				} else if (QueryItem.IsOr()) {
					for (; ItemN < RecSetV.Len(); ItemN++) {
						// only handle ones, that were not already by index above
						if (RecSetV[ItemN].Empty()) { continue; }
						// get the vector
						const TUInt64IntKdV& RecIdFqV = RecSetV[ItemN]->GetRecIdFqV();
						// decide for the operation based on not status
						if (!NotP && !NotV[ItemN]) {
							// life is easy, just do the union
							Merger->Union(ResRecIdFqV, RecIdFqV);
						} else if (NotP && NotV[ItemN]) {
							// all negation, do the intersect
							Merger->Intrs(ResRecIdFqV, RecIdFqV);
						} else if (NotP && !NotV[ItemN]) {
							// records not from main or from RecIdFqV
							TUInt64IntKdV _ResRecIdFqV;
							Merger->Minus(ResRecIdFqV, RecIdFqV, _ResRecIdFqV);
							ResRecIdFqV = _ResRecIdFqV;
							NotP = true;
						} else if (!NotP && NotV[ItemN]) {
							// records from main or not from RecIdFqV
							TUInt64IntKdV _ResRecIdFqV;
							Merger->Minus(RecIdFqV, ResRecIdFqV, _ResRecIdFqV);
							ResRecIdFqV = _ResRecIdFqV;
							NotP = true;
						}
					}
				}
				// prepare resulting record set
				RecSet = TRecSet::New(RecSet->GetStore(), ResRecIdFqV, QueryItem.IsWgt());
				return TPair<TBool, PRecSet>(NotP, RecSet);
			} else if (QueryItem.IsNot()) {
				QmAssert(RecSetV.Len() == 1);
				return TPair<TBool, PRecSet>(!NotV[0], RecSetV[0]);
			}
		}
	}
	// we should never have come to here
	throw TQmExcept::New("Unsupported query item type");
	return TPair<TBool, PRecSet>(false, NULL);
}

bool TBase::Exists(const TStr& FPath) {
	return TIndex::Exists(FPath) &&
		TFile::Exists(FPath + "IndexVoc.dat") &&
		TFile::Exists(FPath + "StreamAggr.dat");
}

void TBase::Init() {
	InitP = true;
}

TWPt<TIndex> TBase::GetIndex() const {
	return TempIndex.Empty() ? TWPt<TIndex>(Index) : TempIndex->GetIndex();
}

void TBase::AddStore(const PStore& NewStore) {
	const uint StoreId = NewStore->GetStoreId();
	QmAssertR(StoreId < TEnv::GetMxStores(), "Store ID to large: " + TUInt::GetStr(StoreId));
	// remember pointer to store
	StoreV[StoreId] = NewStore;
	// fast map from store name to store
	StoreH.AddDat(NewStore->GetStoreNm(), NewStore);
	// create stream aggregate base for the store
	PStreamAggrBase StreamAggrBase = TStreamAggrBase::New();
	// create trigger for the aggregate base
	NewStore->AddTrigger(TStreamAggrTrigger::New(StreamAggrBase));
	// remember the aggregate base for the store
	StreamAggrBaseV[StoreId] = StreamAggrBase;
}

const TWPt<TStore> TBase::GetStoreByStoreN(const int& StoreN) const {
	Assert(IsStoreN(StoreN));
	return StoreH[StoreN];
}

const TWPt<TStore> TBase::GetStoreByStoreId(const uint& StoreId) const {
	Assert(IsStoreId(StoreId));
	return StoreV[(int)StoreId];
}

const TWPt<TStore> TBase::GetStoreByStoreNm(const TStr& StoreNm) const {
	AssertR(IsStoreNm(StoreNm), TStr("Unknown store name ") + StoreNm);
	return StoreH.GetDat(StoreNm);
}

PJsonVal TBase::GetStoreJson(const TWPt<TStore>& Store) {
	return Store->GetStoreJson(this);
}

const PStreamAggrBase& TBase::GetStreamAggrBase(const uint& StoreId) const {
	return StreamAggrBaseV[(int)StoreId];
}

const PStreamAggrBase& TBase::GetStreamAggrBase() const {
	return StreamAggrDefaultBase;
}

bool TBase::IsStreamAggr(const uint& StoreId, const TStr& StreamAggrNm) const {
	return GetStreamAggrBase(StoreId)->IsStreamAggr(StreamAggrNm);
}

bool TBase::IsStreamAggr(const TStr& StreamAggrNm) const {
	return StreamAggrDefaultBase->IsStreamAggr(StreamAggrNm);
}

const PStreamAggr& TBase::GetStreamAggr(const uint& StoreId, const TStr& StreamAggrNm) const {
	return GetStreamAggrBase(StoreId)->GetStreamAggr(StreamAggrNm);
}

const PStreamAggr& TBase::GetStreamAggr(const TStr& StoreNm, const TStr& StreamAggrNm) const {
	return StoreNm.Empty() ? GetStreamAggr(StreamAggrNm) : GetStreamAggrBase(GetStoreByStoreNm(StoreNm)->GetStoreId())->GetStreamAggr(StreamAggrNm);
}

const PStreamAggr& TBase::GetStreamAggr(const TStr& StreamAggrNm) const {
	return StreamAggrDefaultBase->GetStreamAggr(StreamAggrNm);
}

void TBase::AddStreamAggr(const uint& StoreId, const PStreamAggr& StreamAggr) {
	// add new aggregate to the stream aggregate base
	GetStreamAggrBase(StoreId)->AddStreamAggr(StreamAggr);
}

void TBase::AddStreamAggr(const TUIntV& StoreIdV, const PStreamAggr& StreamAggr) {
	for (int StoreN = 0; StoreN < StoreIdV.Len(); StoreN++) {
		AddStreamAggr(StoreIdV[StoreN], StreamAggr);
	}
}

void TBase::AddStreamAggr(const TStr& StoreNm, const PStreamAggr& StreamAggr) {
	AddStreamAggr(GetStoreByStoreNm(StoreNm)->GetStoreId(), StreamAggr);
}

void TBase::AddStreamAggr(const TStrV& StoreNmV, const PStreamAggr& StreamAggr) {
	for (int StoreN = 0; StoreN < StoreNmV.Len(); StoreN++) {
		AddStreamAggr(GetStoreByStoreNm(StoreNmV[StoreN])->GetStoreId(), StreamAggr);
	}
}

void TBase::AddStreamAggr(const PStreamAggr& StreamAggr) {
	StreamAggrDefaultBase->AddStreamAggr(StreamAggr);
}

void TBase::Aggr(PRecSet& RecSet, const TQueryAggrV& QueryAggrV) {
	if (RecSet->Empty()) { return; }
	for (int QueryAggrN = 0; QueryAggrN < QueryAggrV.Len(); QueryAggrN++) {
		const TQueryAggr& Aggr = QueryAggrV[QueryAggrN];
		RecSet->AddAggr(TAggr::New(this, RecSet, Aggr));
	}
}

void TBase::AddOp(const POp& NewOp) {
	OpH.AddDat(NewOp->GetOpNm(), NewOp);
}

void TBase::Operator(const TRecSetV& InRecSetV, const PJsonVal& ParamVal, TRecSetV& OutRecSetV) {
	// check what operator was requested
	QmAssert(ParamVal->IsObjKey("operator"));
	TStr OpNm = ParamVal->GetObjStr("operator");
	// make sure we have it
	QmAssert(this->IsOp(OpNm));
	POp Op = this->GetOp(OpNm);
	// execute the operator
	Op->Exec(this, InRecSetV, ParamVal, OutRecSetV);
}

int TBase::NewIndexWordVoc(const TIndexKeyType& Type, const TStr& WordVocNm) {
	if ((Type & oiktValue) || (Type & oiktText)) {
		// check if we have a vocabulary with such name
		int WordVocId = WordVocNm.Empty() ? -1 : IndexVoc->GetWordVoc(WordVocNm);
		// if no, create a new one
		if (WordVocId == -1) { WordVocId = IndexVoc->NewWordVoc(); }
		// if we are given a name, assign it to the vocabulary
		if (!WordVocNm.Empty()) { IndexVoc->SetWordVocNm(WordVocId, WordVocNm); }
		// done
		return WordVocId;
	}
	// other indices do not need word vocabulary    
	return -1;
}

int TBase::NewIndexKey(const TWPt<TStore>& Store, const TStr& KeyNm,
	const TIndexKeyType& Type, const TIndexKeySortType& SortType) {

	return NewIndexKey(Store, KeyNm, NewIndexWordVoc(Type), Type, SortType);
}

int TBase::NewIndexKey(const TWPt<TStore>& Store, const TStr& KeyNm, const int& WordVocId,
	const TIndexKeyType& Type, const TIndexKeySortType& SortType) {

	QmAssertR(!IndexVoc->IsKeyNm(Store->GetStoreId(), KeyNm),
		"Key " + Store->GetStoreNm() + "." + KeyNm + " already exists!");
	const int KeyId = IndexVoc->AddKey(Store->GetStoreId(), KeyNm, WordVocId, Type, SortType);
	return KeyId;
}

int TBase::NewFieldIndexKey(const TWPt<TStore>& Store, const TStr& KeyNm, const int& FieldId,
	const TIndexKeyType& Type, const TIndexKeySortType& SortType) {

	return NewFieldIndexKey(Store, KeyNm, FieldId, NewIndexWordVoc(Type), Type, SortType);
}

int TBase::NewFieldIndexKey(const TWPt<TStore>& Store, const int& FieldId,
	const TIndexKeyType& Type, const TIndexKeySortType& SortType) {

	return NewFieldIndexKey(Store, Store->GetFieldNm(FieldId),
		FieldId, NewIndexWordVoc(Type), Type, SortType);
}

int TBase::NewFieldIndexKey(const TWPt<TStore>& Store, const int& FieldId, const int& WordVocId,
	const TIndexKeyType& Type, const TIndexKeySortType& SortType) {

	return NewFieldIndexKey(Store, Store->GetFieldNm(FieldId), FieldId, WordVocId, Type, SortType);
}

int TBase::NewFieldIndexKey(const TWPt<TStore>& Store, const TStr& KeyNm, const int& FieldId,
	const int& WordVocId, const TIndexKeyType& Type, const TIndexKeySortType& SortType) {

	QmAssertR(!IndexVoc->IsKeyNm(Store->GetStoreId(), KeyNm),
		"Key " + Store->GetStoreNm() + "." + KeyNm + " already exists!");
	const int KeyId = IndexVoc->AddKey(Store->GetStoreId(), KeyNm, WordVocId, Type, SortType);
	IndexVoc->AddKeyField(KeyId, Store->GetStoreId(), FieldId);
	Store->AddFieldKey(FieldId, KeyId);
	return KeyId;
}

uint64 TBase::AddRec(const TWPt<TStore>& Store, const PJsonVal& RecVal) {
	QmAssertR(RecVal->IsObj(), "Invalid input JSon, not an object");
	return Store->AddRec(RecVal);
}

uint64 TBase::AddRec(const TStr& StoreNm, const PJsonVal& RecVal) {
	return AddRec(GetStoreByStoreNm(StoreNm), RecVal);
}

uint64 TBase::AddRec(const uint& StoreId, const PJsonVal& RecVal) {
	return AddRec(GetStoreByStoreId(StoreId), RecVal);
}

PRecSet TBase::Search(const PQuery& Query) {
	// do the search
	TIndex::PQmGixExpMerger Merger = Index->GetDefMerger();
	TIndex::PQmGixExpMergerSmall MergerSmall = Index->GetDefMergerSmall();
	TPair<TBool, PRecSet> NotRecSet = Search(Query->GetQueryItem(), Merger, MergerSmall, Query->GetQueryItem().GetGixFlag());
	// when empty, then query can be completly covered by index
	if (NotRecSet.Val2.Empty()) {
		NotRecSet = Index->Search(this, Query->GetQueryItem(), Merger, MergerSmall);
	}
	PRecSet RecSet = NotRecSet.Val2;
	// if result should be negated, do the invert
	if (NotRecSet.Val1) { RecSet = Invert(NotRecSet.Val2, Merger); }
	// get the aggregates
	Aggr(RecSet, Query->GetAggrItemV());
	// sort if necessary
	if (Query->IsSort()) { Query->Sort(this, RecSet); }
	// trim if necessary
	if (Query->IsLimit()) { RecSet = Query->GetLimit(RecSet); }
	// return what we have, trimed if necessary
	return RecSet;
}

PRecSet TBase::Search(const TQueryItem& QueryItem) {
	return Search(TQuery::New(this, QueryItem));
}

PRecSet TBase::Search(const TStr& QueryStr) {
	return Search(TQuery::New(this, QueryStr));
}

PRecSet TBase::Search(const PJsonVal& QueryVal) {
	return Search(TQuery::New(this, QueryVal));
}

void TBase::GarbageCollect() {
	int StoreKeyId = StoreH.FFirstKeyId();
	while (StoreH.FNextKeyId(StoreKeyId)) {
		StoreH[StoreKeyId]->GarbageCollect();
	}
}

void TBase::InitTempIndex(const uint64& IndexCacheSize) {
	TempIndex = TTempIndex::New(TempFPath, IndexCacheSize);
	TempIndex->NewIndex(IndexVoc);
}

bool TBase::SaveJSonDump(const TStr& DumpDir) {
	TStrSet SeenJoinsH;

	const int Stores = GetStores();
	TTm CurrentTime = TTm::GetCurLocTm();

	for (int S = 0; S < Stores; S++) {
		const PStore Store = GetStoreByStoreN(S);
		const TStr StoreNm = Store->GetStoreNm();
		PSOut OutRecs = TFOut::New(DumpDir + StoreNm + ".json");
		PSOut OutJoins = TFOut::New(DumpDir + StoreNm + "-joins.json");

		// joins to store - only index joins and the ones we didn't already store by reverse join
		TStrV JoinV;
		for (int J = 0; J < Store->GetJoins(); J++) {
			TJoinDesc JoinDesc = Store->GetJoinDesc(J);
			const TStr JoinNm = JoinDesc.GetJoinNm();

			if (JoinDesc.IsInverseJoinId()) {
				const int InvJoinId = JoinDesc.GetInverseJoinId();
				const PStore InvStore = JoinDesc.GetJoinStore(this);
				const TJoinDesc InvJoinDesc = InvStore->GetJoinDesc(InvJoinId);
				// if we've already added the inverse join, ignore this one
				if (SeenJoinsH.IsKey(InvStore->GetStoreNm() + "-" + InvJoinDesc.GetJoinNm())) {
					continue;
				}
			}
			SeenJoinsH.AddKey(StoreNm + "-" + JoinNm);
			JoinV.Add(JoinNm);
			OutJoins->PutStrFmtLn("# JoinNm: %s, JoinId: %d", JoinNm.CStr(), JoinDesc.GetJoinId());
		}

		TQm::TEnv::Logger->OnStatusFmt("Backing up store %s", StoreNm.CStr());

		const uint64 Recs = Store->GetRecs();
		PStoreIter Iter = Store->GetIter();
		while (Iter->Next()) {
			const uint64 RecId = Iter->GetRecId();

			// easy part. dump records
			const PJsonVal RecJson = Store->GetRec(RecId).GetJson(this, true, false);
			const TStr JsonStr = TJsonVal::GetStrFromVal(RecJson);
			OutRecs->PutStrLn(JsonStr);

			// dump joins
			for (int J = 0; J < JoinV.Len(); J++) {
				PRecSet RecSet = Store->GetRec(RecId).DoJoin(this, JoinV[J]);
				if (RecSet->GetRecs() > 0) {
					OutJoins->PutStrFmt("%I64u|%d|", RecId, Store->GetJoinId(JoinV[J]));
					const int Recs = RecSet->GetRecs();
					for (int R = 0; R < Recs; R++) {
						OutJoins->PutStrFmt("%I64u,%d", RecSet->GetRecId(R), RecSet->GetRecFq(R));
						if (R < Recs - 1)
							OutJoins->PutStr(";");
					}
					OutJoins->PutLn();
				}
			}

			if (RecId % 1000 == 0) {
				TQm::TEnv::Logger->OnStatusFmt("Record %I64u / %I64u (%.1f%%)\r", RecId, Recs, 100 * RecId / (double)Recs);
			}
		}
	}
	uint64 DiffSecs = TTm::GetDiffSecs(TTm::GetCurLocTm(), CurrentTime);
	int Mins = (int)(DiffSecs / 60);
	TQm::TEnv::Logger->OnStatusFmt("Time needed to make the backup: %d min, %d sec", Mins, (int)(DiffSecs - (Mins * 60)));

	return true;
}

bool TBase::RestoreJSonDump(const TStr& DumpDir) {
	const int Stores = GetStores();
	TTm CurrentTime = TTm::GetCurLocTm();

	THash<TStr, THash<TUInt64, TUInt64> > StoreOldToNewIdHH;
	for (int S = 0; S < Stores; S++) {
		PStore Store = GetStoreByStoreN(S);
		const TStr StoreNm = Store->GetStoreNm();
		THash<TUInt64, TUInt64> OldToNewIdH;
		TQm::TEnv::Logger->OnStatusFmt("Adding recs for store %s", StoreNm.CStr());
		if (TFile::Exists(DumpDir + StoreNm + ".json")) {
			PSIn InRecs = TFIn::New(DumpDir + StoreNm + ".json");
			TStr Line;
			while (InRecs->GetNextLn(Line)) {
				const PJsonVal Json = TJsonVal::GetValFromStr(Line);
				const uint64 ExRecId = Json->IsObjKey("$id") ? (uint64)Json->GetObjNum("$id") : TUInt64::Mx.Val;
				Json->DelObjKey("$id");
				const uint64 RecId = Store->AddRec(Json);
				OldToNewIdH.AddDat(ExRecId, RecId);
				// validate that the added rec id is the same as the one that was saved in json
				// if this fails then we have a problem since the joins will point different records than in the original data
				//AssertR(ExRecId == TUInt64::Mx || ExRecId == RecId, "The added record id does not match the one in the record json");
				if (RecId % 1000 == 0) {
					TQm::TEnv::Logger->OnStatusFmt("Added record %I64u\r", RecId);
				}
			}
		} else {
			TQm::TEnv::Logger->OnStatusFmt("WARNING: File for store %s is missing. No data was imported.", StoreNm.CStr());
		}
		StoreOldToNewIdHH.AddDat(StoreNm, OldToNewIdH);
	}

	for (int S = 0; S < Stores; S++) {
		const PStore Store = GetStoreByStoreN(S);
		const TStr StoreNm = Store->GetStoreNm();

		if (TFile::Exists(DumpDir + StoreNm + "-joins.json")) {
			TQm::TEnv::Logger->OnStatusFmt("Adding joins for store %s", StoreNm.CStr());

			THash<TUInt64, TUInt64>& OldToNewIdH = StoreOldToNewIdHH.GetDat(StoreNm);
			PSIn InRecs = TFIn::New(DumpDir + StoreNm + "-joins.json");
			TStr Line;
			// if the schema was changed then join ids are likely different. we have to use the 
			// name of the stored id and see into which it maps now in the new schema.
			// mapping from old join ids (from old schema) to new join ids (in new schema)
			THash<TInt, TInt> OldJoinIdToNewIdH;
			// mapping from new join ids (from new schema) to store name
			THash<TInt, TStr> NewJoinIdToStoreNmH;
			while (InRecs->GetNextLn(Line)) {
				if (Line.Len() > 0 && Line[0] == '#') {
					// parse join name and join id when the data was stored
					// "# JoinNm: %s, JoinId: %d
					const int NameStart = Line.SearchCh(':') + 2;
					const int NameEnd = Line.SearchCh(',', NameStart);
					const int IdStart = Line.SearchChBack(':') + 2;
					const TStr OldName = Line.GetSubStr(NameStart, NameEnd - 1);
					const TStr OldIdStr = Line.GetSubStr(IdStart);
					const int OldId = OldIdStr.GetInt(TInt::Mx);
					AssertR(OldId != TInt::Mx, "Failed to parse join id from the header: " + Line);

					if (!Store->IsJoinNm(OldName)) {
						TQm::TEnv::Logger->OnStatusFmt("WARNING: The new schema does not contain join named %s. Ignoring it.", OldName.CStr());
					}
					const int NewId = Store->GetJoinId(OldName);
					OldJoinIdToNewIdH.AddDat(OldId, NewId);
					TStr JoinStoreNm = Store->GetJoinDesc(NewId).GetJoinStore(this)->GetStoreNm();
					NewJoinIdToStoreNmH.AddDat(NewId, JoinStoreNm);
					if (OldId != NewId) {
						TQm::TEnv::Logger->OnStatusFmt("INFO: Join id for %s changed from %d to %d.", OldName.CStr(), OldId, NewId);
					}
					continue;
				}

				TStrV PartV; Line.SplitOnAllCh('|', PartV, false);
				AssertR(PartV.Len() == 3, TStr::Fmt("The line with json data did not contain three parts when split with |. Store Name: %s, Line val: %s", StoreNm.CStr(), Line.CStr()));
				const uint64 OldRecId = PartV[0].GetUInt64();
				const uint64 NewRecId = OldToNewIdH.GetDat(OldRecId);	// map old rec ids to new rec ids
				if (!Store->IsRecId(NewRecId)) {
					TQm::TEnv::Logger->OnStatusFmt("ERROR: Failed to create join for missing record %I64U in store %s.", NewRecId, StoreNm.CStr());
					continue;
				}

				const int OldJoinId = PartV[1].GetInt();
				// if we don't have the old join anymore then ignore the data for it
				if (OldJoinIdToNewIdH.IsKey(OldJoinId) == false) {
					continue;
				}

				// get the id for the new join and then a mapping from old to new ids;
				const int NewJoinId = OldJoinIdToNewIdH.GetDat(OldJoinId);
				const TStr JoinStoreNm = NewJoinIdToStoreNmH.GetDat(NewJoinId);
				THash<TUInt64, TUInt64>& JoinOldToNewIdH = StoreOldToNewIdHH.GetDat(JoinStoreNm);

				TStrV JoinV; PartV[2].SplitOnAllCh(';', JoinV);
				const int Joins = JoinV.Len();
				for (int N = 0; N < Joins; N++) {
					TStr JoinRecIdStr, JoinFqStr; JoinV[N].SplitOnCh(JoinRecIdStr, ',', JoinFqStr);
					const uint64 OldJoinRecId = JoinRecIdStr.GetUInt64();
					const uint64 NewJoinRecId = JoinOldToNewIdH.GetDat(OldJoinRecId);		// if some articles or other data was deleted from the index then old and new ids could be different. in most cases it should be the same
					const int JoinFq = JoinFqStr.GetInt();
					Store->AddJoin(NewJoinId, NewRecId, NewJoinRecId, JoinFq);
				}
				if (NewRecId % 1000 == 0) {
					TQm::TEnv::Logger->OnStatusFmt("Added joins for rec %I64u\r", NewRecId);
				}
			}
		}
	}

	uint64 DiffSecs = TTm::GetDiffSecs(TTm::GetCurLocTm(), CurrentTime);
	int Mins = (int)(DiffSecs / 60);
	TQm::TEnv::Logger->OnStatusFmt("Time needed to make the restore: %d min, %d sec", Mins, (int)(DiffSecs - (Mins * 60)));

	return true;
}

void TBase::PrintStores(const TStr& FNm, const bool& FullP) {
	TFOut FOut(FNm);
	for (int StoreN = 0; StoreN < GetStores(); StoreN++) {
		TWPt<TStore> Store = GetStoreByStoreN(StoreN);
		FOut.PutStrLn("--------------------------------------------------------------");
		if (FullP) {
			Store->PrintAll(this, FOut);
		} else {
			Store->PrintTypes(this, FOut);
		}
	}
	FOut.PutStrLn("--------------------------------------------------------------");
}

void TBase::PrintIndexVoc(const TStr& FNm) {
	IndexVoc->SaveTxt(this, FNm);
}

void TBase::PrintIndex(const TStr& FNm, const bool& SortP) {
	Index->SaveTxt(this, FNm);
	if (SortP) {
		TIntKdV SizeIdV;
		PBigStrPool StrPool = TBigStrPool::New();
		{TFIn FIn(FNm); TStr LnStr;
		while (FIn.GetNextLn(LnStr)) {
			if (LnStr.IsWs()) { continue; }
			TStr SizeStr = LnStr.RightOfLast('\t');
			int Size;
			if (SizeStr.IsInt(Size)) {
				SizeIdV.Add(TIntKd(Size, StrPool->AddStr(LnStr)));
			}
		}}
		SizeIdV.Sort(false); TFOut FOut(FNm);
		for (int SizeIdN = 0; SizeIdN < SizeIdV.Len(); SizeIdN++) {
			const int StrId = SizeIdV[SizeIdN].Dat;
			FOut.PutStrLn(StrPool->GetStr(StrId));
		}
	}
}

// perform partial flush of data
int TBase::PartialFlush(int WndInMsec) {
	int slice = WndInMsec / (GetStores() + 1);
	int saved = 100;
	int res = 0;
	TTmStopWatch sw(true);

	TVec<TPair<TWPt<TStore>, bool>> xstores;
	bool xindex = true;

	for (int i = 0; i < GetStores(); i++) {
		xstores.Add(TPair<TWPt<TStore>, bool>(GetStoreByStoreN(i), true));
	}

	while (saved > 0) {
		if (sw.GetMSecInt() > WndInMsec) {
			break; // time is up
		}
		saved = 0; // how many saved in this loop
		int xsaved = 0; // temp variable
		for (int i = 0; i < xstores.Len(); i++) {
			if (!xstores[i].Val2)
				continue; // this store had no dirty data in previous loop
			xsaved = xstores[i].Val1->PartialFlush(slice);
			if (xsaved == 0) {
				xstores[i].Val2 = false; // ok, this store is clean now
			}
			saved += xsaved;
			//TQm::TEnv::Logger->OnStatusFmt("Partial flush:     store %s = %d", xstores[i].Val1->GetStoreNm().CStr(), xsaved);
		}
		if (xindex) { // save index
			xsaved = Index->PartialFlush(slice);
			xindex = (xsaved > 0);
			saved += xsaved;
			//TQm::TEnv::Logger->OnStatusFmt("Partial flush:     index = %d", xsaved);
		}
		res += saved;
		//TQm::TEnv::Logger->OnStatusFmt("Partial flush: this loop = %d", saved);
	}
	sw.Stop();
	TQm::TEnv::Logger->OnStatusFmt("Partial flush: %d msec, res = %d", sw.GetMSecInt(), res);

	return res;
}

/// get performance statistics in JSON form
PJsonVal TBase::GetStats() {
	PJsonVal res = TJsonVal::NewObj();

	PJsonVal stores = TJsonVal::NewArr();
	for (int i = 0; i < GetStores(); i++) {
		stores->AddToArr(GetStoreByStoreN(i)->GetStats());
	}
	res->AddToObj("stores", stores);
	TGixStats gix_stats = GetGixStats();
	TBlobBsStats gix_blob_stats = GetGixBlobStats();
	res->AddToObj("gix_stats", GixStatsToJson(gix_stats));
	res->AddToObj("gix_blob", BlobBsStatsToJson(gix_blob_stats));
	return res;
}

////////////////////////////////////////////////////////////////////////////////

/// Export TBlobBsStats object to JSON
PJsonVal BlobBsStatsToJson(const TBlobBsStats& stats) {
	PJsonVal res = TJsonVal::NewObj();
	res->AddToObj("alloc_count", stats.AllocCount);
	res->AddToObj("alloc_size", stats.AllocSize);
	res->AddToObj("alloc_unused_size", stats.AllocUnusedSize);
	res->AddToObj("alloc_used_size", stats.AllocUsedSize);
	res->AddToObj("avg_get_len", stats.AvgGetLen);
	res->AddToObj("avg_put_len", stats.AvgPutLen);
	res->AddToObj("avg_put_new_len", stats.AvgPutNewLen);
	res->AddToObj("dels", stats.Dels);
	res->AddToObj("gets", stats.Gets);
	res->AddToObj("puts", stats.Puts);
	res->AddToObj("puts_new", stats.PutsNew);
	res->AddToObj("released_count", stats.ReleasedCount);
	res->AddToObj("released_size", stats.ReleasedSize);
	res->AddToObj("size_changes", stats.SizeChngs);
	return res;
}


/// Export TGixStats object to JSON
PJsonVal GixStatsToJson(const TGixStats& stats) {
	PJsonVal res = TJsonVal::NewObj();
	res->AddToObj("avg_len", stats.AvgLen);
	res->AddToObj("cache_all", stats.CacheAll);
	res->AddToObj("cache_all_loaded_perc", stats.CacheAllLoadedPerc);
	res->AddToObj("cache_dirty", stats.CacheDirty);
	res->AddToObj("cache_dirty_loaded_perc", stats.CacheDirtyLoadedPerc);
	res->AddToObj("mem_sed", (uint64)stats.MemUsed);
	return res;
}

}<|MERGE_RESOLUTION|>--- conflicted
+++ resolved
@@ -3002,35 +3002,22 @@
 }
 
 TQueryItem::TQueryItem(const TWPt<TBase>& Base, const int& _KeyId,
-<<<<<<< HEAD
-	const uint64& WordId, const TQueryCmpType& _CmpType) : KeyId(_KeyId), CmpType(_CmpType) {
-	Type = Base->GetIndexVoc()->GetKey(KeyId).IsSmall() ? oqitLeafGixSmall : oqitLeafGix;
-=======
 	const uint64& WordId, const TQueryCmpType& _CmpType) : 
 	KeyId(_KeyId), CmpType(_CmpType) {
 	Type = (Base->GetIndexVoc()->GetKey(KeyId).IsSmall() ? oqitLeafGixSmall : oqitLeafGix);
 	Base->GetIndexVoc()->GetKey(KeyId).IsSmall();
->>>>>>> 5cc8f1f4
 	WordIdV.Add(WordId);
 	SetGixFlag();
 }
 
 TQueryItem::TQueryItem(const TWPt<TBase>& Base, const int& _KeyId,
-<<<<<<< HEAD
-	const TStr& WordStr, const TQueryCmpType& _CmpType) : KeyId(_KeyId), CmpType(_CmpType) {
-
-=======
 	const TStr& WordStr, const TQueryCmpType& _CmpType)  {
->>>>>>> 5cc8f1f4
 	// read the Key
+	KeyId = _KeyId;
 	QmAssertR(Base->GetIndexVoc()->IsKeyId(KeyId), "Unknown Key ID: " + KeyId.GetStr());
-<<<<<<< HEAD
-	Type = Base->GetIndexVoc()->GetKey(KeyId).IsSmall() ? oqitLeafGixSmall : oqitLeafGix;
-=======
 	Type = (Base->GetIndexVoc()->GetKey(KeyId).IsSmall() ? oqitLeafGixSmall : oqitLeafGix);
 	// read the sort type
 	CmpType = _CmpType;
->>>>>>> 5cc8f1f4
 	// parse the word string
 	ParseWordStr(WordStr, Base->GetIndexVoc());
 	SetGixFlag();
@@ -3042,11 +3029,7 @@
 	// get the key
 	QmAssertR(Base->GetIndexVoc()->IsKeyNm(StoreId, KeyNm), "Unknown Key Name: " + KeyNm);
 	KeyId = Base->GetIndexVoc()->GetKeyId(StoreId, KeyNm);
-<<<<<<< HEAD
-	Type = Base->GetIndexVoc()->GetKey(KeyId).IsSmall() ? oqitLeafGixSmall : oqitLeafGix;
-=======
 	Type = (Base->GetIndexVoc()->GetKey(KeyId).IsSmall() ? oqitLeafGixSmall : oqitLeafGix);
->>>>>>> 5cc8f1f4
 	// read sort type
 	CmpType = _CmpType;
 	// parse the word string
@@ -3061,11 +3044,7 @@
 	const uint StoreId = Base->GetStoreByStoreNm(StoreNm)->GetStoreId();
 	QmAssertR(Base->GetIndexVoc()->IsKeyNm(StoreId, KeyNm), "Unknown Key Name: " + KeyNm);
 	KeyId = Base->GetIndexVoc()->GetKeyId(StoreId, KeyNm);
-<<<<<<< HEAD
-	Type = Base->GetIndexVoc()->GetKey(KeyId).IsSmall() ? oqitLeafGixSmall : oqitLeafGix;
-=======
 	Type = (Base->GetIndexVoc()->GetKey(KeyId).IsSmall() ? oqitLeafGixSmall : oqitLeafGix);
->>>>>>> 5cc8f1f4
 	// read sort type
 	CmpType = _CmpType;
 	// parse the word string
@@ -4289,12 +4268,6 @@
 		PRecSet RecSet = TRecSet::New(Store, StoreRecIdFqV, QueryItem.IsWgt());
 		return TPair<TBool, PRecSet>(NotP, RecSet);
 
-<<<<<<< HEAD
-	} else {
-		EAssertR(false, "Error in TIndex::Search - hybrid search is not supported.");
-		//Fail; // TODO this is error - should not happen, we have root And node and it wasn't handled above (code was removed...)
-=======
->>>>>>> 5cc8f1f4
 	}
     throw TQmExcept::New("Error in TIndex::Search - hybrid search is not supported.");
 }
