--- conflicted
+++ resolved
@@ -561,11 +561,7 @@
 		// then we first have to remove the existing join
 		if (ExistingJoinRecId != TUInt64::Mx && ExistingJoinRecId != JoinRecId) {
 			const int Fq = GetFieldInt(RecId, JoinDesc.GetJoinFqFieldId());
-<<<<<<< HEAD
-			DelJoin(JoinDesc.GetJoinId(), RecId, ExistingJoinRecId, Fq);			
-=======
 			DelJoin(JoinDesc.GetJoinId(), RecId, ExistingJoinRecId, Fq);
->>>>>>> 00d79f27
 		}
 		SetFieldUInt64(RecId, JoinDesc.GetJoinRecFieldId(), JoinRecId);
 		SetFieldInt(RecId, JoinDesc.GetJoinFqFieldId(), JoinFq);
@@ -586,11 +582,7 @@
 			// if ExistingJoinRecId is a valid record and is different than RecId
 			// then we have to delete the join first, before setting new values
 			if (ExistingJoinRecId != TUInt64::Mx && ExistingJoinRecId != RecId) {
-<<<<<<< HEAD
-				const int Fq = JoinStore->GetFieldInt(JoinRecId, InverseJoinDesc.GetJoinFqFieldId());
-=======
 			    const int Fq = JoinStore->GetFieldInt(JoinRecId, InverseJoinDesc.GetJoinFqFieldId());
->>>>>>> 00d79f27
 				JoinStore->DelJoin(InverseJoinDesc.GetJoinId(), JoinRecId, ExistingJoinRecId, Fq);
 			}
 			JoinStore->SetFieldUInt64(JoinRecId, InverseJoinDesc.GetJoinRecFieldId(), RecId);
