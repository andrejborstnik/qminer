--- conflicted
+++ resolved
@@ -701,15 +701,10 @@
 bool TNumSpV::Update(const TRec& Rec) {
     // we only need to update dimensionality, if new record makes it out-of-bounds
     TIntFltKdV NumSpV; GetVal(Rec, NumSpV);
-<<<<<<< HEAD
-    const int NewDim = TLAMisc::GetMaxDimIdx(NumSpV);
-    if (NewDim > Dim) { Dim = NewDim; return true; }
-=======
     if (!NumSpV.Empty()) {
         const int NewDim = NumSpV.Last().Key + 1;
         if (NewDim > Dim) { Dim = NewDim; return true; }
     }
->>>>>>> 5435213c
     return false;
 }
 
