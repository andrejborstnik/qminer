/**
 * Copyright (c) 2015, Jozef Stefan Institute, Quintelligence d.o.o. and contributors
 * All rights reserved.
 * 
 * This source code is licensed under the FreeBSD license found in the
 * LICENSE file in the root directory of this source tree.
 */

#ifndef QMINER_CORE_H
#define QMINER_CORE_H

#include <base.h>
#include <mine.h>
#include <funrouter.h>

namespace TQm {

///////////////////////////////
// Forward Declarations
class TBase; typedef TPt<TBase> PBase;
class TStore; typedef TPt<TStore> PStore;
class TRec;
class TRecSet; typedef TPt<TRecSet> PRecSet;
class TIndexVoc; typedef TPt<TIndexVoc> PIndexVoc;
class TIndex; typedef TPt<TIndex> PIndex;
class TIndex2; typedef TPt<TIndex2> PIndex2;
class TOp; typedef TPt<TOp> POp;
class TAggr; typedef TPt<TAggr> PAggr;
class TStreamAggr; typedef TPt<TStreamAggr> PStreamAggr;
class TStreamAggrBase; typedef TPt<TStreamAggrBase> PStreamAggrBase;
class TFtrExt; typedef TPt<TFtrExt> PFtrExt;

///////////////////////////////
/// QMiner Environment.
class TEnv {
private:
	static bool InitP;
public:
<<<<<<< HEAD
	/// QMiner version
	static TIntTr Version;
	/// Get current version as string
	static TStr GetVersion() { return TStr::Fmt("%d.%d.%d", Version.Val1.Val, Version.Val2.Val, Version.Val3.Val); }
	
=======
>>>>>>> b1225732
	/// Maximal number of stores allowed, also sets the upper limit to valid store IDs
	static uint GetMxStores() { return 0x4000; } // == 16384
	
	/// True when QMiner is running in sandboxed mode
	/// TODO: make it configurable
	static bool IsSandbox() { return false; }
	
	/// Path to QMiner
	static TStr QMinerFPath;
	/// Path to 
	static TStr RootFPath;
	/// Default QMiner notification facility
	static PNotify Error;
	static PNotify Logger;	
	static PNotify Debug;
	/// Verbosity level for debugging.
	/// 0 => Silent, 1 => Info, 2=> Debug
	static TInt Verbosity;
	
	/// Return code when exiting QMiner
	static TInt ReturnCode;
	
	/// Setups QMiner static functions.
	static void Init();
	/// Checks if initialization done
	static bool IsInit() { return InitP; }

	/// Initialize logger.
	/// @param FPath		Specify logger output (standard output `std'; No output `null')
	/// @param TimestampP	Show timestamp with each status
	static void InitLogger(const int& _Verbosity = 1, const TStr& FPath = TStr(), const bool& TimestampP = false);
	
	/// Set return code
	static void SetReturnCode(const int& _ReturnCode) { ReturnCode = _ReturnCode; }
};

void ErrorLog(const TStr& MsgStr);
void InfoLog(const TStr& MsgStr);
void DebugLog(const TStr& MsgStr);

///////////////////////////////
/// QMiner Valid Name Enforcer.
class TValidNm {
private:
	/// Valid non-alpha-numeric first character of store/field/join/key name
	static TChA ValidFirstCh;
	/// Valid non-alpha-numeric non-first character of store/field/join/key name
	static TChA ValidCh;
public:
	/// Validate if given string is a valid store/field/join/key name.
	/// Valid names begin with alphabetical or ValidFirstCh and continues with
	/// any alphanumerical or ValidCh character (e.g. '_ThisIsValid_123_Name').
	static void AssertValidNm(const TStr& NmStr);
};

///////////////////////////////
/// QMiner Exception
class TQmExcept : public TExcept {
private:
	TQmExcept(const TStr& MsgStr, const TStr& LocStr): TExcept(MsgStr, LocStr) { }

	// private to catch old calls to this function
	static PExcept Throw(const TStr& MsgStr, const TStr& LocStr = TStr()) { return NULL; }
public:
	/// Create new QMiner exception
	static PExcept New(const TStr& MsgStr, const TStr& LocStr = TStr());
};

#define QmAssert(Cond) \
  ((Cond) ? static_cast<void>(0) : throw TQm::TQmExcept::New(TStr(__FILE__) + " line " + TInt::GetStr(__LINE__) + ": " + TStr(#Cond)))

#define QmAssertR(Cond, MsgStr) \
  ((Cond) ? static_cast<void>(0) : throw TQm::TQmExcept::New(MsgStr, TStr(__FILE__) + " line " + TInt::GetStr(__LINE__) + ": " + TStr(#Cond)))

///////////////////////////////
/// Join Types
typedef enum { 
	osjtUndef, 
	osjtIndex, ///< Index join
	osjtField  ///< Field join
} TStoreJoinType;

///////////////////////////////
/// Join Description
class TJoinDesc {
private:
	/// Join ID, unique within a store
	TInt JoinId;
	/// Join name, unique within a store
	TStr JoinNm;
	/// Destination store of the join
	TUInt JoinStoreId;
	/// Join type
	TStoreJoinType JoinType;
	/// Corresponding KeyID, used for index joins
	TInt JoinKeyId;
	/// Corresponding FieldId, used for field joins
	TInt JoinRecFieldId;
	/// Corresponding Frequency, used for field joins
	TInt JoinFqFieldId;
	/// Inverse join ID (-1 means not defined)
	TInt InverseJoinId;

public:
	/// Create an empty join description
	TJoinDesc(): JoinId(-1), JoinStoreId(TUInt::Mx), JoinType(osjtUndef), InverseJoinId(-1) { } 
	/// Create an index based join (1-N or N-M)
	TJoinDesc(const TStr& _JoinNm, const uint& _JoinStoreId,
		const uint& StoreId, const TWPt<TIndexVoc>& IndexVoc, const bool& IsSmall);
	/// Create a field based join (1-1)
	TJoinDesc(const TStr& _JoinNm, const uint& _JoinStoreId, const int& _JoinRecFieldId,
		const int& _JoinFqFieldId): JoinId(-1), JoinNm(_JoinNm), JoinStoreId(_JoinStoreId), 
		JoinType(osjtField), JoinKeyId(-1), JoinRecFieldId(_JoinRecFieldId), 
		JoinFqFieldId(_JoinFqFieldId), InverseJoinId(-1) { TValidNm::AssertValidNm(JoinNm); }

	TJoinDesc(TSIn& SIn);
	void Save(TSOut& SOut) const;
	
	void PutJoinId(const int& _JoinId) { JoinId = _JoinId; }
	int GetJoinId() const { return JoinId; };
	const TStr& GetJoinNm() const { return JoinNm; }
	uint GetJoinStoreId() const { return JoinStoreId; }
	TWPt<TStore> GetJoinStore(const TWPt<TBase>& Base) const;
	bool IsIndexJoin() const { return JoinType == osjtIndex; }
	int GetJoinKeyId() const { return JoinKeyId; }
	bool IsFieldJoin() const { return JoinType == osjtField; }
	int GetJoinRecFieldId() const { return JoinRecFieldId; }
	int GetJoinFqFieldId() const { return JoinFqFieldId; }
	void PutInverseJoinId(const int& _InverseJoinId) { InverseJoinId = _InverseJoinId; }
	bool IsInverseJoinId() const { return InverseJoinId != -1; }
	int GetInverseJoinId() const { return InverseJoinId; }
};
typedef TVec<TJoinDesc> TJoinDescV;

///////////////////////////////////////////////
/// Join Sequence
class TJoinSeq {
private:
	/// Initial store ID
	TUInt StartStoreId;
	/// Sequence of (JoinID, SampleSize) pairs, defining the join sequence.
	/// Sample size of -1 corresponds to everything.
	TIntPrV JoinIdV;

public:
	TJoinSeq(): StartStoreId(TUInt::Mx) { }
	/// Create empty join sequence (valid, but performs no joins)
	TJoinSeq(const TWPt<TStore>& StartStore);
	/// Create empty join sequence (valid, but performs no joins)
	TJoinSeq(const uint& _StartStoreId): StartStoreId(_StartStoreId) { }
	/// Create single step join sequence	
	TJoinSeq(const uint& _StartStoreId, const int& JoinId, const int& Sample = -1);
	/// Create a sequence from given (join,sample) pair list.
	TJoinSeq(const uint& _StartStoreId, const TIntPrV& _JoinIdV);
	/// Extracts join sequence from JSon
	TJoinSeq(const TWPt<TBase>& Base, const uint& _StartStoreId, const PJsonVal& JoinSeqVal);
	
	TJoinSeq(TSIn& SIn): StartStoreId(SIn), JoinIdV(SIn) { }
	void Load(TSIn& SIn) { StartStoreId.Load(SIn); JoinIdV.Load(SIn); }
	void Save(TSOut& SOut) const { StartStoreId.Save(SOut); JoinIdV.Save(SOut); }

	/// Is the join sequence valid
	bool Empty() const { return (StartStoreId.Val == TUInt::Mx); }
	/// Does sequnence have any joins
	bool IsJoin() const { return !JoinIdV.Empty(); }

	/// Get join start store
	TWPt<TStore> GetStartStore(const TWPt<TBase>& Base) const;
	/// Get join start store ID
	uint GetStartStoreId() const { return StartStoreId.Val; }
	/// Get join end store
	TWPt<TStore> GetEndStore(const TWPt<TBase>& Base) const;
	/// Get join end store ID
	uint GetEndStoreId(const TWPt<TBase>& Base) const;
	/// Get join sequence
	const TIntPrV& GetJoinIdV() const { return JoinIdV; }

	/// Readable string representation of join sequence
	TStr GetJoinPathStr(const TWPt<TBase>& Base, const TStr& SepStr = ".") const;

	int GetPrimHashCd() const {return TPairHashImpl::GetHashCd(StartStoreId.GetPrimHashCd(), JoinIdV.GetPrimHashCd()); }
	int GetSecHashCd() const {return TPairHashImpl::GetHashCd(StartStoreId.GetSecHashCd(), JoinIdV.GetSecHashCd()); }
	
};
typedef TVec<TJoinSeq> TJoinSeqV;

///////////////////////////////
/// Field Type
typedef enum { 
	oftUndef    = -1,///< Undefined
	oftInt		= 0, ///< Integer
	oftIntV		= 9, ///< Vector of integers
	oftUInt64	= 8, ///< Unsigned 64bit integer
	oftStr		= 1, ///< String
	oftStrV		= 2, ///< Vector of strings
	oftBool		= 4, ///< Boolean
	oftFlt		= 5, ///< Double precision number
	oftFltPr	= 6, ///< Pair of double precision numbers, useful for storing geographic coordinates
	oftFltV		= 10,///< Vector of double precision numbers
	oftTm		= 7, ///< Date and time
	oftNumSpV	= 11,///< Sparse vector -- vector of (integer,double) pairs 
	oftBowSpV	= 12 ///< Bag-of-words sparse vector
} TFieldType;

///////////////////////////////
/// Field Description
class TFieldDesc {
private:
	typedef enum {
		ofdfNull = (1 << 0),
		ofdfInternal = (1 << 1),
		ofdfPrimary = (1 << 2)
	} TFieldDescFlags;

private:
	/// Field ID
	TInt FieldId;
	/// Field name
	TStr FieldNm;
	/// Field type
	TFieldType FieldType;
	/// Property flags
	TInt Flags;
	/// Linked index keys (can be used to search over this field)
	TIntV KeyIdV;

public:
	TFieldDesc(): FieldId(-1), FieldNm(), FieldType(oftUndef) { }
	/// Create new field description
	/// @param _FieldNm Field name
	/// @param _FieldType Field type
	/// @param NullP Can field be empty for some records
	/// @param InternalP Filed was created is and being used internally by QMiner (E.g. for field joins)
	TFieldDesc(const TStr& _FieldNm, TFieldType _FieldType, const bool& Primary,
		const bool& NullP, const bool& InternalP);
	
	TFieldDesc(TSIn& SIn);
	void Save(TSOut& SOut) const;

	// basic properties
	void PutFieldId(const int& _FieldId) { FieldId = _FieldId; }
	int GetFieldId() const { return FieldId; };
	const TStr& GetFieldNm() const { return FieldNm; }

	// field data-type
	TFieldType GetFieldType() const { return FieldType; }
	TStr GetFieldTypeStr() const;
	bool IsInt() const { return FieldType == oftInt; }
	bool IsIntV() const { return FieldType == oftIntV; }
	bool IsUInt64() const { return FieldType == oftUInt64; }
	bool IsStr() const { return FieldType == oftStr; }
	bool IsStrV() const { return FieldType == oftStrV; }
	bool IsBool() const { return FieldType == oftBool; }
	bool IsFlt() const { return FieldType == oftFlt; }
	bool IsFltPr() const { return FieldType == oftFltPr; }
	bool IsFltV() const { return FieldType == oftFltV; }
	bool IsTm() const { return FieldType == oftTm; }
	bool IsNumSpV() const { return FieldType == oftNumSpV; }
	bool IsBowSpV() const { return FieldType == oftBowSpV; }

	// flags
	bool IsNullable() const { return ((Flags & ofdfNull) != 0); }
	bool IsInternal() const { return ((Flags & ofdfInternal) != 0); }
	bool IsPrimary() const { return ((Flags & ofdfPrimary) != 0); }

	/// Link index key with ID `KeyId` to this field
	void AddKey(const int& KeyId) { KeyIdV.AddUnique(KeyId); }
	/// True if there are any index keys associated with the field
	bool IsKeys() const { return !KeyIdV.Empty(); }
	int GetKeys() const { return KeyIdV.Len(); }
	int GetKeyId(const int& KeyIdN) const { return KeyIdV[KeyIdN]; }
	int GetKeyId() const { QmAssert(IsKeys()); return KeyIdV[0]; }
};
typedef TVec<TFieldDesc> TFieldDescV;

///////////////////////////////
/// Store iterator
class TStoreIter {
private: 
	// smart-pointer
	TCRef CRef;
	friend class TPt<TStoreIter>;
public:
	virtual ~TStoreIter() { }
	/// Move to next record, return false when there is none left
	virtual bool Next() = 0;
	/// Get ID of the current record
	virtual uint64 GetRecId() const = 0;
};
typedef TPt<TStoreIter> PStoreIter;

///////////////////////////////
/// Store Vector Iterator.
/// Useful for stores using TVec to store records
class TStoreIterVec : public TStoreIter {
private:
	/// True before first call to Next()
	bool FirstP;
	/// True when we reach the end
	bool LastP;
	/// Direction (increment or decrement)
	bool AscP;
	/// Current Record ID
	uint64 RecId;
	/// End
	uint64 EndId;

	/// Empty vector
	TStoreIterVec();
	/// Vector has elements from MinId till MaxId
	TStoreIterVec(const uint64& _StartId, const uint64& _EndId, const bool& _AscP);
public:
	/// Create new iterator for empty vector
	static PStoreIter New() { return new TStoreIterVec; }
	/// Create new iterator for vector, which starts with RecId = MinId
	static PStoreIter New(const uint64& StartId, const uint64& EndId, const bool& AscP);

	bool Next();
	uint64 GetRecId() const { QmAssert(!FirstP); return RecId; }
};

///////////////////////////////
/// Store Hash Iterator.
/// Useful for stores using THash or TStrHash to store records
/// Example: TStrH TestH; PStoreIter TestIter = TStoreIterHash<TStrH>::New(TestH);
template <class THash>
class TStoreIterHash : public TStoreIter {
private:
	/// Reference to hash table with KeyIds corresponding to Record IDs
	const THash& Hash;
	/// Current key ID (== record ID)
	int KeyId;
	
	TStoreIterHash(const THash& _Hash): Hash(_Hash), KeyId(Hash.FFirstKeyId()) { }
public:
	// Create new iterator from a given hash table
	static PStoreIter New(const THash& Hash) { return new TStoreIterHash<THash>(Hash); }

	bool Next() { return Hash.FNextKeyId(KeyId); }
	uint64 GetRecId() const { return (uint64)KeyId; }
};

///////////////////////////////
/// Store Trigger.
/// Interface for defining triggers called when records are added, deleted or updated.
/// Each trigger gets unique internal ID when created (GUID).
class TStoreTrigger {
private: 
	// smart-pointer
	TCRef CRef;
	friend class TPt<TStoreTrigger>;
	/// Each trigger has a unique internal ID
	TStr Guid;
public:
	TStoreTrigger(): Guid(TGuid::GenGuid()) { }
	virtual ~TStoreTrigger() { }

	/// Called when trigger added to the store
	virtual void Init(const TWPt<TStore>& Store) { }
	/// Called after record added to the store
	virtual void OnAdd(const TRec& Rec) = 0;
	/// Called after record updated in the store
	virtual void OnUpdate(const TRec& Rec) = 0;
	/// Called before record from the store
	virtual void OnDelete(const TRec& Rec) = 0;

	/// Unique ID of the trigger
	const TStr& GetGuid() const { return Guid; }
};
typedef TPt<TStoreTrigger> PStoreTrigger;
typedef TVec<PStoreTrigger> TStoreTriggerV;

///////////////////////////////
/// Store. 
/// Main interface to accessing records and their fields.
/// Keeps meta-data descriptions of fields and joins associated with the store.
/// Contains callbacks for triggers (PStoreTrigger) which were added to the store.
class TStore {
private:
	// smart-pointer
	TCRef CRef;
	friend class TPt<TStore>;
	
	/// Shortcut to base
	TWPt<TBase> Base;
	/// Shortcut to index
	TWPt<TIndex> Index;
	
	/// Store unique ID
	TUInt StoreId;
	/// Store unique Name
	TStr StoreNm;
	/// Store type
	TStr StoreType;
	/// Join meta-data description
	TJoinDescV JoinDescV;
	/// Map from join name to join ID
	TStrH JoinNmToIdH;
	/// Map from join name to index key ID (only for index join)
	TStrH JoinNmToKeyIdH;
	/// Fields meta-data description
	TFieldDescV FieldDescV;
	/// Map from field name to ID
	TStrH FieldNmToIdH;
	/// List of active triggers
	TStoreTriggerV TriggerV;

	/// Load store from stream (to be called only by base class!)
	void LoadStore(TSIn& SIn);
protected:
	/// Create new store with given ID and name
	TStore(const TWPt<TBase>& _Base, uint _StoreId, const TStr& _StoreNm);
	/// Load store from input stream
	TStore(const TWPt<TBase>& _Base, TSIn& SIn);
	/// Load store from file
	TStore(const TWPt<TBase>& _Base, const TStr& FNm);
	/// Store to disk
	virtual ~TStore() { }
	
	/// Save store to output stream
	void SaveStore(TSOut& SOut) const;
	/// Derived classes can set store type
	void SetStoreType(const TStr& Type) { StoreType = Type; }
public:    
	/// Access to base
	const TWPt<TBase>& GetBase() const { return Base; }
	/// Access to store type flag
	const TStr GetStoreType() const { return StoreType; }
protected:
	/// Access to index
	const TWPt<TIndex>& GetIndex() const { return Index; }
	
	/// Register new field to the store
	int AddFieldDesc(const TFieldDesc& FieldDesc);
	/// Default error when accessing wrong field-type combination
	PExcept FieldError(const int& FieldId, const TStr& TypeStr) const;

	/// Should be called after record RecId added; executes OnAdd event in all register triggers
	void OnAdd(const uint64& RecId);
	/// Should be called after record RecId updated; executes OnUpdate event in all register triggers
	void OnUpdate(const uint64& RecId);
	/// Should be called before record RecId deleted; executes OnDelete event in all register triggers
	void OnDelete(const uint64& RecId);

	/// Helper function for handling string and vector pools
	void StrVToIntV(const TStrV& StrV, TStrHash<TInt, TBigStrPool>& WordH, TIntV& IntV);
	/// Helper function for handling string and vector pools
	void IntVToStrV(const TIntV& IntV, const TStrHash<TInt, TBigStrPool>& WordH, TStrV& StrV) const;
	/// Helper function for handling string and vector pools
	void IntVToStrV(const TIntV& IntV, TStrV& StrV) const;
	
	/// Processing nested join records in JSon
	void AddJoinRec(const uint64& RecId, const PJsonVal& RecVal);

public:
	/// Get store ID
	uint GetStoreId() const { return StoreId; }
	/// Get store name
	TStr GetStoreNm() const { return StoreNm; }

	/// Load store ID from the stream and retrieve store
	static TWPt<TStore> LoadById(const TWPt<TBase>& Base, TSIn& SIn);
	/// Save store ID to the output stream
	void SaveId(TSOut& SOut) const { StoreId.Save(SOut); }
	
	/// Register new join
	int AddJoinDesc(const TJoinDesc& JoinDesc);
	/// Get number of registered joins
	int GetJoins() const { return JoinDescV.Len(); }
	/// Checks if join with given ID exists
	bool IsJoinId(const int& JoinId) const { return (JoinId >=0) && (JoinId < JoinDescV.Len()); }
	/// Checks if join with given name exists
	bool IsJoinNm(const TStr& JoinNm) const { return JoinNmToIdH.IsKey(JoinNm); }
	/// Get the name of join with the given ID
	const TStr& GetJoinNm(const int JoinId) const { return JoinDescV[JoinId].GetJoinNm(); }
	/// Get the ID of join with the given name
	int GetJoinId(const TStr& JoinNm) const { return JoinNmToIdH.GetDat(JoinNm); }
	/// Get index KeyId for a join with the given name
	int GetJoinKeyId(const TStr& JoinNm) const { return JoinNmToKeyIdH.GetDat(JoinNm); }
	/// Get index KeyId for a join with the given ID
	int GetJoinKeyId(const int& JoinId) const { return JoinDescV[JoinId].GetJoinKeyId(); }
	/// Get full join description for the join with the given ID
	const TJoinDesc& GetJoinDesc(const int& JoinId) const { return JoinDescV[JoinId]; }
	/// Register inverse join
	void PutInverseJoinId(const int& JoinId, const int& InverseJoinId);

	/// Get number of registered fields
	int GetFields() const { return FieldDescV.Len(); }
	/// Checks if field with the given ID exists
	bool IsFieldId(const int& FieldId) const { return (FieldId >=0) && (FieldId < FieldDescV.Len()); }
	/// Get name of a field with the given ID
	const TStr& GetFieldNm(const int& FieldId) const { return FieldDescV[FieldId].GetFieldNm(); }
	/// Check if field with the given name exists
	bool IsFieldNm(const TStr& FieldNm) const { return FieldNmToIdH.IsKey(FieldNm); }
	/// Get ID of a field with the given name
	int GetFieldId(const TStr& FieldNm) const { return FieldNmToIdH.GetDat(FieldNm); }
	/// Get full field description for the field with the given ID
	const TFieldDesc& GetFieldDesc(const int& FieldId) const { return FieldDescV[FieldId]; }
	/// Get vector of all existing field IDs
	TIntV GetFieldIdV(const TFieldType& Type);
	/// Link field and index key
	void AddFieldKey(const int& FieldId, const int& KeyId) { FieldDescV[FieldId].AddKey(KeyId); }
	/// Get linked index key for a given field
	int GetFieldKeyId(const int& FieldId) const { return FieldDescV[FieldId].GetKeyId(); }
	
	/// Register new trigger to the store
	void AddTrigger(const PStoreTrigger& Trigger);
	/// Unregister given trigger
	void DelTrigger(const PStoreTrigger& Trigger);

	/// True when records have names (default is false)
	virtual bool HasRecNm() const { return false; }
	/// Check if record with given ID exists
	virtual bool IsRecId(const uint64& RecId) const = 0;
	/// check if record with given name exists
	virtual bool IsRecNm(const TStr& RecNm) const = 0;
	/// Get record name for a given id
	virtual TStr GetRecNm(const uint64& RecId) const = 0;
	/// Get record id for a given name
	virtual uint64 GetRecId(const TStr& RecNm) const = 0;
	/// Get record with a given ID
	TRec GetRec(const uint64& RecId);
	/// Get record with a given name
	TRec GetRec(const TStr& RecNm);
	/// Get number of records in the store
	virtual uint64 GetRecs() const = 0; 
	/// Get ID of the first record
	virtual uint64 GetFirstRecId() const = 0;
	/// Get ID of the last record
	virtual uint64 GetLastRecId() const = 0;
	/// Get iterator to go over all records in the store
	virtual PStoreIter GetIter() const = 0;
	/// Get record set with all the records in the store
	virtual PRecSet GetAllRecs();
	/// Get record set with random subset of records
	/// @param SampleSize	Number of records to be sampled out
	virtual PRecSet GetRndRecs(const uint64& SampleSize);
	/// Checks if no records in the store
	bool Empty() const { return (GetRecs() == uint64(0)); }

	/// Gets the first record in the store (order defined by store implementation)
	virtual uint64 FirstRecId() const { throw TQmExcept::New("Not implemented"); }
	/// Gets the last record in the store (order defined by store implementation)
	virtual uint64 LastRecId() const { throw TQmExcept::New("Not implemented"); };
	/// Gets forward moving iterator (order defined by store implementation)
	virtual PStoreIter ForwardIter() const { throw TQmExcept::New("Not implemented"); };
	/// Gets backward moving iterator (order defined by store implementation)
	virtual PStoreIter BackwardIter() const { throw TQmExcept::New("Not implemented"); };
	
	/// Add new record provided as JSon
	virtual uint64 AddRec(const PJsonVal& RecVal) = 0;
	/// Update existing record with updates in provided JSon
	virtual void UpdateRec(const uint64& RecId, const PJsonVal& RecVal) = 0;
	
	/// Add join
	void AddJoin(const int& JoinId, const uint64& RecId, const uint64 JoinRecId, const int& JoinFq = 1);
	void AddJoin(const TStr& JoinNm, const uint64& RecId, const uint64 JoinRecId, const int& JoinFq = 1);
	/// Delete join
	void DelJoin(const int& JoinId, const uint64& RecId, const uint64 JoinRecId, const int& JoinFq = TInt::Mx);
	void DelJoin(const TStr& JoinNm, const uint64& RecId, const uint64 JoinRecId, const int& JoinFq = TInt::Mx);
	/// Delete joins
	void DelJoins(const int& JoinId, const uint64& RecId);
	void DelJoins(const TStr& JoinNm, const uint64& RecId);
	
	/// Signal to purge any old stuff, e.g. records that fall out of time window when store has one
	virtual void GarbageCollect() { }
	/// Deletes all records
	virtual void DeleteAllRecs() = 0;
	/// Delete the first DelRecs records (the records that were inserted first)
	virtual void DeleteFirstNRecs(int DelRecs) {};
	/// Delete specific records
	virtual void DeleteRecs(const TUInt64V& DelRecIdV, const bool& AssertOK = true) = 0;
	
	/// Check if the value of given field for a given record is NULL
	virtual bool IsFieldNull(const uint64& RecId, const int& FieldId) const { return false; }
	/// Get field value using field id (default implementation throws exception)
	virtual int GetFieldInt(const uint64& RecId, const int& FieldId) const;
	/// Get field value using field id (default implementation throws exception)
	virtual void GetFieldIntV(const uint64& RecId, const int& FieldId, TIntV& IntV) const;
	/// Get field value using field id (default implementation throws exception)
	virtual uint64 GetFieldUInt64(const uint64& RecId, const int& FieldId) const;
	/// Get field value using field id (default implementation throws exception)
	virtual TStr GetFieldStr(const uint64& RecId, const int& FieldId) const;
	/// Get field value using field id (default implementation throws exception)
	virtual void GetFieldStrV(const uint64& RecId, const int& FieldId, TStrV& StrV) const;
	/// Get field value using field id (default implementation throws exception)
	virtual bool GetFieldBool(const uint64& RecId, const int& FieldId) const;
	/// Get field value using field id (default implementation throws exception)
	virtual double GetFieldFlt(const uint64& RecId, const int& FieldId) const;
	/// Get field value using field id (default implementation throws exception)
	virtual TFltPr GetFieldFltPr(const uint64& RecId, const int& FieldId) const;
	/// Get field value using field id (default implementation throws exception)
	virtual void GetFieldFltV(const uint64& RecId, const int& FieldId, TFltV& FltV) const;
	/// Get field value using field id (default implementation throws exception)
	virtual void GetFieldTm(const uint64& RecId, const int& FieldId, TTm& Tm) const;
	/// Get field value using field id (default implementation throws exception)
	virtual uint64 GetFieldTmMSecs(const uint64& RecId, const int& FieldId) const;
	/// Get field value using field id (default implementation throws exception)
	virtual void GetFieldNumSpV(const uint64& RecId, const int& FieldId, TIntFltKdV& SpV) const;
	/// Get field value using field id (default implementation throws exception)
	virtual void GetFieldBowSpV(const uint64& RecId, const int& FieldId, PBowSpV& SpV) const;

	/// Check if the value of given field for a given record is NULL
	bool IsFieldNmNull(const uint64& RecId, const TStr& FieldNm) const;
	/// Get field value using field name (default implementation throws exception)
	int GetFieldNmInt(const uint64& RecId, const TStr& FieldNm) const;
	/// Get field value using field name (default implementation throws exception)
	void GetFieldNmIntV(const uint64& RecId, const TStr& FieldNm, TIntV& IntV) const;
	/// Get field value using field name (default implementation throws exception)
	uint64 GetFieldNmUInt64(const uint64& RecId, const TStr& FieldNm) const;
	/// Get field value using field name (default implementation throws exception)
	TStr GetFieldNmStr(const uint64& RecId, const TStr& FieldNm) const;
	/// Get field value using field name (default implementation throws exception)
	void GetFieldNmStrV(const uint64& RecId, const TStr& FieldNm, TStrV& StrV) const;
	/// Get field value using field name (default implementation throws exception)
	bool GetFieldNmBool(const uint64& RecId, const TStr& FieldNm) const;
	/// Get field value using field name (default implementation throws exception)
	double GetFieldNmFlt(const uint64& RecId, const TStr& FieldNm) const;
	/// Get field value using field name (default implementation throws exception)
	TFltPr GetFieldNmFltPr(const uint64& RecId, const TStr& FieldNm) const;
	/// Get field value using field name (default implementation throws exception)
	void GetFieldNmFltV(const uint64& RecId, const TStr& FieldNm, TFltV& FltV) const;
	/// Get field value using field name (default implementation throws exception)
	void GetFieldNmTm(const uint64& RecId, const TStr& FieldNm, TTm& Tm) const;
	/// Get field value using field name (default implementation throws exception)
	uint64 GetFieldNmTmMSecs(const uint64& RecId, const TStr& FieldNm) const;
	/// Get field value using field name (default implementation throws exception)
	void GetFieldNmNumSpV(const uint64& RecId, const TStr& FieldNm, TIntFltKdV& SpV) const;
	/// Get field value using field name (default implementation throws exception)
	void GetFieldNmBowSpV(const uint64& RecId, const TStr& FieldNm, PBowSpV& SpV) const;
 
	/// Set the value of given field to NULL
	virtual void SetFieldNull(const uint64& RecId, const int& FieldId);
	/// Set field value using field id (default implementation throws exception)
	virtual void SetFieldInt(const uint64& RecId, const int& FieldId, const int& Int);
	/// Set field value using field id (default implementation throws exception)
	virtual void SetFieldIntV(const uint64& RecId, const int& FieldId, const TIntV& IntV);
	/// Set field value using field id (default implementation throws exception)
	virtual void SetFieldUInt64(const uint64& RecId, const int& FieldId, const uint64& UInt64);
	/// Set field value using field id (default implementation throws exception)
	virtual void SetFieldStr(const uint64& RecId, const int& FieldId, const TStr& Str);
	/// Set field value using field id (default implementation throws exception)
	virtual void SetFieldStrV(const uint64& RecId, const int& FieldId, const TStrV& StrV);
	/// Set field value using field id (default implementation throws exception)
	virtual void SetFieldBool(const uint64& RecId, const int& FieldId, const bool& Bool);
	/// Set field value using field id (default implementation throws exception)
	virtual void SetFieldFlt(const uint64& RecId, const int& FieldId, const double& Flt);
	/// Set field value using field id (default implementation throws exception)
	virtual void SetFieldFltPr(const uint64& RecId, const int& FieldId, const TFltPr& FltPr);
	/// Set field value using field id (default implementation throws exception)
	virtual void SetFieldFltV(const uint64& RecId, const int& FieldId, const TFltV& FltV);
	/// Set field value using field id (default implementation throws exception)
	virtual void SetFieldTm(const uint64& RecId, const int& FieldId, const TTm& Tm);
	/// Set field value using field id (default implementation throws exception)
	virtual void SetFieldTmMSecs(const uint64& RecId, const int& FieldId, const uint64& TmMSecs);
	/// Set field value using field id (default implementation throws exception)
	virtual void SetFieldNumSpV(const uint64& RecId, const int& FieldId, const TIntFltKdV& SpV);
	/// Set field value using field id (default implementation throws exception)
	virtual void SetFieldBowSpV(const uint64& RecId, const int& FieldId, const PBowSpV& SpV);

	/// Set the value of given field to NULL
	void SetFieldNmNull(const uint64& RecId, const TStr& FieldNm);
	/// Set field value using field name (default implementation throws exception)
	void SetFieldNmInt(const uint64& RecId, const TStr& FieldNm, const int& Int);
	/// Set field value using field name (default implementation throws exception)
	void SetFieldNmIntV(const uint64& RecId, const TStr& FieldNm, const TIntV& IntV);
	/// Set field value using field name (default implementation throws exception)
	void SetFieldNmUInt64(const uint64& RecId, const TStr& FieldNm, const uint64& UInt64);
	/// Set field value using field name (default implementation throws exception)
	void SetFieldNmStr(const uint64& RecId, const TStr& FieldNm, const TStr& Str);
	/// Set field value using field name (default implementation throws exception)
	void SetFieldNmStrV(const uint64& RecId, const TStr& FieldNm, const TStrV& StrV);
	/// Set field value using field name (default implementation throws exception)
	void SetFieldNmBool(const uint64& RecId, const TStr& FieldNm, const bool& Bool);
	/// Set field value using field name (default implementation throws exception)
	void SetFieldNmFlt(const uint64& RecId, const TStr& FieldNm, const double& Flt);
	/// Set field value using field name (default implementation throws exception)
	void SetFieldNmFltPr(const uint64& RecId, const TStr& FieldNm, const TFltPr& FltPr);
	/// Set field value using field name (default implementation throws exception)
	void SetFieldNmFltV(const uint64& RecId, const TStr& FieldNm, const TFltV& FltV);
	/// Set field value using field name (default implementation throws exception)
	void SetFieldNmTm(const uint64& RecId, const TStr& FieldNm, const TTm& Tm);
	/// Set field value using field name (default implementation throws exception)
	void SetFieldNmTmMSecs(const uint64& RecId, const TStr& FieldNm, const uint64& TmMSecs);
	/// Set field value using field name (default implementation throws exception)
	void SetFieldNmNumSpV(const uint64& RecId, const TStr& FieldNm, const TIntFltKdV& SpV);
	/// Set field value using field name (default implementation throws exception)
	void SetFieldNmBowSpV(const uint64& RecId, const TStr& FieldNm, const PBowSpV& SpV);   
	
	/// Get field value as JSon object using field id
	virtual PJsonVal GetFieldJson(const uint64& RecId, const int& FieldId) const;
	/// Get field value as human-readable text using field id
	virtual TStr GetFieldText(const uint64& RecId, const int& FieldId) const;
	/// Get field value as JSon object using field name
	virtual PJsonVal GetFieldNmJson(const uint64& RecId, const TStr& FieldNm) const;
	/// Get field value as human-readable text using field name
	virtual TStr GetFieldNmText(const uint64& RecId, const TStr& FieldNm) const;

	/// Helper function for returning JSon definition of fields
	PJsonVal GetStoreFieldsJson() const;
	/// Helper function for returning JSon definition of index keys
	PJsonVal GetStoreKeysJson(const TWPt<TBase>& Base) const;
	/// Helper function for returning JSon definition of joins
	PJsonVal GetStoreJoinsJson(const TWPt<TBase>& Base) const;
	/// Helper function for returning JSon definition of store
	virtual PJsonVal GetStoreJson(const TWPt<TBase>& Base) const;
	/// Parse out record id from record JSon serialization
	uint64 GetRecId(const PJsonVal& RecVal) const;
	
	/// Prints record set with all the field values, useful for debugging
	void PrintRecSet(const TWPt<TBase>& Base, const PRecSet& RecSet, TSOut& SOut) const;
	/// Prints record set with all the field values, useful for debugging
	void PrintRecSet(const TWPt<TBase>& Base, const PRecSet& RecSet, const TStr& FNm) const;
	/// Prints all records with all the field values, useful for debugging
	void PrintAll(const TWPt<TBase>& Base, TSOut& SOut, const bool& IncludingJoins = false);
	/// Prints all records with all the field values, useful for debugging
	void PrintAll(const TWPt<TBase>& Base, const TStr& FNm, const bool& IncludingJoins = false);
   /// Prints registered fields and joins, useful for debugging
    void PrintTypes(const TWPt<TBase>& Base, TSOut& SOut) const;
    /// Prints registered fields and joins, useful for debugging
    void PrintTypes(const TWPt<TBase>& Base, const TStr& FNm) const;
    /// Prints record set with all the field values, useful for debugging
    void PrintRecSetAsJson(const TWPt<TBase>& Base, const PRecSet& RecSet, TSOut& SOut);
    /// Prints record set with all the field values, useful for debugging
    void PrintRecSetAsJson(const TWPt<TBase>& Base, const PRecSet& RecSet, const TStr& FNm);
    /// Prints all records with all the field values, useful for debugging
    void PrintAllAsJson(const TWPt<TBase>& Base, TSOut& SOut);
    /// Prints all records with all the field values, useful for debugging
    void PrintAllAsJson(const TWPt<TBase>& Base, const TStr& FNm);

	/// Save part of the data, given time-window
	virtual int PartialFlush(int WndInMsec = 500) { throw TQmExcept::New("Not implemented"); }
	/// Retrieve performance statistics for this store
	virtual PJsonVal GetStats() = 0;

	/// Check if store supports TOAST
	virtual bool CanToast() { return false; }
	/// Return max size of non-TOAST-ed record
	virtual int GetMaxToastLen() { return -1; }
	/// Store value into internal storage using TOAST method
	virtual TPgBlobPt ToastVal(const TMemBase& Mem) { Fail; return TPgBlobPt(); }
	/// Retrieve value that is saved using TOAST method from storage 
	virtual void UnToastVal(const TPgBlobPt& Pt, TMem& Mem) { Fail; }
	/// Delete TOAST-ed value from storage 
	virtual void DelToastVal(const TPgBlobPt& Pt) { Fail; }
};

///////////////////////////////
/// Record.
/// Holds record by reference (store ID and record ID) or by value (store ID and all field values).
class TRec {
private:
	/// Record store
	TWPt<TStore> Store;
	/// True when holding record by reference
	TBool ByRefP;
	/// Record ID (by reference)
	TUInt64 RecId;
	/// Field position in serialization (by value)
	THash<TInt, TInt> FieldIdPosH;
	/// Join position in serialization (by value)
	THash<TInt, TInt> JoinIdPosH;
	/// Record serialization (by value);    
	TMem RecVal;
	/// Output stream for serialization; points to RecVal (by value)
	TRefMemOut RecValOut;

private:
	/// Get QMiner exception for requesting wrong field-type combinations
	PExcept FieldError(const int& FieldId, const TStr& TypeStr) const;

public:
	/// Create empty record (no reference, no value)
	TRec(): ByRefP(false), RecId(TUInt64::Mx), RecValOut(RecVal) { }
	/// Create empty record from a given store. Used to create records by value, 
	/// expects field values to be added using AddField methods.
	TRec(const TWPt<TStore>& _Store): Store(_Store), 
		ByRefP(false), RecId(TUInt64::Mx), RecValOut(RecVal) { }
	/// Create record by reference
	TRec(const TWPt<TStore>& _Store, const uint64& _RecId): Store(_Store), 
		ByRefP(true), RecId(_RecId), RecValOut(RecVal) { }
	/// Constructor from JSon
	TRec(const TWPt<TStore>& _Store, const PJsonVal& JsonVal);    
	/// Copy-constructor
	TRec(const TRec& Rec);
	/// Assignment operator
	TRec& operator=(const TRec& Rec);
	
	// TODO
	TRec(TSIn& SIn): RecValOut(RecVal) { Fail; }
	void Save(TSOut& SOut) const { Fail; };

	/// Check if record is well defined
	bool IsDef() const { return !Store.Empty() && ((ByRefP && (RecId != TUInt64::Mx)) || !ByRefP); }
	/// Get record's store
	const TWPt<TStore>& GetStore() const { return Store; }
	/// Get record's store ID    
	uint GetStoreId() const { return Store->GetStoreId(); }
	/// True when by reference
	bool IsByRef() const { return ByRefP; }
	/// True when by value
	bool IsByVal() const { return !ByRefP; }
	/// Get record id (only valid when by reference)
	uint64 GetRecId() const { return RecId; }
	/// Get record name (only valid when by reference)
	TStr GetRecNm() const { return Store->GetRecNm(RecId); }

	/// Checks if field value is null
	bool IsFieldNull(const int& FieldId) const;
	/// Field value retrieval
	int GetFieldInt(const int& FieldId) const;
	/// Field value retrieval
	void GetFieldIntV(const int& FieldId, TIntV& IntV) const;
	/// Field value retrieval
	uint64 GetFieldUInt64(const int& FieldId) const;
	/// Field value retrieval
	TStr GetFieldStr(const int& FieldId) const;
	/// Field value retrieval
	void GetFieldStrV(const int& FieldId, TStrV& StrV) const;
	/// Field value retrieval
	bool GetFieldBool(const int& FieldId) const;
	/// Field value retrieval
	double GetFieldFlt(const int& FieldId) const;
	/// Field value retrieval
	TFltPr GetFieldFltPr(const int& FieldId) const;
	/// Field value retrieval
	void GetFieldFltV(const int& FieldId, TFltV& FltV) const;
	/// Field value retrieval
	void GetFieldTm(const int& FieldId, TTm& Tm) const;
	/// Field value retrieval
	uint64 GetFieldTmMSecs(const int& FieldId) const;    
	/// Field value retrieval
	void GetFieldNumSpV(const int& FieldId, TIntFltKdV& NumSpV) const;
	/// Field value retrieval
	void GetFieldBowSpV(const int& FieldId, PBowSpV& BowSpV) const;

	/// Get field value as JSon object using field id
	PJsonVal GetFieldJson(const int& FieldId) const;
	/// Get field value as human-readable text using field id
	TStr GetFieldText(const int& FieldId) const;
	
	/// Set field value to NULL
	void SetFieldNull(const int& FieldId);
	/// Set field value
	void SetFieldInt(const int& FieldId, const int& Int);
	/// Set field value
	void SetFieldIntV(const int& FieldId, const TIntV& IntV);
	/// Set field value
	void SetFieldUInt64(const int& FieldId, const uint64& UInt64);
	/// Set field value
	void SetFieldStr(const int& FieldId, const TStr& Str);
	/// Set field value
	void SetFieldStrV(const int& FieldId, const TStrV& StrV);
	/// Set field value
	void SetFieldBool(const int& FieldId, const bool& Bool);
	/// Set field value
	void SetFieldFlt(const int& FieldId, const double& Flt);
	/// Set field value
	void SetFieldFltV(const int& FieldId, const TFltV& FltV);
	/// Set field value
	void SetFieldFltPr(const int& FieldId, const TFltPr& FltPr);
	/// Set field value
	void SetFieldTm(const int& FieldId, const TTm& Tm);
	/// Set field value
	void SetFieldNumSpV(const int& FieldId, const TIntFltKdV& NumSpV);
	/// Set field value
	void SetFieldBowSpV(const int& FieldId, const PBowSpV& BowSpV);
	/// Add join
	void AddJoin(const int& JoinId, const PRecSet& JoinRecSet);

	/// Get record set containing only this record (by reference)
	PRecSet ToRecSet() const;
	/// Execute join with the given id
	PRecSet DoJoin(const TWPt<TBase>& Base, const int& JoinId) const;
	/// Execute join with the given name
	PRecSet DoJoin(const TWPt<TBase>& Base, const TStr& JoinNm) const;
	/// Execute given join sequence. Each join is given by pair (id, sample size).
	PRecSet DoJoin(const TWPt<TBase>& Base, const TIntPrV& JoinIdV) const;
	/// Execute given join sequence
	PRecSet DoJoin(const TWPt<TBase>& Base, const TJoinSeq& JoinSeq) const;
	/// Execute join with given id, returns only one record. 
	/// In case more records in the result, returns the first record.
	TRec DoSingleJoin(const TWPt<TBase>& Base, const int& JoinId) const;
	/// Execute join with given name, returns only one record. 
	/// In case more records in the result, returns the first record.
	TRec DoSingleJoin(const TWPt<TBase>& Base, const TStr& JoinNm) const;
	/// Execute given join sequence, returns only one record.
	/// In case more records in the result, returns the first record.
	TRec DoSingleJoin(const TWPt<TBase>& Base, const TIntPrV& JoinIdV) const;
	/// Execute given join sequence, returns only one record. Each join is given
	/// by pair (id, sample size). In case more records in the result, returns 
	/// the first record.
	TRec DoSingleJoin(const TWPt<TBase>& Base, const TJoinSeq& JoinSeq) const;

	/// Get record as JSon object
	PJsonVal GetJson(const TWPt<TBase>& Base, const bool& FieldsP = true, 
		const bool& StoreInfoP = true, const bool& JoinRecsP = false, 
		const bool& JoinRecFieldsP = false, const bool& RecInfoP = true) const;
};

///////////////////////////////
/// Record Comparator by Frequency. If same, sort by ID
class TRecCmpByFq {
private:
	TBool Asc;
public:
	TRecCmpByFq(const bool& _Asc) : Asc(_Asc) { }

	bool operator()(const TUInt64IntKd& RecIdWgt1, const TUInt64IntKd& RecIdWgt2) const {
		if (Asc) {
			return (RecIdWgt1.Dat == RecIdWgt2.Dat) ?
				(RecIdWgt1.Key < RecIdWgt2.Key) : (RecIdWgt1.Dat < RecIdWgt2.Dat);
		} else {
			return (RecIdWgt2.Dat == RecIdWgt1.Dat) ?
				(RecIdWgt2.Key < RecIdWgt1.Key) : (RecIdWgt2.Dat < RecIdWgt1.Dat);
		}
	}
};

///////////////////////////////
/// Record Comparator by Integer Field. 
class TRecCmpByFieldInt {
private:
	/// Store from which we are sorting the records 
	TWPt<TStore> Store;
	/// Field according to which we are sorting
	TInt FieldId;
	/// Sort direction
	TBool Asc;
public:
	TRecCmpByFieldInt(const TWPt<TStore>& _Store, const int& _FieldId,
		const bool& _Asc): Store(_Store), FieldId(_FieldId), Asc(_Asc) { }
	
	bool operator()(const TUInt64IntKd& RecIdWgt1, const TUInt64IntKd& RecIdWgt2) const {
		const int RecVal1 = Store->GetFieldInt(RecIdWgt1.Key, FieldId);
		const int RecVal2 = Store->GetFieldInt(RecIdWgt2.Key, FieldId);
		if (Asc) { return RecVal1 < RecVal2; } else { return RecVal2 < RecVal1; }
	}
};

///////////////////////////////
/// Record Comparator by Numeric Field. 
class TRecCmpByFieldFlt {
private:
	/// Store from which we are sorting the records 
	TWPt<TStore> Store;
	/// Field according to which we are sorting
	TInt FieldId;
	/// Sort direction
	TBool Asc;
public:
	TRecCmpByFieldFlt(const TWPt<TStore>& _Store, const int& _FieldId,
		const bool& _Asc): Store(_Store), FieldId(_FieldId), Asc(_Asc) { }
	
	bool operator()(const TUInt64IntKd& RecIdWgt1, const TUInt64IntKd& RecIdWgt2) const {
		const double RecVal1 = Store->GetFieldFlt(RecIdWgt1.Key, FieldId);
		const double RecVal2 = Store->GetFieldFlt(RecIdWgt2.Key, FieldId);
		if (Asc) { return RecVal1 < RecVal2; } else { return RecVal2 < RecVal1; }
	}
};

///////////////////////////////
/// Record Comparator by String Field. 
class TRecCmpByFieldStr {
private:
	/// Store from which we are sorting the records 
	TWPt<TStore> Store;
	/// Field according to which we are sorting
	TInt FieldId;
	/// Sort direction
	TBool Asc;
public:
	TRecCmpByFieldStr(const TWPt<TStore>& _Store, const int& _FieldId,
		const bool& _Asc): Store(_Store), FieldId(_FieldId), Asc(_Asc) { }
	
	bool operator()(const TUInt64IntKd& RecIdWgt1, const TUInt64IntKd& RecIdWgt2) const {
		const TStr RecVal1 = Store->GetFieldStr(RecIdWgt1.Key, FieldId);
		const TStr RecVal2 = Store->GetFieldStr(RecIdWgt2.Key, FieldId);
		if (Asc) { return RecVal1 < RecVal2; } else { return RecVal2 < RecVal1; }
	}
};

///////////////////////////////
/// Record Comparator by Time Field. 
class TRecCmpByFieldTm {
private:
	/// Store from which we are sorting the records 
	TWPt<TStore> Store;
	/// Field according to which we are sorting
	TInt FieldId;
	/// Sort direction
	TBool Asc;
public:
	TRecCmpByFieldTm(const TWPt<TStore>& _Store, const int& _FieldId,
		const bool& _Asc): Store(_Store), FieldId(_FieldId), Asc(_Asc) { }
	
	bool operator()(const TUInt64IntKd& RecIdWgt1, const TUInt64IntKd& RecIdWgt2) const {
		const uint64 RecVal1 = Store->GetFieldTmMSecs(RecIdWgt1.Key, FieldId);
		const uint64 RecVal2 = Store->GetFieldTmMSecs(RecIdWgt2.Key, FieldId);
		if (Asc) { return RecVal1 < RecVal2; } else { return RecVal2 < RecVal1; }
	}
};

///////////////////////////////
/// Record Filter by Record Exists. 
class TRecFilterByExists {
private:
	/// Store from which we are sorting the records 
	TWPt<TStore> Store;
public:
	TRecFilterByExists(const TWPt<TStore>& _Store): Store(_Store) { }
	
	bool operator()(const TUInt64IntKd& RecIdWgt) const {
		return Store->IsRecId(RecIdWgt.Key);
	}
};

///////////////////////////////
/// Record Filter by Record Id. 
class TRecFilterByRecId {
private:
	/// Minimal value
	TUInt64 MinRecId;
	/// Maximal value
	TUInt64 MaxRecId;
public:
	TRecFilterByRecId(const uint64& _MinRecId, const uint64& _MaxRecId): 
		MinRecId(_MinRecId), MaxRecId(_MaxRecId) { }
	
	bool operator()(const TUInt64IntKd& RecIdWgt) const {
		return (MinRecId <= RecIdWgt.Key) && (RecIdWgt.Key <= MaxRecId);
	}
};

///////////////////////////////
/// Record Filter by Record Id Set. 
class TRecFilterByRecIdSet {
private:
	/// Store from which we are sorting the records 
	const TUInt64Set& RecIdSet;
	/// Check for in our out
	TBool InP;
public:
	TRecFilterByRecIdSet(const TUInt64Set& _RecIdSet, const bool _InP): 
		RecIdSet(_RecIdSet), InP(_InP) { }
	
	bool operator()(const TUInt64IntKd& RecIdWgt) const {
		return InP ? RecIdSet.IsKey(RecIdWgt.Key) : !RecIdSet.IsKey(RecIdWgt.Key);
	}
};

///////////////////////////////
/// Record Filter by Record Id. 
class TRecFilterByRecFq {
private:
	/// Minimal value
	TInt MinFq;
	/// Maximal value
	TInt MaxFq;
public:
	TRecFilterByRecFq(const int& _MinFq, const int& _MaxFq): 
		MinFq(_MinFq), MaxFq(_MaxFq) { }
	
	bool operator()(const TUInt64IntKd& RecIdWgt) const {
		return (MinFq <= RecIdWgt.Dat) && (RecIdWgt.Dat <= MaxFq);
	}
};

///////////////////////////////
/// Record Filter by Integer Field. 
class TRecFilterByFieldInt {
private:
	/// Store from which we are sorting the records 
	TWPt<TStore> Store;
	/// Field according to which we are sorting
	TInt FieldId;
	/// Minimal value
	TInt MinVal;
	/// Maximal value
	TInt MaxVal;
public:
	TRecFilterByFieldInt(const TWPt<TStore>& _Store, const int& _FieldId, const int& _MinVal,
		const int& _MaxVal): Store(_Store), FieldId(_FieldId), MinVal(_MinVal), MaxVal(_MaxVal) { }
	
	bool operator()(const TUInt64IntKd& RecIdWgt) const {
		const int RecVal = Store->GetFieldInt(RecIdWgt.Key, FieldId);
		return (MinVal <= RecVal) && (RecVal <= MaxVal);
	}
};

///////////////////////////////
/// Record Filter by Numeric Field. 
class TRecFilterByFieldFlt {
private:
	/// Store from which we are sorting the records 
	TWPt<TStore> Store;
	/// Field according to which we are sorting
	TInt FieldId;
	/// Minimal value
	TFlt MinVal;
	/// Maximal value
	TFlt MaxVal;
public:
	TRecFilterByFieldFlt(const TWPt<TStore>& _Store, const int& _FieldId, const double& _MinVal,
		const double& _MaxVal): Store(_Store), FieldId(_FieldId), MinVal(_MinVal), MaxVal(_MaxVal) { }
	
	bool operator()(const TUInt64IntKd& RecIdWgt) const {
		const double RecVal = Store->GetFieldFlt(RecIdWgt.Key, FieldId);
		return (MinVal <= RecVal) && (RecVal <= MaxVal);
	}
};

///////////////////////////////
/// Record Filter by String Field. 
class TRecFilterByFieldStr {
private:
	/// Store from which we are sorting the records 
	TWPt<TStore> Store;
	/// Field according to which we are sorting
	TInt FieldId;
	/// String value
	const TStr& StrVal;
public:
	TRecFilterByFieldStr(const TWPt<TStore>& _Store, const int& _FieldId, 
		const TStr& _StrVal): Store(_Store), FieldId(_FieldId), StrVal(_StrVal) { }
	
	bool operator()(const TUInt64IntKd& RecIdWgt) const {
		const TStr RecVal = Store->GetFieldStr(RecIdWgt.Key, FieldId);
		return StrVal == RecVal;
	}
};

///////////////////////////////
/// Record Filter by String Field Set. 
class TRecFilterByFieldStrSet {
private:
	/// Store from which we are sorting the records 
	TWPt<TStore> Store;
	/// Field according to which we are sorting
	TInt FieldId;
	/// String values
	const TStrSet& StrSet;
public:
	TRecFilterByFieldStrSet(const TWPt<TStore>& _Store, const int& _FieldId, 
		const TStrSet& _StrSet): Store(_Store), FieldId(_FieldId), StrSet(_StrSet) { }
	
	bool operator()(const TUInt64IntKd& RecIdWgt) const {
		const TStr RecVal = Store->GetFieldStr(RecIdWgt.Key, FieldId);
		return StrSet.IsKey(RecVal);
	}
};


///////////////////////////////
/// Record Filter by Time Field. 
class TRecFilterByFieldTm {
private:
	/// Store from which we are sorting the records 
	TWPt<TStore> Store;
	/// Field according to which we are sorting
	TInt FieldId;
	/// Minimal value
	TUInt64 MinVal;
	/// Maximal value
	TUInt64 MaxVal;
public:
	TRecFilterByFieldTm(const TWPt<TStore>& _Store, const int& _FieldId, const uint64& _MinVal,
		const uint64& _MaxVal): Store(_Store), FieldId(_FieldId), MinVal(_MinVal), MaxVal(_MaxVal) { }
	TRecFilterByFieldTm(const TWPt<TStore>& _Store, const int& _FieldId, 
		const TTm& _MinVal, const TTm& _MaxVal): Store(_Store), FieldId(_FieldId), 
		MinVal(_MinVal.IsDef() ? TTm::GetMSecsFromTm(_MinVal) : (uint64)TUInt64::Mn), 
		MaxVal(_MaxVal.IsDef() ? TTm::GetMSecsFromTm(_MaxVal) : (uint64)TUInt64::Mx) { }
	
	bool operator()(const TUInt64IntKd& RecIdWgt) const {
		const uint64 RecVal = Store->GetFieldTmMSecs(RecIdWgt.Key, FieldId);
		return (MinVal <= RecVal) && (RecVal <= MaxVal);
	}
};

///////////////////////////////
/// Record Splitter by Time Field. 
class TRecSplitterByFieldTm {
private:
	/// Store from which we are sorting the records 
	TWPt<TStore> Store;
	/// Field according to which we are sorting
	TInt FieldId;
	/// Maximal difference value
	TUInt64 DiffMSecs;
	
public:
	TRecSplitterByFieldTm(const TWPt<TStore>& _Store, const int& _FieldId, const uint64& _DiffMSecs):
		Store(_Store), FieldId(_FieldId), DiffMSecs(_DiffMSecs) { }
	
	bool operator()(const TUInt64IntKd& RecIdWgt1, const TUInt64IntKd& RecIdWgt2) const {
		const uint64 RecVal1 = Store->GetFieldTmMSecs(RecIdWgt1.Key, FieldId);
		const uint64 RecVal2 = Store->GetFieldTmMSecs(RecIdWgt2.Key, FieldId);
		return (RecVal2 - RecVal1) > DiffMSecs;
	}
};

///////////////////////////////
/// Record Set. 
/// Holds a collection of record IDs from one store.
/// Records are stored internally as a vector of ids.
/// Records can have corresponding integer weights.
/// Holds pointers to aggregates computed over records in the set.
class TRecSet {
private: 
	// smart-pointer
	TCRef CRef;
	friend class TPt<TRecSet>;
private:
	/// Store
	TWPt<TStore> Store;
	/// True when records have valid weights
	TBool WgtP;
	/// Vector of pairs (record id, weight)
	TUInt64IntKdV RecIdFqV;
	/// Vector of computed aggregates
	TVec<PAggr> AggrV;

private:
	/// Samples records from result set
	/// @param SampleSize number of records to sample out
	/// @param SortedP true when records are ordered according to the weight
	/// @param SampleRecIdFqV reference to vector for storing sampled records
	void GetSampleRecIdV(const int& SampleSize, 
		const bool& SortedP, TUInt64IntKdV& SampleRecIdFqV) const;
	/// Removes records from this result set that are not part of the provided
	void LimitToSampleRecIdV(const TUInt64IntKdV& SampleRecIdFqV);

	TRecSet() { }
	TRecSet(const TWPt<TStore>& Store, const uint64& RecId, const int& Wgt);
	TRecSet(const TWPt<TStore>& Store, const TUInt64V& RecIdV);
	TRecSet(const TWPt<TStore>& Store, const TIntV& RecIdV);
	TRecSet(const TWPt<TStore>& Store, const TUInt64IntKdV& _RecIdFqV, const bool& _WgtP);
	TRecSet(const TWPt<TBase>& Base, TSIn& SIn);

public:
	/// Create empty set for a given store
	static PRecSet New(const TWPt<TStore>& Store);
	/// Create record set with one record
	static PRecSet New(const TWPt<TStore>& Store, const uint64& RecId, const int& Wgt = 1);
	/// Create record set with one record (must be by reference)
	static PRecSet New(const TWPt<TStore>& Store, const TRec& Rec);
	/// Create record set from a given vector of record ids
	static PRecSet New(const TWPt<TStore>& Store, const TUInt64V& RecIdV);
	/// Create record set from a given vector of record ids
	static PRecSet New(const TWPt<TStore>& Store, const TIntV& RecIdV);
	/// Create record set from given vector of (Record id, weight) pairs
	/// @param WgtP true when RecIdFqV contains valid weights 
	static PRecSet New(const TWPt<TStore>& Store, const TUInt64IntKdV& RecIdFqV, const bool& WgtP);

	/// Load record set from input stream.
	static PRecSet Load(const TWPt<TBase>& Base, TSIn& SIn){ return new TRecSet(Base, SIn); }
	/// Save record set from input stream. Does not serialize aggregates.
	void Save(TSOut& SOut);

	/// True when record set contains valid record weights
	bool IsWgt() const { return WgtP; }
	/// True when no record
	bool Empty() const { return RecIdFqV.Empty(); }
	/// Get store of the record set
	const TWPt<TStore>& GetStore() const { return Store; }
	/// Get store id of the record set
	uint GetStoreId() const { return Store->GetStoreId(); }

	/// Number of records in the set
	int GetRecs() const { return RecIdFqV.Len(); }	// FIXME this method should return uint64
	/// Get RecN-th record as TRec by reference
	TRec GetRec(const int& RecN) const { return TRec(GetStore(), RecIdFqV[RecN].Key); }
	/// Get id of RecN-th record
	uint64 GetRecId(const int& RecN) const { return RecIdFqV[RecN].Key; }
	/// Get weight of RecN-th record
	int GetRecFq(const int& RecN) const { return WgtP ? RecIdFqV[RecN].Dat.Val : 1; }
	/// Get last record in the set as TRec by reference
	TRec GetLastRec() const { return TRec(GetStore(), RecIdFqV.Last().Key); }
	/// Get id of the last record in the set
	uint64 GetLastRecId() const { return RecIdFqV.Last().Key; }
	/// Get reference to complete vector of pairs (record id, weight)
	const TUInt64IntKdV& GetRecIdFqV() const { return RecIdFqV; }
	/// Get direct reference to elements of vecotr
	const TUInt64IntKd& GetRecIdFq(const int& RecN) const { return RecIdFqV[RecN]; }

	/// Load record ids into the provided vector
	void GetRecIdV(TUInt64V& RecIdV) const;
	/// Load record ids into the provided hashset
	void GetRecIdSet(TUInt64Set& RecIdSet) const;
	/// Load record ids and weights into the provided hash table (ids map to weights)
	void GetRecIdFqH(THash<TUInt64, TInt>& RecIdFqH) const;

	/// Set weight for the RecN-th record to `Fq'
	void PutRecFq(const int& RecN, const int& Fq) { RecIdFqV[RecN].Dat = Fq; }
	/// Use provided map (record id -> weight) to set record weights
	void PutAllRecFq(const THash<TUInt64, TInt>& RecIdFqH);
	/// Remove the last record from the set
	void DelLastRec() { RecIdFqV.DelLast(); }
	/// Randomly shuffle the order of records in the set. Uses provided random number generator.
	void Shuffle(TRnd& Rnd) { RecIdFqV.Shuffle(Rnd); }
	/// Reverse the order of records in the set
	void Reverse() { RecIdFqV.Reverse(); }
	/// Keep only first `Recs' records
	void Trunc(const int& Recs) { RecIdFqV.Trunc(Recs); }
	/// Sort records by their record ids
	/// @param Asc True for sorting in increasing order
	void SortById(const bool& Asc = true);
	/// Sort records by their weight
	/// @param Asc True for sorting in increasing order
	void SortByFq(const bool& Asc = true);
	/// Sort records according to filed with id `SortFieldId'
	/// @param Asc True for sorting in increasing order
	void SortByField(const bool& Asc, const int& SortFieldId);
	/// Sort records according to given comparator
	template <class TCmp> void SortCmp(const TCmp& Cmp) { RecIdFqV.SortCmp(Cmp); }

	/// Filter records to keep only the ones which actually exist
	void FilterByExists();
	/// Filter records to keep only the ones with id between `MinRecId' and `MaxRecId'.
	void FilterByRecId(const uint64& MinRecId, const uint64& MaxRecId);
	/// Filter records to keep only the ones that are present in provided `RecIdSet'
	void FilterByRecIdSet(const TUInt64Set& RecIdSet);
	/// Filter records to keep only the ones with weight between `MinFq' and `MaxFq'
	void FilterByFq(const int& MinFq, const int& MaxFq);
	/// Filter records to keep only the ones with values of a given field within given range
	void FilterByFieldInt(const int& FieldId, const int& MinVal, const int& MaxVal);
	/// Filter records to keep only the ones with values of a given field within given range
	void FilterByFieldFlt(const int& FieldId, const double& MinVal, const double& MaxVal);
	/// Filter records to keep only the ones with values of a given field equal to `FldVal'
	void FilterByFieldStr(const int& FieldId, const TStr& FldVal);
	/// Filter records to keep only the ones with values of a given field present in `ValSet'
	void FilterByFieldStrSet(const int& FieldId, const TStrSet& ValSet);
	/// Filter records to keep only the ones with values of a given field within given range
	void FilterByFieldTm(const int& FieldId, const uint64& MinVal, const uint64& MaxVal);
	/// Filter records to keep only the ones with values of a given field within given range
	void FilterByFieldTm(const int& FieldId, const TTm& MinVal, const TTm& MaxVal);
	/// Filter records to keep only the ones with values of a given field within given range
	template <class TFilter> void FilterBy(const TFilter& Filter);
	
	/// Split records into several whenever value of two consecutive records above threshold
	TVec<PRecSet> SplitByFieldTm(const int& FieldId, const uint64& DiffMSecs) const;
	/// Split records into several whenever value of two consecutive records above threshold
	template <class TSplitter> TVec<PRecSet> SplitBy(const TSplitter& Splitter) const;

	/// Remove record from the set (warning: time complexity O(GetRecs()) )
	void RemoveRecId(const TUInt64& RecId);
	/// Remove records present in `RemoveItemIdSet' from the set
	/// (warning: time complexity O(GetRecs()*RemoveItemIdSet.Length()) )
	void RemoveRecIdSet(THashSet<TUInt64>& RemoveItemIdSet);
	
	/// Create a cloned record set. Forgets aggregations.
	PRecSet Clone() const;
	/// Returns a new record set generated by sampling this one
	PRecSet GetSampleRecSet(const int& SampleSize, const bool& SortedP) const;
	/// Get record set containing `Limit' records starting from `RecN=Offset'
	PRecSet GetLimit(const int& Limit, const int& Offset) const;

	/// Merge this record set with the provided one. Result is stored in a new record set.
	/// Merging does not assume any sort order. In the process, records in this record set 
	/// are sorted by ids.
	PRecSet GetMerge(const PRecSet& RecSet) const;
	static PRecSet GetMerge(const TVec<PRecSet>& RecSetV);

	/// Merges provided record set with `this'. Merging does not assume  any sort order. 
	/// In the process, records in this record set are sorted by ids.
	void Merge(const PRecSet& RecSet);
	/// Merges all provided record sets with `this'. Merging does not assume any sort order.
	/// In the process, records in this record set are sorted by ids.
	void Merge(const TVec<PRecSet>& RecSetV);
	/// Interest this record set with the provided one. Result is stored in a new record set.
	PRecSet GetIntersect(const PRecSet& RecSet);

	/// Execute join with the given id
	/// @param SampleSize Sample size used to do the join. When set to -1, all the records are used.
	/// @param SortedP True when records in this record set are sorted according the weight, to help with sampling
	PRecSet DoJoin(const TWPt<TBase>& Base, const int& JoinId, 
		const int& SampleSize = -1, const bool& SortedP = false) const;
	/// Execute join with the given name
	/// @param SampleSize Sample size used to do the join. When set to -1, all the records are used.
	/// @param SortedP True when records in this record set are sorted according the weight, to help with sampling
	PRecSet DoJoin(const TWPt<TBase>& Base, const TStr& JoinNm, 
		const int& SampleSize = -1, const bool& SortedP = false) const;
	/// Execute given join sequence. Each join is given by pair (id, sample size).
	/// @param SortedP True when records in this record set are sorted according the weight, to help with sampling
	PRecSet DoJoin(const TWPt<TBase>& Base, const TIntPrV& JoinIdV, const bool& SortedP) const;
	/// Execute given join sequence.
	/// @param SortedP True when records in this record set are sorted according the weight, to help with sampling
	PRecSet DoJoin(const TWPt<TBase>& Base, const TJoinSeq& JoinSeq, const bool& SortedP) const;

	/// Get number of aggregations in the record set
	int GetAggrs() const { return AggrV.Len(); }
	/// Get AggrN-th aggregation
	const PAggr& GetAggr(const int& AggrN) const { return AggrV[AggrN]; }
	/// Add new aggregation to the record set
	void AddAggr(const PAggr& Aggr) { AggrV.Add(Aggr); }

	/// Generate human readable printout of the records stored in the record set
	void Print(const TWPt<TBase>& Base, TSOut& SOut);
	/// Generate human readable printout of the records stored in the record set
	void Print(const TWPt<TBase>& Base, TStr& FNm);

	/// Export records set aggregations to JSon object. 
	PJsonVal GetAggrJson() const;
	/// Export records to JSon object.
	PJsonVal GetJson(const TWPt<TBase>& Base, const int& _MxHits = -1, const int& Offset = 0, 
		const bool& FieldsP = false, const bool& AggrsP = true, const bool& StoreInfoP = true,
		const bool& JoinRecsP = false, const bool& JoinRecFieldsP = false) const;
};
typedef TVec<PRecSet> TRecSetV;

// implementation of template functions
template <class TFilter> 
void TRecSet::FilterBy(const TFilter& Filter) {
	// prepare an empty key-dat vector for storing records that pass the filter
	const int Recs = GetRecs();
	TUInt64IntKdV NewRecIdFqV(Recs, 0);
	for (int RecN = 0; RecN < Recs; RecN++) {
		const TUInt64IntKd& RecIdFq = RecIdFqV[RecN];
		// check the filter
		if (Filter(RecIdFq)) { NewRecIdFqV.Add(RecIdFq); }
	}
	// overwrite old result vector with filtered list
	RecIdFqV = NewRecIdFqV;    
}

template <class TSplitter> 
TVec<PRecSet> TRecSet::SplitBy(const TSplitter& Splitter) const {
	TRecSetV ResV;
	// if no records, nothing to do
	if (Empty()) { return ResV; }
	// initialize with the first record
	TUInt64IntKdV NewRecIdFqV; NewRecIdFqV.Add(RecIdFqV[0]);
	// go over the rest and see when to split
	for (int RecN = 1; RecN < GetRecs(); RecN++) {
		if (Splitter(RecIdFqV[RecN-1], RecIdFqV[RecN])) {
			// we need to split, first we create record set for all existing records
			ResV.Add(TRecSet::New(Store, NewRecIdFqV, IsWgt()));
			// and initialize a new one
			NewRecIdFqV.Clr(false);            
		}
		// add new record to the next record set
		NewRecIdFqV.Add(RecIdFqV[RecN]);
	}
	// add last record set to the result list
	ResV.Add(TRecSet::New(GetStore(), NewRecIdFqV, IsWgt()));
	// done
	return ResV;
}

///////////////////////////////
// QMiner-Index-Typedefs
typedef TIntUInt64Pr TKeyWord;
typedef TIntUInt64PrV TKeyWordV;

///////////////////////////////
/// Index Key Type
typedef enum {
	oiktUndef    = 0,
	oiktValue    = (1 << 0), ///< Index by exact value, using inverted index
	oiktText     = (1 << 1), ///< Index as free text, using inverted index 
	oiktLocation = (1 << 2), ///< Index as location. using geoindex 
	oiktInternal = (1 << 3), ///< Index used internaly for joins, using inverted index
	oiktSmall    = (1 << 4), ///< Index uses small Gix storage type
} TIndexKeyType;

///////////////////////////////
/// Index Key Sort Type
typedef enum { 
	oikstUndef = 0, 
	oikstByStr = 1, ///< Sort lexicograficly as string
	oikstById  = 2, ///< Sort by index word id
	oikstByFlt = 3  ///< Sort as number
} TIndexKeySortType;

///////////////////////////////
/// Index Key. 
/// Information about one index key.
class TIndexKey {
private:
	/// Store ID of records indexed by this key
	TUInt StoreId;
	/// Key ID, unique on the level of Base
	TInt KeyId;
	/// Key name, unique on the level of Base
	TStr KeyNm;
	/// Vocabulary ID, which provides range of possible values for this key
	TInt WordVocId;
	/// Key type
	TIndexKeyType TypeFlags;
	/// Sort type of the key
	TIndexKeySortType SortType;
	/// List of fields indexed by this key
	TIntV FieldIdV;
	/// Linked join (only for internal field)
	TStr JoinNm;
	/// Tokenizer, when key requires one (e.g. text)
	PTokenizer Tokenizer;

public:
	/// Empty constructor creates undefined key
	TIndexKey(): StoreId(TUInt::Mx), KeyId(-1), KeyNm(""), 
		WordVocId(-1), TypeFlags(oiktUndef), SortType(oikstUndef) {}
	/// Create internal key, used for index joins
	TIndexKey(const uint& _StoreId, const TStr& _KeyNm, const TStr& _JoinNm, const bool& IsSmall) :
		StoreId(_StoreId), KeyNm(_KeyNm), WordVocId(-1), TypeFlags(oiktInternal),
		SortType(oikstUndef), JoinNm(_JoinNm) {
		if (IsSmall) {
			TypeFlags = (TIndexKeyType)(TypeFlags | oiktSmall);
		}
		TValidNm::AssertValidNm(KeyNm);
	}
	/// Create new key using given word vocabulary
	TIndexKey(const uint& _StoreId, const TStr& _KeyNm, const int& _WordVocId, 
		const TIndexKeyType& _Type, const TIndexKeySortType& _SortType);
	
	/// Deserialize key from the stream
	TIndexKey(TSIn& SIn);
	/// Serialization key to the stream
	void Save(TSOut& SOut) const;

	/// True when key is well defined
	bool IsDef() const { return !KeyNm.Empty(); }
	/// Get store id which is being index by the key
	uint GetStoreId() const { return StoreId; }
	/// Get key id
	int GetKeyId() const { return KeyId; }
	/// Get key name
	TStr GetKeyNm() const { return KeyNm; }
	/// Set key id (used only when creating new keys)
	void PutKeyId(const int& _KeyId) { KeyId = _KeyId; }

	/// Get key type
	TIndexKeyType GetTypeFlags() const { return TypeFlags; }
	/// Checks key type is value
	bool IsValue() const { return ((TypeFlags & oiktValue) != 0); }
	/// Checks key type is text
	bool IsText() const { return ((TypeFlags & oiktText) != 0); }
	/// Checks key type is location
	bool IsLocation() const { return ((TypeFlags & oiktLocation) != 0); }
	/// Checks key type is internal
	bool IsInternal() const { return ((TypeFlags & oiktInternal) != 0); }
	/// Get flag that instructs index to use small gix
	bool IsSmall() const { return (TypeFlags & oiktSmall) != 0; }

	/// Get key sort type
	TIndexKeySortType GetSortType() const { return SortType; }
	/// Checks if key is sortable
	bool IsSort() const { return SortType != oikstUndef; }
	/// Checks if key is sortable lexicographically
	bool IsSortByStr() const { return SortType == oikstByStr; }
	/// Checks if key is sortable as number
	bool IsSortByFlt() const { return SortType == oikstByFlt; }
	/// Checks if key is sortable by word id in the vocabulary
	bool IsSortById() const { return SortType == oikstById; }
	
	/// Checks if the key has assigned word vocabulary (e.g. locations and joins do not)
	bool IsWordVoc() const { return WordVocId != -1; }
	/// Get id of word vocabulary used by the key
	int GetWordVocId() const { return WordVocId; }    

	/// Link key to store fields
	void AddField(const int& FieldId) { FieldIdV.Add(FieldId); }
	/// Check if there are any linked fields
	bool IsFields() const { return !FieldIdV.Empty(); }
	/// Get number of connected fields
	int GetFields() const { return FieldIdV.Len(); }
	/// Get id of FieldIdN-th field
	int GetFieldId(const int& FieldIdN) const { return FieldIdV[FieldIdN]; }

	/// Get name of associated join
	const TStr& GetJoinNm() const { return JoinNm; }
	
	/// Do we have a tokenizer
	bool IsTokenizer() const { return !Tokenizer.Empty(); }
	/// Get the tokenizer
	const PTokenizer& GetTokenizer() const { return Tokenizer; }
	/// Set the tokenizer
	void PutTokenizer(const PTokenizer& _Tokenizer) { Tokenizer = _Tokenizer; }
};

///////////////////////////////
// QMiner-Index-Word-Vocabulary
class TIndexWordVoc {
private: 
	// smart-pointer
	TCRef CRef;
	friend class TPt<TIndexWordVoc>;
	/// Word vocabulary name
	TStr WordVocNm;
	/// Count of records sent through this vocabulary
	TUInt64 Recs; 
	/// Hash table with all the words
	TStrHash<TInt> WordH;

	TIndexWordVoc() { }
	TIndexWordVoc(TSIn& SIn): WordVocNm(SIn), WordH(SIn) { }
public:	
	/// Create new empty vocabulary
	static TPt<TIndexWordVoc> New() { return new TIndexWordVoc; }
	/// Load existing word vocabulary from stream
	static TPt<TIndexWordVoc> Load(TSIn& SIn) { return new TIndexWordVoc(SIn); }
	
	/// Serialize vocabulary to stream
	void Save(TSOut& SOut) { WordVocNm.Save(SOut); WordH.Save(SOut); }

	/// Check if word with given ID exists
	bool IsWordId(const uint64& WordId) const { return WordH.IsKeyId((int)WordId); }
	/// Check if given word exists
	bool IsWordStr(const TStr& WordStr) const { return WordH.IsKey(WordStr); }
	/// Get number of words in the vocabulary
	uint64 GetWords() const { return (uint64)WordH.Len(); }
	/// Get ID of a given word
	uint64 GetWordId(const TStr& WordStr) const { return (uint64)WordH.GetKeyId(WordStr); }
	/// Get word corresponding to the given ID
	TStr GetWordStr(const uint64& WordId) const { return WordH.GetKey((int)WordId); }
	/// Get number of time given word was indexed so far
	uint64 GetWordFq(const uint64& WordId) const { return WordH[(int)WordId]; }
	/// Get all the words from the vocabulary as a vector
	void GetAllWordV(TStrV& WordStrV) const { WordH.GetKeyV(WordStrV); }
	/// Get all the words and count of their occurrences 
	void GetAllWordFqV(TStrIntPrV& WordStrFqV) const { WordH.GetKeyDatPrV(WordStrFqV); }
	/// Get vector of all words that match given wildchar query
	void GetWcWordIdV(const TStr& WcStr, TUInt64V& WcWordIdV);
	
	/// Get all words that have ID greater than `startWordId'
	void GetAllGreaterById(const uint64& StartWordId, TUInt64V& AllGreaterV);
	/// Get all words that have value lexicographically greater than `startWordId'
	void GetAllGreaterByStr(const uint64& StartWordId, TUInt64V& AllGreaterV);
	/// Get all words that have value numerically greater than `startWordId'
	void GetAllGreaterByFlt(const uint64& StartWordId, TUInt64V& AllGreaterV);
	/// Get all words that have ID smaller than `startWordId'
	void GetAllLessById(const uint64& StartWordId, TUInt64V& AllLessV);
	/// Get all words that have value lexicographically smaller the `startWordId'
	void GetAllLessByStr(const uint64& StartWordId, TUInt64V& AllLessV);
	/// Get all words that have value numerically smaller the `startWordId'
	void GetAllLessByFlt(const uint64& StartWordId, TUInt64V& AllLessV);
	
	/// Increase count of records that were sent through this vocabulary (useful for document frequency counts)
	void IncRecs() { Recs++; }
	/// Add new word to the vocabulary (if existing, it increases its count)
	uint64 AddWordStr(const TStr& WordStr);
	
	/// Check if vocabulary has a name assigned (used for easier referencing in schemas)
	bool IsWordVocNm() const { return !WordVocNm.Empty(); }
	/// Get name of the vocabulary
	const TStr& GetWordVocNm() const { return WordVocNm; }    
	/// Set vocabulary name
	void SetWordVocNm(const TStr& _WordVocNm) { WordVocNm = _WordVocNm; }
};
typedef TPt<TIndexWordVoc> PIndexWordVoc;
typedef TVec<PIndexWordVoc> TIndexWordVocV;

///////////////////////////////
// QMiner-Index-Vocabulary
class TIndexVoc {
private: 
	// smart-pointer
	TCRef CRef;
	friend class TPt<TIndexVoc>;
	/// List of all the keys
	THash<TUIntStrPr, TIndexKey> KeyH;
	/// Keys split by stores
	THash<TUInt, TIntSet> StoreIdKeyIdSetH;
	/// Word vocabularies
	TIndexWordVocV WordVocV;
	/// Used to return empty set by reference
	TIntSet EmptySet;

	/// Get editable word vocabulary for a given key
	PIndexWordVoc& GetWordVoc(const int& KeyId);
	/// Get constant word vocabulary for a given key
	const PIndexWordVoc& GetWordVoc(const int& KeyId) const;

	TIndexVoc() { }
	TIndexVoc(TSIn& SIn);
public:
	/// Create new index vocabulary
	static PIndexVoc New() { return new TIndexVoc; }
	/// Load existing vocabulary from stream
	static PIndexVoc Load(TSIn& SIn) { return new TIndexVoc(SIn); }
	/// Serialize vocabulary to stream
	void Save(TSOut& SOut) const;

	/// Get number of keys
	int GetKeys() const { return KeyH.Len(); }
	/// Checks if key with given id exists
	bool IsKeyId(const int& KeyId) const;
	/// Checks if key with given name exists
	bool IsKeyNm(const uint& StoreId, const TStr& KeyNm) const;
	/// Get ID of key with a given name from a given store
	int GetKeyId(const uint& StoreId, const TStr& KeyNm) const;
	/// Get store indexed by given key
	uint GetKeyStoreId(const int& KeyId) const;
	/// Get name of the given key
	TStr GetKeyNm(const int& KeyId) const;
	/// Get reference to key description
	const TIndexKey& GetKey(const int& KeyId) const;
	/// Get reference to key description
	const TIndexKey& GetKey(const uint& StoreId, const TStr& KeyNm) const;
	
	/// Create new word vocabulary, returns its ID
	int NewWordVoc() { return WordVocV.Add(TIndexWordVoc::New()); }
	/// Get Id of word vocabulary with a given name if one exists, -1 otherwise
	int GetWordVoc(const TStr& WordVocNm) const;
	/// Set the name of word vocabulary 
	void SetWordVocNm(const int& WordVocId, const TStr& WordVocNm);
	
	/// Create new key in the index vocabulary
	int AddKey(const uint& StoreId, const TStr& KeyNm, const int& WordVocId, 
		const TIndexKeyType& Type, const TIndexKeySortType& SortType = oikstUndef);
	/// Create new internal key
	int AddInternalKey(const uint& StoreId, const TStr& KeyNm, const TStr& JoinNm, const bool& IsSmall);
	/// Linking key to a field
	void AddKeyField(const int& KeyId, const uint& StoreId, const int& FieldId);
	/// Check if store has any index keys
	bool IsStoreKeys(const uint& StoreId) const;
	/// Get set of all the keys for a given store
	const TIntSet& GetStoreKeys(const uint& StoreId) const;

	/// Checks if given key contains a word vocabulary
	bool IsWordVoc(const int& KeyId) const;
	/// Checks if word is in the vocabulary of a key
	bool IsWordId(const int& KeyId, const uint64& WordId) const;
	/// Checks if word is in the vocabulary of a key
	bool IsWordStr(const int& KeyId, const TStr& WordStr) const;
	/// Get size of word vocabulary of a key
	uint64 GetWords(const int& KeyId) const;
	/// Get all words in the vocabulary of a key
	void GetAllWordStrV(const int& KeyId, TStrV& WordStrV) const;
	/// Get all words and weights in the vocabulary of a key
	void GetAllWordStrFqV(const int& KeyId, TStrIntPrV& WordStrV) const;
	/// Get word with a given id of a key
	TStr GetWordStr(const int& KeyId, const uint64& WordId) const;
	/// Get weight of a word of a key
	uint64 GetWordFq(const int& KeyId, const uint64& WordId) const;
	/// Get word id from a key for a given string (does not add new words)
	uint64 GetWordId(const int& KeyId, const TStr& WordStr) const;
	/// Get word ids from a key for a given text (does not add new words)
	void GetWordIdV(const int& KeyId, const TStr& TextStr, TUInt64V& WordIdV) const;
	/// For parsing strings (adds new words)
	uint64 AddWordStr(const int& KeyId, const TStr& WordStr);
	/// Get word ids from a key for a given text (adds new words)
	void AddWordIdV(const int& KeyId, const TStr& TextStr, TUInt64V& WordIdV);
	/// Get word ids from a key for a given texts (adds new words)
	void AddWordIdV(const int& KeyId, const TStrV& TextStr, TUInt64V& WordIdV);
	/// Get vector of all words from a key that match given wildchar query
	void GetWcWordIdV(const int& KeyId, const TStr& WcStr, TUInt64V& WcWordIdV);
	/// Get all words from a key that are greater than `startWordId
	void GetAllGreaterV(const int& KeyId, const uint64& StartWordId, TKeyWordV& AllGreaterV);
	/// Get all words from a key that are smaller than `startWordId
	void GetAllLessV(const int& KeyId, const uint64& StartWordId, TKeyWordV& AllLessV);
	
	/// Get tokenizer from a key
	const PTokenizer& GetTokenizer(const int& KeyId) const;
	/// Set tokenizer for a key
	void PutTokenizer(const int& KeyId, const PTokenizer& Tokenizer);

	/// Save human-readable statistics to a file
	void SaveTxt(const TWPt<TBase>& Base, const TStr& FNm) const;
};

///////////////////////////////
/// Index Query Element Type. 
/// Types of nodes in the parsed query tree
typedef enum { 
	oqitUndef        = 0, 
	oqitLeafGix      = 1, ///< Leaf inverted index query
	oqitLeafGixSmall = 10,///< Leaf inverted index query - for small items
	oqitGeo          = 8, ///< Geoindex query
	oqitAnd          = 2, ///< AND between two or more queries
	oqitOr           = 3, ///< OR between two or more queries
	oqitNot          = 4, ///< NOT on current matching records
	oqitJoin         = 5, ///< Execute join on given records
	oqitRecSet       = 6, ///< Pass on a records set
	oqitRec          = 7, ///< Pass on a record
	oqitStore        = 9  ///< Incude all records from a store
} TQueryItemType; 

///////////////////////////////
/// Index Query Comparison Operators.
/// Comparison operators that can be specified between a field and a value
typedef enum { 
	oqctUndef    = 0,
	oqctEqual    = 1, ///< Equalst (==)
	oqctGreater  = 2, ///< Greater then (>)
	oqctLess     = 3, ///< Less then (<)
	oqctNotEqual = 4, ///< Not equal (!=)
	oqctWildChar = 5  ///< Wildchar string matching (* for zero or more chars, ? for exactly one char)
} TQueryCmpType;

////////////////////////////////
/// Flags which gix objects are used in certain query
typedef enum {
	qgutUnknown = 0,       ///< Value not known yet
	qgutNone = 1,          ///< No gix used
	qgutNormal = 2,        ///< Normal gix is used
	qgutSmall = 3,         ///< Small-gix is used
	qgutBoth = 4           ///< Both gixes are used
} TQueryGixUsedType;

///////////////////////////////
/// Query Item
class TQueryItem; typedef TVec<TQueryItem> TQueryItemV;

class TQueryItem {
private:
	/// type of query item
	TQueryItemType Type;
	/// Index key (for leaf node)
	TInt KeyId;
	/// Value or text query (for leaf node)
	TUInt64V WordIdV;
	/// Comparison between field and value (for leaf node)
	TQueryCmpType CmpType;
	/// Geo. coordinates (for location query)
	TFltPr Loc;
	/// Radius of search space in meters (for location query)
	TFlt LocRadius;
	/// Number of nearest neighbors of search space (for location query)
	TInt LocLimit;
	/// List of subordinate query items.
	/// Has exactly one element when NOT or JOIN node type
	TQueryItemV ItemV;
	/// Join ID (for join nodes)
	TInt JoinId;
	/// Join sampling size (for join nodes). Value -1 means everything.
	TInt SampleSize;
	/// Record set which this query node returns
	PRecSet RecSet;
	/// Record which this query node returns
	TRec Rec;
	/// Store which this query node returns
	TUInt StoreId;
	// This flag indicates which Gix is used in this query its (and its children)
	TQueryGixUsedType GixFlag;
	// This method recalculates gix flag - called after query is created
	void SetGixFlag();
	
	/// Parse Value for leaf nodes (result stored in WordIdV)
	void ParseWordStr(const TStr& WordStr, const TWPt<TIndexVoc>& IndexVoc);

	/// Parse join query from json (can be one or an array of joins)
	TWPt<TStore> ParseJoins(const TWPt<TBase>& Base, const PJsonVal& JsonVal);
	/// Parse single join from json
	TWPt<TStore> ParseJoin(const TWPt<TBase>& Base, const PJsonVal& JsonVal);
	/// Parse store of query
	TWPt<TStore> ParseFrom(const TWPt<TBase>& Base, const PJsonVal& JsonVal);
	/// Parse conditions keys
	void ParseKeys(const TWPt<TBase>& Base, const TWPt<TStore>& Store, 
		const PJsonVal& JsonVal, const bool& IgnoreOrP);
	/// Constructor for parsing query from json
	TQueryItem(const TWPt<TBase>& Base, const PJsonVal& JsonVal);
	/// Construct for parsing query from json, where store is specified in advanced
	TQueryItem(const TWPt<TBase>& Base, const TWPt<TStore>& Store, const PJsonVal& JsonVal);
	/// Construct query item, where key value is given as json
	TQueryItem(const TWPt<TBase>& Base, const TWPt<TStore>& Store, 
		const TStr& KeyNm, const PJsonVal& KeyVal);
		
public:
	/// New undefined item (necessary for resizing vectors)
	TQueryItem() { };
	/// Create query returning known record
	TQueryItem(const TWPt<TStore>& Store, const uint64& RecId);
	/// Create query returning known record
	TQueryItem(const TRec& _Rec);
	/// Create query returning known record set
	TQueryItem(const PRecSet& _RecSet);
	/// Create new inverted index leaf query
	TQueryItem(const TWPt<TBase>& Base, const int& _KeyId, const uint64& WordId, 
		const TQueryCmpType& _CmpType = oqctEqual);
	/// Create new inverted index leaf query
	TQueryItem(const TWPt<TBase>& Base, const int& _KeyId, const TStr& WordStr, 
		const TQueryCmpType& _CmpType = oqctEqual);
	/// Create new inverted index leaf query
	TQueryItem(const TWPt<TBase>& Base, const uint& StoreId, const TStr& KeyNm, 
		const TStr& WordStr, const TQueryCmpType& _CmpType = oqctEqual);
	/// Create new inverted index leaf query
	TQueryItem(const TWPt<TBase>& Base, const TStr& StoreNm, const TStr& KeyNm, 
		const TStr& WordStr, const TQueryCmpType& _CmpType = oqctEqual);
	/// New leaf location query (limit always required, range used when positive)
	TQueryItem(const TWPt<TBase>& Base, const int& _KeyId, 
		const TFltPr& _Loc, const int& _LocLimit = 100, 
		const double& _LocRadius = -1.0);
	/// New leaf location query (limit always required, range used when positive)
	TQueryItem(const TWPt<TBase>& Base, const uint& StoreId, 
		const TStr& KeyNm, const TFltPr& _Loc, const int& _LocLimit = 100,
		const double& _LocRadius = -1.0);
	/// New leaf location query (limit always required, range used when positive)
	TQueryItem(const TWPt<TBase>& Base, const TStr& StoreNm, 
		const TStr& KeyNm, const TFltPr& _Loc, const int& _LocLimit = 100,
		const double& _LocRadius = -1.0);
	/// New non-leaf query item
	TQueryItem(const TQueryItemType& _Type);
	/// New non-leaf query item, with given subordinate item
	TQueryItem(const TQueryItemType& _Type, const TQueryItem& Item);
	/// New non-leaf query item, with given subordinate items
	TQueryItem(const TQueryItemType& _Type, const TQueryItem& Item1, const TQueryItem& Item2);
	/// New non-leaf query item, with given subordinate items
	TQueryItem(const TQueryItemType& _Type, const TQueryItemV& _ItemV);
	/// New join query item
	TQueryItem(const int& _JoinId, const int& _SampleSize, const TQueryItem& Item);
	/// New join query item
	TQueryItem(const TWPt<TBase>& Base, const TStr& JoinNm, const int& _SampleSize, const TQueryItem& Item);

	/// Check if query well defined
	bool IsDef() const { return Type != oqitUndef; }
	/// Get query type
	TQueryItemType GetType() const { return Type; }
	/// Check query type
	bool IsRec() const { return (Type == oqitRec); }
	/// Check query type
	bool IsRecSet() const { return (Type == oqitRecSet); }
	/// Check query type
	bool IsLeafGix() const { return (Type == oqitLeafGix); }
	/// Check query type
	bool IsLeafGixSmall() const { return (Type == oqitLeafGixSmall); }
	/// Check query type
	bool IsGeo() const { return (Type == oqitGeo); }
	/// Check query type
	bool IsAnd() const { return (Type == oqitAnd); }
	/// Check query type
	bool IsOr() const { return (Type == oqitOr); }
	/// Check query type
	bool IsNot() const { return (Type == oqitNot); }
	/// Check query type
	bool IsJoin() const { return (Type == oqitJoin); }
	/// Check query type
	bool IsStore() const { return (Type == oqitStore); }

	/// Calculates Gix-usage flag
	TQueryGixUsedType GetGixFlag() const;
	/// Optimizes query tree by removing unneeded nodes
	void Optimize();

	/// Get result store id
	uint GetStoreId(const TWPt<TBase>& Base) const;
	/// Get result store id
	TWPt<TStore> GetStore(const TWPt<TBase>& Base) const;
	/// Check if there are no subordinate items or values
	bool Empty() const { return !IsItems() && !IsWordIds(); }
	/// Check if result is weighted (only or-items)
	bool IsWgt() const;

	/// Get number of values (for inverted index queries)
	bool IsWordIds() const { return !WordIdV.Empty(); }
	/// Get Index key (for inverted index queries)
	int GetKeyId() const { return KeyId; }
	/// Get (first) word id  (for inverted index queries)
	uint64 GetWordId() const { return WordIdV[0]; }
	/// Get index key and all values (for inverted index queries)
	void GetKeyWordV(TKeyWordV& KeyWordPrV) const;
	/// Get location (for location queries)
	const TFltPr& GetLoc() const { return Loc; }
	/// Check if location query has radios (for location queries)
	bool IsLocRadius() const { return (LocRadius > 0.0); }
	/// Get location query radios (for location queries)
	double GetLocRadius() const { return LocRadius; }
	/// Get location query maximal number of neighbors (for location queries)
	int GetLocLimit() const { return LocLimit; }
	/// Get comparison type
	TQueryCmpType GetCmpType() const { return CmpType; }
	/// Check comparison type
	bool IsEqual() const { return (CmpType == oqctEqual); }
	/// Check comparison type
	bool IsGreater() const { return (CmpType == oqctGreater); }
	/// Check comparison type
	bool IsLess() const { return (CmpType == oqctLess); }
	/// Check comparison type
	bool IsNotEqual() const { return (CmpType == oqctNotEqual); }
	/// Check comparison type
	bool IsWildChar() const { return (CmpType == oqctWildChar); }

	/// Are there subordinate items
	bool IsItems() const { return !ItemV.Empty(); }
	/// Get number of subordinate items
	int GetItems() const { return ItemV.Len(); }
	/// Get ItemN-th subordinate item
	const TQueryItem& GetItem(const int& ItemN) const { return ItemV[ItemN]; }
	/// Get join ID
	int GetJoinId() const { return JoinId; }
	/// Get join sample size
	int GetSampleSize() const { return SampleSize; }
	/// Get query item record
	const TRec& GetRec() const { return Rec; }
	/// Get query item record set
	const PRecSet& GetRecSet() const { return RecSet; }
	/// Access to store parameters
	uint GetStoreId() const { return StoreId; }

	friend class TQuery;
};

///////////////////////////////
/// Aggregate Query Item
class TQueryAggr {
private:
	/// Aggregate name
	TStr AggrNm;
	/// Aggregate type
	TStr AggrType;
	/// Aggregate query parameters (free form, as json)
	PJsonVal ParamVal;

public:
	TQueryAggr()  { }
	/// Create new aggregate query
	TQueryAggr(const TWPt<TBase>& Base, const TWPt<TStore>& Store, const PJsonVal& AggrVal);
	/// Load aggregate query from input stream
	TQueryAggr(TSIn& SIn);
	/// Serialize aggregate query to output stream
	void Save(TSOut& SOut) const;

	/// Get query name
	const TStr& GetNm() const { return AggrNm; }
	/// Get query type
	const TStr& GetType() const { return AggrType; }
	/// Get query parameters as JSon object
	const PJsonVal& GetParamVal() const { return ParamVal; }

	/// Load one or more aggregate queries from given JSon query
	/// @param QueryAggrV Vector to store resulting aggregate query items
	static void LoadJson(const TWPt<TBase>& Base, const TWPt<TStore>& Store, 
		const PJsonVal& AggrVal, TVec<TQueryAggr>& QueryAggrV);
};
typedef TVec<TQueryAggr> TQueryAggrV;

///////////////////////////////
/// Query
class TQuery {
private: 
	// smart-pointer
	TCRef CRef;
	friend class TPt<TQuery>;

	/// Query definition
	TQueryItem QueryItem;
	/// Aggregate query definition
	TQueryAggrV QueryAggrV;

	/// Field according which to sort after (-1 for no sort)
	TInt SortFieldId;
	/// In which order to sort (true for ascending)
	TBool SortAscP;
	/// Limit number of records to return in the query
	TInt Limit;
	/// Return only records after (and including the) Offset-th record
	TInt Offset;

	/// Internal method that traverses through the query tree and removes unneeded nodes
	void Optimize();

	TQuery(const TWPt<TBase>& Base, const TQueryItem& _QueryItem, const int& _SortFieldId, 
		const bool& _SortAscP, const int& _Limit, const int& _Offset);
public:
	/// Create query around given QueryItem
	static TPt<TQuery> New(const TWPt<TBase>& Base, const TQueryItem& QueryItem, 
		const int& SortFieldId = -1, const bool& SortAscP = true,
		const int& Limit = -1, const int& Offset = 0);
	/// Create query from parsing JSon object
	static TPt<TQuery> New(const TWPt<TBase>& Base, const PJsonVal& JsonVal);
	/// Create query from parsing JSon object as a string
	static TPt<TQuery> New(const TWPt<TBase>& Base, const TStr& TStr);

	/// Is query well-defined
	bool IsDef() const { return QueryItem.IsDef(); }
	/// Does query have any item
	bool Empty() const { return QueryItem.Empty(); }
	/// Are results weighted by default?
	bool IsWgt() const { return QueryItem.IsWgt(); }
	/// Get the result store
	TWPt<TStore> GetStore(const TWPt<TBase>& Base);
	/// Is there any sorting specified
	bool IsSort() const { return SortFieldId != -1; }
	/// Do the sort
	void Sort(const TWPt<TBase>& Base, const PRecSet& RecSet);
	/// Is there any limit restriction
	bool IsLimit() const { return (Limit != -1) || (Offset != 0); }
	/// Do the range limit, when specified
	PRecSet GetLimit(const PRecSet& RecSet);
	
	/// Check if query is valid
	bool IsOk(const TWPt<TBase>& Base, TStr& MsgStr) const;

	/// Access to the query definition
	const TQueryItem& GetQueryItem() const { return QueryItem; }
	/// Access to aggregate query definitions
	const TQueryAggrV& GetAggrItemV() const { return QueryAggrV; }
};
typedef TPt<TQuery> PQuery;

///////////////////////////////
// GeoIndex
//   Implemented in core.cpp, to avoid external dependancy on sphere.h
class TGeoIndex; typedef TPt<TGeoIndex> PGeoIndex;

///////////////////////////////
/// Index
class TIndex {
private: 
	// smart-pointer
	TCRef CRef;
	friend class TPt<TIndex>;
public:
	// gix template definitions
	typedef TKeyWord TQmGixKey; // (int KeyId, uint64 WordId)
	typedef TKeyDat<TUInt64, TInt> TQmGixItem; // [RecId, Freq]
	typedef TKeyDat<TUInt, TSInt> TQmGixItemSmall; // [RecId, Freq]
	typedef TVec<TQmGixItem> TQmGixItemV;
	typedef TVec<TQmGixItemSmall> TQmGixItemSmallV;
	typedef TPt<TGixExpMerger<TQmGixKey, TQmGixItem> > PQmGixExpMerger;
	typedef TPt<TGixExpMerger<TQmGixKey, TQmGixItemSmall> > PQmGixExpMergerSmall;
	typedef TPt<TGixKeyStr<TQmGixKey> > PQmGixKeyStr;

	/// Merger which sums up the frequencies
	class TQmGixDefMerger : public TGixExpMerger<TQmGixKey, TQmGixItem> {
	public:
		static PGixExpMerger New() { return new TQmGixDefMerger(); }

		// overriden abstract methods
		void Union(TQmGixItemV& MainV, const TQmGixItemV& JoinV) const;
		void Intrs(TQmGixItemV& MainV, const TQmGixItemV& JoinV) const;
		void Minus(const TQmGixItemV& MainV, const TQmGixItemV& JoinV, TQmGixItemV& ResV) const;
		void Def(const TQmGixKey& Key, TQmGixItemV& MainV) const {}
		
		// methods needed for template
		void Merge(TQmGixItemV& ItemV, bool IsLocal) const;
		void Delete(const TQmGixItem& Item, TVec<TQmGixItem>& MainV) const { return MainV.DelAll(Item); }
		bool IsLt(const TQmGixItem& Item1, const TQmGixItem& Item2) const { return Item1 < Item2; }
		bool IsLtE(const TQmGixItem& Item1, const TQmGixItem& Item2) const { return Item1 <= Item2; }
	};

	/// Merger which sums up the frequencies
	/// For small index data
	class TQmGixDefMergerSmall : public TGixExpMerger<TQmGixKey, TQmGixItemSmall> {
	public:
		static PGixExpMerger New() { return new TQmGixDefMergerSmall(); }

		// overriden abstract methods
		void Union(TQmGixItemSmallV& MainV, const TQmGixItemSmallV& JoinV) const;
		void Intrs(TQmGixItemSmallV& MainV, const TQmGixItemSmallV& JoinV) const;
		void Minus(const TQmGixItemSmallV& MainV, const TQmGixItemSmallV& JoinV, TQmGixItemSmallV& ResV) const;
		void Def(const TQmGixKey& Key, TQmGixItemSmallV& MainV) const {}

		// methods needed for template
		void Merge(TQmGixItemSmallV& ItemV, bool IsLocal) const;
		void Delete(const TQmGixItemSmall& Item, TQmGixItemSmallV& MainV) const { return MainV.DelAll(Item); }
		bool IsLt(const TQmGixItemSmall& Item1, const TQmGixItemSmall& Item2) const { return Item1 < Item2; }
		bool IsLtE(const TQmGixItemSmall& Item1, const TQmGixItemSmall& Item2) const { return Item1 <= Item2; }
	};

	/// Merger which sums the frequencies but removes the duplicates (e.g. 3+1 = 1+1 = 2)
	class TQmGixRmDupMerger : public TQmGixDefMerger {
	public:
		static PGixExpMerger New() { return new TQmGixRmDupMerger(); }

		void Union(TQmGixItemV& MainV, const TQmGixItemV& JoinV) const;
		void Intrs(TQmGixItemV& MainV, const TQmGixItemV& JoinV) const;
	};

	/// Merger which sums the frequencies but removes the duplicates (e.g. 3+1 = 1+1 = 2)
	/// For small index data
	class TQmGixRmDupMergerSmall : public TQmGixDefMergerSmall {
	public:
		static PGixExpMerger New() { return new TQmGixRmDupMergerSmall(); }

		void Union(TQmGixItemSmallV& MainV, const TQmGixItemSmallV& JoinV) const;
		void Intrs(TQmGixItemSmallV& MainV, const TQmGixItemSmallV& JoinV) const;
	};

	/// Giving pretty names to GIX keys when printing debug statistics
	class TQmGixKeyStr : public TGixKeyStr<TQmGixKey> {
	private:
		TWPt<TBase> Base;
		TWPt<TIndexVoc> IndexVoc;

		TQmGixKeyStr(const TWPt<TBase>& _Base, const TWPt<TIndexVoc>& _IndexVoc);
	public:
		static PQmGixKeyStr New(const TWPt<TBase>& Base, const TWPt<TIndexVoc>& IndexVoc) {
			return new TQmGixKeyStr(Base, IndexVoc); }

		TStr GetKeyNm(const TQmGixKey& Key) const;
	};

	// more typedefs
	typedef TGixItemSet<TQmGixKey, TQmGixItem, TQmGixDefMerger> TQmGixItemSet;
	typedef TGixItemSet<TQmGixKey, TQmGixItemSmall, TQmGixDefMergerSmall> TQmGixItemSetSmall;
	typedef TPt<TQmGixItemSet> PQmGixItemSet;
	typedef TPt<TQmGixItemSetSmall> PQmGixItemSetSmall;
	typedef TGix<TQmGixKey, TQmGixItem, TQmGixDefMerger> TQmGix;
	typedef TGix<TQmGixKey, TQmGixItemSmall, TQmGixDefMergerSmall> TQmGixSmall;
	typedef TPt<TQmGix> PQmGix;
	typedef TPt<TQmGixSmall> PQmGixSmall;
	typedef TGixExpItem<TQmGixKey, TQmGixItem, TQmGixDefMerger> TQmGixExpItem;
	typedef TGixExpItem<TQmGixKey, TQmGixItemSmall, TQmGixDefMergerSmall> TQmGixExpItemSmall;
	typedef TPt<TQmGixExpItem> PQmGixExpItem;
	typedef TPt<TQmGixExpItemSmall> PQmGixExpItemSmall;

private:    
	/// Remember index location
	TStr IndexFPath;
	/// Remember access mode to the index
	TFAccess Access;
	/// Inverted index
	mutable PQmGix Gix;
	/// Inverted index - small
	mutable PQmGixSmall GixSmall;

	/// Location index
	THash<TInt, PGeoIndex> GeoIndexH;
	/// Index Vocabulary
	PIndexVoc IndexVoc;
	/// Inverted Index Default Merger
	PQmGixExpMerger DefMerger;
	/// Inverted Index Default Merger Small
	PQmGixExpMergerSmall DefMergerSmall;

	/// Converts query item tree to GIX query expression
	PQmGixExpItem ToExpItem(const TQueryItem& QueryItem) const;
	/// Converts query item tree to GIX-small query expression
	PQmGixExpItemSmall ToExpItemSmall(const TQueryItem& QueryItem) const;
	/// Executes GIX query expression against the index
	bool DoQuery(const PQmGixExpItem& ExpItem, const PQmGixExpMerger& Merger, 
		TQmGixItemV& RecIdFqV) const;
	/// Executes GIX-small query expression against the index
	bool DoQuerySmall(const PQmGixExpItemSmall& ExpItem, const PQmGixExpMergerSmall& Merger,
		TQmGixItemSmallV& RecIdFqV) const;
	/// Determines which Gix should be used for given KeyId
	bool UseGixSmall(const int& KeyId) const { 
		return IndexVoc->GetKey(KeyId).IsSmall();
	}	

	/// Upgrades a vector of small items into a vector of big ones
	void Upgrade(const TQmGixItemSmallV& Src, TQmGixItemV& Dest) const {
		Dest.Clr(); Dest.Reserve(Src.Len());
		for (int i = 0; i < Src.Len(); i++) {
			Dest.Add(TQmGixItem((uint64)Src[i].Key, (int)Src[i].Dat));
		}
	}

	/// Constructor
	TIndex(const TStr& _IndexFPath, const TFAccess& _Access, 
		const PIndexVoc& IndexVoc, const int64& CacheSize, const int64& CacheSizeSmall,
		const int& SplitLen);
public:
	/// Create (Access==faCreate) or open existing index
	static PIndex New(const TStr& IndexFPath, const TFAccess& Access, 
		const PIndexVoc& IndexVoc, const int64& CacheSize, const int64& CacheSizeSmall,
		const int& SplitLen) {
		return new TIndex(IndexFPath, Access, IndexVoc, CacheSize, CacheSizeSmall, SplitLen);
	}
	/// Checks if there is an existing index at the given path
	static bool Exists(const TStr& IndexFPath) {
		return TFile::Exists(IndexFPath + "Index.Gix"); }
	
	/// Close the query
	~TIndex();

	/// Get index location
	TStr GetIndexFPath() const { return IndexFPath; }
	/// Get index cache size - this one looks obsolete, so it was commented out
	//uint64 GetIndexCacheSize() const { return Gix->GetCacheSize() + GixSmall->GetCacheSize(); }
	/// Get index vocabulary
	TWPt<TIndexVoc> GetIndexVoc() const { return IndexVoc; }
	/// Get default index merger
	PQmGixExpMerger GetDefMerger() const { return DefMerger; }
	/// Get default index merger - small gix
	PQmGixExpMergerSmall GetDefMergerSmall() const { return DefMergerSmall; }

	/// Index RecId under (Key, Word)
	void Index(const int& KeyId, const uint64& WordId, const uint64& RecId);
	/// Index RecId under (Key, Word). WordStr is sent through index vocabulary.
	void Index(const int& KeyId, const TStr& WordStr, const uint64& RecId);
	/// Index RecId under (Key, Word). WordStrV is sent through index vocabulary.
	/// Repeated words have associated weight based on their count.
	void Index(const int& KeyId, const TStrV& WordStrV, const uint64& RecId);
	/// Index RecId under (Key, Word). WordStrV is sent through index vocabulary.
	/// Each word indexed given the weight (frequency) from the input.
	void Index(const int& KeyId, const TStrIntPrV& WordStrFqV, const uint64& RecId);	
	/// Index RecId under (Key, Word). WordStr is sent through index vocabulary.
	/// Repeated words have associated weight based on their count, in case of text keys.
	void Index(const uint& StoreId, const TStr& KeyNm, const TStr& WordStr, const uint64& RecId);
	/// Index RecId under (Key, Word). WordStrV is sent through index vocabulary.
	void Index(const uint& StoreId, const TStr& KeyNm, const TStrV& WordStrV, const uint64& RecId);
	/// Index RecId under (Key, Word). WordStrV is sent through index vocabulary.
	/// Each word indexed given the weight (frequency) from the input.
	void Index(const uint& StoreId, const TStr& KeyNm, const TStrIntPrV& WordStrFqV, const uint64& RecId);
	/// Index RecId under (Key, Word). Each word is sent through index vocabulary
	void Index(const uint& StoreId, const TStrPrV& KeyWordV, const uint64& RecId);
	/// Index RecId under given Key. Tokenize and clean given free text to derive words.
	void IndexText(const int& KeyId, const TStr& TextStr, const uint64& RecId);
	/// Index RecId under given Key. Tokenize and clean given free text to derive words.
	void IndexText(const uint& StoreId, const TStr& KeyNm, const TStr& TextStr, const uint64& RecId);
	/// Index RecId under given Key. Tokenize and clean given free text to derive words.
	void IndexText(const int& KeyId, const TStrV& TextStrV, const uint64& RecId);
	/// Index RecId under given Key. Tokenize and clean given free text to derive words.
	void IndexText(const uint& StoreId, const TStr& KeyNm, const TStrV& TextStrV, const uint64& RecId);
	/// Index a join between RecId and JoinRecId
	void IndexJoin(const TWPt<TStore>& Store, const int& JoinId, 
		const uint64& RecId, const uint64& JoinRecId, const int& JoinFq = 1);
	/// Index a join between RecId and JoinRecId
	void IndexJoin(const TWPt<TStore>& Store, const TStr& JoinNm, 
		const uint64& RecId, const uint64& JoinRecId, const int& JoinFq = 1);
	/// Add to inverted index (RecId, RecFq) under key (KeyId, WordId).
	void Index(const int& KeyId, const uint64& WordId, const uint64& RecId, const int& RecFq);

	/// Delete index for RecId under (Key, Word). WordStr is sent through index vocabulary.
	void Delete(const int& KeyId, const TStr& WordStr, const uint64& RecId);
	/// Delete index for RecId under (Key, Word). WordStrV is sent through index vocabulary.
	/// Repeated words have associated weight based on their count.
	void Delete(const int& KeyId, const TStrV& WordStrV, const uint64& RecId);
	/// Delete index for RecId under (Key, Word). WordStr is sent through index vocabulary.
	void Delete(const uint& StoreId, const TStr& KeyNm, const TStr& WordStr, const uint64& RecId);
	/// Delete index for RecId under (Key, Word)
	void Delete(const uint& StoreId, const TStr& KeyNm, const uint64& WordId, const uint64& RecId);
	/// Delete index for RecId under (Key, Word). Each word is sent through index vocabulary
	void Delete(const uint& StoreId, const TStrPrV& KeyWordV, const uint64& RecId);
	/// Delete index for RecId under given Key. Tokenize and clean given free text to derive words.
	void DeleteText(const int& KeyId, const TStr& TextStr, const uint64& RecId);
	/// Delete index for RecId under given Key. Tokenize and clean given free text to derive words.
	void DeleteText(const uint& StoreId, const TStr& KeyNm, const TStr& TextStr, const uint64& RecId);
	/// Delete index for RecId under given Key. Tokenize and clean given free text to derive words.
	void DeleteText(const int& KeyId, const TStrV& TextStrV, const uint64& RecId);
	/// Delete index for RecId under given Key. Tokenize and clean given free text to derive words.
	void DeleteText(const uint& StoreId, const TStr& KeyNm, const TStrV& TextStrV, const uint64& RecId);
	// Remove join from index
	void DeleteJoin(const TWPt<TStore>& Store, const int& JoinId, 
		const uint64& RecId, const uint64& JoinRecId, const int& JoinFq = TInt::Mx);
	// Remove join from index
	void DeleteJoin(const TWPt<TStore>& Store, const TStr& JoinNm, 
		const uint64& RecId, const uint64& JoinRecId, const int& JoinFq = TInt::Mx);
	// Delete record from inverted index
	void Delete(const int& KeyId, const uint64& WordId, const uint64& RecId, const int& RecFq);

	/// Add RecId to location index under key (Key, Loc)
	void Index(const uint& StoreId, const TStr& KeyNm, const TFltPr& Loc, const uint64& RecId);
	/// Add RecId to location index under key (Key, Loc)
	void Index(const int& KeyId, const TFltPr& Loc, const uint64& RecId);
	/// Delete RecId from location index under (Key, Loc)
	void Delete(const uint& StoreId, const TStr& KeyNm, const TFltPr& Loc, const uint64& RecId);
	/// Delete RecId from location index under (Key, Loc)
	void Delete(const int& KeyId, const TFltPr& Loc, const uint64& RecId);
	/// Checks if two locations point to the same place
	bool LocEquals(const uint& StoreId, const TStr& KeyNm, const TFltPr& Loc1, const TFltPr& Loc2) const;
	/// Checks if two locations point to the same place
	bool LocEquals(const int& KeyId, const TFltPr& Loc1, const TFltPr& Loc2) const;

	/// Check if the index is taking all the available cache space
	bool IsCacheFull() const { Fail; return Gix->IsCacheFull(); } // deprecated
	/// Check if index opened in read-only mode
	bool IsReadOnly() const { return Access == faRdOnly; }
	/// Merge with another index
	void MergeIndex(const TWPt<TIndex>& TmpIndex); // basically deprecated

	/// Do flat AND search, given the vector of inverted index queries
	void SearchAnd(const TIntUInt64PrV& KeyWordV, TQmGixItemV& StoreRecIdFqV) const;
	/// Do flat OR search, given the vector of inverted index queries
	void SearchOr(const TIntUInt64PrV& KeyWordV, TQmGixItemV& StoreRecIdFqV) const;
	/// Search with special Merger (does not handle joins)
	TPair<TBool, PRecSet> Search(const TWPt<TBase>& Base, const TQueryItem& QueryItem, const PQmGixExpMerger& Merger, const PQmGixExpMergerSmall& MergerSmall) const;
	/// Do geo-location range (in meters) search
	PRecSet SearchRange(const TWPt<TBase>& Base, const int& KeyId, 
		const TFltPr& Loc, const double& Radius, const int& Limit) const;
	/// Do geo-location nearest-neighbor search
	PRecSet SearchNn(const TWPt<TBase>& Base, const int& KeyId, 
		const TFltPr& Loc, const int& Limit) const;
	/// Get records ids and counts that are joined with given RecId (via given join key)
	void GetJoinRecIdFqV(const int& JoinKeyId, const uint64& RecId, TUInt64IntKdV& JoinRecIdFqV) const;

	/// Save debug statistics to a file
	void SaveTxt(const TWPt<TBase>& Base, const TStr& FNm);

	/// get blob stats
	const TBlobBsStats GetBlobStats() {
		return TBlobBsStats::Add(Gix->GetBlobStats(), GixSmall->GetBlobStats());
	}
	/// get gix stats
	const TGixStats GetGixStats(bool do_refresh = true) { 
		return TGixStats::Add(Gix->GetGixStats(do_refresh), GixSmall->GetGixStats(do_refresh));
	}

	/// Get split length of inner Gix
	int GetSplitLen() const { return Gix->GetSplitLen(); }
	/// reset blob stats
	void ResetStats() { Gix->ResetStats(); GixSmall->ResetStats(); }

	/// perform partial flush of index contents
	int PartialFlush(int WndInMsec = 500);
};

///////////////////////////////
/// Temporary Index.
/// Useful for fast batch indexing, where we create a new index each time we fill
/// the given cache space. At the end all the indices are merged together.
class TTempIndex {
private: 
	// smart-pointer
	TCRef CRef;
	friend class TPt<TTempIndex>;

	/// Maximal size of temporary index
	int64 IndexCacheSize;
	/// Location of the temporary index
	TStr TempFPath;
	/// List of previous temporary index locations, used at final merging into the main index
	TStrQ TempIndexFPathQ;
	/// Current temporary index
	PIndex TempIndex;

	UndefDefaultCopyAssign(TTempIndex);
	TTempIndex(const TStr& _TempFPath, const int64& _IndexCacheSize): 
		 IndexCacheSize(_IndexCacheSize), TempFPath(_TempFPath) { }
public:
	/// Create new empty temporary index
	static TPt<TTempIndex> New(const TStr& TempFPath, const int64& IndexCacheSize) { 
		return new TTempIndex(TempFPath, IndexCacheSize); }

	/// Is the temporary index full
	bool IsIndexFull() const { return TempIndex->IsCacheFull(); }
	/// Returns index to which new items can be added
	TWPt<TIndex> GetIndex() const { return TempIndex; }
	/// Initialize new empty temporary index
	void NewIndex(const PIndexVoc& IndexVoc);
	/// Merge all temporary indices with the given main index
	void Merge(const TWPt<TIndex>& Index);
};
typedef TPt<TTempIndex> PTempIndex;

///////////////////////////////
/// Operator. 
/// Abstraction for functions working with record sets. 
///   Input: zero or more record sets, parameters as JSon object
///   Output: one or more record sets.
/// Operators returning exactly one record set are called "Functional".
class TOp {
private: 
	// smart-pointer
	TCRef CRef;
	friend class TPt<TOp>;
	/// Operator name
	const TStr OpNm;

protected:
	/// Create new operator with a given name. Name is validated against naming constraints.
	TOp(const TStr& _OpNm);
public:	
	virtual ~TOp() { }

	/// Get operator name
	TStr GetOpNm() const { return OpNm; }
	
	/// Execute the operator
	/// @param InRecSetV   Input record sets, can be empty
	/// @param ParamVal    Operator parameters
	/// @param OutRecSetV  Output record sets, should not be empty.
	virtual void Exec(const TWPt<TBase>& Base, const TRecSetV& InRecSetV, 
		const PJsonVal& ParamVal, TRecSetV& OutRecSetV) = 0;
	/// True when operator always returns exactly one record set
	virtual bool IsFunctional() = 0;
	/// Wrapper for easier calling of functional operators.
	PRecSet Exec(const TWPt<TBase>& Base, const TRecSetV& InRecSetV, 
		const PJsonVal& ParamVal);
};

///////////////////////////////
/// Aggregator.
/// Computes and holds statistics from a given record set.
/// Works in batch mode: record set in, wait, aggregate out.
class TAggr {
private: 
	// smart-pointer
	TCRef CRef;
	friend class TPt<TAggr>;

	/// New constructor delegate
	typedef PAggr (*TNewF)(const TWPt<TBase>& Base, const TStr& AggrNm, 
		const PRecSet& RecSet, const PJsonVal& ParamVal);
	/// Stream aggregate descriptions
	static TFunRouter<PAggr, TNewF> NewRouter;   
public:
	/// Register default aggregates
	static void Init();
	/// Register new aggregate
	template <class TObj> static void Register() { 
		NewRouter.Register(TObj::GetType(), TObj::New);
	}

private:
	/// QMiner Base pointer
	TWPt<TBase> Base;    
	/// Aggreagte name
	const TStr AggrNm;

protected:
	TAggr(const TWPt<TBase>& _Base, const TStr& _AggrNm);
	
	/// Get pointer to QMiner base
	const TWPt<TBase>& GetBase() const { return Base; }
public:
	/// Create new aggregate of a given type.
	/// @param RecSet    Record collection on which to compute the aggregates
	/// @param QueryAggr Aggregate query details (e.g. type, parameters)
	static PAggr New(const TWPt<TBase>& Base, const PRecSet& RecSet, const TQueryAggr& QueryAggr); 
	virtual ~TAggr() { }

	/// Get aggreagte name
	const TStr& GetAggrNm() const { return AggrNm; }
	/// Serialize aggregate to readable JSon object
	virtual PJsonVal SaveJson() const = 0;
};

///////////////////////////////
/// Stream Aggregator.
/// Computes and holds statistics from a record stream.
class TStreamAggr {
private: 
	// smart-pointer
	TCRef CRef;
	friend class TPt<TStreamAggr>;

private:
	/// New constructor delegate
	typedef PStreamAggr (*TNewF)(const TWPt<TBase>& Base, const PJsonVal& ParamVal);
	/// Stream aggregate New constructor router
	static TFunRouter<PStreamAggr, TNewF> NewRouter;   
	/// Load constructor delegate
	typedef PStreamAggr(*TLoadF)(const TWPt<TBase>& Base, const TWPt<TStreamAggrBase> SABase, TSIn& SIn);
	/// Stream aggregate Load constructor router
	static TFunRouter<PStreamAggr, TLoadF> LoadRouter;
public:
	/// Register default stream aggregates
	static void Init();
	/// Register new stream aggregate
	template <class TObj> static void Register() { 
		NewRouter.Register(TObj::GetType(), TObj::New);
		LoadRouter.Register(TObj::GetType(), TObj::Load);
	}
	
protected:
	/// QMiner Base pointer
	TWPt<TBase> Base;
	/// Stream aggreagte name
	const TStr AggrNm;

	/// Each trigger has a unique internal ID
	TStr Guid;
protected:
	/// Create new stream aggregate
	TStreamAggr(const TWPt<TBase>& _Base, const TStr& _AggrNm);
	/// Create new stream aggregate from JSon parameters
	TStreamAggr(const TWPt<TBase>& _Base, const PJsonVal& ParamVal);       
	/// Load basic class of stream aggregate
	TStreamAggr(const TWPt<TBase>& _Base, const TWPt<TStreamAggrBase> SABase, TSIn& SIn);
	
	/// Get pointer to QMiner base
	const TWPt<TBase>& GetBase() const { return Base; }
public:
	/// Create new stream aggregate based on provided JSon parameters
	static PStreamAggr New(const TWPt<TBase>& Base, const TStr& TypeNm, const PJsonVal& ParamVal);
	/// Virtual destructor!
	virtual ~TStreamAggr() { }
	
	/// Load stream aggregate from stream
	static PStreamAggr Load(const TWPt<TBase>& Base, const TWPt<TStreamAggrBase> SABase, TSIn& SIn);
	/// Load stream aggregate state from stream
	virtual void _Load(TSIn& SIn) { throw TQmExcept::New("TStreamAggr::_Load not implemented:" + GetAggrNm()); };
	/// Save basic class of stream aggregate to stream
	virtual void Save(TSOut& SOut) const;
	/// Save state of stream aggregate to stream
	virtual void _Save(TSOut& SOut) const { throw TQmExcept::New("TStreamAggr::_Save not implemented:" + GetAggrNm()); };

	/// Get aggregate name
	const TStr& GetAggrNm() const { return AggrNm; }
	/// Is the aggregate initialized. Used for aggregates, which require some time to get started.
	virtual bool IsInit() const { return true; }

	/// Add new record to aggregate
	virtual void OnAddRec(const TRec& Rec) = 0;
	/// Recored already added to the aggregate is being updated
	virtual void OnUpdateRec(const TRec& Rec) { }
	/// Recored already added to the aggregate is being deleted from the store 
	virtual void OnDeleteRec(const TRec& Rec) { }

	// retrieving input aggregate names
	virtual void GetInAggrNmV(TStrV& InAggrNmV) const { };

	/// Print latest statistics to logger
	virtual void PrintStat() const { }
	/// Serialization current status to JSon
	virtual PJsonVal SaveJson(const int& Limit) const = 0;
	
	/// Unique ID of the stream aggregate
	const TStr& GetGuid() const { return Guid; }  

	virtual TStr Type() const = 0;
};

///////////////////////////////
// QMiner-Stream-Aggregator-Data-Interfaces
namespace TStreamAggrOut {
	class IInt {
	public:
		// retireving value from the aggregate
		virtual int GetInt() const = 0;
	};

	class IFlt {
	public:
		// retireving value from the aggregate
		virtual double GetFlt() const = 0;
	};

	class ITm {
	public:
		// retireving value from the aggregate
		virtual uint64 GetTmMSecs() const = 0;
	};
	
	// combination of numeric value and timestamp
	class IFltTm: public IFlt, public ITm { };
	
	class IFltTmIO {
	public:
		virtual double GetInFlt() const = 0;
		virtual uint64 GetInTmMSecs() const = 0;
		virtual void GetOutFltV(TFltV& ValV) const = 0;
		virtual void GetOutTmMSecsV(TUInt64V& MSecsV) const = 0;
		virtual int GetN() const = 0;
	};

	class IFltVec {
	public:
		// retrieving vector of values from the aggregate
		virtual int GetFltLen() const = 0;
		virtual double GetFlt(const TInt& ElN) const = 0;
		virtual void GetFltV(TFltV& ValV) const = 0;
	};

	class ITmVec {
	public:
		// retrieving vector of timestamps from the aggregate
		virtual int GetTmLen() const = 0;
		virtual uint64 GetTm(const TInt& ElN) const = 0;
		virtual void GetTmV(TUInt64V& MSecsV) const = 0;
	};

	class IFltVecTm : public IFltVec, public ITm { };

	class INmFlt {
	public:
		// retrieving named values
		virtual bool IsNmFlt(const TStr& Nm) const = 0;
		virtual double GetNmFlt(const TStr& Nm) const = 0;
		virtual void GetNmFltV(TStrFltPrV& NmFltV) const = 0;
	};

	class INmInt {
	public:
		// retrieving named values
		virtual bool IsNm(const TStr& Nm) const = 0;
		virtual double GetNmInt(const TStr& Nm) const = 0;
		virtual void GetNmIntV(TStrIntPrV& NmIntV) const = 0;
	};
}
///////////////////////////////
// QMiner-Stream-Aggregator-Base
class TStreamAggrBase {
private: 
	// smart-pointer
	TCRef CRef;
	friend class TPt<TStreamAggrBase>;

	// stream aggregates
	THash<TStr, PStreamAggr> StreamAggrH;

	// create emptyp base
	TStreamAggrBase() { }
	// serialization
	TStreamAggrBase(const TWPt<TBase>& Base, TSIn& SIn);
public:
	static PStreamAggrBase New();
	static PStreamAggrBase Load(const TWPt<TBase>& Base, TSIn& SIn);
	void Save(TSOut& SOut) const;

	// managament
	bool Empty() const;
	int Len() const;
	bool IsStreamAggr(const TStr& StreamAggrNm) const;	
	const PStreamAggr& GetStreamAggr(const TStr& StreamAggrNm) const;
	const PStreamAggr& GetStreamAggr(const int& StreamAggrId) const;
	void AddStreamAggr(const PStreamAggr& StreamAggr);
	int GetFirstStreamAggrId() const;
	bool GetNextStreamAggrId(int& AggrId) const;
	
	// forward the calls to stream aggregates
	void OnAddRec(const TRec& Rec);
	void OnUpdateRec(const TRec& Rec);
	void OnDeleteRec(const TRec& Rec);
	
	// serialize the base into json
	PJsonVal SaveJson(const int& Limit) const;
};

///////////////////////////////
// QMiner-Stream-Aggregator-Trigger
class TStreamAggrTrigger : public TStoreTrigger {
private:
	PStreamAggrBase StreamAggrBase;
	
	TStreamAggrTrigger(const PStreamAggrBase& _StreamAggrBase);
public:
	static PStoreTrigger New(const PStreamAggrBase& StreamAggrBase);

	// forward the calls to stream aggreagte base
	void OnAdd(const TRec& Rec);
	void OnUpdate(const TRec& Rec);
	void OnDelete(const TRec& Rec);
};

///////////////////////////////
// QMiner-Base
class TBase {
private: 
	// smart-pointer
	TCRef CRef;
	friend class TPt<TBase>;
	
	// is store initialized
	TBool InitP;

	// location
	TStr FPath;
	// access type
	TFAccess FAccess;
	// is temporary folder defined
	TBool TempFPathP;
	// default temporary directory
	TStr TempFPath;

	// index
	PIndexVoc IndexVoc;
	PIndex Index;
	// stores
	TVec<PStore> StoreV;
	THash<TStr, PStore> StoreH;
	// stream aggregate base for each store
	TVec<PStreamAggrBase> StreamAggrBaseV;
	// default stream aggregate base (store independent)
	PStreamAggrBase StreamAggrDefaultBase;
	// operators
	THash<TStr, POp> OpH;

	// temporary indices
	PTempIndex TempIndex;

private:
	TBase(const TStr& _FPath, const int64& IndexCacheSize, const int& SplitLen);
	TBase(const TStr& _FPath, const TFAccess& _FAccess, const int64& IndexCacheSize, const int& SplitLen);
public:
	~TBase();
private:
	// serialization
	void SaveStreamAggrBaseV(TSOut& SOut);
	void LoadStreamAggrBaseV(TSIn& SIn);
	
	// searching
	PRecSet Invert(const PRecSet& RecSet, const TIndex::PQmGixExpMerger& Merger);
	TPair<TBool, PRecSet> Search(const TQueryItem& QueryItem, const TIndex::PQmGixExpMerger& Merger, const TIndex::PQmGixExpMergerSmall& MergerSmall, const TQueryGixUsedType& ParentGixFlag);

public:
	static TWPt<TBase> New(const TStr& FPath, const int64& IndexCacheSize, const int& SplitLen = TInt::Giga) {
		return new TBase(FPath, IndexCacheSize, SplitLen);
	}
	static TWPt<TBase> Load(const TStr& FPath, const TFAccess& FAccess, const int64& IndexCacheSize, const int& SplitLen = TInt::Giga) {
		return new TBase(FPath, FAccess, IndexCacheSize, SplitLen);
	}

	// check if base already exists
	static bool Exists(const TStr& FPath);

	// initializing base
	bool IsInit() const { return InitP; }
	void Init();
	void Init(const TStr& TempFPath) { PutTempFPath(TempFPath); Init(); }

	// base disk location and access type
	const TStr& GetFPath() const { return FPath; }
	bool IsRdOnly() const { return FAccess == faRdOnly; }
	const TFAccess& GetFAccess() const { return FAccess; }

	// index
	TWPt<TIndexVoc> GetIndexVoc() const { return IndexVoc; }
	TWPt<TIndex> GetIndex() const;

	// stores
	void AddStore(const PStore& NewStore);
	int GetStores() const { return StoreH.Len(); }
	bool IsStoreN(const uint& StoreN) const { return StoreN < (uint)StoreH.Len(); }
	const TWPt<TStore> GetStoreByStoreN(const int& StoreN) const;
	bool IsStoreId(const uint& StoreId) const { return !StoreV[StoreId].Empty(); }
	const TWPt<TStore> GetStoreByStoreId(const uint& StoreId) const;
	bool IsStoreNm(const TStr& StoreNm) const { return StoreH.IsKey(StoreNm); }
	const TWPt<TStore> GetStoreByStoreNm(const TStr& StoreNm) const;
	/// Helper function for returning JSon definition of store
	PJsonVal GetStoreJson(const TWPt<TStore>& Store);

	// stream aggregates
	const PStreamAggrBase& GetStreamAggrBase(const uint& StoreId) const;
	const PStreamAggrBase& GetStreamAggrBase() const;
	bool IsStreamAggr(const uint& StoreId, const TStr& StreamAggrNm) const;
	bool IsStreamAggr(const TStr& StreamAggrNm) const;
	const PStreamAggr& GetStreamAggr(const uint& StoreId, const TStr& StreamAggrNm) const;
	const PStreamAggr& GetStreamAggr(const TStr& StoreNm, const TStr& StreamAggrNm) const;
	const PStreamAggr& GetStreamAggr(const TStr& StreamAggrNm) const;
	void AddStreamAggr(const uint& StoreId, const PStreamAggr& StreamAggr);
	void AddStreamAggr(const TUIntV& StoreIdV, const PStreamAggr& StreamAggr);
	void AddStreamAggr(const TStr& StoreNm, const PStreamAggr& StreamAggr);
	void AddStreamAggr(const TStrV& StoreNmV, const PStreamAggr& StreamAggr);
	void AddStreamAggr(const PStreamAggr& StreamAggr);
	// aggregate records
	void Aggr(PRecSet& RecSet, const TQueryAggrV& QueryAggrV);

	// operators
	void AddOp(const POp& NewOp);
	int GetOps() const { return OpH.Len(); }
	int GetFirstOpId() const { return OpH.FFirstKeyId(); }
	bool GetNextOpId(int& OpId) const { return OpH.FNextKeyId(OpId); }
	const POp& GetOp(const int& OpId) const { return OpH[OpId]; }
	bool IsOp(const TStr& OpNm) const { return OpH.IsKey(OpNm); }
	const POp& GetOp(const TStr& OpNm) const { return OpH.GetDat(OpNm); }
	// execute operator
	void Operator(const TRecSetV& InRecSetV, const PJsonVal& ParamVal, TRecSetV& OutRecSetV);	

	// create new word vocabulary and returns its id
	int NewIndexWordVoc(const TIndexKeyType& Type, const TStr& WordVocNm = TStr());
	// creates index key, without linking it to a filed, returns the id of created key
	int NewIndexKey(const TWPt<TStore>& Store, const TStr& KeyNm, const TIndexKeyType& Type = oiktValue,
		const TIndexKeySortType& SortType = oikstUndef);
	// creates index key, without linking it to a field using specified vocabulary,
	// returns the id of created key
	int NewIndexKey(const TWPt<TStore>& Store, const TStr& KeyNm, const int& WordVocId, 
		const TIndexKeyType& Type = oiktValue, const TIndexKeySortType& SortType = oikstUndef);
	// create index key for a specified (store, field) pair, returns the id of created key
	int NewFieldIndexKey(const TWPt<TStore>& Store, const TStr& KeyNm, const int& FieldId,
		const TIndexKeyType& Type = oiktValue, const TIndexKeySortType& SortType = oikstUndef);
	int NewFieldIndexKey(const TWPt<TStore>& Store, const int& FieldId, 
		const TIndexKeyType& Type = oiktValue, const TIndexKeySortType& SortType = oikstUndef);
	// create index key for a specified (store, field) pair using specified vocabulary,
	// returns the id of created key
	int NewFieldIndexKey(const TWPt<TStore>& Store, const int& FieldId, const int& WordVocId, 
		const TIndexKeyType& Type = oiktValue, const TIndexKeySortType& SortType = oikstUndef);
	int NewFieldIndexKey(const TWPt<TStore>& Store, const TStr& KeyNm, const int& FieldId, 
		const int& WordVocId, const TIndexKeyType& Type = oiktValue, 
		const TIndexKeySortType& SortType = oikstUndef);

	/// Add new record to a give store
	uint64 AddRec(const TWPt<TStore>& Store, const PJsonVal& RecVal);
	/// Add new record to a give store
	uint64 AddRec(const TStr& StoreNm, const PJsonVal& RecVal);
	/// Add new record to a give store
	uint64 AddRec(const uint& StoreId, const PJsonVal& RecVal);
	
	// searching records (default search interface)
	PRecSet Search(const PQuery& Query);
	PRecSet Search(const TQueryItem& QueryItem);
	PRecSet Search(const TStr& QueryStr);
	PRecSet Search(const PJsonVal& QueryVal);
	
	/// Execute garbage collection on all stores
	void GarbageCollect();    

	// is temporary folder defined
	bool IsTempFPath() const { return TempFPathP; }
	// get temporary folder
	TStr GetTempFPath() const { return TempFPath; }
	// set temporary folder
	void PutTempFPath(const TStr& _TempFPath) { TempFPathP = true; TempFPath = _TempFPath; }

	// temporary index (useful at batch processing)
	bool IsTempIndex() const { return !TempIndex.Empty(); }
	void InitTempIndex(const uint64& IndexCacheSize);
	void MergeTempIndex() { TempIndex->Merge(Index); TempIndex.Clr(); }
	bool IsTempIndexFull() const { return TempIndex->IsIndexFull(); }
	void NewTempIndex() const { TempIndex->NewIndex(IndexVoc); }
	void CheckTempIndexSize() { if (IsTempIndexFull()) { NewTempIndex(); } }

	// JSON dump and load
	bool SaveJSonDump(const TStr& DumpDir);
	bool RestoreJSonDump(const TStr& DumpDir);
	
	// statistics
	void PrintStores(const TStr& FNm, const bool& FullP = false);
	void PrintIndexVoc(const TStr& FNm);
	void PrintIndex(const TStr& FNm, const bool& SortP);
		
	/// get gix-blob stats
	const TBlobBsStats GetGixBlobStats() { return Index->GetBlobStats(); }
	/// get gix stats
	const TGixStats GetGixStats(bool do_refresh = true) { return Index->GetGixStats(do_refresh); }
	/// reset gix-blob stats
	void ResetGixStats() { Index->ResetStats(); }
	/// get performance statistics in JSON form
	PJsonVal GetStats();

	// perform partial flush of data
	int PartialFlush(int WndInMsec = 500);
};

////////////////////////////////////////////////////////////////////////////
// Some utility functions

/// Export TBlobBsStats object to JSON
PJsonVal BlobBsStatsToJson(const TBlobBsStats& stats);

/// Export TGixStats object to JSON
PJsonVal GixStatsToJson(const TGixStats& stats);

} // namespace

#endif<|MERGE_RESOLUTION|>--- conflicted
+++ resolved
@@ -36,14 +36,6 @@
 private:
 	static bool InitP;
 public:
-<<<<<<< HEAD
-	/// QMiner version
-	static TIntTr Version;
-	/// Get current version as string
-	static TStr GetVersion() { return TStr::Fmt("%d.%d.%d", Version.Val1.Val, Version.Val2.Val, Version.Val3.Val); }
-	
-=======
->>>>>>> b1225732
 	/// Maximal number of stores allowed, also sets the upper limit to valid store IDs
 	static uint GetMxStores() { return 0x4000; } // == 16384
 	
