--- conflicted
+++ resolved
@@ -2139,13 +2139,9 @@
 	typedef TKeyDat<TUInt64, TInt> TQmGixItem; // [RecId, Freq]
 	typedef TKeyDat<TUInt, TSInt> TQmGixItemSmall; // [RecId, Freq]
 	typedef TVec<TQmGixItem> TQmGixItemV;
-<<<<<<< HEAD
-	typedef TPt<TGixExpMerger<TQmGixKey, TQmGixItem> > PQmGixExpMerger;
-=======
 	typedef TVec<TQmGixItemSmall> TQmGixItemSmallV;
 	typedef TPt<TGixExpMerger<TQmGixKey, TQmGixItem> > PQmGixExpMerger;
 	typedef TPt<TGixExpMerger<TQmGixKey, TQmGixItemSmall> > PQmGixExpMergerSmall;
->>>>>>> d42a262f
 	typedef TPt<TGixKeyStr<TQmGixKey> > PQmGixKeyStr;
 
     /// Merger which sums up the frequencies
@@ -2164,8 +2160,6 @@
 		void Delete(const TQmGixItem& Item, TVec<TQmGixItem>& MainV) const { return MainV.DelAll(Item); }
 		bool IsLt(const TQmGixItem& Item1, const TQmGixItem& Item2) const { return Item1 < Item2; }
 		bool IsLtE(const TQmGixItem& Item1, const TQmGixItem& Item2) const { return Item1 <= Item2; }
-<<<<<<< HEAD
-=======
 	};
 
 	/// Merger which sums up the frequencies
@@ -2185,7 +2179,6 @@
 		void Delete(const TQmGixItemSmall& Item, TQmGixItemSmallV& MainV) const { return MainV.DelAll(Item); }
 		bool IsLt(const TQmGixItemSmall& Item1, const TQmGixItemSmall& Item2) const { return Item1 < Item2; }
 		bool IsLtE(const TQmGixItemSmall& Item1, const TQmGixItemSmall& Item2) const { return Item1 <= Item2; }
->>>>>>> d42a262f
 	};
 
 	/// Merger which sums the frequencies but removes the duplicates (e.g. 3+1 = 1+1 = 2)
@@ -2223,13 +2216,6 @@
 
 	// more typedefs
 	typedef TGixItemSet<TQmGixKey, TQmGixItem, TQmGixDefMerger> TQmGixItemSet;
-<<<<<<< HEAD
-	typedef TPt<TQmGixItemSet> PQmGixItemSet;
-	typedef TGix<TQmGixKey, TQmGixItem, TQmGixDefMerger> TQmGix;
-	typedef TPt<TQmGix> PQmGix;
-	typedef TGixExpItem<TQmGixKey, TQmGixItem, TQmGixDefMerger> TQmGixExpItem;
-	typedef TPt<TQmGixExpItem> PQmGixExpItem;
-=======
 	typedef TGixItemSet<TQmGixKey, TQmGixItemSmall, TQmGixDefMergerSmall> TQmGixItemSetSmall;
 	typedef TPt<TQmGixItemSet> PQmGixItemSet;
 	typedef TPt<TQmGixItemSetSmall> PQmGixItemSetSmall;
@@ -2241,7 +2227,6 @@
 	typedef TGixExpItem<TQmGixKey, TQmGixItemSmall, TQmGixDefMergerSmall> TQmGixExpItemSmall;
 	typedef TPt<TQmGixExpItem> PQmGixExpItem;
 	typedef TPt<TQmGixExpItemSmall> PQmGixExpItemSmall;
->>>>>>> d42a262f
 
 private:    
 	/// Remember index location
@@ -2259,11 +2244,8 @@
     PIndexVoc IndexVoc;
 	/// Inverted Index Default Merger
 	PQmGixExpMerger DefMerger;
-<<<<<<< HEAD
-=======
 	/// Inverted Index Default Merger Small
 	PQmGixExpMergerSmall DefMergerSmall;
->>>>>>> d42a262f
 
     /// Converts query item tree to GIX query expression
 	PQmGixExpItem ToExpItem(const TQueryItem& QueryItem) const;
@@ -2312,11 +2294,8 @@
     TWPt<TIndexVoc> GetIndexVoc() const { return IndexVoc; }
 	/// Get default index merger
 	PQmGixExpMerger GetDefMerger() const { return DefMerger; }
-<<<<<<< HEAD
-=======
 	/// Get default index merger - small gix
 	PQmGixExpMergerSmall GetDefMergerSmall() const { return DefMergerSmall; }
->>>>>>> d42a262f
 
     /// Index RecId under (Key, Word)
     void Index(const int& KeyId, const uint64& WordId, const uint64& RecId);
@@ -2408,11 +2387,7 @@
 	/// Do flat OR search, given the vector of inverted index queries
 	void SearchOr(const TIntUInt64PrV& KeyWordV, TQmGixItemV& StoreRecIdFqV) const;
 	/// Search with special Merger (does not handle joins)
-<<<<<<< HEAD
-	TPair<TBool, PRecSet> Search(const TWPt<TBase>& Base, const TQueryItem& QueryItem, const PQmGixExpMerger& Merger) const;
-=======
 	TPair<TBool, PRecSet> Search(const TWPt<TBase>& Base, const TQueryItem& QueryItem, const PQmGixExpMerger& Merger, const PQmGixExpMergerSmall& MergerSmall) const;
->>>>>>> d42a262f
 	/// Do geo-location range (in meters) search
 	PRecSet SearchRange(const TWPt<TBase>& Base, const int& KeyId, 
         const TFltPr& Loc, const double& Radius, const int& Limit) const;
@@ -2424,10 +2399,6 @@
 
 	/// Save debug statistics to a file
 	void SaveTxt(const TWPt<TBase>& Base, const TStr& FNm);
-<<<<<<< HEAD
-	/// Save debug statistics to a file - index cache
-	void SaveCacheTxt(const TWPt<TBase>& Base, const TStr& FNm);
-=======
 
 	/// get blob stats
 	const TBlobBsStats& GetBlobStats() { 
@@ -2443,7 +2414,6 @@
 
 	/// perform partial flush of index contents
 	int PartialFlush(int WndInMsec = 500);
->>>>>>> d42a262f
 };
 
 ///////////////////////////////
@@ -2823,11 +2793,7 @@
     
 	// searching
 	PRecSet Invert(const PRecSet& RecSet, const TIndex::PQmGixExpMerger& Merger);
-<<<<<<< HEAD
-	TPair<TBool, PRecSet> Search(const TQueryItem& QueryItem, const TIndex::PQmGixExpMerger& Merger);
-=======
 	TPair<TBool, PRecSet> Search(const TQueryItem& QueryItem, const TIndex::PQmGixExpMerger& Merger, const TIndex::PQmGixExpMergerSmall& MergerSmall, const TQueryGixUsedType& ParentGixFlag);
->>>>>>> d42a262f
 
 public:
 	static TWPt<TBase> New(const TStr& FPath, const int64& IndexCacheSize) {
@@ -2954,9 +2920,6 @@
     void PrintStores(const TStr& FNm, const bool& FullP = false);
 	void PrintIndexVoc(const TStr& FNm);
 	void PrintIndex(const TStr& FNm, const bool& SortP);
-<<<<<<< HEAD
-	void PrintIndexCache(const TStr& FNm);
-=======
 		
 	/// get gix-blob stats
 	const TBlobBsStats& GetGixBlobStats() { return Index->GetBlobStats(); }
@@ -2967,7 +2930,6 @@
 
 	// perform partial flush of data
 	int PartialFlush(int WndInMsec = 500) { return Index->PartialFlush(WndInMsec); }
->>>>>>> d42a262f
 };
 
 } // namespace
