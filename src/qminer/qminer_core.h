--- conflicted
+++ resolved
@@ -761,7 +761,6 @@
     void PrintTypes(const TWPt<TBase>& Base, TSOut& SOut) const;
     /// Prints registered fields and joins, useful for debugging
     void PrintTypes(const TWPt<TBase>& Base, const TStr& FNm) const;
-<<<<<<< HEAD
     /// Prints record set with all the field values, useful for debugging
     void PrintRecSetAsJson(const TWPt<TBase>& Base, const PRecSet& RecSet, TSOut& SOut);
     /// Prints record set with all the field values, useful for debugging
@@ -770,13 +769,11 @@
     void PrintAllAsJson(const TWPt<TBase>& Base, TSOut& SOut);
     /// Prints all records with all the field values, useful for debugging
     void PrintAllAsJson(const TWPt<TBase>& Base, const TStr& FNm);
-=======
 
 	/// Save part of the data, given time-window
 	virtual int PartialFlush(int WndInMsec = 500) { throw TQmExcept::New("Not implemented"); }
 	/// Retrieve performance statistics for this store
 	virtual PJsonVal GetStats() = 0;
->>>>>>> 5cc8f1f4
 };
 //typedef THash<TUCh, PStore> TUChStoreH;
 
