--- conflicted
+++ resolved
@@ -125,9 +125,9 @@
 
             
 
-            <td class="description last">Constructor arguments. There are three ways of constructing:
-<br>1. Parameter object <a href="module-la.html#~matrixArg">module:la~matrixArg</a>.
-<br>2. Nested array of matrix elements (row major). Example: [[1,2],[3,4]] has two rows, the first row is [1,2].
+            <td class="description last">Constructor arguments. There are three ways of constructing:+<br>1. Parameter object <a href="module-la.html#~matrixArg">module:la~matrixArg</a>.+<br>2. Nested array of matrix elements (row major). Example: [[1,2],[3,4]] has two rows, the first row is [1,2]. <br>3. A matrix (copy constructor).</td>
         </tr>
 
@@ -196,9 +196,9 @@
 
     <h5>Example</h5>
     
-    <pre class="prettyprint"><code>// create new matrix with matrixArg
-var mat = new la.Matrix({"rows": 3, "cols": 2, "random": true}); // creates a 3 x 2 matrix with random values
-// create a new matrix with nested arrays
+    <pre class="prettyprint"><code>// create new matrix with matrixArg+var mat = new la.Matrix({"rows": 3, "cols": 2, "random": true}); // creates a 3 x 2 matrix with random values+// create a new matrix with nested arrays var mat2 = new la.Matrix([[1, 7, 4], [-10, 0, 3]]); // creates a 2 x 3 matrix</code></pre>
 
 
@@ -887,9 +887,9 @@
 
     <h5>Example</h5>
     
-    <pre class="prettyprint"><code>// create a new matrix
-var mat = new la.Matrix([[1, -1, 0], [15, 8, 3], [0, 1, 0]]);
-// call diag function
+    <pre class="prettyprint"><code>// create a new matrix+var mat = new la.Matrix([[1, -1, 0], [15, 8, 3], [0, 1, 0]]);+// call diag function var vec = mat.diag(); // returns a vector [1, 8, 0]</code></pre>
 
 
@@ -1458,13 +1458,13 @@
 
     <h5>Example</h5>
     
-    <pre class="prettyprint"><code>// import fs module
-var fs = require('fs.js');
-// create an empty matrix
-var mat = new la.Matrix();
-// open a read stream
-var fin = fs.openRead('mat.dat');
-// load the matrix
+    <pre class="prettyprint"><code>// import fs module+var fs = require('fs.js');+// create an empty matrix+var mat = new la.Matrix();+// open a read stream+var fin = fs.openRead('mat.dat');+// load the matrix mat.load(fin);</code></pre>
 
 
@@ -1766,7 +1766,7 @@
 
         
 <div class="param-desc">
-    <br>1. <a href="module-la.Matrix.html">module:la.Matrix</a>, if arg is number, <a href="module-la.Matrix.html">module:la.Matrix</a> or <a href="module-la.SparseMatrix.html">module:la.SparseMatrix</a>.
+    <br>1. <a href="module-la.Matrix.html">module:la.Matrix</a>, if arg is number, <a href="module-la.Matrix.html">module:la.Matrix</a> or <a href="module-la.SparseMatrix.html">module:la.SparseMatrix</a>. <br>2. <a href="module-la.Vector.html">module:la.Vector</a>, if arg is <a href="module-la.Vector.html">module:la.Vector</a> or <a href="module-la.SparseVector.html">module:la.SparseVector</a>.
 </div>
 
@@ -1792,11 +1792,11 @@
 
     <h5>Example</h5>
     
-    <pre class="prettyprint"><code>// create a new matrix
-var mat = new la.Matrix([[1, 2], [-1, 5]]);
-// create a new vector
-var vec = new la.Vector([1, -1]);
-//multiply mat and vec
+    <pre class="prettyprint"><code>// create a new matrix+var mat = new la.Matrix([[1, 2], [-1, 5]]);+// create a new vector+var vec = new la.Vector([1, -1]);+//multiply mat and vec var vec2 = mat.multiply(vec); // returns vector [-1, -6]</code></pre>
 
 
@@ -1945,7 +1945,7 @@
 
         
 <div class="param-desc">
-    <br>1. <a href="module-la.Matrix.html">module:la.Matrix</a>, if arg is number, <a href="module-la.Matrix.html">module:la.Matrix</a> or <a href="module-la.SparseMatrix.html">module:la.SparseMatrix</a>.
+    <br>1. <a href="module-la.Matrix.html">module:la.Matrix</a>, if arg is number, <a href="module-la.Matrix.html">module:la.Matrix</a> or <a href="module-la.SparseMatrix.html">module:la.SparseMatrix</a>. <br>2. <a href="module-la.Vector.html">module:la.Vector</a>, if arg is <a href="module-la.Vector.html">module:la.Vector</a> or <a href="module-la.SparseVector.html">module:la.SparseVector</a>.
 </div>
 
@@ -1971,11 +1971,11 @@
 
     <h5>Example</h5>
     
-    <pre class="prettyprint"><code>// create a new matrix
-var mat = new la.Matrix([[1, 2], [-1, 5]]);
-// create a new vector
-var vec = new la.Vector([1, -1]);
-//multiply mat and vec
+    <pre class="prettyprint"><code>// create a new matrix+var mat = new la.Matrix([[1, 2], [-1, 5]]);+// create a new vector+var vec = new la.Vector([1, -1]);+//multiply mat and vec var vec2 = mat.multiplyT(vec); // returns vector [2, 7]</code></pre>
 
 
@@ -2320,12 +2320,12 @@
 
     <h5>Example</h5>
     
-    <pre class="prettyprint"><code>// create a new matrix
-var mat = new la.Matrix([[1, 2], [3, 4]]);
-// print the matrix
-// each row represents a row in the matrix. For this example:
-// 1  2
-// 3  4
+    <pre class="prettyprint"><code>// create a new matrix+var mat = new la.Matrix([[1, 2], [3, 4]]);+// print the matrix+// each row represents a row in the matrix. For this example:+// 1  2+// 3  4 mat.print();</code></pre>
 
 
@@ -2533,13 +2533,13 @@
 
     <h5>Example</h5>
     
-    <pre class="prettyprint"><code>// create a new matrix
-var mat = new la.Matrix([[1, 2, 3], [4, 5, 6], [7, 8, 9]]);
-var arg = new la.Matrix([[10, 11], [12, 13]]);
-mat.put(0, 1, arg);
-// updates the matrix to
-// 1  10 11
-// 4  12 13
+    <pre class="prettyprint"><code>// create a new matrix+var mat = new la.Matrix([[1, 2, 3], [4, 5, 6], [7, 8, 9]]);+var arg = new la.Matrix([[10, 11], [12, 13]]);+mat.put(0, 1, arg);+// updates the matrix to+// 1  10 11+// 4  12 13 // 7  8  9   </code></pre>
 
 
@@ -2955,13 +2955,13 @@
 
     <h5>Example</h5>
     
-    <pre class="prettyprint"><code>// import fs module
-var fs = require('fs.js');
-// create new matrix
-var mat = new la.Matrix([[1, 2], [3, 4]]);
-// open write stream
-var fout = fs.openWrite('mat.dat');
-// save matrix and close write stream
+    <pre class="prettyprint"><code>// import fs module+var fs = require('fs.js');+// create new matrix+var mat = new la.Matrix([[1, 2], [3, 4]]);+// open write stream+var fout = fs.openWrite('mat.dat');+// save matrix and close write stream mat.save(fout).close();</code></pre>
 
 
@@ -3472,11 +3472,11 @@
 
     <h5>Example</h5>
     
-    <pre class="prettyprint"><code>// create a new matrix
-var M = new la.Matrix([[1, 2], [-1, -5]]);
-// create a new vector
-var b = new la.Vector([-1, -6]);
-// solve the linear system M*x = b
+    <pre class="prettyprint"><code>// create a new matrix+var M = new la.Matrix([[1, 2], [-1, -5]]);+// create a new vector+var b = new la.Vector([-1, -6]);+// solve the linear system M*x = b var x = M.solve(b); // returns vector [1, -1]</code></pre>
 
 
@@ -3794,9 +3794,9 @@
 
     <h5>Example</h5>
     
-    <pre class="prettyprint"><code>// create a new matrix
-var mat = new la.Matrix([[1, 2], [3, 5]]);
-// get matrix as string
+    <pre class="prettyprint"><code>// create a new matrix+var mat = new la.Matrix([[1, 2], [3, 5]]);+// get matrix as string var text = mat.toString(); // returns `1 2 \n3 5 \n\n`</code></pre>
 
 
@@ -3927,11 +3927,7 @@
 <br class="clear">
 
 <footer>
-<<<<<<< HEAD
-    Documentation generated by <a href="https://github.com/jsdoc3/jsdoc">JSDoc 3.3.0-beta2</a> on Mon Apr 13 2015 13:47:42 GMT+0200 (Central Europe Daylight Time)
-=======
-    Documentation generated by <a href="https://github.com/jsdoc3/jsdoc">JSDoc 3.3.0-beta2</a> on Mon Apr 13 2015 15:36:10 GMT+0200 (Central Europe Daylight Time)
->>>>>>> b6df318b
+    Documentation generated by <a href="https://github.com/jsdoc3/jsdoc">JSDoc 3.3.0-beta2</a> on Mon Apr 13 2015 16:08:36 GMT+0200 (Central Europe Daylight Time)
 </footer>
 
 <script> prettyPrint(); </script>
