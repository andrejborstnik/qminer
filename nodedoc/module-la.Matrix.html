--- conflicted
+++ resolved
@@ -125,9 +125,9 @@
 
             
 
-            <td class="description last">Constructor arguments. There are three ways of constructing:
-<br>1. Parameter object <a href="module-la.html#~matrixArg">module:la~matrixArg</a>.
-<br>2. Nested array of matrix elements (row major). Example: [[1,2],[3,4]] has two rows, the first row is [1,2].
+            <td class="description last">Constructor arguments. There are three ways of constructing:+<br>1. Parameter object module:la~matrixArg.+<br>2. Nested array of matrix elements (row major). Example: [[1,2],[3,4]] has two rows, the first row is [1,2]. <br>3. A matrix (copy constructor).</td>
         </tr>
 
@@ -196,9 +196,9 @@
 
     <h5>Example</h5>
     
-    <pre class="prettyprint"><code>// create new matrix with matrixArg
-var mat = new la.Matrix({"rows": 3, "cols": 2, "random": true}); // creates a 3 x 2 matrix with random values
-// create a new matrix with nested arrays
+    <pre class="prettyprint"><code>// create new matrix with matrixArg+var mat = new la.Matrix({"rows": 3, "cols": 2, "random": true}); // creates a 3 x 2 matrix with random values+// create a new matrix with nested arrays var mat2 = new la.Matrix([[1, 7, 4], [-10, 0, 3]]); // creates a 2 x 3 matrix</code></pre>
 
 
@@ -887,9 +887,9 @@
 
     <h5>Example</h5>
     
-    <pre class="prettyprint"><code>// create a new matrix
-var mat = new la.Matrix([[1, -1, 0], [15, 8, 3], [0, 1, 0]]);
-// call diag function
+    <pre class="prettyprint"><code>// create a new matrix+var mat = new la.Matrix([[1, -1, 0], [15, 8, 3], [0, 1, 0]]);+// call diag function var vec = mat.diag(); // returns a vector [1, 8, 0]</code></pre>
 
 
@@ -1458,11 +1458,11 @@
 
     <h5>Example</h5>
     
-    <pre class="prettyprint"><code>// create an empty matrix
-var mat = new la.Matrix();
-// open a read stream
-var fin = fs.openRead('mat.dat');
-// load the matrix
+    <pre class="prettyprint"><code>// create an empty matrix+var mat = new la.Matrix();+// open a read stream+var fin = fs.openRead('mat.dat');+// load the matrix mat.load(fin);</code></pre>
 
 
@@ -1764,7 +1764,7 @@
 
         
 <div class="param-desc">
-    <br>1. <a href="module-la.Matrix.html">module:la.Matrix</a>, if arg is number, <a href="module-la.Matrix.html">module:la.Matrix</a> or <a href="module-la.SparseMatrix.html">module:la.SparseMatrix</a>.
+    <br>1. <a href="module-la.Matrix.html">module:la.Matrix</a>, if arg is number, <a href="module-la.Matrix.html">module:la.Matrix</a> or <a href="module-la.SparseMatrix.html">module:la.SparseMatrix</a>. <br>2. <a href="module-la.Vector.html">module:la.Vector</a>, if arg is <a href="module-la.Vector.html">module:la.Vector</a> or <a href="module-la.SparseVector.html">module:la.SparseVector</a>.
 </div>
 
@@ -1790,11 +1790,11 @@
 
     <h5>Example</h5>
     
-    <pre class="prettyprint"><code>// create a new matrix
-var mat = new la.Matrix([[1, 2], [-1, 5]]);
-// create a new vector
-var vec = new la.Vector([1, -1]);
-//multiply mat and vec
+    <pre class="prettyprint"><code>// create a new matrix+var mat = new la.Matrix([[1, 2], [-1, 5]]);+// create a new vector+var vec = new la.Vector([1, -1]);+//multiply mat and vec var vec2 = mat.multiply(vec); // returns vector [-1, -6]</code></pre>
 
 
@@ -1943,7 +1943,7 @@
 
         
 <div class="param-desc">
-    <br>1. <a href="module-la.Matrix.html">module:la.Matrix</a>, if arg is number, <a href="module-la.Matrix.html">module:la.Matrix</a> or <a href="module-la.SparseMatrix.html">module:la.SparseMatrix</a>.
+    <br>1. <a href="module-la.Matrix.html">module:la.Matrix</a>, if arg is number, <a href="module-la.Matrix.html">module:la.Matrix</a> or <a href="module-la.SparseMatrix.html">module:la.SparseMatrix</a>. <br>2. <a href="module-la.Vector.html">module:la.Vector</a>, if arg is <a href="module-la.Vector.html">module:la.Vector</a> or <a href="module-la.SparseVector.html">module:la.SparseVector</a>.
 </div>
 
@@ -1969,11 +1969,11 @@
 
     <h5>Example</h5>
     
-    <pre class="prettyprint"><code>// create a new matrix
-var mat = new la.Matrix([[1, 2], [-1, 5]]);
-// create a new vector
-var vec = new la.Vector([1, -1]);
-//multiply mat and vec
+    <pre class="prettyprint"><code>// create a new matrix+var mat = new la.Matrix([[1, 2], [-1, 5]]);+// create a new vector+var vec = new la.Vector([1, -1]);+//multiply mat and vec var vec2 = mat.multiplyT(vec); // returns vector [2, 7]</code></pre>
 
 
@@ -2318,12 +2318,12 @@
 
     <h5>Example</h5>
     
-    <pre class="prettyprint"><code>// create a new matrix
-var mat = new la.Matrix([[1, 2], [3, 4]]);
-// print the matrix
-// each row represents a row in the matrix. For this example:
-// 1  2
-// 3  4
+    <pre class="prettyprint"><code>// create a new matrix+var mat = new la.Matrix([[1, 2], [3, 4]]);+// print the matrix+// each row represents a row in the matrix. For this example:+// 1  2+// 3  4 mat.print();</code></pre>
 
 
@@ -2938,11 +2938,11 @@
 
     <h5>Example</h5>
     
-    <pre class="prettyprint"><code>// create new matrix
-var mat = new la.Matrix([[1, 2], [3, 4]]);
-// open write stream
-var fout = fs.openWrite('mat.dat');
-// save matrix and close write stream
+    <pre class="prettyprint"><code>// create new matrix+var mat = new la.Matrix([[1, 2], [3, 4]]);+// open write stream+var fout = fs.openWrite('mat.dat');+// save matrix and close write stream mat.save(fout).close();</code></pre>
 
 
@@ -3453,11 +3453,11 @@
 
     <h5>Example</h5>
     
-    <pre class="prettyprint"><code>// create a new matrix
-var M = new la.Matrix([[1, 2], [-1, -5]]);
-// create a new vector
-var b = new la.Vector([-1, -6]);
-// solve the linear system M*x = b
+    <pre class="prettyprint"><code>// create a new matrix+var M = new la.Matrix([[1, 2], [-1, -5]]);+// create a new vector+var b = new la.Vector([-1, -6]);+// solve the linear system M*x = b var x = M.solve(b); // returns vector [1, -1]</code></pre>
 
 
@@ -3671,9 +3671,9 @@
 
     <h5>Example</h5>
     
-    <pre class="prettyprint"><code>// create a new matrix
-var mat = new la.Matrix([[1, 2], [3, 5]]);
-// get matrix as string
+    <pre class="prettyprint"><code>// create a new matrix+var mat = new la.Matrix([[1, 2], [3, 5]]);+// get matrix as string var text = mat.toString(); // returns `1 2 \n3 5 \n\n`</code></pre>
 
 
@@ -3804,11 +3804,7 @@
 <br class="clear">
 
 <footer>
-<<<<<<< HEAD
-    Documentation generated by <a href="https://github.com/jsdoc3/jsdoc">JSDoc 3.3.0-beta2</a> on Mon Mar 23 2015 09:10:31 GMT+0100 (Central Europe Standard Time)
-=======
     Documentation generated by <a href="https://github.com/jsdoc3/jsdoc">JSDoc 3.3.0-beta2</a> on Mon Mar 23 2015 09:18:55 GMT+0100 (Central Europe Standard Time)
->>>>>>> 5c3c4eca
 </footer>
 
 <script> prettyPrint(); </script>
