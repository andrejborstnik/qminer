--- conflicted
+++ resolved
@@ -44,12 +44,8 @@
 // Load Iris dataset in async way
 datasets.loadIris(base, function (err, store) {
     if (err) throw err;
-<<<<<<< HEAD
-    // Sucessfully loaded database
-=======
     console.log(&quot;\nSucessfully loaded database: &quot; + store.name)
     console.log(JSON.stringify(store.first, null, 2));
->>>>>>> f9e1985b
     base.close();
 });</code></pre>
               </div>
@@ -63,12 +59,8 @@
 
 // Load Iris in sync way.
 var Iris = datasets.loadIrisSync(base);
-<<<<<<< HEAD
-// Sucessfully loaded database
-=======
 console.log(&quot;\nSucessfully loaded database: &quot; + Iris.name)
 console.log(JSON.stringify(Iris.first, null, 2));
->>>>>>> f9e1985b
 base.close();</code></pre>
               </div>
             </section>
