--- conflicted
+++ resolved
@@ -26,194 +26,121 @@
     
     <section>
         <article>
-<<<<<<< HEAD
-            <pre class="prettyprint source linenums"><code>/**
-* Qminer module.
-* @module qm
-* @example 
-* // import module
-* var qm = require('qminer');
-*/
-/**
-	* Creates a directory structure.
-	* @param {string} [configPath] - The configuration path. Default: qm.conf
-	* @param {boolean} [overwrite] - If you want to overwrite the structure. Default: false
-	* @param {number} [portN] - The number of the port. Default: 8080
-	* @param {number} [cacheSize] - The space to be reserved? Default: 1024
-	* @returns {module:qm.Base}
-	*/
- exports.config = function(configPath, overwrite, portN, cacheSize) {}
-/**
-	* Creates an empty base.
-	* @param {string} configPath - Configuration.
-	* @param {string} [schemaPath] - Schema.
-	* @param {boolean} clear - True, to clear the existing store folder. Otherwise, false.
-	* @returns {module:qm.Base}
-	*/
- exports.create = function (configPath, schemaPath, clear) {}
-/**
-	* Opens a base.
-	* @param {string} configPath - The configuration.
-	* @param {boolean} readOnly - True, if the store should be read only. Otherwise, false.
-	* @returns {module:qm.Base}
-	*/
- exports.open = function (configPath, readOnly) {}
-/**
-* Base
-* @classdesc Represents the database and holds stores. //TODO constructor
-* @class
-* @param {string} filePath - The database folder. 
-* @param {number} CacheSize - Cache size in MB.
-* @example
-* // import qm module
-* var qm = require('qminer');
-* // create a base with the qm configuration file, without the predefined schemas, with overwrite = true
-* var base = qm.create('qm.conf', "", true);
-* // create a base with constructor
-* var base2 = new qm.Base('./db/', 1024);
-*/
- exports.Base = function (filePath, CacheSize) {};
-/**
-	* Closes the database.
-	* @returns {null}
-	*/
- exports.Base.close = function () {}
-/**
-	 * Returns the store with the specified name.
-	 *
-	 * @param {string} name - Name of the store.
-	 * @returns {module:la.Store} The store.
-	 */
- exports.Base.store = function (name) {}
-/**
-	 * Returns a list of store descriptors.
-	 *
-	 * @returns {Object[]}
-	 */
-/**
-	* Creates a new store.
-	* @param {Json} storeDef - The definition of the store.
-	* @param {number} [storeSizeInMB] - The reserved size of the store.
-	* @returns {??}
-	*/
- exports.Base.createStore = function (storeDef, storeSizeInMB) {}
-=======
-            <pre class="prettyprint source linenums"><code>/**
-* Qminer module.
-* @module qm
-* @example 
-* // import module
-* var qm = require('qminer');
-*/
-/**
-	* Creates a directory structure.
-	* @param {string} [configPath='qm.conf'] - The path to configuration file.
-	* @param {boolean} [overwrite=false] - If you want to overwrite the configuration file.
-	* @param {number} [portN=8080] - The number of the port. Currently not used.
-	* @param {number} [cacheSize=1024] - Sets available memory for indexing (in MB).
-	*/
- exports.config = function(configPath, overwrite, portN, cacheSize) {}
-/**
-	* Creates an empty base.
-	* @param {string} [configPath='qm.conf'] - Configuration file path.
-	* @param {string} [schemaPath=''] - Schema file path.
-	* @param {boolean} [clear=false] - Clear the existing db folder.
-	* @returns {module:qm.Base}
-	*/
- exports.create = function (configPath, schemaPath, clear) { return Object.create(require('qminer').Base.prototype); }
-/**
-	* Opens a base.
-	* @param {string} [configPath='qm.conf'] - The configuration file path.
-	* @param {boolean} [readOnly=false] - Open in read only mode?
-	* @returns {module:qm.Base}
-	*/
- exports.open = function (configPath, readOnly) { return Object.create(require('qminer').Base.prototype); }
-/**
-* Base access modes.
-* @readonly
-* @enum {string}
-*/
- var baseModes = {
-    create: 'create',
-    createClean: 'createClean',
-    open: 'open',
-    openReadOnly: 'openReadOnly'
- }
-/**
-* Base constructor parameter object
-* @typedef {Object} BaseConstructorParam
-* @property  {module:qm~baseModes} [BaseConstructorParam.mode='openReadOnly'] - Base access mode: 
-* &lt;br> create (sets up the db folder), 
-* &lt;br> createClean (cleans db folder and then sets it up), 
-* &lt;br> open (opens the db with read/write permissions), 
-* &lt;br> openReadOnly (opens the db in read only mode).
-* @property  {number} [BaseConstructorParam.indexCache=1024] - The ammount of memory reserved for indexing (in MB).
-* @property  {number} [BaseConstructorParam.storeCache=1024] - The ammount of memory reserved for store cache (in MB).
-* @property  {string} [BaseConstructorParam.schemaPath=''] - The path to schema definition file.
-* @property  {Object} [BaseConstructorParam.schema=[]] - Schema definition object.
-* @property  {string} [BaseConstructorParam.dbPath='./db/'] - The path to db directory.
-*/
-/**
-* Base
-* @classdesc Represents the database and holds stores.
-* @class
-* @param {module:qm~BaseConstructorParam} paramObj - The base constructor parameter object
-* @example
-* // import qm module
-* var qm = require('qminer');
-* // factory based construction: create a base with the qm configuration file, without the predefined schemas, with overwrite = true
-* var base = qm.create('qm.conf', "", true);
-* base.close();
-* // using a constructor, in open mode:
-* var base2 = new qm.Base({mode: 'open'});
-*/
- exports.Base = function (paramObj) {};
-/**
-	* Closes the database.
-	* @returns {null}
-	*/
- exports.Base.prototype.close = function () {}
-/**
-	 * Returns the store with the specified name.
-	 *
-	 * @param {string} name - Name of the store.
-	 * @returns {module:la.Store} The store.
-	 */
- exports.Base.prototype.store = function (name) { return ''; }
-/**
-	 * Returns a list of store descriptors.
-	 *
-	 * @returns {Object[]}
-	 */
- exports.Base.prototype.getStoreList = function () { return [{storeId:'', storeName:'', storeRecords:'', fields: [], keys: [], joins: []}]; }
-/**
-	* Creates a new store.
-	* @param {Object} storeDef - The definition of the store(s)
-	* @param {number} [storeSizeInMB = 1024] - The reserved size of the store(s).
-	* @returns {(module:qm.Store | module:qm.Store[])} - Returns a store or an array of stores (if the schema definition was an array)
-	*/
- exports.Base.prototype.createStore = function (storeDef, storeSizeInMB) { return storeDef instanceof Array ? [Object.create(require('qminer').Store.prototype)] : Object.create(require('qminer').Store.prototype) ;}
-/**
-* Store
-* @classdesc Represents the store object. TODO new constructor
-* @class
-* @param {module:qm.Base} base - The base where the store will be added.
-* @param {module:qm~StoreConstructorParam} paramObj - The store schema object.
-* @example
-* // import qm module
-* var qm = require('qminer');
-* // factory based construction using base.createStore
-* // TODO
-* // using a constructor
-* // TODO
-*/
- exports.Store = function (base, storeDef) {};
-/**
-	* Gives the number of records.
-	* @returns {number} Number of records.
-	*/
- exports.Store.prototype.length = 0;
->>>>>>> c5775b47
+            <pre class="prettyprint source linenums"><code>/**
+* Qminer module.
+* @module qm
+* @example 
+* // import module
+* var qm = require('qminer');
+*/
+/**
+	* Creates a directory structure.
+	* @param {string} [configPath='qm.conf'] - The path to configuration file.
+	* @param {boolean} [overwrite=false] - If you want to overwrite the configuration file.
+	* @param {number} [portN=8080] - The number of the port. Currently not used.
+	* @param {number} [cacheSize=1024] - Sets available memory for indexing (in MB).
+	*/
+ exports.config = function(configPath, overwrite, portN, cacheSize) {}
+/**
+	* Creates an empty base.
+	* @param {string} [configPath='qm.conf'] - Configuration file path.
+	* @param {string} [schemaPath=''] - Schema file path.
+	* @param {boolean} [clear=false] - Clear the existing db folder.
+	* @returns {module:qm.Base}
+	*/
+ exports.create = function (configPath, schemaPath, clear) { return Object.create(require('qminer').Base.prototype); }
+/**
+	* Opens a base.
+	* @param {string} [configPath='qm.conf'] - The configuration file path.
+	* @param {boolean} [readOnly=false] - Open in read only mode?
+	* @returns {module:qm.Base}
+	*/
+ exports.open = function (configPath, readOnly) { return Object.create(require('qminer').Base.prototype); }
+/**
+* Base access modes.
+* @readonly
+* @enum {string}
+*/
+ var baseModes = {
+    create: 'create',
+    createClean: 'createClean',
+    open: 'open',
+    openReadOnly: 'openReadOnly'
+ }
+/**
+* Base constructor parameter object
+* @typedef {Object} BaseConstructorParam
+* @property  {module:qm~baseModes} [BaseConstructorParam.mode='openReadOnly'] - Base access mode: 
+* &lt;br> create (sets up the db folder), 
+* &lt;br> createClean (cleans db folder and then sets it up), 
+* &lt;br> open (opens the db with read/write permissions), 
+* &lt;br> openReadOnly (opens the db in read only mode).
+* @property  {number} [BaseConstructorParam.indexCache=1024] - The ammount of memory reserved for indexing (in MB).
+* @property  {number} [BaseConstructorParam.storeCache=1024] - The ammount of memory reserved for store cache (in MB).
+* @property  {string} [BaseConstructorParam.schemaPath=''] - The path to schema definition file.
+* @property  {Object} [BaseConstructorParam.schema=[]] - Schema definition object.
+* @property  {string} [BaseConstructorParam.dbPath='./db/'] - The path to db directory.
+*/
+/**
+* Base
+* @classdesc Represents the database and holds stores.
+* @class
+* @param {module:qm~BaseConstructorParam} paramObj - The base constructor parameter object
+* @example
+* // import qm module
+* var qm = require('qminer');
+* // factory based construction: create a base with the qm configuration file, without the predefined schemas, with overwrite = true
+* var base = qm.create('qm.conf', "", true);
+* base.close();
+* // using a constructor, in open mode:
+* var base2 = new qm.Base({mode: 'open'});
+*/
+ exports.Base = function (paramObj) {};
+/**
+	* Closes the database.
+	* @returns {null}
+	*/
+ exports.Base.prototype.close = function () {}
+/**
+	 * Returns the store with the specified name.
+	 *
+	 * @param {string} name - Name of the store.
+	 * @returns {module:la.Store} The store.
+	 */
+ exports.Base.prototype.store = function (name) { return ''; }
+/**
+	 * Returns a list of store descriptors.
+	 *
+	 * @returns {Object[]}
+	 */
+ exports.Base.prototype.getStoreList = function () { return [{storeId:'', storeName:'', storeRecords:'', fields: [], keys: [], joins: []}]; }
+/**
+	* Creates a new store.
+	* @param {Object} storeDef - The definition of the store(s)
+	* @param {number} [storeSizeInMB = 1024] - The reserved size of the store(s).
+	* @returns {(module:qm.Store | module:qm.Store[])} - Returns a store or an array of stores (if the schema definition was an array)
+	*/
+ exports.Base.prototype.createStore = function (storeDef, storeSizeInMB) { return storeDef instanceof Array ? [Object.create(require('qminer').Store.prototype)] : Object.create(require('qminer').Store.prototype) ;}
+/**
+* Store
+* @classdesc Represents the store object. TODO new constructor
+* @class
+* @param {module:qm.Base} base - The base where the store will be added.
+* @param {module:qm~StoreConstructorParam} paramObj - The store schema object.
+* @example
+* // import qm module
+* var qm = require('qminer');
+* // factory based construction using base.createStore
+* // TODO
+* // using a constructor
+* // TODO
+*/
+ exports.Store = function (base, storeDef) {};
+/**
+	* Gives the number of records.
+	* @returns {number} Number of records.
+	*/
+ exports.Store.prototype.length = 0;
 </code></pre>
         </article>
     </section>
@@ -224,22 +151,13 @@
 </div>
 
 <nav>
-<<<<<<< HEAD
-    <h2><a href="index.html">Home</a></h2><h3>Modules</h3><ul><li><a href="datasets%2520includes%2520some%2520standard%2520toy%2520datasets.%2520In%2520addition,%2520this%2520module%2520also%2520includes%2520various%250Drandom%2520sample%2520generators%2520that%2520can%2520be%2520used%2520to%2520build%2520artificial%2520datasets%2520of%2520controlled%2520size%2520and%2520complexity.module_.html">datasets includes some standard toy datasets. In addition, this module also includes various
-random sample generators that can be used to build artificial datasets of controlled size and complexity.</a></li><li><a href="module-fs.html">fs</a></li><li><a href="module-ht.html">ht</a></li><li><a href="module-la.html">la</a></li><li><a href="module-qm.html">qm</a></li><li><a href="module-stat.html">stat</a></li></ul><h3>Classes</h3><ul><li><a href="module-fs.FIn.html">FIn</a></li><li><a href="module-fs.FOut.html">FOut</a></li><li><a href="module-ht.IntFltMap.html">IntFltMap</a></li><li><a href="module-ht.IntIntMap.html">IntIntMap</a></li><li><a href="module-ht.IntStrMap.html">IntStrMap</a></li><li><a href="module-ht.StrFltMap.html">StrFltMap</a></li><li><a href="module-ht.StrIntMap.html">StrIntMap</a></li><li><a href="module-ht.StrStrMap.html">StrStrMap</a></li><li><a href="module-la.BoolVector.html">BoolVector</a></li><li><a href="module-la.IntVector.html">IntVector</a></li><li><a href="module-la.Matrix.html">Matrix</a></li><li><a href="module-la.SparseMatrix.html">SparseMatrix</a></li><li><a href="module-la.SparseVector.html">SparseVector</a></li><li><a href="module-la.StrVector.html">StrVector</a></li><li><a href="module-la.Vector.html">Vector</a></li><li><a href="module-qm.Base.html">Base</a></li></ul>
-=======
-    <h2><a href="index.html">Home</a></h2><h3>Modules</h3><ul><li><a href="module-analytics.html">analytics</a></li><li><a href="module-fs.html">fs</a></li><li><a href="module-ht.html">ht</a></li><li><a href="module-la.html">la</a></li><li><a href="module-qm.html">qm</a></li></ul><h3>Classes</h3><ul><li><a href="module-analytics.HierarchMarkov.html">HierarchMarkov</a></li><li><a href="module-analytics.RidgeReg.html">RidgeReg</a></li><li><a href="module-analytics.SVC.html">SVC</a></li><li><a href="module-analytics.SVR.html">SVR</a></li><li><a href="module-fs.FIn.html">FIn</a></li><li><a href="module-fs.FOut.html">FOut</a></li><li><a href="module-ht.IntFltMap.html">IntFltMap</a></li><li><a href="module-ht.IntIntMap.html">IntIntMap</a></li><li><a href="module-ht.IntStrMap.html">IntStrMap</a></li><li><a href="module-ht.StrFltMap.html">StrFltMap</a></li><li><a href="module-ht.StrIntMap.html">StrIntMap</a></li><li><a href="module-ht.StrStrMap.html">StrStrMap</a></li><li><a href="module-la.BoolVector.html">BoolVector</a></li><li><a href="module-la.IntVector.html">IntVector</a></li><li><a href="module-la.Matrix.html">Matrix</a></li><li><a href="module-la.SparseMatrix.html">SparseMatrix</a></li><li><a href="module-la.SparseVector.html">SparseVector</a></li><li><a href="module-la.StrVector.html">StrVector</a></li><li><a href="module-la.Vector.html">Vector</a></li><li><a href="module-qm.Base.html">Base</a></li><li><a href="module-qm.Store.html">Store</a></li></ul>
->>>>>>> c5775b47
+    <h2><a href="index.html">Home</a></h2><h3>Modules</h3><ul><li><a href="module-analytics.html">analytics</a></li><li><a href="module-datasets.html">datasets</a></li><li><a href="module-fs.html">fs</a></li><li><a href="module-ht.html">ht</a></li><li><a href="module-la.html">la</a></li><li><a href="module-qm.html">qm</a></li><li><a href="module-statistics.html">statistics</a></li></ul><h3>Classes</h3><ul><li><a href="module-analytics.HierarchMarkov.html">HierarchMarkov</a></li><li><a href="module-analytics.RidgeReg.html">RidgeReg</a></li><li><a href="module-analytics.SVC.html">SVC</a></li><li><a href="module-analytics.SVR.html">SVR</a></li><li><a href="module-fs.FIn.html">FIn</a></li><li><a href="module-fs.FOut.html">FOut</a></li><li><a href="module-ht.IntFltMap.html">IntFltMap</a></li><li><a href="module-ht.IntIntMap.html">IntIntMap</a></li><li><a href="module-ht.IntStrMap.html">IntStrMap</a></li><li><a href="module-ht.StrFltMap.html">StrFltMap</a></li><li><a href="module-ht.StrIntMap.html">StrIntMap</a></li><li><a href="module-ht.StrStrMap.html">StrStrMap</a></li><li><a href="module-la.BoolVector.html">BoolVector</a></li><li><a href="module-la.IntVector.html">IntVector</a></li><li><a href="module-la.Matrix.html">Matrix</a></li><li><a href="module-la.SparseMatrix.html">SparseMatrix</a></li><li><a href="module-la.SparseVector.html">SparseVector</a></li><li><a href="module-la.StrVector.html">StrVector</a></li><li><a href="module-la.Vector.html">Vector</a></li><li><a href="module-qm.Base.html">Base</a></li><li><a href="module-qm.Store.html">Store</a></li></ul>
 </nav>
 
 <br class="clear">
 
 <footer>
-<<<<<<< HEAD
-    Documentation generated by <a href="https://github.com/jsdoc3/jsdoc">JSDoc 3.3.0-beta2</a> on Thu Apr 02 2015 00:21:32 GMT+0200 (Central Europe Daylight Time)
-=======
-    Documentation generated by <a href="https://github.com/jsdoc3/jsdoc">JSDoc 3.3.0-beta2</a> on Thu Apr 02 2015 08:59:30 GMT+0200 (Central Europe Daylight Time)
->>>>>>> c5775b47
+    Documentation generated by <a href="https://github.com/jsdoc3/jsdoc">JSDoc 3.3.0-beta2</a> on Thu Apr 02 2015 12:33:41 GMT+0200 (Central Europe Daylight Time)
 </footer>
 
 <script> prettyPrint(); </script>
