--- conflicted
+++ resolved
@@ -209,12 +209,12 @@
 * // Each movie has a property corresponding to the join name: &#x27;director&#x27;. 
 * // Accessing the property returns a {@link module:qm.Record} from the store People.
 * var person = movie.director; // get the director
-* var personName = person.name; // get person&#x27;s name (&#x27;Jim Jarmusch&#x27;)
+* console.log(person.name); // prints &#x27;Jim Jarmusch&#x27;
 * // Each person has a property corresponding to the join name: &#x27;directed&#x27;. 
 * // Accessing the property returns a {@link module:qm.RecSet} from the store People.
 * var movies = person.directed; // get all the movies the person directed.
-* movies.each(function (movie) { var title = movie.title; });
-* // Gets the following titles:
+* movies.each(function (movie) { console.log(movie.title); }); 
+* // prints: 
 * //   &#x27;Broken Flowers&#x27;
 * //   &#x27;Coffee and Cigarettes&#x27;
 * base.close();
@@ -2439,37 +2439,6 @@
 	*/
  exports.FeatureSpace.prototype.clear = function () { return Object.create(require(&#x27;qminer&#x27;).FeatureSpace.prototype); };
 /**
-	* Clears the feature space.
-	* @returns {module:qm.FeatureSpace} Self. 
-	* @example
-	* // import qm module
-	* var qm = require(&#x27;qminer&#x27;);
-	* // create a new base containing one store
-	* var base = new qm.Base({
-	*    mode: &quot;createClean&quot;,
-	*    schema: [{
-	*        name: &quot;Runners&quot;,
-	*        fields: [
-	*            { name: &quot;ID&quot;, type: &quot;int&quot;, primary: true },
-	*            { name: &quot;Name&quot;, type: &quot;string&quot; },
-	*            { name: &quot;BestTime&quot;, type: &quot;float&quot; }
-	*        ]
-	*    }]
-	* });
-	* // put some records in the &quot;Runners&quot; store
-	* base.store(&quot;Runners&quot;).push({ ID: 110020, Name: &quot;Eric Ericsson&quot;, BestTime: 134.33 });
-	* base.store(&quot;Runners&quot;).push({ ID: 123307, Name: &quot;Fred Friedrich&quot;, BestTime: 101.11 });
-	* base.store(&quot;Runners&quot;).push({ ID: 767201, Name: &quot;Appel Banana&quot;, BestTime: 1034.56 });
-	* // create a feature space
-	* var ftr = new qm.FeatureSpace(base, { type: &quot;numeric&quot;, source: &quot;Runners&quot;, field: &quot;BestTime&quot; });
-	* // update the feature space
-	* ftr.updateRecords(base.store(&quot;Runners&quot;).allRecords);
-	* // clear the feature space (return the feature space to it&#x27;s default values)
-	* ftr.clear();
-	* base.close();
-	*/
- exports.FeatureSpace.prototype.clear = function () { return Object.create(require(&#x27;qminer&#x27;).FeatureSpace.prototype); };
-/**
 	* Adds a new feature extractor to the feature space.
 	* @param {Object} obj - The added feature extractor. It must be given as a JSON object.
 	* @returns {module:qm.FeatureSpace} Self.
@@ -2946,10 +2915,6 @@
  exports.FeatureSpace.prototype.extractStrings = function (rec) {return [&#x27;&#x27;]; }; 
 
 
-<<<<<<< HEAD
-=======
-
->>>>>>> f9e1985b
     //==================================================================
     // BASE
     //==================================================================
