--- conflicted
+++ resolved
@@ -605,13 +605,8 @@
 	* // add a new supervillian to the Supervillians store
 	* base.store(&quot;Supervillians&quot;).push({ Name: &quot;Lex Luthor&quot;, Superpowers: [&quot;expert engineer&quot;, &quot;genius-level intellect&quot;, &quot;money&quot;] }); // returns 0
 	* base.close();	
-<<<<<<< HEAD
 	*/
  exports.Store.prototype.push = function (rec, triggerEvents) { return 0; }
-=======
-	*/
- exports.Store.prototype.push = function (rec, triggerEvents) { return 0; }
->>>>>>> e5dfbd0a
 /**
 	* Creates a new record of given store. The record is not added to the store.
 	* @param {Object} json - A JSON value of the record.
@@ -988,11 +983,6 @@
 	* base.close();
 	*/
  exports.Store.prototype.cell = function (recId, fieldName) {};
-/**
-	* Calls onAdd callback on all stream aggregates
-	* @param {(module:qm.Record | number)} [arg=this.last] - The record or recordId which will be passed to onAdd callbacks. If the record or recordId is not provided, the last record will be used. Throws exception if cannot be provided.
-	*/
- exports.Store.prototype.triggerOnAddCallbacks = function (arg) {};
 /**
 	* Calls onAdd callback on all stream aggregates
 	* @param {(module:qm.Record | number)} [arg=this.last] - The record or recordId which will be passed to onAdd callbacks. If the record or recordId is not provided, the last record will be used. Throws exception if cannot be provided.
