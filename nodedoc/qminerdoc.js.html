--- conflicted
+++ resolved
@@ -28,157 +28,6 @@
                 <h1>Source: qminerdoc.js</h1>
             </header>
             <article>
-<<<<<<< HEAD
-                <pre class="prettyprint linenums"><code>/**
- * Copyright (c) 2015, Jozef Stefan Institute, Quintelligence d.o.o. and contributors
- * All rights reserved.
- * 
- * This source code is licensed under the FreeBSD license found in the
- * LICENSE file in the root directory of this source tree.
- */
-/**
-* Qminer module.
-* @module qm
-* @example 
-* // import module
-* var qm = require(&#x27;qminer&#x27;);
-*/
-/**
-	* Set verbosity of QMiner internals.
-	* @param {number} [level=0] - verbosity level: 0 = no output, 1 = log output, 2 = log and debug output.
-	*/
- exports.verbosity = function (level) { }
-/**
-	* @property {Object} flags - Returns an object with all compile flags
-	*/
- exports.flags = {};
-/**
-* Base access modes.
-* @readonly
-* @enum {string}
-*/
- var BaseModes = {
-    /** sets up the db folder */
-    create: &#x27;create&#x27;,
-    /** cleans the db folder and calls create */
-    createClean: &#x27;createClean&#x27;,
-    /** opens with write permissions */
-    open: &#x27;open&#x27;,
-    /** opens in read-only mode */
-    openReadOnly: &#x27;openReadOnly&#x27;
- }
-/**
-* Base constructor parameter object
-* @typedef {Object} BaseConstructorParam
-* @property  {module:qm~BaseModes} [BaseConstructorParam.mode=&#x27;openReadOnly&#x27;] - Base access mode: 
-* &amp;lt;br&gt; create (sets up the db folder), 
-* &amp;lt;br&gt; createClean (cleans db folder and then sets it up), 
-* &amp;lt;br&gt; open (opens the db with read/write permissions), 
-* &amp;lt;br&gt; openReadOnly (opens the db in read only mode).
-* @property  {number} [BaseConstructorParam.indexCache=1024] - The ammount of memory reserved for indexing (in MB).
-* @property  {number} [BaseConstructorParam.storeCache=1024] - The ammount of memory reserved for store cache (in MB).
-* @property  {string} [BaseConstructorParam.schemaPath=&#x27;&#x27;] - The path to schema definition file.
-* @property  {Array&amp;lt;module:qm~SchemaDefinition&gt;} [BaseConstructorParam.schema=[]] - Schema definition object array.
-* @property  {string} [BaseConstructorParam.dbPath=&#x27;./db/&#x27;] - The path to db directory.
-*/
-/**
-* Store schema definition object
-* @typedef {Object} SchemaDefinition
-* @property {string} SchemaDefinition.name - The name of the store. Store name can be composed by from English letters, numbers, _ or $ characters. It can only begin with a character.
-* @property {Array&amp;lt;module:qm~SchemaFieldDefinition&gt;} SchemaDefinition.fields - The array of field descriptors. 
-* @property {Array&amp;lt;module:qm~SchemaJoinDefinition&gt;} [SchemaDefinition.joins=[]] - The array of join descriptors, used for linking records from different stores.
-* @property {Array&amp;lt;module:qm~SchemaKeyDefinition&gt;} [SchemaDefinition.keys=[]] - The array of key descriptors. Keys define how records are indexed, which is needed for search using the query language.
-* @property {module:qm~SchemaTimeWindowDefinition} [SchemaDefinition.timeWindow] - Time window description. Stores can have a window, which is used by garbage collector to delete records once they fall out of the time window. Window can be defined by number of records or by time.
-* @example
-* var qm = require(&#x27;qminer&#x27;);
-* // create a simple movies store, where each record contains only the movie title.
-* var base = new qm.Base({
-*     mode: &#x27;createClean&#x27;,
-*     schema: [{
-*       name: &quot;Movies&quot;,
-*       fields: [{ name: &quot;title&quot;, type: &quot;string&quot; }]
-*     }]
-* });
-* base.close();
-*/
-/**
-* Field types.
-* @readonly
-* @enum {string}
-*/
- var FieldTypes = {
-		/** signed 32-bit integer */
-		int: &#x27;int&#x27;, 
-		/** vector of signed 32-bit integers */
-		int_v: &#x27;int_v&#x27;, 
-		/** string */
-		string : &#x27;string&#x27;,
-		/** vector of strings */
-		string_v : &#x27;string_v&#x27;,
-		/** boolean */
-		bool : &#x27;bool&#x27;,
-		/** double precision floating point number */
-		float : &#x27;float&#x27;,
-		/** a pair of floats, useful for storing geo coordinates */
-		float_pair : &#x27;float_pair&#x27;,
-		/** vector of floats */
-		float_v : &#x27;float_v&#x27;,
-		/** date and time format, stored in a form of milliseconds since 1600 */
-		datetime : &#x27;datetime&#x27;,
-		/** sparse vector(same format as used by QMiner JavaScript linear algebra library) */
-		num_sp_v : &#x27;num_sp_v&#x27;,
- }
-/**
-* Store schema field definition object
-* @typedef {Object} SchemaFieldDefinition
-* @property {string} SchemaFieldDefinition.name - The name of the field.
-* @property {module:qm~FieldTypes} SchemaFieldDefinition.type - The type of the field.
-* @property {boolean} [SchemaFieldDefinition.primary=false] - Field which can be used to identify record. There can be only one primary field in a store. There can be at most one record for each value of the primary field. Currently following fields can be marked as primary: int, uin64, string, float, datetime. Primary fields of type string are also used for record names.
-* @property {boolean} [SchemaFieldDefinition.null=false] - When set to true, null is a possible value for a field (allow missing values).
-* @property {string} [SchemaFieldDefinition.store=&#x27;memory&#x27;] - Defines where to store the field, options are: &amp;lt;b&gt;&#x27;cache&#x27;&amp;lt;/b&gt; or &amp;lt;b&gt;&#x27;memory&#x27;&amp;lt;/b&gt;. The default option is &amp;lt;b&gt;&#x27;memory&#x27;&amp;lt;/b&gt;, which stores the values in RAM. Option &amp;lt;b&gt;&#x27;cache&#x27;&amp;lt;/b&gt; stores the values on disk, with a layer of FIFO cache in RAM, storing the most recently used values.
-* @property {Object} [SchemaFieldDefinition.default] - Default value for field when not given for a new record.
-* @property {boolean} [SchemaFieldDefinition.codebook=false] - Useful when many records have only few different values of this field. If set to true, then a separate table of all values is kept, and records only point to this table (replacing variable string field in record serialisation with fixed-length integer). Useful to decrease memory footprint, and faster to update. (STRING FIELD TYPE SPECIFIC).
-* @property {boolean} [SchemaFieldDefinition.shortstring=false] - Useful for string shorter then 127 characters (STRING FIELD TYPE SPECIFIC).
-* @example
-*  var qm = require(&#x27;qminer&#x27;);
-*  var base = new qm.Base({
-*      mode: &#x27;createClean&#x27;,
-*      schema: [
-*        { name: &#x27;NewsArticles&#x27;,
-*          fields: [
-*            { name: &quot;ID&quot;, primary: true, type: &quot;string&quot;, shortstring: true },
-*            { name: &quot;Source&quot;, type: &quot;string&quot;, codebook: true },
-*            { name: &quot;DateTime&quot;, type: &quot;datetime&quot; },
-*            { name: &quot;Title&quot;, type: &quot;string&quot;, store: &quot;cache&quot; },
-*            { name: &quot;Tokens&quot;, type: &quot;string_v&quot;, store: &quot;cache&quot;, null: true },
-*            { name: &quot;Vector&quot;, type: &quot;num_sp_v&quot;, store: &quot;cache&quot;, null: true }]
-*        }
-*     ]
-*  });
-* // add a record:
-* // - we set the date using the ISO string representation
-* // - we set the string vector Tokens with an array of strings
-* // - we set the numeric sparse vector Vector with an array of two element arrays
-* //   (index, value), see the sparse vector constructor {@link module:la.SparseVector}
-* base.store(&#x27;NewsArticles&#x27;).push({
-*   ID: &#x27;t12344&#x27;, 
-*   Source: &#x27;s1234&#x27;, 
-*   DateTime: &#x27;2015-01-01T00:05:00&#x27;, 
-*   Title: &#x27;the title&#x27;, 
-*   Tokens: [&#x27;token1&#x27;, &#x27;token2&#x27;], 
-*   Vector: [[0,1], [1,1]]});
-* base.close();
-*/
-/**
-* Store schema join definition object
-* @typedef {Object} SchemaJoinDefinition
-* @property {string} SchemaJoinDefinition.name - The name of the join.
-* @property {string} SchemaJoinDefinition.type - The supported types are: &amp;lt;b&gt;&#x27;field&#x27;&amp;lt;/b&gt; and &amp;lt;b&gt;&#x27;index&#x27;&amp;lt;/b&gt;. 
-* &amp;lt;br&gt; A join with type=&amp;lt;b&gt;&#x27;field&#x27;&amp;lt;/b&gt; can point to zero or one record and is implemented as an additional hidden field of type uint64, which can hold the ID of the record it links to. Accessing the record&#x27;s join returns a record.
-* &amp;lt;br&gt; A join with type=&amp;lt;b&gt;&#x27;index&#x27;&amp;lt;/b&gt; can point to any number of records and is implemented using the inverted index, where for each record a list (vector) of linked records is kept. Accessing the record&#x27;s join returns a record set.
-* @property {string} SchemaJoinDefinition.store - The store name from which the linked records are.
-* @example
-=======
                 <pre class="prettyprint linenums"><code>/**
  * Copyright (c) 2015, Jozef Stefan Institute, Quintelligence d.o.o. and contributors
  * All rights reserved.
@@ -418,7 +267,6 @@
 * @property {string} SchemaTimeWindowDefinition.unit - defines in which units the window size is specified. Possible values are &amp;lt;b&gt;second&amp;lt;/b&gt;, &amp;lt;b&gt;minute&amp;lt;/b&gt;, &amp;lt;b&gt;hour&amp;lt;/b&gt;, &amp;lt;b&gt;day&amp;lt;/b&gt;, &amp;lt;b&gt;week&amp;lt;/b&gt; or &amp;lt;b&gt;month&amp;lt;/b&gt;.
 * @property {string} [SchemaTimeWindowDefinition.field] - name of the datetime filed, which defines the time of the record. In case it is not given, the insert time is used in its place.
 * @example &amp;lt;caption&gt;Define window by number of records&amp;lt;/caption&gt;
->>>>>>> 2367b6f7
 * var qm = require(&#x27;qminer&#x27;);
 * // create base
 * var base = new qm.Base({ mode: &#x27;createClean&#x27; });
@@ -432,35 +280,6 @@
 *     window: 3,
 * });
 *
-<<<<<<< HEAD
-* var movie = base.store(&#x27;Movies&#x27;)[0]; // get the first movie (Broken Flowers)
-* // Each movie has a property corresponding to the join name: &#x27;director&#x27;. 
-* // Accessing the property returns a {@link module:qm.Record} from the store People.
-* var person = movie.director; // get the director
-* var personName = person.name; // get person&#x27;s name (&#x27;Jim Jarmusch&#x27;)
-* // Each person has a property corresponding to the join name: &#x27;directed&#x27;. 
-* // Accessing the property returns a {@link module:qm.RecSet} from the store People.
-* var movies = person.directed; // get all the movies the person directed.
-* movies.each(function (movie) { var title = movie.title; });
-* // Gets the following titles:
-* //   &#x27;Broken Flowers&#x27;
-* //   &#x27;Coffee and Cigarettes&#x27;
-* base.close();
-*/
-/**
-* Store schema key definition object
-* @typedef {Object} SchemaKeyDefinition
-* @property {string} SchemaKeyDefinition.field - The name of the field that will be indexed.
-* @property {string} SchemaKeyDefinition.type - The supported types are: &amp;lt;b&gt;&#x27;value&#x27;&amp;lt;/b&gt;, &amp;lt;b&gt;&#x27;text&#x27;&amp;lt;/b&gt; and &amp;lt;b&gt;&#x27;location&#x27;&amp;lt;/b&gt;.
-* &amp;lt;br&gt; A key with type=&amp;lt;b&gt;&#x27;value&#x27;&amp;lt;/b&gt; indexes records using an inverted index using full value of the field (no processing).
-*  The key type supports &#x27;string&#x27;, &#x27;string_v&#x27; and &#x27;datetime&#x27; fields types.
-* &amp;lt;br&gt; A key with type=&amp;lt;b&gt;&#x27;text&#x27;&amp;lt;/b&gt; indexes string fields by using a tokenizer and text processing. Supported by string fields.
-* &amp;lt;br&gt; A key with type=&amp;lt;b&gt;&#x27;location&#x27;&amp;lt;/b&gt; indexes records as points on a sphere and enables nearest-neighbour queries. Supported by float_pair type fields.
-* @property {string} [SchemaKeyDefinition.name] - Allows using a different name for the key in search queries. This allows for multiple keys to be put against the same field. Default value is the name of the field.
-* @property {string} [SchemaKeyDefinition.vocabulary] - defines the name of the vocabulary used to store the tokens or values. This can be used indicate to several keys to use the same vocabulary, to save on memory. Supported by &#x27;value&#x27; and &#x27;text&#x27; keys.
-* @property {string} [SchemaKeyDefinition.tokenize] - defines the tokenizer that is used for tokenizing the values stored in indexed fields. Tokenizer uses same parameters as in bag-of-words feature extractor. Default is english stopword list and no stemmer. Supported by &#x27;text&#x27; keys.
-* @example
-=======
 * // push 5 records into created store
 * for (var i = 0; i &amp;lt; 5; i++) {
 *     var rec = {
@@ -479,7 +298,6 @@
 *
 * base.close();
 * @example &amp;lt;caption&gt;Define window by time&amp;lt;/caption&gt;
->>>>>>> 2367b6f7
 * var qm = require(&#x27;qminer&#x27;);
 * // create base
 * var base = new qm.Base({ mode: &#x27;createClean&#x27; });
@@ -514,28 +332,6 @@
 * console.log(base.store(&quot;TestStore&quot;).allRecords.length); // 2
 *
 * base.close();
-<<<<<<< HEAD
-*/
-/**
-* Stores can have a window, which is used by garbage collector to delete records once they
-* fall out of the time window. Window can be defined by number of records or by time.
-* Window defined by parameter window, its value being the number of records to be kept.
-* @typedef {Object} SchemaTimeWindowDefinition
-* @property {number} SchemaTimeWindowDefinition.duration - the size of the time window (in number of units).
-* @property {string} SchemaTimeWindowDefinition.unit - defines in which units the window size is specified. Possible values are &amp;lt;b&gt;second&amp;lt;/b&gt;, &amp;lt;b&gt;minute&amp;lt;/b&gt;, &amp;lt;b&gt;hour&amp;lt;/b&gt;, &amp;lt;b&gt;day&amp;lt;/b&gt;, &amp;lt;b&gt;week&amp;lt;/b&gt; or &amp;lt;b&gt;month&amp;lt;/b&gt;.
-* @property {string} [SchemaTimeWindowDefinition.field] - name of the datetime filed, which defines the time of the record. In case it is not given, the insert time is used in its place.
-* @example
-* var qm = require(&#x27;qminer&#x27;);
-* // Create a store
-* // var base = new qm.Base([{
-* // ...
-* //  timeWindow : { 
-* //    duration : 12,
-* //    unit : &quot;hour&quot;,
-* //    field : &quot;DateTime&quot;
-* //  }
-* //}]);
-* //base.close();
 */
 /**
 * Base
@@ -3698,3170 +3494,6 @@
 	exports.RecSet = forbidConstructor(exports.RecSet);
 
     
-=======
-*/
-/**
-* Base
-* @classdesc Represents the database and holds stores. The base object can be opened in multiple
-* modes: &#x27;create&#x27; - create a new database, &#x27;createClean&#x27; - force create, and &#x27;openReadOnly&#x27; - open in read-only mode.
-* @class
-* @param {module:qm~BaseConstructorParam} paramObj - The base constructor parameter object.
-* @property {String} paramObj.mode - The mode in which base is opened.
-* @property [String] paramObj.dbPath - The path to the location of the database.
-* @property [Object] paramObj.schema - The database schema.
-* @example
-* // import qm module
-* var qm = require(&#x27;qminer&#x27;);
-* // using a constructor, in open mode
-* var base = new qm.Base({mode: &#x27;open&#x27;});
-* base.close();
-*/
- exports.Base = function (paramObj) { return Object.create(require(&#x27;qminer&#x27;).Base.prototype); };
-/**
-	* Closes the database.
-	* @returns {null}
-	*/
- exports.Base.prototype.close = function () { return null; }
-/**
-	* Checks if the base is closed.
-	* @returns {Boolean}
-	*/
-/**
-	 * Returns the store with the specified name.
-	 * @param {string} name - Name of the store.
-	 * @returns {module:qm.Store} The store.
-	 * @example
-	 * // import qm module
-	 * var qm = require(&#x27;qminer&#x27;);
-	 * // create a base with two stores
-	 * var base = new qm.Base({
-	 *    mode: &quot;createClean&quot;,
-	 *    schema: [
-	 *    {
-	 *        name: &quot;KwikEMart&quot;,
-	 *        fields: [
-	 *            { name: &quot;Worker&quot;, type: &quot;string&quot; },
-	 *            { name: &quot;Groceries&quot;, type: &quot;string_v&quot; }
-	 *        ]
-	 *    },
-	 *    {
-	 *        name: &quot;NuclearPowerplant&quot;,
-	 *        fields: [
-	 *            { name: &quot;Owner&quot;, type: &quot;string&quot; },
-	 *            { name: &quot;NumberOfAccidents&quot;, type: &quot;int&quot; },
-	 *            { name: &quot;Workers&quot;, type: &quot;string_v&quot; }
-	 *        ]
-	 *    }]
-	 * });
-	 * // get the &quot;KwikEMart&quot; store 
-	 * var store = base.store(&quot;KwikEMart&quot;);	// returns the store with the name &quot;KwikEMart&quot;
-	 * base.close();
-	 */
- exports.Base.prototype.store = function (name) { return Object.create(require(&#x27;qminer&#x27;).Store.prototype); }
-/**
-	 * Returns a list of store descriptors.
-	 * @returns {Object[]} The list of store descriptors.
-	 */
- exports.Base.prototype.getStoreList = function () { return [{storeId:&#x27;&#x27;, storeName:&#x27;&#x27;, storeRecords:&#x27;&#x27;, fields: [], keys: [], joins: []}]; }
-/**
-	* Creates a new store.
-	* @param {Array.&amp;lt;module:qm~SchemaDefinition&gt;} storeDef - The definition of the store(s).
-	* @param {number} [storeSizeInMB = 1024] - The reserved size of the store(s).
-	* @returns {(module:qm.Store | module:qm.Store[])} - Returns a store or an array of stores (if the schema definition was an array).
-	* @example
-	* // import qm module
-	* var qm = require(&#x27;qminer&#x27;);
-	* // create a new base with one store
-	* var base = new qm.Base({
-	*    mode: &quot;createClean&quot;,
-	*    schema: [
-	*    {
-	*        name: &quot;Superheroes&quot;,
-	*        fields: [
-	*            { name: &quot;Name&quot;, type: &quot;string&quot; },
-	*            { name: &quot;Superpowers&quot;, type: &quot;string_v&quot; },
-	*            { name: &quot;YearsActive&quot;, type: &quot;int&quot; }
-	*        ]
-	*    }]
-	* });
-	* // create a new store called &quot;Supervillains&quot; in the base
-	* base.createStore({
-	*    name: &quot;Supervillians&quot;,
-	*    fields: [
-	*        { name: &quot;Name&quot;, type: &quot;string&quot; },
-	*        { name: &quot;Superpowers&quot;, type: &quot;string_v&quot; },
-	*        { name: &quot;YearsActive&quot;, type: &quot;int&quot; }
-	*    ]
-	* });
-	* // create two new stores called &quot;Cities&quot; and &quot;Leagues&quot;
-	* base.createStore([
-	*    {
-	*        name: &quot;Cities&quot;,
-	*        fields: [
-	*            { name: &quot;Name&quot;, type: &quot;string&quot;, primary: true },
-	*            { name: &quot;Population&quot;, type: &quot;int&quot; }
-	*        ]
-	*    },
-	*    {
-	*        name: &quot;Leagues&quot;,
-	*        fields: [
-	*            { name: &quot;Name&quot;, type: &quot;string&quot; },
-	*            { name: &quot;Members&quot;, type: &quot;string_v&quot; }
-	*        ]
-	*    }
-	* ]);
-	* base.close();
-	*/
- exports.Base.prototype.createStore = function (storeDef, storeSizeInMB) { return storeDef instanceof Array ? [Object.create(require(&#x27;qminer&#x27;).Store.prototype)] : Object.create(require(&#x27;qminer&#x27;).Store.prototype) ;}
-/**
-	* Creates a new store.
-	* @param {module:qm~QueryObject} query - query language JSON object	
-	* @returns {module:qm.RecordSet} - Returns the record set that matches the search criterion
-	*/
- exports.Base.prototype.search = function (query) { return Object.create(require(&#x27;qminer&#x27;).RecordSet.prototype); }
-/**
-	* Calls qminer garbage collector to remove records outside time windows.
-	*/
- exports.Base.prototype.garbageCollect = function () { }
-/**
-	* Calls qminer partial flush - base saves dirty data given some time-window.
-	* @param {number} window - Length of available time-window in msec. Default 500.
-	*/
- exports.Base.prototype.partialFlush = function () { }
-/**
-	* Retrieves performance statistics for qminer.
-	*/
- exports.Base.prototype.getStats = function () { }
-/**
-	* Gets the stream aggregate of the given name.
-	* @param {string} saName - The name of the stream aggregate.
-	* @returns {module:qm.StreamAggr} The stream aggregate whose name is saName.
-	*/
- exports.Base.prototype.getStreamAggr = function (saName) { return Object.create(require(&#x27;qminer&#x27;).StreamAggr.prototype); }
-/**
-	* Gets an array of the stream aggregate names in the base.
-	* @returns {Array.&amp;lt;string&gt;} The array containing the stream aggregat names.
-	*/
- exports.Base.prototype.getStreamAggrNames = function () { return [&quot;&quot;]; }
-/**
-* Stores are containers of records. 
-* &amp;lt;b&gt;Factory pattern:&amp;lt;/b&gt; this class cannot be construced using the new keyword. This class is constructed when 
-* calling a specific method or attribute, e.g. constructing the {@link module:qm.Base} using schema or with the 
-* {@link module:qm.Base#createStore}.
-* @class
-* @example &amp;lt;caption&gt;Creating a store with createStore function&amp;lt;/caption&gt;
-* // import qm module
-* var qm = require(&#x27;qminer&#x27;);
-* // factory based construction using base.createStore
-* var base = new qm.Base({ mode: &#x27;createClean&#x27; });
-* base.createStore([{
-*    name: &quot;People&quot;,
-*    fields: [
-*        { name: &quot;Name&quot;, type: &quot;string&quot;, primary: true },
-*        { name: &quot;Gender&quot;, type: &quot;string&quot;, shortstring: true },
-*        { name: &quot;Age&quot;, type: &quot;int&quot; }
-*    ],
-*    joins: [
-*        { name: &quot;ActedIn&quot;, type: &quot;index&quot;, store: &quot;Movies&quot;, inverse: &quot;Actor&quot; },
-*        { name: &quot;Directed&quot;, type: &quot;index&quot;, store: &quot;Movies&quot;, inverse: &quot;Director&quot; }
-*    ],
-*    keys: [
-*        { field: &quot;Name&quot;, type: &quot;text&quot; },
-*        { field: &quot;Gender&quot;, type: &quot;value&quot; }
-*    ]
-* },
-* {
-*    name: &quot;Movies&quot;,
-*    fields: [
-*        { name: &quot;Title&quot;, type: &quot;string&quot;, primary: true },
-*        { name: &quot;Plot&quot;, type: &quot;string&quot;, store: &quot;cache&quot; },
-*        { name: &quot;Year&quot;, type: &quot;int&quot; },
-*        { name: &quot;Rating&quot;, type: &quot;float&quot; },
-*        { name: &quot;Genres&quot;, type: &quot;string_v&quot;, codebook: true }
-*    ],
-*    joins: [
-*        { name: &quot;Actor&quot;, type: &quot;index&quot;, store: &quot;People&quot;, inverse: &quot;ActedIn&quot; },
-*        { name: &quot;Director&quot;, type: &quot;index&quot;, store: &quot;People&quot;, inverse: &quot;Directed&quot; }
-*    ],
-*    keys: [
-*        { field: &quot;Title&quot;, type: &quot;value&quot; },
-*        { field: &quot;Plot&quot;, type: &quot;text&quot;, vocabulary: &quot;voc_01&quot; },
-*        { field: &quot;Genres&quot;, type: &quot;value&quot; }
-*    ]
-* }]);
-* base.close();
-* @example &amp;lt;caption&gt;Creating store with schema in base constructor&amp;lt;/caption&gt;
-* // import qm module
-* var qm = require(&#x27;qminer&#x27;);
-* // using the base constructor
-* var base = new qm.Base({
-*    mode: &quot;createClean&quot;,
-*    schema: [{
-*        name: &quot;Class&quot;,
-*        fields: [
-*            { name: &quot;Name&quot;, type: &quot;string&quot; },
-*            { name: &quot;StudyGroup&quot;, type: &quot;string&quot; }
-*        ]
-*    }]
-* });
-* base.close();
-*/
- exports.Store = function (base, storeDef) { return Object.create(require(&#x27;qminer&#x27;).Store.prototype); };
-/**
-	* Returns a record from the store.
-	* @param {string} recName - Record name.
-	* @returns {(module:qm.Record | null)} Returns the record. If the record doesn&#x27;t exist, it returns null.
-	* @example
-	* // import qm module
-	* var qm = require(&#x27;qminer&#x27;);
-	* // create a base containing the store Class. Let the Name field be the primary field. 
-	* var base = new qm.Base({
-	*    mode: &quot;createClean&quot;,
-	*    schema: [{
-	*        name: &quot;Class&quot;,
-	*        fields: [
-	*            { name: &quot;Name&quot;, type: &quot;string&quot;, primary: true },
-	*            { name: &quot;StudyGroup&quot;, type: &quot;string&quot; }
-	*        ]
-	*    }]
-	* });
-	* // add some records to the store
-	* base.store(&quot;Class&quot;).push({ Name: &quot;Dean&quot;, StudyGroup: &quot;A&quot; });
-	* base.store(&quot;Class&quot;).push({ Name: &quot;Chang&quot;, StudyGroup: &quot;D&quot; });
-	* base.store(&quot;Class&quot;).push({ Name: &quot;Magnitude&quot;, StudyGroup: &quot;C&quot; });
-	* base.store(&quot;Class&quot;).push({ Name: &quot;Leonard&quot;, StudyGroup: &quot;B&quot; });
-	* // get the record with the name &quot;Magnitude&quot;
-	* var record = base.store(&quot;Class&quot;).recordByName(&quot;Magnitude&quot;);
-	* base.close();
-	*/
- exports.Store.prototype.recordByName = function (recName) { return Object.create(require(&#x27;qminer&#x27;).Record.prototype); };
-/**
-	* Executes a function on each record in store.
-	* @param {function} callback - Function to be executed. It takes two parameters:
-	* &amp;lt;br&gt;rec - The current record.
-	* &amp;lt;br&gt;[idx] - The index of the current record.
-	* @returns {module:qm.Store} Self.
-	* @example
-	* // import qm module
-	* var qm = require(&#x27;qminer&#x27;);
-	* // create a base containing the store Class
-	* var base = new qm.Base({
-	*    mode: &quot;createClean&quot;,
-	*    schema: [{
-	*        name: &quot;Class&quot;,
-	*        fields: [
-	*            { name: &quot;Name&quot;, type: &quot;string&quot; },
-	*            { name: &quot;StudyGroup&quot;, type: &quot;string&quot; }
-	*        ]
-	*    }]
-	* });
-	* // add some records to the store
-	* base.store(&quot;Class&quot;).push({ Name: &quot;Abed&quot;, StudyGroup: &quot;A&quot; });
-	* base.store(&quot;Class&quot;).push({ Name: &quot;Annie&quot;, StudyGroup: &quot;B&quot; });
-	* base.store(&quot;Class&quot;).push({ Name: &quot;Britta&quot;, StudyGroup: &quot;C&quot; });
-	* base.store(&quot;Class&quot;).push({ Name: &quot;Jeff&quot;, StudyGroup: &quot;A&quot; });
-	* // change the StudyGroup of all records of store Class to A
-	* base.store(&quot;Class&quot;).each(function (rec) { rec.StudyGroup = &quot;A&quot;; });	// all records in Class are now in study group A
-	* base.close();
-	*/
- exports.Store.prototype.each = function (callback) { return Object.create(require(&#x27;qminer&#x27;).Store.prototype); }
-/**
-	* Creates an array of function outputs created from the store records.
-	* @param {function} callback - Function that generates the array. It takes two parameters:
-	* &amp;lt;br&gt;rec - The current record.
-	* &amp;lt;br&gt;[idx] - The index of the current record.
-	* @returns {Array&amp;lt;Object&gt;} The array created by the callback function.
-	* @example
-	* // import qm module
-	* var qm = require(&#x27;qminer&#x27;);
-	* // create a base containing the store Class
-	* var base = new qm.Base({
-	*    mode: &quot;createClean&quot;,
-	*    schema: [{
-	*        name: &quot;Class&quot;,
-	*        fields: [
-	*            { name: &quot;Name&quot;, type: &quot;string&quot; },
-	*            { name: &quot;StudyGroup&quot;, type: &quot;string&quot; }
-	*        ]
-	*    }]
-	* });
-	* // add some records to the store
-	* base.store(&quot;Class&quot;).push({ Name: &quot;Shirley&quot;, StudyGroup: &quot;A&quot; });
-	* base.store(&quot;Class&quot;).push({ Name: &quot;Troy&quot;, StudyGroup: &quot;B&quot; });
-	* base.store(&quot;Class&quot;).push({ Name: &quot;Chang&quot;, StudyGroup: &quot;C&quot; });
-	* base.store(&quot;Class&quot;).push({ Name: &quot;Pierce&quot;, StudyGroup: &quot;A&quot; });
-	* // make an array of record names
-	* var arr = base.store(&quot;Class&quot;).map(function (rec) { return rec.Name; }); // returns an array [&quot;Shirley&quot;, &quot;Troy&quot;, &quot;Chang&quot;, &quot;Pierce&quot;]
-	* base.close();
-	*/
- exports.Store.prototype.map = function (callback) {}
-/**
-	* Adds a record to the store.
-	* @param {Object} rec - The added record. The record must be a JSON object corresponding to the store schema.
-	* @param {boolean} [triggerEvents=true] - If true, all stream aggregate callbacks onAdd will be called after the record is inserted. If false, no stream aggregate will be updated.
-	* @returns {number} The ID of the added record.
-	* @example
-	* // import qm module
-	* var qm = require(&#x27;qminer&#x27;);
-	* // create a new base containing two stores
-	* var base = new qm.Base({
-	*    mode: &quot;createClean&quot;,
-	*    schema: [
-	*    {
-	*        name: &quot;Superheroes&quot;,
-	*        fields: [
-	*            { name: &quot;Name&quot;, type: &quot;string&quot; },
-	*            { name: &quot;Superpowers&quot;, type: &quot;string_v&quot; }
-	*        ]
-	*    },
-	*    {
-	*        name: &quot;Supervillians&quot;,
-	*        fields: [
-	*            { name: &quot;Name&quot;, type: &quot;string&quot; },
-	*            { name: &quot;Superpowers&quot;, type: &quot;string_v&quot; }
-	*        ]
-	*    }]
-	* });
-	* // add a new superhero to the Superheroes store
-	* base.store(&quot;Superheroes&quot;).push({ Name: &quot;Superman&quot;, Superpowers: [&quot;flight&quot;, &quot;heat vision&quot;, &quot;bulletproof&quot;] }); // returns 0
-	* // add a new supervillian to the Supervillians store
-	* base.store(&quot;Supervillians&quot;).push({ Name: &quot;Lex Luthor&quot;, Superpowers: [&quot;expert engineer&quot;, &quot;genius-level intellect&quot;, &quot;money&quot;] }); // returns 0
-	* base.close();	
-	*/
- exports.Store.prototype.push = function (rec, triggerEvents) { return 0; }
-/**
-	* Creates a new record of given store. The record is not added to the store.
-	* @param {Object} json - A JSON value of the record.
-	* @returns {module:qm.Record} The record created by the JSON value and the store.
-	* @example
-	* // import qm module
-	* var qm = require(&#x27;qminer&#x27;);
-	* // create a new base containing one store
-	* var base = new qm.Base({
-	*    mode: &quot;createClean&quot;,
-	*    schema: [{
-	*        name: &quot;Planets&quot;,
-	*        fields: [
-	*            { name: &quot;Name&quot;, type: &quot;string&quot; },
-	*            { name: &quot;Diameter&quot;, type: &quot;int&quot; },
-	*            { name: &quot;NearestStars&quot;, type: &quot;string_v&quot; }
-	*        ]
-	*    }]
-	* });
-	* // add a new planet in the store
-	* base.store(&quot;Planets&quot;).push({ Name: &quot;Earth&quot;, Diameter: 299196522, NearestStars: [&quot;Sun&quot;] });
-	* // create a record of a planet (not added to the Planets store)
-	* var planet = base.store(&quot;Planets&quot;).newRecord({ Name: &quot;Tatooine&quot;, Diameter: 10465, NearestStars: [&quot;Tatoo 1&quot;, &quot;Tatoo 2&quot;] });
-	* base.close();
-	*/
- exports.Store.prototype.newRecord = function (json) { return Object.create(require(&#x27;qminer&#x27;).Record.prototype); };
-/**
-	* Creates a new record set out of the records in store.
-	* @param {module:la.IntVector} idVec - The integer vector containing the ids of selected records.
-	* @returns {module:qm.RecordSet} The record set that contains the records gained with idVec.
-	* @example
-	* // import qm module
-	* var qm = require(&#x27;qminer&#x27;);
-	* // create a new base containing one store
-	* var base = new qm.Base({
-	*    mode: &quot;createClean&quot;,
-	*    schema: [{
-	*        name: &quot;Superheroes&quot;,
-	*        fields: [
-	*            { name: &quot;Name&quot;, type: &quot;string&quot; },
-	*            { name: &quot;Superpowers&quot;, type: &quot;string_v&quot; }
-	*        ]
-	*    }]
-	* });
-	* // add some new records to the store
-	* base.store(&quot;Superheroes&quot;).push({ Name: &quot;Superman&quot;, Superpowers: [&quot;Superhuman strength, speed, hearing&quot;, &quot;Flight&quot;, &quot;Heat vision&quot;] });
-	* base.store(&quot;Superheroes&quot;).push({ Name: &quot;Batman&quot;, Superpowers: [&quot;Genius-level intellect&quot;, &quot;Peak physical and mental conditioning&quot;, &quot;Master detective&quot;] });
-	* base.store(&quot;Superheroes&quot;).push({ Name: &quot;Thor&quot;, Superpowers: [&quot;Superhuman strength, endurance and longevity&quot;, &quot;Abilities via Mjolnir&quot;] });
-	* base.store(&quot;Superheroes&quot;).push({ Name: &quot;Wonder Woman&quot;, Superpowers: [&quot;Superhuman strength, agility and endurance&quot;, &quot;Flight&quot;, &quot;Highly skilled hand-to-hand combatant&quot;] });
-	* // create a new record set containing only the DC Comic superheroes (those with the record ids 0, 1 and 3)
-	* var intVec = new qm.la.IntVector([0, 1, 3]);
-	* var DCHeroes = base.store(&quot;Superheroes&quot;).newRecordSet(intVec);
-	* base.close();
-	*/
- exports.Store.prototype.newRecordSet = function (idVec) { return Object.create(require(&#x27;qminer&#x27;).RecordSet.prototype); };
-/**
-	* Creates a record set containing random records from store.
-	* @param {number} sampleSize - The size of the record set.
-	* @returns {module:qm.RecordSet} Returns a record set containing random records.
-	* @example
-	* // import qm module
-	* var qm = require(&#x27;qminer&#x27;);
-	* // create a base containing one store
-	* var base = new qm.Base({
-	*    mode: &quot;createClean&quot;,
-	*    schema: [{
-	*        name: &quot;TVSeries&quot;,
-	*        fields: [
-	*            { name: &quot;Title&quot;, type: &quot;string&quot;, primary: true },
-	*            { name: &quot;NumberOfEpisodes&quot;, type: &quot;int&quot; }
-	*        ]
-	*    }]
-	* });
-	* // add some records in the store
-	* base.store(&quot;TVSeries&quot;).push({ Title: &quot;Archer&quot;, NumberOfEpisodes: 75 });
-	* base.store(&quot;TVSeries&quot;).push({ Title: &quot;The Simpsons&quot;, NumberOfEpisodes: 574 });
-	* base.store(&quot;TVSeries&quot;).push({ Title: &quot;New Girl&quot;, NumberOfEpisodes: 94 });
-	* base.store(&quot;TVSeries&quot;).push({ Title: &quot;Rick and Morty&quot;, NumberOfEpisodes: 11 });
-	* base.store(&quot;TVSeries&quot;).push({ Title: &quot;Game of Thrones&quot;, NumberOfEpisodes: 47 });
-	* // create a sample record set containing 3 records
-	* var randomRecordSet = base.store(&quot;TVSeries&quot;).sample(3); // contains 3 random records from the TVSeries store
-	* base.close();
-	*/
- exports.Store.prototype.sample = function (sampleSize) { return Object.create(require(&#x27;qminer&#x27;).RecordSet.prototype); };
-/**
-	* Gets the details of the selected field.
-	* @param {string} fieldName - The name of the field.
-	* @returns {Object} The JSON object containing the details of the field. 
-	* @example
-	* // import qm module
-	* var qm = require(&quot;qminer&quot;);
-	* // create a new base containing one store
-	* var base = new qm.Base({
-	*    mode: &quot;createClean&quot;,
-	*    schema: [{
-	*        name: &quot;People&quot;,
-	*        fields: [
-	*            { name: &quot;Name&quot;, type: &quot;string&quot;, primary: true },
-	*            { name: &quot;Gender&quot;, type: &quot;string&quot; },
-	*            { name: &quot;Age&quot;, type: &quot;int&quot; }
-	*        ]
-	*    }]
-	* });
-	* // get the details of the field &quot;Name&quot; of store &quot;People&quot;
-	* // it returns a JSON object:
-	* // { id: 0, name: &quot;Name&quot;, type: &quot;string&quot;, primary: true }
-	* var details = base.store(&quot;People&quot;).field(&quot;Name&quot;);
-	* base.close();
-	*/
- exports.Store.prototype.field = function (fieldName) { return { id: 0, name:&#x27;&#x27;, type:&#x27;&#x27;, primary:&#x27;&#x27; }; }; 
-/**
-	* Checks if the field is of numeric type.
-	* @param {string} fieldName - The checked field.
-	* @returns {boolean} True, if the field is of numeric type. Otherwise, false.
-	* @example
-	* // import qm module
-	* var qm = require(&#x27;qminer&#x27;);
-	* // create a base containing one store
-	* var base = new qm.Base({
-	*    mode: &quot;createClean&quot;,
-	*    schema: [{
-	*        name: &quot;TVSeries&quot;,
-	*        fields: [
-	*            { name: &quot;Title&quot;, type: &quot;string&quot;, primary: true },
-	*            { name: &quot;NumberOfEpisodes&quot;, type: &quot;int&quot; }
-	*        ]
-	*    }]
-	* });
-	* // check if the field &quot;Title&quot; is of numeric type
-	* var isTitleNumeric = base.store(&quot;TVSeries&quot;).isNumeric(&quot;Title&quot;); // returns false
-	* // check if the field &quot;NumberOfEpisodes&quot; is of numeric type
-	* var isNumberOfEpisodesNumeric = base.store(&quot;TVSeries&quot;).isNumeric(&quot;NumberOfEpisodes&quot;); // returns true
-	* base.close();
-	*/
- exports.Store.prototype.isNumeric = function (fieldName) { return true; };
-/**
-	* Checks if the field is of string type.
-	* @param {string} fieldName - The checked field.
-	* @returns {boolean} True, if the field is of string type. Otherwise, false.
-	* @example
-	* // import qm module
-	* var qm = require(&quot;qminer&quot;);
-	* // create a new base containing one store
-	* var base = new qm.Base({
-	*    mode: &quot;createClean&quot;,
-	*    schema: [{
-	*        name: &quot;People&quot;,
-	*        fields: [
-	*            { name: &quot;Name&quot;, type: &quot;string&quot;, primary: true },
-	*            { name: &quot;Gender&quot;, type: &quot;string&quot; },
-	*            { name: &quot;Age&quot;, type: &quot;int&quot; }
-	*        ]
-	*    }]
-	* });
-	* // check if the field &quot;Name&quot; is of string type
-	* var isNameString = base.store(&quot;People&quot;).isString(&quot;Name&quot;); // returns true
-	* // check if the field &quot;Age&quot; is of string type
-	* var isAgeString = base.store(&quot;People&quot;).isString(&quot;Age&quot;); // returns false
-	* base.close();
-	*/
- exports.Store.prototype.isString = function (fieldName) { return true; }; 
-/**
-	* Checks if the field is of type Date.
-	* @param {string} fieldName - The checked field.
-	* @returns {boolean} True, if the field is of type Date. Otherwise, false.
-	* @example
-	* // import qm module
-	* var qm = require(&#x27;qminer&#x27;);
-	* // create a new base containing one store
-	* var base = new qm.Base({
-	*    mode: &quot;createClean&quot;,
-	*    schema: [{
-	*        name: &quot;BasketballPlayers&quot;,
-	*        fields: [
-	*            { name: &quot;Name&quot;, type: &quot;string&quot; },
-	*            { name: &quot;SeasonScore&quot;, type: &quot;int_v&quot; },
-	*            { name: &quot;DateOfBirth&quot;, type: &quot;datetime&quot; }
-	*        ]
-	*    }]
-	* });
-	* // check if the SeasonScore field is of type Date
-	* var isSeasonScoreDate = base.store(&quot;BasketballPlayers&quot;).isDate(&quot;SeasonScore&quot;); // returns false
-	* // check if the FirstPlayed field is of type Date
-	* var isFirstPlayedDate = base.store(&quot;BasketballPlayers&quot;).isDate(&quot;DateOfBirth&quot;); // returns true
-	* base.close();
-	*/
- exports.Store.prototype.isDate = function (fieldName) { return true; }
-/**
-	* Returns the details of the selected key as a JSON object.
-	* @param {string} keyName - The selected key as a JSON object.
-	* @returns {Object} The JSON object containing the details of the key.
-	* @example
-	* // import qm module
-	* var qm = require(&#x27;qminer&#x27;);
-	* // create a new base containing one store
-	* var base = new qm.Base({
-	*    mode: &quot;createClean&quot;,
-	*    schema: [{
-	*        name: &quot;Countries&quot;,
-	*        fields: [
-	*            { name: &quot;Name&quot;, type: &quot;string&quot;, primary: true },
-	*            { name: &quot;Population&quot;, type: &quot;int&quot; },
-	*            { name: &quot;Continent&quot;, type: &quot;string&quot; }
-	*        ],
-	*        keys: [
-	*            { field: &quot;Name&quot;, type: &quot;text&quot; },
-	*            { field: &quot;Continent&quot;, type: &quot;value&quot; }
-	*        ]
-	*    }]
-	* });
-	* // get the details of the key of the field &quot;Continent&quot;
-	* // returns a JSON object containing the details of the key:
-	* // { fq: { length: 0 }, vocabulary: { length: 0 }, name: &#x27;Continent&#x27;, store: { name: &#x27;Countries&#x27;, ... }}
-	* var details = base.store(&quot;Countries&quot;).key(&quot;Continent&quot;);
-	* base.close();
-	*/
- exports.Store.prototype.key = function (keyName) { return { fq: {}, vocabulary: {}, name:&#x27;&#x27;, store: {} }; };
-/**
-	* Returns the stream aggregate with the given name.
-	* @param {string} saName - The name of the stream aggregate.
-	* @returns {module:qm.StreamAggr} The stream aggregate with the saName.
-	*/
- exports.Store.prototype.getStreamAggr = function (saName) { return Object.create(require(&#x27;qminer&#x27;).StreamAggr.prototype); }
-/**
-	* Resets all stream aggregates.
-	*/
- exports.Store.prototype.resetStreamAggregates = function () { }
-/**
-	* Returns an array of the stream aggregates names connected to the store.
-	* @returns {Array.&amp;lt;string&gt;} An array of stream aggregates names.
-	*/
- exports.Store.prototype.getStreamAggrNames = function () { return [&quot;&quot;]; }
-/**
-	* Returns the store as a JSON.
-	* @returns {Object} The store as a JSON.
-	* @example
-	* // import qm module
-	* var qm = require(&#x27;qminer&#x27;);
-	* // create a new base containing one store
-	* var base = new qm.Base({
-	*    mode: &quot;createClean&quot;,
-	*    schema: [{
-	*        name: &quot;FootballPlayers&quot;,
-	*        fields: [
-	*            { name: &quot;Name&quot;, type: &quot;string&quot; },
-	*            { name: &quot;FootballClubs&quot;, type: &quot;string_v&quot; },
-	*            { name: &quot;GoalsPerSeason&quot;, type: &quot;int_v&quot; },
-	*        ]
-	*    }]
-	* });
-	* // get the store as a JSON object
-	* // the returned JSON object is:
-	* // { storeId: 0, storeName: &#x27;FootballPlayers&#x27;, storeRecords: 0, fields: [...], keys: [], joins: [] }
-	* var json = base.store(&quot;FootballPlayers&quot;).toJSON();
-	* base.close();
-	*/
- exports.Store.prototype.toJSON = function () { return { storeId:0, storeName:&#x27;&#x27;, storeRecords:&#x27;&#x27;, fields:[], keys:[], joins:[] }; };
-/**
-	* Deletes the records in the store.
-	* @param {number} [num] - The number of deleted records. If the number is given, the first num records will be deleted.
-	* @returns {number} The number of remaining records in the store.
-	* @example
-	* // import qm module
-	* var qm = require(&#x27;qminer&#x27;);
-	* // create a base containing one store
-	* var base = new qm.Base({
-	*    mode: &quot;createClean&quot;,
-	*    schema: [{
-	*        name: &quot;TVSeries&quot;,
-	*        fields: [
-	*            { name: &quot;Title&quot;, type: &quot;string&quot;, primary: true },
-	*            { name: &quot;NumberOfEpisodes&quot;, type: &quot;int&quot; }
-	*        ]
-	*    }]
-	* });
-	* // add some records in the store
-	* base.store(&quot;TVSeries&quot;).push({ Title: &quot;Archer&quot;, NumberOfEpisodes: 75 });
-	* base.store(&quot;TVSeries&quot;).push({ Title: &quot;The Simpsons&quot;, NumberOfEpisodes: 574 });
-	* base.store(&quot;TVSeries&quot;).push({ Title: &quot;New Girl&quot;, NumberOfEpisodes: 94 });
-	* base.store(&quot;TVSeries&quot;).push({ Title: &quot;Rick and Morty&quot;, NumberOfEpisodes: 11 });
-	* base.store(&quot;TVSeries&quot;).push({ Title: &quot;Game of Thrones&quot;, NumberOfEpisodes: 47 });
-	* // deletes the first 2 records (Archer and The Simpsons) in TVSeries
-	* base.store(&quot;TVSeries&quot;).clear(2); // returns 3
-	* // delete all remaining records in TVStore
-	* base.store(&quot;TVSeries&quot;).clear();  // returns 0
-	* base.close();
-	*/
- exports.Store.prototype.clear = function (num) { return 0; };
-/**
-	* Gives a vector containing the field value of each record.
-	* @param {string} fieldName - The field name. Field must be of one-dimensional type, e.g. int, float, string...
-	* @returns {module:la.Vector} The vector containing the field values of each record.
-	* @example
-	* // import qm module
-	* var qm = require(&#x27;qminer&#x27;);
-	* // create a base containing one store
-	* var base = new qm.Base({
-	*    mode: &quot;createClean&quot;,
-	*    schema: [{
-	*        name: &quot;Companies&quot;,
-	*        fields: [
-	*            { name: &quot;Name&quot;, type: &quot;string&quot;, primary: true },
-	*            { name: &quot;Location&quot;, type: &quot;string&quot; }
-	*        ]
-	*    }]
-	* });
-	* // add some records to the store
-	* base.store(&quot;Companies&quot;).push({ Name: &quot;DC Comics&quot;, Location: &quot;Burbank, California&quot; });
-	* base.store(&quot;Companies&quot;).push({ Name: &quot;DC Shoes&quot;, Location: &quot;Huntington Beach, California&quot; });
-	* base.store(&quot;Companies&quot;).push({ Name: &quot;21st Century Fox&quot;, Location: &quot;New York City, New York&quot; });
-	* // get the vector of company names
-	* var companyNames = base.store(&quot;Companies&quot;).getVector(&quot;Name&quot;);	// returns a vector [&quot;DC Comics&quot;, &quot;DC Shoes&quot;, &quot;21st Century Fox&quot;]
-	* base.close();
-	*/
- exports.Store.prototype.getVector = function (fieldName) { return Object.create(require(&#x27;qminer&#x27;).la.Vector.prototype); };
-/**
-	* Gives a matrix containing the field values of each record.
-	* @param {string} fieldName - The field name. Field mustn&#x27;t be of type string.
-	* @returns {(module:la.Matrix | module:la.SparseMatrix)} The matrix containing the field values. 
-	* @example
-	* // import qm module
-	* var qm = require(&#x27;qminer&#x27;);
-	* // create a new base containing one store
-	* var base = new qm.Base({
-	*    mode: &quot;createClean&quot;,
-	*    schema: [{
-	*        name: &quot;ArcheryChampionship&quot;,
-	*        fields: [
-	*            { name: &quot;Name&quot;, type: &quot;string&quot; },
-	*            { name: &quot;ScorePerRound&quot;, type: &quot;float_v&quot; }
-	*        ]
-	*    }]
-	* });
-	* // set new records in the store
-	* base.store(&quot;ArcheryChampionship&quot;).push({ Name: &quot;Robin Hood&quot;, ScorePerRound: [50, 48, 48] });
-	* base.store(&quot;ArcheryChampionship&quot;).push({ Name: &quot;Oliver Queen&quot;, ScorePerRound: [44, 46, 44] });
-	* base.store(&quot;ArcheryChampionship&quot;).push({ Name: &quot;Legolas&quot;, ScorePerRound: [50, 50, 48] });
-	* // get the matrix containing the &quot;score per round&quot; values
-	* // The values of the i-th column are the values of the i-th record.
-	* // The function will give the matrix:
-	* // 50  44  50
-	* // 48  46  50
-	* // 48  44  48
-	* var matrix = base.store(&quot;ArcheryChampionship&quot;).getMatrix(&quot;ScorePerRound&quot;);
-	* base.close();
-	*/
- exports.Store.prototype.getMatrix = function (fieldName) { return Object.create(require(&#x27;qminer&#x27;).la.Matrix.prototype); };
-/**
-	* Gives the field value of a specific record.
-	* @param {number} recId - The record id.
-	* @param {string} fieldName - The field&#x27;s name.
-	* @returns {Object} The fieldName value of the record with recId.
-	* @example
-	* //import qm module
-	* var qm = require(&#x27;qminer&#x27;);
-	* // create a new base containing one store
-	* var base = new qm.Base({
-	*    mode: &quot;createClean&quot;,
-	*    schema: [{
-	*        name: &quot;Festivals&quot;,
-	*        fields: [
-	*            { name: &quot;Name&quot;, type: &quot;string&quot; },
-	*            { name: &quot;Type&quot;, type: &quot;string&quot; },
-	*            { name: &quot;Location&quot;, type: &quot;string&quot; }
-	*        ]
-	*    }]
-	* });
-	* // add some records in the store
-	* base.store(&quot;Festivals&quot;).push({ Name: &quot;Metaldays&quot;, Type: &quot;music&quot;, Location: &quot;Tolmin, Slovenia&quot; });
-	* base.store(&quot;Festivals&quot;).push({ Name: &quot;Festival de Cannes&quot;, Type: &quot;movie&quot;, Location: &quot;Cannes, France&quot; });
-	* base.store(&quot;Festivals&quot;).push({ Name: &quot;The Festival of Chocolate&quot;, Type: &quot;food&quot;, Location: &quot;Hillsborough, USA&quot; });
-	* // get the field value of the second record for field &quot;Type&quot;
-	* var fieldValue = base.store(&quot;Festivals&quot;).cell(1, &quot;Type&quot;); // returns &quot;movie&quot;
-	* base.close();
-	*/
- exports.Store.prototype.cell = function (recId, fieldName) {};
-/**
-	* Calls onAdd callback on all stream aggregates
-	* @param {(module:qm.Record | number)} [arg=this.last] - The record or recordId which will be passed to onAdd callbacks. If the record or recordId is not provided, the last record will be used. Throws exception if cannot be provided.
-	*/
- exports.Store.prototype.triggerOnAddCallbacks = function (arg) {};
-/**
-	* Gives the name of the store.
-	*/
- exports.Store.prototype.name = &quot;&quot;;
-/**
-	* Checks if the store is empty.
-	*/
- exports.Store.prototype.empty = true;
-/**
-	* Gives the number of records.
-	*/
- exports.Store.prototype.length = 0;
-/**
-	* Creates a record set containing all the records from the store.
-	*/
- exports.Store.prototype.allRecords = Object.create(require(&#x27;qminer&#x27;).RecordSet.prototype);
-/**
-	* Gives an array of all field descriptor JSON objects.
-	*/
- exports.Store.prototype.fields = undefinied;
-/**
-	* Gives an array of all join descriptor JSON objects.
-	*/
- exports.Store.prototype.joins = undefined;
-/**
-	* Gives an array of all key descriptor JSON objects.
-	*/
- exports.Store.prototype.keys = undefined;
-/**
-	* Returns the first record of the store.
-	*/
- exports.Store.prototype.first = Object.create(require(&#x27;qminer&#x27;).Record.prototype);
-/**
-	* Returns the last record of the store.
-	*/
- exports.Store.prototype.last = Object.create(require(&#x27;qminer&#x27;).Record.prototype);
-/**
-	* Returns an iterator for iterating over the store from start to end.
-	*/
- exports.Store.prototype.forwardIter = Object.create(require(&#x27;qminer&#x27;).Iterator.prototype);
-/**
-	* Returns an iterator for iterating over the store form end to start.
-	*/
- exports.Store.prototype.backwardIter = Object.create(require(&#x27;qminer&#x27;).Iterator.prototype);
-/**
-	* Gets the record with the given ID.
-	* @param {number} recId - The id of the record.
-	* @returns {module:qm.Record} The record with the ID equal to recId.
-	* @ignore
-	*/
- exports.Store.prototype.store = function (recId) { };
-/**
-	* Returns the base, in which the store is contained.
-	*/
- exports.Store.prototype.base = Object.create(require(&#x27;qminer&#x27;).Base.prototype);
-/**
-* Records are used for storing data 
-* in {@link module:qm.Store}.
-* &amp;lt;b&gt;Factory pattern&amp;lt;/b&gt;: this class cannot be construced using the new keyword. This class is constructed
-* when calling a specific method or attribute, e.g. using {@link module:qm.Store#push} to create a new record in 
-* the store or {@link module:qm.Store#newRecord} to create a new record, that is not saved in the store.
-* @class
-*/
- exports.Record = function () {}; 
-/**
-	* Clones the record.
-	* @returns {module:qm.Record} The clone of the record.
-	* @example
-	* // import qm module
-	* var qm = require(&#x27;qminer&#x27;);
-	* // create a new base containing one store
-	* var base = new qm.Base({
-	*    mode: &quot;createClean&quot;,
-	*    schema: [{
-	*        name: &quot;StarWarsMovies&quot;,
-	*        fields: [
-	*            { name: &quot;Title&quot;, type: &quot;string&quot; },
-	*            { name: &quot;ReleseDate&quot;, type: &quot;datetime&quot; },
-	*            { name: &quot;Length&quot;, type: &quot;int&quot; }
-	*        ]
-	*    }]
-	* });
-	* // create some records in the new store
-	* base.store(&quot;StarWarsMovies&quot;).push({ Title: &quot;Attack of the Clones&quot;, ReleseDate: &quot;2002-05-16T00:00:00&quot;, Length: 142 });
-	* base.store(&quot;StarWarsMovies&quot;).push({ Title: &quot;The Empire Strikes Back&quot;, ReleseDate: &quot;1980-06-20T00:00:00&quot;, Length: 124 });
-	* base.store(&quot;StarWarsMovies&quot;).push({ Title: &quot;Return of the Jedi&quot;, ReleseDate: &quot;1983-05-25T00:00:00&quot;, Length: 134 });
-	* // create a clone of the &quot;Attack of the Clones&quot; record
-	* var clone = base.store(&quot;StarWarsMovies&quot;)[0].$clone();
-	* base.close();
-	*/
- exports.Record.prototype.$clone = function () { return Object.create(require(&#x27;qminer&#x27;).Record.prototype); };
-/**
-	* Adds a join record &#x60;joinRecord&#x60; to join &#x60;jonName&#x60; (string) with join frequency &#x60;joinFrequency&#x60;
-	* @param {string} joinName - join name
-	* @param {(module:qm.Record | number)} joinRecord - joined record or its ID
-	* @param {number} [joinFrequency=1] - frequency attached to the join
-	* @returns {module:qm.Record} Record.
-	*/
- exports.Record.prototype.$addJoin = function (joinName, joinRecord, joinFrequency) { return Object.create(require(&#x27;qminer&#x27;).Record.prototype); }
-/**
-	* Deletes join record &#x60;joinRecord&#x60; from join &#x60;joinName&#x60; (string) with join frequency &#x60;joinFrequency&#x60;.
-	* @param {string} joinName - join name
-	* @param {(module:qm.Record | number)} joinRecord - joined record or its ID
-	* @param {number} [joinFrequency=1] - frequency attached to the join
-	* @returns {module:qm.Record} Record.
-	*/
- exports.Record.prototype.$delJoin = function (joinName, joinRecord, joinFrequency) { return Object.create(require(&#x27;qminer&#x27;).Record.prototype); }
-/**
-	* Creates a JSON version of the record.
-	*
-    * @param {Boolean} [joinRecords=false] - include joined records (only IDs)
-    * @param {Boolean} [joinRecordFields=false] - expand joined record fields
-    * @param {Boolean} [sysFields=true] - if set to true system fields, like $id, will be included
-	* @returns {Object} The JSON version of the record.
-	*
-	* @example
-	* // import qm module
-	* var qm = require(&#x27;qminer&#x27;);
-	* // create a new base containing one store
-	* var base = new qm.Base({
-	*    mode: &quot;createClean&quot;,
-	*    schema: [{
-	*        name: &quot;Musicians&quot;,
-	*        fields: [
-	*            { name: &quot;Name&quot;, type: &quot;string&quot;, primary: true },
-	*            { name: &quot;DateOfBirth&quot;, type: &quot;datetime&quot; },
-	*            { name: &quot;GreatestHits&quot;, type: &quot;string_v&quot; }
-	*        ]
-	*    }]
-	* });
-	* // create some records
-	* base.store(&quot;Musicians&quot;).push({ Name: &quot;Jimmy Page&quot;, DateOfBirth:  &quot;1944-01-09T00:00:00&quot;, GreatestHits: [&quot;Stairway to Heaven&quot;, &quot;Whole Lotta Love&quot;] });
-	* base.store(&quot;Musicians&quot;).push({ Name: &quot;Beyonce&quot;, DateOfBirth: &quot;1981-09-04T00:00:00&quot;, GreatestHits: [&quot;Single Ladies (Put a Ring on It)&quot;] });
-	* // get a JSON version of the &quot;Beyonce&quot; record 
-	* // The JSON object for this example si:
-	* // { &#x27;$id&#x27;: 1, Name: &#x27;Beyonce&#x27;, ActiveSince: &#x27;1981-09-04T00:00:00&#x27;, GreatestHits: [&#x27;Single Ladies (Put a Ring on It)&#x27;] }
-	* var json = base.store(&quot;Musicians&quot;).recordByName(&quot;Beyonce&quot;).toJSON();
-	* base.close();
-	*/
- exports.Record.prototype.toJSON = function () {};
-/**
-	* Returns the id of the record.
-	*/
- exports.Record.prototype.$id = 0;
-/**
-	* Returns the name of the record.
-	*/
- exports.Record.prototype.$name = &quot;&quot;;
-/**
-	* Returns the frequency of the record.
-	*/
- exports.Record.prototype.$fq = 0;
-/**
-	* Returns the store the record belongs to.
-	*/
- exports.Record.prototype.store = Object.create(&#x27;qminer&#x27;).Store.prototype;
-/**
-	 * Adds a new record to the vector.
-	 */
- exports.RecVector.prototype.push = function (rec) {};
-/**
-* Record Set is a set of records.
-* &amp;lt;b&gt;Factory pattern&amp;lt;/b&gt;: this class cannot be construced using the new keyword. This class is constructed
-* when calling a specific method or attribute, e.g. using {@link module:qm.Store#allRecords} to get all the records
-* in the store as a record set.
-* @class
-*/
- exports.RecordSet = function () {}
-/**
-	* Creates a new instance of the record set.
-	* @returns {module:qm.RecordSet} A copy of the record set.
-	* @example
-	* // import qm module
-	* var qm = require(&#x27;qminer&#x27;);
-	* // create a new base containing one store
-	* var base = new qm.Base({
-	*    mode: &quot;createClean&quot;,
-	*    schema: [{
-	*        name: &quot;Philosophers&quot;,
-	*        fields: [
-	*            { name: &quot;Name&quot;, type: &quot;string&quot; },
-	*            { name: &quot;Era&quot;, type: &quot;string&quot; }
-	*        ]
-	*    }]
-	* });
-	* // put some records in the store
-	* base.store(&quot;Philosophers&quot;).push({ Name: &quot;Plato&quot;, Era: &quot;Ancient philosophy&quot; });
-	* base.store(&quot;Philosophers&quot;).push({ Name: &quot;Immanuel Kant&quot;, Era: &quot;18th-century philosophy&quot; });
-	* base.store(&quot;Philosophers&quot;).push({ Name: &quot;Emmanuel Levinas&quot;, Era: &quot;20th-century philosophy&quot; });
-	* base.store(&quot;Philosophers&quot;).push({ Name: &quot;Rene Descartes&quot;, Era: &quot;17th-century philosophy&quot; });
-	* base.store(&quot;Philosophers&quot;).push({ Name: &quot;Confucius&quot;, Era: &quot;Ancient philosophy&quot; });
-	* // create a record set out of the records in store
-	* var recordSet = base.store(&quot;Philosophers&quot;).allRecords;
-	* // clone the record set of the &quot;Philosophers&quot; store
-	* var philosophers = recordSet.clone();
-	* base.close();
-	*/
- exports.RecordSet.prototype.clone = function () { return Object.create(require(qminer).RecordSet.prototype); };
-/**
-	* Creates a new record set out of the join attribute of records.
-	* @param {string} joinName - The name of the join attribute.
-	* @param {number} [sampleSize] - The number of records to be used for construction of the record set.
-	* @returns {module:qm.RecordSet} The record set containing the join records.
-	* @example
-	* // import qm module
-	* var qm = require(&#x27;qminer&#x27;);
-	* // create a new base containing two stores, with join attributes
-	* var base = new qm.Base({
-	*    mode: &quot;createClean&quot;,
-	*    schema: [
-	*    {
-	*        name: &quot;Musicians&quot;,
-	*        fields: [
-	*            { name: &quot;Name&quot;, type: &quot;string&quot; },
-	*            { name: &quot;Instruments&quot;, type: &quot;string_v&quot; }
-	*        ],
-	*        joins: [
-	*            { name: &quot;PlaysIn&quot;, type: &quot;index&quot;, store: &quot;Bands&quot;, inverse: &quot;Members&quot; }
-	*        ]
-	*    },
-	*    {
-	*        name: &quot;Bands&quot;,
-	*        fields: [
-	*            { name: &quot;Name&quot;, type: &quot;string&quot; },
-	*            { name: &quot;Genre&quot;, type: &quot;string&quot; }
-	*        ],
-	*        joins: [
-	*            { name: &quot;Members&quot;, type: &quot;index&quot;, store: &quot;Musicians&quot;, inverse: &quot;PlaysIn&quot; }
-	*        ]
-	*    }]
-	* });
-	* // add some new records to both stores
-	* base.store(&quot;Musicians&quot;).push({ Name: &quot;Robert Plant&quot;, Instruments: [&quot;Vocals&quot;], PlaysIn: [{Name: &quot;Led Zeppelin&quot;, &quot;Genre&quot;: &quot;Rock&quot; }] });
-	* base.store(&quot;Musicians&quot;).push({ Name: &quot;Jimmy Page&quot;, Instruments: [&quot;Guitar&quot;], PlaysIn: [{Name: &quot;Led Zeppelin&quot;, &quot;Genre&quot;: &quot;Rock&quot; }] });
-	* base.store(&quot;Bands&quot;).push({ Name: &quot;The White Stripes&quot;, Genre: &quot;Rock&quot; });
-	* // create a record set containing the musicians, that are members of some bend
-	* // returns a record set containing the records of &quot;Robert Plant&quot; and &quot;Jimmy Page&quot;
-	* var ledZeppelin = base.store(&quot;Bands&quot;).allRecords.join(&quot;Members&quot;);
-	* // create a record set containing the first musician, that is a member of some band
-	* // returns a record set containing only one record, which is &quot;Robert Plant&quot; or &quot;Jimmy Page&quot;
-	* var ledMember = base.store(&quot;Bands&quot;).allRecords.join(&quot;Members&quot;, 1);
-	* base.close();
-	*/
- exports.RecordSet.prototype.join = function (joinName, sampleSize) { return Object.create(require(&#x27;qminer&#x27;).RecordSet.prototype); };
-/**
-	* Aggr // TODO
-	* @param {Object} [aggrQueryJSON] 
-	* @returns {Object} Aggregate
-	* @ignore
-	*/
- exports.RecordSet.prototype.aggr = function (aggrQueryJSON) {};
-/**
-	* Truncates the first records.
-	* @param {number} limit_num - How many records to truncate.
-	* @param {number} [offset_num] - Where to start to truncate.
-	* @returns {module:qm.RecordSet} Self.
-	* @example
-	* // import qm module
-	* var qm = require(&#x27;qminer&#x27;);
-	* // create a new base containing one store
-	* var base = new qm.Base({
-	*    mode: &quot;createClean&quot;,
-	*    schema: [{
-	*        name: &quot;Philosophers&quot;,
-	*        fields: [
-	*            { name: &quot;Name&quot;, type: &quot;string&quot; },
-	*            { name: &quot;Era&quot;, type: &quot;string&quot; }
-	*        ]
-	*    }]
-	* });
-	* // put some records in the store
-	* base.store(&quot;Philosophers&quot;).push({ Name: &quot;Plato&quot;, Era: &quot;Ancient philosophy&quot; });
-	* base.store(&quot;Philosophers&quot;).push({ Name: &quot;Immanuel Kant&quot;, Era: &quot;18th-century philosophy&quot; });
-	* base.store(&quot;Philosophers&quot;).push({ Name: &quot;Emmanuel Levinas&quot;, Era: &quot;20th-century philosophy&quot; });
-	* base.store(&quot;Philosophers&quot;).push({ Name: &quot;Rene Descartes&quot;, Era: &quot;17th-century philosophy&quot; });
-	* base.store(&quot;Philosophers&quot;).push({ Name: &quot;Confucius&quot;, Era: &quot;Ancient philosophy&quot; });
-	* // create two identical record sets of the &quot;Philosophers&quot; store
-	* var recordSet1 = base.store(&quot;Philosophers&quot;).allRecords;
-	* var recordSet2 = base.store(&quot;Philosophers&quot;).allRecords;
-	* // truncate the first 3 records in recordSet1
-	* recordSet1.trunc(3); // return self, containing only the first 3 records (&quot;Plato&quot;, &quot;Immanuel Kant&quot;, &quot;Emmanuel Levinas&quot;)
-	* // truncate the first 2 records in recordSet2, starting with &quot;Emmanuel Levinas&quot;
-	* recordSet2.trunc(2, 2); // returns self, containing only the 2 records (&quot;Emmanuel Levinas&quot;, &quot;Rene Descartes&quot;)
-	* base.close();
-	*/
- exports.RecordSet.prototype.trunc = function (limit_num, offset_num) { return Object.create(require(&#x27;qminer&#x27;).RecordSet.prototype); };
-/**
-	* Creates a random sample of records of the record set.
-	* @param {number} num - The number of records in the sample.
-	* @returns {module:qm.RecordSet} A record set containing the sample records.
-	* @example
-	* // import qm module
-	* var qm = require(&#x27;qminer&#x27;);
-	* // create a new base with one store
-	* var base = new qm.Base({
-	*    mode: &quot;createClean&quot;,
-	*    schema: [{
-	*        name: &quot;Movies&quot;,
-	*        fields: [
-	*            { name: &quot;Title&quot;, type: &quot;string&quot; },
-	*            { name: &quot;Length&quot;, type: &quot;int&quot; },
-	*            { name: &quot;Director&quot;, type: &quot;string&quot; }
-	*        ]
-	*    }]
-	* });
-	* // put some records in the store
-	* base.store(&quot;Movies&quot;).push({ Title: &quot;The Nightmare Before Christmas&quot;, Length: 76, Director: &quot;Henry Selick&quot; });
-	* base.store(&quot;Movies&quot;).push({ Title: &quot;Jurassic Part&quot;, Length: 127, Director: &quot;Steven Spielberg&quot; });
-	* base.store(&quot;Movies&quot;).push({ Title: &quot;The Avengers&quot;, Length: 143, Director: &quot;Joss Whedon&quot; });
-	* base.store(&quot;Movies&quot;).push({ Title: &quot;The Clockwork Orange&quot;, Length: 136, Director: &quot;Stanley Kubrick&quot; });
-	* base.store(&quot;Movies&quot;).push({ Title: &quot;Full Metal Jacket&quot;, Length: 116, Director: &quot;Stanely Kubrick&quot; });
-	* // create a sample record set of containing 3 records from the &quot;Movies&quot; store
-	* var sample = base.store(&quot;Movies&quot;).allRecords.sample(3);
-	* base.close();
-	*/
- exports.RecordSet.prototype.sample = function (num) { return Object.create(require(&#x27;qminer&#x27;).RecordSet.prototype); };
-/**
-	* Shuffles the order of records in the record set.
-	* @param {number} [seed] - Integer.
-	* @returns {module:qm.RecordSet} Self. The records in the record set are in a different order.
-	* @example
-	* // import qm module
-	* var qm = require(&#x27;qminer&#x27;);
-	* // create a new base containing one store
-	* var base = new qm.Base({
-	*    mode: &quot;createClean&quot;,
-	*    schema: [{
-	*        name: &quot;WeatherForcast&quot;,
-	*        fields: [
-	*            { name: &quot;Weather&quot;, type: &quot;string&quot; },
-	*            { name: &quot;Date&quot;, type: &quot;datetime&quot; },
-	*            { name: &quot;TemperatureDegrees&quot;, type: &quot;int&quot; }
-	*        ]
-	*    }]
-	* });
-	* // put some records in the &quot;WeatherForecast&quot; store
-	* base.store(&quot;WeatherForcast&quot;).push({ Weather: &quot;Partly Cloudy&quot;, Date: &quot;2015-05-27T11:00:00&quot;, TemperatureDegrees: 19 });
-	* base.store(&quot;WeatherForcast&quot;).push({ Weather: &quot;Partly Cloudy&quot;, Date: &quot;2015-05-28T11:00:00&quot;, TemperatureDegrees: 22 });
-	* base.store(&quot;WeatherForcast&quot;).push({ Weather: &quot;Mostly Cloudy&quot;, Date: &quot;2015-05-29T11:00:00&quot;, TemperatureDegrees: 25 });
-	* base.store(&quot;WeatherForcast&quot;).push({ Weather: &quot;Mostly Cloudy&quot;, Date: &quot;2015-05-30T11:00:00&quot;, TemperatureDegrees: 25 });
-	* base.store(&quot;WeatherForcast&quot;).push({ Weather: &quot;Scattered Showers&quot;, Date: &quot;2015-05-31T11:00:00&quot;, TemperatureDegrees: 24 });
-	* base.store(&quot;WeatherForcast&quot;).push({ Weather: &quot;Mostly Cloudy&quot;, Date: &quot;2015-06-01T11:00:00&quot;, TemperatureDegrees: 27 });
-	* // get the record set containing the records from the &quot;WeatherForcast&quot; store
-	* var recordSet = base.store(&quot;WeatherForcast&quot;).allRecords;
-	* // shuffle the records in the newly created record set. Use the number 100 as the seed for the shuffle
-	* recordSet.shuffle(100); // returns self, the records in the record set are shuffled
-	* base.close();
-	*/
- exports.RecordSet.prototype.shuffle = function (seed) { return Object.create(require(&#x27;qminer&#x27;).RecordSet.prototype); };
-/**
-	* It reverses the record order.
-	* @returns {module:qm.RecordSet} Self. Records are in reversed order.
-	* @example
-	* // import qm module
-	* var qm = require(&#x27;qminer&#x27;);
-	* // create a new base containing one store
-	* var base = new qm.Base({
-	*    mode: &quot;createClean&quot;,
-	*    schema: [{
-	*        name: &quot;WeatherForcast&quot;,
-	*        fields: [
-	*            { name: &quot;Weather&quot;, type: &quot;string&quot; },
-	*            { name: &quot;Date&quot;, type: &quot;datetime&quot; },
-	*            { name: &quot;TemperatureDegrees&quot;, type: &quot;int&quot; },
-	*        ]
-	*    }]
-	* });
-	* // put some records in the &quot;WeatherForecast&quot; store
-	* base.store(&quot;WeatherForcast&quot;).push({ Weather: &quot;Partly Cloudy&quot;, Date: &quot;2015-05-27T11:00:00&quot;, TemperatureDegrees: 19 });
-	* base.store(&quot;WeatherForcast&quot;).push({ Weather: &quot;Partly Cloudy&quot;, Date: &quot;2015-05-28T11:00:00&quot;, TemperatureDegrees: 22 });
-	* base.store(&quot;WeatherForcast&quot;).push({ Weather: &quot;Mostly Cloudy&quot;, Date: &quot;2015-05-29T11:00:00&quot;, TemperatureDegrees: 25 });
-	* base.store(&quot;WeatherForcast&quot;).push({ Weather: &quot;Mostly Cloudy&quot;, Date: &quot;2015-05-30T11:00:00&quot;, TemperatureDegrees: 25 });
-	* base.store(&quot;WeatherForcast&quot;).push({ Weather: &quot;Scattered Showers&quot;, Date: &quot;2015-05-31T11:00:00&quot;, TemperatureDegrees: 24 });
-	* base.store(&quot;WeatherForcast&quot;).push({ Weather: &quot;Mostly Cloudy&quot;, Date: &quot;2015-06-01T11:00:00&quot;, TemperatureDegrees: 27 });
-	* // get the record set containing the records from the &quot;WeatherForcast&quot; store
-	* var recordSet = base.store(&quot;WeatherForcast&quot;).allRecords;
-	* // reverse the record order in the record set
-	* recordSet.reverse(); // returns self, the records in the record set are in the reverse order
-	* base.close();
-	*/
- exports.RecordSet.prototype.reverse = function () { return Object.create(require(&#x27;qminer&#x27;).RecordSet.prototype); };
-/**
-	* Sorts the records according to record id.
-	* @param {number} [asc=-1] - If asc &gt; 0, it sorts in ascending order. Otherwise, it sorts in descending order.  
-	* @returns {module:qm.RecordSet} Self. Records are sorted according to record id and asc.
-	* @example
-	* // import qm module
-	* var qm = require(&#x27;qminer&#x27;);
-	* // create a new base containing one store
-	* var base = new qm.Base({
-	*    mode: &quot;createClean&quot;,
-	*    schema: [{
-	*        name: &quot;Tea&quot;,
-	*        fields: [
-	*            { name: &quot;Name&quot;, type: &quot;string&quot; },
-	*            { name: &quot;Type&quot;, type: &quot;string&quot;},
-	*            { name: &quot;Origin&quot;, type: &quot;string&quot;, &quot;null&quot;: true  }
-	*        ]
-	*    }]
-	* });
-	* // put some records in the &quot;Tea&quot; store
-	* base.store(&quot;Tea&quot;).push({ Name: &quot;Tanyang Gongfu&quot;, Type: &quot;Black&quot;, Origin: &quot;Tanyang&quot; });
-	* base.store(&quot;Tea&quot;).push({ Name: &quot;Rou Gui&quot;, Type: &quot;White&quot; });
-	* base.store(&quot;Tea&quot;).push({ Name: &quot;Tieluohan Tea&quot;, Type: &quot;Wuyi&quot;, Origin: &quot;Northern Fujian&quot; });
-	* base.store(&quot;Tea&quot;).push({ Name: &quot;Red Robe&quot;, Type: &quot;Oolong&quot;, Origin: &quot;Wuyi Mountains&quot; });
-	* // get the records of the &quot;Tea&quot; store as a record set
-	* var recordSet = base.store(&quot;Tea&quot;).allRecords;
-	* // sort the records in the record set by their id in descending order
-	* recordSet.sortById(); // returns self, the records are sorted in descending order (default)
-	* // sort the records in the record set by their id in ascending order
-	* recordSet.sortById(1); // returns self, the records are sorted in ascending order
-	* base.close();
-	*/
- exports.RecordSet.prototype.sortById = function (asc) { return Object.create(require(&#x27;qminer&#x27;).RecordSet.prototype); }; 
-/**
-	* Sorts the records according to their weight.
-	* @param {number} [asc=1] - If asc &gt; 0, it sorts in ascending order. Otherwise, it sorts in descending order.
-	* @returns {module:qm.RecordSet} Self. Records are sorted according to record weight and asc.
-	* @ignore
-	*/
- exports.RecordSet.prototype.sortByFq = function (asc) { return Object.create(require(&#x27;qminer&#x27;).RecordSet.prototype); }; 
-/**
-	* Sorts the records according to a specific record field.
-	* @param {string} fieldName - The field by which the sort will work.
-	* @param {number} [arc=-1] - if asc &gt; 0, it sorts in ascending order. Otherwise, it sorts in descending order.
-	* @returns {module:qm.RecordSet} Self. Records are sorted according to fieldName and arc.
-	* @example
-	* // import qm module
-	* var qm = require(&#x27;qminer&#x27;);
-	* // create a new base containing one store
-	* var base = new qm.Base({
-	*    mode: &quot;createClean&quot;,
-	*    schema: [{
-	*        name: &quot;TVSeries&quot;,
-	*        fields: [
-	*            { name: &quot;Title&quot;, type: &quot;string&quot;, primary: true },
-	*            { name: &quot;NumberOfEpisodes&quot;, type: &quot;int&quot; }
-	*        ]
-	*    }]
-	* });
-	* // add some records in the store
-	* base.store(&quot;TVSeries&quot;).push({ Title: &quot;Archer&quot;, NumberOfEpisodes: 75 });
-	* base.store(&quot;TVSeries&quot;).push({ Title: &quot;The Simpsons&quot;, NumberOfEpisodes: 574 });
-	* base.store(&quot;TVSeries&quot;).push({ Title: &quot;New Girl&quot;, NumberOfEpisodes: 94 });
-	* base.store(&quot;TVSeries&quot;).push({ Title: &quot;Rick and Morty&quot;, NumberOfEpisodes: 11 });
-	* base.store(&quot;TVSeries&quot;).push({ Title: &quot;Game of Thrones&quot;, NumberOfEpisodes: 47 });
-	* // get the records of the &quot;TVSeries&quot; store as a record set
-	* var recordSet = base.store(&quot;TVSeries&quot;).allRecords;
-	* // sort the records by their &quot;Title&quot; field in ascending order 
-	* recordSet.sortByField(&quot;Title&quot;, true); // returns self, record are sorted by their &quot;Title&quot;
-	* base.close();
-	*/
- exports.RecordSet.prototype.sortByField = function (fieldName, asc) { return Object.create(require(&#x27;qminer&#x27;).RecordSet.prototype); };
-/**
-	* Sorts the records according to the given callback function.
-	* @param {function} callback - The function used to sort the records. It takes two parameters:
-	* &amp;lt;br&gt;1. rec - The first record.
-	* &amp;lt;br&gt;2. rec2 - The second record.
-	* &amp;lt;br&gt;It returns a boolean object.
-	* @returns {module:qm.RecordSet} Self. The records are sorted according to the callback function.
-	* @example
-	* // import qm module
-	* var qm = require(&#x27;qminer&#x27;);
-	* // create a new base containing one store
-	* var base = new qm.Base({
-	*    mode: &quot;createClean&quot;,
-	*    schema: [{
-	*        name: &quot;TVSeries&quot;,
-	*        fields: [
-	*            { name: &quot;Title&quot;, type: &quot;string&quot;, primary: true },
-	*            { name: &quot;NumberOfEpisodes&quot;, type: &quot;int&quot; }
-	*        ]
-	*    }]
-	* });
-	* // add some records in the store
-	* base.store(&quot;TVSeries&quot;).push({ Title: &quot;Archer&quot;, NumberOfEpisodes: 75 });
-	* base.store(&quot;TVSeries&quot;).push({ Title: &quot;The Simpsons&quot;, NumberOfEpisodes: 574 });
-	* base.store(&quot;TVSeries&quot;).push({ Title: &quot;New Girl&quot;, NumberOfEpisodes: 94 });
-	* base.store(&quot;TVSeries&quot;).push({ Title: &quot;Rick and Morty&quot;, NumberOfEpisodes: 11 });
-	* base.store(&quot;TVSeries&quot;).push({ Title: &quot;Game of Thrones&quot;, NumberOfEpisodes: 47 });
-	* // get the records of the &quot;TVSeries&quot; store as a record set
-	* var recordSet = base.store(&quot;TVSeries&quot;).allRecords;
-	* // sort the records by their number of episodes
-	* recordSet.sort(function (rec, rec2) { return rec.NumberOfEpisodes &amp;lt; rec2.NumberOfEpisodes; }); // returns self, records are sorted by the number of episodes
-	* base.close();
-	*/
- exports.RecordSet.prototype.sort = function (callback) { return Object.create(require(&#x27;qminer&#x27;).RecordSet.prototype); };
-/**
-	* Keeps only records with ids between or equal two values.
-	* @param {number} [minId] - The minimum id.
-	* @param {number} [maxId] - The maximum id.
-	* @returns {module:qm.RecordSet} Self. 
-	* &amp;lt;br&gt;1. Contains only the records of the original with ids between minId and maxId, if parameters are given.
-	* &amp;lt;br&gt;2. Contains all the records of the original, if no parameter is given.
-	* @example
-	* // import qm require
-	* var qm = require(&#x27;qminer&#x27;);
-	* // create a new base containing one store
-	* var base = new qm.Base({
-	*    mode: &quot;createClean&quot;,
-	*    schema: [{
-	*        name: &quot;FrankSinatraGreatestHits&quot;,
-	*        fields: [
-	*            { name: &quot;Title&quot;, type: &quot;string&quot; },
-	*            { name: &quot;Length&quot;, type: &quot;int&quot; }
-	*        ]
-	*    }]
-	* });
-	* // put some records in the &quot;FrankSinatraGreatesHits&quot; store
-	* base.store(&quot;FrankSinatraGreatestHits&quot;).push({ Title: &quot;Strangers in the Night&quot;, Length: 145 });
-	* base.store(&quot;FrankSinatraGreatestHits&quot;).push({ Title: &quot;Summer Wind&quot;, Length: 173 });
-	* base.store(&quot;FrankSinatraGreatestHits&quot;).push({ Title: &quot;It Was a Very Good Year&quot;, Length: 265 });
-	* base.store(&quot;FrankSinatraGreatestHits&quot;).push({ Title: &quot;Somewhere in Your Heart&quot;, Length: 146 });
-	* base.store(&quot;FrankSinatraGreatestHits&quot;).push({ Title: &quot;Forget Domani&quot;, Length: 156 });
-	* base.store(&quot;FrankSinatraGreatestHits&quot;).push({ Title: &quot;Somethin&#x27; Stupid&quot;, Length: 155 });
-	* base.store(&quot;FrankSinatraGreatestHits&quot;).push({ Title: &quot;This Town&quot;, Length: 186 });
-	* // get the records of the store as a record set
-	* var recordSet = base.store(&quot;FrankSinatraGreatestHits&quot;).allRecords;
-	* // from the record set keep the records with indeces between or equal 2 and 5
-	* recordSet.filterById(2, 5);
-	* base.close();
-	*/
- exports.RecordSet.prototype.filterById = function (minId, maxId) { return Object.create(require(&#x27;qminer&#x27;).RecordSet.prototype); };
-/**
-	* Keeps only the records with weight between two values.
-	* @param {number} [minFq] - The minimum value.
-	* @param {number} [maxFq] - The maximum value.
-	* @returns {module:qm.RecordSet} Self.
-	* &amp;lt;br&gt;1. Contains only the records of the original with weights between minFq and maxFq, if parameters are given.
-	* &amp;lt;br&gt;2. Contains all the records of the original, if no parameter is given.
-	* @ignore
-	*/
- exports.RecordSet.prototype.filterByFq = function (minFq, maxFq) { return Object.create(require(&#x27;qminer&#x27;).RecordSet.prototype); };
-/**
-	* Keeps only the records with a specific value of some field.
-	* @param {string} fieldName - The field by which the records will be filtered.
-	* @param {(string | number)} minVal -
-	* &amp;lt;br&gt;1. Is a string, if the field type is a string. The exact string to compare.
-	* &amp;lt;br&gt;2. Is a number, if the field type is a number. The minimal value for comparison.
-	* &amp;lt;br&gt;3. TODO Time field
-	* @param {number} maxVal - Only in combination with minVal for non-string fields. The maximal value for comparison.
-	* @returns {module:qm.RecordSet} Self. Containing only the records with the fieldName value between minVal and maxVal. If the fieldName type is string,
-	* it contains only the records with fieldName equal to minVal.
-	* @example
-	* // import qm module
-	* var qm = require(&#x27;qminer&#x27;);
-	* // create a new base containing one store
-	* var base = new qm.Base({
-	*    mode: &quot;createClean&quot;,
-	*    schema: [{
-	*        name: &quot;WeatherForcast&quot;,
-	*        fields: [
-	*            { name: &quot;Weather&quot;, type: &quot;string&quot; },
-	*            { name: &quot;Date&quot;, type: &quot;datetime&quot; },
-	*            { name: &quot;TemperatureDegrees&quot;, type: &quot;int&quot; },
-	*        ]
-	*    }]
-	* });
-	* // put some records in the &quot;WeatherForecast&quot; store
-	* base.store(&quot;WeatherForcast&quot;).push({ Weather: &quot;Partly Cloudy&quot;, Date: &quot;2015-05-27T11:00:00&quot;, TemperatureDegrees: 19 });
-	* base.store(&quot;WeatherForcast&quot;).push({ Weather: &quot;Partly Cloudy&quot;, Date: &quot;2015-05-28T11:00:00&quot;, TemperatureDegrees: 22 });
-	* base.store(&quot;WeatherForcast&quot;).push({ Weather: &quot;Mostly Cloudy&quot;, Date: &quot;2015-05-29T11:00:00&quot;, TemperatureDegrees: 25 });
-	* base.store(&quot;WeatherForcast&quot;).push({ Weather: &quot;Mostly Cloudy&quot;, Date: &quot;2015-05-30T11:00:00&quot;, TemperatureDegrees: 25 });
-	* base.store(&quot;WeatherForcast&quot;).push({ Weather: &quot;Scattered Showers&quot;, Date: &quot;2015-05-31T11:00:00&quot;, TemperatureDegrees: 24 });
-	* base.store(&quot;WeatherForcast&quot;).push({ Weather: &quot;Mostly Cloudy&quot;, Date: &quot;2015-06-01T11:00:00&quot;, TemperatureDegrees: 27 });
-	* // get the record set containing the records from the &quot;WeatherForcast&quot; store
-	* var recordSet = base.store(&quot;WeatherForcast&quot;).allRecords;
-	* // filter only the records, where the weather is Mostly Cloudy
-	* recordSet.filterByField(&quot;Weather&quot;, &quot;Mostly Cloudy&quot;); // returns self, containing only the records, where the weather is &quot;Mostly Cloudy&quot;
-	* base.close();
-	*/
- exports.RecordSet.prototype.filterByField = function (fieldName, minVal, maxVal) { return Object.create(require(&#x27;qminer&#x27;).RecordSet.prototype); };
-/**
-	* Keeps only the records that pass the callback function.
-	* @param {function} callback - The filter function. It takes one parameter and return a boolean object.
-	* @returns {module:qm.RecordSet} Self. Containing only the record that pass the callback function.
-	* @example
-	* // import qm module
-	* var qm = require(&#x27;qminer&#x27;);
-	* // create a new base containing one store
-	* var base = new qm.Base({
-	*    mode: &quot;createClean&quot;,
-	*    schema: [{
-	*        name: &quot;ArcheryChampionship&quot;,
-	*        fields: [
-	*            { name: &quot;Name&quot;, type: &quot;string&quot; },
-	*            { name: &quot;ScorePerRound&quot;, type: &quot;float_v&quot; }
-	*        ]
-	*    }]
-	* });
-	* // set new records in the store
-	* base.store(&quot;ArcheryChampionship&quot;).push({ Name: &quot;Robin Hood&quot;, ScorePerRound: [50, 48, 48] });
-	* base.store(&quot;ArcheryChampionship&quot;).push({ Name: &quot;Oliver Queen&quot;, ScorePerRound: [44, 46, 44] });
-	* base.store(&quot;ArcheryChampionship&quot;).push({ Name: &quot;Legolas&quot;, ScorePerRound: [50, 50, 48] });
-	* // create a record set out of the records of the store
-	* var recordSet = base.store(&quot;ArcheryChampionship&quot;).allRecords;
-	* // filter the records: which archers have scored 48 points in the third round
-	* recordSet.filter(function (rec) { return rec.ScorePerRound[2] == 48; }); // keeps only the records, where the score of the third round is equal 48
-	* base.close();
-	*/
- exports.RecordSet.prototype.filter = function (callback) { return Object.create(require(&#x27;qminer&#x27;).RecordSet.prototype); }; 
-/**
-	* Splits the record set into smaller record sets.
-	* @param {function} callback - The splitter function. It takes two parameters (records) and returns a boolean object.
-	* @returns {Array.&amp;lt;module:qm.RecordSet&gt;} An array containing the smaller record sets. The records are split according the callback function.
-	* @example
-	* // import qm module
-	* var qm = require(&quot;qminer&quot;);
-	* // create a new base containing one store
-	* var base = new qm.Base({
-	*    mode: &quot;createClean&quot;,
-	*    schema: [{
-	*        name: &quot;SocialGames&quot;,
-	*        fields: [
-	*            { name: &quot;Title&quot;, type: &quot;string&quot; },
-	*            { name: &quot;Type&quot;, type: &quot;string&quot; },
-	*            { name: &quot;MinPlayers&quot;, type: &quot;int&quot; },
-	*            { name: &quot;MaxPlayers&quot;, type: &quot;int&quot; }
-	*        ]
-	*    }]
-	* });
-	* // set new records in the store
-	* base.store(&quot;SocialGames&quot;).push({ Title: &quot;DungeonsAndDragons&quot;, Type: &quot;Role-Playing&quot;, MinPlayers: 5, MaxPlayers: 5 });
-	* base.store(&quot;SocialGames&quot;).push({ Title: &quot;Dobble&quot;, Type: &quot;Card&quot;, MinPlayers: 2, MaxPlayers: 8 });
-	* base.store(&quot;SocialGames&quot;).push({ Title: &quot;Settlers of Catan&quot;, Type: &quot;Board&quot;, MinPlayers: 3, MaxPlayers: 4 });
-	* base.store(&quot;SocialGames&quot;).push({ Title: &quot;Munchkin&quot;, Type: &quot;Card&quot;, MinPlayers: 3, MaxPlayers: 6 });
-	* // create a record set out of the records of the store
-	* var recordSet = base.store(&quot;SocialGames&quot;).allRecords;
-	* // sort the records by MinPlayers in ascending order
-	* recordSet.sortByField(&quot;MinPlayers&quot;, true);
-	* // split the record set by the minimum number of players
-	* // returns an array containing three record sets: the first containing the &quot;DungeonsAndDragons&quot; record,
-	* // the second containing the &quot;Settlers of Catan&quot; and &quot;Munchkin&quot; records and the third containing the 
-	* // &quot;Dobble&quot; record
-	* var arr = recordSet.split(function (rec, rec2) { return rec.MinPlayers &amp;lt; rec2.MinPlayers; });
-	* base.close();
-	*/
- exports.RecordSet.prototype.split = function (callback) {return [Object.create(require(&#x27;qminer&#x27;).RecordSet.prototype)]; };
-/**
-	* Deletes the records, that are also in the other record set.
-	* @param {module:qm.RecordSet} rs - The other record set.
-	* @returns {module:qm.RecordSet} Self. Contains only the records, that are not in rs.
-	* @example
-	* // import qm module
-	* var qm = require(&#x27;qminer&#x27;);
-	* // create a new base containing one store
-	* var base = new qm.Base({
-	*    mode: &quot;createClean&quot;,
-	*    schema: [{
-	*        name: &quot;BookWriters&quot;,
-	*        fields: [
-	*            { name: &quot;Name&quot;, type: &quot;string&quot; },
-	*            { name: &quot;Genre&quot;, type: &quot;string&quot; },
-	*            { name: &quot;Books&quot;, type: &quot;string_v&quot; }
-	*        ]
-	*    }]
-	* });
-	* // set new records in the store
-	* base.store(&quot;BookWriters&quot;).push({ Name: &quot;Terry Pratchett&quot;, Genre: &quot;Fantasy&quot;, Books: [&quot;The Colour of Magic&quot;, &quot;Going Postal&quot;, &quot;Mort&quot;, &quot;Guards! Guards!&quot;] });
-	* base.store(&quot;BookWriters&quot;).push({ Name: &quot;Douglas Adams&quot;, Genre: &quot;Sci-fi&quot;, Books: [&quot;The Hitchhiker&#x27;s Guide to the Galaxy&quot;, &quot;So Long, and Thanks for All the Fish&quot;] });
-	* base.store(&quot;BookWriters&quot;).push({ Name: &quot;Fyodor Dostoyevsky&quot;, Genre: &quot;Drama&quot;, Books: [&quot;Crime and Punishment&quot;, &quot;Demons&quot;] });
-	* base.store(&quot;BookWriters&quot;).push({ Name: &quot;J.R.R. Tolkien&quot;, Genre: &quot;Fantasy&quot;, Books: [&quot;The Hobbit&quot;, &quot;The Two Towers&quot;, &quot;The Silmarillion&quot; ] });
-	* base.store(&quot;BookWriters&quot;).push({ Name: &quot;George R.R. Martin&quot;, Genre: &quot;Fantasy&quot;, Books: [&quot;A Game of Thrones&quot;, &quot;A Feast of Crows&quot;] });
-	* base.store(&quot;BookWriters&quot;).push({ Name: &quot;J. K. Rowling&quot;, Genre: &quot;Fantasy&quot;, Books: [&quot;Harry Potter and the Philosopher&#x27;s Stone&quot;] });
-	* base.store(&quot;BookWriters&quot;).push({ Name: &quot;Ivan Cankar&quot;, Genre: &quot;Drama&quot;, Books: [&quot;On the Hill&quot;, &quot;The King of Betajnova&quot;, &quot;The Serfs&quot;] });
-	* // create one record set containing all records of store
-	* var recordSet = base.store(&quot;BookWriters&quot;).allRecords;
-	* // create one record set containing the records with genre &quot;Fantasy&quot;
-	* var fantasy = base.store(&quot;BookWriters&quot;).allRecords.filterByField(&quot;Genre&quot;, &quot;Fantasy&quot;);
-	* // delete the records in recordSet, that are also in fantasy
-	* recordSet.deleteRecords(fantasy); // returns self, containing only three records: &quot;Douglas Adams&quot;, &quot;Fyodor Dostoyevsky&quot; and &quot;Ivan Cankar&quot;
-	* base.close();
-	*/
- exports.RecordSet.prototype.deleteRecords = function (rs) { return Object.create(require(&#x27;qminer&#x27;).RecordSet.prototype); }; 
-/**
-	* Returns the record set as a JSON.
-	* @returns {Object} The record set as a JSON.
-	* @example
-	* // import qm module
-	* var qm = require(&#x27;qminer&#x27;);
-	* // create a new base containing one store
-	* var base = new qm.Base({
-	*    mode: &quot;createClean&quot;,
-	*    schema: [{
-	*        name: &quot;Musicians&quot;,
-	*        fields: [
-	*            { name: &quot;Name&quot;, type: &quot;string&quot;, primary: true },
-	*            { name: &quot;DateOfBirth&quot;, type: &quot;datetime&quot; },
-	*            { name: &quot;GreatestHits&quot;, type: &quot;string_v&quot; }
-	*        ]
-	*    }]
-	* });
-	* // create some records
-	* base.store(&quot;Musicians&quot;).push({ Name: &quot;Jimmy Page&quot;, DateOfBirth:  &quot;1944-01-09T00:00:00&quot;, GreatestHits: [&quot;Stairway to Heaven&quot;, &quot;Whole Lotta Love&quot;] });
-	* base.store(&quot;Musicians&quot;).push({ Name: &quot;Beyonce&quot;, DateOfBirth: &quot;1981-09-04T00:00:00&quot;, GreatestHits: [&quot;Single Ladies (Put a Ring on It)&quot;] });
-	* // create a record set out of the records in the &quot;Musicians&quot; store
-	* var recordSet = base.store(&quot;Musicians&quot;).allRecords;
-	* // create a JSON object out of the record set
-	* var json = recordSet.toJSON();
-	* base.close();
-	*/
- exports.RecordSet.prototype.toJSON = function () {};
-/**
-	* Executes a function on each record in record set.
-	* @param {function} callback - Function to be executed. It takes two parameters:
-	* &amp;lt;br&gt;rec - The current record.
-	* &amp;lt;br&gt;[idx] - The index of the current record.
-	* @returns {module:qm.RecordSet} Self.
-	* @example
-	* // import qm module
-	* var qm = require(&#x27;qminer&#x27;);
-	* // create a new base containing one store
-	* var base = new qm.Base({
-	*    mode: &quot;createClean&quot;,
-	*    schema: [{
-	*        name: &quot;People&quot;,
-	*        fields: [
-	*            { name: &quot;Name&quot;, type: &quot;string&quot; },
-	*            { name: &quot;Gender&quot;, type: &quot;string&quot; }
-	*        ]
-	*    }]
-	* });
-	* // put some records in the store
-	* base.store(&quot;People&quot;).push({ Name: &quot;Eric Sugar&quot;, Gender: &quot;Male&quot; });
-	* base.store(&quot;People&quot;).push({ Name: &quot;Jane Tokyo&quot;, Gender: &quot;Female&quot; });
-	* base.store(&quot;People&quot;).push({ Name: &quot;Mister Tea&quot;, Gender: &quot;Male&quot; });
-	* // create a record set out of the records of the store
-	* var recordSet = base.store(&quot;People&quot;).allRecords;
-	* // change the Name of all records into &quot;Anonymous&quot;
-	* recordSet.each(function (rec) { rec.Name = &quot;Anonymous&quot;; }); // returns self, all record&#x27;s Name are &quot;Anonymous&quot;
-	* base.close();
-	*/
- exports.RecordSet.prototype.each = function (callback) { return Object.create(require(&#x27;qminer&#x27;).RecordSet.prototype); }
-/**
-	* Creates an array of function outputs created from the records in record set.
-	* @param {function} callback - Function that generates the array. It takes two parameters:
-	* &amp;lt;br&gt;rec - The current record.
-	* &amp;lt;br&gt;[idx] - The index of the current record.
-	* @returns {Array&amp;lt;Object&gt;} The array created by the callback function.
-	* @example
-	* // import qm module
-	* var qm = require(&#x27;qminer&#x27;);
-	* // create a new base containing one store
-	* var base = new qm.Base({
-	*    mode: &quot;createClean&quot;,
-	*    schema: [{
-	*        name: &quot;People&quot;,
-	*        fields: [
-	*            { name: &quot;Name&quot;, type: &quot;string&quot; },
-	*            { name: &quot;Gender&quot;, type: &quot;string&quot; }
-	*        ]
-	*    }]
-	* });
-	* // put some records in the store
-	* base.store(&quot;People&quot;).push({ Name: &quot;Eric Sugar&quot;, Gender: &quot;Male&quot; });
-	* base.store(&quot;People&quot;).push({ Name: &quot;Jane Tokyo&quot;, Gender: &quot;Female&quot; });
-	* base.store(&quot;People&quot;).push({ Name: &quot;Mister Tea&quot;, Gender: &quot;Male&quot; });
-	* // create a record set out of the records of the store
-	* var recordSet = base.store(&quot;People&quot;).allRecords;
-	* // make an array of record Names
-	* var arr = recordSet.map(function (rec) { return rec.Name; }); // returns an array: [&quot;Eric Sugar&quot;, &quot;Jane Tokyo&quot;, &quot;Mister Tea&quot;]
-	* base.close();
-	*/
- exports.RecordSet.prototype.map = function (callback) { return [Object];  }
-/**
-	* Creates the set intersection of two record sets.
-	* @param {module:qm.RecordSet} rs - The other record set.
-	* @returns {module:qm.RecordSet} The intersection of the two record sets.
-	* @example
-	* // import qm module
-	* var qm = require(&#x27;qminer&#x27;);
-	* // create a new base with one store
-	* var base = new qm.Base({
-	*    mode: &quot;createClean&quot;,
-	*    schema: [{
-	*        name: &quot;Movies&quot;,
-	*        fields: [
-	*            { name: &quot;Title&quot;, type: &quot;string&quot; },
-	*            { name: &quot;Length&quot;, type: &quot;int&quot; },
-	*            { name: &quot;Director&quot;, type: &quot;string&quot; }
-	*        ]
-	*    }]
-	* });
-	* // put some records in the store
-	* base.store(&quot;Movies&quot;).push({ Title: &quot;The Nightmare Before Christmas&quot;, Length: 76, Director: &quot;Henry Selick&quot; });
-	* base.store(&quot;Movies&quot;).push({ Title: &quot;Jurassic Part&quot;, Length: 127, Director: &quot;Steven Spielberg&quot; });
-	* base.store(&quot;Movies&quot;).push({ Title: &quot;The Avengers&quot;, Length: 143, Director: &quot;Joss Whedon&quot; });
-	* base.store(&quot;Movies&quot;).push({ Title: &quot;The Clockwork Orange&quot;, Length: 136, Director: &quot;Stanley Kubrick&quot; });
-	* base.store(&quot;Movies&quot;).push({ Title: &quot;Full Metal Jacket&quot;, Length: 116, Director: &quot;Stanely Kubrick&quot; });
-	* // create a record set out of the records in store, where length of the movie is greater than 110
-	* var greaterSet = base.store(&quot;Movies&quot;).allRecords.filterByField(&quot;Length&quot;, 110, 150);
-	* // create a record set out of the records in store, where the length of the movie is lesser than 130
-	* var lesserSet = base.store(&quot;Movies&quot;).allRecords.filterByField(&quot;Length&quot;, 0, 130);
-	* // get the intersection of greaterSet and lesserSet
-	* var intersection = greaterSet.setIntersect(lesserSet); // returns a record set, containing the movies with lengths between 110 and 130
-	* base.close();
-	*/
- exports.RecordSet.prototype.setIntersect = function (rs) { return Object.create(require(&#x27;qminer&#x27;).RecordSet.prototype); };
-/**
-	* Creates the set union of two record sets.
-	* @param {module:qm.RecordSet} rs - The other record set.
-	* @returns {module:qm.RecordSet} The union of the two record sets.
-	* @example
-	* // import qm module
-	* var qm = require(&#x27;qminer&#x27;);
-	* // create a base containing one store
-	* var base = new qm.Base({
-	*    mode: &quot;createClean&quot;,
-	*    schema: [{
-	*        name: &quot;TVSeries&quot;,
-	*        fields: [
-	*            { name: &quot;Title&quot;, type: &quot;string&quot;, &quot;primary&quot;: true },
-	*            { name: &quot;NumberOfEpisodes&quot;, type: &quot;int&quot; }
-	*        ]
-	*    }]
-	* });
-	* // add some records in the store
-	* base.store(&quot;TVSeries&quot;).push({ Title: &quot;Archer&quot;, NumberOfEpisodes: 75 });
-	* base.store(&quot;TVSeries&quot;).push({ Title: &quot;The Simpsons&quot;, NumberOfEpisodes: 574 });
-	* base.store(&quot;TVSeries&quot;).push({ Title: &quot;New Girl&quot;, NumberOfEpisodes: 94 });
-	* base.store(&quot;TVSeries&quot;).push({ Title: &quot;Rick and Morty&quot;, NumberOfEpisodes: 11 });
-	* base.store(&quot;TVSeries&quot;).push({ Title: &quot;Game of Thrones&quot;, NumberOfEpisodes: 47 });
-	* // create a record set out of the records in store, where the number of episodes is lesser than 47
-	* var lesserSet = base.store(&quot;TVSeries&quot;).allRecords.filterByField(&quot;NumberOfEpisodes&quot;, 0, 47);
-	* // create a record set out of the records in store, where the number of episodes is greater than 100
-	* var greaterSet = base.store(&quot;TVSeries&quot;).allRecords.filterByField(&quot;NumberOfEpisodes&quot;, 100, 600);
-	* // get the union of lesserSet and greaterSet
-	* var union = lesserSet.setUnion(greaterSet); // returns a record set, which is the union of the two record sets
-	* base.close();
-	*/
- exports.RecordSet.prototype.setUnion = function (rs) { return Object.create(require(&#x27;qminer&#x27;).RecordSet.prototype); };
-/**
-	* Creates the set difference between two record sets.
-	* @param {module:qm.RecordSet} rs - The other record set.
-	* @returns {module:qm.RecordSet} The difference between the two record sets.
-	* @example
-	* // import qm module
-	* var qm = require(&#x27;qminer&#x27;);
-	* // create a new base containing one store
-	* var base = new qm.Base({
-	*    mode: &quot;createClean&quot;,
-	*    schema: [{
-	*        name: &quot;BookWriters&quot;,
-	*        fields: [
-	*            { name: &quot;Name&quot;, type: &quot;string&quot; },
-	*            { name: &quot;Genre&quot;, type: &quot;string&quot; },
-	*            { name: &quot;Books&quot;, type: &quot;string_v&quot; }
-	*        ]
-	*    }]
-	* });
-	* // set new records in the store
-	* base.store(&quot;BookWriters&quot;).push({ Name: &quot;Terry Pratchett&quot;, Genre: &quot;Fantasy&quot;, Books: [&quot;The Colour of Magic&quot;, &quot;Going Postal&quot;, &quot;Mort&quot;, &quot;Guards! Guards!&quot;] });
-	* base.store(&quot;BookWriters&quot;).push({ Name: &quot;Douglas Adams&quot;, Genre: &quot;Sci-fi&quot;, Books: [&quot;The Hitchhiker&#x27;s Guide to the Galaxy&quot;, &quot;So Long, and Thanks for All the Fish&quot;] });
-	* base.store(&quot;BookWriters&quot;).push({ Name: &quot;Fyodor Dostoyevsky&quot;, Genre: &quot;Drama&quot;, Books: [&quot;Crime and Punishment&quot;, &quot;Demons&quot;] });
-	* base.store(&quot;BookWriters&quot;).push({ Name: &quot;J.R.R. Tolkien&quot;, Genre: &quot;Fantasy&quot;, Books: [&quot;The Hobbit&quot;, &quot;The Two Towers&quot;, &quot;The Silmarillion&quot; ] });
-	* base.store(&quot;BookWriters&quot;).push({ Name: &quot;George R.R. Martin&quot;, Genre: &quot;Fantasy&quot;, Books: [&quot;A Game of Thrones&quot;, &quot;A Feast of Crows&quot;] });
-	* base.store(&quot;BookWriters&quot;).push({ Name: &quot;J. K. Rowling&quot;, Genre: &quot;Fantasy&quot;, Books: [&quot;Harry Potter and the Philosopher&#x27;s Stone&quot;] });
-	* base.store(&quot;BookWriters&quot;).push({ Name: &quot;Ivan Cankar&quot;, Genre: &quot;Drama&quot;, Books: [&quot;On the Hill&quot;, &quot;The King of Betajnova&quot;, &quot;The Serfs&quot;] });
-	* // create one record set containing all records of store
-	* var recordSet = base.store(&quot;BookWriters&quot;).allRecords;
-	* // create one record set containing the records with genre &quot;Fantasy&quot;
-	* var fantasy = base.store(&quot;BookWriters&quot;).allRecords.filterByField(&quot;Genre&quot;, &quot;Fantasy&quot;);
-	* // create a new record set containing the difference of recordSet and fantasy
-	* var difference = recordSet.setDiff(fantasy); // returns a record set, containing the records of Douglas Adams, Fyodor Dostoyevsky and Ivan Cankar
-	* base.close();
-	*/
- exports.RecordSet.prototype.setDiff = function (rs) { return Object.create(require(&#x27;qminer&#x27;).RecordSet.prototype); }; 
-/**
-	* Creates a vector containing the field values of records.
-	* @param {string} fieldName - The field from which to take the values. It&#x27;s type must be one-dimensional, e.g. float, int, string,...
-	* @returns {module:la.Vector} The vector containing the field values of records. The type it contains is dependant of the field type.
-	* @example
-	* // import qm module
-	* var qm = require(&#x27;qminer&#x27;);
-	* // create a base containing one store
-	* var base = new qm.Base({
-	*    mode: &quot;createClean&quot;,
-	*    schema: [{
-	*        name: &quot;TVSeries&quot;,
-	*        fields: [
-	*            { name: &quot;Title&quot;, type: &quot;string&quot;, &quot;primary&quot;: true },
-	*            { name: &quot;NumberOfEpisodes&quot;, type: &quot;int&quot; }
-	*        ]
-	*    }]
-	* });
-	* // add some records in the store
-	* base.store(&quot;TVSeries&quot;).push({ Title: &quot;Archer&quot;, NumberOfEpisodes: 75 });
-	* base.store(&quot;TVSeries&quot;).push({ Title: &quot;The Simpsons&quot;, NumberOfEpisodes: 574 });
-	* base.store(&quot;TVSeries&quot;).push({ Title: &quot;New Girl&quot;, NumberOfEpisodes: 94 });
-	* base.store(&quot;TVSeries&quot;).push({ Title: &quot;Rick and Morty&quot;, NumberOfEpisodes: 11 });
-	* base.store(&quot;TVSeries&quot;).push({ Title: &quot;Game of Thrones&quot;, NumberOfEpisodes: 47 });
-	* // create a record set of the records of store
-	* var recordSet = base.store(&quot;TVSeries&quot;).allRecords;
-	* // create a vector containing the number of episodes for each series
-	* // the vector will look like [75, 574, 94, 11, 47]
-	* var vector = recordSet.getVector(&quot;NumberOfEpisodes&quot;);
-	* base.close();
-	*/
- exports.RecordSet.prototype.getVector = function (fieldName) { return Object.create(require(&#x27;qminer&#x27;).la.Vector.prototype); }; 
-/**
-	* Creates a vector containing the field values of records.
-	* @param {string} fieldName - The field from which to take the values. It&#x27;s type must be numeric, e.g. float, int, float_v, num_sp_v,...
-	* @returns {(module:la.Matrix|module:la.SparseMatrix)} The matrix containing the field values of records.
-	* @example
-	* // import qm module
-	* var qm = require(&#x27;qminer&#x27;);
-	* // create a new base containing one store
-	* var base = new qm.Base({
-	*    mode: &quot;createClean&quot;,
-	*    schema: [{
-	*        name: &quot;ArcheryChampionship&quot;,
-	*        fields: [
-	*            { name: &quot;Name&quot;, type: &quot;string&quot; },
-	*            { name: &quot;ScorePerRound&quot;, type: &quot;float_v&quot; }
-	*        ]
-	*    }]
-	* });
-	* // set new records in the store
-	* base.store(&quot;ArcheryChampionship&quot;).push({ Name: &quot;Robin Hood&quot;, ScorePerRound: [50, 48, 48] });
-	* base.store(&quot;ArcheryChampionship&quot;).push({ Name: &quot;Oliver Queen&quot;, ScorePerRound: [44, 46, 44] });
-	* base.store(&quot;ArcheryChampionship&quot;).push({ Name: &quot;Legolas&quot;, ScorePerRound: [50, 50, 48] });
-	* // create a record set of the records in store
-	* var recordSet = base.store(&quot;ArcheryChampionship&quot;).allRecords;
-	* // create a matrix from the &quot;ScorePerRound&quot; field
-	* // the i-th column of the matrix is the data of the i-th record in record set
-	* // the matrix will look like
-	* // 50  44  50
-	* // 48  46  50
-	* // 48  44  48
-	* var matrix = recordSet.getMatrix(&quot;ScorePerRound&quot;);
-	* base.close();
-	*/
- exports.RecordSet.prototype.getMatrix = function (fieldName) { return Object.create(require(&#x27;qminer&#x27;).la.Matrix.prototype); };
-/**
-	* Returns the store, where the records in the record set are stored.
-	*/
- exports.RecordSet.prototype.store = Object.create(require(&#x27;qminer&#x27;).Store.prototype);
-/**
-	* Returns the number of records in record set.
-	*/
- exports.RecordSet.prototype.length = 0;
-/**
-	* Checks if the record set is empty. If the record set is empty, then it returns true. Otherwise, it returns false.
-	*/
- exports.RecordSet.prototype.empty = true;
-/**
-	* Checks if the record set is weighted. If the record set is weighted, then it returns true. Otherwise, it returns false.
-	*/
- exports.RecordSet.prototype.weighted = true;
-/**
-* Store Iterators allows you to iterate through the records in the store.
-* &amp;lt;b&gt;Factory pattern&amp;lt;/b&gt;: this class cannot be construced using the new keyword. It is constructed by calling
-* a specific method or attribute, e.g. calling {@link module:qm.Store#forwardIter} to construct the Iterator.
-* @class
-* @example
-* // import qm module
-* qm = require(&#x27;qminer&#x27;);
-* // create a new base with a simple store
-* var base = new qm.Base({ mode: &quot;createClean&quot; });
-* base.createStore({
-*     name: &quot;People&quot;,
-*     fields: [
-*         { name: &quot;Name&quot;, type: &quot;string&quot; },
-*         { name: &quot;Gender&quot;, type: &quot;string&quot; }
-*     ]
-* });
-* // add new records to the store
-* base.store(&quot;People&quot;).push({ Name: &quot;Geronimo&quot;, Gender: &quot;Male&quot; });
-* base.store(&quot;People&quot;).push({ Name: &quot;Pochahontas&quot;, Gender: &quot;Female&quot; });
-* base.store(&quot;People&quot;).push({ Name: &quot;John Rolfe&quot;, Gender: &quot;Male&quot; });
-* base.store(&quot;People&quot;).push({ Name: &quot;John Smith&quot;, Gender: &quot;Male&quot;});
-* // factory based construction with forwardIter
-* var iter = base.store(&quot;People&quot;).forwardIter;
-* base.close();
-*/
- exports.Iterator = function () { return Object.create(require(&#x27;qminer&#x27;).Iterator.prototype); };
-/**
-	* Moves to the next record.
-	* @returns {boolean} 
-	* &amp;lt;br&gt;1. True, if the iteration successfully moves to the next record.
-	* &amp;lt;br&gt;2. False, if there is no record left.
-	* @example
-	* // import qm module
-	* var qm = require(&#x27;qminer&#x27;);
-	* // create a new base containing one store
-	* var base = new qm.Base({
-	*    mode: &quot;createClean&quot;,
-	*    schema: [{
-	*        name: &quot;TheWitcherSaga&quot;,
-	*        fields: [
-	*            { name: &quot;Title&quot;, type: &quot;string&quot; },
-	*            { name: &quot;YearOfRelease&quot;, type: &quot;int&quot; },
-	*            { name: &quot;EnglishEdition&quot;, type: &quot;bool&quot; }
-	*        ]
-	*    }]
-	* });
-	* // put some records in the store
-	* base.store(&quot;TheWitcherSaga&quot;).push({ Title: &quot;Blood of Elves&quot;, YearOfRelease: 1994, EnglishEdition: true });
-	* base.store(&quot;TheWitcherSaga&quot;).push({ Title: &quot;Time of Contempt&quot;, YearOfRelease: 1995, EnglishEdition: true });
-	* base.store(&quot;TheWitcherSaga&quot;).push({ Title: &quot;Baptism of Fire&quot;, YearOfRelease: 1996, EnglishEdition: true });
-	* base.store(&quot;TheWitcherSaga&quot;).push({ Title: &quot;The Swallow&#x27;s Tower&quot;, YearOfRelease: 1997, EnglishEdition: false });
-	* base.store(&quot;TheWitcherSaga&quot;).push({ Title: &quot;Lady of the Lake&quot;, YearOfRelease: 1999, EnglishEdition: false });
-	* base.store(&quot;TheWitcherSaga&quot;).push({ Title: &quot;Season of Storms&quot;, YearOfRelease: 2013, EnglishEdition: false });
-	* // create an iterator for the store
-	* var iter = base.store(&quot;TheWitcherSaga&quot;).forwardIter;
-	* // go to the first record in the store
-	* iter.next(); // returns true
-	* base.close();
-	*/
- exports.Iterator.prototype.next = function () { return true; };
-/**
-	* Gives the store of the iterator.
-	*/
- exports.Iterator.prototype.store = Object.create(require(&#x27;qminer&#x27;).Store.prototype);
-/**
-	* Gives the current record.
-	*/
- exports.Iterator.prototype.record = Object.create(require(&#x27;qminer&#x27;).Record.prototype);
-/**
-* Feature extractor types.
-* @typedef {Object} FeatureExtractors
-* @property {module:qm~FeatureExtractorConstant} constant - The constant type.
-* @property {module:qm~FeatureExtractorRandom} random - The random type.
-* @property {module:qm~FeatureExtractorNumeric} numeric - The numeric type.
-* @property {module:qm~FeatureExtractorCategorical} categorical - The categorical type.
-* @property {module:qm~FeatureExtractorMultinomial} multinomial - The multinomial type.
-* @property {module:qm~FeatureExtractorText} text - The text type.
-* @property {module:qm~FeatureExtractorJoin} join - The join type.
-* @property {module:qm~FeatureExtractorPair} pair - The pair type.
-* @property {module:qm~FeatureExtractorJsfunc} jsfunc - The jsfunc type.
-* @property {module:qm~FeatureExtractorDateWindow} dateWindow - The date window type.
-* @property {module:qm~FeatureExtractorSparseVector} sparseVector - The sparse vector type.
-*
-*/
-/**
-* @typedef {Object} FeatureExtractorConstant
-* The feature extractor of type &#x27;contant&#x27;.
-* @property {string} FeatureExtractorConstant.type - The type of the extractor. It must be equal &amp;lt;b&gt;&#x27;constant&#x27;&amp;lt;/b&gt;.
-* @property {number} [FeatureExtractorConstant.const = 1.0] - A constant number.
-* @property {module:qm~FeatureSource} FeatureExtractorConstant.source - The source of the extractor.
-* @example
-* var qm = require(&#x27;qminer&#x27;);
-* // create a simple base, where each record contains only a persons name
-* var base = new qm.Base({
-*   mode: &#x27;createClean&#x27;,
-*   schema: [{
-*      name: &quot;Person&quot;,
-*      fields: [{ name: &quot;Name&quot;, type: &quot;string&quot; }]
-*   }]
-* });
-* // create a feature space containing the constant extractor, where the constant is equal 5
-* var ftr = new qm.FeatureSpace(base, { type: &quot;constant&quot;, source: &quot;Person&quot;, const: 5 });
-* base.close();
-*/
-/**
-* @typedef {Object} FeatureExtractorRandom
-* The feature extractor of type &#x27;random&#x27;.
-* @property {string} FeatureExtractorRandom.type - The type of the extractor. It must be equal &amp;lt;b&gt;&#x27;random&#x27;&amp;lt;/b&gt;.
-* @property {number} [FeatureExtractorRandom.seed = 0] - The seed number used to construct the random number.
-* @property {module:qm~FeatureSource} FeatureExtractorRandom.source - The source of the extractor.
-* @example
-* var qm = require(&#x27;qminer&#x27;);
-* // create a simple base, where each record contains only a persons name
-* var base = new qm.Base({
-*   mode: &#x27;createClean&#x27;,
-*   schema: [{
-*      name: &quot;Person&quot;,
-*      fields: [{ name: &quot;Name&quot;, type: &quot;string&quot; }]
-*   }]
-* });
-* // create a feature space containing the random extractor
-* var ftr = new qm.FeatureSpace(base, { type: &quot;random&quot;, source: &quot;Person&quot; });
-* base.close();
-*/
-/**
-* @typedef {Object} FeatureExtractorNumeric
-* The feature extractor of type &#x27;numeric&#x27;.
-* @property {string} FeatureExtractorNumeric.type - The type of the extractor. It must be equal &amp;lt;b&gt;&#x27;numeric&#x27;&amp;lt;/b&gt;.
-* @property {boolean} [FeatureExtractorNumeric.normalize = &#x27;false&#x27;] - Normalize values between 0.0 and 1.0.
-* @property {number} [FeatureExtractorNumeric.min] - The minimal value used to form the normalization.
-* @property {number} [FeatureExtractorNumeric.max] - The maximal value used to form the normalization.
-* @property {string} FeatureExtractorNumeric.field - The name of the field from which to take the value.
-* @property {module:qm~FeatureSource} FeatureExtractorNumeric.source - The source of the extractor.
-* @example
-* var qm = require(&#x27;qminer&#x27;);
-* // create a simple base, where each record contains the student name and it&#x27;s grade
-* var base = new qm.Base({
-*    mode: &#x27;createClean&#x27;,
-*    schema: [{
-*       name: &quot;Class&quot;,
-*       fields: [
-*          { name: &quot;Name&quot;, type: &quot;string&quot; },
-*          { name: &quot;Grade&quot;, type: &quot;int&quot; }
-*       ]
-*    }]
-* });
-* // create a feature space containing the numeric extractor, where the values are
-* // normalized, the values are taken from the field &quot;Grade&quot;
-* var ftr = new qm.FeatureSpace(base, { type: &quot;numeric&quot;, source: &quot;Class&quot;, normalize: true, field: &quot;Grade&quot; });
-* base.close();
-*/
-/**
-* @typedef {Object} FeatureExtractorSparseVector
-* The feature extractor of type &#x27;num_sp_v&#x27;.
-* @property {string} FeatureExtractorSparseVector.type - The type of the extractor. It must be equal &amp;lt;b&gt;&#x27;num_sp_v&#x27;&amp;lt;/b&gt;.
-* @property {number} [FeatureExtractorSparseVector.dimension = 0] - Dimensionality of sparse vectors.
-* @property {boolean} [FeatureExtractorSparseVector.normalize = false] - Normalize vectors to L2 norm of 1.0.
-* @property {string} FeatureExtractorSparseVector.field - The name of the field from which to take the value.
-* @property {module:qm~FeatureSource} FeatureExtractorSparseVector.source - The source of the extractor.
-* @example
-* var qm = require(&#x27;qminer&#x27;);
-* // create a simple base, where each record contains the student name and it&#x27;s grade
-* var base = new qm.Base({
-*    mode: &#x27;createClean&#x27;,
-*    schema: [{
-*       &quot;name&quot;: &quot;Class&quot;,
-*       &quot;fields&quot;: [
-*          { &quot;name&quot;: &quot;Name&quot;, &quot;type&quot;: &quot;string&quot; },
-*          { &quot;name&quot;: &quot;Features&quot;, &quot;type&quot;: &quot;num_sp_v&quot; }
-*       ]
-*    }]
-* });
-* // create a feature space containing the numeric extractor, where the values are
-* // normalized, the values are taken from the field &quot;Grade&quot;
-* var ftr = new qm.FeatureSpace(base, { type: &quot;num_sp_v&quot;, source: &quot;Class&quot;, normalize: false, field: &quot;Features&quot; });
-* base.close();
-*/
-/**
-* @typedef {Object} FeatureExtractorCategorical
-* The feature extractor of type &#x27;categorical&#x27;.
-* @property {string} FeatureExtractorCategorical.type - The type of the extractor. It must be equal &amp;lt;b&gt;&#x27;categorical&#x27;&amp;lt;/b&gt;.
-* @property {Array.&amp;lt;Object&gt;} [FeatureExtractorCategorical.values] - A fixed set of values, which form a fixed feature set. No dimensionality changes if new values are seen in the upgrades.
-* @property {number} [FeatureExtractorCategorical.hashDimension] - A hashing code to set the fixed dimensionality. All values are hashed and divided modulo hasDimension to get the corresponding dimension.
-* @property {string} FeatureExtractorCategorical.field - The name of the field form which to take the values.
-* @property {module:qm~FeatureSource} FeatureExtractorCategorical.source - The source of the extractor.
-* @example
-* var qm = require(&#x27;qminer&#x27;);
-* // create a simple base, where each record contains the student name and it&#x27;s study group
-* // here we know the student is part of only one study group
-* var base = new qm.Base({
-*    mode: &#x27;createClean&#x27;,
-*    schema: [{
-*       name: &quot;Class&quot;,
-*       fields: [
-*          { name: &quot;Name&quot;, type: &quot;string&quot; },
-*          { name: &quot;StudyGroup&quot;, type: &quot;string&quot; }
-*       ]
-*    }]
-* });
-* // create a feature space containing the categorical extractor, where the it&#x27;s values
-* // are taken from the field &quot;StudyGroup&quot;: &quot;A&quot;, &quot;B&quot;, &quot;C&quot; and &quot;D&quot;
-* var ftr = new qm.FeatureSpace(base, { type: &quot;categorical&quot;, source: &quot;Class&quot;, field: &quot;StudyGroup&quot;, values: [&quot;A&quot;, &quot;B&quot;, &quot;C&quot;, &quot;D&quot;] });
-* base.close();
-*/
-/**
-* @typedef {Object} FeatureExtractorMultinomial
-* The feature extractor of type &#x27;multinomial&#x27;.
-* @property {string} FeatureExtractorMultinomial.type - The type of the extractor. It must be equal &amp;lt;b&gt;&#x27;multinomial&#x27;&amp;lt;/b&gt;.
-* @property {boolean} [FeatureExtractorMultinomial.normalize = &#x27;false&#x27;] - Normalize the resulting vector of the extractor to have L2 norm 1.0.
-* @property {Array.&amp;lt;Object&gt;} [FeatureExtractorMultinomial.values] - A fixed set of values, which form a fixed feature set, no dimensionality changes if new values are seen in the updates. Cannot be used the same time as datetime.
-* @property {number} [FeatureExtractorMultinomial.hashDimension] - A hashing code to set the fixed dimensionality. All values are hashed and divided modulo hashDimension to get the corresponding dimension.
-* @property {Object} [FeatureExtractorMultinomial.datetime = false] - Same as &#x27;values&#x27;, only with predefined values which are extracted from date and time (month, day of month, day of week, time of day, hour).
-* &amp;lt;br&gt; This fixes the dimensionality of feature extractor at the start, making it not dimension as new dates are seen. Cannot be used the same time as values.
-* @property {(string|Array.&amp;lt;String&gt;)} FeatureExtractorMultinomial.field - The name of the field from which to take the key value.
-* @property {(string|Array.&amp;lt;String&gt;)} [FeatureExtractorMultinomial.valueField] - The name of the field from which to take the numeric value. When not provided, 1.0 is used as default numeric values for non-zero elements in the vector.
-* @property {module:qm~FeatureSource} FeatureExtractorMultinomial.source - The source of the extractor.
-* @example
-* var qm = require(&#x27;qminer&#x27;);
-* // create a simple base, where each record contains the student name and an array of study groups
-* // here we know a student can be part of multiple study groups
-* var base = new qm.Base({
-*    mode: &#x27;createClean&#x27;,
-*    schema: [{
-*       name: &quot;Class&quot;,
-*       fields: [
-*          { name: &quot;Name&quot;, type: &quot;string&quot; },
-*          { name: &quot;StudyGroups&quot;, type: &quot;string_v&quot; }
-*       ]
-*    }]
-* });
-* // create a feature space containing the multinomial extractor, where the values are normalized,
-* // and taken from the field &quot;StudyGroup&quot;: &quot;A&quot;, &quot;B&quot;, &quot;C&quot;, &quot;D&quot;, &quot;E&quot;, &quot;F&quot;
-* var ftr = new qm.FeatureSpace(base, {
-*              type: &quot;multinomial&quot;, source: &quot;Class&quot;, field: &quot;StudyGroups&quot;, normalize: true, values: [&quot;A&quot;, &quot;B&quot;, &quot;C&quot;, &quot;D&quot;, &quot;E&quot;, &quot;F&quot;]
-*           });
-* base.close();
-*/
-/**
-* @typedef {Object} FeatureExtractorText
-* The feature extractor of type &#x27;text&#x27;.
-* @property {string} FeatureExtractorText.type - The type of the extractor. It must be equal &amp;lt;b&gt;&#x27;text&#x27;&amp;lt;/b&gt;.
-* @property {boolean} [FeatureExtractorText.normalize = &#x27;true&#x27;] - Normalize the resulting vector of the extractor to have L2 norm 1.0.
-* @property {module:qm~FeatureWeight} [FeatureExtractorText.weight = &#x27;tfidf&#x27;] - Type of weighting used for scoring terms.
-* @property {number} [FeatureExtractorText.hashDimension] - A hashing code to set the fixed dimensionality. All values are hashed and divided modulo hashDimension to get the corresponding dimension.
-* @property {string} FeatureExtractorText.field - The name of the field from which to take the value.
-* @property {module:qm~FeatureTokenizer} FeatureExtractorText.tokenizer - The settings for extraction of text.
-* @property {module:qm~FeatureMode} FeatureExtractorText.mode - How are multi-record cases combined into single vector.
-* @property {module:qm~FeatureStream} FeatureExtractorText.stream - Details on forgetting old IDFs when running on stream.
-* @property {module:qm~FeatureSource} FeatureExtractorText.source - The source of the extractor.
-* @example
-* var qm = require(&#x27;qminer&#x27;);
-* // create a simple base, where each record contains the title of the article and it&#x27;s content
-* var base = new qm.Base({
-*    mode: &#x27;createClean&#x27;,
-*    schema: [{
-*       name: &quot;Articles&quot;,
-*       fields: [
-*          { name: &quot;Title&quot;, type: &quot;string&quot; },
-*          { name: &quot;Text&quot;, type: &quot;string&quot; }
-*       ]
-*    }]
-* });
-* // create a feature spave containing the text (bag of words) extractor, where the values are normalized,
-* // weighted with &#x27;tfidf&#x27; and the tokenizer is of &#x27;simple&#x27; type, it uses english stopwords.
-* var ftr = new qm.FeatureSpace(base, {
-*              type: &quot;text&quot;, source: &quot;Articles&quot;, field: &quot;Text&quot;, normalize: true, weight: &quot;tfidf&quot;,
-*              tokenizer: { type: &quot;simple&quot;, stopwords: &quot;en&quot;}
-*           });
-* base.close();
-*/
-/**
-* @typedef {Object} FeatureExtractorJoin
-* The feature extractor of type &#x27;join&#x27;.
-* @property {string} FeatureExtractorJoin.type - The type of the extractor. It must be equal &amp;lt;b&gt;&#x27;join&#x27;&amp;lt;/b&gt;.
-* @property {number} [FeatureExtractorJoin.bucketSize = 1] - The size of the bucket in which we group consecutive records.
-* @property {module:qm~FeatureSource} FeatureExtractorJoin.source - The source of the extractor.
-* @example
-* // import qm module
-* var qm = require(&#x27;qminer&#x27;);
-*/
-/**
-* @typedef {Object} FeatureExtractorPair
-* The feature extractor of type &#x27;pair&#x27;.
-* @property {string} FeatureExtractorPair.type - The type of the extractor. It must be equal &amp;lt;b&gt;&#x27;pair&#x27;&amp;lt;/b&gt;.
-* @property {module:qm~FeatureExtractors} FeatureExtractorPair.first - The first feature extractor.
-* @property {module:qm~FeatureExtractors} FeatureExtractorPair.second - The second feature extractor.
-* @property {module:qm~FeatureSource} FeatureExtractorPair.source - The source of the extractor.
-* @example
-* var qm = require(&#x27;qminer&#x27;);
-*/
-/**
-* @typedef {Object} FeatureExtractorDateWindow
-* The feature extractor of type &#x27;dateWindow&#x27;.
-* @property {string} FeatureExtractorDateWindow.type - The type of the extractor. It must be equal &amp;lt;b&gt;&#x27;dateWindow&#x27;&amp;lt;/b&gt;.
-* @property {string} [FeatureExtractorDateWindow.unit = &#x27;day&#x27;] - How granular is the time window. The options are: &#x27;day&#x27;, &#x27;week&#x27;, &#x27;month&#x27;, &#x27;year&#x27;, &#x27;12hours&#x27;, &#x27;6hours&#x27;, &#x27;4hours&#x27;, &#x27;2hours&#x27;,
-* &#x27;hour&#x27;, &#x27;30minutes&#x27;, &#x27;15minutes&#x27;, &#x27;10minutes&#x27;, &#x27;minute&#x27;, &#x27;second&#x27;.
-* @property {number} [FeatureExtractorDateWindow.window = 1] - The size of the window.
-* @property {boolean} [FeatureExtractorDateWindow.normalize = &#x27;false&#x27;] - Normalize the resulting vector of the extractor to have L2 norm 1.0. //TODO
-* @property {number} FeatureExtractorDateWindow.start - //TODO
-* @property {number} FeatureExtractorDateWindow.end - //TODO
-* @property {module:qm~FeatureSource} FeatureExtractorDateWindow.source - The source of the extractor.
-* @example
-* // import qm module
-* var qm = require(&#x27;qminer&#x27;);
-*/
-/**
-* @typedef {Object} FeatureExtractorJsfunc
-* The feature extractor of type &#x27;jsfunc&#x27;.
-* @property {string} FeatureExtractorJsfunc.type - The type of the extractor. It must be equal &amp;lt;b&gt;&#x27;jsfunc&#x27;&amp;lt;/b&gt;.
-* @property {string} FeatureExtractorJsfunc.name - The feature&#x27;s name.
-* @property {function} FeatureExtractorJsfunc.fun - The javascript function callback. It should take a record as input and return a number or a dense vector.
-* @property {number} [FeatureExtractorJsfunc.dim = 1] - The dimension of the feature extractor.
-* @property {module:qm~FeatureSource} FeatureExtractorJsfunc.source - The source of the extractor.
-* @example
-* var qm = require(&#x27;qminer&#x27;);
-* // create a simple base, where each record contains the name of the student and his study groups
-* // each student is part of multiple study groups
-* var base = new qm.Base({
-*    mode: &#x27;createClean&#x27;,
-*    schema: [{
-*       name: &quot;Class&quot;,
-*       fields: [
-*          { name: &quot;Name&quot;, type: &quot;string&quot; },
-*          { name: &quot;StudyGroups&quot;, type: &quot;string_v&quot; }
-*       ]
-*    }]
-* });
-* // create a feature space containing the jsfunc extractor, where the function counts the number
-* // of study groups each student is part of. The functions name is &quot;NumberOFGroups&quot;, it&#x27;s dimension
-* // is 1 (returns only one value, not an array)
-* var ftr = new qm.FeatureSpace(base, {
-*              type: &quot;jsfunc&quot;, source: &quot;Class&quot;, name: &quot;NumberOfGroups&quot;, dim: 1,
-*              fun: function (rec) { return rec.StudyGroups.length; }
-*           });
-* base.close();
-*/
-/**
-* From where are the input records taken.
-* @typedef {Object} FeatureSource
-* @property {string} FeatureSource.store - The store name.
-*/
-/**
-* Type of weighting used for scoring terms.
-* @readonly
-* @enum {string}
-*/
- var FeatureWeight = {
-		/** Sets 1 if term occurs, 0 otherwise. */
-		none: &#x27;none&#x27;,
-		/** Sets the term frequency in the document. */
-		tf: &#x27;tf&#x27;,
-		/** Sets the inverse document frequency in the document. */
-		idf: &#x27;idf&#x27;,
-		/** Sets the product of the tf and idf frequency. */
-		tfidf: &#x27;tfidf&#x27;
- }
-/**
-* The settings for extraction of text.
-* @typedef {Object} FeatureTokenizer
-* @property {module:qm~FeatureTokenizerType} [FeatureTokenizer.type = &#x27;simple&#x27;] - The type of the encoding text.
-* @property {module:qm~FeatureTokenizerStopwords} [FeatureTokenizer.stopwords = &#x27;en&#x27;] - The stopwords used for extraction.
-* @property {module:qm~FeatureTokenizerStemmer} [FeatureTokenizer.stemmer = &#x27;none&#x27;] - The stemmer used for extraction.
-* @property {boolean} [FeatureTokenizer.uppercase = &#x27;true&#x27;] - Changing all words to uppercase.
-*/
-/**
-* The type of the encoding text.
-* @readonly
-* @enum {string}
-*/
- var FeatureTokenizerType = {
-		/** The simple encoding. */
-		simple: &#x27;simple&#x27;,
-		/** The html encoding. */
-		html: &#x27;html&#x27;,
-		/** The unicode encoding. */
-		unicode: &#x27;unicode&#x27;
- }
-/**
-* THe stopwords used for extraction.
-* @readonly
-* @enum {Object}
-*/
- var FeatureTokenizerStopwords = {
-		/** The pre-defined stopword list (none). */
-		none: &#x27;none&#x27;,
-		/** The pre-defined stopword list (english). */
-		en: &#x27;en&#x27;,
-		/** The pre-defined stopword list (slovene). */
-		si: &#x27;si&#x27;,
-		/** The pre-defined stopword list (spanish). */
-		es: &#x27;es&#x27;,
-		/** The pre-defined stopword list (german). */
-		de: &#x27;de&#x27;,
-		/** An array of stopwords. The array must be given as a parameter instead of &#x27;array&#x27;! */
-		array: &#x27;array&#x27;
- }
-/**
-* The steemer used for extraction.
-* @readonly
-* @enum {Object}
-*/
- var FeatureTokenizerStemmer = {
-		/** For using the porter stemmer. */
-		boolean: &#x27;true&#x27;,
-		/** For using the porter stemmer. */
-		porter: &#x27;porter&#x27;,
-		/** For using no stemmer. */
-		none: &#x27;none&#x27;,
- }
-/**
-* How are multi-record cases combined into a single vector. //TODO not implemented for join record cases (works only if the start store and the
-* feature store are the same)
-* @readonly
-* @enum {string}
-*/
- var FeatureMode = {
-		/** Multi-record cases are merged into one document. */
-		concatenate: &#x27;concatenate&#x27;, 
-		/** Treat each case as a separate document. */
-		centroid: &#x27;centroid&#x27;, 
-		/** Use the tokenizer option */
-		tokenized : &#x27;tokenized&#x27;
- }
-/**
-* Details on forgetting old IDFs when running on stream.
-* @readonly
-* @enum {string}
-*/
- var FeatureStream = {
-		/** (optional) Field name which is providing timestamp, if missing system time is used. */
-		field: &#x27;field&#x27;,
-		/** Forgetting factor, by which the old IDFs are multiplied after each iteration. */
-		factor: &#x27;factor&#x27;,
-		/** The time between iterations when the factor is applied, standard JSon time format is used to specify the interval duration. */
-		interval: &#x27;interval&#x27;
- }
-/**
-* Feature Space
-* @classdesc Represents the feature space. It contains any of the {@link module:qm~FeatureExtractors}.
-* @class
-* @param {module:qm.Base} base - The base where the features are extracted from.
-* @param {(Array.&amp;lt;Object&gt; | module:fs.FIn)} param - Array with definiton of extractors or input stream.
-* @example
-* // import qm module
-* var qm = require(&#x27;qminer&#x27;);
-* // construct a base with the store
-* var base = new qm.Base({
-*   mode: &quot;createClean&quot;,
-*   schema: {
-*     name: &quot;FtrSpace&quot;,
-*     fields: [
-*       { name: &quot;Value&quot;, type: &quot;float&quot; },
-*       { name: &quot;Category&quot;, type: &quot;string&quot; },
-*       { name: &quot;Categories&quot;, type: &quot;string_v&quot; },
-*     ],
-*     joins: [],
-*     keys: []
-*   }
-* });
-* // populate the store
-* Store = base.store(&quot;FtrSpace&quot;);
-* Store.push({ Value: 1.0, Category: &quot;a&quot;, Categories: [&quot;a&quot;, &quot;q&quot;] });
-* Store.push({ Value: 1.1, Category: &quot;b&quot;, Categories: [&quot;b&quot;, &quot;w&quot;] });
-* Store.push({ Value: 1.2, Category: &quot;c&quot;, Categories: [&quot;c&quot;, &quot;e&quot;] });
-* Store.push({ Value: 1.3, Category: &quot;a&quot;, Categories: [&quot;a&quot;, &quot;q&quot;] });
-* // create a feature space 
-* var ftr = new qm.FeatureSpace(base, { type: &quot;numeric&quot;, source: &quot;FtrSpace&quot;, field: &quot;Value&quot; });
-* base.close();
-*/
- exports.FeatureSpace = function (base, extractors) { return Object.create(require(&#x27;qminer&#x27;).FeatureSpace.prototype); };
-/**
-	* Returns the dimension of the feature space.
-	*/
- exports.FeatureSpace.prototype.dim = 0;
-/**
-	* Returns an array of the dimensions of each feature extractor in the feature space.
-	*/
- exports.FeatureSpace.prototype.dims = [0];
-/**
-	* Serialize the feature space to an output stream.
-	* @param {module:fs.FOut} fout - The output stream.
-	* @returns {module:fs.FOut} The output stream.
-	*/
- exports.FeatureSpace.prototype.save = function (fout) { return Object.create(require(&#x27;qminer&#x27;).fs.FOut.prototype); };
-/**
-	* Clears the feature space.
-	* @returns {module:qm.FeatureSpace} Self. 
-	* @example
-	* // import qm module
-	* var qm = require(&#x27;qminer&#x27;);
-	* // create a new base containing one store
-	* var base = new qm.Base({
-	*    mode: &quot;createClean&quot;,
-	*    schema: [{
-	*        name: &quot;Runners&quot;,
-	*        fields: [
-	*            { name: &quot;ID&quot;, type: &quot;int&quot;, primary: true },
-	*            { name: &quot;Name&quot;, type: &quot;string&quot; },
-	*            { name: &quot;BestTime&quot;, type: &quot;float&quot; }
-	*        ]
-	*    }]
-	* });
-	* // put some records in the &quot;Runners&quot; store
-	* base.store(&quot;Runners&quot;).push({ ID: 110020, Name: &quot;Eric Ericsson&quot;, BestTime: 134.33 });
-	* base.store(&quot;Runners&quot;).push({ ID: 123307, Name: &quot;Fred Friedrich&quot;, BestTime: 101.11 });
-	* base.store(&quot;Runners&quot;).push({ ID: 767201, Name: &quot;Appel Banana&quot;, BestTime: 1034.56 });
-	* // create a feature space
-	* var ftr = new qm.FeatureSpace(base, { type: &quot;numeric&quot;, source: &quot;Runners&quot;, field: &quot;BestTime&quot; });
-	* // update the feature space
-	* ftr.updateRecords(base.store(&quot;Runners&quot;).allRecords);
-	* // clear the feature space (return the feature space to it&#x27;s default values)
-	* ftr.clear();
-	* base.close();
-	*/
- exports.FeatureSpace.prototype.clear = function () { return Object.create(require(&#x27;qminer&#x27;).FeatureSpace.prototype); };
-/**
-	* Adds a new feature extractor to the feature space.
-	* @param {Object} obj - The added feature extractor. It must be given as a JSON object.
-	* @returns {module:qm.FeatureSpace} Self.
-	* @example
-	* // import qm module
-	* var qm = require(&#x27;qminer&#x27;);
-	* // create a new base containing one store
-	* var base = new qm.Base({
-	*    mode: &quot;createClean&quot;,
-	*    schema: [{
-	*        name: &quot;WeatherForcast&quot;,
-	*        fields: [
-	*            { name: &quot;Weather&quot;, type: &quot;string&quot; },
-	*            { name: &quot;Date&quot;, type: &quot;datetime&quot; },
-	*            { name: &quot;TemperatureDegrees&quot;, type: &quot;int&quot; }
-	*        ]
-	*    }]
-	* });
-	* // put some records in the &quot;WeatherForecast&quot; store
-	* base.store(&quot;WeatherForcast&quot;).push({ Weather: &quot;Partly Cloudy&quot;, Date: &quot;2015-05-27T11:00:00&quot;, TemperatureDegrees: 19 });
-	* base.store(&quot;WeatherForcast&quot;).push({ Weather: &quot;Partly Cloudy&quot;, Date: &quot;2015-05-28T11:00:00&quot;, TemperatureDegrees: 22 });
-	* base.store(&quot;WeatherForcast&quot;).push({ Weather: &quot;Mostly Cloudy&quot;, Date: &quot;2015-05-29T11:00:00&quot;, TemperatureDegrees: 25 });
-	* base.store(&quot;WeatherForcast&quot;).push({ Weather: &quot;Mostly Cloudy&quot;, Date: &quot;2015-05-30T11:00:00&quot;, TemperatureDegrees: 25 });
-	* base.store(&quot;WeatherForcast&quot;).push({ Weather: &quot;Scattered Showers&quot;, Date: &quot;2015-05-31T11:00:00&quot;, TemperatureDegrees: 24 });
-	* base.store(&quot;WeatherForcast&quot;).push({ Weather: &quot;Mostly Cloudy&quot;, Date: &quot;2015-06-01T11:00:00&quot;, TemperatureDegrees: 27 });
-	* // create a feature space 
-	* var ftr = new qm.FeatureSpace(base, { type: &quot;numeric&quot;, source: &quot;WeatherForcast&quot;, field: &quot;TemperatureDegrees&quot; });
-	* // add a new feature extractor to the feature space
-	* // it adds the new feature extractor to the pre-existing feature extractors in the feature space
-	* ftr.addFeatureExtractor({ type: &quot;text&quot;, source: &quot;WeatherForcast&quot;, field: &quot;Weather&quot;, normalize: true, weight: &quot;tfidf&quot; });      
-	* base.close();
-	*/
- exports.FeatureSpace.prototype.addFeatureExtractor = function (obj) { return Object.create(require(&#x27;qminer&#x27;).FeatureSpace.prototype); };
-/**
-	* Updates the feature space definitions and extractors by adding one record.
-	* &amp;lt;br&gt; For text feature extractors, it can update it&#x27;s vocabulary by taking into account the new text.
-	* &amp;lt;br&gt; For numeric feature extractors, it can update the minimal and maximal values used to form the normalization.
-	* &amp;lt;br&gt; For jsfunc feature extractors, it can update a parameter used in it&#x27;s function.
-	* &amp;lt;br&gt; For dateWindow feature extractor, it can update the start and the end of the window period to form the normalization.
-	* @param {module:qm.Record} rec - The record, which updates the feature space.
-	* @returns {module:qm.FeatureSpace} Self.
-	* @example
-	* // import qm module
-	* var qm = require(&#x27;qminer&#x27;);
-	* // create a new base
-	* var base = new qm.Base({
-    *   mode: &quot;createClean&quot;,
-    *   schema: {
-    *     name: &quot;FtrSpace&quot;,
-    *     fields: [
-    *       { name: &quot;Value&quot;, type: &quot;float&quot; },
-    *       { name: &quot;Category&quot;, type: &quot;string&quot; },
-    *       { name: &quot;Categories&quot;, type: &quot;string_v&quot; },
-    *     ]
-    *   }
-    * });
-    * // populate the store
-    * Store = base.store(&quot;FtrSpace&quot;);
-    * Store.push({ Value: 1.0, Category: &quot;a&quot;, Categories: [&quot;a&quot;, &quot;q&quot;] });
-    * Store.push({ Value: 1.1, Category: &quot;b&quot;, Categories: [&quot;b&quot;, &quot;w&quot;] });
-    * Store.push({ Value: 1.2, Category: &quot;c&quot;, Categories: [&quot;c&quot;, &quot;e&quot;] });
-    * Store.push({ Value: 1.3, Category: &quot;a&quot;, Categories: [&quot;a&quot;, &quot;q&quot;] });
-	* // create a new feature space
-	* var ftr = new qm.FeatureSpace(base, [
-	*   { type: &quot;numeric&quot;, source: &quot;FtrSpace&quot;, normalize: true, field: &quot;Value&quot; },
-	*   { type: &quot;categorical&quot;, source: &quot;FtrSpace&quot;, field: &quot;Category&quot;, values: [&quot;a&quot;, &quot;b&quot;, &quot;c&quot;] },
-	*   { type: &quot;multinomial&quot;, source: &quot;FtrSpace&quot;, field: &quot;Categories&quot;, normalize: true, values: [&quot;a&quot;, &quot;b&quot;, &quot;c&quot;, &quot;q&quot;, &quot;w&quot;, &quot;e&quot;] }
-	* ]);
-	* // update the feature space with the first three record of the store
-	* ftr.updateRecord(Store[0]);
-	* ftr.updateRecord(Store[1]);
-	* ftr.updateRecord(Store[2]);
-	* // get the feature vectors of these records
-	* ftr.extractVector(Store[0]); // returns the vector [0, 1, 0, 0, 1 / Math.sqrt(2), 0, 0, 1 / Math.sqrt(2), 0, 0]
-	* ftr.extractVector(Store[1]); // returns the vector [1/2, 0, 1, 0, 0, 1 / Math.sqrt(2), 0, 0, 1 / Math.sqrt(2), 0]
-	* ftr.extractVector(Store[2]); // returns the vector [1, 0, 0, 1, 0, 0, 1 / Math.sqrt(2), 0, 0, 1 / Math.sqrt(2)]
-	* base.close();
-	*/
- exports.FeatureSpace.prototype.updateRecord = function (rec) { return Object.create(require(&#x27;qminer&#x27;).FeatureSpace.prototype); };
-/**
-	* Updates the feature space definitions and extractors by adding all the records of a record set.
-	* &amp;lt;br&gt; For text feature extractors, it can update it&#x27;s vocabulary by taking into account the new text.
-	* &amp;lt;br&gt; For numeric feature extractors, it can update the minimal and maximal values used to form the normalization.
-	* &amp;lt;br&gt; For jsfunc feature extractors, it can update a parameter used in it&#x27;s function.
-	* &amp;lt;br&gt; For dateWindow feature extractor, it can update the start and the end of the window period to form the normalization.
-	* @param {module:qm.RecordSet} rs - The record set, which updates the feature space.
-	* @returns {module:qm.FeatureSpace} Self.
-	* @example
-	* // import qm module
-	* var qm = require(&#x27;qminer&#x27;);
-	* // create a new base
-	* var base = new qm.Base({
-    *   mode: &quot;createClean&quot;,
-    *   schema: {
-    *     name: &quot;FtrSpace&quot;,
-    *     fields: [
-    *       { name: &quot;Value&quot;, type: &quot;float&quot; },
-    *       { name: &quot;Category&quot;, type: &quot;string&quot; },
-    *       { name: &quot;Categories&quot;, type: &quot;string_v&quot; },
-    *     ]
-    *   }
-    * });
-    * // populate the store
-	* Store = base.store(&quot;FtrSpace&quot;);
-	* Store.push({ Value: 1.0, Category: &quot;a&quot;, Categories: [&quot;a&quot;, &quot;q&quot;] });
-	* Store.push({ Value: 1.1, Category: &quot;b&quot;, Categories: [&quot;b&quot;, &quot;w&quot;] });
-	* Store.push({ Value: 1.2, Category: &quot;c&quot;, Categories: [&quot;c&quot;, &quot;e&quot;] });
-	* Store.push({ Value: 1.3, Category: &quot;a&quot;, Categories: [&quot;a&quot;, &quot;q&quot;] });
-	* // create a new feature space
-	* var ftr = new qm.FeatureSpace(base, [
-	*     { type: &quot;numeric&quot;, source: &quot;FtrSpace&quot;, normalize: true, field: &quot;Value&quot; },
-	*     { type: &quot;categorical&quot;, source: &quot;FtrSpace&quot;, field: &quot;Category&quot;, values: [&quot;a&quot;, &quot;b&quot;, &quot;c&quot;] },
-	*     { type: &quot;multinomial&quot;, source: &quot;FtrSpace&quot;, field: &quot;Categories&quot;, normalize: true, values: [&quot;a&quot;, &quot;b&quot;, &quot;c&quot;, &quot;q&quot;, &quot;w&quot;, &quot;e&quot;] }
-	* ]);
-	* // update the feature space with the record set 
-	* ftr.updateRecords(Store.allRecords);
-	* // get the feature vectors of these records
-	* ftr.extractVector(Store[0]); // returns the vector [0, 1, 0, 0, 1 / Math.sqrt(2), 0, 0, 1 / Math.sqrt(2), 0, 0]
-	* ftr.extractVector(Store[1]); // returns the vector [1/3, 0, 1, 0, 0, 1 / Math.sqrt(2), 0, 0, 1 / Math.sqrt(2), 0]
-	* ftr.extractVector(Store[2]); // returns the vector [2/3, 0, 0, 1, 0, 0, 1 / Math.sqrt(2), 0, 0, 1 / Math.sqrt(2)]
-	* ftr.extractVector(Store[3]); // returns the vector [1, 1, 0, 0, 1 / Math.sqrt(2), 0, 0, 1 / Math.sqrt(2), 0, 0]
-	* base.close();
-	*/
- exports.FeatureSpace.prototype.updateRecords = function (rs) { return Object.create(require(&#x27;qminer&#x27;).FeatureSpace.prototype); };
-/**
-	* Creates a sparse feature vector from the given record.
-	* @param {module:qm.Record} rec - The given record.
-    * @param {number} [featureExtractorId] - when given, only use specified feature extractor.
-	* @returns {module:la.SparseVector} The sparse feature vector gained from rec.
-	* @example
-	* // import qm module
-	* var qm = require(&#x27;qminer&#x27;);
-	* // create a base containing the store Class. Let the Name field be the primary field. 
-	* var base = new qm.Base({
-	*    mode: &quot;createClean&quot;,
-	*    schema: [{
-	*        name: &quot;Class&quot;,
-	*        fields: [
-	*            { name: &quot;Name&quot;, type: &quot;string&quot;, primary: true },
-	*            { name: &quot;StudyGroup&quot;, type: &quot;string&quot; }
-	*        ]
-	*    }]
-	* });
-	* // add some records to the store
-	* base.store(&quot;Class&quot;).push({ Name: &quot;Dean&quot;, StudyGroup: &quot;A&quot; });
-	* base.store(&quot;Class&quot;).push({ Name: &quot;Chang&quot;, StudyGroup: &quot;D&quot; });
-	* base.store(&quot;Class&quot;).push({ Name: &quot;Magnitude&quot;, StudyGroup: &quot;C&quot; });
-	* base.store(&quot;Class&quot;).push({ Name: &quot;Leonard&quot;, StudyGroup: &quot;B&quot; });
-	* // create a new feature space
-	* // the feature space is of dimensions [0, 4]; 4 is the dimension of the categorical feature extractor
-	* // and 0 is the dimension of text feature extractor (the text feature extractor doesn&#x27;t have any words,
-	* // need to be updated for use).
-	* var ftr = new qm.FeatureSpace(base, [
-	*    { type: &quot;text&quot;, source: &quot;Class&quot;, field: &quot;Name&quot;, normalize: false },
-	*    { type: &quot;categorical&quot;, source: &quot;Class&quot;, field: &quot;StudyGroup&quot;, values: [&quot;A&quot;, &quot;B&quot;, &quot;C&quot;, &quot;D&quot;] } 
-	* ]);
-	* // get the sparse extractor vector for the first record in store
-	* // the sparse vector will be [(0, 1)] - uses only the categorical feature extractor. There are no
-	* // features in the text feature extractor.
-	* var vec = ftr.extractSparseVector(base.store(&quot;Class&quot;)[0]);
-	* base.close();
-	*/
- exports.FeatureSpace.prototype.extractSparseVector = function (rec) { return Object.create(require(&#x27;qminer&#x27;).la.SparseVector.prototype); }
-/**
-	* Creates a feature vector from the given record.
-	* @param {module:qm.Record} rec - The given record.
-    * @param {number} [featureExtractorId] - when given, only use specified feature extractor.
-	* @returns {module:la.Vector} The feature vector gained from rec.
-	* @example
-	* // import qm module
-	* var qm = require(&#x27;qminer&#x27;);
-	* // create a base containing the store Class. Let the Name field be the primary field.
-	* var base = new qm.Base({
-	*    mode: &quot;createClean&quot;,
-	*    schema: [{
-	*        name: &quot;Class&quot;,
-	*        fields: [
-	*            { name: &quot;Name&quot;, type: &quot;string&quot;, primary: true },
-	*            { name: &quot;StudyGroup&quot;, type: &quot;string&quot; }
-	*        ]
-	*    }]
-	* });
-	* // add some records to the store
-	* base.store(&quot;Class&quot;).push({ Name: &quot;Jeff&quot;, StudyGroup: &quot;A&quot; });
-	* base.store(&quot;Class&quot;).push({ Name: &quot;Britta&quot;, StudyGroup: &quot;D&quot; });
-	* base.store(&quot;Class&quot;).push({ Name: &quot;Abed&quot;, StudyGroup: &quot;C&quot; });
-	* base.store(&quot;Class&quot;).push({ Name: &quot;Annie&quot;, StudyGroup: &quot;B&quot; });
-	* // create a new feature space
-	* // the feature space is of dimensions [0, 4]; 4 is the dimension of the categorical feature extractor
-	* // and 0 is the dimension of text feature extractor (the text feature extractor doesn&#x27;t have any words,
-	* // need to be updated for use).
-	* var ftr = new qm.FeatureSpace(base, [
-	*    { type: &quot;text&quot;, source: &quot;Class&quot;, field: &quot;Name&quot;, normalize: false },
-	*    { type: &quot;categorical&quot;, source: &quot;Class&quot;, field: &quot;StudyGroup&quot;, values: [&quot;A&quot;, &quot;B&quot;, &quot;C&quot;, &quot;D&quot;] }
-	* ]);
-	* // get the extractor vector for the first record in store
-	* // the sparse vector will be [1, 0, 0, 0] - uses only the categorical feature extractor. There are no
-	* // features in the text feature extractor.
-	* var vec = ftr.extractVector(base.store(&quot;Class&quot;)[0]);
-	* base.close();
-	*/
- exports.FeatureSpace.prototype.extractVector = function (rec) { return Object.create(require(&#x27;qminer&#x27;).la.Vector.prototype); };
-/**
-	 * Extracts a single feature using the feature extractor at index ftrIdx.
-	 *
-	 * @param {Integer} ftrIdx - index of the feature extractor
-	 * @param {Number} val - value to extract
-	 */
-/**
-	* Extracts the sparse feature vectors from the record set and returns them as columns of the sparse matrix.
-	* @param {module:qm.RecordSet} rs - The given record set.
-    * @param {number} [featureExtractorId] - when given, only use specified feature extractor
-    * @returns {module:la.SparseMatrix} The sparse matrix, where the i-th column is the sparse feature vector of the i-th record in rs.
-	* @example
-	* // import qm module
-	* var qm = require(&quot;qminer&quot;);
-	* // create a base containing the store Class. Let the Name field be the primary field. 
-	* var base = new qm.Base({
-	*    mode: &quot;createClean&quot;,
-	*    schema: [{
-	*        name: &quot;Class&quot;,
-	*        fields: [
-	*            { name: &quot;Name&quot;, type: &quot;string&quot;, primary: true },
-	*            { name: &quot;StudyGroups&quot;, type: &quot;string_v&quot; }
-	*        ]
-	*    }]
-	* });
-	* // add some records to the store
-	* base.store(&quot;Class&quot;).push({ Name: &quot;Dean&quot;, StudyGroups: [&quot;A&quot;, &quot;D&quot;] });
-	* base.store(&quot;Class&quot;).push({ Name: &quot;Chang&quot;, StudyGroups: [&quot;B&quot;, &quot;D&quot;] });
-	* base.store(&quot;Class&quot;).push({ Name: &quot;Magnitude&quot;, StudyGroups: [&quot;B&quot;, &quot;C&quot;] });
-	* base.store(&quot;Class&quot;).push({ Name: &quot;Leonard&quot;, StudyGroups: [&quot;A&quot;, &quot;B&quot;] });
-	* // create a feature space containing the multinomial feature extractor
-	* var ftr = new qm.FeatureSpace(base, { type: &quot;multinomial&quot;, source: &quot;Class&quot;, field: &quot;StudyGroups&quot;, values: [&quot;A&quot;, &quot;B&quot;, &quot;C&quot;, &quot;D&quot;] });
-	* // create a sparse feature matrix out of the records of the store by using the feature space
-	* // returns a sparse matrix equal to 
-	* // [[(0, 1), (3, 1)], [(1, 1), (3, 1)], [(1, 1), (2, 1)], [(0, 1), (1, 1)]]
-	* var sparseMatrix = ftr.extractSparseMatrix(base.store(&quot;Class&quot;).allRecords);
-	* base.close();
-	*/
- exports.FeatureSpace.prototype.extractSparseMatrix = function (rs) { return Object.create(require(&#x27;qminer&#x27;).la.SparseMatrix.prototype); };
-/**
-	* Extracts the feature vectors from the recordset and returns them as columns of a dense matrix.
-	* @param {module:qm.RecordSet} rs - The given record set.
-    * @param {number} [featureExtractorId] - when given, only use specified feature extractor.
-
-	* @returns {module:la.Matrix} The dense matrix, where the i-th column is the feature vector of the i-th record in rs.
-	* @example
-	* // import qm module
-	* var qm = require(&quot;qminer&quot;);
-	* // create a base containing the store Class. Let the Name field be the primary field.
-	* var base = new qm.Base({
-	*    mode: &quot;createClean&quot;,
-	*    schema: [{
-	*        name: &quot;Class&quot;,
-	*        fields: [
-	*            { name: &quot;Name&quot;, type: &quot;string&quot;, primary: true },
-	*            { name: &quot;StudyGroups&quot;, type: &quot;string_v&quot; }
-	*        ]
-	*    }]
-	* });
-	* // add some records to the store
-	* base.store(&quot;Class&quot;).push({ Name: &quot;Dean&quot;, StudyGroups: [&quot;A&quot;, &quot;D&quot;] });
-	* base.store(&quot;Class&quot;).push({ Name: &quot;Chang&quot;, StudyGroups: [&quot;B&quot;, &quot;D&quot;] });
-	* base.store(&quot;Class&quot;).push({ Name: &quot;Magnitude&quot;, StudyGroups: [&quot;B&quot;, &quot;C&quot;] });
-	* base.store(&quot;Class&quot;).push({ Name: &quot;Leonard&quot;, StudyGroups: [&quot;A&quot;, &quot;B&quot;] });
-	* // create a feature space containing the multinomial feature extractor
-	* var ftr = new qm.FeatureSpace(base, { type: &quot;multinomial&quot;, source: &quot;Class&quot;, field: &quot;StudyGroups&quot;, values: [&quot;A&quot;, &quot;B&quot;, &quot;C&quot;, &quot;D&quot;] });
-	* // create a feature matrix out of the records of the store by using the feature space
-	* // returns a sparse matrix equal to
-	* // 1  0  0  1
-	* // 0  1  0  1
-	* // 0  0  1  0
-	* // 1  1  0  0
-	* var matrix = ftr.extractMatrix(base.store(&quot;Class&quot;).allRecords);
-	* base.close();
-	*/
- exports.FeatureSpace.prototype.extractMatrix = function (rs) { return Object.create(require(&#x27;qminer&#x27;).la.Matrix.prototype); };
-/**
-	* Gives the name of feature extractor at given position.
-	* @param {number} idx - The index of the feature extractor in feature space (zero based).
-	* @returns {String} The name of the feature extractor at position idx.
-	* @example
-	* // import qm module
-	* var qm = require(&quot;qminer&quot;);
-	* // create a new base containing one store
-	* var base = new qm.Base({
-	*    mode: &quot;createClean&quot;,
-	*    schema: [{
-	*        name: &quot;People&quot;,
-	*        fields: [
-	*            { name: &quot;Name&quot;, type: &quot;string&quot; },
-	*            { name: &quot;Gendre&quot;, type: &quot;string&quot; },
-	*            { name: &quot;Age&quot;, type: &quot;int&quot; }
-	*        ]
-	*    }]
-	* });
-	* // create a feature space containing a categorical and numeric feature extractor
-	* var ftr = new qm.FeatureSpace(base, [
-	*    { type: &quot;numeric&quot;, source: &quot;People&quot;, field: &quot;Age&quot; },
-	*    { type: &quot;categorical&quot;, source: &quot;People&quot;, field: &quot;Gendre&quot;, values: [&quot;Male&quot;, &quot;Female&quot;] }
-	* ]);
-	* // get the name of the feature extractor with index 1
-	* var extractorName = ftr.getFeatureExtractor(1); // returns &quot;Categorical[Gendre]&quot;
-	* base.close();
-	*/
- exports.FeatureSpace.prototype.getFeatureExtractor = function (idx) { return &#x27;&#x27;; };
-/**
-	* Gives the name of the feature at the given position.
-	* @param {number} idx - The index of the feature in feature space (zero based).
-	* @returns {String} The name of the feature at the position idx.
-	* @example
-	* // import qm module
-	* var qm = require(&quot;qminer&quot;);
-	* // create a base containing the store Class. Let the Name field be the primary field.
-	* var base = new qm.Base({
-	*    mode: &quot;createClean&quot;,
-	*    schema: [{
-	*        name: &quot;Class&quot;,
-	*        fields: [
-	*            { name: &quot;Name&quot;, type: &quot;string&quot;, primary: true },
-	*            { name: &quot;StudyGroups&quot;, type: &quot;string_v&quot; }
-	*        ]
-	*    }]
-	* });
-	* // add some records to the store
-	* base.store(&quot;Class&quot;).push({ Name: &quot;Dean&quot;, StudyGroups: [&quot;A&quot;, &quot;D&quot;] });
-	* base.store(&quot;Class&quot;).push({ Name: &quot;Chang&quot;, StudyGroups: [&quot;B&quot;, &quot;D&quot;] });
-	* base.store(&quot;Class&quot;).push({ Name: &quot;Magnitude&quot;, StudyGroups: [&quot;B&quot;, &quot;C&quot;] });
-	* base.store(&quot;Class&quot;).push({ Name: &quot;Leonard&quot;, StudyGroups: [&quot;A&quot;, &quot;B&quot;] });
-	* // create a feature space containing the multinomial feature extractor
-	* var ftr = new qm.FeatureSpace(base, [
-	* { type: &quot;text&quot;, source: &quot;Class&quot;, field: &quot;Name&quot; },
-	* { type: &quot;multinomial&quot;, source: &quot;Class&quot;, field: &quot;StudyGroups&quot;, values: [&quot;A&quot;, &quot;B&quot;, &quot;C&quot;, &quot;D&quot;] }
-	* ]);
-	* // get the feature at position 2
-	* var feature = ftr.getFeature(2); // returns &quot;C&quot;, because the text extractor has no features at the moment
-	* // update the feature space with the records of the store; see the method updateRecords
-	* ftr.updateRecords(base.store(&quot;Class&quot;).allRecords);
-	* // get the feature at position 2
-	* var feature2 = ftr.getFeature(2); // returns &quot;magnitude&quot;
-	* base.close();
-	*/
- exports.FeatureSpace.prototype.getFeature = function (idx) { return &#x27;&#x27;; };
-/**
-	* Performs the inverse operation of ftrVec. Works only for numeric feature extractors.
-	* @param {(module:la.Vector | Array.&amp;lt;Object&gt;)} ftr - The feature vector or an array with feature values.
-	* @returns {module:la.Vector} The inverse of ftr as vector.
-	* @example
-	* // import qm module
-	* var qm = require(&#x27;qminer&#x27;);
-	* // create a new base containing one store
-	* var base = new qm.Base({
-	*    mode: &quot;createClean&quot;,
-	*    schema: [{
-	*        name: &quot;TheWitcherSaga&quot;,
-	*        fields: [
-	*            { name: &quot;Title&quot;, type: &quot;string&quot; },
-	*            { name: &quot;YearOfRelease&quot;, type: &quot;int&quot; },
-	*            { name: &quot;EnglishEdition&quot;, type: &quot;bool&quot; }
-	*        ]
-	*    }]
-	* });
-	* // put some records in the store
-	* base.store(&quot;TheWitcherSaga&quot;).push({ Title: &quot;Blood of Elves&quot;, YearOfRelease: 1994, EnglishEdition: true });
-	* base.store(&quot;TheWitcherSaga&quot;).push({ Title: &quot;Time of Contempt&quot;, YearOfRelease: 1995, EnglishEdition: true });
-	* base.store(&quot;TheWitcherSaga&quot;).push({ Title: &quot;Baptism of Fire&quot;, YearOfRelease: 1996, EnglishEdition: true });
-	* base.store(&quot;TheWitcherSaga&quot;).push({ Title: &quot;The Swallow&#x27;s Tower&quot;, YearOfRelease: 1997, EnglishEdition: false });
-	* base.store(&quot;TheWitcherSaga&quot;).push({ Title: &quot;Lady of the Lake&quot;, YearOfRelease: 1999, EnglishEdition: false });
-	* base.store(&quot;TheWitcherSaga&quot;).push({ Title: &quot;Season of Storms&quot;, YearOfRelease: 2013, EnglishEdition: false });
-	* // create a feature space with the numeric feature extractor and update the feature space with the records in store
-	* // for update, look the method updateRecords in feature space
-	* var ftr = new qm.FeatureSpace(base, { type: &quot;numeric&quot;, source: &quot;TheWitcherSaga&quot;, field: &quot;YearOfRelease&quot;, normalize: true });
-	* ftr.updateRecords(base.store(&quot;TheWitcherSaga&quot;).allRecords);
-	* // get a feature vector for the second record
-	* // because of the numeric feature extractor having normalize: true and of the records update of feature space, the values
-	* // are not equal to those of the records, i.e. the value 1995 is now 0.105263 
-	* var ftrVec = ftr.extractVector(base.store(&quot;TheWitcherSaga&quot;)[1]);
-	* // get the inverse of the feature vector
-	* // the function returns the values to their first value, i.e. 0.105263 returns to 1995
-	* var inverse = ftr.invertFeatureVector(ftrVec); // returns a vector [1995]
-	* base.close();
-	*/
- exports.FeatureSpace.prototype.invertFeatureVector = function (ftr) { return Object.create(require(&#x27;qminer&#x27;).la.Vector.prototype); };
-/**
-	* Calculates the inverse of a single feature using a specific feature extractor.
-	* @param {number} idx - The index of the specific feature extractor.
-	* @param {Object} val - The value to be inverted.
-	* @returns {Object} The inverse of val using the feature extractor with index idx.
-	* @example
-	* // import qm module
-	* var qm = require(&#x27;qminer&#x27;);
-	* // create a new base containing one store
-	* var base = new qm.Base({
-	*    mode: &quot;createClean&quot;,
-	*    schema: [{
-	*        name: &quot;TheWitcherSaga&quot;,
-	*        fields: [
-	*            { name: &quot;Title&quot;, type: &quot;string&quot; },
-	*            { name: &quot;YearOfRelease&quot;, type: &quot;int&quot; },
-	*            { name: &quot;EnglishEdition&quot;, type: &quot;bool&quot; }
-	*        ]
-	*    }]
-	* });
-	* // put some records in the store
-	* base.store(&quot;TheWitcherSaga&quot;).push({ Title: &quot;Blood of Elves&quot;, YearOfRelease: 1994, EnglishEdition: true });
-	* base.store(&quot;TheWitcherSaga&quot;).push({ Title: &quot;Time of Contempt&quot;, YearOfRelease: 1995, EnglishEdition: true });
-	* base.store(&quot;TheWitcherSaga&quot;).push({ Title: &quot;Baptism of Fire&quot;, YearOfRelease: 1996, EnglishEdition: true });
-	* base.store(&quot;TheWitcherSaga&quot;).push({ Title: &quot;The Swallow&#x27;s Tower&quot;, YearOfRelease: 1997, EnglishEdition: false });
-	* base.store(&quot;TheWitcherSaga&quot;).push({ Title: &quot;Lady of the Lake&quot;, YearOfRelease: 1999, EnglishEdition: false });
-	* base.store(&quot;TheWitcherSaga&quot;).push({ Title: &quot;Season of Storms&quot;, YearOfRelease: 2013, EnglishEdition: false });
-	* // create a feature space with the numeric feature extractor and update the feature space with the records in store
-	* // for update, look the method updateRecords in feature space
-	* var ftr = new qm.FeatureSpace(base, { type: &quot;numeric&quot;, source: &quot;TheWitcherSaga&quot;, field: &quot;YearOfRelease&quot;, normalize: true });
-	* ftr.updateRecords(base.store(&quot;TheWitcherSaga&quot;).allRecords);
-	* // because of the numeric feature extractor having normalize: true and of the records update of feature space, 
-	* // the values are not equal to those of the records 
-	* // invert the value 0 using the numeric feature extractor
-	* var inverse = ftr.invertFeature(0, 0); // returns the value 1994
-	* base.close();
-	*/
- exports.FeatureSpace.prototype.invertFeature = function (idx, val) {};
-/**
-	* Filters the vector to keep only the elements from the feature extractor.
-	* @param {(module:la.Vector | module:la.SparseVector)} vec - The vector from where the function filters the elements.
-	* @param {number} idx - The index of the feature extractor.
-	* @param {boolean} [keepOffset = &#x27;true&#x27;] - For keeping the original indexing in the new vector.
-	* @returns {(module:la.Vector | module:la.SparseVector)} 
-	* &amp;lt;br&gt;1. module:la.Vector, if vec is of type module:la.Vector.
-	* &amp;lt;br&gt;2. module:la.SparseVector, if vec is of type module:la.SparseVector.
-	* @example
-	* // import qm module
-	* var qm = require(&#x27;qminer&#x27;);
-	* // create a new base with one store
-	* var base = new qm.Base({
-	*    mode: &quot;createClean&quot;,
-	*    schema: [{
-	*        name: &quot;Academics&quot;,
-	*        fields: [
-	*            { name: &quot;Name&quot;, type: &quot;string&quot; },
-	*            { name: &quot;Age&quot;, type: &quot;int&quot; },
-	*            { name: &quot;Gendre&quot;, type: &quot;string&quot; },
-	*            { name: &quot;Skills&quot;, type: &quot;string_v&quot; }
-	*        ]
-	*    }]
-	* });
-	* // create a new feature space
-	* var ftr = new qm.FeatureSpace(base, [
-    *     { type: &quot;numeric&quot;, source: &quot;Academics&quot;, field: &quot;Age&quot; },
-    *     { type: &quot;categorical&quot;, source: &quot;Academics&quot;, field: &quot;Gendre&quot;, values: [&quot;Male&quot;, &quot;Female&quot;] },
-	*     { type: &quot;multinomial&quot;, source: &quot;Academics&quot;, field: &quot;Skills&quot;, values: [&quot;Mathematics&quot;, &quot;Programming&quot;, &quot;Philosophy&quot;, &quot;Languages&quot;, &quot;Politics&quot;, &quot;Cooking&quot;] }
-	*     ]);
-	* // create a new dense vector
-	* var vec = new qm.la.Vector([40, 0, 1, 0, 1, 1, 1, 0, 0]);
-	* // filter the elements from the second feature extractor
-	* var vec2 = ftr.filter(vec, 1); // returns vector [0, 0, 1, 0, 0, 0, 0, 0, 0]
-	* // filter the elements from the second feature extractor, without keeping the offset
-	* var vec3 = ftr.filter(vec, 1, false); // returns vector [0, 1]
-	* // create a new sparse vector
-	* var spVec = new qm.la.SparseVector([[0, 40], [2, 1], [4, 1], [5, 1], [6, 1]]);
-	* // filter the elements from the second feature extractor
-	* var spVec2 = ftr.filter(spVec, 1); // returns sparse vector [[2, 1]]
-	* // filter the elements from the second feature extractor, without keeping the offset
-	* var spVec3 = ftr.filter(spVec, 1, false); // returns sparse vector [[1, 1]]
-	* base.close();
-	*/
- exports.FeatureSpace.prototype.filter = function (vec, idx, keepOffset) { return (vec instanceof require(&#x27;qminer&#x27;).la.Vector) ? require(&#x27;qminer&#x27;).la.Vector : require(&#x27;qminer&#x27;).la.SparseVector; };
-/**
-	* Extracts string features from the record.
-	* @param {module:qm.Record} rec
-	* @returns {Array.&amp;lt;string&gt;} An array containing the strings gained by the extractor.
-	* @ignore
-	*/
- exports.FeatureSpace.prototype.extractStrings = function (rec) {return [&#x27;&#x27;]; }; 
-
-
-    //==================================================================
-    // BASE
-    //==================================================================
-
-    /**
-    * The parameter given to {@link module:qm.Base#loadCSV}.
-    * @typedef {object} BaseLoadCSVParam
-    * @property {string} BaseLoadCSVParam.file - The name of the input file.
-    * @property {string} BaseLoadCSVParam.store - Name of the store which will be created.
-    * @property {module:qm.Base} BaseLoadCSVParam.base - QMiner base object that creates the store.
-    * @property {string} [BaseLoadCSVParam.delimiter = &#x27;,&#x27;] - Optional delimiter.
-    * @property {string} [BaseLoadCSVParam.quote = &#x27;&quot;&#x27;] - Optional character to escape values that contain a delimiter.
-    */
-
-    /**
-     * Loads the store from a CSV file.
-     * @param {module:qm~baseLoadCSVParam} opts - Options object.
-     * @param {function} [callback] - Callback function, called on errors and when the procedure finishes.
-     */
-    exports.Base.prototype.loadCSV = function (opts, callback) {
-    	// console.log(&#x27;Loading CSV file ...&#x27;);
-
-    	if (opts.delimiter == null) opts.delimiter = &#x27;,&#x27;;
-    	if (opts.quote == null) opts.quote = &#x27;&quot;&#x27;;
-    	if (opts.ignoreFields == null) opts.ignoreFields = [];
-    	if (opts.file == null) throw new Error(&#x27;Missing parameter file!&#x27;);
-
-    	if (callback == null) {
-            callback = function (e) {
-                if (e != null) {
-                    // console.log(e.stack);
-                }
-            }
-        }
-
-    	try {
-    		var base = this;
-
-	    	var fname = opts.file;
-			var storeName = opts.store;
-
-			var fieldTypes = null;
-			var store = null;
-			var buff = [];
-
-			var ignoreFields = {};
-			for (var i = 0; i &amp;lt; opts.ignoreFields.length; i++)
-				ignoreFields[opts.ignoreFields] = null;
-
-			// read the CSV file and fill the store
-			var headers = null;
-
-			function transformLine(line) {
-				var transformed = {};
-
-				for (var i = 0; i &amp;lt; line.length; i++) {
-					var header = headers[i];
-					var value = line[i];
-
-					if (fieldTypes != null &amp;amp;&amp;amp; fieldTypes[header] != null) {
-						transformed[header] = fieldTypes[header] == &#x27;float&#x27; ? parseFloat(value) : value;
-					} else {
-						transformed[header] = (isNaN(value) || value.length == 0) ? value : parseFloat(value);
-					}
-				}
-
-				return transformed;
-			}
-
-    		function initFieldTypes(data) {
-    			if (fieldTypes == null) fieldTypes = {};
-
-    			for (var key in data) {
-//    				if (key in ignoreFields)
-//    					continue;
-
-    				var val = data[key];
-    				if (fieldTypes[key] == null) {
-    					if (val.length == 0)
-    						fieldTypes[key] = null;
-    					else if (isNaN(val))
-    						fieldTypes[key] = &#x27;string&#x27;;
-    					else
-    						fieldTypes[key] = &#x27;float&#x27;;
-
-    				}
-    			}
-
-    			if (fieldTypesInitialized()) {
-    				// console.log(&#x27;Fields initialized: &#x27; + JSON.stringify(fieldTypes));
-                }
-    		}
-
-    		function fieldTypesInitialized() {
-    			if (fieldTypes == null) return false;
-
-    			for (var key in fieldTypes) {
-//    				if (key in ignoreFields)
-//    					continue;
-
-    				if (fieldTypes[key] == null)
-    					return false;
-    			}
-
-    			return true;
-    		}
-
-			function getUninitializedFlds() {
-    			var result = [];
-
-    			for (var key in fieldTypes) {
-//    				if (key in ignoreFields)
-//    					continue;
-
-    				if (fieldTypes[key] == null)
-    					result.push(key);
-    			}
-
-    			return result;
-    		}
-
-			function createStore(rec) {
-    			try {
-	    			var storeDef = {
-	    				name: storeName,
-	    				fields: []
-	    			};
-
-	    			for (var fieldName in rec) {
-	    				storeDef.fields.push({
-							name: fieldName,
-							type: fieldTypes[fieldName],
-							&quot;null&quot;: true,
-	    				});
-	    			}
-
-	    			// console.log(&#x27;Creating store with definition &#x27; + JSON.stringify(storeDef) + &#x27; ...&#x27;);
-
-	    			base.createStore(storeDef);
-	    			store = base.store(storeName);
-
-	    			// insert all the record in the buffer into the store
-	    			buff.forEach(function (data) {
-	    				store.push(data);
-	    			});
-    			} catch (e) {
-					callback(e);
-    			}
-    		}
-
-			var storeCreated = false;
-			var line = 0;
-			// console.log(&#x27;Saving CSV to store &#x27; + storeName + &#x27; &#x27; + fname + &#x27; ...&#x27;);
-
-			var fin = new fs.FIn(fname);
-			fs.readCsvLines(fin, {
-				onLine: function (lineArr) {
-					try {
-						if (line++ == 0) {	// the first line are the headers
-							headers = [];
-							for (var i = 0; i &amp;lt; lineArr.length; i++) {
-								headers.push(lineArr[i].replace(/\s+/g, &#x27;_&#x27;).replace(/\.|%|\(|\)|\/|-|\+/g, &#x27;&#x27;)) 	// remove invalid characters
-							}
-							// console.log(&#x27;Headers initialized: &#x27; + JSON.stringify(headers));
-						}
-						else {
-							if (line % 1000 == 0) {
-								// console.log(line + &#x27;&#x27;);
-                            }
-                            
-							var data = transformLine(lineArr);
-
-							if (fieldTypes == null)
-								initFieldTypes(data);
-
-							if (store == null &amp;amp;&amp;amp; fieldTypesInitialized())
-								createStore(data);
-							else if (!fieldTypesInitialized())
-								initFieldTypes(data);
-
-							if (store != null) {
-								store.push(data);
-							} else
-								buff.push(data);
-						}
-					} catch (e) {
-						// console.log(&#x27;Exception while reading CSV lines: &#x27; + e.stack);
-						callback(e);
-					}
-				},
-				onEnd: function () {
-					// finished
-					// console.log(&#x27;Finished!&#x27;);
-
-					if (callback != null) {
-			   			if (!fieldTypesInitialized()) {
-				   			var fieldNames = getUninitializedFlds();
-				   			callback(new Error(&#x27;Finished with uninitialized fields: &#x27; +
-								JSON.stringify(fieldNames)) + &#x27;, add them to ignore list!&#x27;);
-				   			return;
-				   		} else {
-				   			callback(undefined, store);
-				   		}
-			   		}
-				}
-			});
-
-			fin.close();
-    	} catch (e) {
-			callback(e);
-    	}
-    };
-
-    /**
-     * Loads the store from a CSV file.
-     * @param {module:qm~baseLoadCSVParam} opts - Options object.
-     * @param {function} [callback] - Callback function, called on errors and when the procedure finishes.
-     */
-
-    //==================================================================
-    // STORE
-    //==================================================================
-
-    exports.Store.prototype.addTrigger = function (trigger) {
-        // name is automatically generated
-        // saveJson isn&#x27;t needed
-        var Callbacks = {
-            onAdd: trigger.onAdd,
-            saveJson: function (limit) { return {}; }
-        };
-        if (trigger.onUpdate != undefined) { Callbacks[&quot;onUpdate&quot;] = trigger.onUpdate; }
-        if (trigger.onDelete != undefined) { Callbacks[&quot;onDelete&quot;] = trigger.onDelete; }
-        var streamAggr = new exports.StreamAggr(this.base, Callbacks, this.name);
-    }
-
-    exports.Store.prototype.addStreamAggr = function (params) {
-        var newParams = params; newParams.store = this.name;
-        return new exports.StreamAggr(this.base, newParams, this.name);
-    }
-
-    exports.Store.prototype.inspect = function (depth) {
-        var d = (depth == null) ? 0 : depth;
-        return util.inspect(this, { depth: d, &#x27;customInspect&#x27;: false });
-    }
-
-    /**
-     * Load given file line by line, parse each line to JSON and push it to the store.
-     *
-     * @param {String} file - Name of the json line file
-     * @param {Number} [limit] - Maximal number of records to load from file
-     */
-    exports.Store.prototype.loadJson = function (file, limit) {
-        var fin = fs.openRead(file);
-        var count = 0;
-        while (!fin.eof) {
-            var line = fin.readLine();
-            if (line == &quot;&quot;) { continue; }
-            try {
-                var rec = JSON.parse(line);
-                this.push(rec);
-                // count, GC and report
-                count++;
-                if (limit != undefined &amp;amp;&amp;amp; count == limit) { break; }
-            } catch (err) {
-                // console.log(&quot;Error parsing [&quot; + line + &quot;]: &quot; + err)
-            }
-        }
-        return count;
-    }
-
-    //==================================================================
-    // RECORD SET
-    //==================================================================
-
-    /**
-     * Stores the record set as a CSV file.
-     *
-     * @param {Object} opts - arguments
-     * @property {String} opts.fname - name of the output file
-     * @property {Boolean} [opts.includeHeaders] - indicates wether to include the header in the first line
-     * @property {String} [opts.timestampType] - If set to &#x27;ISO&#x27;, datetime fields will be printed as ISO dates, otherwise as timestamps. Defaults to &#x27;timestamp&#x27;.
-     */
-    exports.RecSet.prototype.saveCsv = function (opts) {
-    	if (opts == null || opts.fname == null) throw new Error(&#x27;Missing parameter fname!&#x27;);
-    	if (opts.includeHeaders == null) opts.includeHeaders = true;
-    	if (opts.timestampType == null) opts.timestampType = &#x27;timestamp&#x27;;
-
-    	// read field descriptions
-    	var fields = this.store.fields;
-    	var fieldDesc = [];
-    	for (var i = 0; i &amp;lt; fields.length; i++) {
-    		var desc = fields[i];
-    		var type = desc.type;
-
-    		if (type != &#x27;float&#x27; &amp;amp;&amp;amp; type != &#x27;int&#x27; &amp;amp;&amp;amp; type != &#x27;bool&#x27; &amp;amp;&amp;amp; type != &#x27;datetime&#x27; &amp;amp;&amp;amp;
-    				type != &#x27;string&#x27;)
-    			throw new Error(&#x27;Invalid field type: &#x27; + type);
-    		if (desc.internal) continue;
-
-    		fieldDesc.push({name: desc.name, type: desc.type});
-    	}
-
-    	var nFields = fieldDesc.length;
-    	var useTimestamp = opts.timestampType != &#x27;ISO&#x27;;
-
-    	var fout = new fs.FOut(opts.fname);
-
-    	// write the headers
-    	if (opts.includeHeaders) {
-    		var headerLine = &#x27;&#x27;;
-    		for (var i = 0; i &amp;lt; nFields; i++) {
-    			headerLine += fieldDesc[i].name;
-    			if (i &amp;lt; nFields - 1)
-    				headerLine += &#x27;,&#x27;;
-    		}
-    		fout.writeLine(headerLine);
-    	}
-
-    	// write the lines
-    	var len = this.length;
-    	var recN = 0;
-    	this.each(function (rec) {
-    		var line = &#x27;&#x27;;
-    		for (var i = 0; i &amp;lt; nFields; i++) {
-    			var fldVal = rec[fieldDesc[i].name];
-    			var type = fieldDesc[i].type;
-
-    			if (fldVal != null) {
-	    			if (type == &#x27;float&#x27; || type == &#x27;int&#x27; || type == &#x27;bool&#x27;) {
-	    				line += fldVal;
-	    			} else if (type == &#x27;datetime&#x27;) {
-	    				line += useTimestamp ? fldVal.getTime() : fldVal.toISOString();
-	    			} else if (type == &#x27;string&#x27;) {
-	    				line += &#x27;&quot;&#x27; + fldVal + &#x27;&quot;&#x27;;
-	    			} else {
-	    				throw new Error(&#x27;Invalid type of field: &#x27; + type);
-	    			}
-    			}
-
-    			if (i &amp;lt; nFields - 1)
-    				line += &#x27;,&#x27;;
-    		}
-
-    		if (recN++ &amp;lt; len - 1)
-    			fout.writeLine(line);
-    		else
-    			fout.write(line);
-    	});
-
-    	fout.flush();
-    	fout.close();
-    }
-
-    //==================================================================
-    // CIRCULAR RECORD BUFFER
-    //==================================================================
-
-    /**
-    * @classdesc Circular buffer for storing records. Size of buffer is defined at
-    * start and is denoted in number of records. When buffer is full, old records
-    * are removed from the buffer and new records are stored in their place. For
-    * adding and deleting a callback is called. Records are stored by their IDs.
-    * @class
-    * @param {Object} [param] - Constructor parameters
-    * @param {module:qm.Store} param.store - Store for the records in the buffer.
-    * @param {number} param.size - Size of the buffer (number of records).
-    * @param {function} [param.onAdd] - Callback executed when new record is
-    * added to the buffer. Callback is give two parameters: record and instance of CircularRecordBuffer.
-    * @param {function} [param.onDelete] - Callback executed when record is removed
-    * from the buffer. Callback is give two parameters: record and instance of CircularRecordBuffer.
-    * @example
-	* // TODO
-    */
-    exports.CircularRecordBuffer = function (params) {
-        // check we have all encessary parameters
-        if (params.store == undefined) { throw new Error(&quot;CircularRecordBuffer requires store in constructor&quot;); }
-        if (!(params.store instanceof qm.Store)) { throw new Error(&quot;CircularRecordBuffer requires store in constructor&quot; + params.store); }
-        if (params.size == undefined) { throw new Error(&quot;CircularRecordBuffer requires size in constructor&quot;); }
-        if (!(params.size &gt;= 1)) { throw new Error(&quot;CircularRecordBuffer positive size in constructor&quot;); }
-        // parameters
-        this.store = params.store;
-        this.size = params.size;
-        this.buffer = new qm.la.IntVector();
-        this.next = 0;
-        // Callbacks
-        this.onAdd = (params.onAdd == undefined) ? function () {} : params.onAdd;
-        this.onDelete = (params.onDelete == undefined) ? function () {} : params.onDelete;
-
-        /**
-        * Load circular buffer from input stream. Assumes store, onAdd and onDelete
-        * were already initialized in constructor.
-        * @param {module:fs.FIn} fin - input stream
-        */
-        this.load = function (fin) {
-            var finParam = fin.readJson();
-            this.size = finParam.size;
-            this.next = finParam.next;
-            this.buffer.load(fin);
-        }
-
-        /**
-        * Saves circular buffer to the output stream. Does not save store, onAdd
-        * and onDelete callbacks.
-        * @param {module:fs.FOut} fout - output stream
-        * @returns {module:fs.FOut} output stream
-        */
-        this.save = function (fout) {
-            fout.writeJson({
-                size: this.size,
-                next: this.next
-            });
-            this.buffer.save(fout);
-            return fout;
-        }
-
-        /**
-    	* Add new record to the buffer.
-        * @param {module:qm.Record} rec - New record.
-        * @example
-        * // TODO
-    	*/
-        this.push = function (rec) {
-            if (this.buffer.length &amp;lt; this.size) {
-                // we did not fill buffer yet, just add new element
-                this.buffer.push(rec.$id);
-                this.onAdd(rec, this);
-            } else {
-                // we are full, first delete the oldest record.
-                var oldRec = this.store[this.buffer[this.next]];
-                this.onDelete(oldRec, this);
-                // remember new record
-                this.buffer[this.next] = rec.$id;
-                this.onAdd(rec, this);
-                // move pointer to the oldest record forwards
-                this.next++;
-                if (this.next == this.size) { this.next = 0; }
-            }
-        }
-    }
-
-    //==================================================================
-    // FEATURE SPACE
-    //==================================================================
-
-    //#- &#x60;qm.FeatureSpace.getSparseVectorFeatures(spVec)&#x60; -- Return array of feature
-	//#  names based on feature space &#x60;fsp&#x60; where the elements of a sparse feature
-	//#  vector &#x60;spVec&#x60; are non-zero.
-    exports.FeatureSpace.prototype.getSparseVectorFeatures = function (spVec) {
-        // get index vector
-        var idxVec = spVec.idxVec();
-        var cols = [];
-        for (var elN = 0; elN &amp;lt; idxVec.length; elN++) {
-            cols.push(this.getFeature(idxVec[elN]));
-        }
-        return cols;
-    }
-
-    //==================================================================
-    // EXPORTS
-    //==================================================================
-
-    // deprecated, here for backwards compatibility
-    exports.load = function () {
-        var _obj = {};
-        _obj.jsonFileLimit = function (store, file, limit) {
-            return store.loadJson(file, limit);
-        }
-        _obj.jsonFile = function (store, file) {
-            return store.loadJson(file);
-        }
-        return _obj;
-    }();
-
-    exports.delLock = function () {
-        if (nodefs.existsSync(&#x27;lock&#x27;)) {
-            try {
-                nodefs.unlinkSync(&#x27;lock&#x27;);
-            } catch (e) {
-                console.log(e);
-            }
-        }
-    }
-
-    exports.rmDir = function (dirPath) {
-        try { var files = nodefs.readdirSync(dirPath); }
-        catch (e) { return; }
-        if (files.length &gt; 0)
-            for (var i = 0; i &amp;lt; files.length; i++) {
-                var filePath = dirPath + &#x27;/&#x27; + files[i];
-                if (nodefs.statSync(filePath).isFile())
-                    nodefs.unlinkSync(filePath);
-                else
-                    rmDir(filePath);
-            }
-        nodefs.rmdirSync(dirPath);
-    };
-
-	function forbidConstructor(obj) {
-		proto = obj.prototype;
-		obj = function () {throw  new Error(&#x27;constructor is private, &#x27; + obj.prototype.constructor.name +  &#x27; is factory based.&#x27;);}
-		obj.prototype = proto;
-		return obj;
-	}
-
-	// Forbids constructors that would crash node - these objects are factory constructed
-	exports.Store = forbidConstructor(exports.Store);
-	exports.RecSet = forbidConstructor(exports.RecSet);
-
-    
->>>>>>> 2367b6f7
 </code></pre>
             </article>
                                         </div>
