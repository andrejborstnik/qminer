--- conflicted
+++ resolved
@@ -18,864 +18,6 @@
         <a href="index.html" class="jsdoc-navbar-package-name">Home</a>
       </div>
     </div>
-<<<<<<< HEAD
-
-    
-
-    
-
-    
-        <h3 class="subsection-title">Classes</h3>
-
-        <dl>
-            <dt><a href="module-analytics.HierarchMarkov.html">HierarchMarkov</a></dt>
-            <dd></dd>
-        
-            <dt><a href="module-analytics.NearestNeighborAD.html">NearestNeighborAD</a></dt>
-            <dd></dd>
-        
-            <dt><a href="module-analytics.RidgeReg.html">RidgeReg</a></dt>
-            <dd></dd>
-        
-            <dt><a href="module-analytics.SVC.html">SVC</a></dt>
-            <dd></dd>
-        
-            <dt><a href="module-analytics.SVR.html">SVR</a></dt>
-            <dd></dd>
-        </dl>
-    
-
-     
-
-    
-
-    
-        <h3 class="subsection-title">Members</h3>
-
-        
-            
-<h4 class="name" id="~la"><span class="type-signature">(inner) </span>la<span class="type-signature"></span></h4>
-
-
-
-
-<div class="description">
-    Saves the model to the output stream.
-</div>
-
-
-
-
-
-
-
-<dl class="details">
-
-    
-
-    
-
-    
-
-    
-
-    
-
-    
-
-    
-
-    
-
-    
-
-    
-
-    
-
-    
-
-    
-    <dt class="tag-source">Source:</dt>
-    <dd class="tag-source"><ul class="dummy"><li>
-        <a href="analyticsdoc.js.html">analyticsdoc.js</a>, <a href="analyticsdoc.js.html#line415">line 415</a>
-    </li></ul></dd>
-    
-
-    
-
-    
-
-    
-</dl>
-
-
-
-
-
-
-        
-    
-
-    
-
-    
-        <h3 class="subsection-title">Type Definitions</h3>
-
-        
-                
-<h4 class="name" id="~svcParam">svcParam</h4>
-
-
-
-
-<div class="description">
-    SVC constructor parameters
-</div>
-
-
-
-    <h5>Type:</h5>
-    <ul>
-        <li>
-            
-<span class="param-type">Object</span>
-
-
-        </li>
-    </ul>
-
-
-
-
-
-    <h5 class="subsection-title">Properties:</h5>
-
-    
-
-<table class="props">
-    <thead>
-    <tr>
-        
-        <th>Name</th>
-        
-
-        <th>Type</th>
-
-        
-        <th>Attributes</th>
-        
-
-        
-        <th>Default</th>
-        
-
-        <th class="last">Description</th>
-    </tr>
-    </thead>
-
-    <tbody>
-    
-
-        <tr>
-            
-                <td class="name"><code>svcParam.c</code></td>
-            
-
-            <td class="type">
-            
-                
-<span class="param-type">number</span>
-
-
-            
-            </td>
-
-            
-                <td class="attributes">
-                
-                    &lt;optional><br>
-                
-
-                
-                </td>
-            
-
-            
-                <td class="default">
-                
-                    1.0
-                
-                </td>
-            
-
-            <td class="description last">Cost parameter. Increasing the parameter forces the model to fit the training data more accurately (setting it too large may lead to overfitting)</td>
-        </tr>
-
-    
-
-        <tr>
-            
-                <td class="name"><code>svcParam.j</code></td>
-            
-
-            <td class="type">
-            
-                
-<span class="param-type">number</span>
-
-
-            
-            </td>
-
-            
-                <td class="attributes">
-                
-                    &lt;optional><br>
-                
-
-                
-                </td>
-            
-
-            
-                <td class="default">
-                
-                    1.0
-                
-                </td>
-            
-
-            <td class="description last">Unbalance parameter. Increasing it gives more weight to the positive examples (getting a better fit on the positive training examples gets a higher priority). Setting c=n is like adding n-1 copies of the positive training examples to the data set.</td>
-        </tr>
-
-    
-
-        <tr>
-            
-                <td class="name"><code>svcParam.batchSize</code></td>
-            
-
-            <td class="type">
-            
-                
-<span class="param-type">number</span>
-
-
-            
-            </td>
-
-            
-                <td class="attributes">
-                
-                    &lt;optional><br>
-                
-
-                
-                </td>
-            
-
-            
-                <td class="default">
-                
-                    10000
-                
-                </td>
-            
-
-            <td class="description last">Number of examples used in the subgradient estimation. Higher number of samples slows down the algorithm, but makes the local steps more accurate</td>
-        </tr>
-
-    
-
-        <tr>
-            
-                <td class="name"><code>svcParam.maxIterations</code></td>
-            
-
-            <td class="type">
-            
-                
-<span class="param-type">number</span>
-
-
-            
-            </td>
-
-            
-                <td class="attributes">
-                
-                    &lt;optional><br>
-                
-
-                
-                </td>
-            
-
-            
-                <td class="default">
-                
-                    10000
-                
-                </td>
-            
-
-            <td class="description last">Maximum number of iterations</td>
-        </tr>
-
-    
-
-        <tr>
-            
-                <td class="name"><code>svcParam.maxTime</code></td>
-            
-
-            <td class="type">
-            
-                
-<span class="param-type">number</span>
-
-
-            
-            </td>
-
-            
-                <td class="attributes">
-                
-                    &lt;optional><br>
-                
-
-                
-                </td>
-            
-
-            
-                <td class="default">
-                
-                    1.0
-                
-                </td>
-            
-
-            <td class="description last">Maximum runtime in seconds</td>
-        </tr>
-
-    
-
-        <tr>
-            
-                <td class="name"><code>svcParam.minDiff</code></td>
-            
-
-            <td class="type">
-            
-                
-<span class="param-type">number</span>
-
-
-            
-            </td>
-
-            
-                <td class="attributes">
-                
-                    &lt;optional><br>
-                
-
-                
-                </td>
-            
-
-            
-                <td class="default">
-                
-                    1e-6
-                
-                </td>
-            
-
-            <td class="description last">Stopping criterion tolerance</td>
-        </tr>
-
-    
-
-        <tr>
-            
-                <td class="name"><code>svcParam.verbose</code></td>
-            
-
-            <td class="type">
-            
-                
-<span class="param-type">boolean</span>
-
-
-            
-            </td>
-
-            
-                <td class="attributes">
-                
-                    &lt;optional><br>
-                
-
-                
-                </td>
-            
-
-            
-                <td class="default">
-                
-                    false
-                
-                </td>
-            
-
-            <td class="description last">Toggle verbose output in the console</td>
-        </tr>
-
-    
-    </tbody>
-</table>
-
-
-
-
-<dl class="details">
-
-    
-
-    
-
-    
-
-    
-
-    
-
-    
-
-    
-
-    
-
-    
-
-    
-
-    
-
-    
-
-    
-    <dt class="tag-source">Source:</dt>
-    <dd class="tag-source"><ul class="dummy"><li>
-        <a href="analyticsdoc.js.html">analyticsdoc.js</a>, <a href="analyticsdoc.js.html#line24">line 24</a>
-    </li></ul></dd>
-    
-
-    
-
-    
-
-    
-</dl>
-
-
-
-
-
-
-            
-                
-<h4 class="name" id="~svrParam">svrParam</h4>
-
-
-
-
-<div class="description">
-    SVR constructor parameters
-</div>
-
-
-
-    <h5>Type:</h5>
-    <ul>
-        <li>
-            
-<span class="param-type">Object</span>
-
-
-        </li>
-    </ul>
-
-
-
-
-
-    <h5 class="subsection-title">Properties:</h5>
-
-    
-
-<table class="props">
-    <thead>
-    <tr>
-        
-        <th>Name</th>
-        
-
-        <th>Type</th>
-
-        
-        <th>Attributes</th>
-        
-
-        
-        <th>Default</th>
-        
-
-        <th class="last">Description</th>
-    </tr>
-    </thead>
-
-    <tbody>
-    
-
-        <tr>
-            
-                <td class="name"><code>svrParam.c</code></td>
-            
-
-            <td class="type">
-            
-                
-<span class="param-type">number</span>
-
-
-            
-            </td>
-
-            
-                <td class="attributes">
-                
-                    &lt;optional><br>
-                
-
-                
-                </td>
-            
-
-            
-                <td class="default">
-                
-                    1.0
-                
-                </td>
-            
-
-            <td class="description last">Cost parameter. Increasing the parameter forces the model to fit the training data more accurately (setting it too large may lead to overfitting)</td>
-        </tr>
-
-    
-
-        <tr>
-            
-                <td class="name"><code>svrParam.eps</code></td>
-            
-
-            <td class="type">
-            
-                
-<span class="param-type">number</span>
-
-
-            
-            </td>
-
-            
-                <td class="attributes">
-                
-                    &lt;optional><br>
-                
-
-                
-                </td>
-            
-
-            
-                <td class="default">
-                
-                    1e-1
-                
-                </td>
-            
-
-            <td class="description last">Epsilon insensitive loss parameter. Larger values result in fewer support vectors (smaller model complexity).</td>
-        </tr>
-
-    
-
-        <tr>
-            
-                <td class="name"><code>svrParam.batchSize</code></td>
-            
-
-            <td class="type">
-            
-                
-<span class="param-type">number</span>
-
-
-            
-            </td>
-
-            
-                <td class="attributes">
-                
-                    &lt;optional><br>
-                
-
-                
-                </td>
-            
-
-            
-                <td class="default">
-                
-                    10000
-                
-                </td>
-            
-
-            <td class="description last">Number of examples used in the subgradient estimation. Higher number of samples slows down the algorithm, but makes the local steps more accurate</td>
-        </tr>
-
-    
-
-        <tr>
-            
-                <td class="name"><code>svrParam.maxIterations</code></td>
-            
-
-            <td class="type">
-            
-                
-<span class="param-type">number</span>
-
-
-            
-            </td>
-
-            
-                <td class="attributes">
-                
-                    &lt;optional><br>
-                
-
-                
-                </td>
-            
-
-            
-                <td class="default">
-                
-                    10000
-                
-                </td>
-            
-
-            <td class="description last">Maximum number of iterations</td>
-        </tr>
-
-    
-
-        <tr>
-            
-                <td class="name"><code>svrParam.maxTime</code></td>
-            
-
-            <td class="type">
-            
-                
-<span class="param-type">number</span>
-
-
-            
-            </td>
-
-            
-                <td class="attributes">
-                
-                    &lt;optional><br>
-                
-
-                
-                </td>
-            
-
-            
-                <td class="default">
-                
-                    1.0
-                
-                </td>
-            
-
-            <td class="description last">Maximum runtime in seconds</td>
-        </tr>
-
-    
-
-        <tr>
-            
-                <td class="name"><code>svrParam.minDiff</code></td>
-            
-
-            <td class="type">
-            
-                
-<span class="param-type">number</span>
-
-
-            
-            </td>
-
-            
-                <td class="attributes">
-                
-                    &lt;optional><br>
-                
-
-                
-                </td>
-            
-
-            
-                <td class="default">
-                
-                    1e-6
-                
-                </td>
-            
-
-            <td class="description last">Stopping criterion tolerance</td>
-        </tr>
-
-    
-
-        <tr>
-            
-                <td class="name"><code>svrParam.verbose</code></td>
-            
-
-            <td class="type">
-            
-                
-<span class="param-type">boolean</span>
-
-
-            
-            </td>
-
-            
-                <td class="attributes">
-                
-                    &lt;optional><br>
-                
-
-                
-                </td>
-            
-
-            
-                <td class="default">
-                
-                    false
-                
-                </td>
-            
-
-            <td class="description last">Toggle verbose output in the console</td>
-        </tr>
-
-    
-    </tbody>
-</table>
-
-
-
-
-<dl class="details">
-
-    
-
-    
-
-    
-
-    
-
-    
-
-    
-
-    
-
-    
-
-    
-
-    
-
-    
-
-    
-
-    
-    <dt class="tag-source">Source:</dt>
-    <dd class="tag-source"><ul class="dummy"><li>
-        <a href="analyticsdoc.js.html">analyticsdoc.js</a>, <a href="analyticsdoc.js.html#line93">line 93</a>
-    </li></ul></dd>
-    
-
-    
-
-    
-
-    
-</dl>
-
-
-
-
-
-
-            
-    
-
-    
-</article>
-
-</section>
-
-
-
-
-</div>
-
-<nav>
-    <h2><a href="index.html">Home</a></h2><h3>Modules</h3><ul><li><a href="module-analytics.html">analytics</a></li><li><a href="module-datasets.html">datasets</a></li><li><a href="module-fs.html">fs</a></li><li><a href="module-ht.html">ht</a></li><li><a href="module-la.html">la</a></li><li><a href="module-qm.html">qm</a></li><li><a href="module-statistics.html">statistics</a></li></ul><h3>Classes</h3><ul><li><a href="module-analytics.HierarchMarkov.html">HierarchMarkov</a></li><li><a href="module-analytics.NearestNeighborAD.html">NearestNeighborAD</a></li><li><a href="module-analytics.RidgeReg.html">RidgeReg</a></li><li><a href="module-analytics.SVC.html">SVC</a></li><li><a href="module-analytics.SVR.html">SVR</a></li><li><a href="module-fs.FIn.html">FIn</a></li><li><a href="module-fs.FOut.html">FOut</a></li><li><a href="module-ht.IntFltMap.html">IntFltMap</a></li><li><a href="module-ht.IntIntMap.html">IntIntMap</a></li><li><a href="module-ht.IntStrMap.html">IntStrMap</a></li><li><a href="module-ht.StrFltMap.html">StrFltMap</a></li><li><a href="module-ht.StrIntMap.html">StrIntMap</a></li><li><a href="module-ht.StrStrMap.html">StrStrMap</a></li><li><a href="module-la.BoolVector.html">BoolVector</a></li><li><a href="module-la.IntVector.html">IntVector</a></li><li><a href="module-la.Matrix.html">Matrix</a></li><li><a href="module-la.SparseMatrix.html">SparseMatrix</a></li><li><a href="module-la.SparseVector.html">SparseVector</a></li><li><a href="module-la.StrVector.html">StrVector</a></li><li><a href="module-la.Vector.html">Vector</a></li><li><a href="module-qm.Base.html">Base</a></li><li><a href="module-qm.FeatureSpace.html">FeatureSpace</a></li></ul><h3>Namespaces</h3><ul><li><a href="module-qm.Iterator.html">Iterator</a></li><li><a href="module-qm.Record.html">Record</a></li><li><a href="module-qm.RecSet.html">RecSet</a></li><li><a href="module-qm.Store.html">Store</a></li></ul>
-</nav>
-
-<br class="clear">
-
-<footer>
-    Documentation generated by <a href="https://github.com/jsdoc3/jsdoc">JSDoc 3.3.0-beta2</a> on Fri Apr 17 2015 15:31:15 GMT+0200 (Central Europe Daylight Time)
-</footer>
-
-<script> prettyPrint(); </script>
-<script src="scripts/linenumber.js"> </script>
-=======
   </nav>
   <div id="jsdoc-body-container">
     <div id="jsdoc-content">
@@ -1228,7 +370,6 @@
   <script src="scripts/jsdoc-toc.js"></script>
   <script src="scripts/linenumber.js"></script>
   <script src="scripts/scrollanchor.js"></script>
->>>>>>> 89b90858
 </body>
 
 </html>