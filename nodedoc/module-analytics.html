<!doctype html>
<html>

<head>
  <meta name="generator" content="JSDoc 3">
  <meta charset="utf-8">
  <title>Module: analytics</title>
  <link rel="stylesheet" href="https://brick.a.ssl.fastly.net/Karla:400,400i,700,700i" type="text/css">
  <link rel="stylesheet" href="https://brick.a.ssl.fastly.net/Noto+Serif:400,400i,700,700i" type="text/css">
  <link rel="stylesheet" href="https://brick.a.ssl.fastly.net/Inconsolata:500" type="text/css">
  <link href="css/baseline.css" rel="stylesheet">
</head>

<body onload="prettyPrint()">
  <nav id="jsdoc-navbar" role="navigation" class="jsdoc-navbar">
    <div id="jsdoc-navbar-container">
      <div id="jsdoc-navbar-content">
        <a href="index.html" class="jsdoc-navbar-package-name">Home</a>
      </div>
    </div>
  </nav>
  <div id="jsdoc-body-container">
    <div id="jsdoc-content">
      <div id="jsdoc-content-container">
        <div id="jsdoc-main" role="main">
          <header class="page-header">
            <h1><div class="symbol-detail-labels"><span class="label label-kind">module</span></div><small></small><span class="symbol-name">analytics</span></h1>
            <p class="source-link">Source: <a href="analyticsdoc.js.html#source-line-8">analyticsdoc.<wbr>js:8</a></p>
            <div class="symbol-description">
              <p>Analytics module.</p>
            </div>
            <section>
              <h2>
            Example
        </h2>
              <div>
                <pre class="prettyprint"><code>// import module, load dataset, create model, evaluate model</code></pre>
              </div>
            </section>
            <dl class="dl-compact">
            </dl>
          </header>
          <section id="summary">
            <div class="summary-callout">
              <h2 class="summary-callout-heading">Child classes</h2>
              <div class="summary-content">
                <div class="summary-column">
                  <dl class="dl-summary-callout">
                    <dt><a href="module-analytics.KMeans.html">KMeans()</a></dt>
                    <dd>
                    </dd>
                    <dt><a href="module-analytics.LogReg.html">LogReg([opts])</a></dt>
                    <dd>
                    </dd>
                    <dt><a href="module-analytics.MDS.html">MDS([params])</a></dt>
                    <dd>
                    </dd>
                    <dt><a href="module-analytics.NearestNeighborAD.html">NearestNeighborAD([detectorParam])</a></dt>
                    <dd>
                    </dd>
<<<<<<< HEAD
                    <dt><a href="module-analytics.NNet.html">NNet([params])</a></dt>
                    <dd>
                    </dd>
=======
>>>>>>> e5dfbd0a
                  </dl>
                </div>
                <div class="summary-column">
                  <dl class="dl-summary-callout">
                    <dt><a href="module-analytics.OneVsAll.html">OneVsAll([oneVsAllParam])</a></dt>
                    <dd>
                    </dd>
                    <dt><a href="module-analytics.PCA.html">PCA()</a></dt>
                    <dd>
                    </dd>
                    <dt><a href="module-analytics.PropHazards.html">PropHazards()</a></dt>
                    <dd>
                    </dd>
                    <dt><a href="module-analytics.RecLinReg.html">RecLinReg(param)</a></dt>
                    <dd>
                    </dd>
<<<<<<< HEAD
                    <dt><a href="module-analytics.RidgeReg.html">RidgeReg([arg])</a></dt>
                    <dd>
                    </dd>
=======
>>>>>>> e5dfbd0a
                  </dl>
                </div>
                <div class="summary-column">
                  <dl class="dl-summary-callout">
<<<<<<< HEAD
                    <dt><a href="module-analytics.Sigmoid.html">Sigmoid([arg])</a></dt>
                    <dd>
                    </dd>
                    <dt><a href="module-analytics.StreamStory.html">StreamStory(HierarchMarkovParam)</a></dt>
=======
                    <dt><a href="module-analytics.RidgeReg.html">RidgeReg([arg])</a></dt>
                    <dd>
                    </dd>
                    <dt><a href="module-analytics.Sigmoid.html">Sigmoid([arg])</a></dt>
>>>>>>> e5dfbd0a
                    <dd>
                    </dd>
                    <dt><a href="module-analytics.SVC.html">SVC([arg])</a></dt>
                    <dd>
                    </dd>
                    <dt><a href="module-analytics.SVR.html">SVR([arg])</a></dt>
                    <dd>
                    </dd>
                  </dl>
                </div>
              </div>
            </div>
            <div class="summary-callout">
              <h2 class="summary-callout-heading">Namespaces</h2>
              <div class="summary-content">
                <div class="summary-column">
                  <dl class="dl-summary-callout">
                    <dt><a href="module-analytics-metrics.html">metrics</a></dt>
                    <dd>
                    </dd>
                  </dl>
                </div>
                <div class="summary-column">
                  <dl class="dl-summary-callout">
                    <dt><a href="module-analytics-preprocessing.html">preprocessing</a></dt>
                    <dd>
                    </dd>
                  </dl>
                </div>
                <div class="summary-column">
                </div>
              </div>
            </div>
            <div class="summary-callout">
              <h2 class="summary-callout-heading">Abstract types</h2>
              <div class="summary-content">
                <div class="summary-column">
                  <dl class="dl-summary-callout">
                    <dt><a href="module-analytics.html#~detectorParam">detectorParam</a></dt>
                    <dd>
                    </dd>
                    <dt><a href="module-analytics.html#~hazardModelParam">hazardModelParam</a></dt>
                    <dd>
                    </dd>
                    <dt><a href="module-analytics.html#~KMeansExplanation">KMeansExplanation</a></dt>
                    <dd>
                    </dd>
                    <dt><a href="module-analytics.html#~logisticRegParam">logisticRegParam</a></dt>
                    <dd>
                    </dd>
                    <dt><a href="module-analytics.html#~NearestNeighborADExplain">NearestNeighborADExplain</a></dt>
                    <dd>
                    </dd>
                  </dl>
                </div>
                <div class="summary-column">
                  <dl class="dl-summary-callout">
                    <dt><a href="module-analytics.html#~nnetParams">nnetParams</a></dt>
                    <dd>
                    </dd>
                    <dt><a href="module-analytics.html#~oneVsAllParam">oneVsAllParam</a></dt>
                    <dd>
                    </dd>
                    <dt><a href="module-analytics.html#~recLinearRegParam">recLinearRegParam</a></dt>
                    <dd>
                    </dd>
                    <dt><a href="module-analytics.html#~recLinRegModel">recLinRegModel</a></dt>
                    <dd>
                    </dd>
                    <dt><a href="module-analytics.html#~ridgeRegModel">ridgeRegModel</a></dt>
                    <dd>
                    </dd>
                  </dl>
                </div>
                <div class="summary-column">
                  <dl class="dl-summary-callout">
                    <dt><a href="module-analytics.html#~ridgeRegParam">ridgeRegParam</a></dt>
                    <dd>
                    </dd>
                    <dt><a href="module-analytics.html#~svcParam">svcParam</a></dt>
                    <dd>
                    </dd>
                    <dt><a href="module-analytics.html#~svmModel">svmModel</a></dt>
                    <dd>
                    </dd>
                    <dt><a href="module-analytics.html#~svrParam">svrParam</a></dt>
                    <dd>
                    </dd>
                  </dl>
                </div>
              </div>
            </div>
          </section>
          <section>
            <h2>Classes</h2>
            <section id='members-links'>
              <h3><a href="module-analytics.KMeans.html">KMeans</a></h3>
              <h3><a href="module-analytics.LogReg.html">LogReg</a></h3>
              <h3><a href="module-analytics.MDS.html">MDS</a></h3>
              <h3><a href="module-analytics.NearestNeighborAD.html">NearestNeighborAD</a></h3>
              <h3><a href="module-analytics.NNet.html">NNet</a></h3>
              <h3><a href="module-analytics.OneVsAll.html">OneVsAll</a></h3>
              <h3><a href="module-analytics.PCA.html">PCA</a></h3>
              <h3><a href="module-analytics.PropHazards.html">PropHazards</a></h3>
              <h3><a href="module-analytics.RecLinReg.html">RecLinReg</a></h3>
              <h3><a href="module-analytics.RidgeReg.html">RidgeReg</a></h3>
              <h3><a href="module-analytics.Sigmoid.html">Sigmoid</a></h3>
              <h3><a href="module-analytics.SVC.html">SVC</a></h3>
              <h3><a href="module-analytics.SVR.html">SVR</a></h3>
            </section>
            <h2>Namespaces</h2>
            <section id='members-links'>
              <h3><a href="module-analytics-metrics.html">metrics</a></h3>
              <h3><a href="module-analytics-preprocessing.html">preprocessing</a></h3>
            </section>
            <h2>Abstract types</h2>
            <section>
              <h3 id="~detectorParam"><div class="symbol-detail-labels"><span class="label label-inner">inner</span></div><span class="symbol-name">detectorParam</span><small class="property-type">
            &nbsp;Object</small></h3>
              <p>A Json object used for the creation of the <a href="module-analytics.NearestNeighborAD.html">module:analytics.NearestNeighborAD</a>.</p>
              <section>
                <h4>Parameters</h4>
                <table class="jsdoc-details-table">
                  <thead>
                    <tr>
                      <th>Name</th>
                      <th>Type</th>
                      <th>Optional</th>
                      <th>Description</th>
                    </tr>
                  </thead>
                  <tbody>
                    <tr>
                      <td>
                        <p>rate</p>
                      </td>
                      <td>
                        <p>number</p>
                      </td>
                      <td>
                        <p>Yes</p>
                      </td>
                      <td>
                        <p>The expected fracton of emmited anomalies (0.05 -&gt; 5% of cases will be classified as anomalies).</p>
                        <p>Defaults to <code>0.05</code>.</p>
                      </td>
                    </tr>
                    <tr>
                      <td>
                        <p>windowSize</p>
                      </td>
                      <td>
                        <p>number</p>
                      </td>
                      <td>
                        <p>Yes</p>
                      </td>
                      <td>
                        <p>Number of most recent instances kept in the model.</p>
                        <p>Defaults to <code>100</code>.</p>
                      </td>
                    </tr>
                  </tbody>
                </table>
              </section>
              <dl class="dl-compact">
              </dl>
              <h3 id="~hazardModelParam"><div class="symbol-detail-labels"><span class="label label-inner">inner</span></div><span class="symbol-name">hazardModelParam</span><small class="property-type">
            &nbsp;Object</small></h3>
              <p>The constructor parameters for the Proportional Hazards Model.</p>
              <section>
                <h4>Property</h4>
                <table class="jsdoc-details-table">
                  <thead>
                    <tr>
                      <th>Name</th>
                      <th>Type</th>
                      <th>Optional</th>
                      <th>Description</th>
                    </tr>
                  </thead>
                  <tbody>
                    <tr>
                      <td>
                        <p>lambda</p>
                      </td>
                      <td>
                        <p>number</p>
                      </td>
                      <td>
                        <p>Yes</p>
                      </td>
                      <td>
                        <p>The regularization parameter.</p>
                        <p>Defaults to <code>0</code>.</p>
                      </td>
                    </tr>
                  </tbody>
                </table>
              </section>
              <dl class="dl-compact">
              </dl>
              <h3 id="~KMeansExplanation"><div class="symbol-detail-labels"><span class="label label-inner">inner</span></div><span class="symbol-name">KMeansExplanation</span><small class="property-type">
            &nbsp;Object</small></h3>
              <section>
                <h4>Properties</h4>
                <table class="jsdoc-details-table">
                  <thead>
                    <tr>
                      <th>Name</th>
                      <th>Type</th>
                      <th>Optional</th>
                      <th>Description</th>
                    </tr>
                  </thead>
                  <tbody>
                    <tr>
                      <td>
                        <p>medoidID</p>
                      </td>
                      <td>
                        <p>number</p>
                      </td>
                      <td>
                        <p>&nbsp;</p>
                      </td>
                      <td>
                        <p>The ID of the nearest medoids</p>
                      </td>
                    </tr>
                    <tr>
                      <td>
                        <p>featureIDs</p>
                      </td>
                      <td>
                        <p><a href="module-la.IntVector.html">module:la.IntVector</a></p>
                      </td>
                      <td>
                        <p>&nbsp;</p>
                      </td>
                      <td>
                        <p>The IDs of features, sorted by contribution</p>
                      </td>
                    </tr>
                    <tr>
                      <td>
                        <p>featureContributions</p>
                      </td>
                      <td>
                        <p><a href="module-la.Vector.html">module:la.Vector</a></p>
                      </td>
                      <td>
                        <p>&nbsp;</p>
                      </td>
                      <td>
                        <p>Weights of each feature contribution (sum to 1.0)</p>
                      </td>
                    </tr>
                  </tbody>
                </table>
              </section>
              <dl class="dl-compact">
              </dl>
              <h3 id="~logisticRegParam"><div class="symbol-detail-labels"><span class="label label-inner">inner</span></div><span class="symbol-name">logisticRegParam</span><small class="property-type">
            &nbsp;Object</small></h3>
              <p>The Json constructor parameters for <a href="module-analytics.LogReg.html">module:analytics.LogReg</a>.</p>
              <section>
                <h4>Properties</h4>
                <table class="jsdoc-details-table">
                  <thead>
                    <tr>
                      <th>Name</th>
                      <th>Type</th>
                      <th>Optional</th>
                      <th>Description</th>
                    </tr>
                  </thead>
                  <tbody>
                    <tr>
                      <td>
                        <p>lambda</p>
                      </td>
                      <td>
                        <p>number</p>
                      </td>
                      <td>
                        <p>Yes</p>
                      </td>
                      <td>
                        <p>The regularization parameter.</p>
                        <p>Defaults to <code>1</code>.</p>
                      </td>
                    </tr>
                    <tr>
                      <td>
                        <p>intercept</p>
                      </td>
                      <td>
                        <p>boolean</p>
                      </td>
                      <td>
                        <p>Yes</p>
                      </td>
                      <td>
                        <p>Indicates wether to automatically include the intercept.</p>
                        <p>Defaults to <code>false</code>.</p>
                      </td>
                    </tr>
                  </tbody>
                </table>
              </section>
              <dl class="dl-compact">
              </dl>
              <h3 id="~NearestNeighborADExplain"><div class="symbol-detail-labels"><span class="label label-inner">inner</span></div><span class="symbol-name">NearestNeighborADExplain</span><small class="property-type">
            &nbsp;Object</small></h3>
              <p>A Json object used for interpreting the predictions of <a href="module-analytics.NearestNeighborAD.html">module:analytics.NearestNeighborAD</a>.</p>
              <section>
                <h4>Parameters</h4>
                <table class="jsdoc-details-table">
                  <thead>
                    <tr>
                      <th>Name</th>
                      <th>Type</th>
                      <th>Optional</th>
                      <th>Description</th>
                    </tr>
                  </thead>
                  <tbody>
                    <tr>
                      <td>
                        <p>nearestID</p>
                      </td>
                      <td>
                        <p>number</p>
                      </td>
                      <td>
                        <p>&nbsp;</p>
                      </td>
                      <td>
                        <p>The ID of the nearest neighbor</p>
                      </td>
                    </tr>
                    <tr>
                      <td>
                        <p>featureIDs</p>
                      </td>
                      <td>
                        <p>Array of number</p>
                      </td>
                      <td>
                        <p>&nbsp;</p>
                      </td>
                      <td>
                        <p>the IDs of the features that contributed to the distance score</p>
                      </td>
                    </tr>
                    <tr>
                      <td>
                        <p>featureContributions</p>
                      </td>
                      <td>
                        <p>Array of number</p>
                      </td>
                      <td>
                        <p>&nbsp;</p>
                      </td>
                      <td>
                        <p>fractions of the contributions of each feature to the total distance (the scores sum to 1.0). The elements correspond to features in the array <code>featureIDs</code></p>
                      </td>
                    </tr>
                  </tbody>
                </table>
              </section>
              <dl class="dl-compact">
              </dl>
              <h3 id="~nnetParams"><div class="symbol-detail-labels"><span class="label label-inner">inner</span></div><span class="symbol-name">nnetParams</span><small class="property-type">
            &nbsp;Object</small></h3>
              <section>
                <h4>Properties</h4>
                <table class="jsdoc-details-table">
                  <thead>
                    <tr>
                      <th>Name</th>
                      <th>Type</th>
                      <th>Optional</th>
                      <th>Description</th>
                    </tr>
                  </thead>
                  <tbody>
                    <tr>
                      <td>
                        <p>layout</p>
                      </td>
                      <td>
                        <p><a href="module-la.IntVector.html">module:la.IntVector</a></p>
                      </td>
                      <td>
                        <p>Yes</p>
                      </td>
                      <td>
                        <p>The integer vector with the corresponding values of the number of neutrons. Default is the integer vector [1, 2 ,1].</p>
                      </td>
                    </tr>
                    <tr>
                      <td>
                        <p>learnRate</p>
                      </td>
                      <td>
                        <p>number</p>
                      </td>
                      <td>
                        <p>Yes</p>
                      </td>
                      <td>
                        <p>The learning rate.</p>
                        <p>Defaults to <code>0.1</code>.</p>
                      </td>
                    </tr>
                    <tr>
                      <td>
                        <p>momentum</p>
                      </td>
                      <td>
                        <p>number</p>
                      </td>
                      <td>
                        <p>Yes</p>
                      </td>
                      <td>
                        <p>The momentum of optimization.</p>
                        <p>Defaults to <code>0.5</code>.</p>
                      </td>
                    </tr>
                    <tr>
                      <td>
                        <p>tFuncHidden</p>
                      </td>
                      <td>
                        <p>string</p>
                      </td>
                      <td>
                        <p>Yes</p>
                      </td>
                      <td>
                        <p>The function.</p>
                        <p>Defaults to <code>'tanHyper'</code>.</p>
                      </td>
                    </tr>
                    <tr>
                      <td>
                        <p>tFuncOut</p>
                      </td>
                      <td>
                        <p>string</p>
                      </td>
                      <td>
                        <p>Yes</p>
                      </td>
                      <td>
                        <p>The function.</p>
                        <p>Defaults to <code>'tanHyper'</code>.</p>
                      </td>
                    </tr>
                  </tbody>
                </table>
              </section>
              <dl class="dl-compact">
              </dl>
              <h3 id="~oneVsAllParam"><div class="symbol-detail-labels"><span class="label label-inner">inner</span></div><span class="symbol-name">oneVsAllParam</span><small class="property-type">
            &nbsp;Object</small></h3>
              <p>The parameter given to the OneVsAll object. A Json object containing the parameter keys with values.</p>
              <section>
                <h4>Parameters</h4>
                <table class="jsdoc-details-table">
                  <thead>
                    <tr>
                      <th>Name</th>
                      <th>Type</th>
                      <th>Optional</th>
                      <th>Description</th>
                    </tr>
                  </thead>
                  <tbody>
                    <tr>
                      <td>
                        <p>model</p>
                      </td>
                      <td>
                        <p>function()</p>
                      </td>
                      <td>
                        <p>Yes</p>
                      </td>
                      <td>
                        <p>Constructor for binary model to be used internaly. Constructor should expect only one parameter.</p>
                      </td>
                    </tr>
                    <tr>
                      <td>
                        <p>modelParam</p>
                      </td>
                      <td>
                        <p>Object</p>
                      </td>
                      <td>
                        <p>Yes</p>
                      </td>
                      <td>
                        <p>Parameter for oneVsAllParam.model constructor.</p>
                      </td>
                    </tr>
                    <tr>
                      <td>
                        <p>categories</p>
                      </td>
                      <td>
                        <p>number</p>
                      </td>
                      <td>
                        <p>Yes</p>
                      </td>
                      <td>
                        <p>Number of categories.</p>
                      </td>
                    </tr>
                    <tr>
                      <td>
                        <p>verbose</p>
                      </td>
                      <td>
                        <p>boolean</p>
                      </td>
                      <td>
                        <p>Yes</p>
                      </td>
                      <td>
                        <p>If false, the console output is supressed.</p>
                        <p>Defaults to <code>false</code>.</p>
                      </td>
                    </tr>
                  </tbody>
                </table>
              </section>
              <dl class="dl-compact">
              </dl>
              <h3 id="~recLinearRegParam"><div class="symbol-detail-labels"><span class="label label-inner">inner</span></div><span class="symbol-name">recLinearRegParam</span><small class="property-type">
            &nbsp;Object</small></h3>
              <p>The constructor parameter for <a href="module-analytics.RecLinReg.html">module:analytics.RecLinReg</a>.</p>
              <section>
                <h4>Parameters</h4>
                <table class="jsdoc-details-table">
                  <thead>
                    <tr>
                      <th>Name</th>
                      <th>Type</th>
                      <th>Optional</th>
                      <th>Description</th>
                    </tr>
                  </thead>
                  <tbody>
                    <tr>
                      <td>
                        <p>dim</p>
                      </td>
                      <td>
                        <p>number</p>
                      </td>
                      <td>
                        <p>&nbsp;</p>
                      </td>
                      <td>
                        <p>The dimension of the model.</p>
                      </td>
                    </tr>
                    <tr>
                      <td>
                        <p>regFact</p>
                      </td>
                      <td>
                        <p>number</p>
                      </td>
                      <td>
                        <p>Yes</p>
                      </td>
                      <td>
                        <p>The regularization factor.</p>
                        <p>Defaults to <code>1.0</code>.</p>
                      </td>
                    </tr>
                    <tr>
                      <td>
                        <p>forgetFact</p>
                      </td>
                      <td>
                        <p>number</p>
                      </td>
                      <td>
                        <p>Yes</p>
                      </td>
                      <td>
                        <p>The forgetting factor.</p>
                        <p>Defaults to <code>1.0</code>.</p>
                      </td>
                    </tr>
                  </tbody>
                </table>
              </section>
              <dl class="dl-compact">
              </dl>
              <h3 id="~recLinRegModel"><div class="symbol-detail-labels"><span class="label label-inner">inner</span></div><span class="symbol-name">recLinRegModel</span><small class="property-type">
            &nbsp;Object</small></h3>
              <section>
                <h4>Property</h4>
                <table class="jsdoc-details-table">
                  <thead>
                    <tr>
                      <th>Name</th>
                      <th>Type</th>
                      <th>Optional</th>
                      <th>Description</th>
                    </tr>
                  </thead>
                  <tbody>
                    <tr>
                      <td>
                        <p>recLinRegModel.weights</p>
                      </td>
                      <td>
                        <p><a href="module-la.Vector.html">module:la.Vector</a></p>
                      </td>
                      <td>
                        <p>Yes</p>
                      </td>
                      <td>
                        <p>Recursive Linear Regression model vector.</p>
                      </td>
                    </tr>
                  </tbody>
                </table>
              </section>
              <dl class="dl-compact">
              </dl>
              <h3 id="~ridgeRegModel"><div class="symbol-detail-labels"><span class="label label-inner">inner</span></div><span class="symbol-name">ridgeRegModel</span><small class="property-type">
            &nbsp;Object</small></h3>
              <section>
                <h4>Property</h4>
                <table class="jsdoc-details-table">
                  <thead>
                    <tr>
                      <th>Name</th>
                      <th>Type</th>
                      <th>Optional</th>
                      <th>Description</th>
                    </tr>
                  </thead>
                  <tbody>
                    <tr>
                      <td>
                        <p>ridgeRegModel.weights</p>
                      </td>
                      <td>
                        <p><a href="module-la.Vector.html">module:la.Vector</a></p>
                      </td>
                      <td>
                        <p>Yes</p>
                      </td>
                      <td>
                        <p>The Ridge Regression model vector.</p>
                      </td>
                    </tr>
                  </tbody>
                </table>
              </section>
              <dl class="dl-compact">
              </dl>
              <h3 id="~ridgeRegParam"><div class="symbol-detail-labels"><span class="label label-inner">inner</span></div><span class="symbol-name">ridgeRegParam</span><small class="property-type">
            &nbsp;Object</small></h3>
              <p>The Ridge Regression constructor parameter.</p>
              <section>
                <h4>Parameter</h4>
                <table class="jsdoc-details-table">
                  <thead>
                    <tr>
                      <th>Name</th>
                      <th>Type</th>
                      <th>Optional</th>
                      <th>Description</th>
                    </tr>
                  </thead>
                  <tbody>
                    <tr>
                      <td>
                        <p>gamma</p>
                      </td>
                      <td>
                        <p>number</p>
                      </td>
                      <td>
                        <p>Yes</p>
                      </td>
                      <td>
                        <p>The gamma value.</p>
                        <p>Defaults to <code>1.0</code>.</p>
                      </td>
                    </tr>
                  </tbody>
                </table>
              </section>
              <dl class="dl-compact">
              </dl>
              <h3 id="~svcParam"><div class="symbol-detail-labels"><span class="label label-inner">inner</span></div><span class="symbol-name">svcParam</span><small class="property-type">
            &nbsp;Object</small></h3>
              <p>SVC constructor parameters</p>
              <section>
                <h4>Properties</h4>
                <table class="jsdoc-details-table">
                  <thead>
                    <tr>
                      <th>Name</th>
                      <th>Type</th>
                      <th>Optional</th>
                      <th>Description</th>
                    </tr>
                  </thead>
                  <tbody>
                    <tr>
                      <td>
                        <p>svcParam.c</p>
                      </td>
                      <td>
                        <p>number</p>
                      </td>
                      <td>
                        <p>Yes</p>
                      </td>
                      <td>
                        <p>Cost parameter. Increasing the parameter forces the model to fit the training data more accurately (setting it too large may lead to overfitting) .</p>
                        <p>Defaults to <code>1.0</code>.</p>
                      </td>
                    </tr>
                    <tr>
                      <td>
                        <p>svcParam.j</p>
                      </td>
                      <td>
                        <p>number</p>
                      </td>
                      <td>
                        <p>Yes</p>
                      </td>
                      <td>
                        <p>Unbalance parameter. Increasing it gives more weight to the positive examples (getting a better fit on the positive training examples gets a higher priority). Setting c=n is like adding n-1 copies of the positive training examples
                          to the data set.</p>
                        <p>Defaults to <code>1.0</code>.</p>
                      </td>
                    </tr>
                    <tr>
                      <td>
                        <p>svcParam.batchSize</p>
                      </td>
                      <td>
                        <p>number</p>
                      </td>
                      <td>
                        <p>Yes</p>
                      </td>
                      <td>
                        <p>Number of examples used in the subgradient estimation. Higher number of samples slows down the algorithm, but makes the local steps more accurate.</p>
                        <p>Defaults to <code>1000</code>.</p>
                      </td>
                    </tr>
                    <tr>
                      <td>
                        <p>svcParam.maxIterations</p>
                      </td>
                      <td>
                        <p>number</p>
                      </td>
                      <td>
                        <p>Yes</p>
                      </td>
                      <td>
                        <p>Maximum number of iterations.</p>
                        <p>Defaults to <code>10000</code>.</p>
                      </td>
                    </tr>
                    <tr>
                      <td>
                        <p>svcParam.maxTime</p>
                      </td>
                      <td>
                        <p>number</p>
                      </td>
                      <td>
                        <p>Yes</p>
                      </td>
                      <td>
                        <p>Maximum runtime in seconds.</p>
                        <p>Defaults to <code>1</code>.</p>
                      </td>
                    </tr>
                    <tr>
                      <td>
                        <p>svcParam.minDiff</p>
                      </td>
                      <td>
                        <p>number</p>
                      </td>
                      <td>
                        <p>Yes</p>
                      </td>
                      <td>
                        <p>Stopping criterion tolerance.</p>
                        <p>Defaults to <code>1e-6</code>.</p>
                      </td>
                    </tr>
                    <tr>
                      <td>
                        <p>svcParam.verbose</p>
                      </td>
                      <td>
                        <p>boolean</p>
                      </td>
                      <td>
                        <p>Yes</p>
                      </td>
                      <td>
                        <p>Toggle verbose output in the console.</p>
                        <p>Defaults to <code>false</code>.</p>
                      </td>
                    </tr>
                  </tbody>
                </table>
              </section>
              <dl class="dl-compact">
              </dl>
              <h3 id="~svmModel"><div class="symbol-detail-labels"><span class="label label-inner">inner</span></div><span class="symbol-name">svmModel</span><small class="property-type">
            &nbsp;Object</small></h3>
              <p>SVM model.</p>
              <section>
                <h4>Property</h4>
                <table class="jsdoc-details-table">
                  <thead>
                    <tr>
                      <th>Name</th>
                      <th>Type</th>
                      <th>Optional</th>
                      <th>Description</th>
                    </tr>
                  </thead>
                  <tbody>
                    <tr>
                      <td>
                        <p>svmModel.weigths</p>
                      </td>
                      <td>
                        <p><a href="module-la.Vector.html">module:la.Vector</a></p>
                      </td>
                      <td>
                        <p>Yes</p>
                      </td>
                      <td>
                        <p>SVM normal vector.</p>
                      </td>
                    </tr>
                  </tbody>
                </table>
              </section>
              <dl class="dl-compact">
              </dl>
              <h3 id="~svrParam"><div class="symbol-detail-labels"><span class="label label-inner">inner</span></div><span class="symbol-name">svrParam</span><small class="property-type">
            &nbsp;Object</small></h3>
              <p>SVR constructor parameters</p>
              <section>
                <h4>Properties</h4>
                <table class="jsdoc-details-table">
                  <thead>
                    <tr>
                      <th>Name</th>
                      <th>Type</th>
                      <th>Optional</th>
                      <th>Description</th>
                    </tr>
                  </thead>
                  <tbody>
                    <tr>
                      <td>
                        <p>svrParam.c</p>
                      </td>
                      <td>
                        <p>number</p>
                      </td>
                      <td>
                        <p>Yes</p>
                      </td>
                      <td>
                        <p>Cost parameter. Increasing the parameter forces the model to fit the training data more accurately (setting it too large may lead to overfitting).</p>
                        <p>Defaults to <code>1.0</code>.</p>
                      </td>
                    </tr>
                    <tr>
                      <td>
                        <p>svrParam.eps</p>
                      </td>
                      <td>
                        <p>number</p>
                      </td>
                      <td>
                        <p>Yes</p>
                      </td>
                      <td>
                        <p>Epsilon insensitive loss parameter. Larger values result in fewer support vectors (smaller model complexity).</p>
                        <p>Defaults to <code>1e-1</code>.</p>
                      </td>
                    </tr>
                    <tr>
                      <td>
                        <p>svrParam.batchSize</p>
                      </td>
                      <td>
                        <p>number</p>
                      </td>
                      <td>
                        <p>Yes</p>
                      </td>
                      <td>
                        <p>Number of examples used in the subgradient estimation. Higher number of samples slows down the algorithm, but makes the local steps more accurate.</p>
                        <p>Defaults to <code>1000</code>.</p>
                      </td>
                    </tr>
                    <tr>
                      <td>
                        <p>svrParam.maxIterations</p>
                      </td>
                      <td>
                        <p>number</p>
                      </td>
                      <td>
                        <p>Yes</p>
                      </td>
                      <td>
                        <p>Maximum number of iterations.</p>
                        <p>Defaults to <code>10000</code>.</p>
                      </td>
                    </tr>
                    <tr>
                      <td>
                        <p>svrParam.maxTime</p>
                      </td>
                      <td>
                        <p>number</p>
                      </td>
                      <td>
                        <p>Yes</p>
                      </td>
                      <td>
                        <p>Maximum runtime in seconds.</p>
                        <p>Defaults to <code>1.0</code>.</p>
                      </td>
                    </tr>
                    <tr>
                      <td>
                        <p>svrParam.minDiff</p>
                      </td>
                      <td>
                        <p>number</p>
                      </td>
                      <td>
                        <p>Yes</p>
                      </td>
                      <td>
                        <p>Stopping criterion tolerance.</p>
                        <p>Defaults to <code>1e-6</code>.</p>
                      </td>
                    </tr>
                    <tr>
                      <td>
                        <p>svrParam.verbose</p>
                      </td>
                      <td>
                        <p>boolean</p>
                      </td>
                      <td>
                        <p>Yes</p>
                      </td>
                      <td>
                        <p>Toggle verbose output in the console.</p>
                        <p>Defaults to <code>false</code>.</p>
                      </td>
                    </tr>
                  </tbody>
                </table>
              </section>
              <dl class="dl-compact">
              </dl>
            </section>
          </section>
        </div>
      </div>
      <nav id="jsdoc-toc-nav" role="navigation"></nav>
    </div>
  </div>
  <footer id="jsdoc-footer" class="jsdoc-footer">
    <div id="jsdoc-footer-container">
      <p>
        
      </p>
    </div>
  </footer>
  <script src="scripts/jquery.min.js"></script>
  <script src="scripts/jquery.cookie.js"></script>
  <script src="scripts/tree.jquery.js"></script>
  <script src="scripts/prettify.js"></script>
  <script src="scripts/jsdoc-toc.js"></script>
  <script src="scripts/linenumber.js"></script>
  <script src="scripts/scrollanchor.js"></script>
</body>

</html><|MERGE_RESOLUTION|>--- conflicted
+++ resolved
@@ -52,18 +52,12 @@
                     <dt><a href="module-analytics.LogReg.html">LogReg([opts])</a></dt>
                     <dd>
                     </dd>
-                    <dt><a href="module-analytics.MDS.html">MDS([params])</a></dt>
-                    <dd>
-                    </dd>
                     <dt><a href="module-analytics.NearestNeighborAD.html">NearestNeighborAD([detectorParam])</a></dt>
                     <dd>
                     </dd>
-<<<<<<< HEAD
                     <dt><a href="module-analytics.NNet.html">NNet([params])</a></dt>
                     <dd>
                     </dd>
-=======
->>>>>>> e5dfbd0a
                   </dl>
                 </div>
                 <div class="summary-column">
@@ -80,27 +74,14 @@
                     <dt><a href="module-analytics.RecLinReg.html">RecLinReg(param)</a></dt>
                     <dd>
                     </dd>
-<<<<<<< HEAD
-                    <dt><a href="module-analytics.RidgeReg.html">RidgeReg([arg])</a></dt>
-                    <dd>
-                    </dd>
-=======
->>>>>>> e5dfbd0a
                   </dl>
                 </div>
                 <div class="summary-column">
                   <dl class="dl-summary-callout">
-<<<<<<< HEAD
+                    <dt><a href="module-analytics.RidgeReg.html">RidgeReg([arg])</a></dt>
+                    <dd>
+                    </dd>
                     <dt><a href="module-analytics.Sigmoid.html">Sigmoid([arg])</a></dt>
-                    <dd>
-                    </dd>
-                    <dt><a href="module-analytics.StreamStory.html">StreamStory(HierarchMarkovParam)</a></dt>
-=======
-                    <dt><a href="module-analytics.RidgeReg.html">RidgeReg([arg])</a></dt>
-                    <dd>
-                    </dd>
-                    <dt><a href="module-analytics.Sigmoid.html">Sigmoid([arg])</a></dt>
->>>>>>> e5dfbd0a
                     <dd>
                     </dd>
                     <dt><a href="module-analytics.SVC.html">SVC([arg])</a></dt>
@@ -199,7 +180,6 @@
             <section id='members-links'>
               <h3><a href="module-analytics.KMeans.html">KMeans</a></h3>
               <h3><a href="module-analytics.LogReg.html">LogReg</a></h3>
-              <h3><a href="module-analytics.MDS.html">MDS</a></h3>
               <h3><a href="module-analytics.NearestNeighborAD.html">NearestNeighborAD</a></h3>
               <h3><a href="module-analytics.NNet.html">NNet</a></h3>
               <h3><a href="module-analytics.OneVsAll.html">OneVsAll</a></h3>
