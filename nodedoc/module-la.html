<!doctype html>
<html>

<head>
  <meta name="generator" content="JSDoc 3.3.0-beta2">
  <meta charset="utf-8">
  <title>Module: la</title>
  <link rel="stylesheet" href="https://brick.a.ssl.fastly.net/Karla:400,400i,700,700i" type="text/css">
  <link rel="stylesheet" href="https://brick.a.ssl.fastly.net/Noto+Serif:400,400i,700,700i" type="text/css">
  <link rel="stylesheet" href="https://brick.a.ssl.fastly.net/Inconsolata:500" type="text/css">
  <link href="css/baseline.css" rel="stylesheet">
</head>

<body onload="prettyPrint()">
  <nav id="jsdoc-navbar" role="navigation" class="jsdoc-navbar">
    <div id="jsdoc-navbar-container">
      <div id="jsdoc-navbar-content">
        <a href="index.html" class="jsdoc-navbar-package-name">Home</a>
      </div>
    </div>
  </nav>
  <div id="jsdoc-body-container">
    <div id="jsdoc-content">
      <div id="jsdoc-content-container">
        <div id="jsdoc-main" role="main">
          <header class="page-header">
            <h1><div class="symbol-detail-labels"><span class="label label-kind">module</span></div><small></small><span class="symbol-name">la</span></h1>
            <p class="source-link">Source: <a href="ladoc.js.html">ladoc.<wbr>js</a></p>
            <div class="symbol-description">
              <p>Linear algebra module.</p>
            </div>
            <dl class="dl-compact">
            </dl>
          </header>
          <section id="summary">
            <div class="summary-callout">
              <h2 class="summary-callout-heading">Child classes</h2>
              <div class="summary-content">
                <div class="summary-column">
                  <dl class="dl-summary-callout">
                    <dt><a href="module-la.BoolVector.html">BoolVector([arg])</a></dt>
                    <dd>
                    </dd>
                    <dt><a href="module-la.IntVector.html">IntVector([arg])</a></dt>
                    <dd>
                    </dd>
                    <dt><a href="module-la.Matrix.html">Matrix([arg])</a></dt>
                    <dd>
                    </dd>
                  </dl>
                </div>
                <div class="summary-column">
                  <dl class="dl-summary-callout">
                    <dt><a href="module-la.SparseMatrix.html">SparseMatrix([arg][, rows])</a></dt>
                    <dd>
                    </dd>
                    <dt><a href="module-la.SparseVector.html">SparseVector([arg][, dim])</a></dt>
                    <dd>
                    </dd>
                    <dt><a href="module-la.StrVector.html">StrVector([arg])</a></dt>
                    <dd>
                    </dd>
                  </dl>
                </div>
                <div class="summary-column">
                  <dl class="dl-summary-callout">
                    <dt><a href="module-la.Vector.html">Vector([arg])</a></dt>
                    <dd>
                    </dd>
                  </dl>
                </div>
              </div>
            </div>
            <div class="summary-callout">
              <h2 class="summary-callout-heading">Methods</h2>
              <div class="summary-content">
                <div class="summary-column">
                  <dl class="dl-summary-callout">
                    <dt><a href="module-la.html#.cat">cat(matrixDoubleArr)</a></dt>
                    <dd>
                    </dd>
                    <dt><a href="module-la.html#.conjgrad">conjgrad(A, b[, x])</a></dt>
                    <dd>
                    </dd>
                    <dt><a href="module-la.html#.copyVecToArray">copyVecToArray(vec)</a></dt>
                    <dd>
                    </dd>
                    <dt><a href="module-la.html#.eye">eye(dim)</a></dt>
                    <dd>
                    </dd>
                    <dt><a href="module-la.html#.inverseSVD">inverseSVD(mat)</a></dt>
                    <dd>
                    </dd>
                  </dl>
                </div>
                <div class="summary-column">
                  <dl class="dl-summary-callout">
                    <dt><a href="module-la.html#.ones">ones(dim)</a></dt>
                    <dd>
                    </dd>
                    <dt><a href="module-la.html#.randi">randi(num)</a></dt>
                    <dd>
                    </dd>
                    <dt><a href="module-la.html#.randn">randn([arg1][, arg2])</a></dt>
                    <dd>
                    </dd>
                    <dt><a href="module-la.html#.randPerm">randPerm(k)</a></dt>
                    <dd>
                    </dd>
                    <dt><a href="module-la.html#.randVariation">randVariation(n, k)</a></dt>
                    <dd>
                    </dd>
                  </dl>
                </div>
                <div class="summary-column">
                  <dl class="dl-summary-callout">
                    <dt><a href="module-la.html#.sparse">sparse(rows, cols)</a></dt>
                    <dd>
                    </dd>
                    <dt><a href="module-la.html#.speye">speye(dim)</a></dt>
                    <dd>
                    </dd>
                    <dt><a href="module-la.html#.zeros">zeros(rows, cols)</a></dt>
                    <dd>
                    </dd>
                  </dl>
                </div>
              </div>
            </div>
            <div class="summary-callout">
              <h2 class="summary-callout-heading">Abstract types</h2>
              <div class="summary-content">
                <div class="summary-column">
                  <dl class="dl-summary-callout">
                    <dt><a href="module-la.html#~boolVectorCompareCb">boolVectorCompareCb(arg1, arg2)</a></dt>
                    <dd>
                    </dd>
                    <dt><a href="module-la.html#~intVectorCompareCb">intVectorCompareCb(arg1, arg2)</a></dt>
                    <dd>
                    </dd>
                    <dt><a href="module-la.html#~matrixArg">matrixArg</a></dt>
                    <dd>
                    </dd>
                  </dl>
                </div>
                <div class="summary-column">
                  <dl class="dl-summary-callout">
                    <dt><a href="module-la.html#~SortResult">SortResult</a></dt>
                    <dd>
                    </dd>
                    <dt><a href="module-la.html#~SortResult">SortResult</a></dt>
                    <dd>
                    </dd>
                    <dt><a href="module-la.html#~SortResult">SortResult</a></dt>
                    <dd>
                    </dd>
                  </dl>
                </div>
                <div class="summary-column">
                  <dl class="dl-summary-callout">
                    <dt><a href="module-la.html#~SortResult">SortResult</a></dt>
                    <dd>
                    </dd>
                    <dt><a href="module-la.html#~strVectorCompareCb">strVectorCompareCb(arg1, arg2)</a></dt>
                    <dd>
                    </dd>
                    <dt><a href="module-la.html#~vectorCompareCb">vectorCompareCb(arg1, arg2)</a></dt>
                    <dd>
                    </dd>
                  </dl>
                </div>
              </div>
            </div>
          </section>
          <section>
            <h2>Classes</h2>
            <section id='members-links'>
              <h3><a href="module-la.BoolVector.html">BoolVector</a></h3>
              <h3><a href="module-la.IntVector.html">IntVector</a></h3>
              <h3><a href="module-la.Matrix.html">Matrix</a></h3>
              <h3><a href="module-la.SparseMatrix.html">SparseMatrix</a></h3>
              <h3><a href="module-la.SparseVector.html">SparseVector</a></h3>
              <h3><a href="module-la.StrVector.html">StrVector</a></h3>
              <h3><a href="module-la.Vector.html">Vector</a></h3>
            </section>
            <h2>Methods</h2>
            <section>
              <h3 id=".cat"><div class="symbol-detail-labels"><span class="label label-static">static</span></div><span class="symbol-name">cat</span><span class="signature"><span class="signature-params">(matrixDoubleArr)</span>&nbsp;&rarr; <span class="signature-returns"> <a href="module-la.Matrix.html">module:la.Matrix</a></span></span></h3>
              <p>Constructs a matrix by concatenating a doubly-nested array of matrices.</p>
              <section>
                <h4>
            Example
        </h4>
                <div>
                  <pre class="prettyprint"><code>// create four matrices and concatenate (2 block columns, 2 block rows)
var la = require(&#x27;qminer&#x27;).la;
var A = new la.Matrix([[1,2], [3,4]]);
var B = new la.Matrix([[5,6], [7,8]]);
var C = new la.Matrix([[9,10], [11,12]]);
var D = new la.Matrix([[13,14], [15,16]]);
var mat = la.cat([[A,B], [C,D]]);
// returns the matrix:
// 1  2  5  6
// 3  4  7  8
// 9  10 13 14
// 11 12 15 16</code></pre>
                </div>
              </section>
              <section>
                <h4>Parameter</h4>
                <table class="jsdoc-details-table">
                  <thead>
                    <tr>
                      <th>Name</th>
                      <th>Type</th>
                      <th>Optional</th>
                      <th>Description</th>
                    </tr>
                  </thead>
                  <tbody>
                    <tr>
                      <td>
                        <p>matrixDoubleArr</p>
                      </td>
                      <td>
                        <p>Array of Array of <a href="module-la.Matrix.html">module:la.Matrix</a></p>
                      </td>
                      <td>
                        <p>&nbsp;</p>
                      </td>
                      <td>
                        <p>An array of block rows, where each block row is an array of matrices. For example: [[m11, m12], [m21, m22]] is used to construct a matrix where the (i,j)-th block submatrix is mij.</p>
                      </td>
                    </tr>
                  </tbody>
                </table>
              </section>
              <dl class="dl-compact">
                <dt>Returns</dt>
                <dd>
                  <p><code><a href="module-la.Matrix.html">module:la.Matrix</a></code>&nbsp;Concatenated matrix</p>
                </dd>
              </dl>
              <h3 id=".conjgrad"><div class="symbol-detail-labels"><span class="label label-static">static</span></div><span class="symbol-name">conjgrad</span><span class="signature"><span class="signature-params">(A, b[, x])</span>&nbsp;&rarr; <span class="signature-returns"> <a href="module-la.Vector.html">module:la.Vector</a></span></span></h3>
              <p>Solves the PSD symmetric system: A x = b, where A is a positive-definite symmetric matrix.</p>
              <section>
                <h4>Parameters</h4>
                <table class="jsdoc-details-table">
                  <thead>
                    <tr>
                      <th>Name</th>
                      <th>Type</th>
                      <th>Optional</th>
                      <th>Description</th>
                    </tr>
                  </thead>
                  <tbody>
                    <tr>
                      <td>
                        <p>A</p>
                      </td>
                      <td>
                        <p>(<a href="module-la.Matrix.html">module:la.Matrix</a> or <a href="module-la.SparseMatrix.html">module:la.SparseMatrix</a>)</p>
                      </td>
                      <td>
                        <p>&nbsp;</p>
                      </td>
                      <td>
                        <p>The matrix on the left-hand side of the system.</p>
                      </td>
                    </tr>
                    <tr>
                      <td>
                        <p>b</p>
                      </td>
                      <td>
                        <p><a href="module-la.Vector.html">module:la.Vector</a></p>
                      </td>
                      <td>
                        <p>&nbsp;</p>
                      </td>
                      <td>
                        <p>The vector on the right-hand side of the system.</p>
                      </td>
                    </tr>
                    <tr>
                      <td>
                        <p>x</p>
                      </td>
                      <td>
                        <p><a href="module-la.Vector.html">module:la.Vector</a></p>
                      </td>
                      <td>
                        <p>Yes</p>
                      </td>
                      <td>
                        <p>Current solution. Default is a vector of zeros.</p>
                      </td>
                    </tr>
                  </tbody>
                </table>
              </section>
              <dl class="dl-compact">
                <dt>Returns</dt>
                <dd>
                  <p><code><a href="module-la.Vector.html">module:la.Vector</a></code>&nbsp;Solution to the system.</p>
                </dd>
              </dl>
              <h3 id=".copyVecToArray"><div class="symbol-detail-labels"><span class="label label-static">static</span></div><span class="symbol-name">copyVecToArray</span><span class="signature"><span class="signature-params">(vec)</span>&nbsp;&rarr; <span class="signature-returns"> Array of number</span></span></h3>
              <p>Copies the vector into a JavaScript array of numbers.</p>
              <section>
                <h4>
            Example
        </h4>
                <div>
                  <pre class="prettyprint"><code>// create a new vector
var vec = new la.Vector([1, 2, 3]);
// create a JavaScript array out of vec
var arr = la.copyVecToArray(vec); // returns an array [1, 2, 3]</code></pre>
                </div>
              </section>
              <section>
                <h4>Parameter</h4>
                <table class="jsdoc-details-table">
                  <thead>
                    <tr>
                      <th>Name</th>
                      <th>Type</th>
                      <th>Optional</th>
                      <th>Description</th>
                    </tr>
                  </thead>
                  <tbody>
                    <tr>
                      <td>
                        <p>vec</p>
                      </td>
                      <td>
                        <p><a href="module-la.Vector.html">module:la.Vector</a></p>
                      </td>
                      <td>
                        <p>&nbsp;</p>
                      </td>
                      <td>
                        <p>Copied vector.</p>
                      </td>
                    </tr>
                  </tbody>
                </table>
              </section>
              <dl class="dl-compact">
                <dt>Returns</dt>
                <dd>
                  <p><code>Array of number</code>&nbsp;A JavaScript array of numbers.</p>
                </dd>
              </dl>
              <h3 id=".eye"><div class="symbol-detail-labels"><span class="label label-static">static</span></div><span class="symbol-name">eye</span><span class="signature"><span class="signature-params">(dim)</span>&nbsp;&rarr; <span class="signature-returns"> <a href="module-la.Matrix.html">module:la.Matrix</a></span></span></h3>
              <p>Returns an dense identity matrix</p>
              <section>
                <h4>Parameter</h4>
                <table class="jsdoc-details-table">
                  <thead>
                    <tr>
                      <th>Name</th>
                      <th>Type</th>
                      <th>Optional</th>
                      <th>Description</th>
                    </tr>
                  </thead>
                  <tbody>
                    <tr>
                      <td>
                        <p>dim</p>
                      </td>
                      <td>
                        <p>number</p>
                      </td>
                      <td>
                        <p>&nbsp;</p>
                      </td>
                      <td>
                        <p>The dimension of the identity matrix. Must be a positive integer.</p>
                      </td>
                    </tr>
                  </tbody>
                </table>
              </section>
              <dl class="dl-compact">
                <dt>Returns</dt>
                <dd>
                  <p><code><a href="module-la.Matrix.html">module:la.Matrix</a></code>&nbsp;A dim-by-dim identity matrix.</p>
                </dd>
              </dl>
              <h3 id=".inverseSVD"><div class="symbol-detail-labels"><span class="label label-static">static</span></div><span class="symbol-name">inverseSVD</span><span class="signature"><span class="signature-params">(mat)</span>&nbsp;&rarr; <span class="signature-returns"> <a href="module-la.Matrix.html">module:la.Matrix</a></span></span></h3>
              <p>Calculates the inverse matrix with SVD.</p>
              <section>
                <h4>Parameter</h4>
                <table class="jsdoc-details-table">
                  <thead>
                    <tr>
                      <th>Name</th>
                      <th>Type</th>
                      <th>Optional</th>
                      <th>Description</th>
                    </tr>
                  </thead>
                  <tbody>
                    <tr>
                      <td>
                        <p>mat</p>
                      </td>
                      <td>
                        <p><a href="module-la.Matrix.html">module:la.Matrix</a></p>
                      </td>
                      <td>
                        <p>&nbsp;</p>
                      </td>
                      <td>
                        <p>The matrix we want to inverse.</p>
                      </td>
                    </tr>
                  </tbody>
                </table>
              </section>
              <dl class="dl-compact">
                <dt>Returns</dt>
                <dd>
                  <p><code><a href="module-la.Matrix.html">module:la.Matrix</a></code>&nbsp;The inverse matrix of mat.</p>
                </dd>
              </dl>
              <h3 id=".ones"><div class="symbol-detail-labels"><span class="label label-static">static</span></div><span class="symbol-name">ones</span><span class="signature"><span class="signature-params">(dim)</span>&nbsp;&rarr; <span class="signature-returns"> <a href="module-la.Vector.html">module:la.Vector</a></span></span></h3>
              <p>Returns a vector with all entries set to 1.0.</p>
              <section>
                <h4>
            Example
        </h4>
                <div>
                  <pre class="prettyprint"><code>// create a 3-dimensional vector with all entries set to 1.0
var vec = la.ones(3);</code></pre>
                </div>
              </section>
              <section>
                <h4>Parameter</h4>
                <table class="jsdoc-details-table">
                  <thead>
                    <tr>
                      <th>Name</th>
                      <th>Type</th>
                      <th>Optional</th>
                      <th>Description</th>
                    </tr>
                  </thead>
                  <tbody>
                    <tr>
                      <td>
                        <p>dim</p>
                      </td>
                      <td>
                        <p>number</p>
                      </td>
                      <td>
                        <p>&nbsp;</p>
                      </td>
                      <td>
                        <p>Dimension of the vector.</p>
                      </td>
                    </tr>
                  </tbody>
                </table>
              </section>
              <dl class="dl-compact">
                <dt>Returns</dt>
                <dd>
                  <p><code><a href="module-la.Vector.html">module:la.Vector</a></code>&nbsp;A dim-dimensional vector whose entries are set to 1.0.</p>
                </dd>
              </dl>
              <h3 id=".randi"><div class="symbol-detail-labels"><span class="label label-static">static</span></div><span class="symbol-name">randi</span><span class="signature"><span class="signature-params">(num)</span>&nbsp;&rarr; <span class="signature-returns"> number</span></span></h3>
              <p>Returns a randomly selected integer from an array..</p>
              <section>
                <h4>Parameter</h4>
                <table class="jsdoc-details-table">
                  <thead>
                    <tr>
                      <th>Name</th>
                      <th>Type</th>
                      <th>Optional</th>
                      <th>Description</th>
                    </tr>
                  </thead>
                  <tbody>
                    <tr>
                      <td>
                        <p>num</p>
                      </td>
                      <td>
                        <p>number</p>
                      </td>
                      <td>
                        <p>&nbsp;</p>
                      </td>
                      <td>
                        <p>The upper bound of the array. Must be an integer.</p>
                      </td>
                    </tr>
                  </tbody>
                </table>
              </section>
              <dl class="dl-compact">
                <dt>Returns</dt>
                <dd>
                  <p><code>number</code>&nbsp;Randomly selected integer from the array [0, ..., num-1].</p>
                </dd>
              </dl>
              <h3 id=".randn"><div class="symbol-detail-labels"><span class="label label-static">static</span></div><span class="symbol-name">randn</span><span class="signature"><span class="signature-params">([arg1][, arg2])</span>&nbsp;&rarr; <span class="signature-returns"> (number, <a href="module-la.Vector.html">module:la.Vector</a>, or <a href="module-la.Matrix.html">module:la.Matrix</a>)</span></span></h3>
              <p>Returns an object with random numbers</p>
              <section>
                <h4>Parameters</h4>
                <table class="jsdoc-details-table">
                  <thead>
                    <tr>
                      <th>Name</th>
                      <th>Type</th>
                      <th>Optional</th>
                      <th>Description</th>
                    </tr>
                  </thead>
                  <tbody>
                    <tr>
                      <td>
                        <p>arg1</p>
                      </td>
                      <td>
                        <p>number</p>
                      </td>
                      <td>
                        <p>Yes</p>
                      </td>
                      <td>
                        <p>Represents dimension of vector or number of rows in matrix. Must be an integer.</p>
                      </td>
                    </tr>
                    <tr>
                      <td>
                        <p>arg2</p>
                      </td>
                      <td>
                        <p>number</p>
                      </td>
                      <td>
                        <p>Yes</p>
                      </td>
                      <td>
                        <p>Represents number of columns in matrix. Must be an integer.</p>
                      </td>
                    </tr>
                  </tbody>
                </table>
              </section>
              <dl class="dl-compact">
                <dt>Returns</dt>
                <dd>
                  <p><code>(number, <a href="module-la.Vector.html">module:la.Vector</a>, or <a href="module-la.Matrix.html">module:la.Matrix</a>)</code>&nbsp;
                    <br>1. Number, if no parameters are given.
                    <br>2. <a href="module-la.Vector.html">module:la.Vector</a>, if parameter arg1 is given.
                    <br>3. <a href="module-la.Matrix.html">module:la.Matrix</a>, if parameters arg1 and arg2 are given.</p>
                </dd>
              </dl>
              <h3 id=".randPerm"><div class="symbol-detail-labels"><span class="label label-static">static</span></div><span class="symbol-name">randPerm</span><span class="signature"><span class="signature-params">(k)</span>&nbsp;&rarr; <span class="signature-returns"> Array of number</span></span></h3>
              <p>Returns a permutation of elements.</p>
              <section>
                <h4>Parameter</h4>
                <table class="jsdoc-details-table">
                  <thead>
                    <tr>
                      <th>Name</th>
                      <th>Type</th>
                      <th>Optional</th>
                      <th>Description</th>
                    </tr>
                  </thead>
                  <tbody>
                    <tr>
                      <td>
                        <p>k</p>
                      </td>
                      <td>
                        <p>number</p>
                      </td>
                      <td>
                        <p>&nbsp;</p>
                      </td>
                      <td>
                        <p>Number of elements to permutate.</p>
                      </td>
                    </tr>
                  </tbody>
                </table>
              </section>
              <dl class="dl-compact">
                <dt>Returns</dt>
                <dd>
                  <p><code>Array of number</code>&nbsp;A JavaScript array of integers. Represents a permutation of k elements.</p>
                </dd>
              </dl>
              <h3 id=".randVariation"><div class="symbol-detail-labels"><span class="label label-static">static</span></div><span class="symbol-name">randVariation</span><span class="signature"><span class="signature-params">(n, k)</span>&nbsp;&rarr; <span class="signature-returns"> Array of number</span></span></h3>
              <p>Returns a JavaScript array, which is a sample of integers from an array.</p>
              <section>
                <h4>Parameters</h4>
                <table class="jsdoc-details-table">
                  <thead>
                    <tr>
                      <th>Name</th>
                      <th>Type</th>
                      <th>Optional</th>
                      <th>Description</th>
                    </tr>
                  </thead>
                  <tbody>
                    <tr>
                      <td>
                        <p>n</p>
                      </td>
                      <td>
                        <p>number</p>
                      </td>
                      <td>
                        <p>&nbsp;</p>
                      </td>
                      <td>
                        <p>The upper bound of the array [0, ..., n-1]. Must be an integer.</p>
                      </td>
                    </tr>
                    <tr>
                      <td>
                        <p>k</p>
                      </td>
                      <td>
                        <p>number</p>
                      </td>
                      <td>
                        <p>&nbsp;</p>
                      </td>
                      <td>
                        <p>Length of the sample. Must be smaller or equal to n.</p>
                      </td>
                    </tr>
                  </tbody>
                </table>
              </section>
              <dl class="dl-compact">
                <dt>Returns</dt>
                <dd>
                  <p><code>Array of number</code>&nbsp;The sample of k numbers from [0, ..., n-1], sampled without replacement.</p>
                </dd>
              </dl>
              <h3 id=".sparse"><div class="symbol-detail-labels"><span class="label label-static">static</span></div><span class="symbol-name">sparse</span><span class="signature"><span class="signature-params">(rows, cols)</span>&nbsp;&rarr; <span class="signature-returns"> <a href="module-la.SparseMatrix.html">module:la.SparseMatrix</a></span></span></h3>
              <p>Returns a sparse zero matrix.</p>
              <section>
                <h4>Parameters</h4>
                <table class="jsdoc-details-table">
                  <thead>
                    <tr>
                      <th>Name</th>
                      <th>Type</th>
                      <th>Optional</th>
                      <th>Description</th>
                    </tr>
                  </thead>
                  <tbody>
                    <tr>
                      <td>
                        <p>rows</p>
                      </td>
                      <td>
                        <p>number</p>
                      </td>
                      <td>
                        <p>&nbsp;</p>
                      </td>
                      <td>
                        <p>Number of rows of the sparse matrix.</p>
                      </td>
                    </tr>
                    <tr>
                      <td>
                        <p>cols</p>
                      </td>
                      <td>
                        <p>number</p>
                      </td>
                      <td>
                        <p>&nbsp;</p>
                      </td>
                      <td>
                        <p>Number of columns of the sparse matrix.</p>
                      </td>
                    </tr>
                  </tbody>
                </table>
              </section>
              <dl class="dl-compact">
                <dt>Returns</dt>
                <dd>
                  <p><code><a href="module-la.SparseMatrix.html">module:la.SparseMatrix</a></code>&nbsp;A rows-by-cols sparse zero matrix.</p>
                </dd>
              </dl>
              <h3 id=".speye"><div class="symbol-detail-labels"><span class="label label-static">static</span></div><span class="symbol-name">speye</span><span class="signature"><span class="signature-params">(dim)</span>&nbsp;&rarr; <span class="signature-returns"> <a href="module-la.SparseMatrix.html">module:la.SparseMatrix</a></span></span></h3>
              <p>Returns a sparse identity matrix</p>
              <section>
                <h4>Parameter</h4>
                <table class="jsdoc-details-table">
                  <thead>
                    <tr>
                      <th>Name</th>
                      <th>Type</th>
                      <th>Optional</th>
                      <th>Description</th>
                    </tr>
                  </thead>
                  <tbody>
                    <tr>
                      <td>
                        <p>dim</p>
                      </td>
                      <td>
                        <p>number</p>
                      </td>
                      <td>
                        <p>&nbsp;</p>
                      </td>
                      <td>
                        <p>The dimension of the identity matrix. Must be a positive integer.</p>
                      </td>
                    </tr>
                  </tbody>
                </table>
              </section>
              <dl class="dl-compact">
                <dt>Returns</dt>
                <dd>
                  <p><code><a href="module-la.SparseMatrix.html">module:la.SparseMatrix</a></code>&nbsp;A dim-by-dim identity matrix.</p>
                </dd>
              </dl>
              <h3 id=".zeros"><div class="symbol-detail-labels"><span class="label label-static">static</span></div><span class="symbol-name">zeros</span><span class="signature"><span class="signature-params">(rows, cols)</span>&nbsp;&rarr; <span class="signature-returns"> <a href="module-la.Matrix.html">module:la.Matrix</a></span></span></h3>
              <p>Returns a dense zero matrix.</p>
              <section>
                <h4>Parameters</h4>
                <table class="jsdoc-details-table">
                  <thead>
                    <tr>
                      <th>Name</th>
                      <th>Type</th>
                      <th>Optional</th>
                      <th>Description</th>
                    </tr>
                  </thead>
                  <tbody>
                    <tr>
                      <td>
                        <p>rows</p>
                      </td>
                      <td>
                        <p>number</p>
                      </td>
                      <td>
                        <p>&nbsp;</p>
                      </td>
                      <td>
                        <p>Number of rows of the matrix.</p>
                      </td>
                    </tr>
                    <tr>
                      <td>
                        <p>cols</p>
                      </td>
                      <td>
                        <p>number</p>
                      </td>
                      <td>
                        <p>&nbsp;</p>
                      </td>
                      <td>
                        <p>Number of columns of the matrix.</p>
                      </td>
                    </tr>
                  </tbody>
                </table>
              </section>
              <dl class="dl-compact">
                <dt>Returns</dt>
                <dd>
                  <p><code><a href="module-la.Matrix.html">module:la.Matrix</a></code>&nbsp;A rows-by-cols dense zero matrix.</p>
                </dd>
              </dl>
            </section>
            <h2>Abstract types</h2>
            <section>
              <h3 id="~boolVectorCompareCb"><div class="symbol-detail-labels"><span class="label label-inner">inner</span></div><span class="symbol-name">boolVectorCompareCb</span><span class="signature"><span class="signature-params">(arg1, arg2)</span>&nbsp;&rarr; <span class="signature-returns"> (number or boolean)</span></span></h3>
              <p>Vector sort comparator callback.</p>
              <section>
                <h4>Parameters</h4>
                <table class="jsdoc-details-table">
                  <thead>
                    <tr>
                      <th>Name</th>
                      <th>Type</th>
                      <th>Optional</th>
                      <th>Description</th>
                    </tr>
                  </thead>
                  <tbody>
                    <tr>
                      <td>
                        <p>arg1</p>
                      </td>
                      <td>
                        <p>boolean</p>
                      </td>
                      <td>
                        <p>&nbsp;</p>
                      </td>
                      <td>
                        <p>First argument</p>
                      </td>
                    </tr>
                    <tr>
                      <td>
                        <p>arg2</p>
                      </td>
                      <td>
                        <p>boolean</p>
                      </td>
                      <td>
                        <p>&nbsp;</p>
                      </td>
                      <td>
                        <p>Second argument</p>
                      </td>
                    </tr>
                  </tbody>
                </table>
              </section>
              <dl class="dl-compact">
                <dt>Returns</dt>
                <dd>
                  <p><code>(number or boolean)</code>&nbsp;If boolVectorCompareCb(arg1, arg2) is less than 0 or false, sort arg1 to a lower index than arg2, i.e. arg1 comes first.</p>
                </dd>
              </dl>
              <h3 id="~intVectorCompareCb"><div class="symbol-detail-labels"><span class="label label-inner">inner</span></div><span class="symbol-name">intVectorCompareCb</span><span class="signature"><span class="signature-params">(arg1, arg2)</span>&nbsp;&rarr; <span class="signature-returns"> (number or boolean)</span></span></h3>
              <p>Vector sort comparator callback.</p>
              <section>
                <h4>Parameters</h4>
                <table class="jsdoc-details-table">
                  <thead>
                    <tr>
                      <th>Name</th>
                      <th>Type</th>
                      <th>Optional</th>
                      <th>Description</th>
                    </tr>
                  </thead>
                  <tbody>
                    <tr>
                      <td>
                        <p>arg1</p>
                      </td>
                      <td>
                        <p>number</p>
                      </td>
                      <td>
                        <p>&nbsp;</p>
                      </td>
                      <td>
                        <p>First argument</p>
                      </td>
                    </tr>
                    <tr>
                      <td>
                        <p>arg2</p>
                      </td>
                      <td>
                        <p>number</p>
                      </td>
                      <td>
                        <p>&nbsp;</p>
                      </td>
                      <td>
                        <p>Second argument</p>
                      </td>
                    </tr>
                  </tbody>
                </table>
              </section>
              <dl class="dl-compact">
                <dt>Returns</dt>
                <dd>
                  <p><code>(number or boolean)</code>&nbsp;If intVectorCompareCb(arg1, arg2) is less than 0 or false, sort arg1 to a lower index than arg2, i.e. arg1 comes first.</p>
                </dd>
              </dl>
              <h3 id="~matrixArg"><div class="symbol-detail-labels"><span class="label label-inner">inner</span></div><span class="symbol-name">matrixArg</span><small class="property-type">
                &nbsp;Object</small></h3>
              <p>Matrix constructor parameter object</p>
              <section>
                <h4>Properties</h4>
                <table class="jsdoc-details-table">
                  <thead>
                    <tr>
                      <th>Name</th>
                      <th>Type</th>
                      <th>Optional</th>
                      <th>Description</th>
                    </tr>
                  </thead>
                  <tbody>
                    <tr>
                      <td>
                        <p>matrixArg.rows</p>
                      </td>
                      <td>
                        <p>number</p>
                      </td>
                      <td>
                        <p>&nbsp;</p>
                      </td>
                      <td>
                        <p>Number of rows.</p>
                      </td>
                    </tr>
                    <tr>
                      <td>
                        <p>matrixArg.cols</p>
                      </td>
                      <td>
                        <p>number</p>
                      </td>
                      <td>
                        <p>&nbsp;</p>
                      </td>
                      <td>
                        <p>Number of columns.</p>
                      </td>
                    </tr>
                    <tr>
                      <td>
                        <p>matrixArg.random</p>
                      </td>
                      <td>
                        <p>boolean</p>
                      </td>
                      <td>
                        <p>Yes</p>
                      </td>
                      <td>
                        <p>Generate a random matrix with entries sampled from a uniform [0,1] distribution. If set to false, a zero matrix is created.</p>
                        <p>Defaults to <code></code>.</p>
                      </td>
                    </tr>
                  </tbody>
                </table>
              </section>
              <dl class="dl-compact">
              </dl>
              <h3 id="~SortResult"><div class="symbol-detail-labels"><span class="label label-inner">inner</span></div><span class="symbol-name">SortResult</span><small class="property-type">
                &nbsp;Object</small></h3>
              <p>Sort with permutation output result</p>
              <section>
                <h4>Properties</h4>
                <table class="jsdoc-details-table">
                  <thead>
                    <tr>
                      <th>Name</th>
                      <th>Type</th>
                      <th>Optional</th>
                      <th>Description</th>
                    </tr>
                  </thead>
                  <tbody>
                    <tr>
                      <td>
                        <p>SortResult.vec</p>
                      </td>
                      <td>
                        <p><a href="module-la.IntVector.html">module:la.IntVector</a></p>
                      </td>
                      <td>
                        <p>&nbsp;</p>
                      </td>
                      <td>
                        <p>Sorted vector.</p>
                      </td>
                    </tr>
                    <tr>
                      <td>
                        <p>SortResult.perm</p>
                      </td>
                      <td>
                        <p><a href="module-la.IntVector.html">module:la.IntVector</a></p>
                      </td>
                      <td>
                        <p>&nbsp;</p>
                      </td>
                      <td>
                        <p>Permutation vector, where SortResult.vec[i] = unsortedVec[SortResult.perm[i]].</p>
                      </td>
                    </tr>
                  </tbody>
                </table>
              </section>
              <dl class="dl-compact">
              </dl>
              <h3 id="~SortResult"><div class="symbol-detail-labels"><span class="label label-inner">inner</span></div><span class="symbol-name">SortResult</span><small class="property-type">
                &nbsp;Object</small></h3>
              <p>Sort with permutation output result</p>
              <section>
                <h4>Properties</h4>
                <table class="jsdoc-details-table">
                  <thead>
                    <tr>
                      <th>Name</th>
                      <th>Type</th>
                      <th>Optional</th>
                      <th>Description</th>
                    </tr>
                  </thead>
                  <tbody>
                    <tr>
                      <td>
                        <p>SortResult.vec</p>
                      </td>
                      <td>
                        <p><a href="module-la.StrVector.html">module:la.StrVector</a></p>
                      </td>
                      <td>
                        <p>&nbsp;</p>
                      </td>
                      <td>
                        <p>Sorted vector.</p>
                      </td>
                    </tr>
                    <tr>
                      <td>
                        <p>SortResult.perm</p>
                      </td>
                      <td>
                        <p><a href="module-la.IntVector.html">module:la.IntVector</a></p>
                      </td>
                      <td>
                        <p>&nbsp;</p>
                      </td>
                      <td>
                        <p>Permutation vector, where SortResult.vec[i] = unsortedVec[SortResult.perm[i]].</p>
                      </td>
                    </tr>
                  </tbody>
                </table>
              </section>
              <dl class="dl-compact">
              </dl>
              <h3 id="~SortResult"><div class="symbol-detail-labels"><span class="label label-inner">inner</span></div><span class="symbol-name">SortResult</span><small class="property-type">
                &nbsp;Object</small></h3>
              <p>Sort with permutation output result</p>
              <section>
                <h4>Properties</h4>
                <table class="jsdoc-details-table">
                  <thead>
                    <tr>
                      <th>Name</th>
                      <th>Type</th>
                      <th>Optional</th>
                      <th>Description</th>
                    </tr>
                  </thead>
                  <tbody>
                    <tr>
                      <td>
                        <p>SortResult.vec</p>
                      </td>
                      <td>
                        <p><a href="module-la.Vector.html">module:la.Vector</a></p>
                      </td>
                      <td>
                        <p>&nbsp;</p>
                      </td>
                      <td>
                        <p>Sorted vector.</p>
                      </td>
                    </tr>
                    <tr>
                      <td>
                        <p>SortResult.perm</p>
                      </td>
                      <td>
                        <p><a href="module-la.IntVector.html">module:la.IntVector</a></p>
                      </td>
                      <td>
                        <p>&nbsp;</p>
                      </td>
                      <td>
                        <p>Permutation vector, where SortResult.vec[i] = unsortedVec[SortResult.perm[i]].</p>
                      </td>
                    </tr>
                  </tbody>
                </table>
              </section>
              <dl class="dl-compact">
              </dl>
              <h3 id="~SortResult"><div class="symbol-detail-labels"><span class="label label-inner">inner</span></div><span class="symbol-name">SortResult</span><small class="property-type">
                &nbsp;Object</small></h3>
              <p>Sort with permutation output result</p>
              <section>
                <h4>Properties</h4>
                <table class="jsdoc-details-table">
                  <thead>
                    <tr>
                      <th>Name</th>
                      <th>Type</th>
                      <th>Optional</th>
                      <th>Description</th>
                    </tr>
                  </thead>
                  <tbody>
                    <tr>
                      <td>
                        <p>SortResult.vec</p>
                      </td>
                      <td>
                        <p><a href="module-la.BoolVector.html">module:la.BoolVector</a></p>
                      </td>
                      <td>
                        <p>&nbsp;</p>
                      </td>
                      <td>
                        <p>Sorted vector.</p>
                      </td>
                    </tr>
                    <tr>
                      <td>
                        <p>SortResult.perm</p>
                      </td>
                      <td>
                        <p><a href="module-la.IntVector.html">module:la.IntVector</a></p>
                      </td>
                      <td>
                        <p>&nbsp;</p>
                      </td>
                      <td>
                        <p>Permutation vector, where SortResult.vec[i] = unsortedVec[SortResult.perm[i]].</p>
                      </td>
                    </tr>
                  </tbody>
                </table>
              </section>
              <dl class="dl-compact">
              </dl>
              <h3 id="~strVectorCompareCb"><div class="symbol-detail-labels"><span class="label label-inner">inner</span></div><span class="symbol-name">strVectorCompareCb</span><span class="signature"><span class="signature-params">(arg1, arg2)</span>&nbsp;&rarr; <span class="signature-returns"> (number or boolean)</span></span></h3>
              <p>Vector sort comparator callback.</p>
              <section>
                <h4>Parameters</h4>
                <table class="jsdoc-details-table">
                  <thead>
                    <tr>
                      <th>Name</th>
                      <th>Type</th>
                      <th>Optional</th>
                      <th>Description</th>
                    </tr>
                  </thead>
                  <tbody>
                    <tr>
                      <td>
                        <p>arg1</p>
                      </td>
                      <td>
                        <p>string</p>
                      </td>
                      <td>
                        <p>&nbsp;</p>
                      </td>
                      <td>
                        <p>First argument</p>
                      </td>
                    </tr>
                    <tr>
                      <td>
                        <p>arg2</p>
                      </td>
                      <td>
                        <p>string</p>
                      </td>
                      <td>
                        <p>&nbsp;</p>
                      </td>
                      <td>
                        <p>Second argument</p>
                      </td>
                    </tr>
                  </tbody>
                </table>
              </section>
              <dl class="dl-compact">
                <dt>Returns</dt>
                <dd>
                  <p><code>(number or boolean)</code>&nbsp;If strVectorCompareCb(arg1, arg2) is less than 0 or false, sort arg1 to a lower index than arg2, i.e. arg1 comes first.</p>
                </dd>
              </dl>
              <h3 id="~vectorCompareCb"><div class="symbol-detail-labels"><span class="label label-inner">inner</span></div><span class="symbol-name">vectorCompareCb</span><span class="signature"><span class="signature-params">(arg1, arg2)</span>&nbsp;&rarr; <span class="signature-returns"> (number or boolean)</span></span></h3>
              <p>Vector sort comparator callback.</p>
              <section>
                <h4>Parameters</h4>
                <table class="jsdoc-details-table">
                  <thead>
                    <tr>
                      <th>Name</th>
                      <th>Type</th>
                      <th>Optional</th>
                      <th>Description</th>
                    </tr>
                  </thead>
                  <tbody>
                    <tr>
                      <td>
                        <p>arg1</p>
                      </td>
                      <td>
                        <p>number</p>
                      </td>
                      <td>
                        <p>&nbsp;</p>
                      </td>
                      <td>
                        <p>First argument</p>
                      </td>
                    </tr>
                    <tr>
                      <td>
                        <p>arg2</p>
                      </td>
                      <td>
                        <p>number</p>
                      </td>
                      <td>
                        <p>&nbsp;</p>
                      </td>
                      <td>
                        <p>Second argument</p>
                      </td>
                    </tr>
                  </tbody>
                </table>
              </section>
              <dl class="dl-compact">
                <dt>Returns</dt>
                <dd>
                  <p><code>(number or boolean)</code>&nbsp;If vectorCompareCb(arg1, arg2) is less than 0 or false, sort arg1 to a lower index than arg2, i.e. arg1 comes first.</p>
                </dd>
              </dl>
            </section>
          </section>
        </div>
      </div>
      <nav id="jsdoc-toc-nav" role="navigation"></nav>
    </div>
  </div>
  <footer id="jsdoc-footer" class="jsdoc-footer">
    <div id="jsdoc-footer-container">
      <p>
        Generated by <a href="https://github.com/jsdoc3/jsdoc">JSDoc</a> 3.3.0-beta2 on April 17, 2015.
      </p>
    </div>
  </footer>
  <script src="scripts/jquery.min.js"></script>
  <script src="scripts/jquery.cookie.js"></script>
  <script src="scripts/tree.jquery.js"></script>
  <script src="scripts/prettify.js"></script>
  <script src="scripts/jsdoc-toc.js"></script>
  <script src="scripts/linenumber.js"></script>
  <script src="scripts/scrollanchor.js"></script>
</body>

<<<<<<< HEAD
    

    

    
        <h3 class="subsection-title">Classes</h3>

        <dl>
            <dt><a href="module-la.BoolVector.html">BoolVector</a></dt>
            <dd></dd>
        
            <dt><a href="module-la.IntVector.html">IntVector</a></dt>
            <dd></dd>
        
            <dt><a href="module-la.Matrix.html">Matrix</a></dt>
            <dd></dd>
        
            <dt><a href="module-la.SparseMatrix.html">SparseMatrix</a></dt>
            <dd></dd>
        
            <dt><a href="module-la.SparseVector.html">SparseVector</a></dt>
            <dd></dd>
        
            <dt><a href="module-la.StrVector.html">StrVector</a></dt>
            <dd></dd>
        
            <dt><a href="module-la.Vector.html">Vector</a></dt>
            <dd></dd>
        </dl>
    

     

    

    

    
        <h3 class="subsection-title">Methods</h3>

        
            

    

    <h4 class="name" id=".cat"><span class="type-signature">(static) </span>cat<span class="signature">(matrixDoubleArr)</span><span class="type-signature"> &rarr; {<a href="module-la.Matrix.html">module:la.Matrix</a>}</span></h4>

    



<div class="description">
    Constructs a matrix by concatenating a doubly-nested array of matrices.
</div>









    <h5>Parameters:</h5>
    

<table class="params">
    <thead>
    <tr>
        
        <th>Name</th>
        

        <th>Type</th>

        

        

        <th class="last">Description</th>
    </tr>
    </thead>

    <tbody>
    

        <tr>
            
                <td class="name"><code>matrixDoubleArr</code></td>
            

            <td class="type">
            
                
<span class="param-type">Array.&lt;Array.&lt;<a href="module-la.Matrix.html">module:la.Matrix</a>>></span>


            
            </td>

            

            

            <td class="description last">An array of block rows, where each block row is an array of matrices.
For example: [[m11, m12], [m21, m22]] is used to construct a matrix where the (i,j)-th block submatrix is mij.</td>
        </tr>

    
    </tbody>
</table>






<dl class="details">

    

    

    

    

    

    

    

    

    

    

    

    

    
    <dt class="tag-source">Source:</dt>
    <dd class="tag-source"><ul class="dummy"><li>
        <a href="ladoc.js.html">ladoc.js</a>, <a href="ladoc.js.html#line775">line 775</a>
    </li></ul></dd>
    

    

    

    
</dl>













<h5>Returns:</h5>

        
<div class="param-desc">
    Concatenated matrix
</div>



<dl>
    <dt>
        Type
    </dt>
    <dd>
        
<span class="param-type"><a href="module-la.Matrix.html">module:la.Matrix</a></span>


    </dd>
</dl>

    


    <h5>Example</h5>
    
    <pre class="prettyprint"><code>// create four matrices and concatenate (2 block columns, 2 block rows)
var la = require('qminer').la;
var A = new la.Matrix([[1,2], [3,4]]);
var B = new la.Matrix([[5,6], [7,8]]);
var C = new la.Matrix([[9,10], [11,12]]);
var D = new la.Matrix([[13,14], [15,16]]);
var mat = la.cat([[A,B], [C,D]]);
// returns the matrix:
// 1  2  5  6
// 3  4  7  8
// 9  10 13 14
// 11 12 15 16</code></pre>



        
            

    

    <h4 class="name" id=".conjgrad"><span class="type-signature">(static) </span>conjgrad<span class="signature">(A, b, x<span class="signature-attributes">opt</span>)</span><span class="type-signature"> &rarr; {<a href="module-la.Vector.html">module:la.Vector</a>}</span></h4>

    



<div class="description">
    Solves the PSD symmetric system: A x = b, where A is a positive-definite symmetric matrix.
</div>









    <h5>Parameters:</h5>
    

<table class="params">
    <thead>
    <tr>
        
        <th>Name</th>
        

        <th>Type</th>

        
        <th>Attributes</th>
        

        

        <th class="last">Description</th>
    </tr>
    </thead>

    <tbody>
    

        <tr>
            
                <td class="name"><code>A</code></td>
            

            <td class="type">
            
                
<span class="param-type"><a href="module-la.Matrix.html">module:la.Matrix</a></span>
|

<span class="param-type"><a href="module-la.SparseMatrix.html">module:la.SparseMatrix</a></span>


            
            </td>

            
                <td class="attributes">
                

                

                
                </td>
            

            

            <td class="description last">The matrix on the left-hand side of the system.</td>
        </tr>

    

        <tr>
            
                <td class="name"><code>b</code></td>
            

            <td class="type">
            
                
<span class="param-type"><a href="module-la.Vector.html">module:la.Vector</a></span>


            
            </td>

            
                <td class="attributes">
                

                

                
                </td>
            

            

            <td class="description last">The vector on the right-hand side of the system.</td>
        </tr>

    

        <tr>
            
                <td class="name"><code>x</code></td>
            

            <td class="type">
            
                
<span class="param-type"><a href="module-la.Vector.html">module:la.Vector</a></span>


            
            </td>

            
                <td class="attributes">
                
                    &lt;optional><br>
                

                

                
                </td>
            

            

            <td class="description last">Current solution. Default is a vector of zeros.</td>
        </tr>

    
    </tbody>
</table>






<dl class="details">

    

    

    

    

    

    

    

    

    

    

    

    

    
    <dt class="tag-source">Source:</dt>
    <dd class="tag-source"><ul class="dummy"><li>
        <a href="ladoc.js.html">ladoc.js</a>, <a href="ladoc.js.html#line885">line 885</a>
    </li></ul></dd>
    

    

    

    
</dl>













<h5>Returns:</h5>

        
<div class="param-desc">
    Solution to the system.
</div>



<dl>
    <dt>
        Type
    </dt>
    <dd>
        
<span class="param-type"><a href="module-la.Vector.html">module:la.Vector</a></span>


    </dd>
</dl>

    



        
            

    

    <h4 class="name" id=".copyVecToArray"><span class="type-signature">(static) </span>copyVecToArray<span class="signature">(vec)</span><span class="type-signature"> &rarr; {Array.&lt;number>}</span></h4>

    



<div class="description">
    Copies the vector into a JavaScript array of numbers.
</div>









    <h5>Parameters:</h5>
    

<table class="params">
    <thead>
    <tr>
        
        <th>Name</th>
        

        <th>Type</th>

        

        

        <th class="last">Description</th>
    </tr>
    </thead>

    <tbody>
    

        <tr>
            
                <td class="name"><code>vec</code></td>
            

            <td class="type">
            
                
<span class="param-type"><a href="module-la.Vector.html">module:la.Vector</a></span>


            
            </td>

            

            

            <td class="description last">Copied vector.</td>
        </tr>

    
    </tbody>
</table>






<dl class="details">

    

    

    

    

    

    

    

    

    

    

    

    

    
    <dt class="tag-source">Source:</dt>
    <dd class="tag-source"><ul class="dummy"><li>
        <a href="ladoc.js.html">ladoc.js</a>, <a href="ladoc.js.html#line571">line 571</a>
    </li></ul></dd>
    

    

    

    
</dl>













<h5>Returns:</h5>

        
<div class="param-desc">
    A JavaScript array of numbers.
</div>



<dl>
    <dt>
        Type
    </dt>
    <dd>
        
<span class="param-type">Array.&lt;number></span>


    </dd>
</dl>

    


    <h5>Example</h5>
    
    <pre class="prettyprint"><code>// create a new vector
var vec = new la.Vector([1, 2, 3]);
// create a JavaScript array out of vec
var arr = la.copyVecToArray(vec); // returns an array [1, 2, 3]</code></pre>



        
            

    

    <h4 class="name" id=".eye"><span class="type-signature">(static) </span>eye<span class="signature">(dim)</span><span class="type-signature"> &rarr; {<a href="module-la.Matrix.html">module:la.Matrix</a>}</span></h4>

    



<div class="description">
    Returns an dense identity matrix
</div>









    <h5>Parameters:</h5>
    

<table class="params">
    <thead>
    <tr>
        
        <th>Name</th>
        

        <th>Type</th>

        

        

        <th class="last">Description</th>
    </tr>
    </thead>

    <tbody>
    

        <tr>
            
                <td class="name"><code>dim</code></td>
            

            <td class="type">
            
                
<span class="param-type">number</span>


            
            </td>

            

            

            <td class="description last">The dimension of the identity matrix. Must be a positive integer.</td>
        </tr>

    
    </tbody>
</table>






<dl class="details">

    

    

    

    

    

    

    

    

    

    

    

    

    
    <dt class="tag-source">Source:</dt>
    <dd class="tag-source"><ul class="dummy"><li>
        <a href="ladoc.js.html">ladoc.js</a>, <a href="ladoc.js.html#line692">line 692</a>
    </li></ul></dd>
    

    

    

    
</dl>













<h5>Returns:</h5>

        
<div class="param-desc">
    A dim-by-dim identity matrix.
</div>



<dl>
    <dt>
        Type
    </dt>
    <dd>
        
<span class="param-type"><a href="module-la.Matrix.html">module:la.Matrix</a></span>


    </dd>
</dl>

    



        
            

    

    <h4 class="name" id=".inverseSVD"><span class="type-signature">(static) </span>inverseSVD<span class="signature">(mat)</span><span class="type-signature"> &rarr; {<a href="module-la.Matrix.html">module:la.Matrix</a>}</span></h4>

    



<div class="description">
    Calculates the inverse matrix with SVD.
</div>









    <h5>Parameters:</h5>
    

<table class="params">
    <thead>
    <tr>
        
        <th>Name</th>
        

        <th>Type</th>

        

        

        <th class="last">Description</th>
    </tr>
    </thead>

    <tbody>
    

        <tr>
            
                <td class="name"><code>mat</code></td>
            

            <td class="type">
            
                
<span class="param-type"><a href="module-la.Matrix.html">module:la.Matrix</a></span>


            
            </td>

            

            

            <td class="description last">The matrix we want to inverse.</td>
        </tr>

    
    </tbody>
</table>






<dl class="details">

    

    

    

    

    

    

    

    

    

    

    

    

    
    <dt class="tag-source">Source:</dt>
    <dd class="tag-source"><ul class="dummy"><li>
        <a href="ladoc.js.html">ladoc.js</a>, <a href="ladoc.js.html#line845">line 845</a>
    </li></ul></dd>
    

    

    

    
</dl>













<h5>Returns:</h5>

        
<div class="param-desc">
    The inverse matrix of mat.
</div>



<dl>
    <dt>
        Type
    </dt>
    <dd>
        
<span class="param-type"><a href="module-la.Matrix.html">module:la.Matrix</a></span>


    </dd>
</dl>

    



        
            

    

    <h4 class="name" id=".ones"><span class="type-signature">(static) </span>ones<span class="signature">(dim)</span><span class="type-signature"> &rarr; {<a href="module-la.Vector.html">module:la.Vector</a>}</span></h4>

    



<div class="description">
    Returns a vector with all entries set to 1.0.
</div>









    <h5>Parameters:</h5>
    

<table class="params">
    <thead>
    <tr>
        
        <th>Name</th>
        

        <th>Type</th>

        

        

        <th class="last">Description</th>
    </tr>
    </thead>

    <tbody>
    

        <tr>
            
                <td class="name"><code>dim</code></td>
            

            <td class="type">
            
                
<span class="param-type">number</span>


            
            </td>

            

            

            <td class="description last">Dimension of the vector.</td>
        </tr>

    
    </tbody>
</table>






<dl class="details">

    

    

    

    

    

    

    

    

    

    

    

    

    
    <dt class="tag-source">Source:</dt>
    <dd class="tag-source"><ul class="dummy"><li>
        <a href="ladoc.js.html">ladoc.js</a>, <a href="ladoc.js.html#line747">line 747</a>
    </li></ul></dd>
    

    

    

    
</dl>













<h5>Returns:</h5>

        
<div class="param-desc">
    A dim-dimensional vector whose entries are set to 1.0.
</div>



<dl>
    <dt>
        Type
    </dt>
    <dd>
        
<span class="param-type"><a href="module-la.Vector.html">module:la.Vector</a></span>


    </dd>
</dl>

    


    <h5>Example</h5>
    
    <pre class="prettyprint"><code>// create a 3-dimensional vector with all entries set to 1.0
var vec = la.ones(3);</code></pre>



        
            

    

    <h4 class="name" id=".randi"><span class="type-signature">(static) </span>randi<span class="signature">(num)</span><span class="type-signature"> &rarr; {number}</span></h4>

    



<div class="description">
    Returns a randomly selected integer from an array..
</div>









    <h5>Parameters:</h5>
    

<table class="params">
    <thead>
    <tr>
        
        <th>Name</th>
        

        <th>Type</th>

        

        

        <th class="last">Description</th>
    </tr>
    </thead>

    <tbody>
    

        <tr>
            
                <td class="name"><code>num</code></td>
            

            <td class="type">
            
                
<span class="param-type">number</span>


            
            </td>

            

            

            <td class="description last">The upper bound of the array. Must be an integer.</td>
        </tr>

    
    </tbody>
</table>






<dl class="details">

    

    

    

    

    

    

    

    

    

    

    

    

    
    <dt class="tag-source">Source:</dt>
    <dd class="tag-source"><ul class="dummy"><li>
        <a href="ladoc.js.html">ladoc.js</a>, <a href="ladoc.js.html#line637">line 637</a>
    </li></ul></dd>
    

    

    

    
</dl>













<h5>Returns:</h5>

        
<div class="param-desc">
    Randomly selected integer from the array [0, ..., num-1].
</div>



<dl>
    <dt>
        Type
    </dt>
    <dd>
        
<span class="param-type">number</span>


    </dd>
</dl>

    



        
            

    

    <h4 class="name" id=".randn"><span class="type-signature">(static) </span>randn<span class="signature">(arg1<span class="signature-attributes">opt</span>, arg2<span class="signature-attributes">opt</span>)</span><span class="type-signature"> &rarr; {number|<a href="module-la.Vector.html">module:la.Vector</a>|<a href="module-la.Matrix.html">module:la.Matrix</a>}</span></h4>

    



<div class="description">
    Returns an object with random numbers
</div>









    <h5>Parameters:</h5>
    

<table class="params">
    <thead>
    <tr>
        
        <th>Name</th>
        

        <th>Type</th>

        
        <th>Attributes</th>
        

        

        <th class="last">Description</th>
    </tr>
    </thead>

    <tbody>
    

        <tr>
            
                <td class="name"><code>arg1</code></td>
            

            <td class="type">
            
                
<span class="param-type">number</span>


            
            </td>

            
                <td class="attributes">
                
                    &lt;optional><br>
                

                

                
                </td>
            

            

            <td class="description last">Represents dimension of vector or number of rows in matrix. Must be an integer.</td>
        </tr>

    

        <tr>
            
                <td class="name"><code>arg2</code></td>
            

            <td class="type">
            
                
<span class="param-type">number</span>


            
            </td>

            
                <td class="attributes">
                
                    &lt;optional><br>
                

                

                
                </td>
            

            

            <td class="description last">Represents number of columns in matrix. Must be an integer.</td>
        </tr>

    
    </tbody>
</table>






<dl class="details">

    

    

    

    

    

    

    

    

    

    

    

    

    
    <dt class="tag-source">Source:</dt>
    <dd class="tag-source"><ul class="dummy"><li>
        <a href="ladoc.js.html">ladoc.js</a>, <a href="ladoc.js.html#line597">line 597</a>
    </li></ul></dd>
    

    

    

    
</dl>













<h5>Returns:</h5>

        
<div class="param-desc">
    <br>1. Number, if no parameters are given.
<br>2. <a href="module-la.Vector.html">module:la.Vector</a>, if parameter arg1 is given.
<br>3. <a href="module-la.Matrix.html">module:la.Matrix</a>, if parameters arg1 and arg2 are given.
</div>



<dl>
    <dt>
        Type
    </dt>
    <dd>
        
<span class="param-type">number</span>
|

<span class="param-type"><a href="module-la.Vector.html">module:la.Vector</a></span>
|

<span class="param-type"><a href="module-la.Matrix.html">module:la.Matrix</a></span>


    </dd>
</dl>

    



        
            

    

    <h4 class="name" id=".randPerm"><span class="type-signature">(static) </span>randPerm<span class="signature">(k)</span><span class="type-signature"> &rarr; {Array.&lt;number>}</span></h4>

    



<div class="description">
    Returns a permutation of elements.
</div>









    <h5>Parameters:</h5>
    

<table class="params">
    <thead>
    <tr>
        
        <th>Name</th>
        

        <th>Type</th>

        

        

        <th class="last">Description</th>
    </tr>
    </thead>

    <tbody>
    

        <tr>
            
                <td class="name"><code>k</code></td>
            

            <td class="type">
            
                
<span class="param-type">number</span>


            
            </td>

            

            

            <td class="description last">Number of elements to permutate.</td>
        </tr>

    
    </tbody>
</table>






<dl class="details">

    

    

    

    

    

    

    

    

    

    

    

    

    
    <dt class="tag-source">Source:</dt>
    <dd class="tag-source"><ul class="dummy"><li>
        <a href="ladoc.js.html">ladoc.js</a>, <a href="ladoc.js.html#line670">line 670</a>
    </li></ul></dd>
    

    

    

    
</dl>













<h5>Returns:</h5>

        
<div class="param-desc">
    A JavaScript array of integers. Represents a permutation of k elements.
</div>



<dl>
    <dt>
        Type
    </dt>
    <dd>
        
<span class="param-type">Array.&lt;number></span>


    </dd>
</dl>

    



        
            

    

    <h4 class="name" id=".randVariation"><span class="type-signature">(static) </span>randVariation<span class="signature">(n, k)</span><span class="type-signature"> &rarr; {Array.&lt;number>}</span></h4>

    



<div class="description">
    Returns a JavaScript array, which is a sample of integers from an array.
</div>









    <h5>Parameters:</h5>
    

<table class="params">
    <thead>
    <tr>
        
        <th>Name</th>
        

        <th>Type</th>

        

        

        <th class="last">Description</th>
    </tr>
    </thead>

    <tbody>
    

        <tr>
            
                <td class="name"><code>n</code></td>
            

            <td class="type">
            
                
<span class="param-type">number</span>


            
            </td>

            

            

            <td class="description last">The upper bound of the array [0, ..., n-1]. Must be an integer.</td>
        </tr>

    

        <tr>
            
                <td class="name"><code>k</code></td>
            

            <td class="type">
            
                
<span class="param-type">number</span>


            
            </td>

            

            

            <td class="description last">Length of the sample. Must be smaller or equal to n.</td>
        </tr>

    
    </tbody>
</table>






<dl class="details">

    

    

    

    

    

    

    

    

    

    

    

    

    
    <dt class="tag-source">Source:</dt>
    <dd class="tag-source"><ul class="dummy"><li>
        <a href="ladoc.js.html">ladoc.js</a>, <a href="ladoc.js.html#line654">line 654</a>
    </li></ul></dd>
    

    

    

    
</dl>













<h5>Returns:</h5>

        
<div class="param-desc">
    The sample of k numbers from [0, ..., n-1], sampled without replacement.
</div>



<dl>
    <dt>
        Type
    </dt>
    <dd>
        
<span class="param-type">Array.&lt;number></span>


    </dd>
</dl>

    



        
            

    

    <h4 class="name" id=".sparse"><span class="type-signature">(static) </span>sparse<span class="signature">(rows, cols)</span><span class="type-signature"> &rarr; {<a href="module-la.SparseMatrix.html">module:la.SparseMatrix</a>}</span></h4>

    



<div class="description">
    Returns a sparse zero matrix.
</div>









    <h5>Parameters:</h5>
    

<table class="params">
    <thead>
    <tr>
        
        <th>Name</th>
        

        <th>Type</th>

        

        

        <th class="last">Description</th>
    </tr>
    </thead>

    <tbody>
    

        <tr>
            
                <td class="name"><code>rows</code></td>
            

            <td class="type">
            
                
<span class="param-type">number</span>


            
            </td>

            

            

            <td class="description last">Number of rows of the sparse matrix.</td>
        </tr>

    

        <tr>
            
                <td class="name"><code>cols</code></td>
            

            <td class="type">
            
                
<span class="param-type">number</span>


            
            </td>

            

            

            <td class="description last">Number of columns of the sparse matrix.</td>
        </tr>

    
    </tbody>
</table>






<dl class="details">

    

    

    

    

    

    

    

    

    

    

    

    

    
    <dt class="tag-source">Source:</dt>
    <dd class="tag-source"><ul class="dummy"><li>
        <a href="ladoc.js.html">ladoc.js</a>, <a href="ladoc.js.html#line718">line 718</a>
    </li></ul></dd>
    

    

    

    
</dl>













<h5>Returns:</h5>

        
<div class="param-desc">
    A rows-by-cols sparse zero matrix.
</div>



<dl>
    <dt>
        Type
    </dt>
    <dd>
        
<span class="param-type"><a href="module-la.SparseMatrix.html">module:la.SparseMatrix</a></span>


    </dd>
</dl>

    



        
            

    

    <h4 class="name" id=".speye"><span class="type-signature">(static) </span>speye<span class="signature">(dim)</span><span class="type-signature"> &rarr; {<a href="module-la.SparseMatrix.html">module:la.SparseMatrix</a>}</span></h4>

    



<div class="description">
    Returns a sparse identity matrix
</div>









    <h5>Parameters:</h5>
    

<table class="params">
    <thead>
    <tr>
        
        <th>Name</th>
        

        <th>Type</th>

        

        

        <th class="last">Description</th>
    </tr>
    </thead>

    <tbody>
    

        <tr>
            
                <td class="name"><code>dim</code></td>
            

            <td class="type">
            
                
<span class="param-type">number</span>


            
            </td>

            

            

            <td class="description last">The dimension of the identity matrix. Must be a positive integer.</td>
        </tr>

    
    </tbody>
</table>






<dl class="details">

    

    

    

    

    

    

    

    

    

    

    

    

    
    <dt class="tag-source">Source:</dt>
    <dd class="tag-source"><ul class="dummy"><li>
        <a href="ladoc.js.html">ladoc.js</a>, <a href="ladoc.js.html#line706">line 706</a>
    </li></ul></dd>
    

    

    

    
</dl>













<h5>Returns:</h5>

        
<div class="param-desc">
    A dim-by-dim identity matrix.
</div>



<dl>
    <dt>
        Type
    </dt>
    <dd>
        
<span class="param-type"><a href="module-la.SparseMatrix.html">module:la.SparseMatrix</a></span>


    </dd>
</dl>

    



        
            

    

    <h4 class="name" id=".zeros"><span class="type-signature">(static) </span>zeros<span class="signature">(rows, cols)</span><span class="type-signature"> &rarr; {<a href="module-la.Matrix.html">module:la.Matrix</a>}</span></h4>

    



<div class="description">
    Returns a dense zero matrix.
</div>









    <h5>Parameters:</h5>
    

<table class="params">
    <thead>
    <tr>
        
        <th>Name</th>
        

        <th>Type</th>

        

        

        <th class="last">Description</th>
    </tr>
    </thead>

    <tbody>
    

        <tr>
            
                <td class="name"><code>rows</code></td>
            

            <td class="type">
            
                
<span class="param-type">number</span>


            
            </td>

            

            

            <td class="description last">Number of rows of the matrix.</td>
        </tr>

    

        <tr>
            
                <td class="name"><code>cols</code></td>
            

            <td class="type">
            
                
<span class="param-type">number</span>


            
            </td>

            

            

            <td class="description last">Number of columns of the matrix.</td>
        </tr>

    
    </tbody>
</table>






<dl class="details">

    

    

    

    

    

    

    

    

    

    

    

    

    
    <dt class="tag-source">Source:</dt>
    <dd class="tag-source"><ul class="dummy"><li>
        <a href="ladoc.js.html">ladoc.js</a>, <a href="ladoc.js.html#line731">line 731</a>
    </li></ul></dd>
    

    

    

    
</dl>













<h5>Returns:</h5>

        
<div class="param-desc">
    A rows-by-cols dense zero matrix.
</div>



<dl>
    <dt>
        Type
    </dt>
    <dd>
        
<span class="param-type"><a href="module-la.Matrix.html">module:la.Matrix</a></span>


    </dd>
</dl>

    



        
    

    
        <h3 class="subsection-title">Type Definitions</h3>

        
                

    

    <h4 class="name" id="~boolVectorCompareCb"><span class="type-signature"></span>boolVectorCompareCb<span class="signature">(arg1, arg2)</span><span class="type-signature"> &rarr; {number|boolean}</span></h4>

    



<div class="description">
    Vector sort comparator callback.
</div>









    <h5>Parameters:</h5>
    

<table class="params">
    <thead>
    <tr>
        
        <th>Name</th>
        

        <th>Type</th>

        

        

        <th class="last">Description</th>
    </tr>
    </thead>

    <tbody>
    

        <tr>
            
                <td class="name"><code>arg1</code></td>
            

            <td class="type">
            
                
<span class="param-type">boolean</span>


            
            </td>

            

            

            <td class="description last">First argument</td>
        </tr>

    

        <tr>
            
                <td class="name"><code>arg2</code></td>
            

            <td class="type">
            
                
<span class="param-type">boolean</span>


            
            </td>

            

            

            <td class="description last">Second argument</td>
        </tr>

    
    </tbody>
</table>






<dl class="details">

    

    

    

    

    

    

    

    

    

    

    

    

    
    <dt class="tag-source">Source:</dt>
    <dd class="tag-source"><ul class="dummy"><li>
        <a href="ladoc.js.html">ladoc.js</a>, <a href="ladoc.js.html#line1879">line 1879</a>
    </li></ul></dd>
    

    

    

    
</dl>













<h5>Returns:</h5>

        
<div class="param-desc">
    If boolVectorCompareCb(arg1, arg2) is less than 0 or false, sort arg1 to a lower index than arg2, i.e. arg1 comes first.
</div>



<dl>
    <dt>
        Type
    </dt>
    <dd>
        
<span class="param-type">number</span>
|

<span class="param-type">boolean</span>


    </dd>
</dl>

    



            
                

    

    <h4 class="name" id="~intVectorCompareCb"><span class="type-signature"></span>intVectorCompareCb<span class="signature">(arg1, arg2)</span><span class="type-signature"> &rarr; {number|boolean}</span></h4>

    



<div class="description">
    Vector sort comparator callback.
</div>









    <h5>Parameters:</h5>
    

<table class="params">
    <thead>
    <tr>
        
        <th>Name</th>
        

        <th>Type</th>

        

        

        <th class="last">Description</th>
    </tr>
    </thead>

    <tbody>
    

        <tr>
            
                <td class="name"><code>arg1</code></td>
            

            <td class="type">
            
                
<span class="param-type">number</span>


            
            </td>

            

            

            <td class="description last">First argument</td>
        </tr>

    

        <tr>
            
                <td class="name"><code>arg2</code></td>
            

            <td class="type">
            
                
<span class="param-type">number</span>


            
            </td>

            

            

            <td class="description last">Second argument</td>
        </tr>

    
    </tbody>
</table>






<dl class="details">

    

    

    

    

    

    

    

    

    

    

    

    

    
    <dt class="tag-source">Source:</dt>
    <dd class="tag-source"><ul class="dummy"><li>
        <a href="ladoc.js.html">ladoc.js</a>, <a href="ladoc.js.html#line1581">line 1581</a>
    </li></ul></dd>
    

    

    

    
</dl>













<h5>Returns:</h5>

        
<div class="param-desc">
    If intVectorCompareCb(arg1, arg2) is less than 0 or false, sort arg1 to a lower index than arg2, i.e. arg1 comes first.
</div>



<dl>
    <dt>
        Type
    </dt>
    <dd>
        
<span class="param-type">number</span>
|

<span class="param-type">boolean</span>


    </dd>
</dl>

    



            
                
<h4 class="name" id="~matrixArg">matrixArg</h4>




<div class="description">
    Matrix constructor parameter object
</div>



    <h5>Type:</h5>
    <ul>
        <li>
            
<span class="param-type">Object</span>


        </li>
    </ul>





    <h5 class="subsection-title">Properties:</h5>

    

<table class="props">
    <thead>
    <tr>
        
        <th>Name</th>
        

        <th>Type</th>

        
        <th>Attributes</th>
        

        
        <th>Default</th>
        

        <th class="last">Description</th>
    </tr>
    </thead>

    <tbody>
    

        <tr>
            
                <td class="name"><code>matrixArg.rows</code></td>
            

            <td class="type">
            
                
<span class="param-type">number</span>


            
            </td>

            
                <td class="attributes">
                

                
                </td>
            

            
                <td class="default">
                
                </td>
            

            <td class="description last">Number of rows.</td>
        </tr>

    

        <tr>
            
                <td class="name"><code>matrixArg.cols</code></td>
            

            <td class="type">
            
                
<span class="param-type">number</span>


            
            </td>

            
                <td class="attributes">
                

                
                </td>
            

            
                <td class="default">
                
                </td>
            

            <td class="description last">Number of columns.</td>
        </tr>

    

        <tr>
            
                <td class="name"><code>matrixArg.random</code></td>
            

            <td class="type">
            
                
<span class="param-type">boolean</span>


            
            </td>

            
                <td class="attributes">
                
                    &lt;optional><br>
                

                
                </td>
            

            
                <td class="default">
                
                    false
                
                </td>
            

            <td class="description last">Generate a random matrix with entries sampled from a uniform [0,1] distribution. If set to false, a zero matrix is created.</td>
        </tr>

    
    </tbody>
</table>




<dl class="details">

    

    

    

    

    

    

    

    

    

    

    

    

    
    <dt class="tag-source">Source:</dt>
    <dd class="tag-source"><ul class="dummy"><li>
        <a href="ladoc.js.html">ladoc.js</a>, <a href="ladoc.js.html#line7">line 7</a>
    </li></ul></dd>
    

    

    

    
</dl>






            
                
<h4 class="name" id="~SortResult">SortResult</h4>




<div class="description">
    Sort with permutation output result
</div>



    <h5>Type:</h5>
    <ul>
        <li>
            
<span class="param-type">Object</span>


        </li>
    </ul>





    <h5 class="subsection-title">Properties:</h5>

    

<table class="props">
    <thead>
    <tr>
        
        <th>Name</th>
        

        <th>Type</th>

        

        

        <th class="last">Description</th>
    </tr>
    </thead>

    <tbody>
    

        <tr>
            
                <td class="name"><code>SortResult.vec</code></td>
            

            <td class="type">
            
                
<span class="param-type"><a href="module-la.BoolVector.html">module:la.BoolVector</a></span>


            
            </td>

            

            

            <td class="description last">Sorted vector.</td>
        </tr>

    

        <tr>
            
                <td class="name"><code>SortResult.perm</code></td>
            

            <td class="type">
            
                
<span class="param-type"><a href="module-la.IntVector.html">module:la.IntVector</a></span>


            
            </td>

            

            

            <td class="description last">Permutation vector, where SortResult.vec[i] = unsortedVec[SortResult.perm[i]].</td>
        </tr>

    
    </tbody>
</table>




<dl class="details">

    

    

    

    

    

    

    

    

    

    

    

    

    
    <dt class="tag-source">Source:</dt>
    <dd class="tag-source"><ul class="dummy"><li>
        <a href="ladoc.js.html">ladoc.js</a>, <a href="ladoc.js.html#line1903">line 1903</a>
    </li></ul></dd>
    

    

    

    
</dl>






            
                
<h4 class="name" id="~SortResult">SortResult</h4>




<div class="description">
    Sort with permutation output result
</div>



    <h5>Type:</h5>
    <ul>
        <li>
            
<span class="param-type">Object</span>


        </li>
    </ul>





    <h5 class="subsection-title">Properties:</h5>

    

<table class="props">
    <thead>
    <tr>
        
        <th>Name</th>
        

        <th>Type</th>

        

        

        <th class="last">Description</th>
    </tr>
    </thead>

    <tbody>
    

        <tr>
            
                <td class="name"><code>SortResult.vec</code></td>
            

            <td class="type">
            
                
<span class="param-type"><a href="module-la.StrVector.html">module:la.StrVector</a></span>


            
            </td>

            

            

            <td class="description last">Sorted vector.</td>
        </tr>

    

        <tr>
            
                <td class="name"><code>SortResult.perm</code></td>
            

            <td class="type">
            
                
<span class="param-type"><a href="module-la.IntVector.html">module:la.IntVector</a></span>


            
            </td>

            

            

            <td class="description last">Permutation vector, where SortResult.vec[i] = unsortedVec[SortResult.perm[i]].</td>
        </tr>

    
    </tbody>
</table>




<dl class="details">

    

    

    

    

    

    

    

    

    

    

    

    

    
    <dt class="tag-source">Source:</dt>
    <dd class="tag-source"><ul class="dummy"><li>
        <a href="ladoc.js.html">ladoc.js</a>, <a href="ladoc.js.html#line1307">line 1307</a>
    </li></ul></dd>
    

    

    

    
</dl>






            
                
<h4 class="name" id="~SortResult">SortResult</h4>




<div class="description">
    Sort with permutation output result
</div>



    <h5>Type:</h5>
    <ul>
        <li>
            
<span class="param-type">Object</span>


        </li>
    </ul>





    <h5 class="subsection-title">Properties:</h5>

    

<table class="props">
    <thead>
    <tr>
        
        <th>Name</th>
        

        <th>Type</th>

        

        

        <th class="last">Description</th>
    </tr>
    </thead>

    <tbody>
    

        <tr>
            
                <td class="name"><code>SortResult.vec</code></td>
            

            <td class="type">
            
                
<span class="param-type"><a href="module-la.IntVector.html">module:la.IntVector</a></span>


            
            </td>

            

            

            <td class="description last">Sorted vector.</td>
        </tr>

    

        <tr>
            
                <td class="name"><code>SortResult.perm</code></td>
            

            <td class="type">
            
                
<span class="param-type"><a href="module-la.IntVector.html">module:la.IntVector</a></span>


            
            </td>

            

            

            <td class="description last">Permutation vector, where SortResult.vec[i] = unsortedVec[SortResult.perm[i]].</td>
        </tr>

    
    </tbody>
</table>




<dl class="details">

    

    

    

    

    

    

    

    

    

    

    

    

    
    <dt class="tag-source">Source:</dt>
    <dd class="tag-source"><ul class="dummy"><li>
        <a href="ladoc.js.html">ladoc.js</a>, <a href="ladoc.js.html#line1605">line 1605</a>
    </li></ul></dd>
    

    

    

    
</dl>






            
                
<h4 class="name" id="~SortResult">SortResult</h4>




<div class="description">
    Sort with permutation output result
</div>



    <h5>Type:</h5>
    <ul>
        <li>
            
<span class="param-type">Object</span>


        </li>
    </ul>





    <h5 class="subsection-title">Properties:</h5>

    

<table class="props">
    <thead>
    <tr>
        
        <th>Name</th>
        

        <th>Type</th>

        

        

        <th class="last">Description</th>
    </tr>
    </thead>

    <tbody>
    

        <tr>
            
                <td class="name"><code>SortResult.vec</code></td>
            

            <td class="type">
            
                
<span class="param-type"><a href="module-la.Vector.html">module:la.Vector</a></span>


            
            </td>

            

            

            <td class="description last">Sorted vector.</td>
        </tr>

    

        <tr>
            
                <td class="name"><code>SortResult.perm</code></td>
            

            <td class="type">
            
                
<span class="param-type"><a href="module-la.IntVector.html">module:la.IntVector</a></span>


            
            </td>

            

            

            <td class="description last">Permutation vector, where SortResult.vec[i] = unsortedVec[SortResult.perm[i]].</td>
        </tr>

    
    </tbody>
</table>




<dl class="details">

    

    

    

    

    

    

    

    

    

    

    

    

    
    <dt class="tag-source">Source:</dt>
    <dd class="tag-source"><ul class="dummy"><li>
        <a href="ladoc.js.html">ladoc.js</a>, <a href="ladoc.js.html#line1009">line 1009</a>
    </li></ul></dd>
    

    

    

    
</dl>






            
                

    

    <h4 class="name" id="~strVectorCompareCb"><span class="type-signature"></span>strVectorCompareCb<span class="signature">(arg1, arg2)</span><span class="type-signature"> &rarr; {number|boolean}</span></h4>

    



<div class="description">
    Vector sort comparator callback.
</div>









    <h5>Parameters:</h5>
    

<table class="params">
    <thead>
    <tr>
        
        <th>Name</th>
        

        <th>Type</th>

        

        

        <th class="last">Description</th>
    </tr>
    </thead>

    <tbody>
    

        <tr>
            
                <td class="name"><code>arg1</code></td>
            

            <td class="type">
            
                
<span class="param-type">string</span>


            
            </td>

            

            

            <td class="description last">First argument</td>
        </tr>

    

        <tr>
            
                <td class="name"><code>arg2</code></td>
            

            <td class="type">
            
                
<span class="param-type">string</span>


            
            </td>

            

            

            <td class="description last">Second argument</td>
        </tr>

    
    </tbody>
</table>






<dl class="details">

    

    

    

    

    

    

    

    

    

    

    

    

    
    <dt class="tag-source">Source:</dt>
    <dd class="tag-source"><ul class="dummy"><li>
        <a href="ladoc.js.html">ladoc.js</a>, <a href="ladoc.js.html#line1283">line 1283</a>
    </li></ul></dd>
    

    

    

    
</dl>













<h5>Returns:</h5>

        
<div class="param-desc">
    If strVectorCompareCb(arg1, arg2) is less than 0 or false, sort arg1 to a lower index than arg2, i.e. arg1 comes first.
</div>



<dl>
    <dt>
        Type
    </dt>
    <dd>
        
<span class="param-type">number</span>
|

<span class="param-type">boolean</span>


    </dd>
</dl>

    



            
                

    

    <h4 class="name" id="~vectorCompareCb"><span class="type-signature"></span>vectorCompareCb<span class="signature">(arg1, arg2)</span><span class="type-signature"> &rarr; {number|boolean}</span></h4>

    



<div class="description">
    Vector sort comparator callback.
</div>









    <h5>Parameters:</h5>
    

<table class="params">
    <thead>
    <tr>
        
        <th>Name</th>
        

        <th>Type</th>

        

        

        <th class="last">Description</th>
    </tr>
    </thead>

    <tbody>
    

        <tr>
            
                <td class="name"><code>arg1</code></td>
            

            <td class="type">
            
                
<span class="param-type">number</span>


            
            </td>

            

            

            <td class="description last">First argument</td>
        </tr>

    

        <tr>
            
                <td class="name"><code>arg2</code></td>
            

            <td class="type">
            
                
<span class="param-type">number</span>


            
            </td>

            

            

            <td class="description last">Second argument</td>
        </tr>

    
    </tbody>
</table>






<dl class="details">

    

    

    

    

    

    

    

    

    

    

    

    

    
    <dt class="tag-source">Source:</dt>
    <dd class="tag-source"><ul class="dummy"><li>
        <a href="ladoc.js.html">ladoc.js</a>, <a href="ladoc.js.html#line985">line 985</a>
    </li></ul></dd>
    

    

    

    
</dl>













<h5>Returns:</h5>

        
<div class="param-desc">
    If vectorCompareCb(arg1, arg2) is less than 0 or false, sort arg1 to a lower index than arg2, i.e. arg1 comes first.
</div>



<dl>
    <dt>
        Type
    </dt>
    <dd>
        
<span class="param-type">number</span>
|

<span class="param-type">boolean</span>


    </dd>
</dl>

    



            
    

    
</article>

</section>




</div>

<nav>
    <h2><a href="index.html">Home</a></h2><h3>Modules</h3><ul><li><a href="module-analytics.html">analytics</a></li><li><a href="module-datasets.html">datasets</a></li><li><a href="module-fs.html">fs</a></li><li><a href="module-ht.html">ht</a></li><li><a href="module-la.html">la</a></li><li><a href="module-qm.html">qm</a></li><li><a href="module-statistics.html">statistics</a></li></ul><h3>Classes</h3><ul><li><a href="module-analytics.HierarchMarkov.html">HierarchMarkov</a></li><li><a href="module-analytics.NearestNeighborAD.html">NearestNeighborAD</a></li><li><a href="module-analytics.RidgeReg.html">RidgeReg</a></li><li><a href="module-analytics.SVC.html">SVC</a></li><li><a href="module-analytics.SVR.html">SVR</a></li><li><a href="module-fs.FIn.html">FIn</a></li><li><a href="module-fs.FOut.html">FOut</a></li><li><a href="module-ht.IntFltMap.html">IntFltMap</a></li><li><a href="module-ht.IntIntMap.html">IntIntMap</a></li><li><a href="module-ht.IntStrMap.html">IntStrMap</a></li><li><a href="module-ht.StrFltMap.html">StrFltMap</a></li><li><a href="module-ht.StrIntMap.html">StrIntMap</a></li><li><a href="module-ht.StrStrMap.html">StrStrMap</a></li><li><a href="module-la.BoolVector.html">BoolVector</a></li><li><a href="module-la.IntVector.html">IntVector</a></li><li><a href="module-la.Matrix.html">Matrix</a></li><li><a href="module-la.SparseMatrix.html">SparseMatrix</a></li><li><a href="module-la.SparseVector.html">SparseVector</a></li><li><a href="module-la.StrVector.html">StrVector</a></li><li><a href="module-la.Vector.html">Vector</a></li><li><a href="module-qm.Base.html">Base</a></li><li><a href="module-qm.FeatureSpace.html">FeatureSpace</a></li></ul><h3>Namespaces</h3><ul><li><a href="module-qm.Iterator.html">Iterator</a></li><li><a href="module-qm.Record.html">Record</a></li><li><a href="module-qm.RecSet.html">RecSet</a></li><li><a href="module-qm.Store.html">Store</a></li></ul>
</nav>

<br class="clear">

<footer>
    Documentation generated by <a href="https://github.com/jsdoc3/jsdoc">JSDoc 3.3.0-beta2</a> on Fri Apr 17 2015 15:31:16 GMT+0200 (Central Europe Daylight Time)
</footer>

<script> prettyPrint(); </script>
<script src="scripts/linenumber.js"> </script>
</body>
=======
>>>>>>> 89b90858
</html><|MERGE_RESOLUTION|>--- conflicted
+++ resolved
@@ -980,7 +980,7 @@
                         <p>SortResult.vec</p>
                       </td>
                       <td>
-                        <p><a href="module-la.IntVector.html">module:la.IntVector</a></p>
+                        <p><a href="module-la.BoolVector.html">module:la.BoolVector</a></p>
                       </td>
                       <td>
                         <p>&nbsp;</p>
@@ -1076,7 +1076,7 @@
                         <p>SortResult.vec</p>
                       </td>
                       <td>
-                        <p><a href="module-la.Vector.html">module:la.Vector</a></p>
+                        <p><a href="module-la.IntVector.html">module:la.IntVector</a></p>
                       </td>
                       <td>
                         <p>&nbsp;</p>
@@ -1124,7 +1124,7 @@
                         <p>SortResult.vec</p>
                       </td>
                       <td>
-                        <p><a href="module-la.BoolVector.html">module:la.BoolVector</a></p>
+                        <p><a href="module-la.Vector.html">module:la.Vector</a></p>
                       </td>
                       <td>
                         <p>&nbsp;</p>
@@ -1277,3810 +1277,4 @@
   <script src="scripts/scrollanchor.js"></script>
 </body>
 
-<<<<<<< HEAD
-    
-
-    
-
-    
-        <h3 class="subsection-title">Classes</h3>
-
-        <dl>
-            <dt><a href="module-la.BoolVector.html">BoolVector</a></dt>
-            <dd></dd>
-        
-            <dt><a href="module-la.IntVector.html">IntVector</a></dt>
-            <dd></dd>
-        
-            <dt><a href="module-la.Matrix.html">Matrix</a></dt>
-            <dd></dd>
-        
-            <dt><a href="module-la.SparseMatrix.html">SparseMatrix</a></dt>
-            <dd></dd>
-        
-            <dt><a href="module-la.SparseVector.html">SparseVector</a></dt>
-            <dd></dd>
-        
-            <dt><a href="module-la.StrVector.html">StrVector</a></dt>
-            <dd></dd>
-        
-            <dt><a href="module-la.Vector.html">Vector</a></dt>
-            <dd></dd>
-        </dl>
-    
-
-     
-
-    
-
-    
-
-    
-        <h3 class="subsection-title">Methods</h3>
-
-        
-            
-
-    
-
-    <h4 class="name" id=".cat"><span class="type-signature">(static) </span>cat<span class="signature">(matrixDoubleArr)</span><span class="type-signature"> &rarr; {<a href="module-la.Matrix.html">module:la.Matrix</a>}</span></h4>
-
-    
-
-
-
-<div class="description">
-    Constructs a matrix by concatenating a doubly-nested array of matrices.
-</div>
-
-
-
-
-
-
-
-
-
-    <h5>Parameters:</h5>
-    
-
-<table class="params">
-    <thead>
-    <tr>
-        
-        <th>Name</th>
-        
-
-        <th>Type</th>
-
-        
-
-        
-
-        <th class="last">Description</th>
-    </tr>
-    </thead>
-
-    <tbody>
-    
-
-        <tr>
-            
-                <td class="name"><code>matrixDoubleArr</code></td>
-            
-
-            <td class="type">
-            
-                
-<span class="param-type">Array.&lt;Array.&lt;<a href="module-la.Matrix.html">module:la.Matrix</a>>></span>
-
-
-            
-            </td>
-
-            
-
-            
-
-            <td class="description last">An array of block rows, where each block row is an array of matrices.
-For example: [[m11, m12], [m21, m22]] is used to construct a matrix where the (i,j)-th block submatrix is mij.</td>
-        </tr>
-
-    
-    </tbody>
-</table>
-
-
-
-
-
-
-<dl class="details">
-
-    
-
-    
-
-    
-
-    
-
-    
-
-    
-
-    
-
-    
-
-    
-
-    
-
-    
-
-    
-
-    
-    <dt class="tag-source">Source:</dt>
-    <dd class="tag-source"><ul class="dummy"><li>
-        <a href="ladoc.js.html">ladoc.js</a>, <a href="ladoc.js.html#line775">line 775</a>
-    </li></ul></dd>
-    
-
-    
-
-    
-
-    
-</dl>
-
-
-
-
-
-
-
-
-
-
-
-
-
-<h5>Returns:</h5>
-
-        
-<div class="param-desc">
-    Concatenated matrix
-</div>
-
-
-
-<dl>
-    <dt>
-        Type
-    </dt>
-    <dd>
-        
-<span class="param-type"><a href="module-la.Matrix.html">module:la.Matrix</a></span>
-
-
-    </dd>
-</dl>
-
-    
-
-
-    <h5>Example</h5>
-    
-    <pre class="prettyprint"><code>// create four matrices and concatenate (2 block columns, 2 block rows)
-var la = require('qminer').la;
-var A = new la.Matrix([[1,2], [3,4]]);
-var B = new la.Matrix([[5,6], [7,8]]);
-var C = new la.Matrix([[9,10], [11,12]]);
-var D = new la.Matrix([[13,14], [15,16]]);
-var mat = la.cat([[A,B], [C,D]]);
-// returns the matrix:
-// 1  2  5  6
-// 3  4  7  8
-// 9  10 13 14
-// 11 12 15 16</code></pre>
-
-
-
-        
-            
-
-    
-
-    <h4 class="name" id=".conjgrad"><span class="type-signature">(static) </span>conjgrad<span class="signature">(A, b, x<span class="signature-attributes">opt</span>)</span><span class="type-signature"> &rarr; {<a href="module-la.Vector.html">module:la.Vector</a>}</span></h4>
-
-    
-
-
-
-<div class="description">
-    Solves the PSD symmetric system: A x = b, where A is a positive-definite symmetric matrix.
-</div>
-
-
-
-
-
-
-
-
-
-    <h5>Parameters:</h5>
-    
-
-<table class="params">
-    <thead>
-    <tr>
-        
-        <th>Name</th>
-        
-
-        <th>Type</th>
-
-        
-        <th>Attributes</th>
-        
-
-        
-
-        <th class="last">Description</th>
-    </tr>
-    </thead>
-
-    <tbody>
-    
-
-        <tr>
-            
-                <td class="name"><code>A</code></td>
-            
-
-            <td class="type">
-            
-                
-<span class="param-type"><a href="module-la.Matrix.html">module:la.Matrix</a></span>
-|
-
-<span class="param-type"><a href="module-la.SparseMatrix.html">module:la.SparseMatrix</a></span>
-
-
-            
-            </td>
-
-            
-                <td class="attributes">
-                
-
-                
-
-                
-                </td>
-            
-
-            
-
-            <td class="description last">The matrix on the left-hand side of the system.</td>
-        </tr>
-
-    
-
-        <tr>
-            
-                <td class="name"><code>b</code></td>
-            
-
-            <td class="type">
-            
-                
-<span class="param-type"><a href="module-la.Vector.html">module:la.Vector</a></span>
-
-
-            
-            </td>
-
-            
-                <td class="attributes">
-                
-
-                
-
-                
-                </td>
-            
-
-            
-
-            <td class="description last">The vector on the right-hand side of the system.</td>
-        </tr>
-
-    
-
-        <tr>
-            
-                <td class="name"><code>x</code></td>
-            
-
-            <td class="type">
-            
-                
-<span class="param-type"><a href="module-la.Vector.html">module:la.Vector</a></span>
-
-
-            
-            </td>
-
-            
-                <td class="attributes">
-                
-                    &lt;optional><br>
-                
-
-                
-
-                
-                </td>
-            
-
-            
-
-            <td class="description last">Current solution. Default is a vector of zeros.</td>
-        </tr>
-
-    
-    </tbody>
-</table>
-
-
-
-
-
-
-<dl class="details">
-
-    
-
-    
-
-    
-
-    
-
-    
-
-    
-
-    
-
-    
-
-    
-
-    
-
-    
-
-    
-
-    
-    <dt class="tag-source">Source:</dt>
-    <dd class="tag-source"><ul class="dummy"><li>
-        <a href="ladoc.js.html">ladoc.js</a>, <a href="ladoc.js.html#line885">line 885</a>
-    </li></ul></dd>
-    
-
-    
-
-    
-
-    
-</dl>
-
-
-
-
-
-
-
-
-
-
-
-
-
-<h5>Returns:</h5>
-
-        
-<div class="param-desc">
-    Solution to the system.
-</div>
-
-
-
-<dl>
-    <dt>
-        Type
-    </dt>
-    <dd>
-        
-<span class="param-type"><a href="module-la.Vector.html">module:la.Vector</a></span>
-
-
-    </dd>
-</dl>
-
-    
-
-
-
-        
-            
-
-    
-
-    <h4 class="name" id=".copyVecToArray"><span class="type-signature">(static) </span>copyVecToArray<span class="signature">(vec)</span><span class="type-signature"> &rarr; {Array.&lt;number>}</span></h4>
-
-    
-
-
-
-<div class="description">
-    Copies the vector into a JavaScript array of numbers.
-</div>
-
-
-
-
-
-
-
-
-
-    <h5>Parameters:</h5>
-    
-
-<table class="params">
-    <thead>
-    <tr>
-        
-        <th>Name</th>
-        
-
-        <th>Type</th>
-
-        
-
-        
-
-        <th class="last">Description</th>
-    </tr>
-    </thead>
-
-    <tbody>
-    
-
-        <tr>
-            
-                <td class="name"><code>vec</code></td>
-            
-
-            <td class="type">
-            
-                
-<span class="param-type"><a href="module-la.Vector.html">module:la.Vector</a></span>
-
-
-            
-            </td>
-
-            
-
-            
-
-            <td class="description last">Copied vector.</td>
-        </tr>
-
-    
-    </tbody>
-</table>
-
-
-
-
-
-
-<dl class="details">
-
-    
-
-    
-
-    
-
-    
-
-    
-
-    
-
-    
-
-    
-
-    
-
-    
-
-    
-
-    
-
-    
-    <dt class="tag-source">Source:</dt>
-    <dd class="tag-source"><ul class="dummy"><li>
-        <a href="ladoc.js.html">ladoc.js</a>, <a href="ladoc.js.html#line571">line 571</a>
-    </li></ul></dd>
-    
-
-    
-
-    
-
-    
-</dl>
-
-
-
-
-
-
-
-
-
-
-
-
-
-<h5>Returns:</h5>
-
-        
-<div class="param-desc">
-    A JavaScript array of numbers.
-</div>
-
-
-
-<dl>
-    <dt>
-        Type
-    </dt>
-    <dd>
-        
-<span class="param-type">Array.&lt;number></span>
-
-
-    </dd>
-</dl>
-
-    
-
-
-    <h5>Example</h5>
-    
-    <pre class="prettyprint"><code>// create a new vector
-var vec = new la.Vector([1, 2, 3]);
-// create a JavaScript array out of vec
-var arr = la.copyVecToArray(vec); // returns an array [1, 2, 3]</code></pre>
-
-
-
-        
-            
-
-    
-
-    <h4 class="name" id=".eye"><span class="type-signature">(static) </span>eye<span class="signature">(dim)</span><span class="type-signature"> &rarr; {<a href="module-la.Matrix.html">module:la.Matrix</a>}</span></h4>
-
-    
-
-
-
-<div class="description">
-    Returns an dense identity matrix
-</div>
-
-
-
-
-
-
-
-
-
-    <h5>Parameters:</h5>
-    
-
-<table class="params">
-    <thead>
-    <tr>
-        
-        <th>Name</th>
-        
-
-        <th>Type</th>
-
-        
-
-        
-
-        <th class="last">Description</th>
-    </tr>
-    </thead>
-
-    <tbody>
-    
-
-        <tr>
-            
-                <td class="name"><code>dim</code></td>
-            
-
-            <td class="type">
-            
-                
-<span class="param-type">number</span>
-
-
-            
-            </td>
-
-            
-
-            
-
-            <td class="description last">The dimension of the identity matrix. Must be a positive integer.</td>
-        </tr>
-
-    
-    </tbody>
-</table>
-
-
-
-
-
-
-<dl class="details">
-
-    
-
-    
-
-    
-
-    
-
-    
-
-    
-
-    
-
-    
-
-    
-
-    
-
-    
-
-    
-
-    
-    <dt class="tag-source">Source:</dt>
-    <dd class="tag-source"><ul class="dummy"><li>
-        <a href="ladoc.js.html">ladoc.js</a>, <a href="ladoc.js.html#line692">line 692</a>
-    </li></ul></dd>
-    
-
-    
-
-    
-
-    
-</dl>
-
-
-
-
-
-
-
-
-
-
-
-
-
-<h5>Returns:</h5>
-
-        
-<div class="param-desc">
-    A dim-by-dim identity matrix.
-</div>
-
-
-
-<dl>
-    <dt>
-        Type
-    </dt>
-    <dd>
-        
-<span class="param-type"><a href="module-la.Matrix.html">module:la.Matrix</a></span>
-
-
-    </dd>
-</dl>
-
-    
-
-
-
-        
-            
-
-    
-
-    <h4 class="name" id=".inverseSVD"><span class="type-signature">(static) </span>inverseSVD<span class="signature">(mat)</span><span class="type-signature"> &rarr; {<a href="module-la.Matrix.html">module:la.Matrix</a>}</span></h4>
-
-    
-
-
-
-<div class="description">
-    Calculates the inverse matrix with SVD.
-</div>
-
-
-
-
-
-
-
-
-
-    <h5>Parameters:</h5>
-    
-
-<table class="params">
-    <thead>
-    <tr>
-        
-        <th>Name</th>
-        
-
-        <th>Type</th>
-
-        
-
-        
-
-        <th class="last">Description</th>
-    </tr>
-    </thead>
-
-    <tbody>
-    
-
-        <tr>
-            
-                <td class="name"><code>mat</code></td>
-            
-
-            <td class="type">
-            
-                
-<span class="param-type"><a href="module-la.Matrix.html">module:la.Matrix</a></span>
-
-
-            
-            </td>
-
-            
-
-            
-
-            <td class="description last">The matrix we want to inverse.</td>
-        </tr>
-
-    
-    </tbody>
-</table>
-
-
-
-
-
-
-<dl class="details">
-
-    
-
-    
-
-    
-
-    
-
-    
-
-    
-
-    
-
-    
-
-    
-
-    
-
-    
-
-    
-
-    
-    <dt class="tag-source">Source:</dt>
-    <dd class="tag-source"><ul class="dummy"><li>
-        <a href="ladoc.js.html">ladoc.js</a>, <a href="ladoc.js.html#line845">line 845</a>
-    </li></ul></dd>
-    
-
-    
-
-    
-
-    
-</dl>
-
-
-
-
-
-
-
-
-
-
-
-
-
-<h5>Returns:</h5>
-
-        
-<div class="param-desc">
-    The inverse matrix of mat.
-</div>
-
-
-
-<dl>
-    <dt>
-        Type
-    </dt>
-    <dd>
-        
-<span class="param-type"><a href="module-la.Matrix.html">module:la.Matrix</a></span>
-
-
-    </dd>
-</dl>
-
-    
-
-
-
-        
-            
-
-    
-
-    <h4 class="name" id=".ones"><span class="type-signature">(static) </span>ones<span class="signature">(dim)</span><span class="type-signature"> &rarr; {<a href="module-la.Vector.html">module:la.Vector</a>}</span></h4>
-
-    
-
-
-
-<div class="description">
-    Returns a vector with all entries set to 1.0.
-</div>
-
-
-
-
-
-
-
-
-
-    <h5>Parameters:</h5>
-    
-
-<table class="params">
-    <thead>
-    <tr>
-        
-        <th>Name</th>
-        
-
-        <th>Type</th>
-
-        
-
-        
-
-        <th class="last">Description</th>
-    </tr>
-    </thead>
-
-    <tbody>
-    
-
-        <tr>
-            
-                <td class="name"><code>dim</code></td>
-            
-
-            <td class="type">
-            
-                
-<span class="param-type">number</span>
-
-
-            
-            </td>
-
-            
-
-            
-
-            <td class="description last">Dimension of the vector.</td>
-        </tr>
-
-    
-    </tbody>
-</table>
-
-
-
-
-
-
-<dl class="details">
-
-    
-
-    
-
-    
-
-    
-
-    
-
-    
-
-    
-
-    
-
-    
-
-    
-
-    
-
-    
-
-    
-    <dt class="tag-source">Source:</dt>
-    <dd class="tag-source"><ul class="dummy"><li>
-        <a href="ladoc.js.html">ladoc.js</a>, <a href="ladoc.js.html#line747">line 747</a>
-    </li></ul></dd>
-    
-
-    
-
-    
-
-    
-</dl>
-
-
-
-
-
-
-
-
-
-
-
-
-
-<h5>Returns:</h5>
-
-        
-<div class="param-desc">
-    A dim-dimensional vector whose entries are set to 1.0.
-</div>
-
-
-
-<dl>
-    <dt>
-        Type
-    </dt>
-    <dd>
-        
-<span class="param-type"><a href="module-la.Vector.html">module:la.Vector</a></span>
-
-
-    </dd>
-</dl>
-
-    
-
-
-    <h5>Example</h5>
-    
-    <pre class="prettyprint"><code>// create a 3-dimensional vector with all entries set to 1.0
-var vec = la.ones(3);</code></pre>
-
-
-
-        
-            
-
-    
-
-    <h4 class="name" id=".randi"><span class="type-signature">(static) </span>randi<span class="signature">(num)</span><span class="type-signature"> &rarr; {number}</span></h4>
-
-    
-
-
-
-<div class="description">
-    Returns a randomly selected integer from an array..
-</div>
-
-
-
-
-
-
-
-
-
-    <h5>Parameters:</h5>
-    
-
-<table class="params">
-    <thead>
-    <tr>
-        
-        <th>Name</th>
-        
-
-        <th>Type</th>
-
-        
-
-        
-
-        <th class="last">Description</th>
-    </tr>
-    </thead>
-
-    <tbody>
-    
-
-        <tr>
-            
-                <td class="name"><code>num</code></td>
-            
-
-            <td class="type">
-            
-                
-<span class="param-type">number</span>
-
-
-            
-            </td>
-
-            
-
-            
-
-            <td class="description last">The upper bound of the array. Must be an integer.</td>
-        </tr>
-
-    
-    </tbody>
-</table>
-
-
-
-
-
-
-<dl class="details">
-
-    
-
-    
-
-    
-
-    
-
-    
-
-    
-
-    
-
-    
-
-    
-
-    
-
-    
-
-    
-
-    
-    <dt class="tag-source">Source:</dt>
-    <dd class="tag-source"><ul class="dummy"><li>
-        <a href="ladoc.js.html">ladoc.js</a>, <a href="ladoc.js.html#line637">line 637</a>
-    </li></ul></dd>
-    
-
-    
-
-    
-
-    
-</dl>
-
-
-
-
-
-
-
-
-
-
-
-
-
-<h5>Returns:</h5>
-
-        
-<div class="param-desc">
-    Randomly selected integer from the array [0, ..., num-1].
-</div>
-
-
-
-<dl>
-    <dt>
-        Type
-    </dt>
-    <dd>
-        
-<span class="param-type">number</span>
-
-
-    </dd>
-</dl>
-
-    
-
-
-
-        
-            
-
-    
-
-    <h4 class="name" id=".randn"><span class="type-signature">(static) </span>randn<span class="signature">(arg1<span class="signature-attributes">opt</span>, arg2<span class="signature-attributes">opt</span>)</span><span class="type-signature"> &rarr; {number|<a href="module-la.Vector.html">module:la.Vector</a>|<a href="module-la.Matrix.html">module:la.Matrix</a>}</span></h4>
-
-    
-
-
-
-<div class="description">
-    Returns an object with random numbers
-</div>
-
-
-
-
-
-
-
-
-
-    <h5>Parameters:</h5>
-    
-
-<table class="params">
-    <thead>
-    <tr>
-        
-        <th>Name</th>
-        
-
-        <th>Type</th>
-
-        
-        <th>Attributes</th>
-        
-
-        
-
-        <th class="last">Description</th>
-    </tr>
-    </thead>
-
-    <tbody>
-    
-
-        <tr>
-            
-                <td class="name"><code>arg1</code></td>
-            
-
-            <td class="type">
-            
-                
-<span class="param-type">number</span>
-
-
-            
-            </td>
-
-            
-                <td class="attributes">
-                
-                    &lt;optional><br>
-                
-
-                
-
-                
-                </td>
-            
-
-            
-
-            <td class="description last">Represents dimension of vector or number of rows in matrix. Must be an integer.</td>
-        </tr>
-
-    
-
-        <tr>
-            
-                <td class="name"><code>arg2</code></td>
-            
-
-            <td class="type">
-            
-                
-<span class="param-type">number</span>
-
-
-            
-            </td>
-
-            
-                <td class="attributes">
-                
-                    &lt;optional><br>
-                
-
-                
-
-                
-                </td>
-            
-
-            
-
-            <td class="description last">Represents number of columns in matrix. Must be an integer.</td>
-        </tr>
-
-    
-    </tbody>
-</table>
-
-
-
-
-
-
-<dl class="details">
-
-    
-
-    
-
-    
-
-    
-
-    
-
-    
-
-    
-
-    
-
-    
-
-    
-
-    
-
-    
-
-    
-    <dt class="tag-source">Source:</dt>
-    <dd class="tag-source"><ul class="dummy"><li>
-        <a href="ladoc.js.html">ladoc.js</a>, <a href="ladoc.js.html#line597">line 597</a>
-    </li></ul></dd>
-    
-
-    
-
-    
-
-    
-</dl>
-
-
-
-
-
-
-
-
-
-
-
-
-
-<h5>Returns:</h5>
-
-        
-<div class="param-desc">
-    <br>1. Number, if no parameters are given.
-<br>2. <a href="module-la.Vector.html">module:la.Vector</a>, if parameter arg1 is given.
-<br>3. <a href="module-la.Matrix.html">module:la.Matrix</a>, if parameters arg1 and arg2 are given.
-</div>
-
-
-
-<dl>
-    <dt>
-        Type
-    </dt>
-    <dd>
-        
-<span class="param-type">number</span>
-|
-
-<span class="param-type"><a href="module-la.Vector.html">module:la.Vector</a></span>
-|
-
-<span class="param-type"><a href="module-la.Matrix.html">module:la.Matrix</a></span>
-
-
-    </dd>
-</dl>
-
-    
-
-
-
-        
-            
-
-    
-
-    <h4 class="name" id=".randPerm"><span class="type-signature">(static) </span>randPerm<span class="signature">(k)</span><span class="type-signature"> &rarr; {Array.&lt;number>}</span></h4>
-
-    
-
-
-
-<div class="description">
-    Returns a permutation of elements.
-</div>
-
-
-
-
-
-
-
-
-
-    <h5>Parameters:</h5>
-    
-
-<table class="params">
-    <thead>
-    <tr>
-        
-        <th>Name</th>
-        
-
-        <th>Type</th>
-
-        
-
-        
-
-        <th class="last">Description</th>
-    </tr>
-    </thead>
-
-    <tbody>
-    
-
-        <tr>
-            
-                <td class="name"><code>k</code></td>
-            
-
-            <td class="type">
-            
-                
-<span class="param-type">number</span>
-
-
-            
-            </td>
-
-            
-
-            
-
-            <td class="description last">Number of elements to permutate.</td>
-        </tr>
-
-    
-    </tbody>
-</table>
-
-
-
-
-
-
-<dl class="details">
-
-    
-
-    
-
-    
-
-    
-
-    
-
-    
-
-    
-
-    
-
-    
-
-    
-
-    
-
-    
-
-    
-    <dt class="tag-source">Source:</dt>
-    <dd class="tag-source"><ul class="dummy"><li>
-        <a href="ladoc.js.html">ladoc.js</a>, <a href="ladoc.js.html#line670">line 670</a>
-    </li></ul></dd>
-    
-
-    
-
-    
-
-    
-</dl>
-
-
-
-
-
-
-
-
-
-
-
-
-
-<h5>Returns:</h5>
-
-        
-<div class="param-desc">
-    A JavaScript array of integers. Represents a permutation of k elements.
-</div>
-
-
-
-<dl>
-    <dt>
-        Type
-    </dt>
-    <dd>
-        
-<span class="param-type">Array.&lt;number></span>
-
-
-    </dd>
-</dl>
-
-    
-
-
-
-        
-            
-
-    
-
-    <h4 class="name" id=".randVariation"><span class="type-signature">(static) </span>randVariation<span class="signature">(n, k)</span><span class="type-signature"> &rarr; {Array.&lt;number>}</span></h4>
-
-    
-
-
-
-<div class="description">
-    Returns a JavaScript array, which is a sample of integers from an array.
-</div>
-
-
-
-
-
-
-
-
-
-    <h5>Parameters:</h5>
-    
-
-<table class="params">
-    <thead>
-    <tr>
-        
-        <th>Name</th>
-        
-
-        <th>Type</th>
-
-        
-
-        
-
-        <th class="last">Description</th>
-    </tr>
-    </thead>
-
-    <tbody>
-    
-
-        <tr>
-            
-                <td class="name"><code>n</code></td>
-            
-
-            <td class="type">
-            
-                
-<span class="param-type">number</span>
-
-
-            
-            </td>
-
-            
-
-            
-
-            <td class="description last">The upper bound of the array [0, ..., n-1]. Must be an integer.</td>
-        </tr>
-
-    
-
-        <tr>
-            
-                <td class="name"><code>k</code></td>
-            
-
-            <td class="type">
-            
-                
-<span class="param-type">number</span>
-
-
-            
-            </td>
-
-            
-
-            
-
-            <td class="description last">Length of the sample. Must be smaller or equal to n.</td>
-        </tr>
-
-    
-    </tbody>
-</table>
-
-
-
-
-
-
-<dl class="details">
-
-    
-
-    
-
-    
-
-    
-
-    
-
-    
-
-    
-
-    
-
-    
-
-    
-
-    
-
-    
-
-    
-    <dt class="tag-source">Source:</dt>
-    <dd class="tag-source"><ul class="dummy"><li>
-        <a href="ladoc.js.html">ladoc.js</a>, <a href="ladoc.js.html#line654">line 654</a>
-    </li></ul></dd>
-    
-
-    
-
-    
-
-    
-</dl>
-
-
-
-
-
-
-
-
-
-
-
-
-
-<h5>Returns:</h5>
-
-        
-<div class="param-desc">
-    The sample of k numbers from [0, ..., n-1], sampled without replacement.
-</div>
-
-
-
-<dl>
-    <dt>
-        Type
-    </dt>
-    <dd>
-        
-<span class="param-type">Array.&lt;number></span>
-
-
-    </dd>
-</dl>
-
-    
-
-
-
-        
-            
-
-    
-
-    <h4 class="name" id=".sparse"><span class="type-signature">(static) </span>sparse<span class="signature">(rows, cols)</span><span class="type-signature"> &rarr; {<a href="module-la.SparseMatrix.html">module:la.SparseMatrix</a>}</span></h4>
-
-    
-
-
-
-<div class="description">
-    Returns a sparse zero matrix.
-</div>
-
-
-
-
-
-
-
-
-
-    <h5>Parameters:</h5>
-    
-
-<table class="params">
-    <thead>
-    <tr>
-        
-        <th>Name</th>
-        
-
-        <th>Type</th>
-
-        
-
-        
-
-        <th class="last">Description</th>
-    </tr>
-    </thead>
-
-    <tbody>
-    
-
-        <tr>
-            
-                <td class="name"><code>rows</code></td>
-            
-
-            <td class="type">
-            
-                
-<span class="param-type">number</span>
-
-
-            
-            </td>
-
-            
-
-            
-
-            <td class="description last">Number of rows of the sparse matrix.</td>
-        </tr>
-
-    
-
-        <tr>
-            
-                <td class="name"><code>cols</code></td>
-            
-
-            <td class="type">
-            
-                
-<span class="param-type">number</span>
-
-
-            
-            </td>
-
-            
-
-            
-
-            <td class="description last">Number of columns of the sparse matrix.</td>
-        </tr>
-
-    
-    </tbody>
-</table>
-
-
-
-
-
-
-<dl class="details">
-
-    
-
-    
-
-    
-
-    
-
-    
-
-    
-
-    
-
-    
-
-    
-
-    
-
-    
-
-    
-
-    
-    <dt class="tag-source">Source:</dt>
-    <dd class="tag-source"><ul class="dummy"><li>
-        <a href="ladoc.js.html">ladoc.js</a>, <a href="ladoc.js.html#line718">line 718</a>
-    </li></ul></dd>
-    
-
-    
-
-    
-
-    
-</dl>
-
-
-
-
-
-
-
-
-
-
-
-
-
-<h5>Returns:</h5>
-
-        
-<div class="param-desc">
-    A rows-by-cols sparse zero matrix.
-</div>
-
-
-
-<dl>
-    <dt>
-        Type
-    </dt>
-    <dd>
-        
-<span class="param-type"><a href="module-la.SparseMatrix.html">module:la.SparseMatrix</a></span>
-
-
-    </dd>
-</dl>
-
-    
-
-
-
-        
-            
-
-    
-
-    <h4 class="name" id=".speye"><span class="type-signature">(static) </span>speye<span class="signature">(dim)</span><span class="type-signature"> &rarr; {<a href="module-la.SparseMatrix.html">module:la.SparseMatrix</a>}</span></h4>
-
-    
-
-
-
-<div class="description">
-    Returns a sparse identity matrix
-</div>
-
-
-
-
-
-
-
-
-
-    <h5>Parameters:</h5>
-    
-
-<table class="params">
-    <thead>
-    <tr>
-        
-        <th>Name</th>
-        
-
-        <th>Type</th>
-
-        
-
-        
-
-        <th class="last">Description</th>
-    </tr>
-    </thead>
-
-    <tbody>
-    
-
-        <tr>
-            
-                <td class="name"><code>dim</code></td>
-            
-
-            <td class="type">
-            
-                
-<span class="param-type">number</span>
-
-
-            
-            </td>
-
-            
-
-            
-
-            <td class="description last">The dimension of the identity matrix. Must be a positive integer.</td>
-        </tr>
-
-    
-    </tbody>
-</table>
-
-
-
-
-
-
-<dl class="details">
-
-    
-
-    
-
-    
-
-    
-
-    
-
-    
-
-    
-
-    
-
-    
-
-    
-
-    
-
-    
-
-    
-    <dt class="tag-source">Source:</dt>
-    <dd class="tag-source"><ul class="dummy"><li>
-        <a href="ladoc.js.html">ladoc.js</a>, <a href="ladoc.js.html#line706">line 706</a>
-    </li></ul></dd>
-    
-
-    
-
-    
-
-    
-</dl>
-
-
-
-
-
-
-
-
-
-
-
-
-
-<h5>Returns:</h5>
-
-        
-<div class="param-desc">
-    A dim-by-dim identity matrix.
-</div>
-
-
-
-<dl>
-    <dt>
-        Type
-    </dt>
-    <dd>
-        
-<span class="param-type"><a href="module-la.SparseMatrix.html">module:la.SparseMatrix</a></span>
-
-
-    </dd>
-</dl>
-
-    
-
-
-
-        
-            
-
-    
-
-    <h4 class="name" id=".zeros"><span class="type-signature">(static) </span>zeros<span class="signature">(rows, cols)</span><span class="type-signature"> &rarr; {<a href="module-la.Matrix.html">module:la.Matrix</a>}</span></h4>
-
-    
-
-
-
-<div class="description">
-    Returns a dense zero matrix.
-</div>
-
-
-
-
-
-
-
-
-
-    <h5>Parameters:</h5>
-    
-
-<table class="params">
-    <thead>
-    <tr>
-        
-        <th>Name</th>
-        
-
-        <th>Type</th>
-
-        
-
-        
-
-        <th class="last">Description</th>
-    </tr>
-    </thead>
-
-    <tbody>
-    
-
-        <tr>
-            
-                <td class="name"><code>rows</code></td>
-            
-
-            <td class="type">
-            
-                
-<span class="param-type">number</span>
-
-
-            
-            </td>
-
-            
-
-            
-
-            <td class="description last">Number of rows of the matrix.</td>
-        </tr>
-
-    
-
-        <tr>
-            
-                <td class="name"><code>cols</code></td>
-            
-
-            <td class="type">
-            
-                
-<span class="param-type">number</span>
-
-
-            
-            </td>
-
-            
-
-            
-
-            <td class="description last">Number of columns of the matrix.</td>
-        </tr>
-
-    
-    </tbody>
-</table>
-
-
-
-
-
-
-<dl class="details">
-
-    
-
-    
-
-    
-
-    
-
-    
-
-    
-
-    
-
-    
-
-    
-
-    
-
-    
-
-    
-
-    
-    <dt class="tag-source">Source:</dt>
-    <dd class="tag-source"><ul class="dummy"><li>
-        <a href="ladoc.js.html">ladoc.js</a>, <a href="ladoc.js.html#line731">line 731</a>
-    </li></ul></dd>
-    
-
-    
-
-    
-
-    
-</dl>
-
-
-
-
-
-
-
-
-
-
-
-
-
-<h5>Returns:</h5>
-
-        
-<div class="param-desc">
-    A rows-by-cols dense zero matrix.
-</div>
-
-
-
-<dl>
-    <dt>
-        Type
-    </dt>
-    <dd>
-        
-<span class="param-type"><a href="module-la.Matrix.html">module:la.Matrix</a></span>
-
-
-    </dd>
-</dl>
-
-    
-
-
-
-        
-    
-
-    
-        <h3 class="subsection-title">Type Definitions</h3>
-
-        
-                
-
-    
-
-    <h4 class="name" id="~boolVectorCompareCb"><span class="type-signature"></span>boolVectorCompareCb<span class="signature">(arg1, arg2)</span><span class="type-signature"> &rarr; {number|boolean}</span></h4>
-
-    
-
-
-
-<div class="description">
-    Vector sort comparator callback.
-</div>
-
-
-
-
-
-
-
-
-
-    <h5>Parameters:</h5>
-    
-
-<table class="params">
-    <thead>
-    <tr>
-        
-        <th>Name</th>
-        
-
-        <th>Type</th>
-
-        
-
-        
-
-        <th class="last">Description</th>
-    </tr>
-    </thead>
-
-    <tbody>
-    
-
-        <tr>
-            
-                <td class="name"><code>arg1</code></td>
-            
-
-            <td class="type">
-            
-                
-<span class="param-type">boolean</span>
-
-
-            
-            </td>
-
-            
-
-            
-
-            <td class="description last">First argument</td>
-        </tr>
-
-    
-
-        <tr>
-            
-                <td class="name"><code>arg2</code></td>
-            
-
-            <td class="type">
-            
-                
-<span class="param-type">boolean</span>
-
-
-            
-            </td>
-
-            
-
-            
-
-            <td class="description last">Second argument</td>
-        </tr>
-
-    
-    </tbody>
-</table>
-
-
-
-
-
-
-<dl class="details">
-
-    
-
-    
-
-    
-
-    
-
-    
-
-    
-
-    
-
-    
-
-    
-
-    
-
-    
-
-    
-
-    
-    <dt class="tag-source">Source:</dt>
-    <dd class="tag-source"><ul class="dummy"><li>
-        <a href="ladoc.js.html">ladoc.js</a>, <a href="ladoc.js.html#line1879">line 1879</a>
-    </li></ul></dd>
-    
-
-    
-
-    
-
-    
-</dl>
-
-
-
-
-
-
-
-
-
-
-
-
-
-<h5>Returns:</h5>
-
-        
-<div class="param-desc">
-    If boolVectorCompareCb(arg1, arg2) is less than 0 or false, sort arg1 to a lower index than arg2, i.e. arg1 comes first.
-</div>
-
-
-
-<dl>
-    <dt>
-        Type
-    </dt>
-    <dd>
-        
-<span class="param-type">number</span>
-|
-
-<span class="param-type">boolean</span>
-
-
-    </dd>
-</dl>
-
-    
-
-
-
-            
-                
-
-    
-
-    <h4 class="name" id="~intVectorCompareCb"><span class="type-signature"></span>intVectorCompareCb<span class="signature">(arg1, arg2)</span><span class="type-signature"> &rarr; {number|boolean}</span></h4>
-
-    
-
-
-
-<div class="description">
-    Vector sort comparator callback.
-</div>
-
-
-
-
-
-
-
-
-
-    <h5>Parameters:</h5>
-    
-
-<table class="params">
-    <thead>
-    <tr>
-        
-        <th>Name</th>
-        
-
-        <th>Type</th>
-
-        
-
-        
-
-        <th class="last">Description</th>
-    </tr>
-    </thead>
-
-    <tbody>
-    
-
-        <tr>
-            
-                <td class="name"><code>arg1</code></td>
-            
-
-            <td class="type">
-            
-                
-<span class="param-type">number</span>
-
-
-            
-            </td>
-
-            
-
-            
-
-            <td class="description last">First argument</td>
-        </tr>
-
-    
-
-        <tr>
-            
-                <td class="name"><code>arg2</code></td>
-            
-
-            <td class="type">
-            
-                
-<span class="param-type">number</span>
-
-
-            
-            </td>
-
-            
-
-            
-
-            <td class="description last">Second argument</td>
-        </tr>
-
-    
-    </tbody>
-</table>
-
-
-
-
-
-
-<dl class="details">
-
-    
-
-    
-
-    
-
-    
-
-    
-
-    
-
-    
-
-    
-
-    
-
-    
-
-    
-
-    
-
-    
-    <dt class="tag-source">Source:</dt>
-    <dd class="tag-source"><ul class="dummy"><li>
-        <a href="ladoc.js.html">ladoc.js</a>, <a href="ladoc.js.html#line1581">line 1581</a>
-    </li></ul></dd>
-    
-
-    
-
-    
-
-    
-</dl>
-
-
-
-
-
-
-
-
-
-
-
-
-
-<h5>Returns:</h5>
-
-        
-<div class="param-desc">
-    If intVectorCompareCb(arg1, arg2) is less than 0 or false, sort arg1 to a lower index than arg2, i.e. arg1 comes first.
-</div>
-
-
-
-<dl>
-    <dt>
-        Type
-    </dt>
-    <dd>
-        
-<span class="param-type">number</span>
-|
-
-<span class="param-type">boolean</span>
-
-
-    </dd>
-</dl>
-
-    
-
-
-
-            
-                
-<h4 class="name" id="~matrixArg">matrixArg</h4>
-
-
-
-
-<div class="description">
-    Matrix constructor parameter object
-</div>
-
-
-
-    <h5>Type:</h5>
-    <ul>
-        <li>
-            
-<span class="param-type">Object</span>
-
-
-        </li>
-    </ul>
-
-
-
-
-
-    <h5 class="subsection-title">Properties:</h5>
-
-    
-
-<table class="props">
-    <thead>
-    <tr>
-        
-        <th>Name</th>
-        
-
-        <th>Type</th>
-
-        
-        <th>Attributes</th>
-        
-
-        
-        <th>Default</th>
-        
-
-        <th class="last">Description</th>
-    </tr>
-    </thead>
-
-    <tbody>
-    
-
-        <tr>
-            
-                <td class="name"><code>matrixArg.rows</code></td>
-            
-
-            <td class="type">
-            
-                
-<span class="param-type">number</span>
-
-
-            
-            </td>
-
-            
-                <td class="attributes">
-                
-
-                
-                </td>
-            
-
-            
-                <td class="default">
-                
-                </td>
-            
-
-            <td class="description last">Number of rows.</td>
-        </tr>
-
-    
-
-        <tr>
-            
-                <td class="name"><code>matrixArg.cols</code></td>
-            
-
-            <td class="type">
-            
-                
-<span class="param-type">number</span>
-
-
-            
-            </td>
-
-            
-                <td class="attributes">
-                
-
-                
-                </td>
-            
-
-            
-                <td class="default">
-                
-                </td>
-            
-
-            <td class="description last">Number of columns.</td>
-        </tr>
-
-    
-
-        <tr>
-            
-                <td class="name"><code>matrixArg.random</code></td>
-            
-
-            <td class="type">
-            
-                
-<span class="param-type">boolean</span>
-
-
-            
-            </td>
-
-            
-                <td class="attributes">
-                
-                    &lt;optional><br>
-                
-
-                
-                </td>
-            
-
-            
-                <td class="default">
-                
-                    false
-                
-                </td>
-            
-
-            <td class="description last">Generate a random matrix with entries sampled from a uniform [0,1] distribution. If set to false, a zero matrix is created.</td>
-        </tr>
-
-    
-    </tbody>
-</table>
-
-
-
-
-<dl class="details">
-
-    
-
-    
-
-    
-
-    
-
-    
-
-    
-
-    
-
-    
-
-    
-
-    
-
-    
-
-    
-
-    
-    <dt class="tag-source">Source:</dt>
-    <dd class="tag-source"><ul class="dummy"><li>
-        <a href="ladoc.js.html">ladoc.js</a>, <a href="ladoc.js.html#line7">line 7</a>
-    </li></ul></dd>
-    
-
-    
-
-    
-
-    
-</dl>
-
-
-
-
-
-
-            
-                
-<h4 class="name" id="~SortResult">SortResult</h4>
-
-
-
-
-<div class="description">
-    Sort with permutation output result
-</div>
-
-
-
-    <h5>Type:</h5>
-    <ul>
-        <li>
-            
-<span class="param-type">Object</span>
-
-
-        </li>
-    </ul>
-
-
-
-
-
-    <h5 class="subsection-title">Properties:</h5>
-
-    
-
-<table class="props">
-    <thead>
-    <tr>
-        
-        <th>Name</th>
-        
-
-        <th>Type</th>
-
-        
-
-        
-
-        <th class="last">Description</th>
-    </tr>
-    </thead>
-
-    <tbody>
-    
-
-        <tr>
-            
-                <td class="name"><code>SortResult.vec</code></td>
-            
-
-            <td class="type">
-            
-                
-<span class="param-type"><a href="module-la.BoolVector.html">module:la.BoolVector</a></span>
-
-
-            
-            </td>
-
-            
-
-            
-
-            <td class="description last">Sorted vector.</td>
-        </tr>
-
-    
-
-        <tr>
-            
-                <td class="name"><code>SortResult.perm</code></td>
-            
-
-            <td class="type">
-            
-                
-<span class="param-type"><a href="module-la.IntVector.html">module:la.IntVector</a></span>
-
-
-            
-            </td>
-
-            
-
-            
-
-            <td class="description last">Permutation vector, where SortResult.vec[i] = unsortedVec[SortResult.perm[i]].</td>
-        </tr>
-
-    
-    </tbody>
-</table>
-
-
-
-
-<dl class="details">
-
-    
-
-    
-
-    
-
-    
-
-    
-
-    
-
-    
-
-    
-
-    
-
-    
-
-    
-
-    
-
-    
-    <dt class="tag-source">Source:</dt>
-    <dd class="tag-source"><ul class="dummy"><li>
-        <a href="ladoc.js.html">ladoc.js</a>, <a href="ladoc.js.html#line1903">line 1903</a>
-    </li></ul></dd>
-    
-
-    
-
-    
-
-    
-</dl>
-
-
-
-
-
-
-            
-                
-<h4 class="name" id="~SortResult">SortResult</h4>
-
-
-
-
-<div class="description">
-    Sort with permutation output result
-</div>
-
-
-
-    <h5>Type:</h5>
-    <ul>
-        <li>
-            
-<span class="param-type">Object</span>
-
-
-        </li>
-    </ul>
-
-
-
-
-
-    <h5 class="subsection-title">Properties:</h5>
-
-    
-
-<table class="props">
-    <thead>
-    <tr>
-        
-        <th>Name</th>
-        
-
-        <th>Type</th>
-
-        
-
-        
-
-        <th class="last">Description</th>
-    </tr>
-    </thead>
-
-    <tbody>
-    
-
-        <tr>
-            
-                <td class="name"><code>SortResult.vec</code></td>
-            
-
-            <td class="type">
-            
-                
-<span class="param-type"><a href="module-la.StrVector.html">module:la.StrVector</a></span>
-
-
-            
-            </td>
-
-            
-
-            
-
-            <td class="description last">Sorted vector.</td>
-        </tr>
-
-    
-
-        <tr>
-            
-                <td class="name"><code>SortResult.perm</code></td>
-            
-
-            <td class="type">
-            
-                
-<span class="param-type"><a href="module-la.IntVector.html">module:la.IntVector</a></span>
-
-
-            
-            </td>
-
-            
-
-            
-
-            <td class="description last">Permutation vector, where SortResult.vec[i] = unsortedVec[SortResult.perm[i]].</td>
-        </tr>
-
-    
-    </tbody>
-</table>
-
-
-
-
-<dl class="details">
-
-    
-
-    
-
-    
-
-    
-
-    
-
-    
-
-    
-
-    
-
-    
-
-    
-
-    
-
-    
-
-    
-    <dt class="tag-source">Source:</dt>
-    <dd class="tag-source"><ul class="dummy"><li>
-        <a href="ladoc.js.html">ladoc.js</a>, <a href="ladoc.js.html#line1307">line 1307</a>
-    </li></ul></dd>
-    
-
-    
-
-    
-
-    
-</dl>
-
-
-
-
-
-
-            
-                
-<h4 class="name" id="~SortResult">SortResult</h4>
-
-
-
-
-<div class="description">
-    Sort with permutation output result
-</div>
-
-
-
-    <h5>Type:</h5>
-    <ul>
-        <li>
-            
-<span class="param-type">Object</span>
-
-
-        </li>
-    </ul>
-
-
-
-
-
-    <h5 class="subsection-title">Properties:</h5>
-
-    
-
-<table class="props">
-    <thead>
-    <tr>
-        
-        <th>Name</th>
-        
-
-        <th>Type</th>
-
-        
-
-        
-
-        <th class="last">Description</th>
-    </tr>
-    </thead>
-
-    <tbody>
-    
-
-        <tr>
-            
-                <td class="name"><code>SortResult.vec</code></td>
-            
-
-            <td class="type">
-            
-                
-<span class="param-type"><a href="module-la.IntVector.html">module:la.IntVector</a></span>
-
-
-            
-            </td>
-
-            
-
-            
-
-            <td class="description last">Sorted vector.</td>
-        </tr>
-
-    
-
-        <tr>
-            
-                <td class="name"><code>SortResult.perm</code></td>
-            
-
-            <td class="type">
-            
-                
-<span class="param-type"><a href="module-la.IntVector.html">module:la.IntVector</a></span>
-
-
-            
-            </td>
-
-            
-
-            
-
-            <td class="description last">Permutation vector, where SortResult.vec[i] = unsortedVec[SortResult.perm[i]].</td>
-        </tr>
-
-    
-    </tbody>
-</table>
-
-
-
-
-<dl class="details">
-
-    
-
-    
-
-    
-
-    
-
-    
-
-    
-
-    
-
-    
-
-    
-
-    
-
-    
-
-    
-
-    
-    <dt class="tag-source">Source:</dt>
-    <dd class="tag-source"><ul class="dummy"><li>
-        <a href="ladoc.js.html">ladoc.js</a>, <a href="ladoc.js.html#line1605">line 1605</a>
-    </li></ul></dd>
-    
-
-    
-
-    
-
-    
-</dl>
-
-
-
-
-
-
-            
-                
-<h4 class="name" id="~SortResult">SortResult</h4>
-
-
-
-
-<div class="description">
-    Sort with permutation output result
-</div>
-
-
-
-    <h5>Type:</h5>
-    <ul>
-        <li>
-            
-<span class="param-type">Object</span>
-
-
-        </li>
-    </ul>
-
-
-
-
-
-    <h5 class="subsection-title">Properties:</h5>
-
-    
-
-<table class="props">
-    <thead>
-    <tr>
-        
-        <th>Name</th>
-        
-
-        <th>Type</th>
-
-        
-
-        
-
-        <th class="last">Description</th>
-    </tr>
-    </thead>
-
-    <tbody>
-    
-
-        <tr>
-            
-                <td class="name"><code>SortResult.vec</code></td>
-            
-
-            <td class="type">
-            
-                
-<span class="param-type"><a href="module-la.Vector.html">module:la.Vector</a></span>
-
-
-            
-            </td>
-
-            
-
-            
-
-            <td class="description last">Sorted vector.</td>
-        </tr>
-
-    
-
-        <tr>
-            
-                <td class="name"><code>SortResult.perm</code></td>
-            
-
-            <td class="type">
-            
-                
-<span class="param-type"><a href="module-la.IntVector.html">module:la.IntVector</a></span>
-
-
-            
-            </td>
-
-            
-
-            
-
-            <td class="description last">Permutation vector, where SortResult.vec[i] = unsortedVec[SortResult.perm[i]].</td>
-        </tr>
-
-    
-    </tbody>
-</table>
-
-
-
-
-<dl class="details">
-
-    
-
-    
-
-    
-
-    
-
-    
-
-    
-
-    
-
-    
-
-    
-
-    
-
-    
-
-    
-
-    
-    <dt class="tag-source">Source:</dt>
-    <dd class="tag-source"><ul class="dummy"><li>
-        <a href="ladoc.js.html">ladoc.js</a>, <a href="ladoc.js.html#line1009">line 1009</a>
-    </li></ul></dd>
-    
-
-    
-
-    
-
-    
-</dl>
-
-
-
-
-
-
-            
-                
-
-    
-
-    <h4 class="name" id="~strVectorCompareCb"><span class="type-signature"></span>strVectorCompareCb<span class="signature">(arg1, arg2)</span><span class="type-signature"> &rarr; {number|boolean}</span></h4>
-
-    
-
-
-
-<div class="description">
-    Vector sort comparator callback.
-</div>
-
-
-
-
-
-
-
-
-
-    <h5>Parameters:</h5>
-    
-
-<table class="params">
-    <thead>
-    <tr>
-        
-        <th>Name</th>
-        
-
-        <th>Type</th>
-
-        
-
-        
-
-        <th class="last">Description</th>
-    </tr>
-    </thead>
-
-    <tbody>
-    
-
-        <tr>
-            
-                <td class="name"><code>arg1</code></td>
-            
-
-            <td class="type">
-            
-                
-<span class="param-type">string</span>
-
-
-            
-            </td>
-
-            
-
-            
-
-            <td class="description last">First argument</td>
-        </tr>
-
-    
-
-        <tr>
-            
-                <td class="name"><code>arg2</code></td>
-            
-
-            <td class="type">
-            
-                
-<span class="param-type">string</span>
-
-
-            
-            </td>
-
-            
-
-            
-
-            <td class="description last">Second argument</td>
-        </tr>
-
-    
-    </tbody>
-</table>
-
-
-
-
-
-
-<dl class="details">
-
-    
-
-    
-
-    
-
-    
-
-    
-
-    
-
-    
-
-    
-
-    
-
-    
-
-    
-
-    
-
-    
-    <dt class="tag-source">Source:</dt>
-    <dd class="tag-source"><ul class="dummy"><li>
-        <a href="ladoc.js.html">ladoc.js</a>, <a href="ladoc.js.html#line1283">line 1283</a>
-    </li></ul></dd>
-    
-
-    
-
-    
-
-    
-</dl>
-
-
-
-
-
-
-
-
-
-
-
-
-
-<h5>Returns:</h5>
-
-        
-<div class="param-desc">
-    If strVectorCompareCb(arg1, arg2) is less than 0 or false, sort arg1 to a lower index than arg2, i.e. arg1 comes first.
-</div>
-
-
-
-<dl>
-    <dt>
-        Type
-    </dt>
-    <dd>
-        
-<span class="param-type">number</span>
-|
-
-<span class="param-type">boolean</span>
-
-
-    </dd>
-</dl>
-
-    
-
-
-
-            
-                
-
-    
-
-    <h4 class="name" id="~vectorCompareCb"><span class="type-signature"></span>vectorCompareCb<span class="signature">(arg1, arg2)</span><span class="type-signature"> &rarr; {number|boolean}</span></h4>
-
-    
-
-
-
-<div class="description">
-    Vector sort comparator callback.
-</div>
-
-
-
-
-
-
-
-
-
-    <h5>Parameters:</h5>
-    
-
-<table class="params">
-    <thead>
-    <tr>
-        
-        <th>Name</th>
-        
-
-        <th>Type</th>
-
-        
-
-        
-
-        <th class="last">Description</th>
-    </tr>
-    </thead>
-
-    <tbody>
-    
-
-        <tr>
-            
-                <td class="name"><code>arg1</code></td>
-            
-
-            <td class="type">
-            
-                
-<span class="param-type">number</span>
-
-
-            
-            </td>
-
-            
-
-            
-
-            <td class="description last">First argument</td>
-        </tr>
-
-    
-
-        <tr>
-            
-                <td class="name"><code>arg2</code></td>
-            
-
-            <td class="type">
-            
-                
-<span class="param-type">number</span>
-
-
-            
-            </td>
-
-            
-
-            
-
-            <td class="description last">Second argument</td>
-        </tr>
-
-    
-    </tbody>
-</table>
-
-
-
-
-
-
-<dl class="details">
-
-    
-
-    
-
-    
-
-    
-
-    
-
-    
-
-    
-
-    
-
-    
-
-    
-
-    
-
-    
-
-    
-    <dt class="tag-source">Source:</dt>
-    <dd class="tag-source"><ul class="dummy"><li>
-        <a href="ladoc.js.html">ladoc.js</a>, <a href="ladoc.js.html#line985">line 985</a>
-    </li></ul></dd>
-    
-
-    
-
-    
-
-    
-</dl>
-
-
-
-
-
-
-
-
-
-
-
-
-
-<h5>Returns:</h5>
-
-        
-<div class="param-desc">
-    If vectorCompareCb(arg1, arg2) is less than 0 or false, sort arg1 to a lower index than arg2, i.e. arg1 comes first.
-</div>
-
-
-
-<dl>
-    <dt>
-        Type
-    </dt>
-    <dd>
-        
-<span class="param-type">number</span>
-|
-
-<span class="param-type">boolean</span>
-
-
-    </dd>
-</dl>
-
-    
-
-
-
-            
-    
-
-    
-</article>
-
-</section>
-
-
-
-
-</div>
-
-<nav>
-    <h2><a href="index.html">Home</a></h2><h3>Modules</h3><ul><li><a href="module-analytics.html">analytics</a></li><li><a href="module-datasets.html">datasets</a></li><li><a href="module-fs.html">fs</a></li><li><a href="module-ht.html">ht</a></li><li><a href="module-la.html">la</a></li><li><a href="module-qm.html">qm</a></li><li><a href="module-statistics.html">statistics</a></li></ul><h3>Classes</h3><ul><li><a href="module-analytics.HierarchMarkov.html">HierarchMarkov</a></li><li><a href="module-analytics.NearestNeighborAD.html">NearestNeighborAD</a></li><li><a href="module-analytics.RidgeReg.html">RidgeReg</a></li><li><a href="module-analytics.SVC.html">SVC</a></li><li><a href="module-analytics.SVR.html">SVR</a></li><li><a href="module-fs.FIn.html">FIn</a></li><li><a href="module-fs.FOut.html">FOut</a></li><li><a href="module-ht.IntFltMap.html">IntFltMap</a></li><li><a href="module-ht.IntIntMap.html">IntIntMap</a></li><li><a href="module-ht.IntStrMap.html">IntStrMap</a></li><li><a href="module-ht.StrFltMap.html">StrFltMap</a></li><li><a href="module-ht.StrIntMap.html">StrIntMap</a></li><li><a href="module-ht.StrStrMap.html">StrStrMap</a></li><li><a href="module-la.BoolVector.html">BoolVector</a></li><li><a href="module-la.IntVector.html">IntVector</a></li><li><a href="module-la.Matrix.html">Matrix</a></li><li><a href="module-la.SparseMatrix.html">SparseMatrix</a></li><li><a href="module-la.SparseVector.html">SparseVector</a></li><li><a href="module-la.StrVector.html">StrVector</a></li><li><a href="module-la.Vector.html">Vector</a></li><li><a href="module-qm.Base.html">Base</a></li><li><a href="module-qm.FeatureSpace.html">FeatureSpace</a></li></ul><h3>Namespaces</h3><ul><li><a href="module-qm.Iterator.html">Iterator</a></li><li><a href="module-qm.Record.html">Record</a></li><li><a href="module-qm.RecSet.html">RecSet</a></li><li><a href="module-qm.Store.html">Store</a></li></ul>
-</nav>
-
-<br class="clear">
-
-<footer>
-    Documentation generated by <a href="https://github.com/jsdoc3/jsdoc">JSDoc 3.3.0-beta2</a> on Fri Apr 17 2015 15:31:16 GMT+0200 (Central Europe Daylight Time)
-</footer>
-
-<script> prettyPrint(); </script>
-<script src="scripts/linenumber.js"> </script>
-</body>
-=======
->>>>>>> 89b90858
 </html>