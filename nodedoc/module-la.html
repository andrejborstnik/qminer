<!DOCTYPE html>
<html lang="en">
<head>
    <meta charset="utf-8">
    <title>JSDoc: Module: la</title>

    <script src="scripts/prettify/prettify.js"> </script>
    <script src="scripts/prettify/lang-css.js"> </script>
    <!--[if lt IE 9]>
      <script src="//html5shiv.googlecode.com/svn/trunk/html5.js"></script>
    <![endif]-->
    <link type="text/css" rel="stylesheet" href="styles/prettify-tomorrow.css">
    <link type="text/css" rel="stylesheet" href="styles/jsdoc-default.css">
</head>

<body>

<div id="main">

    <h1 class="page-title">Module: la</h1>

    




<section>

<header>
    
        
            
        
    
</header>

<article>
    <div class="container-overview">
    
        
            <div class="description">Linear algebra module.</div>
        

        
            















<dl class="details">

    

    

    

    

    

    

    

    

    

    

    

    

    
    <dt class="tag-source">Source:</dt>
    <dd class="tag-source"><ul class="dummy"><li>
        <a href="ladoc.js.html">ladoc.js</a>, <a href="ladoc.js.html#line1">line 1</a>
    </li></ul></dd>
    

    

    

    
</dl>















    <h5>Example</h5>
    
    <pre class="prettyprint"><code>// import module, create a random matrix and a vector, multiply. find svd of the matrix</code></pre>



        
    
    </div>

    

    

    
        <h3 class="subsection-title">Classes</h3>

        <dl>
            <dt><a href="module-la.BoolVector.html">BoolVector</a></dt>
            <dd></dd>
        
            <dt><a href="module-la.IntVector.html">IntVector</a></dt>
            <dd></dd>
        
            <dt><a href="module-la.Matrix.html">Matrix</a></dt>
            <dd></dd>
        
            <dt><a href="module-la.SparseMatrix.html">SparseMatrix</a></dt>
            <dd></dd>
        
            <dt><a href="module-la.SparseVector.html">SparseVector</a></dt>
            <dd></dd>
        
            <dt><a href="module-la.StrVector.html">StrVector</a></dt>
            <dd></dd>
        
            <dt><a href="module-la.Vector.html">Vector</a></dt>
            <dd></dd>
        </dl>
    

     

    

    

    
        <h3 class="subsection-title">Methods</h3>

        
            

    

    <h4 class="name" id=".cat"><span class="type-signature">(static) </span>cat<span class="signature">(matrixDoubleArr)</span><span class="type-signature"> &rarr; {<a href="module-la.Matrix.html">module:la.Matrix</a>}</span></h4>

    



<div class="description">
    Constructs a matrix by concatenating a doubly-nested array of matrices.
</div>









    <h5>Parameters:</h5>
    

<table class="params">
    <thead>
    <tr>
        
        <th>Name</th>
        

        <th>Type</th>

        

        

        <th class="last">Description</th>
    </tr>
    </thead>

    <tbody>
    

        <tr>
            
                <td class="name"><code>matrixDoubleArr</code></td>
            

            <td class="type">
            
                
<span class="param-type">Array.&lt;Array.&lt;<a href="module-la.Matrix.html">module:la.Matrix</a>>></span>


            
            </td>

            

            

            <td class="description last">An array of block rows, where each block row is an array of matrices.
For example: [[m11, m12], [m21, m22]] is used to construct a matrix where the (i,j)-th block submatrix is mij.</td>
        </tr>

    
    </tbody>
</table>






<dl class="details">

    

    

    

    

    

    

    

    

    

    

    

    

    
    <dt class="tag-source">Source:</dt>
    <dd class="tag-source"><ul class="dummy"><li>
        <a href="ladoc.js.html">ladoc.js</a>, <a href="ladoc.js.html#line775">line 775</a>
    </li></ul></dd>
    

    

    

    
</dl>













<h5>Returns:</h5>

        
<div class="param-desc">
    Concatenated matrix
</div>



<dl>
    <dt>
        Type
    </dt>
    <dd>
        
<span class="param-type"><a href="module-la.Matrix.html">module:la.Matrix</a></span>


    </dd>
</dl>

    


    <h5>Example</h5>
    
    <pre class="prettyprint"><code>// create four matrices and concatenate (2 block columns, 2 block rows)
var la = require('qminer').la;
var A = new la.Matrix([[1,2], [3,4]]);
var B = new la.Matrix([[5,6], [7,8]]);
var C = new la.Matrix([[9,10], [11,12]]);
var D = new la.Matrix([[13,14], [15,16]]);
var mat = la.cat([[A,B], [C,D]]);
// returns the matrix:
// 1  2  5  6
// 3  4  7  8
// 9  10 13 14
// 11 12 15 16</code></pre>



        
            

    

    <h4 class="name" id=".conjgrad"><span class="type-signature">(static) </span>conjgrad<span class="signature">(A, b, x<span class="signature-attributes">opt</span>)</span><span class="type-signature"> &rarr; {<a href="module-la.Vector.html">module:la.Vector</a>}</span></h4>

    



<div class="description">
    Solves the PSD symmetric system: A x = b, where A is a positive-definite symmetric matrix.
</div>









    <h5>Parameters:</h5>
    

<table class="params">
    <thead>
    <tr>
        
        <th>Name</th>
        

        <th>Type</th>

        
        <th>Attributes</th>
        

        

        <th class="last">Description</th>
    </tr>
    </thead>

    <tbody>
    

        <tr>
            
                <td class="name"><code>A</code></td>
            

            <td class="type">
            
                
<span class="param-type"><a href="module-la.Matrix.html">module:la.Matrix</a></span>
|

<span class="param-type"><a href="module-la.SparseMatrix.html">module:la.SparseMatrix</a></span>


            
            </td>

            
                <td class="attributes">
                

                

                
                </td>
            

            

            <td class="description last">The matrix on the left-hand side of the system.</td>
        </tr>

    

        <tr>
            
                <td class="name"><code>b</code></td>
            

            <td class="type">
            
                
<span class="param-type"><a href="module-la.Vector.html">module:la.Vector</a></span>


            
            </td>

            
                <td class="attributes">
                

                

                
                </td>
            

            

            <td class="description last">The vector on the right-hand side of the system.</td>
        </tr>

    

        <tr>
            
                <td class="name"><code>x</code></td>
            

            <td class="type">
            
                
<span class="param-type"><a href="module-la.Vector.html">module:la.Vector</a></span>


            
            </td>

            
                <td class="attributes">
                
                    &lt;optional><br>
                

                

                
                </td>
            

            

            <td class="description last">Current solution. Default is a vector of zeros.</td>
        </tr>

    
    </tbody>
</table>






<dl class="details">

    

    

    

    

    

    

    

    

    

    

    

    

    
    <dt class="tag-source">Source:</dt>
    <dd class="tag-source"><ul class="dummy"><li>
        <a href="ladoc.js.html">ladoc.js</a>, <a href="ladoc.js.html#line885">line 885</a>
    </li></ul></dd>
    

    

    

    
</dl>













<h5>Returns:</h5>

        
<div class="param-desc">
    Solution to the system.
</div>



<dl>
    <dt>
        Type
    </dt>
    <dd>
        
<span class="param-type"><a href="module-la.Vector.html">module:la.Vector</a></span>


    </dd>
</dl>

    



        
            

    

    <h4 class="name" id=".copyVecToArray"><span class="type-signature">(static) </span>copyVecToArray<span class="signature">(vec)</span><span class="type-signature"> &rarr; {Array.&lt;number>}</span></h4>

    



<div class="description">
    Copies the vector into a JavaScript array of numbers.
</div>









    <h5>Parameters:</h5>
    

<table class="params">
    <thead>
    <tr>
        
        <th>Name</th>
        

        <th>Type</th>

        

        

        <th class="last">Description</th>
    </tr>
    </thead>

    <tbody>
    

        <tr>
            
                <td class="name"><code>vec</code></td>
            

            <td class="type">
            
                
<span class="param-type"><a href="module-la.Vector.html">module:la.Vector</a></span>


            
            </td>

            

            

            <td class="description last">Copied vector.</td>
        </tr>

    
    </tbody>
</table>






<dl class="details">

    

    

    

    

    

    

    

    

    

    

    

    

    
    <dt class="tag-source">Source:</dt>
    <dd class="tag-source"><ul class="dummy"><li>
        <a href="ladoc.js.html">ladoc.js</a>, <a href="ladoc.js.html#line571">line 571</a>
    </li></ul></dd>
    

    

    

    
</dl>













<h5>Returns:</h5>

        
<div class="param-desc">
    A JavaScript array of numbers.
</div>



<dl>
    <dt>
        Type
    </dt>
    <dd>
        
<span class="param-type">Array.&lt;number></span>


    </dd>
</dl>

    


    <h5>Example</h5>
    
    <pre class="prettyprint"><code>// create a new vector
var vec = new la.Vector([1, 2, 3]);
// create a JavaScript array out of vec
var arr = la.copyVecToArray(vec); // returns an array [1, 2, 3]</code></pre>



        
            

    

    <h4 class="name" id=".eye"><span class="type-signature">(static) </span>eye<span class="signature">(dim)</span><span class="type-signature"> &rarr; {<a href="module-la.Matrix.html">module:la.Matrix</a>}</span></h4>

    



<div class="description">
    Returns an dense identity matrix
</div>









    <h5>Parameters:</h5>
    

<table class="params">
    <thead>
    <tr>
        
        <th>Name</th>
        

        <th>Type</th>

        

        

        <th class="last">Description</th>
    </tr>
    </thead>

    <tbody>
    

        <tr>
            
                <td class="name"><code>dim</code></td>
            

            <td class="type">
            
                
<span class="param-type">number</span>


            
            </td>

            

            

            <td class="description last">The dimension of the identity matrix. Must be a positive integer.</td>
        </tr>

    
    </tbody>
</table>






<dl class="details">

    

    

    

    

    

    

    

    

    

    

    

    

    
    <dt class="tag-source">Source:</dt>
    <dd class="tag-source"><ul class="dummy"><li>
        <a href="ladoc.js.html">ladoc.js</a>, <a href="ladoc.js.html#line692">line 692</a>
    </li></ul></dd>
    

    

    

    
</dl>













<h5>Returns:</h5>

        
<div class="param-desc">
    A dim-by-dim identity matrix.
</div>



<dl>
    <dt>
        Type
    </dt>
    <dd>
        
<span class="param-type"><a href="module-la.Matrix.html">module:la.Matrix</a></span>


    </dd>
</dl>

    



        
            

    

    <h4 class="name" id=".inverseSVD"><span class="type-signature">(static) </span>inverseSVD<span class="signature">(mat)</span><span class="type-signature"> &rarr; {<a href="module-la.Matrix.html">module:la.Matrix</a>}</span></h4>

    



<div class="description">
    Calculates the inverse matrix with SVD.
</div>









    <h5>Parameters:</h5>
    

<table class="params">
    <thead>
    <tr>
        
        <th>Name</th>
        

        <th>Type</th>

        

        

        <th class="last">Description</th>
    </tr>
    </thead>

    <tbody>
    

        <tr>
            
                <td class="name"><code>mat</code></td>
            

            <td class="type">
            
                
<span class="param-type"><a href="module-la.Matrix.html">module:la.Matrix</a></span>


            
            </td>

            

            

            <td class="description last">The matrix we want to inverse.</td>
        </tr>

    
    </tbody>
</table>






<dl class="details">

    

    

    

    

    

    

    

    

    

    

    

    

    
    <dt class="tag-source">Source:</dt>
    <dd class="tag-source"><ul class="dummy"><li>
        <a href="ladoc.js.html">ladoc.js</a>, <a href="ladoc.js.html#line845">line 845</a>
    </li></ul></dd>
    

    

    

    
</dl>













<h5>Returns:</h5>

        
<div class="param-desc">
    The inverse matrix of mat.
</div>



<dl>
    <dt>
        Type
    </dt>
    <dd>
        
<span class="param-type"><a href="module-la.Matrix.html">module:la.Matrix</a></span>


    </dd>
</dl>

    



        
            

    

    <h4 class="name" id=".ones"><span class="type-signature">(static) </span>ones<span class="signature">(dim)</span><span class="type-signature"> &rarr; {<a href="module-la.Vector.html">module:la.Vector</a>}</span></h4>

    



<div class="description">
    Returns a vector with all entries set to 1.0.
</div>









    <h5>Parameters:</h5>
    

<table class="params">
    <thead>
    <tr>
        
        <th>Name</th>
        

        <th>Type</th>

        

        

        <th class="last">Description</th>
    </tr>
    </thead>

    <tbody>
    

        <tr>
            
                <td class="name"><code>dim</code></td>
            

            <td class="type">
            
                
<span class="param-type">number</span>


            
            </td>

            

            

            <td class="description last">Dimension of the vector.</td>
        </tr>

    
    </tbody>
</table>






<dl class="details">

    

    

    

    

    

    

    

    

    

    

    

    

    
    <dt class="tag-source">Source:</dt>
    <dd class="tag-source"><ul class="dummy"><li>
        <a href="ladoc.js.html">ladoc.js</a>, <a href="ladoc.js.html#line747">line 747</a>
    </li></ul></dd>
    

    

    

    
</dl>













<h5>Returns:</h5>

        
<div class="param-desc">
    A dim-dimensional vector whose entries are set to 1.0.
</div>



<dl>
    <dt>
        Type
    </dt>
    <dd>
        
<span class="param-type"><a href="module-la.Vector.html">module:la.Vector</a></span>


    </dd>
</dl>

    


    <h5>Example</h5>
    
    <pre class="prettyprint"><code>// create a 3-dimensional vector with all entries set to 1.0
var vec = la.ones(3);</code></pre>



        
            

    

    <h4 class="name" id=".randi"><span class="type-signature">(static) </span>randi<span class="signature">(num)</span><span class="type-signature"> &rarr; {number}</span></h4>

    



<div class="description">
    Returns a randomly selected integer from an array..
</div>









    <h5>Parameters:</h5>
    

<table class="params">
    <thead>
    <tr>
        
        <th>Name</th>
        

        <th>Type</th>

        

        

        <th class="last">Description</th>
    </tr>
    </thead>

    <tbody>
    

        <tr>
            
                <td class="name"><code>num</code></td>
            

            <td class="type">
            
                
<span class="param-type">number</span>


            
            </td>

            

            

            <td class="description last">The upper bound of the array. Must be an integer.</td>
        </tr>

    
    </tbody>
</table>






<dl class="details">

    

    

    

    

    

    

    

    

    

    

    

    

    
    <dt class="tag-source">Source:</dt>
    <dd class="tag-source"><ul class="dummy"><li>
        <a href="ladoc.js.html">ladoc.js</a>, <a href="ladoc.js.html#line637">line 637</a>
    </li></ul></dd>
    

    

    

    
</dl>













<h5>Returns:</h5>

        
<div class="param-desc">
    Randomly selected integer from the array [0, ..., num-1].
</div>



<dl>
    <dt>
        Type
    </dt>
    <dd>
        
<span class="param-type">number</span>


    </dd>
</dl>

    



        
            

    

    <h4 class="name" id=".randn"><span class="type-signature">(static) </span>randn<span class="signature">(arg1<span class="signature-attributes">opt</span>, arg2<span class="signature-attributes">opt</span>)</span><span class="type-signature"> &rarr; {number|<a href="module-la.Vector.html">module:la.Vector</a>|<a href="module-la.Matrix.html">module:la.Matrix</a>}</span></h4>

    



<div class="description">
    Returns an object with random numbers
</div>









    <h5>Parameters:</h5>
    

<table class="params">
    <thead>
    <tr>
        
        <th>Name</th>
        

        <th>Type</th>

        
        <th>Attributes</th>
        

        

        <th class="last">Description</th>
    </tr>
    </thead>

    <tbody>
    

        <tr>
            
                <td class="name"><code>arg1</code></td>
            

            <td class="type">
            
                
<span class="param-type">number</span>


            
            </td>

            
                <td class="attributes">
                
                    &lt;optional><br>
                

                

                
                </td>
            

            

            <td class="description last">Represents dimension of vector or number of rows in matrix. Must be an integer.</td>
        </tr>

    

        <tr>
            
                <td class="name"><code>arg2</code></td>
            

            <td class="type">
            
                
<span class="param-type">number</span>


            
            </td>

            
                <td class="attributes">
                
                    &lt;optional><br>
                

                

                
                </td>
            

            

            <td class="description last">Represents number of columns in matrix. Must be an integer.</td>
        </tr>

    
    </tbody>
</table>






<dl class="details">

    

    

    

    

    

    

    

    

    

    

    

    

    
    <dt class="tag-source">Source:</dt>
    <dd class="tag-source"><ul class="dummy"><li>
        <a href="ladoc.js.html">ladoc.js</a>, <a href="ladoc.js.html#line597">line 597</a>
    </li></ul></dd>
    

    

    

    
</dl>













<h5>Returns:</h5>

        
<div class="param-desc">
    <br>1. Number, if no parameters are given.
<br>2. <a href="module-la.Vector.html">module:la.Vector</a>, if parameter arg1 is given.
<br>3. <a href="module-la.Matrix.html">module:la.Matrix</a>, if parameters arg1 and arg2 are given.
</div>



<dl>
    <dt>
        Type
    </dt>
    <dd>
        
<span class="param-type">number</span>
|

<span class="param-type"><a href="module-la.Vector.html">module:la.Vector</a></span>
|

<span class="param-type"><a href="module-la.Matrix.html">module:la.Matrix</a></span>


    </dd>
</dl>

    



        
            

    

    <h4 class="name" id=".randPerm"><span class="type-signature">(static) </span>randPerm<span class="signature">(k)</span><span class="type-signature"> &rarr; {Array.&lt;number>}</span></h4>

    



<div class="description">
    Returns a permutation of elements.
</div>









    <h5>Parameters:</h5>
    

<table class="params">
    <thead>
    <tr>
        
        <th>Name</th>
        

        <th>Type</th>

        

        

        <th class="last">Description</th>
    </tr>
    </thead>

    <tbody>
    

        <tr>
            
                <td class="name"><code>k</code></td>
            

            <td class="type">
            
                
<span class="param-type">number</span>


            
            </td>

            

            

            <td class="description last">Number of elements to permutate.</td>
        </tr>

    
    </tbody>
</table>






<dl class="details">

    

    

    

    

    

    

    

    

    

    

    

    

    
    <dt class="tag-source">Source:</dt>
    <dd class="tag-source"><ul class="dummy"><li>
        <a href="ladoc.js.html">ladoc.js</a>, <a href="ladoc.js.html#line670">line 670</a>
    </li></ul></dd>
    

    

    

    
</dl>













<h5>Returns:</h5>

        
<div class="param-desc">
    A JavaScript array of integers. Represents a permutation of k elements.
</div>



<dl>
    <dt>
        Type
    </dt>
    <dd>
        
<span class="param-type">Array.&lt;number></span>


    </dd>
</dl>

    



        
            

    

    <h4 class="name" id=".randVariation"><span class="type-signature">(static) </span>randVariation<span class="signature">(n, k)</span><span class="type-signature"> &rarr; {Array.&lt;number>}</span></h4>

    



<div class="description">
    Returns a JavaScript array, which is a sample of integers from an array.
</div>









    <h5>Parameters:</h5>
    

<table class="params">
    <thead>
    <tr>
        
        <th>Name</th>
        

        <th>Type</th>

        

        

        <th class="last">Description</th>
    </tr>
    </thead>

    <tbody>
    

        <tr>
            
                <td class="name"><code>n</code></td>
            

            <td class="type">
            
                
<span class="param-type">number</span>


            
            </td>

            

            

            <td class="description last">The upper bound of the array [0, ..., n-1]. Must be an integer.</td>
        </tr>

    

        <tr>
            
                <td class="name"><code>k</code></td>
            

            <td class="type">
            
                
<span class="param-type">number</span>


            
            </td>

            

            

            <td class="description last">Length of the sample. Must be smaller or equal to n.</td>
        </tr>

    
    </tbody>
</table>






<dl class="details">

    

    

    

    

    

    

    

    

    

    

    

    

    
    <dt class="tag-source">Source:</dt>
    <dd class="tag-source"><ul class="dummy"><li>
        <a href="ladoc.js.html">ladoc.js</a>, <a href="ladoc.js.html#line654">line 654</a>
    </li></ul></dd>
    

    

    

    
</dl>













<h5>Returns:</h5>

        
<div class="param-desc">
    The sample of k numbers from [0, ..., n-1], sampled without replacement.
</div>



<dl>
    <dt>
        Type
    </dt>
    <dd>
        
<span class="param-type">Array.&lt;number></span>


    </dd>
</dl>

    



        
            

    

    <h4 class="name" id=".sparse"><span class="type-signature">(static) </span>sparse<span class="signature">(rows, cols)</span><span class="type-signature"> &rarr; {<a href="module-la.SparseMatrix.html">module:la.SparseMatrix</a>}</span></h4>

    



<div class="description">
    Returns a sparse zero matrix.
</div>









    <h5>Parameters:</h5>
    

<table class="params">
    <thead>
    <tr>
        
        <th>Name</th>
        

        <th>Type</th>

        

        

        <th class="last">Description</th>
    </tr>
    </thead>

    <tbody>
    

        <tr>
            
                <td class="name"><code>rows</code></td>
            

            <td class="type">
            
                
<span class="param-type">number</span>


            
            </td>

            

            

            <td class="description last">Number of rows of the sparse matrix.</td>
        </tr>

    

        <tr>
            
                <td class="name"><code>cols</code></td>
            

            <td class="type">
            
                
<span class="param-type">number</span>


            
            </td>

            

            

            <td class="description last">Number of columns of the sparse matrix.</td>
        </tr>

    
    </tbody>
</table>






<dl class="details">

    

    

    

    

    

    

    

    

    

    

    

    

    
    <dt class="tag-source">Source:</dt>
    <dd class="tag-source"><ul class="dummy"><li>
        <a href="ladoc.js.html">ladoc.js</a>, <a href="ladoc.js.html#line718">line 718</a>
    </li></ul></dd>
    

    

    

    
</dl>













<h5>Returns:</h5>

        
<div class="param-desc">
    A rows-by-cols sparse zero matrix.
</div>



<dl>
    <dt>
        Type
    </dt>
    <dd>
        
<span class="param-type"><a href="module-la.SparseMatrix.html">module:la.SparseMatrix</a></span>


    </dd>
</dl>

    



        
            

    

    <h4 class="name" id=".speye"><span class="type-signature">(static) </span>speye<span class="signature">(dim)</span><span class="type-signature"> &rarr; {<a href="module-la.SparseMatrix.html">module:la.SparseMatrix</a>}</span></h4>

    



<div class="description">
    Returns a sparse identity matrix
</div>









    <h5>Parameters:</h5>
    

<table class="params">
    <thead>
    <tr>
        
        <th>Name</th>
        

        <th>Type</th>

        

        

        <th class="last">Description</th>
    </tr>
    </thead>

    <tbody>
    

        <tr>
            
                <td class="name"><code>dim</code></td>
            

            <td class="type">
            
                
<span class="param-type">number</span>


            
            </td>

            

            

            <td class="description last">The dimension of the identity matrix. Must be a positive integer.</td>
        </tr>

    
    </tbody>
</table>






<dl class="details">

    

    

    

    

    

    

    

    

    

    

    

    

    
    <dt class="tag-source">Source:</dt>
    <dd class="tag-source"><ul class="dummy"><li>
        <a href="ladoc.js.html">ladoc.js</a>, <a href="ladoc.js.html#line706">line 706</a>
    </li></ul></dd>
    

    

    

    
</dl>













<h5>Returns:</h5>

        
<div class="param-desc">
    A dim-by-dim identity matrix.
</div>



<dl>
    <dt>
        Type
    </dt>
    <dd>
        
<span class="param-type"><a href="module-la.SparseMatrix.html">module:la.SparseMatrix</a></span>


    </dd>
</dl>

    



        
            

    

    <h4 class="name" id=".zeros"><span class="type-signature">(static) </span>zeros<span class="signature">(rows, cols)</span><span class="type-signature"> &rarr; {<a href="module-la.Matrix.html">module:la.Matrix</a>}</span></h4>

    



<div class="description">
    Returns a dense zero matrix.
</div>









    <h5>Parameters:</h5>
    

<table class="params">
    <thead>
    <tr>
        
        <th>Name</th>
        

        <th>Type</th>

        

        

        <th class="last">Description</th>
    </tr>
    </thead>

    <tbody>
    

        <tr>
            
                <td class="name"><code>rows</code></td>
            

            <td class="type">
            
                
<span class="param-type">number</span>


            
            </td>

            

            

            <td class="description last">Number of rows of the matrix.</td>
        </tr>

    

        <tr>
            
                <td class="name"><code>cols</code></td>
            

            <td class="type">
            
                
<span class="param-type">number</span>


            
            </td>

            

            

            <td class="description last">Number of columns of the matrix.</td>
        </tr>

    
    </tbody>
</table>






<dl class="details">

    

    

    

    

    

    

    

    

    

    

    

    

    
    <dt class="tag-source">Source:</dt>
    <dd class="tag-source"><ul class="dummy"><li>
        <a href="ladoc.js.html">ladoc.js</a>, <a href="ladoc.js.html#line731">line 731</a>
    </li></ul></dd>
    

    

    

    
</dl>













<h5>Returns:</h5>

        
<div class="param-desc">
    A rows-by-cols dense zero matrix.
</div>



<dl>
    <dt>
        Type
    </dt>
    <dd>
        
<span class="param-type"><a href="module-la.Matrix.html">module:la.Matrix</a></span>


    </dd>
</dl>

    



        
    

    
        <h3 class="subsection-title">Type Definitions</h3>

        
                

    

    <h4 class="name" id="~boolVectorCompareCb"><span class="type-signature"></span>boolVectorCompareCb<span class="signature">(arg1, arg2)</span><span class="type-signature"> &rarr; {number|boolean}</span></h4>

    



<div class="description">
    Vector sort comparator callback.
</div>









    <h5>Parameters:</h5>
    

<table class="params">
    <thead>
    <tr>
        
        <th>Name</th>
        

        <th>Type</th>

        

        

        <th class="last">Description</th>
    </tr>
    </thead>

    <tbody>
    

        <tr>
            
                <td class="name"><code>arg1</code></td>
            

            <td class="type">
            
                
<span class="param-type">boolean</span>


            
            </td>

            

            

            <td class="description last">First argument</td>
        </tr>

    

        <tr>
            
                <td class="name"><code>arg2</code></td>
            

            <td class="type">
            
                
<span class="param-type">boolean</span>


            
            </td>

            

            

            <td class="description last">Second argument</td>
        </tr>

    
    </tbody>
</table>






<dl class="details">

    

    

    

    

    

    

    

    

    

    

    

    

    
    <dt class="tag-source">Source:</dt>
    <dd class="tag-source"><ul class="dummy"><li>
        <a href="ladoc.js.html">ladoc.js</a>, <a href="ladoc.js.html#line1879">line 1879</a>
    </li></ul></dd>
    

    

    

    
</dl>













<h5>Returns:</h5>

        
<div class="param-desc">
    If boolVectorCompareCb(arg1, arg2) is less than 0 or false, sort arg1 to a lower index than arg2, i.e. arg1 comes first.
</div>



<dl>
    <dt>
        Type
    </dt>
    <dd>
        
<span class="param-type">number</span>
|

<span class="param-type">boolean</span>


    </dd>
</dl>

    



            
                

    

    <h4 class="name" id="~intVectorCompareCb"><span class="type-signature"></span>intVectorCompareCb<span class="signature">(arg1, arg2)</span><span class="type-signature"> &rarr; {number|boolean}</span></h4>

    



<div class="description">
    Vector sort comparator callback.
</div>









    <h5>Parameters:</h5>
    

<table class="params">
    <thead>
    <tr>
        
        <th>Name</th>
        

        <th>Type</th>

        

        

        <th class="last">Description</th>
    </tr>
    </thead>

    <tbody>
    

        <tr>
            
                <td class="name"><code>arg1</code></td>
            

            <td class="type">
            
                
<span class="param-type">number</span>


            
            </td>

            

            

            <td class="description last">First argument</td>
        </tr>

    

        <tr>
            
                <td class="name"><code>arg2</code></td>
            

            <td class="type">
            
                
<span class="param-type">number</span>


            
            </td>

            

            

            <td class="description last">Second argument</td>
        </tr>

    
    </tbody>
</table>






<dl class="details">

    

    

    

    

    

    

    

    

    

    

    

    

    
    <dt class="tag-source">Source:</dt>
    <dd class="tag-source"><ul class="dummy"><li>
        <a href="ladoc.js.html">ladoc.js</a>, <a href="ladoc.js.html#line1581">line 1581</a>
    </li></ul></dd>
    

    

    

    
</dl>













<h5>Returns:</h5>

        
<div class="param-desc">
    If intVectorCompareCb(arg1, arg2) is less than 0 or false, sort arg1 to a lower index than arg2, i.e. arg1 comes first.
</div>



<dl>
    <dt>
        Type
    </dt>
    <dd>
        
<span class="param-type">number</span>
|

<span class="param-type">boolean</span>


    </dd>
</dl>

    



            
                
<h4 class="name" id="~matrixArg">matrixArg</h4>




<div class="description">
    Matrix constructor parameter object
</div>



    <h5>Type:</h5>
    <ul>
        <li>
            
<span class="param-type">Object</span>


        </li>
    </ul>





    <h5 class="subsection-title">Properties:</h5>

    

<table class="props">
    <thead>
    <tr>
        
        <th>Name</th>
        

        <th>Type</th>

        
        <th>Attributes</th>
        

        
        <th>Default</th>
        

        <th class="last">Description</th>
    </tr>
    </thead>

    <tbody>
    

        <tr>
            
                <td class="name"><code>matrixArg.rows</code></td>
            

            <td class="type">
            
                
<span class="param-type">number</span>


            
            </td>

            
                <td class="attributes">
                

                
                </td>
            

            
                <td class="default">
                
                </td>
            

            <td class="description last">Number of rows.</td>
        </tr>

    

        <tr>
            
                <td class="name"><code>matrixArg.cols</code></td>
            

            <td class="type">
            
                
<span class="param-type">number</span>


            
            </td>

            
                <td class="attributes">
                

                
                </td>
            

            
                <td class="default">
                
                </td>
            

            <td class="description last">Number of columns.</td>
        </tr>

    

        <tr>
            
                <td class="name"><code>matrixArg.random</code></td>
            

            <td class="type">
            
                
<span class="param-type">boolean</span>


            
            </td>

            
                <td class="attributes">
                
                    &lt;optional><br>
                

                
                </td>
            

            
                <td class="default">
                
                    false
                
                </td>
            

            <td class="description last">Generate a random matrix with entries sampled from a uniform [0,1] distribution. If set to false, a zero matrix is created.</td>
        </tr>

    
    </tbody>
</table>




<dl class="details">

    

    

    

    

    

    

    

    

    

    

    

    

    
    <dt class="tag-source">Source:</dt>
    <dd class="tag-source"><ul class="dummy"><li>
        <a href="ladoc.js.html">ladoc.js</a>, <a href="ladoc.js.html#line7">line 7</a>
    </li></ul></dd>
    

    

    

    
</dl>






            
                
<h4 class="name" id="~SortResult">SortResult</h4>




<div class="description">
    Sort with permutation output result
</div>



    <h5>Type:</h5>
    <ul>
        <li>
            
<span class="param-type">Object</span>


        </li>
    </ul>





    <h5 class="subsection-title">Properties:</h5>

    

<table class="props">
    <thead>
    <tr>
        
        <th>Name</th>
        

        <th>Type</th>

        

        

        <th class="last">Description</th>
    </tr>
    </thead>

    <tbody>
    

        <tr>
            
                <td class="name"><code>SortResult.vec</code></td>
            

            <td class="type">
            
                
<span class="param-type"><a href="module-la.IntVector.html">module:la.IntVector</a></span>


            
            </td>

            

            

            <td class="description last">Sorted vector.</td>
        </tr>

    

        <tr>
            
                <td class="name"><code>SortResult.perm</code></td>
            

            <td class="type">
            
                
<span class="param-type"><a href="module-la.IntVector.html">module:la.IntVector</a></span>


            
            </td>

            

            

            <td class="description last">Permutation vector, where SortResult.vec[i] = unsortedVec[SortResult.perm[i]].</td>
        </tr>

    
    </tbody>
</table>




<dl class="details">

    

    

    

    

    

    

    

    

    

    

    

    

    
    <dt class="tag-source">Source:</dt>
    <dd class="tag-source"><ul class="dummy"><li>
        <a href="ladoc.js.html">ladoc.js</a>, <a href="ladoc.js.html#line1605">line 1605</a>
    </li></ul></dd>
    

    

    

    
</dl>






            
                
<h4 class="name" id="~SortResult">SortResult</h4>




<div class="description">
    Sort with permutation output result
</div>



    <h5>Type:</h5>
    <ul>
        <li>
            
<span class="param-type">Object</span>


        </li>
    </ul>





    <h5 class="subsection-title">Properties:</h5>

    

<table class="props">
    <thead>
    <tr>
        
        <th>Name</th>
        

        <th>Type</th>

        

        

        <th class="last">Description</th>
    </tr>
    </thead>

    <tbody>
    

        <tr>
            
                <td class="name"><code>SortResult.vec</code></td>
            

            <td class="type">
            
                
<span class="param-type"><a href="module-la.StrVector.html">module:la.StrVector</a></span>


            
            </td>

            

            

            <td class="description last">Sorted vector.</td>
        </tr>

    

        <tr>
            
                <td class="name"><code>SortResult.perm</code></td>
            

            <td class="type">
            
                
<span class="param-type"><a href="module-la.IntVector.html">module:la.IntVector</a></span>


            
            </td>

            

            

            <td class="description last">Permutation vector, where SortResult.vec[i] = unsortedVec[SortResult.perm[i]].</td>
        </tr>

    
    </tbody>
</table>




<dl class="details">

    

    

    

    

    

    

    

    

    

    

    

    

    
    <dt class="tag-source">Source:</dt>
    <dd class="tag-source"><ul class="dummy"><li>
        <a href="ladoc.js.html">ladoc.js</a>, <a href="ladoc.js.html#line1307">line 1307</a>
    </li></ul></dd>
    

    

    

    
</dl>






            
                
<h4 class="name" id="~SortResult">SortResult</h4>




<div class="description">
    Sort with permutation output result
</div>



    <h5>Type:</h5>
    <ul>
        <li>
            
<span class="param-type">Object</span>


        </li>
    </ul>





    <h5 class="subsection-title">Properties:</h5>

    

<table class="props">
    <thead>
    <tr>
        
        <th>Name</th>
        

        <th>Type</th>

        

        

        <th class="last">Description</th>
    </tr>
    </thead>

    <tbody>
    

        <tr>
            
                <td class="name"><code>SortResult.vec</code></td>
            

            <td class="type">
            
                
<span class="param-type"><a href="module-la.Vector.html">module:la.Vector</a></span>


            
            </td>

            

            

            <td class="description last">Sorted vector.</td>
        </tr>

    

        <tr>
            
                <td class="name"><code>SortResult.perm</code></td>
            

            <td class="type">
            
                
<span class="param-type"><a href="module-la.IntVector.html">module:la.IntVector</a></span>


            
            </td>

            

            

            <td class="description last">Permutation vector, where SortResult.vec[i] = unsortedVec[SortResult.perm[i]].</td>
        </tr>

    
    </tbody>
</table>




<dl class="details">

    

    

    

    

    

    

    

    

    

    

    

    

    
    <dt class="tag-source">Source:</dt>
    <dd class="tag-source"><ul class="dummy"><li>
        <a href="ladoc.js.html">ladoc.js</a>, <a href="ladoc.js.html#line1009">line 1009</a>
    </li></ul></dd>
    

    

    

    
</dl>






            
                
<h4 class="name" id="~SortResult">SortResult</h4>




<div class="description">
    Sort with permutation output result
</div>



    <h5>Type:</h5>
    <ul>
        <li>
            
<span class="param-type">Object</span>


        </li>
    </ul>





    <h5 class="subsection-title">Properties:</h5>

    

<table class="props">
    <thead>
    <tr>
        
        <th>Name</th>
        

        <th>Type</th>

        

        

        <th class="last">Description</th>
    </tr>
    </thead>

    <tbody>
    

        <tr>
            
                <td class="name"><code>SortResult.vec</code></td>
            

            <td class="type">
            
                
<span class="param-type"><a href="module-la.BoolVector.html">module:la.BoolVector</a></span>


            
            </td>

            

            

            <td class="description last">Sorted vector.</td>
        </tr>

    

        <tr>
            
                <td class="name"><code>SortResult.perm</code></td>
            

            <td class="type">
            
                
<span class="param-type"><a href="module-la.IntVector.html">module:la.IntVector</a></span>


            
            </td>

            

            

            <td class="description last">Permutation vector, where SortResult.vec[i] = unsortedVec[SortResult.perm[i]].</td>
        </tr>

    
    </tbody>
</table>




<dl class="details">

    

    

    

    

    

    

    

    

    

    

    

    

    
    <dt class="tag-source">Source:</dt>
    <dd class="tag-source"><ul class="dummy"><li>
        <a href="ladoc.js.html">ladoc.js</a>, <a href="ladoc.js.html#line1903">line 1903</a>
    </li></ul></dd>
    

    

    

    
</dl>






            
                

    

    <h4 class="name" id="~strVectorCompareCb"><span class="type-signature"></span>strVectorCompareCb<span class="signature">(arg1, arg2)</span><span class="type-signature"> &rarr; {number|boolean}</span></h4>

    



<div class="description">
    Vector sort comparator callback.
</div>









    <h5>Parameters:</h5>
    

<table class="params">
    <thead>
    <tr>
        
        <th>Name</th>
        

        <th>Type</th>

        

        

        <th class="last">Description</th>
    </tr>
    </thead>

    <tbody>
    

        <tr>
            
                <td class="name"><code>arg1</code></td>
            

            <td class="type">
            
                
<span class="param-type">string</span>


            
            </td>

            

            

            <td class="description last">First argument</td>
        </tr>

    

        <tr>
            
                <td class="name"><code>arg2</code></td>
            

            <td class="type">
            
                
<span class="param-type">string</span>


            
            </td>

            

            

            <td class="description last">Second argument</td>
        </tr>

    
    </tbody>
</table>






<dl class="details">

    

    

    

    

    

    

    

    

    

    

    

    

    
    <dt class="tag-source">Source:</dt>
    <dd class="tag-source"><ul class="dummy"><li>
        <a href="ladoc.js.html">ladoc.js</a>, <a href="ladoc.js.html#line1283">line 1283</a>
    </li></ul></dd>
    

    

    

    
</dl>













<h5>Returns:</h5>

        
<div class="param-desc">
    If strVectorCompareCb(arg1, arg2) is less than 0 or false, sort arg1 to a lower index than arg2, i.e. arg1 comes first.
</div>



<dl>
    <dt>
        Type
    </dt>
    <dd>
        
<span class="param-type">number</span>
|

<span class="param-type">boolean</span>


    </dd>
</dl>

    



            
                

    

    <h4 class="name" id="~vectorCompareCb"><span class="type-signature"></span>vectorCompareCb<span class="signature">(arg1, arg2)</span><span class="type-signature"> &rarr; {number|boolean}</span></h4>

    



<div class="description">
    Vector sort comparator callback.
</div>









    <h5>Parameters:</h5>
    

<table class="params">
    <thead>
    <tr>
        
        <th>Name</th>
        

        <th>Type</th>

        

        

        <th class="last">Description</th>
    </tr>
    </thead>

    <tbody>
    

        <tr>
            
                <td class="name"><code>arg1</code></td>
            

            <td class="type">
            
                
<span class="param-type">number</span>


            
            </td>

            

            

            <td class="description last">First argument</td>
        </tr>

    

        <tr>
            
                <td class="name"><code>arg2</code></td>
            

            <td class="type">
            
                
<span class="param-type">number</span>


            
            </td>

            

            

            <td class="description last">Second argument</td>
        </tr>

    
    </tbody>
</table>






<dl class="details">

    

    

    

    

    

    

    

    

    

    

    

    

    
    <dt class="tag-source">Source:</dt>
    <dd class="tag-source"><ul class="dummy"><li>
        <a href="ladoc.js.html">ladoc.js</a>, <a href="ladoc.js.html#line985">line 985</a>
    </li></ul></dd>
    

    

    

    
</dl>













<h5>Returns:</h5>

        
<div class="param-desc">
    If vectorCompareCb(arg1, arg2) is less than 0 or false, sort arg1 to a lower index than arg2, i.e. arg1 comes first.
</div>



<dl>
    <dt>
        Type
    </dt>
    <dd>
        
<span class="param-type">number</span>
|

<span class="param-type">boolean</span>


    </dd>
</dl>

    



            
    

    
</article>

</section>




</div>

<nav>
    <h2><a href="index.html">Home</a></h2><h3>Modules</h3><ul><li><a href="module-analytics.html">analytics</a></li><li><a href="module-datasets.html">datasets</a></li><li><a href="module-fs.html">fs</a></li><li><a href="module-ht.html">ht</a></li><li><a href="module-la.html">la</a></li><li><a href="module-qm.html">qm</a></li><li><a href="module-statistics.html">statistics</a></li></ul><h3>Classes</h3><ul><li><a href="module-analytics.HierarchMarkov.html">HierarchMarkov</a></li><li><a href="module-analytics.NearestNeighborAD.html">NearestNeighborAD</a></li><li><a href="module-analytics.RidgeReg.html">RidgeReg</a></li><li><a href="module-analytics.SVC.html">SVC</a></li><li><a href="module-analytics.SVR.html">SVR</a></li><li><a href="module-fs.FIn.html">FIn</a></li><li><a href="module-fs.FOut.html">FOut</a></li><li><a href="module-ht.IntFltMap.html">IntFltMap</a></li><li><a href="module-ht.IntIntMap.html">IntIntMap</a></li><li><a href="module-ht.IntStrMap.html">IntStrMap</a></li><li><a href="module-ht.StrFltMap.html">StrFltMap</a></li><li><a href="module-ht.StrIntMap.html">StrIntMap</a></li><li><a href="module-ht.StrStrMap.html">StrStrMap</a></li><li><a href="module-la.BoolVector.html">BoolVector</a></li><li><a href="module-la.IntVector.html">IntVector</a></li><li><a href="module-la.Matrix.html">Matrix</a></li><li><a href="module-la.SparseMatrix.html">SparseMatrix</a></li><li><a href="module-la.SparseVector.html">SparseVector</a></li><li><a href="module-la.StrVector.html">StrVector</a></li><li><a href="module-la.Vector.html">Vector</a></li><li><a href="module-qm.Base.html">Base</a></li><li><a href="module-qm.Record.html">Record</a></li><li><a href="module-qm.RecSet.html">RecSet</a></li><li><a href="module-qm.Store.html">Store</a></li></ul>
</nav>

<br class="clear">

<footer>
<<<<<<< HEAD
    Documentation generated by <a href="https://github.com/jsdoc3/jsdoc">JSDoc 3.3.0-beta2</a> on Mon Apr 13 2015 09:53:11 GMT+0200 (Central Europe Daylight Time)
=======
    Documentation generated by <a href="https://github.com/jsdoc3/jsdoc">JSDoc 3.3.0-beta2</a> on Mon Apr 13 2015 13:10:02 GMT+0200 (Central Europe Daylight Time)
>>>>>>> 8fcc9ce5
</footer>

<script> prettyPrint(); </script>
<script src="scripts/linenumber.js"> </script>
</body>
</html><|MERGE_RESOLUTION|>--- conflicted
+++ resolved
@@ -226,7 +226,7 @@
 
             
 
-            <td class="description last">An array of block rows, where each block row is an array of matrices.
+            <td class="description last">An array of block rows, where each block row is an array of matrices. For example: [[m11, m12], [m21, m22]] is used to construct a matrix where the (i,j)-th block submatrix is mij.</td>
         </tr>
 
@@ -317,17 +317,17 @@
 
     <h5>Example</h5>
     
-    <pre class="prettyprint"><code>// create four matrices and concatenate (2 block columns, 2 block rows)
-var la = require('qminer').la;
-var A = new la.Matrix([[1,2], [3,4]]);
-var B = new la.Matrix([[5,6], [7,8]]);
-var C = new la.Matrix([[9,10], [11,12]]);
-var D = new la.Matrix([[13,14], [15,16]]);
-var mat = la.cat([[A,B], [C,D]]);
-// returns the matrix:
-// 1  2  5  6
-// 3  4  7  8
-// 9  10 13 14
+    <pre class="prettyprint"><code>// create four matrices and concatenate (2 block columns, 2 block rows)+var la = require('qminer').la;+var A = new la.Matrix([[1,2], [3,4]]);+var B = new la.Matrix([[5,6], [7,8]]);+var C = new la.Matrix([[9,10], [11,12]]);+var D = new la.Matrix([[13,14], [15,16]]);+var mat = la.cat([[A,B], [C,D]]);+// returns the matrix:+// 1  2  5  6+// 3  4  7  8+// 9  10 13 14 // 11 12 15 16</code></pre>
 
 
@@ -716,9 +716,9 @@
 
     <h5>Example</h5>
     
-    <pre class="prettyprint"><code>// create a new vector
-var vec = new la.Vector([1, 2, 3]);
-// create a JavaScript array out of vec
+    <pre class="prettyprint"><code>// create a new vector+var vec = new la.Vector([1, 2, 3]);+// create a JavaScript array out of vec var arr = la.copyVecToArray(vec); // returns an array [1, 2, 3]</code></pre>
 
 
@@ -1183,7 +1183,7 @@
 
     <h5>Example</h5>
     
-    <pre class="prettyprint"><code>// create a 3-dimensional vector with all entries set to 1.0
+    <pre class="prettyprint"><code>// create a 3-dimensional vector with all entries set to 1.0 var vec = la.ones(3);</code></pre>
 
 
@@ -1518,8 +1518,8 @@
 
         
 <div class="param-desc">
-    <br>1. Number, if no parameters are given.
-<br>2. <a href="module-la.Vector.html">module:la.Vector</a>, if parameter arg1 is given.
+    <br>1. Number, if no parameters are given.+<br>2. <a href="module-la.Vector.html">module:la.Vector</a>, if parameter arg1 is given. <br>3. <a href="module-la.Matrix.html">module:la.Matrix</a>, if parameters arg1 and arg2 are given.
 </div>
 
@@ -3012,153 +3012,6 @@
             <td class="type">
             
                 
-<span class="param-type"><a href="module-la.IntVector.html">module:la.IntVector</a></span>
-
-
-            
-            </td>
-
-            
-
-            
-
-            <td class="description last">Sorted vector.</td>
-        </tr>
-
-    
-
-        <tr>
-            
-                <td class="name"><code>SortResult.perm</code></td>
-            
-
-            <td class="type">
-            
-                
-<span class="param-type"><a href="module-la.IntVector.html">module:la.IntVector</a></span>
-
-
-            
-            </td>
-
-            
-
-            
-
-            <td class="description last">Permutation vector, where SortResult.vec[i] = unsortedVec[SortResult.perm[i]].</td>
-        </tr>
-
-    
-    </tbody>
-</table>
-
-
-
-
-<dl class="details">
-
-    
-
-    
-
-    
-
-    
-
-    
-
-    
-
-    
-
-    
-
-    
-
-    
-
-    
-
-    
-
-    
-    <dt class="tag-source">Source:</dt>
-    <dd class="tag-source"><ul class="dummy"><li>
-        <a href="ladoc.js.html">ladoc.js</a>, <a href="ladoc.js.html#line1605">line 1605</a>
-    </li></ul></dd>
-    
-
-    
-
-    
-
-    
-</dl>
-
-
-
-
-
-
-            
-                
-<h4 class="name" id="~SortResult">SortResult</h4>
-
-
-
-
-<div class="description">
-    Sort with permutation output result
-</div>
-
-
-
-    <h5>Type:</h5>
-    <ul>
-        <li>
-            
-<span class="param-type">Object</span>
-
-
-        </li>
-    </ul>
-
-
-
-
-
-    <h5 class="subsection-title">Properties:</h5>
-
-    
-
-<table class="props">
-    <thead>
-    <tr>
-        
-        <th>Name</th>
-        
-
-        <th>Type</th>
-
-        
-
-        
-
-        <th class="last">Description</th>
-    </tr>
-    </thead>
-
-    <tbody>
-    
-
-        <tr>
-            
-                <td class="name"><code>SortResult.vec</code></td>
-            
-
-            <td class="type">
-            
-                
 <span class="param-type"><a href="module-la.StrVector.html">module:la.StrVector</a></span>
 
 
@@ -3379,6 +3232,153 @@
     <dt class="tag-source">Source:</dt>
     <dd class="tag-source"><ul class="dummy"><li>
         <a href="ladoc.js.html">ladoc.js</a>, <a href="ladoc.js.html#line1009">line 1009</a>
+    </li></ul></dd>
+    
+
+    
+
+    
+
+    
+</dl>
+
+
+
+
+
+
+            
+                
+<h4 class="name" id="~SortResult">SortResult</h4>
+
+
+
+
+<div class="description">
+    Sort with permutation output result
+</div>
+
+
+
+    <h5>Type:</h5>
+    <ul>
+        <li>
+            
+<span class="param-type">Object</span>
+
+
+        </li>
+    </ul>
+
+
+
+
+
+    <h5 class="subsection-title">Properties:</h5>
+
+    
+
+<table class="props">
+    <thead>
+    <tr>
+        
+        <th>Name</th>
+        
+
+        <th>Type</th>
+
+        
+
+        
+
+        <th class="last">Description</th>
+    </tr>
+    </thead>
+
+    <tbody>
+    
+
+        <tr>
+            
+                <td class="name"><code>SortResult.vec</code></td>
+            
+
+            <td class="type">
+            
+                
+<span class="param-type"><a href="module-la.IntVector.html">module:la.IntVector</a></span>
+
+
+            
+            </td>
+
+            
+
+            
+
+            <td class="description last">Sorted vector.</td>
+        </tr>
+
+    
+
+        <tr>
+            
+                <td class="name"><code>SortResult.perm</code></td>
+            
+
+            <td class="type">
+            
+                
+<span class="param-type"><a href="module-la.IntVector.html">module:la.IntVector</a></span>
+
+
+            
+            </td>
+
+            
+
+            
+
+            <td class="description last">Permutation vector, where SortResult.vec[i] = unsortedVec[SortResult.perm[i]].</td>
+        </tr>
+
+    
+    </tbody>
+</table>
+
+
+
+
+<dl class="details">
+
+    
+
+    
+
+    
+
+    
+
+    
+
+    
+
+    
+
+    
+
+    
+
+    
+
+    
+
+    
+
+    
+    <dt class="tag-source">Source:</dt>
+    <dd class="tag-source"><ul class="dummy"><li>
+        <a href="ladoc.js.html">ladoc.js</a>, <a href="ladoc.js.html#line1605">line 1605</a>
     </li></ul></dd>
     
 
@@ -3919,11 +3919,7 @@
 <br class="clear">
 
 <footer>
-<<<<<<< HEAD
-    Documentation generated by <a href="https://github.com/jsdoc3/jsdoc">JSDoc 3.3.0-beta2</a> on Mon Apr 13 2015 09:53:11 GMT+0200 (Central Europe Daylight Time)
-=======
-    Documentation generated by <a href="https://github.com/jsdoc3/jsdoc">JSDoc 3.3.0-beta2</a> on Mon Apr 13 2015 13:10:02 GMT+0200 (Central Europe Daylight Time)
->>>>>>> 8fcc9ce5
+    Documentation generated by <a href="https://github.com/jsdoc3/jsdoc">JSDoc 3.3.0-beta2</a> on Mon Apr 13 2015 15:36:10 GMT+0200 (Central Europe Daylight Time)
 </footer>
 
 <script> prettyPrint(); </script>
