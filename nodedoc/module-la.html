--- conflicted
+++ resolved
@@ -1419,11 +1419,7 @@
                         <p>SortResult.vec</p>
                       </td>
                       <td>
-<<<<<<< HEAD
-                        <p><a href="module-la.BoolVector.html">module:la.BoolVector</a></p>
-=======
                         <p><a href="module-la.Vector.html">module:la.Vector</a></p>
->>>>>>> e5dfbd0a
                       </td>
                       <td>
                         <p>&nbsp;</p>
@@ -1471,11 +1467,7 @@
                         <p>SortResult.vec</p>
                       </td>
                       <td>
-<<<<<<< HEAD
-                        <p><a href="module-la.StrVector.html">module:la.StrVector</a></p>
-=======
                         <p><a href="module-la.BoolVector.html">module:la.BoolVector</a></p>
->>>>>>> e5dfbd0a
                       </td>
                       <td>
                         <p>&nbsp;</p>
@@ -1523,11 +1515,7 @@
                         <p>SortResult.vec</p>
                       </td>
                       <td>
-<<<<<<< HEAD
-                        <p><a href="module-la.Vector.html">module:la.Vector</a></p>
-=======
                         <p><a href="module-la.StrVector.html">module:la.StrVector</a></p>
->>>>>>> e5dfbd0a
                       </td>
                       <td>
                         <p>&nbsp;</p>
