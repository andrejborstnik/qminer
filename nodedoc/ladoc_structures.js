--- conflicted
+++ resolved
@@ -1,1329 +1,1270 @@
-/**
- * Copyright (c) 2015, Jozef Stefan Institute, Quintelligence d.o.o. and contributors
- * All rights reserved.
- * 
- * This source code is licensed under the FreeBSD license found in the
- * LICENSE file in the root directory of this source tree.
- */
-/**
-* Linear algebra module.
-* @module la
-* @example
-* // import module, create a random matrix and a vector, multiply. find svd of the matrix
-*/
-/**
-	* Computes the truncated SVD decomposition.
-	* @param {module:la.Matrix | matrix:la.SparseMatrix} mat - The matrix.
-	* @param {number} k - The number of singular vectors to be computed.
-	* @param {Object} [json] - The JSON object containing the properties iter and tol:
-	* @param {number} [json.iter = 100] - The number of iterations used for the algorithm.
-	* @param {number} [json.tol = 1e-6] - The tolerance number.
-	* @returns {Object} The JSON object svdRes which contains the SVD decomposition U*S*V^T matrices:
-	* <br>svdRes.U - The dense matrix of the decomposition. Type {@link module:la.Matrix}.
-	* <br>svdRes.V - The dense matrix of the decomposition. Type {@link module:la.Matrix}.
-	* <br>svdRes.s - The vector containing the singular values of the decomposition. Type {@link module:la.Vector}.
-	*/
- exports.prototype.svd = function (mat, k, json) { return { U: Object.create(require('qminer').la.Matrix.prototype), V: Object.create(require('qminer').la.Matrix.prototype), s: Object.create(require('qminer').la.Vector.prototype) } }
-/**
-	* Computes the QR decomposition.
-	* @param {module:la.Matrix} mat - The matrix.
-	* @param {number} [tol = 1e-6] - The tolerance number.
-	* @returns {Object} A JSON object qrRes which contains the decomposition matrices:
-	* <br>qrRes.Q - The orthogonal dense matrix Q of the QR decomposition. Type {@link module:la.Matrix}.
-	* <br>qrRes.R - The upper triangular dense matrix R of the QR decomposition. Type {@link module:la.Matrix}.
-	*/
- exports.prototype.qr = function (mat, tol) { return { Q: Object.create(require('qminer').la.Matrix.prototype), R: Object.create(require('qminer').la.Matrix.prototype) } }
-/**
-* Matrix constructor parameter object.
-* @typedef {Object} matrixArg
-* @property  {number} matrixArg.rows - Number of rows.
-* @property  {number} matrixArg.cols - Number of columns.
-* @property  {boolean} [matrixArg.random=false] - Generate a random matrix with entries sampled from a uniform [0,1] distribution. If set to false, a zero matrix is created.
-*/
-/**
-* Matrix class
-* @classdesc Represents a dense matrix (2d array), wraps a C++ object implemented in glib/base/ds.h.
-* @class
-* @param {(module:la~matrixArg | Array<Array<number>> | module:la.Matrix)} [arg] - Constructor arguments. There are three ways of constructing:
-* <br>1. Parameter object {@link module:la~matrixArg}.
-* <br>2. Nested array of matrix elements (row major). Example: [[1,2],[3,4]] has two rows, the first row is [1,2].
-* <br>3. A dense matrix (copy constructor).
-* @example
-* // import la module
-* var la = require('qminer').la;
-* // create new matrix with matrixArg
-* var mat = new la.Matrix({"rows": 3, "cols": 2, "random": true}); // creates a 3 x 2 matrix with random values
-* // create a new matrix with nested arrays
-* var mat2 = new la.Matrix([[1, 7, 4], [-10, 0, 3]]); // creates a 2 x 3 matrix with the designated values
-*/
- exports.Matrix = function(arg) { return Object.create(require('qminer').la.Matrix.prototype); }	
-/**
-	* Returns an element of matrix.
-	* @param {number} rowIdx - Row index (zero based).
-	* @param {number} colIdx - Column index (zero based).
-	* @returns {number} The matrix element.
-	*/
- exports.Matrix.prototype.at = function(rowIdx, colIdx) { return 0.0; }
-/**
-	* Sets an element or a block of matrix.
-	* @param {number} rowIdx - Row index (zero based). 
-	* @param {number} colIdx - Column index (zero based).
-	* @param {(number | module:la.Matrix)} arg - A number or a matrix. If the arg is a matrix, then it gets copied, where the argument's upper left corner, arg.at(0,0), gets copied to (rowIdx, colIdx).
-	* @returns {module:la.Matrix} Self. The (rowIdx, colIdx) value/block is changed.
-	* @example
-	* // import la module
-	* var la = require('qminer').la;
-	* // create a new matrix
-	* var mat = new la.Matrix([[1, 2, 3], [4, 5, 6], [7, 8, 9]]);
-	* var arg = new la.Matrix([[10, 11], [12, 13]]);
-	* mat.put(0, 1, arg);
-	* // updates the matrix to
-    * // 1  10  11
-    * // 4  12  13
-    * // 7   8   9   
-	*/
- exports.Matrix.prototype.put = function(rowIdx, colIdx, arg) { return Object.create(require('qminer').la.Matrix.prototype); }
-/**
-	* Right-hand side multiplication of matrix with parameter.
-	* @param {(number | module:la.Vector | module:la.SparseVector | module:la.Matrix | module:la.SparseMatrix)} arg - Multiplication input. Supports scalar, vector and matrix input.
-	* @returns {(module:la.Matrix | module:la.Vector)}
-	* <br>1. {@link module:la.Matrix}, if arg is a number, {@link module:la.Matrix} or {@link module:la.SparseMatrix}.
-	* <br>2. {@link module:la.Vector}, if arg is a {@link module:la.Vector} or {@link module:la.SparseVector}.
-	* @example
-	* // import la module
-	* var la = require('qminer').la;
-	* // create a new matrix
-	* var mat = new la.Matrix([[1, 2], [-1, 5]]);
-	* // create a new vector
-	* var vec = new la.Vector([1, -1]);
-	* //multiply mat and vec
-	* var vec2 = mat.multiply(vec); // returns vector [-1, -6]
-	*/
- exports.Matrix.prototype.multiply = function(arg) { return (arg instanceof require('qminer').la.Vector | arg instanceof require('qminer').la.SparseVector) ? Object.create(require('qminer').la.Vector.prototype) : Object.create(require('qminer').la.Matrix.prototype); }
-/**
-	* Matrix transpose and right-hand side multiplication of matrix with parameter.
-	* @param {(number | module:la.Vector | module:la.SparseVector | module:la.Matrix | module:la.SparseMatrix)} arg - Multiplication input. Supports scalar, vector and matrix input.
-	* @returns {(module:la.Matrix | module:la.Vector)}
-	* <br>1. {@link module:la.Matrix}, if arg is a number, {@link module:la.Matrix} or a {@link module:la.SparseMatrix}.
-	* <br>2. {@link module:la.Vector}, if arg is a {@link module:la.Vector} or a {@link module:la.SparseVector}.
-	* @example
-	* // import la module
-	* var la = require('qminer').la;
-	* // create a new matrix
-	* var mat = new la.Matrix([[1, 2], [-1, 5]]);
-	* // create a new vector
-	* var vec = new la.Vector([1, -1]);
-	* //multiply mat and vec
-	* var vec2 = mat.multiplyT(vec); // returns vector [2, 7]
-	*/
- exports.Matrix.prototype.multiplyT = function(arg) { return (arg instanceof require('qminer').la.Vector | arg instanceof require('qminer').la.SparseVector) ? Object.create(require('qminer').la.Vector.prototype) : Object.create(require('qminer').la.Matrix.prototype); }
-/**
-	* Addition of two matrices.
-	* @param {module:la.Matrix} mat - The second matrix.
-	* @returns {module:la.Matrix} The sum of the matrices.
-	* @example
-	* // import la module
-	* var la = require('qminer').la;
-	* // create two matrices
-	* var mat = new la.Matrix([[1, 2], [-1, 5]]);
-	* var mat2 = new la.Matrix([[1, -1], [3, 2]]);
-	* // add the matrices 
-	* // the return matrix is
-	* // 2   1
-	* // 2   7
-	* var sum = mat.plus(mat2);
-	*/
- exports.Matrix.prototype.plus = function(mat2) { return Object.create(require('qminer').la.Matrix.prototype); }
-/**
-	* Substraction of two matrices.
-	* @param {module:la.Matrix} mat - The second matrix.
-	* @returns {module:la.Matrix} The difference of the matrices.
-	* @example
-	* // import la module
-	* var la = require('qminer').la;
-	* // create two matrices
-	* var mat = new la.Matrix([[1, 2], [-1, 5]]);
-	* var mat2 = new la.Matrix([[1, -1], [3, 2]]);
-	* // substract the matrices
-	* // the return matrix is
-	* //  0   3
-	* // -4   3
-	* var diff = mat.minus(mat2);
-	*/
- exports.Matrix.prototype.minus = function(mat2) { return Object.create(require('qminer').la.Matrix.prototype); }
-/**
-	* Transposes matrix.
-	* @returns {module:la.Matrix} Transposed matrix.
-	* @example
-	* // import la module
-	* var la = require('qminer').la;
-	* // create a matrix
-	* var mat = new la.Matrix([[2, -5], [3, 1]]);
-	* // transpose the matrix
-	* // the return matrix is
-	* //  2   3
-	* // -5   1
-	* var trans = mat.transpose();
-	*/
- exports.Matrix.prototype.transpose = function() { return Object.create(require('qminer').la.Matrix.prototype); }
-/**
-	* Solves the linear system.
-	* @param {module:la.Vector} vec - The right-hand side of the equation.
-	* @returns {module:la.Vector} The solution of the linear system.
-	* @example
-	* // import la module
-	* var la = require('qminer').la;
-	* // create a new matrix
-	* var M = new la.Matrix([[1, 2], [-1, -5]]);
-	* // create a new vector
-	* var b = new la.Vector([-1, -6]);
-	* // solve the linear system M*x = b
-	* var x = M.solve(b); // returns vector [1, -1]
-	*/
- exports.Matrix.prototype.solve = function (vec) { return Object.create(require('qminer').la.Vector.prototype); }
-/**
-	* Returns a vector of row norms.
-	* @returns {module:la.Vector} Vector, where the value at i-th index is the norm of the i-th row of matrix.
-	*/
- exports.Matrix.prototype.rowNorms = function () { return Object.create(require('qminer').la.Vector.prototype); }
-/**
-	* Returns a vector of column norms.
-	* @returns {module:la.Vector} Vector, where the value at i-th index is the norm of the i-th column of matrix.
-	*/
- exports.Matrix.prototype.colNorms = function () { return Object.create(require('qminer').la.Vector.prototype); }
-/**
-	* Normalizes each column of matrix.
-	* @returns {module:la.Matrix} Self. The columns of the matrix are normalized. 
-	*/
- exports.Matrix.prototype.normalizeCols = function () { return Object.create(require('qminer').la.Matrix.prototype); }
-/**
-	* Returns the matrix as string.
-	* @returns {string} Dense matrix as string.
-	* @example
-	* // import la module
-	* var la = require('qminer').la;
-	* // create a new matrix
-	* var mat = new la.Matrix([[1, 2], [3, 5]]);
-	* // get matrix as string
-	* var text = mat.toString(); // returns `1 2 \n3 5 \n\n`
-	*/
- exports.Matrix.prototype.toString = function () { return ""; }
-/**
-	* Transforms the matrix from dense to sparse format.
-	* @returns {module:la.SparseMatrix} Sparse column matrix representation of dense matrix.
-	*/
- exports.Matrix.prototype.sparse = function () { return Object.create(require('qminer').la.SparseMatrix.prototype); }
-/**
-	* Returns the frobenious norm of matrix.
-	* @returns {number} Frobenious norm of matrix.
-	*/
- exports.Matrix.prototype.frob = function () { return 0.0; }
-/**
-	* Gives the number of rows of matrix.
-	* @returns {number} Number of rows in matrix.
-	*/
- exports.Matrix.prototype.rows = 0;
-/**
-	* Gives the number of columns of matrix.
-	* @returns {number} Number of columns in matrix.
-	*/
- exports.Matrix.prototype.cols = 0;
-/**
-	* Gives the index of the maximum element in the given row.
-	* @param {number} rowIdx - Row index (zero based).
-	* @returns {number} Column index (zero based) of the maximum value in the rowIdx-th row of matrix.
-	*/
- exports.Matrix.prototype.rowMaxIdx = function (rowIdx) { return 0; }
-/**
-	* Gives the index of the maximum element in the given column.
-	* @param {number} colIdx - Column index (zero based).
-	* @returns {number} Row index (zero based) of the maximum value in colIdx-th column of matrix.
-	*/
- exports.Matrix.prototype.colMaxIdx = function (colIdx) { return 0; }
-/**
-	* Returns the corresponding column of matrix as vector.
-	* @param {number} colIdx - Column index (zero based).
-	* @returns {module:la.Vector} The colIdx-th column of matrix.
-	*/
- exports.Matrix.prototype.getCol = function (colIdx) { return Object.create(require('qminer').la.Vector.prototype); }
-/**
-	* Sets the column of the matrix.
-	* @param {number} colIdx - Column index (zero based).
-	* @param {module:la.Vector} vec - The new column of matrix.
-	* @returns {module:la.Matrix} Self. The colIdx-th column is changed.
-	* @example
-	* // import la module
-	* var la = require('qminer').la;
-	* // create a matrix
-	* var mat = new la.Matrix([[1, -3, 2], [9, 2, -4],  [-2, 3, 3]]);
-	* // create a vector
-	* var vec = new la.Vector([-3, 2, 2]);
-	* // set the first column of the matrix with the vector
-	* // the changed matrix is now
-	* // -3   -3    2
-	* //  2    2   -4
-	* //  2    3    3
-	* mat.setCol(0, vec);
-	*/
- exports.Matrix.prototype.setCol = function (colIdx, vec) { return Object.create(require('qminer').la.Matrix.prototype); }
-/**
-	* Gets the submatrix from the column ids.
-	* @param {module:la.IntVector} intVec - The vector containing the column ids.
-	* @returns {module:la.Matrix} The submatrix containing the the columns of the original matrix.
-	*/
- exports.Matrix.prototype.getColSubmatrix = function (intVec) { return Object.create(require('qminer').la.Matrix.prototype); }
-/**
-	* Returns the corresponding row of matrix as vector.
-	* @param {number} rowIdx - Row index (zero based).
-	* @returns {module:la.Vector} The rowIdx-th row of matrix.
-	*/
- exports.Matrix.prototype.getRow = function (rowIdx) { return Object.create(require('qminer').la.Vector.prototype); }
-/**
-	* Sets the row of matrix.
-	* @param {number} rowIdx - Row index (zero based).
-	* @param {module:la.Vector} vec - The new row of matrix.
-	* @returns {module:la.Matrix} Self. The rowIdx-th row is changed.
-	* @example
-	* // import la module
-	* var la = require('qminer').la;
-	* // create a matrix
-	* var mat = new la.Matrix([[1, -3, 2], [9, 2, -4],  [-2, 3, 3]]);
-	* // create a vector
-	* var vec = new la.Vector([-3, 2, 2]);
-	* // set the first row of the matrix with the vector
-	* // the changed matrix is now
-	* // -3    2    2
-	* //  9    2   -4
-	* // -2    3    3
-	* mat.setRow(0, vec);
-	*/
- exports.Matrix.prototype.setRow = function (rowIdx, vec) { return Object.create(require('qminer').la.Matrix.prototype); }
-/**
-	* Returns the diagonal elements of matrix.
-	* @returns {module:la.Vector} Vector containing the diagonal elements.
-	* @example
-	* // import la module
-	* var la = require('qminer').la;
-	* // create a new matrix
-	* var mat = new la.Matrix([[1, -1, 0], [15, 8, 3], [0, 1, 0]]);
-	* // call diag function
-	* var vec = mat.diag(); // returns a vector [1, 8, 0]
-	*/
- exports.Matrix.prototype.diag = function () { return Object.create(require('qminer').la.Vector.prototype); }
-/**
-	* Saves the matrix as output stream.
-	* @param {module:fs.FOut} fout - Output stream.
-	* @returns {module:fs.FOut} The output stream fout.
-	* @example
-	* // import the modules
-	* var fs = require('qminer').fs;
-	* var la = require('qminer').la;
-	* // create new matrix
-	* var mat = new la.Matrix([[1, 2], [3, 4]]);
-	* // open write stream
-	* var fout = fs.openWrite('mat.dat');
-	* // save matrix and close write stream
-	* mat.save(fout).close();
-	*/
- exports.Matrix.prototype.save = function (fout) { return Object.create(require('qminer').fs.FOut.prototype); }
-/**
-	* Loads the matrix from input stream.
-	* @param {module:fs.FIn} fin - Input stream.
-	* @returns {module:la.Matrix} Self. It is made out of the input stream fin.
-	* @example
-	* // import the modules
-	* var fs = require('qminer').fs;
-	* var la = require('qminer').la;
-	* // create an empty matrix
-	* var mat = new la.Matrix();
-	* // open a read stream ('mat.dat' is pre-saved)
-	* var fin = fs.openRead('mat.dat');
-	* // load the matrix
-	* mat.load(fin);
-	*/
- exports.Matrix.prototype.load = function (FIn) { return Object.create(require('qminer').la.Matrix.prototype); }
-/**
-* Sparse Vector
-* @classdesc Represents a sparse vector.
-* @class
-* @param {(Array<Array<number>> | module:la.SparseVector)} [arg] - Constructor arguments. There are two ways of constructing:
-* <br>1. Nested array of vector elements. Example: [[0, 2],[2, 3]] has two nonzero values, first value is 2 at position 0, second value is 3 at position 2.
-* <br>2. A sparse vector (copy constructor).
-* @param {number} [dim] - Maximal length of sparse vector. It is only in combinantion with nested array of vector elements.
-* @example
-* // import la module
-* var la = require('qminer').la;
-* // create new sparse vector with arrays
-* var spVec = new la.SparseVector([[0, 1], [2, 3], [3, 6]]); // sparse vector [1, 0, 3, 6]
-* // create new sparse vector with dim
-* var spVec2 = new la.SparseVector([[0, 1], [2, 3], [3, 6]], 5); // largest index (zero based) is 4
-*/
- exports.SparseVector = function(arg, dim) { return Object.create(require('qminer').la.SparseVector.prototype); }	
-/**
-	* Returns an element of the sparse vector.
-	* @param {number} idx - Index (zero based).
-	* @returns {number} Sparse vector element.
-	* @example
-	* // import la module
-	* var la = require('qminer').la;
-	* // create a sparse vector
-	* var vec = new la.SparseVector([[0, 1], [3, 2], [4, -5]]);
-	* // get the value at the position 3
-	* vec.at(3); // returns the value 2
-	*/
- exports.SparseVector.prototype.at = function (idx) { return 0.0; }
-/**
-	* Puts a new element in sparse vector.
-	* @param {number} idx - Index (zero based).
-	* @param {number} num - Input value.
-	* @returns {module:la.SparseVector} Self. It puts/changes the values with the index idx to the value num.
-	* @example
-	* // import la module
-	* var la = require('qminer').la;
-	* // create a new sparse vector
-	* var vec = new la.SparseVector([[0, 1], [3, 2], [4, -5]]);
-	* // set the new values at position 2
-	* vec.put(2, -4);
-	*/
- exports.SparseVector.prototype.put = function (idx, num) { return Object.create(require('qminer').la.SparseVector.prototype); }
-/**
-	* Returns the sum of all values in sparse vector.
-	* @returns {number} The sum of all values in sparse vector.
-	* @example
-	* // import la module
-	* var la = require('qminer').la;
-	* // create a new sparse vector
-	* var vec = new la.SparseVector([[0, 1], [3, 2], [4, -5]]);
-	* // get the sum of the values in the vector
-	* vec.sum(); // returns -2
-	*/
- exports.SparseVector.prototype.sum = function () { return 0.0; }
-/**
-	* Returns the inner product of the parameter and the sparse vector.
-	* @param {(module:la.Vector | module:la.SparseVector)} arg - The inner product input.
-	* @returns {number} The inner product of the two vectors.
-	* @example
-	* // import la module
-	* var la = require('qminer').la;
-	* // create two vectors, one sparse and one dense
-	* var sparse = new la.SparseVector([[0, 1], [3, 2], [4, -5]]);
-	* var dense = new la.Vector([3, -4, 2, 0.5, -1]);
-	* // get the inner product of the vectors
-	* sparse.inner(dense); // returns the value 9
-	*/
- exports.SparseVector.prototype.inner = function (arg) { return 0.0; }
-/**
-	* Multiplies the sparse vector with a scalar.
-	* @param {number} num - The scalar.
-	* @returns {module:la.SparseVector} The product of num and sparse vector.
-	* @example
-	* // import la module
-	* var la = require('qminer').la;
-	* // create a new sparse vector
-	* var spVec = new la.SparseVector([[0, 1], [2, 3], [3, 6]]);
-	* // multiply sparse vector with scalar 3.14
-	* var spVec2 = spVec.multiply(3.14); // returns sparse vector [3.14, 0, 9.42, 18.84]
-	*/
- exports.SparseVector.prototype.multiply = function (num) { return Object.create(require('qminer').la.SparseVector.prototype); }
-/**
-	* Normalizes the sparse vector.
-	* @returns {module:la.SparseVector} Self. The vector is normalized.
-	*/
- exports.SparseVector.prototype.normalize = function () { return Object.create(require('qminer').la.SparseVector.prototype); }
-/**
-	* Returns the number of nonzero values.
-	* @returns {number} Number of nonzero values.
-	*/
- exports.SparseVector.prototype.nnz = 0;
-/**
-	* Returns the dimension of sparse vector.
-	* @returns {number} Dimension of sparse vector.
-	*/
- exports.SparseVector.prototype.dim = 0;
-/**
-	* Returns the norm of sparse vector.
-	* @returns {number} Norm of sparse vector.
-	*/
- exports.SparseVector.prototype.norm = function () { return 0.0; }
-/**
-	* Returns the dense vector representation of the sparse vector.
-	* @returns {module:la.Vector} The dense vector representation.
-	*/
- exports.SparseVector.prototype.full = function () { return Object.create(require('qminer').la.Vector.prototype); }
-/**
-	* Returns a dense vector of values of nonzero elements of sparse vector.
-	* @returns {module:la.Vector} A dense vector of values.
-	*/
- exports.SparseVector.prototype.valVec = function () { return Object.create(require('qminer').la.Vector.prototype); }
-/**
-	* Returns a dense vector of indices (zero based) of nonzero elements of sparse vector.
-	* @returns {module:la.Vector} A dense vector of indeces.
-	*/
- exports.SparseVector.prototype.idxVec = function () { return Object.create(require('qminer').la.Vector.prototype); }
-/**
-	* Returns the string representation.
-	* @returns {string} The string representation of the sparse vector.
-	* @example
-	* // import la module
-	* var la = require('qminer').la;
-	* // create a new sparse vector
-	* var spVec = new la.SparseVector([[0, 1], [2, 3]]);	
-	* // get the string representation of the vector
-	* spVec.toString(); // returns the string '[(0, 1), (2, 3)]'
-	*/
- exports.SparseVector.prototype.toString = function () { return ""; }
-/**
-* Sparse Matrix
-* @classdesc Represents a sparse matrix.
-* @class
-* @param {(Array<Array<Array<number>>> | module:la.SparseMatrix)} [arg] - Constructor arguments. There are two ways of constructing:
-* <br>1. A nested array of sparse vectors (columns). A sparse vector is a nested array of pairs, first value is index, second is value.. Example: [[[0,2]], [[0, 1], [2,3]]] has 2 columns.
-* The second nonzero element in second column has a value 3 at index 2.
-* <br>2. A sparse matrix (copy constructor).
-* @param {number} [rows] - Maximal number of rows in sparse vector. It is only in combinantion with nested array of vector elements.
-* @example
-* // import la module
-* var la = require('qminer').la;
-* // create a new sparse matrix with array
-* var mat = new la.SparseMatrix([[[0, 2]], [[0, 1], [2, 3]]]);
-* // create a new sparse matrix with specified max rows
-* var mat2 = new la.SparseMatrix([[[0, 2]], [[0, 1], [2, 3]]], 3);
-*/
- exports.SparseMatrix = function(arg) { return Object.create(require('qminer').la.SparseMatrix.prototype); }	
-/**
-	* Returns an element of the sparse matrix at the given location.
-	* @param {number} rowIdx - Row index (zero based).
-	* @param {number} colIdx - Column index (zero based).
-	* @returns {number} Matrix value.
-	* @example
-	* // import la module
-	* var la = require('qminer').la;
-	* // create a sparse matrix
-	* var mat = new la.SparseMatrix([[[0, 2]], [[0, 1], [2, 3]]]);
-	* // get the value at the position (1, 1)
-	* mat.at(1, 1); // returns 3
-	*/
- exports.SparseMatrix.prototype.at = function (rowIdx, colIdx) { return 0.0; }
-/**
-	* Puts an element in sparse matrix.
-	* @param {number} rowIdx - Row index (zero based).
-	* @param {number} colIdx - Column index (zero based).
-	* @param {number} num - Element value.
-	* @returns {module:la.SparseMatrix} Self. The value at position (rowIdx, colIdx) is changed.
-	* @example
-	* // import la module
-	* var la = require('qminer').la;
-	* // create a new sparse matrix
-	* var mat = new la.SparseMatrix([[[0, 3], [1, 2]], [[1, -2], [3, 4]], [[10, 8]]]);
-	* // set the value at position (2, 2) to -4
-	* mat.put(2, 2, -4);
-	*/
- exports.SparseMatrix.prototype.put = function (rowIdx, colIdx, num) { return Object.create(require('qminer').la.SparseMatrix.prototype); }
-/**
-	* Returns the column of the sparse matrix.
-	* @param {number} colIdx - The column index (zero based).
-	* @returns {module:la.SparseVector} Sparse vector corresponding to the colIdx-th column of sparse matrix.
-	* @example
-	* // import la module
-	* var la = require('qminer').la;
-	* // create a sparse matrix
-	* var mat = new la.SparseMatrix([[[0, 3], [1, 2]], [[1, -2], [3, 4]], [[10, 8]]]);
-	* // get the first column as a vector
-	* var first = mat.getCol(0); // returns the first column of the sparse matrix
-	*/
- exports.SparseMatrix.prototype.getCol = function (colIdx) { return Object.create(require('qminer').la.SparseVector.prototype); }
-/** 
-	* Sets a column in sparse matrix.
-	* @param {number} colIdx - Column index (zero based).
-	* @param {module:la.SparseVector} spVec - The new column sparse vector.
-	* @returns {module:la.SparseMatrix} Self.
-	* @example
-	* // import la module
-	* var la = require('qminer').la;
-	* // create a new sparse matrix
-	* var mat = new la.SparseMatrix([[[0, 3], [1, 2]], [[1, -2], [3, 4]], [[10, 8]]]);
-	* // create a new sparse vector to replace the third column
-	* var vec = new la.SparseVector([[0, 3], [2, -5]]);
-	* // set the third column of mat to vec
-	* mat.setCol(2, vec); // returns mat with the third column changed
-	*/
- exports.SparseMatrix.prototype.setCol = function (colIdx, spVec) { return Object.create(require('qminer').la.SparseVector.prototype); }
-/**
-	* Attaches a column to the sparse matrix.
-	* @param {module:la.SparseVector} spVec - Attached column as sparse vector.
-	* @returns {module:la.SparseMatrix} Self. The last column is now the added sparse vector and the number of columns is now bigger by one.
-	* @example
-	* // import la module
-	* var la = require('qminer').la;
-	* // create a new sparse vector
-	* var mat = new la.SparseMatrix([[[0, 2], [3, 5]], [[1, -3]]]);
-	* // create a new vector
-	* var vec = new la.SparseVector([[0, 2], [2, -3]]);
-	* // push the newly created vector to the matrix
-	* // the new matrix is going to be (in sparse form)
-	* // 2    0    2
-	* // 0   -3    0
-	* // 0    0   -3
-	* // 5    0    0
-	* mat.push(vec);
-	*/
- exports.SparseMatrix.prototype.push = function (spVec) { return Object.create(require('qminer').la.SparseMatrix.prototype); }
-/**
-	* Multiplies argument with sparse vector.
-	* @param {(number | module:la.Vector | module:la.SparseVector | module:la.Matrix | module:la.SparseMatrix)} arg - Multiplication input.
-	* @returns {(module:la.Vector | module:la.Matrix)}
-	* <br>1. {@link module:la.Matrix}, if arg is number, {@link module:la.Matrix} or {@link module:la.SparseMatrix}.
-	* <br>2. {@link module:la.Vector}, if arg is {@link module:la.Vector} or {@link module:la.SparseVector}.
-	*/
- exports.SparseMatrix.prototype.multiply = function (arg) { return (arg instanceof require('qminer').la.Vector | arg instanceof require('qminer').la.SparseVector) ? Object.create(require('qminer').la.Vector.prototype) : Object.create(require('qminer').la.Matrix.prototype); }
-/**
-	* Sparse matrix transpose and multiplies with argument.
-	* @param {(number | module:la.Vector | module:la.SparseVector | module:la.Matrix | module:la.SparseMatrix)} arg - Multiplication input.
-	* @returns {(module:la.Vector | module:la.Matrix)}
-	* <br>1. {@link module:la.Matrix}, if arg is number, {@link module:la.Matrix} or {@link module:la.SparseMatrix}.
-	* <br>2. {@link module:la.Vector}, if arg is {@link module:la.Vector} or {@link module:la.SparseVector}.
-	*/
- exports.SparseMatrix.prototype.multiplyT = function (arg) { return (arg instanceof require('qminer').la.Vector | arg instanceof require('qminer').la.SparseVector) ? Object.create(require('qminer').la.Vector.prototype) : Object.create(require('qminer').la.Matrix.prototype); }
-/**
-	* Returns the sum of two matrices.
-	* @param {module:la.SparseMatrix} mat - The second sparse matrix.
-	* @returns {module:la.SparseMatrix} Sum of the two sparse matrices.
-	* @example
-	* // import la module
-	* var la = require('qminer').la;
-	* // create two sparse matrices
-	* var mat = new la.SparseMatrix([[[0, 1], [3, 2]], [[1, -3]]]);
-	* var mat2 = new la.SparseMatrix([[[0, 3]],[[2, 1]]]);
-	* // get the sum of the two matrices
-	* // returns the sum ( insparse form)
-	* // 4    0
-	* // 0   -3
-	* // 0    1
-	* // 2    0
-	* var sum = mat.plus(mat2);
-	*/
- exports.SparseMatrix.prototype.plus = function (spMat) { return Object.create(require('qminer').la.SparseMatrix.prototype); }
-/**
-	* Returns the difference of two matrices.
-	* @param {module:la.SparseMatrix} mat - The second sparse matrix.
-	* @returns {module:la.SparseMatrix} The difference of the two sparse matrices.
-	* @example
-	* // import la module
-	* var la = require('qminer').la;
-	* // create two sparse matrices
-	* var mat = new la.SparseMatrix([[[0, 1], [3, 2]], [[1, -3]]]);
-	* var mat2 = new la.SparseMatrix([[[0, 3]],[[2, 1]]]);
-	* // get the sum of the two matrices
-	* // returns the sum ( insparse form)
-	* // -2    0
-	* //  0   -3
-	* //  0   -1
-	* //  2    0
-	* var diff = mat.minus(mat2);
-	*/
- exports.SparseMatrix.prototype.minus = function (spMat) { return Object.create(require('qminer').la.SparseMatrix.prototype); }
-/**
-	* Returns the transposed sparse matrix.
-	* @returns {module:la.SparseMatrix} Transposed sparse matrix.
-	* @example
-	* // import la module
-	* var la = require('qminer').la;
-	* // create a new sparse matrix
-	* var mat = new la.SparseMatrix([[[0, 2], [2, -3]], [[1, 1], [3, -2]]]);
-	* // transpose the sparse matrix
-	* // returns the transposed matrix (in sparse form)
-	* // 2    0   -3    0
-	* // 0    1    0   -2
-	* mat.transpose();
-	*/
- exports.SparseMatrix.prototype.transpose = function () { return Object.create(require('qminer').la.SparseMatrix.prototype); }
-/**
-	* Returns the vector of column norms of sparse matrix.
-	* @returns {module:la.Vector} Vector of column norms. Ihe i-th value of the return vector is the norm of i-th column of sparse matrix.
-	*/
- exports.SparseMatrix.prototype.colNorms = function () { return Object.create(require('qminer').la.Vector.prototype); }
-/**
-	* Normalizes columns of sparse matrix.
-	* @returns {module:la.SparseMatrix} Self. The columns of the sparse matrix are normalized.
-	*/
- exports.SparseMatrix.prototype.normalizeCols = function () { return Object.create(require('qminer').la.SparseMatrix.prototype); }
-/**
-	* Returns the dense representation of sparse matrix.
-	* @returns {module:la.Matrix} Dense representation of sparse matrix.
-	*/
- exports.SparseMatrix.prototype.full = function () { return Object.create(require('qminer').la.Matrix.prototype); }
-/**
-	* Returns the frobenious norm of sparse matrix.
-	* @returns {number} Frobenious norm of sparse matrix.
-	*/
- exports.SparseMatrix.prototype.frob = function () { return 0; }
-/**
-	* Gives the number of rows of sparse matrix.
-	* @returns {number} Number of rows of sparse matrix.
-	*/
- exports.SparseMatrix.prototype.rows = 0; 
-/**
-	* Gives the number of columns of sparse matrix.
-	* @returns {number} Number of columns of sparse matrix.
-	*/
- exports.SparseMatrix.prototype.cols = 0; 
-/**
-	* Prints sparse matrix on screen.
-	* @example
-	* // import la module
-	* var la = require('qminer').la;
-	* // create a new sparse matrix
-	* var spMat = new la.SparseMatrix([[[0, 1]], [[0, 3], [1, 8]]]);
-	* // print sparse matrix on screen
-	* // each row represents a nonzero element, where first value is row index, second 
-	* // value is column index and third value is element value. For this matrix:
-	* // 0  0  1.000000
-	* // 0  1  3.000000
-	* // 1  1  8.000000
-	* spMat.print(); 
-	*/
- exports.SparseMatrix.prototype.print = function () {}
-/**
-	* Saves the sparse matrix as output stream.
-	* @param {module:fs.FOut} fout - Output stream.
-	* @param {boolean} [saveMatlab=false] - If true, saves using matlab three column text format. Otherwise, saves using binary format.
-	* @returns {module:fs.FOut} The output stream fout.
-	* @example
-	* // import the modules
-	* var fs = require('qminer').fs;
-	* var la = require('qminer').la;
-	* // create a new sparse matrix
-	* var mat = new la.SparseMatrix([[[0, 1]], [[0, 3], [1, 12]]]);
-	* // open write stream
-	* var fout = fs.openWrite('mat.dat');
-	* // save matrix and close write stream
-	* mat.save(fout).close();
-	*/
- exports.SparseMatrix.prototype.save = function (fout, saveMatlab) { return Object.create(require('qminer').fs.FOut.prototype); }
-/**
-	* Loads the sparse matrix from input stream.
-	* @param {module:fs.FIn} fin - Input stream.
-	* @returns {module:la.Matrix} Self.
-	* @example
-	* // import the modules
-	* var fs = require('qminer').fs;
-	* var la = require('qminer').la;
-	* // create an empty matrix
-	* var mat = new la.SparseMatrix();
-	* // open a read stream ('mat.dat' was previously created)
-	* var fin = fs.openRead('mat.dat');
-	* // load the matrix
-	* mat.load(fin);
-	*/
- exports.SparseMatrix.prototype.load = function (FIn) { return Object.create(require('qminer').fs.FIn.prototype); }
-<<<<<<< HEAD
-/**
-	* Sets the row dimension
-	* @param {number} rowDim - Row dimension
-	* @example
-	* // import the modules
-	* var la = require('qminer').la;
-	* // create an empty matrix
-	* var mat = new la.SparseMatrix();
-	* mat.setRowDim(2);
-	* mat.rows // prints 2
-=======
-/**
-	* Sets the row dimension
-	* @param {number} rowDim - Row dimension
-	* @example
-	* // import the modules
-	* var la = require('qminer').la;
-	* // create an empty matrix
-	* var mat = new la.SparseMatrix();
-	* mat.setRowDim(2);
-	* mat.rows // prints 2
-	*/
- exports.SparseMatrix.prototype.setRowDim = function (dim) { }
-
-
-    /**
-    * Returns the frobenious norm squared
-    * @returns {number} Frobenious norm squared
-    */
-    exports.SparseMatrix.prototype.frob2 = function () {
-        return Math.pow(this.frob(), 2);
-    }
-
-    /**
-    * Returns a string displaying rows, columns and number of non-zero elements of sparse matrix.
-    * @returns {string} String displaying row, columns and number of non-zero elements.
-    * @example
-    * // import la module
-    * var la = require('qminer').la;
-    * // create a new sparse matrix
-    * var mat = new la.SparseMatrix([[[0, 1]], [[0, 2], [1, 8]]]);
-    * // create the string
-    * var text = mat.toString(); // returns 'rows: -1, cols: 2, nnz: 3'
-    */
-    exports.SparseMatrix.prototype.toString = function () { return "rows: " + this.rows + ", cols:" + this.cols + ", nnz: " + this.nnz(); }
-    /**
-    * Returns the number of non-zero elements of sparse matrix.
-    * @returns {number} Number of non-zero elements.
-    */
-    exports.SparseMatrix.prototype.nnz = function () {
-        var nnz = 0;
-        //iterate over matrix and sum nnz of each column
-        for (var colN = 0; colN < this.cols; colN++) {
-            nnz += this[colN].nnz;
-        }
-        return nnz;
-    };
-
-    /**
-	* Prints the sparse vector on-screen.
-	* @example
-    * // import la module
-    * var la = require('qminer').la;
-	* // create a new sparse vector
-	* var spVec = new la.SparseVector([[0, 1], [2, 3]]);
-	* // print sparse vector
-	* spVec.print(); // shows on-screen [(0, 1), (2, 3)]
->>>>>>> f9e1985b
-	*/
- exports.SparseMatrix.prototype.setRowDim = function (dim) { }
-
-
-    /**
-    * Returns the frobenious norm squared
-    * @returns {number} Frobenious norm squared
-    */
-    exports.SparseMatrix.prototype.frob2 = function () {
-        return Math.pow(this.frob(), 2);
-    }
-
-    /**
-    * Returns a string displaying rows, columns and number of non-zero elements of sparse matrix.
-    * @returns {string} String displaying row, columns and number of non-zero elements.
-    * @example
-    * // import la module
-    * var la = require('qminer').la;
-    * // create a new sparse matrix
-    * var mat = new la.SparseMatrix([[[0, 1]], [[0, 2], [1, 8]]]);
-    * // create the string
-    * var text = mat.toString(); // returns 'rows: -1, cols: 2, nnz: 3'
-    */
-    exports.SparseMatrix.prototype.toString = function () { return "rows: " + this.rows + ", cols:" + this.cols + ", nnz: " + this.nnz(); }
-    /**
-    * Returns the number of non-zero elements of sparse matrix.
-    * @returns {number} Number of non-zero elements.
-    */
-    exports.SparseMatrix.prototype.nnz = function () {
-        var nnz = 0;
-        //iterate over matrix and sum nnz of each column
-        for (var colN = 0; colN < this.cols; colN++) {
-            nnz += this[colN].nnz;
-        }
-        return nnz;
-    };
-
-    /**
-	* Prints the sparse vector on-screen.
-	* @example
-    * // import la module
-    * var la = require('qminer').la;
-	* // create a new sparse vector
-	* var spVec = new la.SparseVector([[0, 1], [2, 3]]);
-	* // print sparse vector
-	* spVec.print(); // shows on-screen [(0, 1), (2, 3)]
-	*/
-    exports.SparseVector.prototype.print = function () { console.log(this.toString()); }
-
-    /**
-	* Prints the matrix on-screen.
-	* @example
-    * // import la module
-    * var la = require('qminer').la;
-	* // create a new matrix
-	* var mat = new la.Matrix([[1, 2], [3, 4]]);
-	* // print the matrix
-    * // each row represents a row in the matrix. For this example:
-    * // 1  2
-    * // 3  4
-	* mat.print();
-	*/
-    exports.Matrix.prototype.print = function () { console.log(this.toString()); }
-
-	/**
-	* Returns a copy of the matrix.
-	* @returns {module:la.Matrix} Copy
-	*/
-	exports.Matrix.prototype.toMat = function () { return new exports.Matrix(this); }
-
-	/**
-    * Prints the vector on-screen.
-    * @example
-    * // import la module
-    * var la = require('qminer').la;
-    * // create a new vector
-    * var vec = new la.Vector([1, 2, 3]);
-    * // print the vector
-    * // For this example it prints:
-    * // [1, 2, 3]
-    * vec.print();
-    */
-	exports.Vector.prototype.print = function () { console.log(this.toString()); }
-
-	/**
-    * Copies the vector into a JavaScript array of numbers.
-    * @returns {Array<number>} A JavaScript array of numbers.
-    * @example
-    * // import la module
-    * var la = require('qminer').la;
-    * // create a new vector
-    * var vec = new la.Vector([1, 2, 3]);
-    * // create a JavaScript array out of vec
-    * var arr = vec.toArray(); // returns an array [1, 2, 3]
-    */
-    exports.Vector.prototype.toArray = function () {
-        var len = this.length;
-        var arr = [];
-        for (var elN = 0; elN < len; elN++) {
-            arr[elN] = this[elN];
-        }
-        return arr;
-	}
-
-	/**
-    * Copies the matrix into a JavaScript array of arrays of numbers.
-    * @returns {Array<Array<number>>} A JavaScript array of arrays of numbers.
-    * @example
-    * // import la module
-    * var la = require('qminer').la;
-    * // create a new matrix
-    * var mat = new la.Matrix([[1, 2], [3, 4]]);
-    * // create a JavaScript array out of matrix
-    * var arr = mat.toArray(); // returns an array [[1, 2], [3, 4]]
-    */
-    exports.Matrix.prototype.toArray = function () {
-        var rows = this.rows;
-		var cols = this.cols;
-        var arr = [];
-        for (var i = 0; i < rows; i++) {
-			var arr_row = [];
-			for (var j = 0; j < cols; j++) {
-				arr_row.push(this.at(i, j));
-			}
-            arr.push(arr_row);
-        }
-        return arr;
-	}
-
-    /**
-    * Copies the vector into a JavaScript array of numbers.
-    * @param {module:la.Vector} vec - Copied vector.
-    * @returns {Array<number>} A JavaScript array of numbers.
-    * @example
-    * // import la module
-    * var la = require('qminer').la;
-    * // create a new vector
-    * var vec = new la.Vector([1, 2, 3]);
-    * // create a JavaScript array out of vec
-    * var arr = la.copyVecToArray(vec); // returns an array [1, 2, 3]
-    */
-    exports.copyVecToArray = function (vec) { return vec.toArray(); };
-
-    function isInt(value) {
-        return !isNaN(value) &&
-               parseInt(Number(value)) == value &&
-               !isNaN(parseInt(value, 10));
-    }
-
-    ///////// RANDOM GENERATORS
-
-    /**
-    * Returns an object with random numbers
-    * @param {number} [arg1] - Represents dimension of vector or number of rows in matrix. Must be an integer.
-    * @param {number} [arg2] - Represents number of columns in matrix. Must be an integer.
-    * @returns {(number | module:la.Vector | module:la.Matrix)}
-    * <br>1. Number, if no parameters are given.
-    * <br>2. {@link module:la.Vector}, if parameter arg1 is given.
-    * <br>3. {@link module:la.Matrix}, if parameters arg1 and arg2 are given.
-    */
-    exports.randn = function (arg1, arg2) {
-        //arguments.length
-        var len = arguments.length;
-        if (len === 0) {
-            var x1, x2, rad, y1;
-            do {
-                x1 = 2 * Math.random() - 1;
-                x2 = 2 * Math.random() - 1;
-                rad = x1 * x1 + x2 * x2;
-            } while (rad >= 1 || rad == 0);
-            var c = Math.sqrt(-2 * Math.log(rad) / rad);
-            return x1 * c;
-        } else if (len === 1) {
-            var dim = arguments[0];
-            assert(isInt(dim));
-            var vec = new exports.Vector({ "vals": dim });
-            for (var elN = 0; elN < dim; elN++) {
-                vec.put(elN, exports.randn());
-            }
-            return vec;
-        } else if (len === 2) {
-            var rows = arguments[0];
-            var cols = arguments[1];
-            assert(isInt(rows));
-            assert(isInt(cols));
-            var mat = new exports.Matrix({ "cols": cols, "rows": rows });
-            for (var colN = 0; colN < cols; colN++) {
-                for (var rowN = 0; rowN < rows; rowN++) {
-                    mat.put(rowN, colN, exports.randn());
-                }
-            }
-            return mat;
-        }
-    };
-
-    /**
-    * Returns a randomly selected integer from an array..
-    * @param {number} num - The upper bound of the array. Must be an integer.
-    * @param {number} [len] - The number of integers. Must be an integer.
-    * @returns {(number | la.IntVector)}
-    * <br>1. Randomly selected integer from the array [0, ..., num-1], if no parameters are given.
-    * <br>2. {@link module:la.Vector}, if parameter len is given. The vector contains random integers from the array [0, ..., num-1] (with repetition)
-    */
-    exports.randi = function () {
-        var len = arguments.length;
-        if (len === 1) {
-            var n = arguments[0];
-            assert(isInt(n), "one integer argument expected");
-            return Math.floor((Math.random() * n));
-        } else if (len == 2) {
-            var n = arguments[0];
-            var size = arguments[1];
-            assert(isInt(n), "integer argument[0] expected");
-            assert(isInt(size), "integer argument[1] expected");
-            var result = new exports.IntVector({ "vals": size });
-            for (var i = 0; i < size; i++) {
-                result[i] = Math.floor((Math.random() * n));
-            }
-            return result;
-        } else {
-            throw new Error("one integer argument expected");
-        }
-    };
-
-    /**
-    * Returns a JavaScript array, which is a sample of integers from an array.
-    * @param {number} n - The upper bound of the array [0, ..., n-1]. Must be an integer.
-    * @param {number} k - Length of the sample. Must be smaller or equal to n.
-    * @returns {Array<number>} The sample of k numbers from [0, ..., n-1], sampled without replacement.
-    */
-    exports.randVariation = function (n, k) {
-        var n = arguments[0];
-        var k = arguments[1];
-        assert(isInt(n));
-        assert(isInt(k));
-        var perm = exports.copyVecToArray(exports.randPerm(n));
-        var idx = perm.slice(0, k);
-        return idx;
-    };
-
-    /**
-    * Returns a permutation of elements.
-    * @param {number} k - Number of elements to permutate.
-    * @returns {Array<number>} A JavaScript array of integers. Represents a permutation of k elements.
-    */
-    exports.randPerm = function (k) {
-        assert(isInt(k));
-        // gaussian random vector
-        var vec = exports.randn(k);
-        var res = vec.sortPerm();
-        return res.perm;
-    };
-
-    ///////// COMMON MATRICES
-
-    /**
-    * Returns an dense identity matrix
-    * @param {number} dim - The dimension of the identity matrix. Must be a positive integer.
-    * @returns {module:la.Matrix} A dim-by-dim identity matrix.
-    */
-    exports.eye = function(dim) {
-        var identity = new exports.Matrix({ "rows": dim, "cols": dim });
-        for (var rowN = 0; rowN < identity.rows; rowN++) {
-            identity.put(rowN, rowN, 1.0);
-        }
-        return identity;
-    };
-
-    /**
-    * Returns a sparse identity matrix
-    * @param {number} dim - The dimension of the identity matrix. Must be a positive integer.
-    * @returns {module:la.SparseMatrix} A dim-by-dim identity matrix.
-    */
-    exports.speye = function (dim) {
-        var vec = exports.ones(dim);
-        return vec.spDiag();
-    };
-
-    /**
-    * Returns a sparse zero matrix.
-    * @param {number} rows - Number of rows of the sparse matrix.
-    * @param {number} cols - Number of columns of the sparse matrix.
-    * @returns {module:la.SparseMatrix} A rows-by-cols sparse zero matrix.
-    */
-    exports.sparse = function (rows, cols) {
-        cols = typeof cols == 'undefined' ? rows : cols;
-        var spmat = new exports.SparseMatrix({ "rows": rows, "cols": cols });
-        return spmat;
-    };
-
-    /**
-    * Returns a dense zero matrix.
-    * @param {number} rows - Number of rows of the matrix.
-    * @param {number} cols - Number of columns of the matrix.
-    * @returns {module:la.Matrix} A rows-by-cols dense zero matrix.
-    */
-    exports.zeros = function (rows, cols) {
-        cols = typeof cols == 'undefined' ? rows : cols;
-        var mat = new exports.Matrix({ "rows": rows, "cols": cols });
-        return mat;
-    };
-
-    /**
-    * Returns a vector with all entries set to 1.0.
-    * @param {number} dim - Dimension of the vector.
-    * @returns {module:la.Vector} A dim-dimensional vector whose entries are set to 1.0.
-    * @example
-    * // import la module
-    * var la = require('qminer').la;
-    * // create a 3-dimensional vector with all entries set to 1.0
-    * var vec = la.ones(3);
-    */
-    exports.ones = function(k) {
-        var ones_k = new exports.Vector({ "vals": k });
-        for (var i = 0; i < k; i++) {
-            ones_k.put(i, 1.0);
-        }
-        return ones_k;
-    };
-
-    /**
-    * Constructs a matrix by concatenating a doubly-nested array of matrices.
-    * @param {Array<Array<module:la.Matrix>> } matrixDoubleArr - An array of block rows, where each block row is an array of matrices.
-    * For example: [[m11, m12], [m21, m22]] is used to construct a matrix where the (i,j)-th block submatrix is mij.
-    * @returns {module:la.Matrix} Concatenated matrix
-    * @example
-    * // import la module
-    * var la = require('qminer').la;
-    * // create four matrices and concatenate (2 block columns, 2 block rows)
-    * var la = require('qminer').la;
-    * var A = new la.Matrix([[1,2], [3,4]]);
-    * var B = new la.Matrix([[5,6], [7,8]]);
-    * var C = new la.Matrix([[9,10], [11,12]]);
-    * var D = new la.Matrix([[13,14], [15,16]]);
-    * var mat = la.cat([[A,B], [C,D]]);
-    * // returns the matrix:
-    * // 1  2  5  6
-    * // 3  4  7  8
-    * // 9  10 13 14
-    * // 11 12 15 16
-    */
-    //# exports.cat = function(matrixDoubleArr) {}
-    exports.cat = function (nestedArrMat) {
-        var dimx = []; //cell row dimensions
-        var dimy = []; //cell col dimensions
-        var cdimx = []; //cumulative row dims
-        var cdimy = []; //cumulative coldims
-        var rows = nestedArrMat.length;
-        var cols = nestedArrMat[0].length;
-        for (var row = 0; row < rows; row++) {
-            for (var col = 0; col < cols; col++) {
-                if (col > 0) {
-                    assert(dimx[row] == nestedArrMat[row][col].rows, 'inconsistent row dimensions!');
-                } else {
-                    dimx[row] = nestedArrMat[row][col].rows;
-                }
-                if (row > 0) {
-                    assert(dimy[col] == nestedArrMat[row][col].cols, 'inconsistent column dimensions!');
-                } else {
-                    dimy[col] = nestedArrMat[row][col].cols;
-                }
-            }
-        }
-        cdimx[0] = 0;
-        cdimy[0] = 0;
-        for (var row = 1; row < rows; row++) {
-            cdimx[row] = cdimx[row - 1] + dimx[row - 1];
-        }
-        for (var col = 1; col < cols; col++) {
-            cdimy[col] = cdimy[col - 1] + dimy[col - 1];
-        }
-
-        var res = new exports.Matrix({ rows: (cdimx[rows - 1] + dimx[rows - 1]), cols: (cdimy[cols - 1] + dimy[cols - 1]) });
-        // copy submatrices
-        for (var row = 0; row < rows; row++) {
-            for (var col = 0; col < cols; col++) {
-                res.put(cdimx[row], cdimy[col], nestedArrMat[row][col]);
-            }
-        }
-        return res;
-    }
-
-    /**
-    * Generates an integer vector given range
-    * @param {number} min - Start value (should be an integer)
-    * @param {number} max - End value (should be an integer)
-    * @returns {module:la.IntVector} Integer range vector
-    * @example
-    * // import la module
-    * var la = require('qminer').la;
-    * var vec = la.rangeVec(1, 3);
-    * // returns the vector:
-    * // 1  2  3
-    */
-    //# exports.rangeVec = function(min, max) {}
-    exports.rangeVec = function (min, max) {
-        var len = max - min + 1;
-        var rangeV = new exports.IntVector({ "vals": len });
-        for (var elN = 0; elN < len; elN++) {
-            rangeV[elN] = elN + min;
-        }
-        return rangeV;
-    };
-
-	//////// METHODS
-
-    exports.square = function(x) {
-        if (typeof x.length == "undefined") {
-            return x * x;
-        }
-        var res = new exports.Vector(x);
-        for (var i = 0; i < x.length; i++) {
-            res[i] = x[i] * x[i];
-        }
-        return res;
-    };
-
-    /**
-    * returns a JS array of indices `idxArray` that correspond to the max elements in each column of dense matrix. The resulting array has one element for vector input.
-    * @param {(la.Matrix | la.Vector)} X - A matrix or a vector
-    * @returns {Array<number>} Array of indexes where maximum is found, one for each column
-    * @example
-    * // import la module
-    * var la = require('qminer').la;
-    * // create a dense matrix
-    * var mat = new la.Matrix([[1, 2], [2, 0]]);
-    * la.findMaxIdx(mat)
-    * // returns the array:
-    * // [1, 0]
-    */
-    //# exports.findMaxIdx = function(X) {}
-    exports.findMaxIdx = function (X) {
-        var idxv = new Array();
-        // X is a dense matrix
-        if (typeof X.cols !== "undefined") {
-            var cols = X.cols;
-            for (var colN = 0; colN < cols; colN++) {
-                idxv.push(X.colMaxIdx(colN));
-            }
-        }
-        // X is a dense vector
-        if (typeof X.length !== "undefined") {
-            idxv.push(X.getMaxIdx());
-        }
-        return idxv;
-    };
-
-    /**
-    * computes and returns the pairwise squared euclidean distances between columns of `X1` and `X2` (`mat3[i,j] = ||mat(:,i) - mat2(:,j)||^2`).
-    * @param {la.Matrix} X1 - First matrix
-    * @param {la.Matrix} X2 - Second matrix
-    * @returns {la.Matrix} Matrix with `X1.cols` rows and `X2.cols` columns containing squared euclidiean distances.
-    * @example
-    * // import la module
-    * var la = require('qminer').la;
-    * // construct two input matrices
-    * var X1 = new la.Matrix([[1,2], [2,0]]);
-    * var X2 = new la.Matrix([[1,0.5,0],[0,-0.5,-1]]);
-    * la.pdist2(X1, X2)
-    * // returns the matrix:
-    * // 4 6.5 10
-    * // 1 2.5 5
-    */
-    // exports.pdist2 = function (X1, X2) {}
-    exports.pdist2 = function (X1, X2) {
-        var snorm1 = exports.square(X1.colNorms());
-        var snorm2 = exports.square(X2.colNorms());
-        var ones_1 = exports.ones(X1.cols);
-        var ones_2 = exports.ones(X2.cols);
-        var D = (X1.multiplyT(X2).multiply(-2)).plus(snorm1.outer(ones_2)).plus(ones_1.outer(snorm2));
-        return D;
-    }
-
-    ///////// ALGORITHMS
-
-    /**
-    * Calculates the inverse matrix with SVD.
-    * @param {module:la.Matrix} mat - The matrix we want to inverse.
-    * @returns {module:la.Matrix} The inverse matrix of mat.
-    */
-    exports.inverseSVD = function (mat) {
-        var k = Math.min(mat.rows, mat.cols);
-        var svdRes = exports.svd(mat, k, { "iter": 10, "tol": 1E-15 });  // returns U, s and V
-        var B = new exports.Matrix({ "cols": mat.cols, "rows": mat.rows });
-
-        // http://en.wikipedia.org/wiki/Moore%E2%80%93Penrose_pseudoinverse#Singular_value_decomposition_.28SVD.29
-        var tol = 1E-16 * Math.max(mat.cols, mat.rows) * svdRes.s.at(svdRes.s.getMaxIdx());
-
-        // calculate reciprocal values for diagonal matrix = inverse diagonal
-        for (i = 0; i < svdRes.s.length; i++) {
-            if (svdRes.s.at(i) > tol) svdRes.s.put(i, 1 / svdRes.s.at(i));
-            else svdRes.s.put(0);
-        }
-
-        var sum;
-
-        for (i = 0; i < svdRes.U.cols; i++) {
-            for (j = 0; j < svdRes.V.rows; j++) {
-                sum = 0;
-                for (k = 0; k < svdRes.U.cols; k++) {
-                    if (svdRes.s.at(k) != 0) {
-                        sum += svdRes.s.at(k) * svdRes.V.at(i, k) * svdRes.U.at(j, k);
-                    }
-                }
-                B.put(i, j, sum);
-            }
-        }
-        return B;
-    }
-
-
-    //!- `la.conjgrad(mat,vec,vec2)` -- solves the psd symmetric system mat * vec2 = vec, where `mat` is a matrix and `vec` and `vec2` are dense vectors
-    //!- `la.conjgrad(spMat,vec,vec2)` -- solves the psd symmetric system spMat * vec2 = vec, where `spMat` is a matrix and `vec` and `vec2` are dense vectors
-    /**
-    * Solves the PSD symmetric system: A x = b, where A is a positive-definite symmetric matrix.
-    * @param {(module:la.Matrix | module:la.SparseMatrix)} A - The matrix on the left-hand side of the system.
-    * @param {module:la.Vector} b - The vector on the right-hand side of the system.
-    * @param {module:la.Vector} [x] - Current solution. Default is a vector of zeros.
-    * @returns {module:la.Vector} Solution to the system.
-    */
-    exports.conjgrad = function (A, b, x) {
-    	x = x || new exports.Vector({vals: A.cols});
-        var r = b.minus(A.multiply(x));
-        var p = new exports.Vector(r); //clone
-        var rsold = r.inner(r);
-        for (var i = 0; i < 2 * x.length; i++) {
-            var Ap = A.multiply(p);
-            var alpha = rsold / Ap.inner(p);
-            x = x.plus(p.multiply(alpha));
-            r = r.minus(Ap.multiply(alpha));
-            var rsnew = r.inner(r);
-            console.log("resid = " + rsnew);
-            if (Math.sqrt(rsnew) < 1e-6) {
-                break;
-            }
-            p = r.plus(p.multiply(rsnew / rsold));
-            rsold = rsnew;
-        }
-        return x;
-    }
-
-    
+/**
+ * Copyright (c) 2015, Jozef Stefan Institute, Quintelligence d.o.o. and contributors
+ * All rights reserved.
+ * 
+ * This source code is licensed under the FreeBSD license found in the
+ * LICENSE file in the root directory of this source tree.
+ */
+/**
+* Linear algebra module.
+* @module la
+* @example
+* // import module, create a random matrix and a vector, multiply. find svd of the matrix
+*/
+/**
+	* Computes the truncated SVD decomposition.
+	* @param {module:la.Matrix | matrix:la.SparseMatrix} mat - The matrix.
+	* @param {number} k - The number of singular vectors to be computed.
+	* @param {Object} [json] - The JSON object containing the properties iter and tol:
+	* @param {number} [json.iter = 100] - The number of iterations used for the algorithm.
+	* @param {number} [json.tol = 1e-6] - The tolerance number.
+	* @returns {Object} The JSON object svdRes which contains the SVD decomposition U*S*V^T matrices:
+	* <br>svdRes.U - The dense matrix of the decomposition. Type {@link module:la.Matrix}.
+	* <br>svdRes.V - The dense matrix of the decomposition. Type {@link module:la.Matrix}.
+	* <br>svdRes.s - The vector containing the singular values of the decomposition. Type {@link module:la.Vector}.
+	*/
+ exports.prototype.svd = function (mat, k, json) { return { U: Object.create(require('qminer').la.Matrix.prototype), V: Object.create(require('qminer').la.Matrix.prototype), s: Object.create(require('qminer').la.Vector.prototype) } }
+/**
+	* Computes the QR decomposition.
+	* @param {module:la.Matrix} mat - The matrix.
+	* @param {number} [tol = 1e-6] - The tolerance number.
+	* @returns {Object} A JSON object qrRes which contains the decomposition matrices:
+	* <br>qrRes.Q - The orthogonal dense matrix Q of the QR decomposition. Type {@link module:la.Matrix}.
+	* <br>qrRes.R - The upper triangular dense matrix R of the QR decomposition. Type {@link module:la.Matrix}.
+	*/
+ exports.prototype.qr = function (mat, tol) { return { Q: Object.create(require('qminer').la.Matrix.prototype), R: Object.create(require('qminer').la.Matrix.prototype) } }
+/**
+* Matrix constructor parameter object.
+* @typedef {Object} matrixArg
+* @property  {number} matrixArg.rows - Number of rows.
+* @property  {number} matrixArg.cols - Number of columns.
+* @property  {boolean} [matrixArg.random=false] - Generate a random matrix with entries sampled from a uniform [0,1] distribution. If set to false, a zero matrix is created.
+*/
+/**
+* Matrix class
+* @classdesc Represents a dense matrix (2d array), wraps a C++ object implemented in glib/base/ds.h.
+* @class
+* @param {(module:la~matrixArg | Array<Array<number>> | module:la.Matrix)} [arg] - Constructor arguments. There are three ways of constructing:
+* <br>1. Parameter object {@link module:la~matrixArg}.
+* <br>2. Nested array of matrix elements (row major). Example: [[1,2],[3,4]] has two rows, the first row is [1,2].
+* <br>3. A dense matrix (copy constructor).
+* @example
+* // import la module
+* var la = require('qminer').la;
+* // create new matrix with matrixArg
+* var mat = new la.Matrix({"rows": 3, "cols": 2, "random": true}); // creates a 3 x 2 matrix with random values
+* // create a new matrix with nested arrays
+* var mat2 = new la.Matrix([[1, 7, 4], [-10, 0, 3]]); // creates a 2 x 3 matrix with the designated values
+*/
+ exports.Matrix = function(arg) { return Object.create(require('qminer').la.Matrix.prototype); }	
+/**
+	* Returns an element of matrix.
+	* @param {number} rowIdx - Row index (zero based).
+	* @param {number} colIdx - Column index (zero based).
+	* @returns {number} The matrix element.
+	*/
+ exports.Matrix.prototype.at = function(rowIdx, colIdx) { return 0.0; }
+/**
+	* Sets an element or a block of matrix.
+	* @param {number} rowIdx - Row index (zero based). 
+	* @param {number} colIdx - Column index (zero based).
+	* @param {(number | module:la.Matrix)} arg - A number or a matrix. If the arg is a matrix, then it gets copied, where the argument's upper left corner, arg.at(0,0), gets copied to (rowIdx, colIdx).
+	* @returns {module:la.Matrix} Self. The (rowIdx, colIdx) value/block is changed.
+	* @example
+	* // import la module
+	* var la = require('qminer').la;
+	* // create a new matrix
+	* var mat = new la.Matrix([[1, 2, 3], [4, 5, 6], [7, 8, 9]]);
+	* var arg = new la.Matrix([[10, 11], [12, 13]]);
+	* mat.put(0, 1, arg);
+	* // updates the matrix to
+    * // 1  10  11
+    * // 4  12  13
+    * // 7   8   9   
+	*/
+ exports.Matrix.prototype.put = function(rowIdx, colIdx, arg) { return Object.create(require('qminer').la.Matrix.prototype); }
+/**
+	* Right-hand side multiplication of matrix with parameter.
+	* @param {(number | module:la.Vector | module:la.SparseVector | module:la.Matrix | module:la.SparseMatrix)} arg - Multiplication input. Supports scalar, vector and matrix input.
+	* @returns {(module:la.Matrix | module:la.Vector)}
+	* <br>1. {@link module:la.Matrix}, if arg is a number, {@link module:la.Matrix} or {@link module:la.SparseMatrix}.
+	* <br>2. {@link module:la.Vector}, if arg is a {@link module:la.Vector} or {@link module:la.SparseVector}.
+	* @example
+	* // import la module
+	* var la = require('qminer').la;
+	* // create a new matrix
+	* var mat = new la.Matrix([[1, 2], [-1, 5]]);
+	* // create a new vector
+	* var vec = new la.Vector([1, -1]);
+	* //multiply mat and vec
+	* var vec2 = mat.multiply(vec); // returns vector [-1, -6]
+	*/
+ exports.Matrix.prototype.multiply = function(arg) { return (arg instanceof require('qminer').la.Vector | arg instanceof require('qminer').la.SparseVector) ? Object.create(require('qminer').la.Vector.prototype) : Object.create(require('qminer').la.Matrix.prototype); }
+/**
+	* Matrix transpose and right-hand side multiplication of matrix with parameter.
+	* @param {(number | module:la.Vector | module:la.SparseVector | module:la.Matrix | module:la.SparseMatrix)} arg - Multiplication input. Supports scalar, vector and matrix input.
+	* @returns {(module:la.Matrix | module:la.Vector)}
+	* <br>1. {@link module:la.Matrix}, if arg is a number, {@link module:la.Matrix} or a {@link module:la.SparseMatrix}.
+	* <br>2. {@link module:la.Vector}, if arg is a {@link module:la.Vector} or a {@link module:la.SparseVector}.
+	* @example
+	* // import la module
+	* var la = require('qminer').la;
+	* // create a new matrix
+	* var mat = new la.Matrix([[1, 2], [-1, 5]]);
+	* // create a new vector
+	* var vec = new la.Vector([1, -1]);
+	* //multiply mat and vec
+	* var vec2 = mat.multiplyT(vec); // returns vector [2, 7]
+	*/
+ exports.Matrix.prototype.multiplyT = function(arg) { return (arg instanceof require('qminer').la.Vector | arg instanceof require('qminer').la.SparseVector) ? Object.create(require('qminer').la.Vector.prototype) : Object.create(require('qminer').la.Matrix.prototype); }
+/**
+	* Addition of two matrices.
+	* @param {module:la.Matrix} mat - The second matrix.
+	* @returns {module:la.Matrix} The sum of the matrices.
+	* @example
+	* // import la module
+	* var la = require('qminer').la;
+	* // create two matrices
+	* var mat = new la.Matrix([[1, 2], [-1, 5]]);
+	* var mat2 = new la.Matrix([[1, -1], [3, 2]]);
+	* // add the matrices 
+	* // the return matrix is
+	* // 2   1
+	* // 2   7
+	* var sum = mat.plus(mat2);
+	*/
+ exports.Matrix.prototype.plus = function(mat2) { return Object.create(require('qminer').la.Matrix.prototype); }
+/**
+	* Substraction of two matrices.
+	* @param {module:la.Matrix} mat - The second matrix.
+	* @returns {module:la.Matrix} The difference of the matrices.
+	* @example
+	* // import la module
+	* var la = require('qminer').la;
+	* // create two matrices
+	* var mat = new la.Matrix([[1, 2], [-1, 5]]);
+	* var mat2 = new la.Matrix([[1, -1], [3, 2]]);
+	* // substract the matrices
+	* // the return matrix is
+	* //  0   3
+	* // -4   3
+	* var diff = mat.minus(mat2);
+	*/
+ exports.Matrix.prototype.minus = function(mat2) { return Object.create(require('qminer').la.Matrix.prototype); }
+/**
+	* Transposes matrix.
+	* @returns {module:la.Matrix} Transposed matrix.
+	* @example
+	* // import la module
+	* var la = require('qminer').la;
+	* // create a matrix
+	* var mat = new la.Matrix([[2, -5], [3, 1]]);
+	* // transpose the matrix
+	* // the return matrix is
+	* //  2   3
+	* // -5   1
+	* var trans = mat.transpose();
+	*/
+ exports.Matrix.prototype.transpose = function() { return Object.create(require('qminer').la.Matrix.prototype); }
+/**
+	* Solves the linear system.
+	* @param {module:la.Vector} vec - The right-hand side of the equation.
+	* @returns {module:la.Vector} The solution of the linear system.
+	* @example
+	* // import la module
+	* var la = require('qminer').la;
+	* // create a new matrix
+	* var M = new la.Matrix([[1, 2], [-1, -5]]);
+	* // create a new vector
+	* var b = new la.Vector([-1, -6]);
+	* // solve the linear system M*x = b
+	* var x = M.solve(b); // returns vector [1, -1]
+	*/
+ exports.Matrix.prototype.solve = function (vec) { return Object.create(require('qminer').la.Vector.prototype); }
+/**
+	* Returns a vector of row norms.
+	* @returns {module:la.Vector} Vector, where the value at i-th index is the norm of the i-th row of matrix.
+	*/
+ exports.Matrix.prototype.rowNorms = function () { return Object.create(require('qminer').la.Vector.prototype); }
+/**
+	* Returns a vector of column norms.
+	* @returns {module:la.Vector} Vector, where the value at i-th index is the norm of the i-th column of matrix.
+	*/
+ exports.Matrix.prototype.colNorms = function () { return Object.create(require('qminer').la.Vector.prototype); }
+/**
+	* Normalizes each column of matrix.
+	* @returns {module:la.Matrix} Self. The columns of the matrix are normalized. 
+	*/
+ exports.Matrix.prototype.normalizeCols = function () { return Object.create(require('qminer').la.Matrix.prototype); }
+/**
+	* Returns the matrix as string.
+	* @returns {string} Dense matrix as string.
+	* @example
+	* // import la module
+	* var la = require('qminer').la;
+	* // create a new matrix
+	* var mat = new la.Matrix([[1, 2], [3, 5]]);
+	* // get matrix as string
+	* var text = mat.toString(); // returns `1 2 \n3 5 \n\n`
+	*/
+ exports.Matrix.prototype.toString = function () { return ""; }
+/**
+	* Transforms the matrix from dense to sparse format.
+	* @returns {module:la.SparseMatrix} Sparse column matrix representation of dense matrix.
+	*/
+ exports.Matrix.prototype.sparse = function () { return Object.create(require('qminer').la.SparseMatrix.prototype); }
+/**
+	* Returns the frobenious norm of matrix.
+	* @returns {number} Frobenious norm of matrix.
+	*/
+ exports.Matrix.prototype.frob = function () { return 0.0; }
+/**
+	* Gives the number of rows of matrix.
+	* @returns {number} Number of rows in matrix.
+	*/
+ exports.Matrix.prototype.rows = 0;
+/**
+	* Gives the number of columns of matrix.
+	* @returns {number} Number of columns in matrix.
+	*/
+ exports.Matrix.prototype.cols = 0;
+/**
+	* Gives the index of the maximum element in the given row.
+	* @param {number} rowIdx - Row index (zero based).
+	* @returns {number} Column index (zero based) of the maximum value in the rowIdx-th row of matrix.
+	*/
+ exports.Matrix.prototype.rowMaxIdx = function (rowIdx) { return 0; }
+/**
+	* Gives the index of the maximum element in the given column.
+	* @param {number} colIdx - Column index (zero based).
+	* @returns {number} Row index (zero based) of the maximum value in colIdx-th column of matrix.
+	*/
+ exports.Matrix.prototype.colMaxIdx = function (colIdx) { return 0; }
+/**
+	* Returns the corresponding column of matrix as vector.
+	* @param {number} colIdx - Column index (zero based).
+	* @returns {module:la.Vector} The colIdx-th column of matrix.
+	*/
+ exports.Matrix.prototype.getCol = function (colIdx) { return Object.create(require('qminer').la.Vector.prototype); }
+/**
+	* Sets the column of the matrix.
+	* @param {number} colIdx - Column index (zero based).
+	* @param {module:la.Vector} vec - The new column of matrix.
+	* @returns {module:la.Matrix} Self. The colIdx-th column is changed.
+	* @example
+	* // import la module
+	* var la = require('qminer').la;
+	* // create a matrix
+	* var mat = new la.Matrix([[1, -3, 2], [9, 2, -4],  [-2, 3, 3]]);
+	* // create a vector
+	* var vec = new la.Vector([-3, 2, 2]);
+	* // set the first column of the matrix with the vector
+	* // the changed matrix is now
+	* // -3   -3    2
+	* //  2    2   -4
+	* //  2    3    3
+	* mat.setCol(0, vec);
+	*/
+ exports.Matrix.prototype.setCol = function (colIdx, vec) { return Object.create(require('qminer').la.Matrix.prototype); }
+/**
+	* Gets the submatrix from the column ids.
+	* @param {module:la.IntVector} intVec - The vector containing the column ids.
+	* @returns {module:la.Matrix} The submatrix containing the the columns of the original matrix.
+	*/
+ exports.Matrix.prototype.getColSubmatrix = function (intVec) { return Object.create(require('qminer').la.Matrix.prototype); }
+/**
+	* Returns the corresponding row of matrix as vector.
+	* @param {number} rowIdx - Row index (zero based).
+	* @returns {module:la.Vector} The rowIdx-th row of matrix.
+	*/
+ exports.Matrix.prototype.getRow = function (rowIdx) { return Object.create(require('qminer').la.Vector.prototype); }
+/**
+	* Sets the row of matrix.
+	* @param {number} rowIdx - Row index (zero based).
+	* @param {module:la.Vector} vec - The new row of matrix.
+	* @returns {module:la.Matrix} Self. The rowIdx-th row is changed.
+	* @example
+	* // import la module
+	* var la = require('qminer').la;
+	* // create a matrix
+	* var mat = new la.Matrix([[1, -3, 2], [9, 2, -4],  [-2, 3, 3]]);
+	* // create a vector
+	* var vec = new la.Vector([-3, 2, 2]);
+	* // set the first row of the matrix with the vector
+	* // the changed matrix is now
+	* // -3    2    2
+	* //  9    2   -4
+	* // -2    3    3
+	* mat.setRow(0, vec);
+	*/
+ exports.Matrix.prototype.setRow = function (rowIdx, vec) { return Object.create(require('qminer').la.Matrix.prototype); }
+/**
+	* Returns the diagonal elements of matrix.
+	* @returns {module:la.Vector} Vector containing the diagonal elements.
+	* @example
+	* // import la module
+	* var la = require('qminer').la;
+	* // create a new matrix
+	* var mat = new la.Matrix([[1, -1, 0], [15, 8, 3], [0, 1, 0]]);
+	* // call diag function
+	* var vec = mat.diag(); // returns a vector [1, 8, 0]
+	*/
+ exports.Matrix.prototype.diag = function () { return Object.create(require('qminer').la.Vector.prototype); }
+/**
+	* Saves the matrix as output stream.
+	* @param {module:fs.FOut} fout - Output stream.
+	* @returns {module:fs.FOut} The output stream fout.
+	* @example
+	* // import the modules
+	* var fs = require('qminer').fs;
+	* var la = require('qminer').la;
+	* // create new matrix
+	* var mat = new la.Matrix([[1, 2], [3, 4]]);
+	* // open write stream
+	* var fout = fs.openWrite('mat.dat');
+	* // save matrix and close write stream
+	* mat.save(fout).close();
+	*/
+ exports.Matrix.prototype.save = function (fout) { return Object.create(require('qminer').fs.FOut.prototype); }
+/**
+	* Loads the matrix from input stream.
+	* @param {module:fs.FIn} fin - Input stream.
+	* @returns {module:la.Matrix} Self. It is made out of the input stream fin.
+	* @example
+	* // import the modules
+	* var fs = require('qminer').fs;
+	* var la = require('qminer').la;
+	* // create an empty matrix
+	* var mat = new la.Matrix();
+	* // open a read stream ('mat.dat' is pre-saved)
+	* var fin = fs.openRead('mat.dat');
+	* // load the matrix
+	* mat.load(fin);
+	*/
+ exports.Matrix.prototype.load = function (FIn) { return Object.create(require('qminer').la.Matrix.prototype); }
+/**
+* Sparse Vector
+* @classdesc Represents a sparse vector.
+* @class
+* @param {(Array<Array<number>> | module:la.SparseVector)} [arg] - Constructor arguments. There are two ways of constructing:
+* <br>1. Nested array of vector elements. Example: [[0, 2],[2, 3]] has two nonzero values, first value is 2 at position 0, second value is 3 at position 2.
+* <br>2. A sparse vector (copy constructor).
+* @param {number} [dim] - Maximal length of sparse vector. It is only in combinantion with nested array of vector elements.
+* @example
+* // import la module
+* var la = require('qminer').la;
+* // create new sparse vector with arrays
+* var spVec = new la.SparseVector([[0, 1], [2, 3], [3, 6]]); // sparse vector [1, 0, 3, 6]
+* // create new sparse vector with dim
+* var spVec2 = new la.SparseVector([[0, 1], [2, 3], [3, 6]], 5); // largest index (zero based) is 4
+*/
+ exports.SparseVector = function(arg, dim) { return Object.create(require('qminer').la.SparseVector.prototype); }	
+/**
+	* Returns an element of the sparse vector.
+	* @param {number} idx - Index (zero based).
+	* @returns {number} Sparse vector element.
+	* @example
+	* // import la module
+	* var la = require('qminer').la;
+	* // create a sparse vector
+	* var vec = new la.SparseVector([[0, 1], [3, 2], [4, -5]]);
+	* // get the value at the position 3
+	* vec.at(3); // returns the value 2
+	*/
+ exports.SparseVector.prototype.at = function (idx) { return 0.0; }
+/**
+	* Puts a new element in sparse vector.
+	* @param {number} idx - Index (zero based).
+	* @param {number} num - Input value.
+	* @returns {module:la.SparseVector} Self. It puts/changes the values with the index idx to the value num.
+	* @example
+	* // import la module
+	* var la = require('qminer').la;
+	* // create a new sparse vector
+	* var vec = new la.SparseVector([[0, 1], [3, 2], [4, -5]]);
+	* // set the new values at position 2
+	* vec.put(2, -4);
+	*/
+ exports.SparseVector.prototype.put = function (idx, num) { return Object.create(require('qminer').la.SparseVector.prototype); }
+/**
+	* Returns the sum of all values in sparse vector.
+	* @returns {number} The sum of all values in sparse vector.
+	* @example
+	* // import la module
+	* var la = require('qminer').la;
+	* // create a new sparse vector
+	* var vec = new la.SparseVector([[0, 1], [3, 2], [4, -5]]);
+	* // get the sum of the values in the vector
+	* vec.sum(); // returns -2
+	*/
+ exports.SparseVector.prototype.sum = function () { return 0.0; }
+/**
+	* Returns the inner product of the parameter and the sparse vector.
+	* @param {(module:la.Vector | module:la.SparseVector)} arg - The inner product input.
+	* @returns {number} The inner product of the two vectors.
+	* @example
+	* // import la module
+	* var la = require('qminer').la;
+	* // create two vectors, one sparse and one dense
+	* var sparse = new la.SparseVector([[0, 1], [3, 2], [4, -5]]);
+	* var dense = new la.Vector([3, -4, 2, 0.5, -1]);
+	* // get the inner product of the vectors
+	* sparse.inner(dense); // returns the value 9
+	*/
+ exports.SparseVector.prototype.inner = function (arg) { return 0.0; }
+/**
+	* Multiplies the sparse vector with a scalar.
+	* @param {number} num - The scalar.
+	* @returns {module:la.SparseVector} The product of num and sparse vector.
+	* @example
+	* // import la module
+	* var la = require('qminer').la;
+	* // create a new sparse vector
+	* var spVec = new la.SparseVector([[0, 1], [2, 3], [3, 6]]);
+	* // multiply sparse vector with scalar 3.14
+	* var spVec2 = spVec.multiply(3.14); // returns sparse vector [3.14, 0, 9.42, 18.84]
+	*/
+ exports.SparseVector.prototype.multiply = function (num) { return Object.create(require('qminer').la.SparseVector.prototype); }
+/**
+	* Normalizes the sparse vector.
+	* @returns {module:la.SparseVector} Self. The vector is normalized.
+	*/
+ exports.SparseVector.prototype.normalize = function () { return Object.create(require('qminer').la.SparseVector.prototype); }
+/**
+	* Returns the number of nonzero values.
+	* @returns {number} Number of nonzero values.
+	*/
+ exports.SparseVector.prototype.nnz = 0;
+/**
+	* Returns the dimension of sparse vector.
+	* @returns {number} Dimension of sparse vector.
+	*/
+ exports.SparseVector.prototype.dim = 0;
+/**
+	* Returns the norm of sparse vector.
+	* @returns {number} Norm of sparse vector.
+	*/
+ exports.SparseVector.prototype.norm = function () { return 0.0; }
+/**
+	* Returns the dense vector representation of the sparse vector.
+	* @returns {module:la.Vector} The dense vector representation.
+	*/
+ exports.SparseVector.prototype.full = function () { return Object.create(require('qminer').la.Vector.prototype); }
+/**
+	* Returns a dense vector of values of nonzero elements of sparse vector.
+	* @returns {module:la.Vector} A dense vector of values.
+	*/
+ exports.SparseVector.prototype.valVec = function () { return Object.create(require('qminer').la.Vector.prototype); }
+/**
+	* Returns a dense vector of indices (zero based) of nonzero elements of sparse vector.
+	* @returns {module:la.Vector} A dense vector of indeces.
+	*/
+ exports.SparseVector.prototype.idxVec = function () { return Object.create(require('qminer').la.Vector.prototype); }
+/**
+	* Returns the string representation.
+	* @returns {string} The string representation of the sparse vector.
+	* @example
+	* // import la module
+	* var la = require('qminer').la;
+	* // create a new sparse vector
+	* var spVec = new la.SparseVector([[0, 1], [2, 3]]);	
+	* // get the string representation of the vector
+	* spVec.toString(); // returns the string '[(0, 1), (2, 3)]'
+	*/
+ exports.SparseVector.prototype.toString = function () { return ""; }
+/**
+* Sparse Matrix
+* @classdesc Represents a sparse matrix.
+* @class
+* @param {(Array<Array<Array<number>>> | module:la.SparseMatrix)} [arg] - Constructor arguments. There are two ways of constructing:
+* <br>1. A nested array of sparse vectors (columns). A sparse vector is a nested array of pairs, first value is index, second is value.. Example: [[[0,2]], [[0, 1], [2,3]]] has 2 columns.
+* The second nonzero element in second column has a value 3 at index 2.
+* <br>2. A sparse matrix (copy constructor).
+* @param {number} [rows] - Maximal number of rows in sparse vector. It is only in combinantion with nested array of vector elements.
+* @example
+* // import la module
+* var la = require('qminer').la;
+* // create a new sparse matrix with array
+* var mat = new la.SparseMatrix([[[0, 2]], [[0, 1], [2, 3]]]);
+* // create a new sparse matrix with specified max rows
+* var mat2 = new la.SparseMatrix([[[0, 2]], [[0, 1], [2, 3]]], 3);
+*/
+ exports.SparseMatrix = function(arg) { return Object.create(require('qminer').la.SparseMatrix.prototype); }	
+/**
+	* Returns an element of the sparse matrix at the given location.
+	* @param {number} rowIdx - Row index (zero based).
+	* @param {number} colIdx - Column index (zero based).
+	* @returns {number} Matrix value.
+	* @example
+	* // import la module
+	* var la = require('qminer').la;
+	* // create a sparse matrix
+	* var mat = new la.SparseMatrix([[[0, 2]], [[0, 1], [2, 3]]]);
+	* // get the value at the position (1, 1)
+	* mat.at(1, 1); // returns 3
+	*/
+ exports.SparseMatrix.prototype.at = function (rowIdx, colIdx) { return 0.0; }
+/**
+	* Puts an element in sparse matrix.
+	* @param {number} rowIdx - Row index (zero based).
+	* @param {number} colIdx - Column index (zero based).
+	* @param {number} num - Element value.
+	* @returns {module:la.SparseMatrix} Self. The value at position (rowIdx, colIdx) is changed.
+	* @example
+	* // import la module
+	* var la = require('qminer').la;
+	* // create a new sparse matrix
+	* var mat = new la.SparseMatrix([[[0, 3], [1, 2]], [[1, -2], [3, 4]], [[10, 8]]]);
+	* // set the value at position (2, 2) to -4
+	* mat.put(2, 2, -4);
+	*/
+ exports.SparseMatrix.prototype.put = function (rowIdx, colIdx, num) { return Object.create(require('qminer').la.SparseMatrix.prototype); }
+/**
+	* Returns the column of the sparse matrix.
+	* @param {number} colIdx - The column index (zero based).
+	* @returns {module:la.SparseVector} Sparse vector corresponding to the colIdx-th column of sparse matrix.
+	* @example
+	* // import la module
+	* var la = require('qminer').la;
+	* // create a sparse matrix
+	* var mat = new la.SparseMatrix([[[0, 3], [1, 2]], [[1, -2], [3, 4]], [[10, 8]]]);
+	* // get the first column as a vector
+	* var first = mat.getCol(0); // returns the first column of the sparse matrix
+	*/
+ exports.SparseMatrix.prototype.getCol = function (colIdx) { return Object.create(require('qminer').la.SparseVector.prototype); }
+/** 
+	* Sets a column in sparse matrix.
+	* @param {number} colIdx - Column index (zero based).
+	* @param {module:la.SparseVector} spVec - The new column sparse vector.
+	* @returns {module:la.SparseMatrix} Self.
+	* @example
+	* // import la module
+	* var la = require('qminer').la;
+	* // create a new sparse matrix
+	* var mat = new la.SparseMatrix([[[0, 3], [1, 2]], [[1, -2], [3, 4]], [[10, 8]]]);
+	* // create a new sparse vector to replace the third column
+	* var vec = new la.SparseVector([[0, 3], [2, -5]]);
+	* // set the third column of mat to vec
+	* mat.setCol(2, vec); // returns mat with the third column changed
+	*/
+ exports.SparseMatrix.prototype.setCol = function (colIdx, spVec) { return Object.create(require('qminer').la.SparseVector.prototype); }
+/**
+	* Attaches a column to the sparse matrix.
+	* @param {module:la.SparseVector} spVec - Attached column as sparse vector.
+	* @returns {module:la.SparseMatrix} Self. The last column is now the added sparse vector and the number of columns is now bigger by one.
+	* @example
+	* // import la module
+	* var la = require('qminer').la;
+	* // create a new sparse vector
+	* var mat = new la.SparseMatrix([[[0, 2], [3, 5]], [[1, -3]]]);
+	* // create a new vector
+	* var vec = new la.SparseVector([[0, 2], [2, -3]]);
+	* // push the newly created vector to the matrix
+	* // the new matrix is going to be (in sparse form)
+	* // 2    0    2
+	* // 0   -3    0
+	* // 0    0   -3
+	* // 5    0    0
+	* mat.push(vec);
+	*/
+ exports.SparseMatrix.prototype.push = function (spVec) { return Object.create(require('qminer').la.SparseMatrix.prototype); }
+/**
+	* Multiplies argument with sparse vector.
+	* @param {(number | module:la.Vector | module:la.SparseVector | module:la.Matrix | module:la.SparseMatrix)} arg - Multiplication input.
+	* @returns {(module:la.Vector | module:la.Matrix)}
+	* <br>1. {@link module:la.Matrix}, if arg is number, {@link module:la.Matrix} or {@link module:la.SparseMatrix}.
+	* <br>2. {@link module:la.Vector}, if arg is {@link module:la.Vector} or {@link module:la.SparseVector}.
+	*/
+ exports.SparseMatrix.prototype.multiply = function (arg) { return (arg instanceof require('qminer').la.Vector | arg instanceof require('qminer').la.SparseVector) ? Object.create(require('qminer').la.Vector.prototype) : Object.create(require('qminer').la.Matrix.prototype); }
+/**
+	* Sparse matrix transpose and multiplies with argument.
+	* @param {(number | module:la.Vector | module:la.SparseVector | module:la.Matrix | module:la.SparseMatrix)} arg - Multiplication input.
+	* @returns {(module:la.Vector | module:la.Matrix)}
+	* <br>1. {@link module:la.Matrix}, if arg is number, {@link module:la.Matrix} or {@link module:la.SparseMatrix}.
+	* <br>2. {@link module:la.Vector}, if arg is {@link module:la.Vector} or {@link module:la.SparseVector}.
+	*/
+ exports.SparseMatrix.prototype.multiplyT = function (arg) { return (arg instanceof require('qminer').la.Vector | arg instanceof require('qminer').la.SparseVector) ? Object.create(require('qminer').la.Vector.prototype) : Object.create(require('qminer').la.Matrix.prototype); }
+/**
+	* Returns the sum of two matrices.
+	* @param {module:la.SparseMatrix} mat - The second sparse matrix.
+	* @returns {module:la.SparseMatrix} Sum of the two sparse matrices.
+	* @example
+	* // import la module
+	* var la = require('qminer').la;
+	* // create two sparse matrices
+	* var mat = new la.SparseMatrix([[[0, 1], [3, 2]], [[1, -3]]]);
+	* var mat2 = new la.SparseMatrix([[[0, 3]],[[2, 1]]]);
+	* // get the sum of the two matrices
+	* // returns the sum ( insparse form)
+	* // 4    0
+	* // 0   -3
+	* // 0    1
+	* // 2    0
+	* var sum = mat.plus(mat2);
+	*/
+ exports.SparseMatrix.prototype.plus = function (spMat) { return Object.create(require('qminer').la.SparseMatrix.prototype); }
+/**
+	* Returns the difference of two matrices.
+	* @param {module:la.SparseMatrix} mat - The second sparse matrix.
+	* @returns {module:la.SparseMatrix} The difference of the two sparse matrices.
+	* @example
+	* // import la module
+	* var la = require('qminer').la;
+	* // create two sparse matrices
+	* var mat = new la.SparseMatrix([[[0, 1], [3, 2]], [[1, -3]]]);
+	* var mat2 = new la.SparseMatrix([[[0, 3]],[[2, 1]]]);
+	* // get the sum of the two matrices
+	* // returns the sum ( insparse form)
+	* // -2    0
+	* //  0   -3
+	* //  0   -1
+	* //  2    0
+	* var diff = mat.minus(mat2);
+	*/
+ exports.SparseMatrix.prototype.minus = function (spMat) { return Object.create(require('qminer').la.SparseMatrix.prototype); }
+/**
+	* Returns the transposed sparse matrix.
+	* @returns {module:la.SparseMatrix} Transposed sparse matrix.
+	* @example
+	* // import la module
+	* var la = require('qminer').la;
+	* // create a new sparse matrix
+	* var mat = new la.SparseMatrix([[[0, 2], [2, -3]], [[1, 1], [3, -2]]]);
+	* // transpose the sparse matrix
+	* // returns the transposed matrix (in sparse form)
+	* // 2    0   -3    0
+	* // 0    1    0   -2
+	* mat.transpose();
+	*/
+ exports.SparseMatrix.prototype.transpose = function () { return Object.create(require('qminer').la.SparseMatrix.prototype); }
+/**
+	* Returns the vector of column norms of sparse matrix.
+	* @returns {module:la.Vector} Vector of column norms. Ihe i-th value of the return vector is the norm of i-th column of sparse matrix.
+	*/
+ exports.SparseMatrix.prototype.colNorms = function () { return Object.create(require('qminer').la.Vector.prototype); }
+/**
+	* Normalizes columns of sparse matrix.
+	* @returns {module:la.SparseMatrix} Self. The columns of the sparse matrix are normalized.
+	*/
+ exports.SparseMatrix.prototype.normalizeCols = function () { return Object.create(require('qminer').la.SparseMatrix.prototype); }
+/**
+	* Returns the dense representation of sparse matrix.
+	* @returns {module:la.Matrix} Dense representation of sparse matrix.
+	*/
+ exports.SparseMatrix.prototype.full = function () { return Object.create(require('qminer').la.Matrix.prototype); }
+/**
+	* Returns the frobenious norm of sparse matrix.
+	* @returns {number} Frobenious norm of sparse matrix.
+	*/
+ exports.SparseMatrix.prototype.frob = function () { return 0; }
+/**
+	* Gives the number of rows of sparse matrix.
+	* @returns {number} Number of rows of sparse matrix.
+	*/
+ exports.SparseMatrix.prototype.rows = 0; 
+/**
+	* Gives the number of columns of sparse matrix.
+	* @returns {number} Number of columns of sparse matrix.
+	*/
+ exports.SparseMatrix.prototype.cols = 0; 
+/**
+	* Prints sparse matrix on screen.
+	* @example
+	* // import la module
+	* var la = require('qminer').la;
+	* // create a new sparse matrix
+	* var spMat = new la.SparseMatrix([[[0, 1]], [[0, 3], [1, 8]]]);
+	* // print sparse matrix on screen
+	* // each row represents a nonzero element, where first value is row index, second 
+	* // value is column index and third value is element value. For this matrix:
+	* // 0  0  1.000000
+	* // 0  1  3.000000
+	* // 1  1  8.000000
+	* spMat.print(); 
+	*/
+ exports.SparseMatrix.prototype.print = function () {}
+/**
+	* Saves the sparse matrix as output stream.
+	* @param {module:fs.FOut} fout - Output stream.
+	* @param {boolean} [saveMatlab=false] - If true, saves using matlab three column text format. Otherwise, saves using binary format.
+	* @returns {module:fs.FOut} The output stream fout.
+	* @example
+	* // import the modules
+	* var fs = require('qminer').fs;
+	* var la = require('qminer').la;
+	* // create a new sparse matrix
+	* var mat = new la.SparseMatrix([[[0, 1]], [[0, 3], [1, 12]]]);
+	* // open write stream
+	* var fout = fs.openWrite('mat.dat');
+	* // save matrix and close write stream
+	* mat.save(fout).close();
+	*/
+ exports.SparseMatrix.prototype.save = function (fout, saveMatlab) { return Object.create(require('qminer').fs.FOut.prototype); }
+/**
+	* Loads the sparse matrix from input stream.
+	* @param {module:fs.FIn} fin - Input stream.
+	* @returns {module:la.Matrix} Self.
+	* @example
+	* // import the modules
+	* var fs = require('qminer').fs;
+	* var la = require('qminer').la;
+	* // create an empty matrix
+	* var mat = new la.SparseMatrix();
+	* // open a read stream ('mat.dat' was previously created)
+	* var fin = fs.openRead('mat.dat');
+	* // load the matrix
+	* mat.load(fin);
+	*/
+ exports.SparseMatrix.prototype.load = function (FIn) { return Object.create(require('qminer').fs.FIn.prototype); }
+/**
+	* Sets the row dimension
+	* @param {number} rowDim - Row dimension
+	* @example
+	* // import the modules
+	* var la = require('qminer').la;
+	* // create an empty matrix
+	* var mat = new la.SparseMatrix();
+	* mat.setRowDim(2);
+	* mat.rows // prints 2
+	*/
+ exports.SparseMatrix.prototype.setRowDim = function (dim) { }
+
+
+    /**
+    * Returns the frobenious norm squared
+    * @returns {number} Frobenious norm squared
+    */
+    exports.SparseMatrix.prototype.frob2 = function () {
+        return Math.pow(this.frob(), 2);
+    }
+
+    /**
+    * Returns a string displaying rows, columns and number of non-zero elements of sparse matrix.
+    * @returns {string} String displaying row, columns and number of non-zero elements.
+    * @example
+    * // import la module
+    * var la = require('qminer').la;
+    * // create a new sparse matrix
+    * var mat = new la.SparseMatrix([[[0, 1]], [[0, 2], [1, 8]]]);
+    * // create the string
+    * var text = mat.toString(); // returns 'rows: -1, cols: 2, nnz: 3'
+    */
+    exports.SparseMatrix.prototype.toString = function () { return "rows: " + this.rows + ", cols:" + this.cols + ", nnz: " + this.nnz(); }
+    /**
+    * Returns the number of non-zero elements of sparse matrix.
+    * @returns {number} Number of non-zero elements.
+    */
+    exports.SparseMatrix.prototype.nnz = function () {
+        var nnz = 0;
+        //iterate over matrix and sum nnz of each column
+        for (var colN = 0; colN < this.cols; colN++) {
+            nnz += this[colN].nnz;
+        }
+        return nnz;
+    };
+
+    /**
+	* Prints the sparse vector on-screen.
+	* @example
+    * // import la module
+    * var la = require('qminer').la;
+	* // create a new sparse vector
+	* var spVec = new la.SparseVector([[0, 1], [2, 3]]);
+	* // print sparse vector
+	* spVec.print(); // shows on-screen [(0, 1), (2, 3)]
+	*/
+    exports.SparseVector.prototype.print = function () { console.log(this.toString()); }
+
+    /**
+	* Prints the matrix on-screen.
+	* @example
+    * // import la module
+    * var la = require('qminer').la;
+	* // create a new matrix
+	* var mat = new la.Matrix([[1, 2], [3, 4]]);
+	* // print the matrix
+    * // each row represents a row in the matrix. For this example:
+    * // 1  2
+    * // 3  4
+	* mat.print();
+	*/
+    exports.Matrix.prototype.print = function () { console.log(this.toString()); }
+
+	/**
+	* Returns a copy of the matrix.
+	* @returns {module:la.Matrix} Copy
+	*/
+	exports.Matrix.prototype.toMat = function () { return new exports.Matrix(this); }
+
+	/**
+    * Prints the vector on-screen.
+    * @example
+    * // import la module
+    * var la = require('qminer').la;
+    * // create a new vector
+    * var vec = new la.Vector([1, 2, 3]);
+    * // print the vector
+    * // For this example it prints:
+    * // [1, 2, 3]
+    * vec.print();
+    */
+	exports.Vector.prototype.print = function () { console.log(this.toString()); }
+
+	/**
+    * Copies the vector into a JavaScript array of numbers.
+    * @returns {Array<number>} A JavaScript array of numbers.
+    * @example
+    * // import la module
+    * var la = require('qminer').la;
+    * // create a new vector
+    * var vec = new la.Vector([1, 2, 3]);
+    * // create a JavaScript array out of vec
+    * var arr = vec.toArray(); // returns an array [1, 2, 3]
+    */
+    exports.Vector.prototype.toArray = function () {
+        var len = this.length;
+        var arr = [];
+        for (var elN = 0; elN < len; elN++) {
+            arr[elN] = this[elN];
+        }
+        return arr;
+	}
+
+	/**
+    * Copies the matrix into a JavaScript array of arrays of numbers.
+    * @returns {Array<Array<number>>} A JavaScript array of arrays of numbers.
+    * @example
+    * // import la module
+    * var la = require('qminer').la;
+    * // create a new matrix
+    * var mat = new la.Matrix([[1, 2], [3, 4]]);
+    * // create a JavaScript array out of matrix
+    * var arr = mat.toArray(); // returns an array [[1, 2], [3, 4]]
+    */
+    exports.Matrix.prototype.toArray = function () {
+        var rows = this.rows;
+		var cols = this.cols;
+        var arr = [];
+        for (var i = 0; i < rows; i++) {
+			var arr_row = [];
+			for (var j = 0; j < cols; j++) {
+				arr_row.push(this.at(i, j));
+			}
+            arr.push(arr_row);
+        }
+        return arr;
+	}
+
+    /**
+    * Copies the vector into a JavaScript array of numbers.
+    * @param {module:la.Vector} vec - Copied vector.
+    * @returns {Array<number>} A JavaScript array of numbers.
+    * @example
+    * // import la module
+    * var la = require('qminer').la;
+    * // create a new vector
+    * var vec = new la.Vector([1, 2, 3]);
+    * // create a JavaScript array out of vec
+    * var arr = la.copyVecToArray(vec); // returns an array [1, 2, 3]
+    */
+    exports.copyVecToArray = function (vec) { return vec.toArray(); };
+
+    function isInt(value) {
+        return !isNaN(value) &&
+               parseInt(Number(value)) == value &&
+               !isNaN(parseInt(value, 10));
+    }
+
+    ///////// RANDOM GENERATORS
+
+    /**
+    * Returns an object with random numbers
+    * @param {number} [arg1] - Represents dimension of vector or number of rows in matrix. Must be an integer.
+    * @param {number} [arg2] - Represents number of columns in matrix. Must be an integer.
+    * @returns {(number | module:la.Vector | module:la.Matrix)}
+    * <br>1. Number, if no parameters are given.
+    * <br>2. {@link module:la.Vector}, if parameter arg1 is given.
+    * <br>3. {@link module:la.Matrix}, if parameters arg1 and arg2 are given.
+    */
+    exports.randn = function (arg1, arg2) {
+        //arguments.length
+        var len = arguments.length;
+        if (len === 0) {
+            var x1, x2, rad, y1;
+            do {
+                x1 = 2 * Math.random() - 1;
+                x2 = 2 * Math.random() - 1;
+                rad = x1 * x1 + x2 * x2;
+            } while (rad >= 1 || rad == 0);
+            var c = Math.sqrt(-2 * Math.log(rad) / rad);
+            return x1 * c;
+        } else if (len === 1) {
+            var dim = arguments[0];
+            assert(isInt(dim));
+            var vec = new exports.Vector({ "vals": dim });
+            for (var elN = 0; elN < dim; elN++) {
+                vec.put(elN, exports.randn());
+            }
+            return vec;
+        } else if (len === 2) {
+            var rows = arguments[0];
+            var cols = arguments[1];
+            assert(isInt(rows));
+            assert(isInt(cols));
+            var mat = new exports.Matrix({ "cols": cols, "rows": rows });
+            for (var colN = 0; colN < cols; colN++) {
+                for (var rowN = 0; rowN < rows; rowN++) {
+                    mat.put(rowN, colN, exports.randn());
+                }
+            }
+            return mat;
+        }
+    };
+
+    /**
+    * Returns a randomly selected integer from an array..
+    * @param {number} num - The upper bound of the array. Must be an integer.
+    * @param {number} [len] - The number of integers. Must be an integer.
+    * @returns {(number | la.IntVector)}
+    * <br>1. Randomly selected integer from the array [0, ..., num-1], if no parameters are given.
+    * <br>2. {@link module:la.Vector}, if parameter len is given. The vector contains random integers from the array [0, ..., num-1] (with repetition)
+    */
+    exports.randi = function () {
+        var len = arguments.length;
+        if (len === 1) {
+            var n = arguments[0];
+            assert(isInt(n), "one integer argument expected");
+            return Math.floor((Math.random() * n));
+        } else if (len == 2) {
+            var n = arguments[0];
+            var size = arguments[1];
+            assert(isInt(n), "integer argument[0] expected");
+            assert(isInt(size), "integer argument[1] expected");
+            var result = new exports.IntVector({ "vals": size });
+            for (var i = 0; i < size; i++) {
+                result[i] = Math.floor((Math.random() * n));
+            }
+            return result;
+        } else {
+            throw new Error("one integer argument expected");
+        }
+    };
+
+    /**
+    * Returns a JavaScript array, which is a sample of integers from an array.
+    * @param {number} n - The upper bound of the array [0, ..., n-1]. Must be an integer.
+    * @param {number} k - Length of the sample. Must be smaller or equal to n.
+    * @returns {Array<number>} The sample of k numbers from [0, ..., n-1], sampled without replacement.
+    */
+    exports.randVariation = function (n, k) {
+        var n = arguments[0];
+        var k = arguments[1];
+        assert(isInt(n));
+        assert(isInt(k));
+        var perm = exports.copyVecToArray(exports.randPerm(n));
+        var idx = perm.slice(0, k);
+        return idx;
+    };
+
+    /**
+    * Returns a permutation of elements.
+    * @param {number} k - Number of elements to permutate.
+    * @returns {Array<number>} A JavaScript array of integers. Represents a permutation of k elements.
+    */
+    exports.randPerm = function (k) {
+        assert(isInt(k));
+        // gaussian random vector
+        var vec = exports.randn(k);
+        var res = vec.sortPerm();
+        return res.perm;
+    };
+
+    ///////// COMMON MATRICES
+
+    /**
+    * Returns an dense identity matrix
+    * @param {number} dim - The dimension of the identity matrix. Must be a positive integer.
+    * @returns {module:la.Matrix} A dim-by-dim identity matrix.
+    */
+    exports.eye = function(dim) {
+        var identity = new exports.Matrix({ "rows": dim, "cols": dim });
+        for (var rowN = 0; rowN < identity.rows; rowN++) {
+            identity.put(rowN, rowN, 1.0);
+        }
+        return identity;
+    };
+
+    /**
+    * Returns a sparse identity matrix
+    * @param {number} dim - The dimension of the identity matrix. Must be a positive integer.
+    * @returns {module:la.SparseMatrix} A dim-by-dim identity matrix.
+    */
+    exports.speye = function (dim) {
+        var vec = exports.ones(dim);
+        return vec.spDiag();
+    };
+
+    /**
+    * Returns a sparse zero matrix.
+    * @param {number} rows - Number of rows of the sparse matrix.
+    * @param {number} cols - Number of columns of the sparse matrix.
+    * @returns {module:la.SparseMatrix} A rows-by-cols sparse zero matrix.
+    */
+    exports.sparse = function (rows, cols) {
+        cols = typeof cols == 'undefined' ? rows : cols;
+        var spmat = new exports.SparseMatrix({ "rows": rows, "cols": cols });
+        return spmat;
+    };
+
+    /**
+    * Returns a dense zero matrix.
+    * @param {number} rows - Number of rows of the matrix.
+    * @param {number} cols - Number of columns of the matrix.
+    * @returns {module:la.Matrix} A rows-by-cols dense zero matrix.
+    */
+    exports.zeros = function (rows, cols) {
+        cols = typeof cols == 'undefined' ? rows : cols;
+        var mat = new exports.Matrix({ "rows": rows, "cols": cols });
+        return mat;
+    };
+
+    /**
+    * Returns a vector with all entries set to 1.0.
+    * @param {number} dim - Dimension of the vector.
+    * @returns {module:la.Vector} A dim-dimensional vector whose entries are set to 1.0.
+    * @example
+    * // import la module
+    * var la = require('qminer').la;
+    * // create a 3-dimensional vector with all entries set to 1.0
+    * var vec = la.ones(3);
+    */
+    exports.ones = function(k) {
+        var ones_k = new exports.Vector({ "vals": k });
+        for (var i = 0; i < k; i++) {
+            ones_k.put(i, 1.0);
+        }
+        return ones_k;
+    };
+
+    /**
+    * Constructs a matrix by concatenating a doubly-nested array of matrices.
+    * @param {Array<Array<module:la.Matrix>> } matrixDoubleArr - An array of block rows, where each block row is an array of matrices.
+    * For example: [[m11, m12], [m21, m22]] is used to construct a matrix where the (i,j)-th block submatrix is mij.
+    * @returns {module:la.Matrix} Concatenated matrix
+    * @example
+    * // import la module
+    * var la = require('qminer').la;
+    * // create four matrices and concatenate (2 block columns, 2 block rows)
+    * var la = require('qminer').la;
+    * var A = new la.Matrix([[1,2], [3,4]]);
+    * var B = new la.Matrix([[5,6], [7,8]]);
+    * var C = new la.Matrix([[9,10], [11,12]]);
+    * var D = new la.Matrix([[13,14], [15,16]]);
+    * var mat = la.cat([[A,B], [C,D]]);
+    * // returns the matrix:
+    * // 1  2  5  6
+    * // 3  4  7  8
+    * // 9  10 13 14
+    * // 11 12 15 16
+    */
+    //# exports.cat = function(matrixDoubleArr) {}
+    exports.cat = function (nestedArrMat) {
+        var dimx = []; //cell row dimensions
+        var dimy = []; //cell col dimensions
+        var cdimx = []; //cumulative row dims
+        var cdimy = []; //cumulative coldims
+        var rows = nestedArrMat.length;
+        var cols = nestedArrMat[0].length;
+        for (var row = 0; row < rows; row++) {
+            for (var col = 0; col < cols; col++) {
+                if (col > 0) {
+                    assert(dimx[row] == nestedArrMat[row][col].rows, 'inconsistent row dimensions!');
+                } else {
+                    dimx[row] = nestedArrMat[row][col].rows;
+                }
+                if (row > 0) {
+                    assert(dimy[col] == nestedArrMat[row][col].cols, 'inconsistent column dimensions!');
+                } else {
+                    dimy[col] = nestedArrMat[row][col].cols;
+                }
+            }
+        }
+        cdimx[0] = 0;
+        cdimy[0] = 0;
+        for (var row = 1; row < rows; row++) {
+            cdimx[row] = cdimx[row - 1] + dimx[row - 1];
+        }
+        for (var col = 1; col < cols; col++) {
+            cdimy[col] = cdimy[col - 1] + dimy[col - 1];
+        }
+
+        var res = new exports.Matrix({ rows: (cdimx[rows - 1] + dimx[rows - 1]), cols: (cdimy[cols - 1] + dimy[cols - 1]) });
+        // copy submatrices
+        for (var row = 0; row < rows; row++) {
+            for (var col = 0; col < cols; col++) {
+                res.put(cdimx[row], cdimy[col], nestedArrMat[row][col]);
+            }
+        }
+        return res;
+    }
+
+    /**
+    * Generates an integer vector given range
+    * @param {number} min - Start value (should be an integer)
+    * @param {number} max - End value (should be an integer)
+    * @returns {module:la.IntVector} Integer range vector
+    * @example
+    * // import la module
+    * var la = require('qminer').la;
+    * var vec = la.rangeVec(1, 3);
+    * // returns the vector:
+    * // 1  2  3
+    */
+    //# exports.rangeVec = function(min, max) {}
+    exports.rangeVec = function (min, max) {
+        var len = max - min + 1;
+        var rangeV = new exports.IntVector({ "vals": len });
+        for (var elN = 0; elN < len; elN++) {
+            rangeV[elN] = elN + min;
+        }
+        return rangeV;
+    };
+
+	//////// METHODS
+
+    exports.square = function(x) {
+        if (typeof x.length == "undefined") {
+            return x * x;
+        }
+        var res = new exports.Vector(x);
+        for (var i = 0; i < x.length; i++) {
+            res[i] = x[i] * x[i];
+        }
+        return res;
+    };
+
+    /**
+    * returns a JS array of indices `idxArray` that correspond to the max elements in each column of dense matrix. The resulting array has one element for vector input.
+    * @param {(la.Matrix | la.Vector)} X - A matrix or a vector
+    * @returns {Array<number>} Array of indexes where maximum is found, one for each column
+    * @example
+    * // import la module
+    * var la = require('qminer').la;
+    * // create a dense matrix
+    * var mat = new la.Matrix([[1, 2], [2, 0]]);
+    * la.findMaxIdx(mat)
+    * // returns the array:
+    * // [1, 0]
+    */
+    //# exports.findMaxIdx = function(X) {}
+    exports.findMaxIdx = function (X) {
+        var idxv = new Array();
+        // X is a dense matrix
+        if (typeof X.cols !== "undefined") {
+            var cols = X.cols;
+            for (var colN = 0; colN < cols; colN++) {
+                idxv.push(X.colMaxIdx(colN));
+            }
+        }
+        // X is a dense vector
+        if (typeof X.length !== "undefined") {
+            idxv.push(X.getMaxIdx());
+        }
+        return idxv;
+    };
+
+    /**
+    * computes and returns the pairwise squared euclidean distances between columns of `X1` and `X2` (`mat3[i,j] = ||mat(:,i) - mat2(:,j)||^2`).
+    * @param {la.Matrix} X1 - First matrix
+    * @param {la.Matrix} X2 - Second matrix
+    * @returns {la.Matrix} Matrix with `X1.cols` rows and `X2.cols` columns containing squared euclidiean distances.
+    * @example
+    * // import la module
+    * var la = require('qminer').la;
+    * // construct two input matrices
+    * var X1 = new la.Matrix([[1,2], [2,0]]);
+    * var X2 = new la.Matrix([[1,0.5,0],[0,-0.5,-1]]);
+    * la.pdist2(X1, X2)
+    * // returns the matrix:
+    * // 4 6.5 10
+    * // 1 2.5 5
+    */
+    // exports.pdist2 = function (X1, X2) {}
+    exports.pdist2 = function (X1, X2) {
+        var snorm1 = exports.square(X1.colNorms());
+        var snorm2 = exports.square(X2.colNorms());
+        var ones_1 = exports.ones(X1.cols);
+        var ones_2 = exports.ones(X2.cols);
+        var D = (X1.multiplyT(X2).multiply(-2)).plus(snorm1.outer(ones_2)).plus(ones_1.outer(snorm2));
+        return D;
+    }
+
+    ///////// ALGORITHMS
+
+    /**
+    * Calculates the inverse matrix with SVD.
+    * @param {module:la.Matrix} mat - The matrix we want to inverse.
+    * @returns {module:la.Matrix} The inverse matrix of mat.
+    */
+    exports.inverseSVD = function (mat) {
+        var k = Math.min(mat.rows, mat.cols);
+        var svdRes = exports.svd(mat, k, { "iter": 10, "tol": 1E-15 });  // returns U, s and V
+        var B = new exports.Matrix({ "cols": mat.cols, "rows": mat.rows });
+
+        // http://en.wikipedia.org/wiki/Moore%E2%80%93Penrose_pseudoinverse#Singular_value_decomposition_.28SVD.29
+        var tol = 1E-16 * Math.max(mat.cols, mat.rows) * svdRes.s.at(svdRes.s.getMaxIdx());
+
+        // calculate reciprocal values for diagonal matrix = inverse diagonal
+        for (i = 0; i < svdRes.s.length; i++) {
+            if (svdRes.s.at(i) > tol) svdRes.s.put(i, 1 / svdRes.s.at(i));
+            else svdRes.s.put(0);
+        }
+
+        var sum;
+
+        for (i = 0; i < svdRes.U.cols; i++) {
+            for (j = 0; j < svdRes.V.rows; j++) {
+                sum = 0;
+                for (k = 0; k < svdRes.U.cols; k++) {
+                    if (svdRes.s.at(k) != 0) {
+                        sum += svdRes.s.at(k) * svdRes.V.at(i, k) * svdRes.U.at(j, k);
+                    }
+                }
+                B.put(i, j, sum);
+            }
+        }
+        return B;
+    }
+
+
+    //!- `la.conjgrad(mat,vec,vec2)` -- solves the psd symmetric system mat * vec2 = vec, where `mat` is a matrix and `vec` and `vec2` are dense vectors
+    //!- `la.conjgrad(spMat,vec,vec2)` -- solves the psd symmetric system spMat * vec2 = vec, where `spMat` is a matrix and `vec` and `vec2` are dense vectors
+    /**
+    * Solves the PSD symmetric system: A x = b, where A is a positive-definite symmetric matrix.
+    * @param {(module:la.Matrix | module:la.SparseMatrix)} A - The matrix on the left-hand side of the system.
+    * @param {module:la.Vector} b - The vector on the right-hand side of the system.
+    * @param {module:la.Vector} [x] - Current solution. Default is a vector of zeros.
+    * @returns {module:la.Vector} Solution to the system.
+    */
+    exports.conjgrad = function (A, b, x) {
+    	x = x || new exports.Vector({vals: A.cols});
+        var r = b.minus(A.multiply(x));
+        var p = new exports.Vector(r); //clone
+        var rsold = r.inner(r);
+        for (var i = 0; i < 2 * x.length; i++) {
+            var Ap = A.multiply(p);
+            var alpha = rsold / Ap.inner(p);
+            x = x.plus(p.multiply(alpha));
+            r = r.minus(Ap.multiply(alpha));
+            var rsnew = r.inner(r);
+            console.log("resid = " + rsnew);
+            if (Math.sqrt(rsnew) < 1e-6) {
+                break;
+            }
+            p = r.plus(p.multiply(rsnew / rsold));
+            rsold = rsnew;
+        }
+        return x;
+    }
+
+    