/**
 * Copyright (c) 2015, Jozef Stefan Institute, Quintelligence d.o.o. and contributors
 * All rights reserved.
 * 
 * This source code is licensed under the FreeBSD license found in the
 * LICENSE file in the root directory of this source tree.
 */
/**
* Linear algebra module.
* @module la
* @example
* // import module, create a random matrix and a vector, multiply. find svd of the matrix
*/
<<<<<<< HEAD
/**
	* Computes the truncated SVD decomposition.
	* @param {module:la.Matrix | matrix:la.SparseMatrix} mat - The matrix.
	* @param {number} k - The number of singular vectors to be computed.
	* @param {Object} [json] - The JSON object containing the properties iter and tol:
	* @param {number} [json.iter = 100] - The number of iterations used for the algorithm.
	* @param {number} [json.tol = 1e-6] - The tolerance number.
	* @returns {Object} The JSON object svdRes which contains the SVD decomposition U*S*V^T matrices:
	* <br>svdRes.U - The dense matrix of the decomposition. Type {@link module:la.Matrix}.
	* <br>svdRes.V - The dense matrix of the decomposition. Type {@link module:la.Matrix}.
	* <br>svdRes.s - The vector containing the singular values of the decomposition. Type {@link module:la.Vector}.
	*/
 exports.prototype.svd = function (mat, k, json) { return { U: Object.create(require('qminer').la.Matrix.prototype), V: Object.create(require('qminer').la.Matrix.prototype), s: Object.create(require('qminer').la.Vector.prototype) } }
/**
	* Computes the QR decomposition.
	* @param {module:la.Matrix} mat - The matrix.
	* @param {number} [tol = 1e-6] - The tolerance number.
	* @returns {Object} A JSON object qrRes which contains the decomposition matrices:
	* <br>qrRes.Q - The orthogonal dense matrix Q of the QR decomposition. Type {@link module:la.Matrix}.
	* <br>qrRes.R - The upper triangular dense matrix R of the QR decomposition. Type {@link module:la.Matrix}.
	*/
 exports.prototype.qr = function (mat, tol) { return { Q: Object.create(require('qminer').la.Matrix.prototype), R: Object.create(require('qminer').la.Matrix.prototype) } }
/**
* Matrix constructor parameter object.
* @typedef {Object} matrixArg
* @property  {number} matrixArg.rows - Number of rows.
* @property  {number} matrixArg.cols - Number of columns.
* @property  {boolean} [matrixArg.random=false] - Generate a random matrix with entries sampled from a uniform [0,1] distribution. If set to false, a zero matrix is created.
=======
/**
	* Computes the truncated SVD decomposition.
	* @param {module:la.Matrix | matrix:la.SparseMatrix} mat - The matrix.
	* @param {number} k - The number of singular vectors to be computed.
	* @param {Object} [json] - The JSON object containing the properties iter and tol:
	* @param {number} [json.iter = 100] - The number of iterations used for the algorithm.
	* @param {number} [json.tol = 1e-6] - The tolerance number.
	* @returns {Object} The JSON object svdRes which contains the decomposition matrices:
	* <br>svdRes.U - The dense matrix of the decomposition. Type {@link module:la.Matrix}.
	* <br>svdRes.V - The dense matrix of the decomposition. Type {@link module:la.Matrix}.
	* <br>svdRes.s - The vector containing the singular values of the decomposition. Type {@link module:la.Vector}.
	*/
/**
	* Computes the QR decomposition.
	* @param {module:la.Matrix} mat - The matrix.
	* @param {number} [tol = 1e-6] - The tolerance number.
	* @returns {Object} A JSON object qrRes which contains the decomposition matrices:
	* <br>qrRes.Q - The orthogonal dense matrix Q of the QR decomposition. Type {@link module:la.Matrix}.
	* <br>qrRes.R - The upper triangular dense matrix R of the QR decomposition. Type {@link module:la.Matrix}.
	*/
/**
* Matrix constructor parameter object.
* @typedef {Object} matrixArg
* @property  {number} matrixArg.rows - Number of rows.
* @property  {number} matrixArg.cols - Number of columns.
* @property  {boolean} [matrixArg.random=false] - Generate a random matrix with entries sampled from a uniform [0,1] distribution. If set to false, a zero matrix is created.
>>>>>>> 9e051940
*/
/**
* Matrix class
* @classdesc Represents a dense matrix (2d array), wraps a C++ object implemented in glib/base/ds.h.
* @class
* @param {(module:la~matrixArg | Array<Array<number>> | module:la.Matrix)} [arg] - Constructor arguments. There are three ways of constructing:
* <br>1. Parameter object {@link module:la~matrixArg}.
* <br>2. Nested array of matrix elements (row major). Example: [[1,2],[3,4]] has two rows, the first row is [1,2].
* <br>3. A dense matrix (copy constructor).
* @example
* // import la module
* var la = require('qminer').la;
* // create new matrix with matrixArg
* var mat = new la.Matrix({"rows": 3, "cols": 2, "random": true}); // creates a 3 x 2 matrix with random values
* // create a new matrix with nested arrays
* var mat2 = new la.Matrix([[1, 7, 4], [-10, 0, 3]]); // creates a 2 x 3 matrix with the designated values
*/
 exports.Matrix = function(arg) { return Object.create(require('qminer').la.Matrix.prototype); }	
/**
	* Returns an element of matrix.
	* @param {number} rowIdx - Row index (zero based).
	* @param {number} colIdx - Column index (zero based).
	* @returns {number} The matrix element.
	*/
 exports.Matrix.prototype.at = function(rowIdx, colIdx) { return 0.0; }
/**
	* Sets an element or a block of matrix.
	* @param {number} rowIdx - Row index (zero based). 
	* @param {number} colIdx - Column index (zero based).
	* @param {(number | module:la.Matrix)} arg - A number or a matrix. If the arg is a matrix, then it gets copied, where the argument's upper left corner, arg.at(0,0), gets copied to (rowIdx, colIdx).
	* @returns {module:la.Matrix} Self. The (rowIdx, colIdx) value/block is changed.
	* @example
	* // import la module
	* var la = require('qminer').la;
	* // create a new matrix
	* var mat = new la.Matrix([[1, 2, 3], [4, 5, 6], [7, 8, 9]]);
	* var arg = new la.Matrix([[10, 11], [12, 13]]);
	* mat.put(0, 1, arg);
	* // updates the matrix to
    * // 1  10  11
    * // 4  12  13
    * // 7   8   9   
	*/
 exports.Matrix.prototype.put = function(rowIdx, colIdx, arg) { return Object.create(require('qminer').la.Matrix.prototype); }
/**
	* Right-hand side multiplication of matrix with parameter.
	* @param {(number | module:la.Vector | module:la.SparseVector | module:la.Matrix | module:la.SparseMatrix)} arg - Multiplication input. Supports scalar, vector and matrix input.
	* @returns {(module:la.Matrix | module:la.Vector)}
	* <br>1. {@link module:la.Matrix}, if arg is a number, {@link module:la.Matrix} or {@link module:la.SparseMatrix}.
	* <br>2. {@link module:la.Vector}, if arg is a {@link module:la.Vector} or {@link module:la.SparseVector}.
	* @example
	* // import la module
	* var la = require('qminer').la;
	* // create a new matrix
	* var mat = new la.Matrix([[1, 2], [-1, 5]]);
	* // create a new vector
	* var vec = new la.Vector([1, -1]);
	* //multiply mat and vec
	* var vec2 = mat.multiply(vec); // returns vector [-1, -6]
	*/
 exports.Matrix.prototype.multiply = function(arg) { return (arg instanceof require('qminer').la.Vector | arg instanceof require('qminer').la.SparseVector) ? Object.create(require('qminer').la.Vector.prototype) : Object.create(require('qminer').la.Matrix.prototype); }
/**
	* Matrix transpose and right-hand side multiplication of matrix with parameter.
	* @param {(number | module:la.Vector | module:la.SparseVector | module:la.Matrix | module:la.SparseMatrix)} arg - Multiplication input. Supports scalar, vector and matrix input.
	* @returns {(module:la.Matrix | module:la.Vector)}
	* <br>1. {@link module:la.Matrix}, if arg is a number, {@link module:la.Matrix} or a {@link module:la.SparseMatrix}.
	* <br>2. {@link module:la.Vector}, if arg is a {@link module:la.Vector} or a {@link module:la.SparseVector}.
	* @example
	* // import la module
	* var la = require('qminer').la;
	* // create a new matrix
	* var mat = new la.Matrix([[1, 2], [-1, 5]]);
	* // create a new vector
	* var vec = new la.Vector([1, -1]);
	* //multiply mat and vec
	* var vec2 = mat.multiplyT(vec); // returns vector [2, 7]
	*/
 exports.Matrix.prototype.multiplyT = function(arg) { return (arg instanceof require('qminer').la.Vector | arg instanceof require('qminer').la.SparseVector) ? Object.create(require('qminer').la.Vector.prototype) : Object.create(require('qminer').la.Matrix.prototype); }
/**
	* Addition of two matrices.
	* @param {module:la.Matrix} mat - The second matrix.
	* @returns {module:la.Matrix} The sum of the matrices.
	* @example
	* // import la module
	* var la = require('qminer').la;
	* // create two matrices
	* var mat = new la.Matrix([[1, 2], [-1, 5]]);
	* var mat2 = new la.Matrix([[1, -1], [3, 2]]);
	* // add the matrices 
	* // the return matrix is
	* // 2   1
	* // 2   7
	* var sum = mat.plus(mat2);
	*/
 exports.Matrix.prototype.plus = function(mat2) { return Object.create(require('qminer').la.Matrix.prototype); }
/**
	* Substraction of two matrices.
	* @param {module:la.Matrix} mat - The second matrix.
	* @returns {module:la.Matrix} The difference of the matrices.
	* @example
	* // import la module
	* var la = require('qminer').la;
	* // create two matrices
	* var mat = new la.Matrix([[1, 2], [-1, 5]]);
	* var mat2 = new la.Matrix([[1, -1], [3, 2]]);
	* // substract the matrices
	* // the return matrix is
	* //  0   3
	* // -4   3
	* var diff = mat.minus(mat2);
	*/
 exports.Matrix.prototype.minus = function(mat2) { return Object.create(require('qminer').la.Matrix.prototype); }
/**
	* Transposes matrix.
	* @returns {module:la.Matrix} Transposed matrix.
	* @example
	* // import la module
	* var la = require('qminer').la;
	* // create a matrix
	* var mat = new la.Matrix([[2, -5], [3, 1]]);
	* // transpose the matrix
	* // the return matrix is
	* //  2   3
	* // -5   1
	* var trans = mat.transpose();
	*/
 exports.Matrix.prototype.transpose = function() { return Object.create(require('qminer').la.Matrix.prototype); }
/**
	* Solves the linear system.
	* @param {module:la.Vector} vec - The right-hand side of the equation.
	* @returns {module:la.Vector} The solution of the linear system.
	* @example
	* // import la module
	* var la = require('qminer').la;
	* // create a new matrix
	* var M = new la.Matrix([[1, 2], [-1, -5]]);
	* // create a new vector
	* var b = new la.Vector([-1, -6]);
	* // solve the linear system M*x = b
	* var x = M.solve(b); // returns vector [1, -1]
	*/
 exports.Matrix.prototype.solve = function (vec) { return Object.create(require('qminer').la.Vector.prototype); }
/**
	* Returns a vector of row norms.
	* @returns {module:la.Vector} Vector, where the value at i-th index is the norm of the i-th row of matrix.
	*/
 exports.Matrix.prototype.rowNorms = function () { return Object.create(require('qminer').la.Vector.prototype); }
/**
	* Returns a vector of column norms.
	* @returns {module:la.Vector} Vector, where the value at i-th index is the norm of the i-th column of matrix.
	*/
 exports.Matrix.prototype.colNorms = function () { return Object.create(require('qminer').la.Vector.prototype); }
/**
	* Normalizes each column of matrix.
	* @returns {module:la.Matrix} Self. The columns of the matrix are normalized. 
	*/
 exports.Matrix.prototype.normalizeCols = function () { return Object.create(require('qminer').la.Matrix.prototype); }
/**
	* Returns the matrix as string.
	* @returns {string} Dense matrix as string.
	* @example
	* // import la module
	* var la = require('qminer').la;
	* // create a new matrix
	* var mat = new la.Matrix([[1, 2], [3, 5]]);
	* // get matrix as string
	* var text = mat.toString(); // returns `1 2 \n3 5 \n\n`
	*/
 exports.Matrix.prototype.toString = function () { return ""; }
/**
	* Transforms the matrix from dense to sparse format.
	* @returns {module:la.SparseMatrix} Sparse column matrix representation of dense matrix.
	*/
 exports.Matrix.prototype.sparse = function () { return Object.create(require('qminer').la.SparseMatrix.prototype); }
/**
	* Returns the frobenious norm of matrix.
	* @returns {number} Frobenious norm of matrix.
	*/
 exports.Matrix.prototype.frob = function () { return 0.0; }
/**
	* Gives the number of rows of matrix.
	* @returns {number} Number of rows in matrix.
	*/
 exports.Matrix.prototype.rows = 0;
/**
	* Gives the number of columns of matrix.
	* @returns {number} Number of columns in matrix.
	*/
 exports.Matrix.prototype.cols = 0;
/**
	* Gives the index of the maximum element in the given row.
	* @param {number} rowIdx - Row index (zero based).
	* @returns {number} Column index (zero based) of the maximum value in the rowIdx-th row of matrix.
	*/
 exports.Matrix.prototype.rowMaxIdx = function (rowIdx) { return 0; }
/**
	* Gives the index of the maximum element in the given column.
	* @param {number} colIdx - Column index (zero based).
	* @returns {number} Row index (zero based) of the maximum value in colIdx-th column of matrix.
	*/
 exports.Matrix.prototype.colMaxIdx = function (colIdx) { return 0; }
/**
	* Returns the corresponding column of matrix as vector.
	* @param {number} colIdx - Column index (zero based).
	* @returns {module:la.Vector} The colIdx-th column of matrix.
	*/
 exports.Matrix.prototype.getCol = function (colIdx) { return Object.create(require('qminer').la.Vector.prototype); }
/**
	* Sets the column of the matrix.
	* @param {number} colIdx - Column index (zero based).
	* @param {module:la.Vector} vec - The new column of matrix.
	* @returns {module:la.Matrix} Self. The colIdx-th column is changed.
	* @example
	* // import la module
	* var la = require('qminer').la;
	* // create a matrix
	* var mat = new la.Matrix([[1, -3, 2], [9, 2, -4],  [-2, 3, 3]]);
	* // create a vector
	* var vec = new la.Vector([-3, 2, 2]);
	* // set the first column of the matrix with the vector
	* // the changed matrix is now
	* // -3   -3    2
	* //  2    2   -4
	* //  2    3    3
	* mat.setCol(0, vec);
	*/
 exports.Matrix.prototype.setCol = function (colIdx, vec) { return Object.create(require('qminer').la.Matrix.prototype); }
<<<<<<< HEAD
/**
	* Gets the submatrix from the column ids.
	* @param {module:la.IntVector} intVec - The vector containing the column ids.
	* @returns {module:la.Matrix} The submatrix containing the the columns of the original matrix.
	*/
 exports.Matrix.prototype.getColSubmatrix = function (intVec) { return Object.create(require('qminer').la.Matrix.prototype); }
/**
	* Returns the corresponding row of matrix as vector.
	* @param {number} rowIdx - Row index (zero based).
	* @returns {module:la.Vector} The rowIdx-th row of matrix.
=======
/**
	* Returns the corresponding row of matrix as vector.
	* @param {number} rowIdx - Row index (zero based).
	* @returns {module:la.Vector} The rowIdx-th row of matrix.
>>>>>>> 9e051940
	*/
 exports.Matrix.prototype.getRow = function (rowIdx) { return Object.create(require('qminer').la.Vector.prototype); }
/**
	* Sets the row of matrix.
	* @param {number} rowIdx - Row index (zero based).
	* @param {module:la.Vector} vec - The new row of matrix.
	* @returns {module:la.Matrix} Self. The rowIdx-th row is changed.
	* @example
	* // import la module
	* var la = require('qminer').la;
	* // create a matrix
	* var mat = new la.Matrix([[1, -3, 2], [9, 2, -4],  [-2, 3, 3]]);
	* // create a vector
	* var vec = new la.Vector([-3, 2, 2]);
	* // set the first row of the matrix with the vector
	* // the changed matrix is now
	* // -3    2    2
	* //  9    2   -4
	* // -2    3    3
	* mat.setRow(0, vec);
	*/
 exports.Matrix.prototype.setRow = function (rowIdx, vec) { return Object.create(require('qminer').la.Matrix.prototype); }
/**
	* Returns the diagonal elements of matrix.
	* @returns {module:la.Vector} Vector containing the diagonal elements.
	* @example
	* // import la module
	* var la = require('qminer').la;
	* // create a new matrix
	* var mat = new la.Matrix([[1, -1, 0], [15, 8, 3], [0, 1, 0]]);
	* // call diag function
	* var vec = mat.diag(); // returns a vector [1, 8, 0]
	*/
 exports.Matrix.prototype.diag = function () { return Object.create(require('qminer').la.Vector.prototype); }
/**
	* Saves the matrix as output stream.
	* @param {module:fs.FOut} fout - Output stream.
	* @returns {module:fs.FOut} The output stream fout.
	* @example
	* // import the modules
	* var fs = require('qminer').fs;
	* var la = require('qminer').la;
	* // create new matrix
	* var mat = new la.Matrix([[1, 2], [3, 4]]);
	* // open write stream
	* var fout = fs.openWrite('mat.dat');
	* // save matrix and close write stream
	* mat.save(fout).close();
	*/
 exports.Matrix.prototype.save = function (fout) { return Object.create(require('qminer').fs.FOut.prototype); }
/**
	* Loads the matrix from input stream.
	* @param {module:fs.FIn} fin - Input stream.
	* @returns {module:la.Matrix} Self. It is made out of the input stream fin.
	* @example
	* // import the modules
	* var fs = require('qminer').fs;
	* var la = require('qminer').la;
	* // create an empty matrix
	* var mat = new la.Matrix();
	* // open a read stream ('mat.dat' is pre-saved)
	* var fin = fs.openRead('mat.dat');
	* // load the matrix
	* mat.load(fin);
	*/
 exports.Matrix.prototype.load = function (FIn) { return Object.create(require('qminer').la.Matrix.prototype); }
/**
* Sparse Vector
* @classdesc Represents a sparse vector.
* @class
* @param {(Array<Array<number>> | module:la.SparseVector)} [arg] - Constructor arguments. There are two ways of constructing:
* <br>1. Nested array of vector elements. Example: [[0, 2],[2, 3]] has two nonzero values, first value is 2 at position 0, second value is 3 at position 2.
* <br>2. A sparse vector (copy constructor).
* @param {number} [dim] - Maximal length of sparse vector. It is only in combinantion with nested array of vector elements.
* @example
* // import la module
* var la = require('qminer').la;
* // create new sparse vector with arrays
* var spVec = new la.SparseVector([[0, 1], [2, 3], [3, 6]]); // sparse vector [1, 0, 3, 6]
* // create new sparse vector with dim
* var spVec2 = new la.SparseVector([[0, 1], [2, 3], [3, 6]], 5); // largest index (zero based) is 4
*/
 exports.SparseVector = function(arg, dim) { return Object.create(require('qminer').la.SparseVector.prototype); }	
/**
	* Returns an element of the sparse vector.
	* @param {number} idx - Index (zero based).
	* @returns {number} Sparse vector element.
	* @example
	* // import la module
	* var la = require('qminer').la;
	* // create a sparse vector
	* var vec = new la.SparseVector([[0, 1], [3, 2], [4, -5]]);
	* // get the value at the position 3
	* vec.at(3); // returns the value 2
	*/
 exports.SparseVector.prototype.at = function (idx) { return 0.0; }
/**
	* Puts a new element in sparse vector.
	* @param {number} idx - Index (zero based).
	* @param {number} num - Input value.
	* @returns {module:la.SparseVector} Self. It puts/changes the values with the index idx to the value num.
	* @example
	* // import la module
	* var la = require('qminer').la;
	* // create a new sparse vector
	* var vec = new la.SparseVector([[0, 1], [3, 2], [4, -5]]);
	* // set the new values at position 2
	* vec.put(2, -4);
	*/
 exports.SparseVector.prototype.put = function (idx, num) { return Object.create(require('qminer').la.SparseVector.prototype); }
/**
	* Returns the sum of all values in sparse vector.
	* @returns {number} The sum of all values in sparse vector.
	* @example
	* // import la module
	* var la = require('qminer').la;
	* // create a new sparse vector
	* var vec = new la.SparseVector([[0, 1], [3, 2], [4, -5]]);
	* // get the sum of the values in the vector
	* vec.sum(); // returns -2
	*/
 exports.SparseVector.prototype.sum = function () { return 0.0; }
/**
	* Returns the inner product of the parameter and the sparse vector.
	* @param {(module:la.Vector | module:la.SparseVector)} arg - The inner product input.
	* @returns {number} The inner product of the two vectors.
	* @example
	* // import la module
	* var la = require('qminer').la;
	* // create two vectors, one sparse and one dense
	* var sparse = new la.SparseVector([[0, 1], [3, 2], [4, -5]]);
	* var dense = new la.Vector([3, -4, 2, 0.5, -1]);
	* // get the inner product of the vectors
	* sparse.inner(dense); // returns the value 9
	*/
 exports.SparseVector.prototype.inner = function (arg) { return 0.0; }
/**
	* Multiplies the sparse vector with a scalar.
	* @param {number} num - The scalar.
	* @returns {module:la.SparseVector} The product of num and sparse vector.
	* @example
	* // import la module
	* var la = require('qminer').la;
	* // create a new sparse vector
	* var spVec = new la.SparseVector([[0, 1], [2, 3], [3, 6]]);
	* // multiply sparse vector with scalar 3.14
	* var spVec2 = spVec.multiply(3.14); // returns sparse vector [3.14, 0, 9.42, 18.84]
	*/
 exports.SparseVector.prototype.multiply = function (num) { return Object.create(require('qminer').la.SparseVector.prototype); }
/**
	* Normalizes the sparse vector.
	* @returns {module:la.SparseVector} Self. The vector is normalized.
	*/
 exports.SparseVector.prototype.normalize = function () { return Object.create(require('qminer').la.SparseVector.prototype); }
/**
	* Returns the number of nonzero values.
	* @returns {number} Number of nonzero values.
	*/
 exports.SparseVector.prototype.nnz = 0;
/**
	* Returns the dimension of sparse vector.
	* @returns {number} Dimension of sparse vector.
	*/
 exports.SparseVector.prototype.dim = 0;
/**
	* Returns the norm of sparse vector.
	* @returns {number} Norm of sparse vector.
	*/
 exports.SparseVector.prototype.norm = function () { return 0.0; }
/**
	* Returns the dense vector representation of the sparse vector.
	* @returns {module:la.Vector} The dense vector representation.
	*/
 exports.SparseVector.prototype.full = function () { return Object.create(require('qminer').la.Vector.prototype); }
/**
	* Returns a dense vector of values of nonzero elements of sparse vector.
	* @returns {module:la.Vector} A dense vector of values.
	*/
 exports.SparseVector.prototype.valVec = function () { return Object.create(require('qminer').la.Vector.prototype); }
/**
	* Returns a dense vector of indices (zero based) of nonzero elements of sparse vector.
	* @returns {module:la.Vector} A dense vector of indeces.
	*/
 exports.SparseVector.prototype.idxVec = function () { return Object.create(require('qminer').la.Vector.prototype); }
/**
	* Returns the string representation.
	* @returns {string} The string representation of the sparse vector.
	* @example
	* // import la module
	* var la = require('qminer').la;
	* // create a new sparse vector
	* var spVec = new la.SparseVector([[0, 1], [2, 3]]);	
	* // get the string representation of the vector
	* spVec.toString(); // returns the string '[(0, 1), (2, 3)]'
	*/
 exports.SparseVector.prototype.toString = function () { return ""; }
/**
* Sparse Matrix
* @classdesc Represents a sparse matrix.
* @class
* @param {(Array<Array<Array<number>>> | module:la.SparseMatrix)} [arg] - Constructor arguments. There are two ways of constructing:
* <br>1. A nested array of sparse vectors (columns). A sparse vector is a nested array of pairs, first value is index, second is value.. Example: [[[0,2]], [[0, 1], [2,3]]] has 2 columns.
* The second nonzero element in second column has a value 3 at index 2.
* <br>2. A sparse matrix (copy constructor).
* @param {number} [rows] - Maximal number of rows in sparse vector. It is only in combinantion with nested array of vector elements.
* @example
* // import la module
* var la = require('qminer').la;
* // create a new sparse matrix with array
* var mat = new la.SparseMatrix([[[0, 2]], [[0, 1], [2, 3]]]);
* // create a new sparse matrix with specified max rows
* var mat2 = new la.SparseMatrix([[[0, 2]], [[0, 1], [2, 3]]], 3);
*/
 exports.SparseMatrix = function(arg) { return Object.create(require('qminer').la.SparseMatrix.prototype); }	
/**
	* Returns an element of the sparse matrix at the given location.
	* @param {number} rowIdx - Row index (zero based).
	* @param {number} colIdx - Column index (zero based).
	* @returns {number} Matrix value.
	* @example
	* // import la module
	* var la = require('qminer').la;
	* // create a sparse matrix
	* var mat = new la.SparseMatrix([[[0, 2]], [[0, 1], [2, 3]]]);
	* // get the value at the position (1, 1)
	* mat.at(1, 1); // returns 3
	*/
 exports.SparseMatrix.prototype.at = function (rowIdx, colIdx) { return 0.0; }
/**
	* Puts an element in sparse matrix.
	* @param {number} rowIdx - Row index (zero based).
	* @param {number} colIdx - Column index (zero based).
	* @param {number} num - Element value.
	* @returns {module:la.SparseMatrix} Self. The value at position (rowIdx, colIdx) is changed.
	* @example
	* // import la module
	* var la = require('qminer').la;
	* // create a new sparse matrix
	* var mat = new la.SparseMatrix([[[0, 3], [1, 2]], [[1, -2], [3, 4]], [[10, 8]]]);
	* // set the value at position (2, 2) to -4
	* mat.put(2, 2, -4);
	*/
 exports.SparseMatrix.prototype.put = function (rowIdx, colIdx, num) { return Object.create(require('qminer').la.SparseMatrix.prototype); }
/**
	* Returns the column of the sparse matrix.
	* @param {number} colIdx - The column index (zero based).
	* @returns {module:la.SparseVector} Sparse vector corresponding to the colIdx-th column of sparse matrix.
	* @example
	* // import la module
	* var la = require('qminer').la;
	* // create a sparse matrix
	* var mat = new la.SparseMatrix([[[0, 3], [1, 2]], [[1, -2], [3, 4]], [[10, 8]]]);
	* // get the first column as a vector
	* var first = mat.getCol(0); // returns the first column of the sparse matrix
	*/
 exports.SparseMatrix.prototype.getCol = function (colIdx) { return Object.create(require('qminer').la.SparseVector.prototype); }
/** 
	* Sets a column in sparse matrix.
	* @param {number} colIdx - Column index (zero based).
	* @param {module:la.SparseVector} spVec - The new column sparse vector.
	* @returns {module:la.SparseMatrix} Self.
	* @example
	* // import la module
	* var la = require('qminer').la;
	* // create a new sparse matrix
	* var mat = new la.SparseMatrix([[[0, 3], [1, 2]], [[1, -2], [3, 4]], [[10, 8]]]);
	* // create a new sparse vector to replace the third column
	* var vec = new la.SparseVector([[0, 3], [2, -5]]);
	* // set the third column of mat to vec
	* mat.setCol(2, vec); // returns mat with the third column changed
	*/
 exports.SparseMatrix.prototype.setCol = function (colIdx, spVec) { return Object.create(require('qminer').la.SparseVector.prototype); }
/**
	* Attaches a column to the sparse matrix.
	* @param {module:la.SparseVector} spVec - Attached column as sparse vector.
	* @returns {module:la.SparseMatrix} Self. The last column is now the added sparse vector and the number of columns is now bigger by one.
	* @example
	* // import la module
	* var la = require('qminer').la;
	* // create a new sparse vector
	* var mat = new la.SparseMatrix([[[0, 2], [3, 5]], [[1, -3]]]);
	* // create a new vector
	* var vec = new la.SparseVector([[0, 2], [2, -3]]);
	* // push the newly created vector to the matrix
	* // the new matrix is going to be (in sparse form)
	* // 2    0    2
	* // 0   -3    0
	* // 0    0   -3
	* // 5    0    0
	* mat.push(vec);
	*/
 exports.SparseMatrix.prototype.push = function (spVec) { return Object.create(require('qminer').la.SparseMatrix.prototype); }
/**
	* Multiplies argument with sparse vector.
	* @param {(number | module:la.Vector | module:la.SparseVector | module:la.Matrix | module:la.SparseMatrix)} arg - Multiplication input.
	* @returns {(module:la.Vector | module:la.Matrix)}
	* <br>1. {@link module:la.Matrix}, if arg is number, {@link module:la.Matrix} or {@link module:la.SparseMatrix}.
	* <br>2. {@link module:la.Vector}, if arg is {@link module:la.Vector} or {@link module:la.SparseVector}.
	*/
 exports.SparseMatrix.prototype.multiply = function (arg) { return (arg instanceof require('qminer').la.Vector | arg instanceof require('qminer').la.SparseVector) ? Object.create(require('qminer').la.Vector.prototype) : Object.create(require('qminer').la.Matrix.prototype); }
/**
	* Sparse matrix transpose and multiplies with argument.
	* @param {(number | module:la.Vector | module:la.SparseVector | module:la.Matrix | module:la.SparseMatrix)} arg - Multiplication input.
	* @returns {(module:la.Vector | module:la.Matrix)}
	* <br>1. {@link module:la.Matrix}, if arg is number, {@link module:la.Matrix} or {@link module:la.SparseMatrix}.
	* <br>2. {@link module:la.Vector}, if arg is {@link module:la.Vector} or {@link module:la.SparseVector}.
	*/
 exports.SparseMatrix.prototype.multiplyT = function (arg) { return (arg instanceof require('qminer').la.Vector | arg instanceof require('qminer').la.SparseVector) ? Object.create(require('qminer').la.Vector.prototype) : Object.create(require('qminer').la.Matrix.prototype); }
/**
	* Returns the sum of two matrices.
	* @param {module:la.SparseMatrix} mat - The second sparse matrix.
	* @returns {module:la.SparseMatrix} Sum of the two sparse matrices.
	* @example
	* // import la module
	* var la = require('qminer').la;
	* // create two sparse matrices
	* var mat = new la.SparseMatrix([[[0, 1], [3, 2]], [[1, -3]]]);
	* var mat2 = new la.SparseMatrix([[[0, 3]],[[2, 1]]]);
	* // get the sum of the two matrices
	* // returns the sum ( insparse form)
	* // 4    0
	* // 0   -3
	* // 0    1
	* // 2    0
	* var sum = mat.plus(mat2);
	*/
 exports.SparseMatrix.prototype.plus = function (spMat) { return Object.create(require('qminer').la.SparseMatrix.prototype); }
/**
	* Returns the difference of two matrices.
	* @param {module:la.SparseMatrix} mat - The second sparse matrix.
	* @returns {module:la.SparseMatrix} The difference of the two sparse matrices.
	* @example
	* // import la module
	* var la = require('qminer').la;
	* // create two sparse matrices
	* var mat = new la.SparseMatrix([[[0, 1], [3, 2]], [[1, -3]]]);
	* var mat2 = new la.SparseMatrix([[[0, 3]],[[2, 1]]]);
	* // get the sum of the two matrices
	* // returns the sum ( insparse form)
	* // -2    0
	* //  0   -3
	* //  0   -1
	* //  2    0
	* var diff = mat.minus(mat2);
	*/
 exports.SparseMatrix.prototype.minus = function (spMat) { return Object.create(require('qminer').la.SparseMatrix.prototype); }
/**
	* Returns the transposed sparse matrix.
	* @returns {module:la.SparseMatrix} Transposed sparse matrix.
	* @example
	* // import la module
	* var la = require('qminer').la;
	* // create a new sparse matrix
	* var mat = new la.SparseMatrix([[[0, 2], [2, -3]], [[1, 1], [3, -2]]]);
	* // transpose the sparse matrix
	* // returns the transposed matrix (in sparse form)
	* // 2    0   -3    0
	* // 0    1    0   -2
	* mat.transpose();
	*/
 exports.SparseMatrix.prototype.transpose = function () { return Object.create(require('qminer').la.SparseMatrix.prototype); }
/**
	* Returns the vector of column norms of sparse matrix.
	* @returns {module:la.Vector} Vector of column norms. Ihe i-th value of the return vector is the norm of i-th column of sparse matrix.
	*/
 exports.SparseMatrix.prototype.colNorms = function () { return Object.create(require('qminer').la.Vector.prototype); }
/**
	* Normalizes columns of sparse matrix.
	* @returns {module:la.SparseMatrix} Self. The columns of the sparse matrix are normalized.
	*/
 exports.SparseMatrix.prototype.normalizeCols = function () { return Object.create(require('qminer').la.SparseMatrix.prototype); }
/**
	* Returns the dense representation of sparse matrix.
	* @returns {module:la.Matrix} Dense representation of sparse matrix.
	*/
 exports.SparseMatrix.prototype.full = function () { return Object.create(require('qminer').la.Matrix.prototype); }
/**
	* Returns the frobenious norm of sparse matrix.
	* @returns {number} Frobenious norm of sparse matrix.
	*/
 exports.SparseMatrix.prototype.frob = function () { return 0; }
/**
	* Gives the number of rows of sparse matrix.
	* @returns {number} Number of rows of sparse matrix.
	*/
 exports.SparseMatrix.prototype.rows = 0; 
/**
	* Gives the number of columns of sparse matrix.
	* @returns {number} Number of columns of sparse matrix.
	*/
 exports.SparseMatrix.prototype.cols = 0; 
/**
	* Prints sparse matrix on screen.
	* @example
	* // import la module
	* var la = require('qminer').la;
	* // create a new sparse matrix
	* var spMat = new la.SparseMatrix([[[0, 1]], [[0, 3], [1, 8]]]);
	* // print sparse matrix on screen
	* // each row represents a nonzero element, where first value is row index, second 
	* // value is column index and third value is element value. For this matrix:
	* // 0  0  1.000000
	* // 0  1  3.000000
	* // 1  1  8.000000
	* spMat.print(); 
	*/
 exports.SparseMatrix.prototype.print = function () {}
<<<<<<< HEAD
/**
	* Saves the sparse matrix as output stream.
	* @param {module:fs.FOut} fout - Output stream.
	* @param {boolean} [saveMatlab=false] - If true, saves using matlab three column text format. Otherwise, saves using binary format.
	* @returns {module:fs.FOut} The output stream fout.
	* @example
	* // import the modules
	* var fs = require('qminer').fs;
	* var la = require('qminer').la;
	* // create a new sparse matrix
	* var mat = new la.SparseMatrix([[[0, 1]], [[0, 3], [1, 12]]]);
	* // open write stream
	* var fout = fs.openWrite('mat.dat');
	* // save matrix and close write stream
	* mat.save(fout).close();
	*/
 exports.SparseMatrix.prototype.save = function (fout, saveMatlab) { return Object.create(require('qminer').fs.FOut.prototype); }
/**
	* Loads the sparse matrix from input stream.
	* @param {module:fs.FIn} fin - Input stream.
	* @returns {module:la.Matrix} Self.
	* @example
	* // import the modules
	* var fs = require('qminer').fs;
	* var la = require('qminer').la;
	* // create an empty matrix
	* var mat = new la.SparseMatrix();
	* // open a read stream ('mat.dat' was previously created)
	* var fin = fs.openRead('mat.dat');
	* // load the matrix
	* mat.load(fin);
=======
/**
	* Saves the sparse matrix as output stream.
	* @param {module:fs.FOut} fout - Output stream.
	* @param {boolean} [saveMatlab=false] - If true, saves using matlab three column text format. Otherwise, saves using binary format.
	* @returns {module:fs.FOut} The output stream fout.
	* @example
	* // import the modules
	* var fs = require('qminer').fs;
	* var la = require('qminer').la;
	* // create a new sparse matrix
	* var mat = new la.SparseMatrix([[[0, 1]], [[0, 3], [1, 12]]]);
	* // open write stream
	* var fout = fs.openWrite('mat.dat');
	* // save matrix and close write stream
	* mat.save(fout).close();
	*/
 exports.SparseMatrix.prototype.save = function (fout, saveMatlab) { return Object.create(require('qminer').fs.FOut.prototype); }
/**
	* Loads the sparse matrix from input stream.
	* @param {module:fs.FIn} fin - Input stream.
	* @returns {module:la.Matrix} Self.
	* @example
	* // import the modules
	* var fs = require('qminer').fs;
	* var la = require('qminer').la;
	* // create an empty matrix
	* var mat = new la.SparseMatrix();
	* // open a read stream ('mat.dat' was previously created)
	* var fin = fs.openRead('mat.dat');
	* // load the matrix
	* mat.load(fin);
>>>>>>> 9e051940
	*/
 exports.SparseMatrix.prototype.load = function (FIn) { return Object.create(require('qminer').fs.FIn.prototype); }


    /**
    * Returns the frobenious norm squared
    * @returns {number} Frobenious norm squared
    */
    exports.SparseMatrix.prototype.frob2 = function () {
        return Math.pow(this.frob(), 2);
    }

    /**
    * Returns a string displaying rows, columns and number of non-zero elements of sparse matrix.
    * @returns {string} String displaying row, columns and number of non-zero elements.
    * @example
    * // import la module
    * var la = require('qminer').la;
    * // create a new sparse matrix
    * var mat = new la.SparseMatrix([[[0, 1]], [[0, 2], [1, 8]]]);
    * // create the string
    * var text = mat.toString(); // returns 'rows: -1, cols: 2, nnz: 3'
    */
    exports.SparseMatrix.prototype.toString = function () { return "rows: " + this.rows + ", cols:" + this.cols + ", nnz: " + this.nnz(); }
    /**
    * Returns the number of non-zero elements of sparse matrix.
    * @returns {number} Number of non-zero elements.
    */
    exports.SparseMatrix.prototype.nnz = function () {
        var nnz = 0;
        //iterate over matrix and sum nnz of each column
        for (var colN = 0; colN < this.cols; colN++) {
            nnz += this[colN].nnz;
        }
        return nnz;
    };

    /**
	* Prints the sparse vector on-screen.
	* @example
    * // import la module
    * var la = require('qminer').la;
	* // create a new sparse vector
	* var spVec = new la.SparseVector([[0, 1], [2, 3]]);
	* // print sparse vector
	* spVec.print(); // shows on-screen [(0, 1), (2, 3)]
	*/
    exports.SparseVector.prototype.print = function () { console.log(this.toString()); }

    /**
	* Prints the matrix on-screen.
	* @example
    * // import la module
    * var la = require('qminer').la;
	* // create a new matrix
	* var mat = new la.Matrix([[1, 2], [3, 4]]);
	* // print the matrix
    * // each row represents a row in the matrix. For this example:
    * // 1  2
    * // 3  4
	* mat.print();
	*/
    exports.Matrix.prototype.print = function () { console.log(this.toString()); }

	/**
	* Returns a copy of the matrix.
	* @returns {module:la.Matrix} Copy
	*/
	exports.Matrix.prototype.toMat = function () { return new exports.Matrix(this); }

	/**
    * Prints the vector on-screen.
    * @example
    * // import la module
    * var la = require('qminer').la;
    * // create a new vector
    * var vec = new la.Vector([1, 2, 3]);
    * // print the vector
    * // For this example it prints:
    * // [1, 2, 3]
    * vec.print();
    */
	exports.Vector.prototype.print = function () { console.log(this.toString()); }

	/**
    * Copies the vector into a JavaScript array of numbers.
    * @returns {Array<number>} A JavaScript array of numbers.
    * @example
    * // import la module
    * var la = require('qminer').la;
    * // create a new vector
    * var vec = new la.Vector([1, 2, 3]);
    * // create a JavaScript array out of vec
    * var arr = vec.toArray(); // returns an array [1, 2, 3]
    */
    exports.Vector.prototype.toArray = function () {
        var len = this.length;
        var arr = [];
        for (var elN = 0; elN < len; elN++) {
            arr[elN] = this[elN];
        }
        return arr;
	}

	/**
    * Copies the matrix into a JavaScript array of arrays of numbers.
    * @returns {Array<Array<number>>} A JavaScript array of arrays of numbers.
    * @example
    * // import la module
    * var la = require('qminer').la;
    * // create a new matrix
    * var mat = new la.Matrix([[1, 2], [3, 4]]);
    * // create a JavaScript array out of matrix
    * var arr = mat.toArray(); // returns an array [[1, 2], [3, 4]]
    */
    exports.Matrix.prototype.toArray = function () {
        var rows = this.rows;
		var cols = this.cols;
        var arr = [];
        for (var i = 0; i < rows; i++) {
			var arr_row = [];
			for (var j = 0; j < cols; j++) {
				arr_row.push(this.at(i, j));
			}
            arr.push(arr_row);
        }
        return arr;
	}

    /**
    * Copies the vector into a JavaScript array of numbers.
    * @param {module:la.Vector} vec - Copied vector.
    * @returns {Array<number>} A JavaScript array of numbers.
    * @example
    * // import la module
    * var la = require('qminer').la;
    * // create a new vector
    * var vec = new la.Vector([1, 2, 3]);
    * // create a JavaScript array out of vec
    * var arr = la.copyVecToArray(vec); // returns an array [1, 2, 3]
    */
    exports.copyVecToArray = function (vec) { return vec.toArray(); };

    function isInt(value) {
        return !isNaN(value) &&
               parseInt(Number(value)) == value &&
               !isNaN(parseInt(value, 10));
    }

    ///////// RANDOM GENERATORS

    /**
    * Returns an object with random numbers
    * @param {number} [arg1] - Represents dimension of vector or number of rows in matrix. Must be an integer.
    * @param {number} [arg2] - Represents number of columns in matrix. Must be an integer.
    * @returns {(number | module:la.Vector | module:la.Matrix)}
    * <br>1. Number, if no parameters are given.
    * <br>2. {@link module:la.Vector}, if parameter arg1 is given.
    * <br>3. {@link module:la.Matrix}, if parameters arg1 and arg2 are given.
    */
    exports.randn = function (arg1, arg2) {
        //arguments.length
        var len = arguments.length;
        if (len === 0) {
            var x1, x2, rad, y1;
            do {
                x1 = 2 * Math.random() - 1;
                x2 = 2 * Math.random() - 1;
                rad = x1 * x1 + x2 * x2;
            } while (rad >= 1 || rad == 0);
            var c = Math.sqrt(-2 * Math.log(rad) / rad);
            return x1 * c;
        } else if (len === 1) {
            var dim = arguments[0];
            assert(isInt(dim));
            var vec = new exports.Vector({ "vals": dim });
            for (var elN = 0; elN < dim; elN++) {
                vec.put(elN, exports.randn());
            }
            return vec;
        } else if (len === 2) {
            var rows = arguments[0];
            var cols = arguments[1];
            assert(isInt(rows));
            assert(isInt(cols));
            var mat = new exports.Matrix({ "cols": cols, "rows": rows });
            for (var colN = 0; colN < cols; colN++) {
                for (var rowN = 0; rowN < rows; rowN++) {
                    mat.put(rowN, colN, exports.randn());
                }
            }
            return mat;
        }
    };

    /**
    * Returns a randomly selected integer from an array..
    * @param {number} num - The upper bound of the array. Must be an integer.
    * @param {number} [len] - The number of integers. Must be an integer.
    * @returns {(number | la.IntVector)}
    * <br>1. Randomly selected integer from the array [0, ..., num-1], if no parameters are given.
    * <br>2. {@link module:la.Vector}, if parameter len is given. The vector contains random integers from the array [0, ..., num-1] (with repetition)
    */
    exports.randi = function () {
        var len = arguments.length;
        if (len === 1) {
            var n = arguments[0];
            assert(isInt(n), "one integer argument expected");
            return Math.floor((Math.random() * n));
        } else if (len == 2) {
            var n = arguments[0];
            var size = arguments[1];
            assert(isInt(n), "integer argument[0] expected");
            assert(isInt(size), "integer argument[1] expected");
            var result = new exports.IntVector({ "vals": size });
            for (var i = 0; i < size; i++) {
                result[i] = Math.floor((Math.random() * n));
            }
            return result;
        } else {
            throw new Error("one integer argument expected");
        }
    };

    /**
    * Returns a JavaScript array, which is a sample of integers from an array.
    * @param {number} n - The upper bound of the array [0, ..., n-1]. Must be an integer.
    * @param {number} k - Length of the sample. Must be smaller or equal to n.
    * @returns {Array<number>} The sample of k numbers from [0, ..., n-1], sampled without replacement.
    */
    exports.randVariation = function (n, k) {
        var n = arguments[0];
        var k = arguments[1];
        assert(isInt(n));
        assert(isInt(k));
        var perm = exports.copyVecToArray(exports.randPerm(n));
        var idx = perm.slice(0, k);
        return idx;
    };

    /**
    * Returns a permutation of elements.
    * @param {number} k - Number of elements to permutate.
    * @returns {Array<number>} A JavaScript array of integers. Represents a permutation of k elements.
    */
    exports.randPerm = function (k) {
        assert(isInt(k));
        // gaussian random vector
        var vec = exports.randn(k);
        var res = vec.sortPerm();
        return res.perm;
    };

    ///////// COMMON MATRICES

    /**
    * Returns an dense identity matrix
    * @param {number} dim - The dimension of the identity matrix. Must be a positive integer.
    * @returns {module:la.Matrix} A dim-by-dim identity matrix.
    */
    exports.eye = function(dim) {
        var identity = new exports.Matrix({ "rows": dim, "cols": dim });
        for (var rowN = 0; rowN < identity.rows; rowN++) {
            identity.put(rowN, rowN, 1.0);
        }
        return identity;
    };

    /**
    * Returns a sparse identity matrix
    * @param {number} dim - The dimension of the identity matrix. Must be a positive integer.
    * @returns {module:la.SparseMatrix} A dim-by-dim identity matrix.
    */
    exports.speye = function (dim) {
        var vec = exports.ones(dim);
        return vec.spDiag();
    };

    /**
    * Returns a sparse zero matrix.
    * @param {number} rows - Number of rows of the sparse matrix.
    * @param {number} cols - Number of columns of the sparse matrix.
    * @returns {module:la.SparseMatrix} A rows-by-cols sparse zero matrix.
    */
    exports.sparse = function (rows, cols) {
        cols = typeof cols == 'undefined' ? rows : cols;
        var spmat = new exports.SparseMatrix({ "rows": rows, "cols": cols });
        return spmat;
    };

    /**
    * Returns a dense zero matrix.
    * @param {number} rows - Number of rows of the matrix.
    * @param {number} cols - Number of columns of the matrix.
    * @returns {module:la.Matrix} A rows-by-cols dense zero matrix.
    */
    exports.zeros = function (rows, cols) {
        cols = typeof cols == 'undefined' ? rows : cols;
        var mat = new exports.Matrix({ "rows": rows, "cols": cols });
        return mat;
    };

    /**
    * Returns a vector with all entries set to 1.0.
    * @param {number} dim - Dimension of the vector.
    * @returns {module:la.Vector} A dim-dimensional vector whose entries are set to 1.0.
    * @example
    * // import la module
    * var la = require('qminer').la;
    * // create a 3-dimensional vector with all entries set to 1.0
    * var vec = la.ones(3);
    */
    exports.ones = function(k) {
        var ones_k = new exports.Vector({ "vals": k });
        for (var i = 0; i < k; i++) {
            ones_k.put(i, 1.0);
        }
        return ones_k;
    };

    /**
    * Constructs a matrix by concatenating a doubly-nested array of matrices.
    * @param {Array<Array<module:la.Matrix>> } matrixDoubleArr - An array of block rows, where each block row is an array of matrices.
    * For example: [[m11, m12], [m21, m22]] is used to construct a matrix where the (i,j)-th block submatrix is mij.
    * @returns {module:la.Matrix} Concatenated matrix
    * @example
    * // import la module
    * var la = require('qminer').la;
    * // create four matrices and concatenate (2 block columns, 2 block rows)
    * var la = require('qminer').la;
    * var A = new la.Matrix([[1,2], [3,4]]);
    * var B = new la.Matrix([[5,6], [7,8]]);
    * var C = new la.Matrix([[9,10], [11,12]]);
    * var D = new la.Matrix([[13,14], [15,16]]);
    * var mat = la.cat([[A,B], [C,D]]);
    * // returns the matrix:
    * // 1  2  5  6
    * // 3  4  7  8
    * // 9  10 13 14
    * // 11 12 15 16
    */
    //# exports.cat = function(matrixDoubleArr) {}
    exports.cat = function (nestedArrMat) {
        var dimx = []; //cell row dimensions
        var dimy = []; //cell col dimensions
        var cdimx = []; //cumulative row dims
        var cdimy = []; //cumulative coldims
        var rows = nestedArrMat.length;
        var cols = nestedArrMat[0].length;
        for (var row = 0; row < rows; row++) {
            for (var col = 0; col < cols; col++) {
                if (col > 0) {
                    assert(dimx[row] == nestedArrMat[row][col].rows, 'inconsistent row dimensions!');
                } else {
                    dimx[row] = nestedArrMat[row][col].rows;
                }
                if (row > 0) {
                    assert(dimy[col] == nestedArrMat[row][col].cols, 'inconsistent column dimensions!');
                } else {
                    dimy[col] = nestedArrMat[row][col].cols;
                }
            }
        }
        cdimx[0] = 0;
        cdimy[0] = 0;
        for (var row = 1; row < rows; row++) {
            cdimx[row] = cdimx[row - 1] + dimx[row - 1];
        }
        for (var col = 1; col < cols; col++) {
            cdimy[col] = cdimy[col - 1] + dimy[col - 1];
        }

        var res = new exports.Matrix({ rows: (cdimx[rows - 1] + dimx[rows - 1]), cols: (cdimy[cols - 1] + dimy[cols - 1]) });
        // copy submatrices
        for (var row = 0; row < rows; row++) {
            for (var col = 0; col < cols; col++) {
                res.put(cdimx[row], cdimy[col], nestedArrMat[row][col]);
            }
        }
        return res;
    }

    /**
    * Generates an integer vector given range
    * @param {number} min - Start value (should be an integer)
    * @param {number} max - End value (should be an integer)
    * @returns {module:la.IntVector} Integer range vector
    * @example
    * // import la module
    * var la = require('qminer').la;
    * var vec = la.rangeVec(1, 3);
    * // returns the vector:
    * // 1  2  3
    */
    //# exports.rangeVec = function(min, max) {}
    exports.rangeVec = function (min, max) {
        var len = max - min + 1;
        var rangeV = new exports.IntVector({ "vals": len });
        for (var elN = 0; elN < len; elN++) {
            rangeV[elN] = elN + min;
        }
        return rangeV;
    };

	//////// METHODS

    exports.square = function(x) {
        if (typeof x.length == "undefined") {
            return x * x;
        }
        var res = new exports.Vector(x);
        for (var i = 0; i < x.length; i++) {
            res[i] = x[i] * x[i];
        }
        return res;
    };

    /**
    * returns a JS array of indices `idxArray` that correspond to the max elements in each column of dense matrix. The resulting array has one element for vector input.
    * @param {(la.Matrix | la.Vector)} X - A matrix or a vector
    * @returns {Array<number>} Array of indexes where maximum is found, one for each column
    * @example
    * // import la module
    * var la = require('qminer').la;
    * // create a dense matrix
    * var mat = new la.Matrix([[1, 2], [2, 0]]);
    * la.findMaxIdx(mat)
    * // returns the array:
    * // [1, 0]
    */
    //# exports.findMaxIdx = function(X) {}
    exports.findMaxIdx = function (X) {
        var idxv = new Array();
        // X is a dense matrix
        if (typeof X.cols !== "undefined") {
            var cols = X.cols;
            for (var colN = 0; colN < cols; colN++) {
                idxv.push(X.colMaxIdx(colN));
            }
        }
        // X is a dense vector
        if (typeof X.length !== "undefined") {
            idxv.push(X.getMaxIdx());
        }
        return idxv;
    };

    /**
    * computes and returns the pairwise squared euclidean distances between columns of `X1` and `X2` (`mat3[i,j] = ||mat(:,i) - mat2(:,j)||^2`).
    * @param {la.Matrix} X1 - First matrix
    * @param {la.Matrix} X2 - Second matrix
    * @returns {la.Matrix} Matrix with `X1.cols` rows and `X2.cols` columns containing squared euclidiean distances.
    * @example
    * // import la module
    * var la = require('qminer').la;
    * // construct two input matrices
    * var X1 = new la.Matrix([[1,2], [2,0]]);
    * var X2 = new la.Matrix([[1,0.5,0],[0,-0.5,-1]]);
    * la.pdist2(X1, X2)
    * // returns the matrix:
    * // 4 6.5 10
    * // 1 2.5 5
    */
    // exports.pdist2 = function (X1, X2) {}
    exports.pdist2 = function (X1, X2) {
        var snorm1 = exports.square(X1.colNorms());
        var snorm2 = exports.square(X2.colNorms());
        var ones_1 = exports.ones(X1.cols);
        var ones_2 = exports.ones(X2.cols);
        var D = (X1.multiplyT(X2).multiply(-2)).plus(snorm1.outer(ones_2)).plus(ones_1.outer(snorm2));
        return D;
    }

    ///////// ALGORITHMS

    /**
    * Calculates the inverse matrix with SVD.
    * @param {module:la.Matrix} mat - The matrix we want to inverse.
    * @returns {module:la.Matrix} The inverse matrix of mat.
    */
    exports.inverseSVD = function (mat) {
        var k = Math.min(mat.rows, mat.cols);
        var svdRes = exports.svd(mat, k, { "iter": 10, "tol": 1E-15 });  // returns U, s and V
        var B = new exports.Matrix({ "cols": mat.cols, "rows": mat.rows });

        // http://en.wikipedia.org/wiki/Moore%E2%80%93Penrose_pseudoinverse#Singular_value_decomposition_.28SVD.29
        var tol = 1E-16 * Math.max(mat.cols, mat.rows) * svdRes.s.at(svdRes.s.getMaxIdx());

        // calculate reciprocal values for diagonal matrix = inverse diagonal
        for (i = 0; i < svdRes.s.length; i++) {
            if (svdRes.s.at(i) > tol) svdRes.s.put(i, 1 / svdRes.s.at(i));
            else svdRes.s.put(0);
        }

        var sum;

        for (i = 0; i < svdRes.U.cols; i++) {
            for (j = 0; j < svdRes.V.rows; j++) {
                sum = 0;
                for (k = 0; k < svdRes.U.cols; k++) {
                    if (svdRes.s.at(k) != 0) {
                        sum += svdRes.s.at(k) * svdRes.V.at(i, k) * svdRes.U.at(j, k);
                    }
                }
                B.put(i, j, sum);
            }
        }
        return B;
    }


    //!- `la.conjgrad(mat,vec,vec2)` -- solves the psd symmetric system mat * vec2 = vec, where `mat` is a matrix and `vec` and `vec2` are dense vectors
    //!- `la.conjgrad(spMat,vec,vec2)` -- solves the psd symmetric system spMat * vec2 = vec, where `spMat` is a matrix and `vec` and `vec2` are dense vectors
    /**
    * Solves the PSD symmetric system: A x = b, where A is a positive-definite symmetric matrix.
    * @param {(module:la.Matrix | module:la.SparseMatrix)} A - The matrix on the left-hand side of the system.
    * @param {module:la.Vector} b - The vector on the right-hand side of the system.
    * @param {module:la.Vector} [x] - Current solution. Default is a vector of zeros.
    * @returns {module:la.Vector} Solution to the system.
    */
    exports.conjgrad = function (A, b, x) {
    	x = x || new exports.Vector({vals: A.cols});
        var r = b.minus(A.multiply(x));
        var p = new exports.Vector(r); //clone
        var rsold = r.inner(r);
        for (var i = 0; i < 2 * x.length; i++) {
            var Ap = A.multiply(p);
            var alpha = rsold / Ap.inner(p);
            x = x.plus(p.multiply(alpha));
            r = r.minus(Ap.multiply(alpha));
            var rsnew = r.inner(r);
            console.log("resid = " + rsnew);
            if (Math.sqrt(rsnew) < 1e-6) {
                break;
            }
            p = r.plus(p.multiply(rsnew / rsold));
            rsold = rsnew;
        }
        return x;
    }

    
<|MERGE_RESOLUTION|>--- conflicted
+++ resolved
@@ -4,43 +4,13 @@
  * 
  * This source code is licensed under the FreeBSD license found in the
  * LICENSE file in the root directory of this source tree.
- */
+ */
 /**
 * Linear algebra module.
 * @module la
 * @example
 * // import module, create a random matrix and a vector, multiply. find svd of the matrix
-*/
-<<<<<<< HEAD
-/**
-	* Computes the truncated SVD decomposition.
-	* @param {module:la.Matrix | matrix:la.SparseMatrix} mat - The matrix.
-	* @param {number} k - The number of singular vectors to be computed.
-	* @param {Object} [json] - The JSON object containing the properties iter and tol:
-	* @param {number} [json.iter = 100] - The number of iterations used for the algorithm.
-	* @param {number} [json.tol = 1e-6] - The tolerance number.
-	* @returns {Object} The JSON object svdRes which contains the SVD decomposition U*S*V^T matrices:
-	* <br>svdRes.U - The dense matrix of the decomposition. Type {@link module:la.Matrix}.
-	* <br>svdRes.V - The dense matrix of the decomposition. Type {@link module:la.Matrix}.
-	* <br>svdRes.s - The vector containing the singular values of the decomposition. Type {@link module:la.Vector}.
-	*/
- exports.prototype.svd = function (mat, k, json) { return { U: Object.create(require('qminer').la.Matrix.prototype), V: Object.create(require('qminer').la.Matrix.prototype), s: Object.create(require('qminer').la.Vector.prototype) } }
-/**
-	* Computes the QR decomposition.
-	* @param {module:la.Matrix} mat - The matrix.
-	* @param {number} [tol = 1e-6] - The tolerance number.
-	* @returns {Object} A JSON object qrRes which contains the decomposition matrices:
-	* <br>qrRes.Q - The orthogonal dense matrix Q of the QR decomposition. Type {@link module:la.Matrix}.
-	* <br>qrRes.R - The upper triangular dense matrix R of the QR decomposition. Type {@link module:la.Matrix}.
-	*/
- exports.prototype.qr = function (mat, tol) { return { Q: Object.create(require('qminer').la.Matrix.prototype), R: Object.create(require('qminer').la.Matrix.prototype) } }
-/**
-* Matrix constructor parameter object.
-* @typedef {Object} matrixArg
-* @property  {number} matrixArg.rows - Number of rows.
-* @property  {number} matrixArg.cols - Number of columns.
-* @property  {boolean} [matrixArg.random=false] - Generate a random matrix with entries sampled from a uniform [0,1] distribution. If set to false, a zero matrix is created.
-=======
+*/
 /**
 	* Computes the truncated SVD decomposition.
 	* @param {module:la.Matrix | matrix:la.SparseMatrix} mat - The matrix.
@@ -52,7 +22,7 @@
 	* <br>svdRes.U - The dense matrix of the decomposition. Type {@link module:la.Matrix}.
 	* <br>svdRes.V - The dense matrix of the decomposition. Type {@link module:la.Matrix}.
 	* <br>svdRes.s - The vector containing the singular values of the decomposition. Type {@link module:la.Vector}.
-	*/
+	*/
 /**
 	* Computes the QR decomposition.
 	* @param {module:la.Matrix} mat - The matrix.
@@ -60,15 +30,14 @@
 	* @returns {Object} A JSON object qrRes which contains the decomposition matrices:
 	* <br>qrRes.Q - The orthogonal dense matrix Q of the QR decomposition. Type {@link module:la.Matrix}.
 	* <br>qrRes.R - The upper triangular dense matrix R of the QR decomposition. Type {@link module:la.Matrix}.
-	*/
+	*/
 /**
 * Matrix constructor parameter object.
 * @typedef {Object} matrixArg
 * @property  {number} matrixArg.rows - Number of rows.
 * @property  {number} matrixArg.cols - Number of columns.
 * @property  {boolean} [matrixArg.random=false] - Generate a random matrix with entries sampled from a uniform [0,1] distribution. If set to false, a zero matrix is created.
->>>>>>> 9e051940
-*/
+*/
 /**
 * Matrix class
 * @classdesc Represents a dense matrix (2d array), wraps a C++ object implemented in glib/base/ds.h.
@@ -84,15 +53,15 @@
 * var mat = new la.Matrix({"rows": 3, "cols": 2, "random": true}); // creates a 3 x 2 matrix with random values
 * // create a new matrix with nested arrays
 * var mat2 = new la.Matrix([[1, 7, 4], [-10, 0, 3]]); // creates a 2 x 3 matrix with the designated values
-*/
- exports.Matrix = function(arg) { return Object.create(require('qminer').la.Matrix.prototype); }	
+*/
+ exports.Matrix = function(arg) { return Object.create(require('qminer').la.Matrix.prototype); }	
 /**
 	* Returns an element of matrix.
 	* @param {number} rowIdx - Row index (zero based).
 	* @param {number} colIdx - Column index (zero based).
 	* @returns {number} The matrix element.
-	*/
- exports.Matrix.prototype.at = function(rowIdx, colIdx) { return 0.0; }
+	*/
+ exports.Matrix.prototype.at = function(rowIdx, colIdx) { return 0.0; }
 /**
 	* Sets an element or a block of matrix.
 	* @param {number} rowIdx - Row index (zero based). 
@@ -110,8 +79,8 @@
     * // 1  10  11
     * // 4  12  13
     * // 7   8   9   
-	*/
- exports.Matrix.prototype.put = function(rowIdx, colIdx, arg) { return Object.create(require('qminer').la.Matrix.prototype); }
+	*/
+ exports.Matrix.prototype.put = function(rowIdx, colIdx, arg) { return Object.create(require('qminer').la.Matrix.prototype); }
 /**
 	* Right-hand side multiplication of matrix with parameter.
 	* @param {(number | module:la.Vector | module:la.SparseVector | module:la.Matrix | module:la.SparseMatrix)} arg - Multiplication input. Supports scalar, vector and matrix input.
@@ -127,8 +96,8 @@
 	* var vec = new la.Vector([1, -1]);
 	* //multiply mat and vec
 	* var vec2 = mat.multiply(vec); // returns vector [-1, -6]
-	*/
- exports.Matrix.prototype.multiply = function(arg) { return (arg instanceof require('qminer').la.Vector | arg instanceof require('qminer').la.SparseVector) ? Object.create(require('qminer').la.Vector.prototype) : Object.create(require('qminer').la.Matrix.prototype); }
+	*/
+ exports.Matrix.prototype.multiply = function(arg) { return (arg instanceof require('qminer').la.Vector | arg instanceof require('qminer').la.SparseVector) ? Object.create(require('qminer').la.Vector.prototype) : Object.create(require('qminer').la.Matrix.prototype); }
 /**
 	* Matrix transpose and right-hand side multiplication of matrix with parameter.
 	* @param {(number | module:la.Vector | module:la.SparseVector | module:la.Matrix | module:la.SparseMatrix)} arg - Multiplication input. Supports scalar, vector and matrix input.
@@ -144,8 +113,8 @@
 	* var vec = new la.Vector([1, -1]);
 	* //multiply mat and vec
 	* var vec2 = mat.multiplyT(vec); // returns vector [2, 7]
-	*/
- exports.Matrix.prototype.multiplyT = function(arg) { return (arg instanceof require('qminer').la.Vector | arg instanceof require('qminer').la.SparseVector) ? Object.create(require('qminer').la.Vector.prototype) : Object.create(require('qminer').la.Matrix.prototype); }
+	*/
+ exports.Matrix.prototype.multiplyT = function(arg) { return (arg instanceof require('qminer').la.Vector | arg instanceof require('qminer').la.SparseVector) ? Object.create(require('qminer').la.Vector.prototype) : Object.create(require('qminer').la.Matrix.prototype); }
 /**
 	* Addition of two matrices.
 	* @param {module:la.Matrix} mat - The second matrix.
@@ -161,8 +130,8 @@
 	* // 2   1
 	* // 2   7
 	* var sum = mat.plus(mat2);
-	*/
- exports.Matrix.prototype.plus = function(mat2) { return Object.create(require('qminer').la.Matrix.prototype); }
+	*/
+ exports.Matrix.prototype.plus = function(mat2) { return Object.create(require('qminer').la.Matrix.prototype); }
 /**
 	* Substraction of two matrices.
 	* @param {module:la.Matrix} mat - The second matrix.
@@ -178,8 +147,8 @@
 	* //  0   3
 	* // -4   3
 	* var diff = mat.minus(mat2);
-	*/
- exports.Matrix.prototype.minus = function(mat2) { return Object.create(require('qminer').la.Matrix.prototype); }
+	*/
+ exports.Matrix.prototype.minus = function(mat2) { return Object.create(require('qminer').la.Matrix.prototype); }
 /**
 	* Transposes matrix.
 	* @returns {module:la.Matrix} Transposed matrix.
@@ -193,8 +162,8 @@
 	* //  2   3
 	* // -5   1
 	* var trans = mat.transpose();
-	*/
- exports.Matrix.prototype.transpose = function() { return Object.create(require('qminer').la.Matrix.prototype); }
+	*/
+ exports.Matrix.prototype.transpose = function() { return Object.create(require('qminer').la.Matrix.prototype); }
 /**
 	* Solves the linear system.
 	* @param {module:la.Vector} vec - The right-hand side of the equation.
@@ -208,23 +177,23 @@
 	* var b = new la.Vector([-1, -6]);
 	* // solve the linear system M*x = b
 	* var x = M.solve(b); // returns vector [1, -1]
-	*/
- exports.Matrix.prototype.solve = function (vec) { return Object.create(require('qminer').la.Vector.prototype); }
+	*/
+ exports.Matrix.prototype.solve = function (vec) { return Object.create(require('qminer').la.Vector.prototype); }
 /**
 	* Returns a vector of row norms.
 	* @returns {module:la.Vector} Vector, where the value at i-th index is the norm of the i-th row of matrix.
-	*/
- exports.Matrix.prototype.rowNorms = function () { return Object.create(require('qminer').la.Vector.prototype); }
+	*/
+ exports.Matrix.prototype.rowNorms = function () { return Object.create(require('qminer').la.Vector.prototype); }
 /**
 	* Returns a vector of column norms.
 	* @returns {module:la.Vector} Vector, where the value at i-th index is the norm of the i-th column of matrix.
-	*/
- exports.Matrix.prototype.colNorms = function () { return Object.create(require('qminer').la.Vector.prototype); }
+	*/
+ exports.Matrix.prototype.colNorms = function () { return Object.create(require('qminer').la.Vector.prototype); }
 /**
 	* Normalizes each column of matrix.
 	* @returns {module:la.Matrix} Self. The columns of the matrix are normalized. 
-	*/
- exports.Matrix.prototype.normalizeCols = function () { return Object.create(require('qminer').la.Matrix.prototype); }
+	*/
+ exports.Matrix.prototype.normalizeCols = function () { return Object.create(require('qminer').la.Matrix.prototype); }
 /**
 	* Returns the matrix as string.
 	* @returns {string} Dense matrix as string.
@@ -235,46 +204,46 @@
 	* var mat = new la.Matrix([[1, 2], [3, 5]]);
 	* // get matrix as string
 	* var text = mat.toString(); // returns `1 2 \n3 5 \n\n`
-	*/
- exports.Matrix.prototype.toString = function () { return ""; }
+	*/
+ exports.Matrix.prototype.toString = function () { return ""; }
 /**
 	* Transforms the matrix from dense to sparse format.
 	* @returns {module:la.SparseMatrix} Sparse column matrix representation of dense matrix.
-	*/
- exports.Matrix.prototype.sparse = function () { return Object.create(require('qminer').la.SparseMatrix.prototype); }
+	*/
+ exports.Matrix.prototype.sparse = function () { return Object.create(require('qminer').la.SparseMatrix.prototype); }
 /**
 	* Returns the frobenious norm of matrix.
 	* @returns {number} Frobenious norm of matrix.
-	*/
- exports.Matrix.prototype.frob = function () { return 0.0; }
+	*/
+ exports.Matrix.prototype.frob = function () { return 0.0; }
 /**
 	* Gives the number of rows of matrix.
 	* @returns {number} Number of rows in matrix.
-	*/
- exports.Matrix.prototype.rows = 0;
+	*/
+ exports.Matrix.prototype.rows = 0;
 /**
 	* Gives the number of columns of matrix.
 	* @returns {number} Number of columns in matrix.
-	*/
- exports.Matrix.prototype.cols = 0;
+	*/
+ exports.Matrix.prototype.cols = 0;
 /**
 	* Gives the index of the maximum element in the given row.
 	* @param {number} rowIdx - Row index (zero based).
 	* @returns {number} Column index (zero based) of the maximum value in the rowIdx-th row of matrix.
-	*/
- exports.Matrix.prototype.rowMaxIdx = function (rowIdx) { return 0; }
+	*/
+ exports.Matrix.prototype.rowMaxIdx = function (rowIdx) { return 0; }
 /**
 	* Gives the index of the maximum element in the given column.
 	* @param {number} colIdx - Column index (zero based).
 	* @returns {number} Row index (zero based) of the maximum value in colIdx-th column of matrix.
-	*/
- exports.Matrix.prototype.colMaxIdx = function (colIdx) { return 0; }
+	*/
+ exports.Matrix.prototype.colMaxIdx = function (colIdx) { return 0; }
 /**
 	* Returns the corresponding column of matrix as vector.
 	* @param {number} colIdx - Column index (zero based).
 	* @returns {module:la.Vector} The colIdx-th column of matrix.
-	*/
- exports.Matrix.prototype.getCol = function (colIdx) { return Object.create(require('qminer').la.Vector.prototype); }
+	*/
+ exports.Matrix.prototype.getCol = function (colIdx) { return Object.create(require('qminer').la.Vector.prototype); }
 /**
 	* Sets the column of the matrix.
 	* @param {number} colIdx - Column index (zero based).
@@ -293,27 +262,14 @@
 	* //  2    2   -4
 	* //  2    3    3
 	* mat.setCol(0, vec);
-	*/
- exports.Matrix.prototype.setCol = function (colIdx, vec) { return Object.create(require('qminer').la.Matrix.prototype); }
-<<<<<<< HEAD
-/**
-	* Gets the submatrix from the column ids.
-	* @param {module:la.IntVector} intVec - The vector containing the column ids.
-	* @returns {module:la.Matrix} The submatrix containing the the columns of the original matrix.
-	*/
- exports.Matrix.prototype.getColSubmatrix = function (intVec) { return Object.create(require('qminer').la.Matrix.prototype); }
+	*/
+ exports.Matrix.prototype.setCol = function (colIdx, vec) { return Object.create(require('qminer').la.Matrix.prototype); }
 /**
 	* Returns the corresponding row of matrix as vector.
 	* @param {number} rowIdx - Row index (zero based).
 	* @returns {module:la.Vector} The rowIdx-th row of matrix.
-=======
-/**
-	* Returns the corresponding row of matrix as vector.
-	* @param {number} rowIdx - Row index (zero based).
-	* @returns {module:la.Vector} The rowIdx-th row of matrix.
->>>>>>> 9e051940
-	*/
- exports.Matrix.prototype.getRow = function (rowIdx) { return Object.create(require('qminer').la.Vector.prototype); }
+	*/
+ exports.Matrix.prototype.getRow = function (rowIdx) { return Object.create(require('qminer').la.Vector.prototype); }
 /**
 	* Sets the row of matrix.
 	* @param {number} rowIdx - Row index (zero based).
@@ -332,8 +288,8 @@
 	* //  9    2   -4
 	* // -2    3    3
 	* mat.setRow(0, vec);
-	*/
- exports.Matrix.prototype.setRow = function (rowIdx, vec) { return Object.create(require('qminer').la.Matrix.prototype); }
+	*/
+ exports.Matrix.prototype.setRow = function (rowIdx, vec) { return Object.create(require('qminer').la.Matrix.prototype); }
 /**
 	* Returns the diagonal elements of matrix.
 	* @returns {module:la.Vector} Vector containing the diagonal elements.
@@ -344,8 +300,8 @@
 	* var mat = new la.Matrix([[1, -1, 0], [15, 8, 3], [0, 1, 0]]);
 	* // call diag function
 	* var vec = mat.diag(); // returns a vector [1, 8, 0]
-	*/
- exports.Matrix.prototype.diag = function () { return Object.create(require('qminer').la.Vector.prototype); }
+	*/
+ exports.Matrix.prototype.diag = function () { return Object.create(require('qminer').la.Vector.prototype); }
 /**
 	* Saves the matrix as output stream.
 	* @param {module:fs.FOut} fout - Output stream.
@@ -360,8 +316,8 @@
 	* var fout = fs.openWrite('mat.dat');
 	* // save matrix and close write stream
 	* mat.save(fout).close();
-	*/
- exports.Matrix.prototype.save = function (fout) { return Object.create(require('qminer').fs.FOut.prototype); }
+	*/
+ exports.Matrix.prototype.save = function (fout) { return Object.create(require('qminer').fs.FOut.prototype); }
 /**
 	* Loads the matrix from input stream.
 	* @param {module:fs.FIn} fin - Input stream.
@@ -376,8 +332,8 @@
 	* var fin = fs.openRead('mat.dat');
 	* // load the matrix
 	* mat.load(fin);
-	*/
- exports.Matrix.prototype.load = function (FIn) { return Object.create(require('qminer').la.Matrix.prototype); }
+	*/
+ exports.Matrix.prototype.load = function (FIn) { return Object.create(require('qminer').la.Matrix.prototype); }
 /**
 * Sparse Vector
 * @classdesc Represents a sparse vector.
@@ -393,8 +349,8 @@
 * var spVec = new la.SparseVector([[0, 1], [2, 3], [3, 6]]); // sparse vector [1, 0, 3, 6]
 * // create new sparse vector with dim
 * var spVec2 = new la.SparseVector([[0, 1], [2, 3], [3, 6]], 5); // largest index (zero based) is 4
-*/
- exports.SparseVector = function(arg, dim) { return Object.create(require('qminer').la.SparseVector.prototype); }	
+*/
+ exports.SparseVector = function(arg, dim) { return Object.create(require('qminer').la.SparseVector.prototype); }	
 /**
 	* Returns an element of the sparse vector.
 	* @param {number} idx - Index (zero based).
@@ -406,8 +362,8 @@
 	* var vec = new la.SparseVector([[0, 1], [3, 2], [4, -5]]);
 	* // get the value at the position 3
 	* vec.at(3); // returns the value 2
-	*/
- exports.SparseVector.prototype.at = function (idx) { return 0.0; }
+	*/
+ exports.SparseVector.prototype.at = function (idx) { return 0.0; }
 /**
 	* Puts a new element in sparse vector.
 	* @param {number} idx - Index (zero based).
@@ -420,8 +376,8 @@
 	* var vec = new la.SparseVector([[0, 1], [3, 2], [4, -5]]);
 	* // set the new values at position 2
 	* vec.put(2, -4);
-	*/
- exports.SparseVector.prototype.put = function (idx, num) { return Object.create(require('qminer').la.SparseVector.prototype); }
+	*/
+ exports.SparseVector.prototype.put = function (idx, num) { return Object.create(require('qminer').la.SparseVector.prototype); }
 /**
 	* Returns the sum of all values in sparse vector.
 	* @returns {number} The sum of all values in sparse vector.
@@ -432,8 +388,8 @@
 	* var vec = new la.SparseVector([[0, 1], [3, 2], [4, -5]]);
 	* // get the sum of the values in the vector
 	* vec.sum(); // returns -2
-	*/
- exports.SparseVector.prototype.sum = function () { return 0.0; }
+	*/
+ exports.SparseVector.prototype.sum = function () { return 0.0; }
 /**
 	* Returns the inner product of the parameter and the sparse vector.
 	* @param {(module:la.Vector | module:la.SparseVector)} arg - The inner product input.
@@ -446,8 +402,8 @@
 	* var dense = new la.Vector([3, -4, 2, 0.5, -1]);
 	* // get the inner product of the vectors
 	* sparse.inner(dense); // returns the value 9
-	*/
- exports.SparseVector.prototype.inner = function (arg) { return 0.0; }
+	*/
+ exports.SparseVector.prototype.inner = function (arg) { return 0.0; }
 /**
 	* Multiplies the sparse vector with a scalar.
 	* @param {number} num - The scalar.
@@ -459,43 +415,43 @@
 	* var spVec = new la.SparseVector([[0, 1], [2, 3], [3, 6]]);
 	* // multiply sparse vector with scalar 3.14
 	* var spVec2 = spVec.multiply(3.14); // returns sparse vector [3.14, 0, 9.42, 18.84]
-	*/
- exports.SparseVector.prototype.multiply = function (num) { return Object.create(require('qminer').la.SparseVector.prototype); }
+	*/
+ exports.SparseVector.prototype.multiply = function (num) { return Object.create(require('qminer').la.SparseVector.prototype); }
 /**
 	* Normalizes the sparse vector.
 	* @returns {module:la.SparseVector} Self. The vector is normalized.
-	*/
- exports.SparseVector.prototype.normalize = function () { return Object.create(require('qminer').la.SparseVector.prototype); }
+	*/
+ exports.SparseVector.prototype.normalize = function () { return Object.create(require('qminer').la.SparseVector.prototype); }
 /**
 	* Returns the number of nonzero values.
 	* @returns {number} Number of nonzero values.
-	*/
- exports.SparseVector.prototype.nnz = 0;
+	*/
+ exports.SparseVector.prototype.nnz = 0;
 /**
 	* Returns the dimension of sparse vector.
 	* @returns {number} Dimension of sparse vector.
-	*/
- exports.SparseVector.prototype.dim = 0;
+	*/
+ exports.SparseVector.prototype.dim = 0;
 /**
 	* Returns the norm of sparse vector.
 	* @returns {number} Norm of sparse vector.
-	*/
- exports.SparseVector.prototype.norm = function () { return 0.0; }
+	*/
+ exports.SparseVector.prototype.norm = function () { return 0.0; }
 /**
 	* Returns the dense vector representation of the sparse vector.
 	* @returns {module:la.Vector} The dense vector representation.
-	*/
- exports.SparseVector.prototype.full = function () { return Object.create(require('qminer').la.Vector.prototype); }
+	*/
+ exports.SparseVector.prototype.full = function () { return Object.create(require('qminer').la.Vector.prototype); }
 /**
 	* Returns a dense vector of values of nonzero elements of sparse vector.
 	* @returns {module:la.Vector} A dense vector of values.
-	*/
- exports.SparseVector.prototype.valVec = function () { return Object.create(require('qminer').la.Vector.prototype); }
+	*/
+ exports.SparseVector.prototype.valVec = function () { return Object.create(require('qminer').la.Vector.prototype); }
 /**
 	* Returns a dense vector of indices (zero based) of nonzero elements of sparse vector.
 	* @returns {module:la.Vector} A dense vector of indeces.
-	*/
- exports.SparseVector.prototype.idxVec = function () { return Object.create(require('qminer').la.Vector.prototype); }
+	*/
+ exports.SparseVector.prototype.idxVec = function () { return Object.create(require('qminer').la.Vector.prototype); }
 /**
 	* Returns the string representation.
 	* @returns {string} The string representation of the sparse vector.
@@ -506,8 +462,8 @@
 	* var spVec = new la.SparseVector([[0, 1], [2, 3]]);	
 	* // get the string representation of the vector
 	* spVec.toString(); // returns the string '[(0, 1), (2, 3)]'
-	*/
- exports.SparseVector.prototype.toString = function () { return ""; }
+	*/
+ exports.SparseVector.prototype.toString = function () { return ""; }
 /**
 * Sparse Matrix
 * @classdesc Represents a sparse matrix.
@@ -524,8 +480,8 @@
 * var mat = new la.SparseMatrix([[[0, 2]], [[0, 1], [2, 3]]]);
 * // create a new sparse matrix with specified max rows
 * var mat2 = new la.SparseMatrix([[[0, 2]], [[0, 1], [2, 3]]], 3);
-*/
- exports.SparseMatrix = function(arg) { return Object.create(require('qminer').la.SparseMatrix.prototype); }	
+*/
+ exports.SparseMatrix = function(arg) { return Object.create(require('qminer').la.SparseMatrix.prototype); }	
 /**
 	* Returns an element of the sparse matrix at the given location.
 	* @param {number} rowIdx - Row index (zero based).
@@ -538,8 +494,8 @@
 	* var mat = new la.SparseMatrix([[[0, 2]], [[0, 1], [2, 3]]]);
 	* // get the value at the position (1, 1)
 	* mat.at(1, 1); // returns 3
-	*/
- exports.SparseMatrix.prototype.at = function (rowIdx, colIdx) { return 0.0; }
+	*/
+ exports.SparseMatrix.prototype.at = function (rowIdx, colIdx) { return 0.0; }
 /**
 	* Puts an element in sparse matrix.
 	* @param {number} rowIdx - Row index (zero based).
@@ -553,8 +509,8 @@
 	* var mat = new la.SparseMatrix([[[0, 3], [1, 2]], [[1, -2], [3, 4]], [[10, 8]]]);
 	* // set the value at position (2, 2) to -4
 	* mat.put(2, 2, -4);
-	*/
- exports.SparseMatrix.prototype.put = function (rowIdx, colIdx, num) { return Object.create(require('qminer').la.SparseMatrix.prototype); }
+	*/
+ exports.SparseMatrix.prototype.put = function (rowIdx, colIdx, num) { return Object.create(require('qminer').la.SparseMatrix.prototype); }
 /**
 	* Returns the column of the sparse matrix.
 	* @param {number} colIdx - The column index (zero based).
@@ -566,8 +522,8 @@
 	* var mat = new la.SparseMatrix([[[0, 3], [1, 2]], [[1, -2], [3, 4]], [[10, 8]]]);
 	* // get the first column as a vector
 	* var first = mat.getCol(0); // returns the first column of the sparse matrix
-	*/
- exports.SparseMatrix.prototype.getCol = function (colIdx) { return Object.create(require('qminer').la.SparseVector.prototype); }
+	*/
+ exports.SparseMatrix.prototype.getCol = function (colIdx) { return Object.create(require('qminer').la.SparseVector.prototype); }
 /** 
 	* Sets a column in sparse matrix.
 	* @param {number} colIdx - Column index (zero based).
@@ -582,8 +538,8 @@
 	* var vec = new la.SparseVector([[0, 3], [2, -5]]);
 	* // set the third column of mat to vec
 	* mat.setCol(2, vec); // returns mat with the third column changed
-	*/
- exports.SparseMatrix.prototype.setCol = function (colIdx, spVec) { return Object.create(require('qminer').la.SparseVector.prototype); }
+	*/
+ exports.SparseMatrix.prototype.setCol = function (colIdx, spVec) { return Object.create(require('qminer').la.SparseVector.prototype); }
 /**
 	* Attaches a column to the sparse matrix.
 	* @param {module:la.SparseVector} spVec - Attached column as sparse vector.
@@ -602,24 +558,24 @@
 	* // 0    0   -3
 	* // 5    0    0
 	* mat.push(vec);
-	*/
- exports.SparseMatrix.prototype.push = function (spVec) { return Object.create(require('qminer').la.SparseMatrix.prototype); }
+	*/
+ exports.SparseMatrix.prototype.push = function (spVec) { return Object.create(require('qminer').la.SparseMatrix.prototype); }
 /**
 	* Multiplies argument with sparse vector.
 	* @param {(number | module:la.Vector | module:la.SparseVector | module:la.Matrix | module:la.SparseMatrix)} arg - Multiplication input.
 	* @returns {(module:la.Vector | module:la.Matrix)}
 	* <br>1. {@link module:la.Matrix}, if arg is number, {@link module:la.Matrix} or {@link module:la.SparseMatrix}.
 	* <br>2. {@link module:la.Vector}, if arg is {@link module:la.Vector} or {@link module:la.SparseVector}.
-	*/
- exports.SparseMatrix.prototype.multiply = function (arg) { return (arg instanceof require('qminer').la.Vector | arg instanceof require('qminer').la.SparseVector) ? Object.create(require('qminer').la.Vector.prototype) : Object.create(require('qminer').la.Matrix.prototype); }
+	*/
+ exports.SparseMatrix.prototype.multiply = function (arg) { return (arg instanceof require('qminer').la.Vector | arg instanceof require('qminer').la.SparseVector) ? Object.create(require('qminer').la.Vector.prototype) : Object.create(require('qminer').la.Matrix.prototype); }
 /**
 	* Sparse matrix transpose and multiplies with argument.
 	* @param {(number | module:la.Vector | module:la.SparseVector | module:la.Matrix | module:la.SparseMatrix)} arg - Multiplication input.
 	* @returns {(module:la.Vector | module:la.Matrix)}
 	* <br>1. {@link module:la.Matrix}, if arg is number, {@link module:la.Matrix} or {@link module:la.SparseMatrix}.
 	* <br>2. {@link module:la.Vector}, if arg is {@link module:la.Vector} or {@link module:la.SparseVector}.
-	*/
- exports.SparseMatrix.prototype.multiplyT = function (arg) { return (arg instanceof require('qminer').la.Vector | arg instanceof require('qminer').la.SparseVector) ? Object.create(require('qminer').la.Vector.prototype) : Object.create(require('qminer').la.Matrix.prototype); }
+	*/
+ exports.SparseMatrix.prototype.multiplyT = function (arg) { return (arg instanceof require('qminer').la.Vector | arg instanceof require('qminer').la.SparseVector) ? Object.create(require('qminer').la.Vector.prototype) : Object.create(require('qminer').la.Matrix.prototype); }
 /**
 	* Returns the sum of two matrices.
 	* @param {module:la.SparseMatrix} mat - The second sparse matrix.
@@ -637,8 +593,8 @@
 	* // 0    1
 	* // 2    0
 	* var sum = mat.plus(mat2);
-	*/
- exports.SparseMatrix.prototype.plus = function (spMat) { return Object.create(require('qminer').la.SparseMatrix.prototype); }
+	*/
+ exports.SparseMatrix.prototype.plus = function (spMat) { return Object.create(require('qminer').la.SparseMatrix.prototype); }
 /**
 	* Returns the difference of two matrices.
 	* @param {module:la.SparseMatrix} mat - The second sparse matrix.
@@ -656,8 +612,8 @@
 	* //  0   -1
 	* //  2    0
 	* var diff = mat.minus(mat2);
-	*/
- exports.SparseMatrix.prototype.minus = function (spMat) { return Object.create(require('qminer').la.SparseMatrix.prototype); }
+	*/
+ exports.SparseMatrix.prototype.minus = function (spMat) { return Object.create(require('qminer').la.SparseMatrix.prototype); }
 /**
 	* Returns the transposed sparse matrix.
 	* @returns {module:la.SparseMatrix} Transposed sparse matrix.
@@ -671,38 +627,38 @@
 	* // 2    0   -3    0
 	* // 0    1    0   -2
 	* mat.transpose();
-	*/
- exports.SparseMatrix.prototype.transpose = function () { return Object.create(require('qminer').la.SparseMatrix.prototype); }
+	*/
+ exports.SparseMatrix.prototype.transpose = function () { return Object.create(require('qminer').la.SparseMatrix.prototype); }
 /**
 	* Returns the vector of column norms of sparse matrix.
 	* @returns {module:la.Vector} Vector of column norms. Ihe i-th value of the return vector is the norm of i-th column of sparse matrix.
-	*/
- exports.SparseMatrix.prototype.colNorms = function () { return Object.create(require('qminer').la.Vector.prototype); }
+	*/
+ exports.SparseMatrix.prototype.colNorms = function () { return Object.create(require('qminer').la.Vector.prototype); }
 /**
 	* Normalizes columns of sparse matrix.
 	* @returns {module:la.SparseMatrix} Self. The columns of the sparse matrix are normalized.
-	*/
- exports.SparseMatrix.prototype.normalizeCols = function () { return Object.create(require('qminer').la.SparseMatrix.prototype); }
+	*/
+ exports.SparseMatrix.prototype.normalizeCols = function () { return Object.create(require('qminer').la.SparseMatrix.prototype); }
 /**
 	* Returns the dense representation of sparse matrix.
 	* @returns {module:la.Matrix} Dense representation of sparse matrix.
-	*/
- exports.SparseMatrix.prototype.full = function () { return Object.create(require('qminer').la.Matrix.prototype); }
+	*/
+ exports.SparseMatrix.prototype.full = function () { return Object.create(require('qminer').la.Matrix.prototype); }
 /**
 	* Returns the frobenious norm of sparse matrix.
 	* @returns {number} Frobenious norm of sparse matrix.
-	*/
- exports.SparseMatrix.prototype.frob = function () { return 0; }
+	*/
+ exports.SparseMatrix.prototype.frob = function () { return 0; }
 /**
 	* Gives the number of rows of sparse matrix.
 	* @returns {number} Number of rows of sparse matrix.
-	*/
- exports.SparseMatrix.prototype.rows = 0; 
+	*/
+ exports.SparseMatrix.prototype.rows = 0; 
 /**
 	* Gives the number of columns of sparse matrix.
 	* @returns {number} Number of columns of sparse matrix.
-	*/
- exports.SparseMatrix.prototype.cols = 0; 
+	*/
+ exports.SparseMatrix.prototype.cols = 0; 
 /**
 	* Prints sparse matrix on screen.
 	* @example
@@ -717,9 +673,8 @@
 	* // 0  1  3.000000
 	* // 1  1  8.000000
 	* spMat.print(); 
-	*/
- exports.SparseMatrix.prototype.print = function () {}
-<<<<<<< HEAD
+	*/
+ exports.SparseMatrix.prototype.print = function () {}
 /**
 	* Saves the sparse matrix as output stream.
 	* @param {module:fs.FOut} fout - Output stream.
@@ -735,8 +690,8 @@
 	* var fout = fs.openWrite('mat.dat');
 	* // save matrix and close write stream
 	* mat.save(fout).close();
-	*/
- exports.SparseMatrix.prototype.save = function (fout, saveMatlab) { return Object.create(require('qminer').fs.FOut.prototype); }
+	*/
+ exports.SparseMatrix.prototype.save = function (fout, saveMatlab) { return Object.create(require('qminer').fs.FOut.prototype); }
 /**
 	* Loads the sparse matrix from input stream.
 	* @param {module:fs.FIn} fin - Input stream.
@@ -751,41 +706,8 @@
 	* var fin = fs.openRead('mat.dat');
 	* // load the matrix
 	* mat.load(fin);
-=======
-/**
-	* Saves the sparse matrix as output stream.
-	* @param {module:fs.FOut} fout - Output stream.
-	* @param {boolean} [saveMatlab=false] - If true, saves using matlab three column text format. Otherwise, saves using binary format.
-	* @returns {module:fs.FOut} The output stream fout.
-	* @example
-	* // import the modules
-	* var fs = require('qminer').fs;
-	* var la = require('qminer').la;
-	* // create a new sparse matrix
-	* var mat = new la.SparseMatrix([[[0, 1]], [[0, 3], [1, 12]]]);
-	* // open write stream
-	* var fout = fs.openWrite('mat.dat');
-	* // save matrix and close write stream
-	* mat.save(fout).close();
-	*/
- exports.SparseMatrix.prototype.save = function (fout, saveMatlab) { return Object.create(require('qminer').fs.FOut.prototype); }
-/**
-	* Loads the sparse matrix from input stream.
-	* @param {module:fs.FIn} fin - Input stream.
-	* @returns {module:la.Matrix} Self.
-	* @example
-	* // import the modules
-	* var fs = require('qminer').fs;
-	* var la = require('qminer').la;
-	* // create an empty matrix
-	* var mat = new la.SparseMatrix();
-	* // open a read stream ('mat.dat' was previously created)
-	* var fin = fs.openRead('mat.dat');
-	* // load the matrix
-	* mat.load(fin);
->>>>>>> 9e051940
-	*/
- exports.SparseMatrix.prototype.load = function (FIn) { return Object.create(require('qminer').fs.FIn.prototype); }
+	*/
+ exports.SparseMatrix.prototype.load = function (FIn) { return Object.create(require('qminer').fs.FIn.prototype); }
 
 
     /**
@@ -1325,4 +1247,4 @@
         return x;
     }
 
-    
+    