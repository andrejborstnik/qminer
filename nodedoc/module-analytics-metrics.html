<!doctype html>
<html>

<head>
  <meta name="generator" content="JSDoc 3">
  <meta charset="utf-8">
  <title>Namespace: metrics</title>
  <link rel="stylesheet" href="https://brick.a.ssl.fastly.net/Karla:400,400i,700,700i" type="text/css">
  <link rel="stylesheet" href="https://brick.a.ssl.fastly.net/Noto+Serif:400,400i,700,700i" type="text/css">
  <link rel="stylesheet" href="https://brick.a.ssl.fastly.net/Inconsolata:500" type="text/css">
  <link href="css/baseline.css" rel="stylesheet">
</head>

<body onload="prettyPrint()">
  <nav id="jsdoc-navbar" role="navigation" class="jsdoc-navbar">
    <div id="jsdoc-navbar-container">
      <div id="jsdoc-navbar-content">
        <a href="index.html" class="jsdoc-navbar-package-name">Home</a>
      </div>
    </div>
  </nav>
  <div id="jsdoc-body-container">
    <div id="jsdoc-content">
      <div id="jsdoc-content-container">
        <div id="jsdoc-main" role="main">
          <header class="page-header">
            <h1><div class="symbol-detail-labels"><span class="label label-kind">namespace</span>&nbsp;<span class="label label-inner">inner</span></div><small><a href="module-analytics.html">analytics</a>~<wbr></small><span class="symbol-name">metrics</span></h1>
<<<<<<< HEAD
            <p class="source-link">Source: <a href="analyticsdoc.js.html#source-line-1920">analyticsdoc.<wbr>js:1920</a></p>
=======
            <p class="source-link">Source: <a href="analyticsdoc.js.html#source-line-1976">analyticsdoc.<wbr>js:1976</a></p>
>>>>>>> 9e051940
            <div class="symbol-description">
              <p>Classification and regression metrics</p>
            </div>
            <section>
              <h2>
            Examples
        </h2>
              <div>
                <p>Batch classification example</p>
                <pre class="prettyprint"><code>// import metrics module
var analytics = require(&#x27;qminer&#x27;).analytics;

// true and predicted lables
var true_lables = [0, 1, 0, 0, 1];
var pred_prob = [0.3, 0.5, 0.2, 0.5, 0.8];

// compute ROC curve
var roc = analytics.metrics.rocCurve(true_lables, pred_prob);</code></pre>
              </div>
              <div>
                <p>Online classification example</p>
                <pre class="prettyprint"><code>// import analytics module
var analytics = require(&#x27;qminer&#x27;).analytics;
// true and predicted lables
var true_lables = [0, 1, 0, 0, 1];
var pred_prob = [0.3, 0.5, 0.2, 0.5, 0.8];

// create predictionCurve instance
var predictionCurve = new analytics.metrics.PredictionCurve();

// simulate data flow
for (var i in true_lables) {
   // push new value
   predictionCurve.push(true_lables[i], pred_prob[i]);
}

var roc = predictionCurve.roc(); // get ROC</code></pre>
              </div>
              <div>
                <p>Batch regression example</p>
                <pre class="prettyprint"><code>// import analytics module
var analytics = require(&#x27;qminer&#x27;).analytics;
// true and predicted data
var true_vals = [1, 2, 3, 4, 5];
var pred_vals = [3, 4, 5, 6, 7];

// use batch MAE method
analytics.metrics.meanAbsoluteError(true_vals, pred_vals);</code></pre>
              </div>
              <div>
                <p>Online regression example</p>
                <pre class="prettyprint"><code>// import analytics module
var analytics = require(&#x27;qminer&#x27;).analytics;
// true and predicted data
var true_vals = [1, 2, 3, 4, 5];
var pred_vals = [3, 4, 5, 6, 7];

// create online MAE metric instance
var mae = new analytics.metrics.MeanAbsoluteError();

// simulate data flow
for (var i in true_vals) {
  // push new value
  mae.push(true_vals[i], pred_vals[i]);
}
// get updated error
mae.getError();</code></pre>
              </div>
            </section>
            <dl class="dl-compact">
            </dl>
          </header>
          <section id="summary">
            <div class="summary-callout">
              <h2 class="summary-callout-heading">Child classes</h2>
              <div class="summary-content">
                <div class="summary-column">
                  <dl class="dl-summary-callout">
                    <dt><a href="module-analytics-metrics.ClassificationScore.html">ClassificationScore(yTrue, yPred)</a></dt>
                    <dd>
                    </dd>
                    <dt><a href="module-analytics-metrics.MeanAbsoluteError.html">MeanAbsoluteError()</a></dt>
                    <dd>
                    </dd>
                    <dt><a href="module-analytics-metrics.MeanAbsolutePercentageError.html">MeanAbsolutePercentageError()</a></dt>
                    <dd>
                    </dd>
                  </dl>
                </div>
                <div class="summary-column">
                  <dl class="dl-summary-callout">
                    <dt><a href="module-analytics-metrics.MeanError.html">MeanError()</a></dt>
                    <dd>
                    </dd>
                    <dt><a href="module-analytics-metrics.MeanSquareError.html">MeanSquareError()</a></dt>
                    <dd>
                    </dd>
                    <dt><a href="module-analytics-metrics.PredictionCurve.html">PredictionCurve(yTrue, yPred)</a></dt>
                    <dd>
                    </dd>
                  </dl>
                </div>
                <div class="summary-column">
                  <dl class="dl-summary-callout">
                    <dt><a href="module-analytics-metrics.R2Score.html">R2Score()</a></dt>
                    <dd>
                    </dd>
                    <dt><a href="module-analytics-metrics.RootMeanSquareError.html">RootMeanSquareError()</a></dt>
                    <dd>
                    </dd>
                  </dl>
                </div>
              </div>
            </div>
            <div class="summary-callout">
              <h2 class="summary-callout-heading">Methods</h2>
              <div class="summary-content">
                <div class="summary-column">
                  <dl class="dl-summary-callout">
                    <dt><a href="module-analytics-metrics.html#.accuracyScore">accuracyScore(yTrue, yPred)</a></dt>
                    <dd>
                    </dd>
                    <dt><a href="module-analytics-metrics.html#.bestF1Threshold">bestF1Threshold(yTrue, yPred)</a></dt>
                    <dd>
                    </dd>
                    <dt><a href="module-analytics-metrics.html#.breakEventPointScore">breakEventPointScore(yTrue, yPred)</a></dt>
                    <dd>
                    </dd>
                    <dt><a href="module-analytics-metrics.html#.desiredPrecisionThreshold">desiredPrecisionThreshold(yTrue, yPred, desiredPrecision)</a></dt>
                    <dd>
                    </dd>
                    <dt><a href="module-analytics-metrics.html#.desiredRecallThreshold">desiredRecallThreshold(yTrue, yPred, desiredRecall)</a></dt>
                    <dd>
                    </dd>
                    <dt><a href="module-analytics-metrics.html#.f1Score">f1Score(yTrue, yPred)</a></dt>
                    <dd>
                    </dd>
                  </dl>
                </div>
                <div class="summary-column">
                  <dl class="dl-summary-callout">
                    <dt><a href="module-analytics-metrics.html#.meanAbsoluteError">meanAbsoluteError(yTrueVec, yPredVec)</a></dt>
                    <dd>
                    </dd>
                    <dt><a href="module-analytics-metrics.html#.meanAbsolutePercentageError">meanAbsolutePercentageError(yTrueVec, yPredVec)</a></dt>
                    <dd>
                    </dd>
                    <dt><a href="module-analytics-metrics.html#.meanError">meanError(yTrueVec, yPredVec)</a></dt>
                    <dd>
                    </dd>
                    <dt><a href="module-analytics-metrics.html#.meanSquareError">meanSquareError(yTrueVec, yPredVec)</a></dt>
                    <dd>
                    </dd>
                    <dt><a href="module-analytics-metrics.html#.precisionRecallCurve">precisionRecallCurve(yTrue, yPred[, sample])</a></dt>
                    <dd>
                    </dd>
                    <dt><a href="module-analytics-metrics.html#.precisionScore">precisionScore(yTrue, yPred)</a></dt>
                    <dd>
                    </dd>
                  </dl>
                </div>
                <div class="summary-column">
                  <dl class="dl-summary-callout">
                    <dt><a href="module-analytics-metrics.html#.r2Score">r2Score(yTrueVec, yPredVec)</a></dt>
                    <dd>
                    </dd>
                    <dt><a href="module-analytics-metrics.html#.recallScore">recallScore(yTrue, yPred)</a></dt>
                    <dd>
                    </dd>
                    <dt><a href="module-analytics-metrics.html#.rocAucScore">rocAucScore(yTrue, yPred[, sample])</a></dt>
                    <dd>
                    </dd>
                    <dt><a href="module-analytics-metrics.html#.rocCurve">rocCurve(yTrue, yPred[, sample])</a></dt>
                    <dd>
                    </dd>
                    <dt><a href="module-analytics-metrics.html#.rootMeanSquareError">rootMeanSquareError(yTrueVec, yPredVec)</a></dt>
                    <dd>
                    </dd>
                  </dl>
                </div>
              </div>
            </div>
          </section>
          <section>
            <h2>Classes</h2>
            <section id='members-links'>
              <h3><a href="module-analytics-metrics.ClassificationScore.html">ClassificationScore</a></h3>
              <h3><a href="module-analytics-metrics.MeanAbsoluteError.html">MeanAbsoluteError</a></h3>
              <h3><a href="module-analytics-metrics.MeanAbsolutePercentageError.html">MeanAbsolutePercentageError</a></h3>
              <h3><a href="module-analytics-metrics.MeanError.html">MeanError</a></h3>
              <h3><a href="module-analytics-metrics.MeanSquareError.html">MeanSquareError</a></h3>
              <h3><a href="module-analytics-metrics.PredictionCurve.html">PredictionCurve</a></h3>
              <h3><a href="module-analytics-metrics.R2Score.html">R2Score</a></h3>
              <h3><a href="module-analytics-metrics.RootMeanSquareError.html">RootMeanSquareError</a></h3>
            </section>
            <h2>Methods</h2>
            <section>
              <h3 id=".accuracyScore"><div class="symbol-detail-labels"><span class="label label-static">static</span></div><span class="symbol-name">accuracyScore</span><span class="signature"><span class="signature-params">(yTrue, yPred)</span>&nbsp;&rarr; <span class="signature-returns"> number</span></span></h3>
              <p>Accuracy score is the proportion of true results (both true positives and true negatives) among the total number of cases examined. Formula: (tp + tn) / (tp + fp + fn + tn).</p>
              <section>
                <h4>Parameters</h4>
                <table class="jsdoc-details-table">
                  <thead>
                    <tr>
                      <th>Name</th>
                      <th>Type</th>
                      <th>Optional</th>
                      <th>Description</th>
                    </tr>
                  </thead>
                  <tbody>
                    <tr>
                      <td>
                        <p>yTrue</p>
                      </td>
                      <td>
                        <p>(Array of number or <a href="module-la.Vector.html">module:la.Vector</a>)</p>
                      </td>
                      <td>
                        <p>&nbsp;</p>
                      </td>
                      <td>
                        <p>Ground truth (correct) lables</p>
                      </td>
                    </tr>
                    <tr>
                      <td>
                        <p>yPred</p>
                      </td>
                      <td>
                        <p>(Array of number or <a href="module-la.Vector.html">module:la.Vector</a>)</p>
                      </td>
                      <td>
                        <p>&nbsp;</p>
                      </td>
                      <td>
                        <p>Predicted (estimated) lables</p>
                      </td>
                    </tr>
                  </tbody>
                </table>
              </section>
              <dl class="dl-compact">
                <dt>Returns</dt>
                <dd>
                  <p><code>number</code>&nbsp;Accuracy value</p>
                </dd>
              </dl>
              <h3 id=".bestF1Threshold"><div class="symbol-detail-labels"><span class="label label-static">static</span></div><span class="symbol-name">bestF1Threshold</span><span class="signature"><span class="signature-params">(yTrue, yPred)</span>&nbsp;&rarr; <span class="signature-returns"> number</span></span></h3>
              <p>Gets threshold for prediction score, which results in the highest F1</p>
              <section>
                <h4>Parameters</h4>
                <table class="jsdoc-details-table">
                  <thead>
                    <tr>
                      <th>Name</th>
                      <th>Type</th>
                      <th>Optional</th>
                      <th>Description</th>
                    </tr>
                  </thead>
                  <tbody>
                    <tr>
                      <td>
                        <p>yTrue</p>
                      </td>
                      <td>
                        <p>(Array of number or <a href="module-la.Vector.html">module:la.Vector</a>)</p>
                      </td>
                      <td>
                        <p>&nbsp;</p>
                      </td>
                      <td>
                        <p>Ground truth (correct) lables</p>
                      </td>
                    </tr>
                    <tr>
                      <td>
                        <p>yPred</p>
                      </td>
                      <td>
                        <p>(Array of number or <a href="module-la.Vector.html">module:la.Vector</a>)</p>
                      </td>
                      <td>
                        <p>&nbsp;</p>
                      </td>
                      <td>
                        <p>Estimated probabilities</p>
                      </td>
                    </tr>
                  </tbody>
                </table>
              </section>
              <dl class="dl-compact">
                <dt>Returns</dt>
                <dd>
                  <p><code>number</code>&nbsp;Threshold with highest F1 score</p>
                </dd>
              </dl>
              <h3 id=".breakEventPointScore"><div class="symbol-detail-labels"><span class="label label-static">static</span></div><span class="symbol-name">breakEventPointScore</span><span class="signature"><span class="signature-params">(yTrue, yPred)</span>&nbsp;&rarr; <span class="signature-returns"> number</span></span></h3>
              <p>Get break-even point, the value where precision and recall intersect</p>
              <section>
                <h4>Parameters</h4>
                <table class="jsdoc-details-table">
                  <thead>
                    <tr>
                      <th>Name</th>
                      <th>Type</th>
                      <th>Optional</th>
                      <th>Description</th>
                    </tr>
                  </thead>
                  <tbody>
                    <tr>
                      <td>
                        <p>yTrue</p>
                      </td>
                      <td>
                        <p>(Array of number or <a href="module-la.Vector.html">module:la.Vector</a>)</p>
                      </td>
                      <td>
                        <p>&nbsp;</p>
                      </td>
                      <td>
                        <p>Ground truth (correct) lables</p>
                      </td>
                    </tr>
                    <tr>
                      <td>
                        <p>yPred</p>
                      </td>
                      <td>
                        <p>(Array of number or <a href="module-la.Vector.html">module:la.Vector</a>)</p>
                      </td>
                      <td>
                        <p>&nbsp;</p>
                      </td>
                      <td>
                        <p>Estimated probabilities</p>
                      </td>
                    </tr>
                  </tbody>
                </table>
              </section>
              <dl class="dl-compact">
                <dt>Returns</dt>
                <dd>
                  <p><code>number</code>&nbsp;Break-even point score</p>
                </dd>
              </dl>
              <h3 id=".desiredPrecisionThreshold"><div class="symbol-detail-labels"><span class="label label-static">static</span></div><span class="symbol-name">desiredPrecisionThreshold</span><span class="signature"><span class="signature-params">(yTrue, yPred, desiredPrecision)</span>&nbsp;&rarr; <span class="signature-returns"> number</span></span></h3>
              <p>Gets threshold for prediction score, nearest to specified precision</p>
              <section>
                <h4>Parameters</h4>
                <table class="jsdoc-details-table">
                  <thead>
                    <tr>
                      <th>Name</th>
                      <th>Type</th>
                      <th>Optional</th>
                      <th>Description</th>
                    </tr>
                  </thead>
                  <tbody>
                    <tr>
                      <td>
                        <p>yTrue</p>
                      </td>
                      <td>
                        <p>(Array of number or <a href="module-la.Vector.html">module:la.Vector</a>)</p>
                      </td>
                      <td>
                        <p>&nbsp;</p>
                      </td>
                      <td>
                        <p>Ground truth (correct) lables</p>
                      </td>
                    </tr>
                    <tr>
                      <td>
                        <p>yPred</p>
                      </td>
                      <td>
                        <p>(Array of number or <a href="module-la.Vector.html">module:la.Vector</a>)</p>
                      </td>
                      <td>
                        <p>&nbsp;</p>
                      </td>
                      <td>
                        <p>Estimated probabilities</p>
                      </td>
                    </tr>
                    <tr>
                      <td>
                        <p>desiredPrecision</p>
                      </td>
                      <td>
                        <p>number</p>
                      </td>
                      <td>
                        <p>&nbsp;</p>
                      </td>
                      <td>
                        <p>Desired precision score.</p>
                      </td>
                    </tr>
                  </tbody>
                </table>
              </section>
              <dl class="dl-compact">
                <dt>Returns</dt>
                <dd>
                  <p><code>number</code>&nbsp;Threshold for prediction score, nearest to specified <code>precision</code></p>
                </dd>
              </dl>
              <h3 id=".desiredRecallThreshold"><div class="symbol-detail-labels"><span class="label label-static">static</span></div><span class="symbol-name">desiredRecallThreshold</span><span class="signature"><span class="signature-params">(yTrue, yPred, desiredRecall)</span>&nbsp;&rarr; <span class="signature-returns"> number</span></span></h3>
              <p>Gets threshold for recall score, nearest to specified recall</p>
              <section>
                <h4>Parameters</h4>
                <table class="jsdoc-details-table">
                  <thead>
                    <tr>
                      <th>Name</th>
                      <th>Type</th>
                      <th>Optional</th>
                      <th>Description</th>
                    </tr>
                  </thead>
                  <tbody>
                    <tr>
                      <td>
                        <p>yTrue</p>
                      </td>
                      <td>
                        <p>(Array of number or <a href="module-la.Vector.html">module:la.Vector</a>)</p>
                      </td>
                      <td>
                        <p>&nbsp;</p>
                      </td>
                      <td>
                        <p>Ground truth (correct) lables</p>
                      </td>
                    </tr>
                    <tr>
                      <td>
                        <p>yPred</p>
                      </td>
                      <td>
                        <p>(Array of number or <a href="module-la.Vector.html">module:la.Vector</a>)</p>
                      </td>
                      <td>
                        <p>&nbsp;</p>
                      </td>
                      <td>
                        <p>Estimated probabilities</p>
                      </td>
                    </tr>
                    <tr>
                      <td>
                        <p>desiredRecall</p>
                      </td>
                      <td>
                        <p>number</p>
                      </td>
                      <td>
                        <p>&nbsp;</p>
                      </td>
                      <td>
                        <p>Desired recall score.</p>
                      </td>
                    </tr>
                  </tbody>
                </table>
              </section>
              <dl class="dl-compact">
                <dt>Returns</dt>
                <dd>
                  <p><code>number</code>&nbsp;Threshold for recall score, nearest to specified <code>recall</code></p>
                </dd>
              </dl>
              <h3 id=".f1Score"><div class="symbol-detail-labels"><span class="label label-static">static</span></div><span class="symbol-name">f1Score</span><span class="signature"><span class="signature-params">(yTrue, yPred)</span>&nbsp;&rarr; <span class="signature-returns"> number</span></span></h3>
              <p>The F1 score can be interpreted as a weighted average of the precision and recall, where an F1 score reaches its best value at 1 and worst score at 0. The relative contribution of precision and recall to the F1 score are equal. Formula:
                2 <em> (precision </em> recall) / (precision + recall)</p>
              <section>
                <h4>Parameters</h4>
                <table class="jsdoc-details-table">
                  <thead>
                    <tr>
                      <th>Name</th>
                      <th>Type</th>
                      <th>Optional</th>
                      <th>Description</th>
                    </tr>
                  </thead>
                  <tbody>
                    <tr>
                      <td>
                        <p>yTrue</p>
                      </td>
                      <td>
                        <p>(Array of number or <a href="module-la.Vector.html">module:la.Vector</a>)</p>
                      </td>
                      <td>
                        <p>&nbsp;</p>
                      </td>
                      <td>
                        <p>Ground truth (correct) lables</p>
                      </td>
                    </tr>
                    <tr>
                      <td>
                        <p>yPred</p>
                      </td>
                      <td>
                        <p>(Array of number or <a href="module-la.Vector.html">module:la.Vector</a>)</p>
                      </td>
                      <td>
                        <p>&nbsp;</p>
                      </td>
                      <td>
                        <p>Predicted (estimated) lables</p>
                      </td>
                    </tr>
                  </tbody>
                </table>
              </section>
              <dl class="dl-compact">
                <dt>Returns</dt>
                <dd>
                  <p><code>number</code>&nbsp;F1 score</p>
                </dd>
              </dl>
              <h3 id=".meanAbsoluteError"><div class="symbol-detail-labels"><span class="label label-static">static</span></div><span class="symbol-name">meanAbsoluteError</span><span class="signature"><span class="signature-params">(yTrueVec, yPredVec)</span>&nbsp;&rarr; <span class="signature-returns"> number</span></span></h3>
              <p>Mean absolute error (MAE) regression loss.</p>
              <section>
                <h4>Parameters</h4>
                <table class="jsdoc-details-table">
                  <thead>
                    <tr>
                      <th>Name</th>
                      <th>Type</th>
                      <th>Optional</th>
                      <th>Description</th>
                    </tr>
                  </thead>
                  <tbody>
                    <tr>
                      <td>
                        <p>yTrueVec</p>
                      </td>
                      <td>
                        <p>(Array of number or <a href="module-la.Vector.html">module:la.Vector</a>)</p>
                      </td>
                      <td>
                        <p>&nbsp;</p>
                      </td>
                      <td>
                        <p>ground truth values in <code>yTrueVec</code></p>
                      </td>
                    </tr>
                    <tr>
                      <td>
                        <p>yPredVec</p>
                      </td>
                      <td>
                        <p>(Array of number or <a href="module-la.Vector.html">module:la.Vector</a>)</p>
                      </td>
                      <td>
                        <p>&nbsp;</p>
                      </td>
                      <td>
                        <p>estimated values in <code>yPredVec</code></p>
                      </td>
                    </tr>
                  </tbody>
                </table>
              </section>
              <dl class="dl-compact">
                <dt>Returns</dt>
                <dd>
                  <p><code>number</code>&nbsp;Error value</p>
                </dd>
              </dl>
              <h3 id=".meanAbsolutePercentageError"><div class="symbol-detail-labels"><span class="label label-static">static</span></div><span class="symbol-name">meanAbsolutePercentageError</span><span class="signature"><span class="signature-params">(yTrueVec, yPredVec)</span>&nbsp;&rarr; <span class="signature-returns"> number</span></span></h3>
              <p>Mean absolute percentage error (MAPE) regression loss.</p>
              <section>
                <h4>Parameters</h4>
                <table class="jsdoc-details-table">
                  <thead>
                    <tr>
                      <th>Name</th>
                      <th>Type</th>
                      <th>Optional</th>
                      <th>Description</th>
                    </tr>
                  </thead>
                  <tbody>
                    <tr>
                      <td>
                        <p>yTrueVec</p>
                      </td>
                      <td>
                        <p>(Array of number or <a href="module-la.Vector.html">module:la.Vector</a>)</p>
                      </td>
                      <td>
                        <p>&nbsp;</p>
                      </td>
                      <td>
                        <p>ground truth values in <code>yTrueVec</code></p>
                      </td>
                    </tr>
                    <tr>
                      <td>
                        <p>yPredVec</p>
                      </td>
                      <td>
                        <p>(Array of number or <a href="module-la.Vector.html">module:la.Vector</a>)</p>
                      </td>
                      <td>
                        <p>&nbsp;</p>
                      </td>
                      <td>
                        <p>estimated values in <code>yPredVec</code></p>
                      </td>
                    </tr>
                  </tbody>
                </table>
              </section>
              <dl class="dl-compact">
                <dt>Returns</dt>
                <dd>
                  <p><code>number</code>&nbsp;Error value</p>
                </dd>
              </dl>
              <h3 id=".meanError"><div class="symbol-detail-labels"><span class="label label-static">static</span></div><span class="symbol-name">meanError</span><span class="signature"><span class="signature-params">(yTrueVec, yPredVec)</span>&nbsp;&rarr; <span class="signature-returns"> number</span></span></h3>
              <p>Mean error (ME) regression loss.</p>
              <section>
                <h4>Parameters</h4>
                <table class="jsdoc-details-table">
                  <thead>
                    <tr>
                      <th>Name</th>
                      <th>Type</th>
                      <th>Optional</th>
                      <th>Description</th>
                    </tr>
                  </thead>
                  <tbody>
                    <tr>
                      <td>
                        <p>yTrueVec</p>
                      </td>
                      <td>
                        <p>(Array of number or <a href="module-la.Vector.html">module:la.Vector</a>)</p>
                      </td>
                      <td>
                        <p>&nbsp;</p>
                      </td>
                      <td>
                        <p>ground truth values in <code>yTrueVec</code></p>
                      </td>
                    </tr>
                    <tr>
                      <td>
                        <p>yPredVec</p>
                      </td>
                      <td>
                        <p>(Array of number or <a href="module-la.Vector.html">module:la.Vector</a>)</p>
                      </td>
                      <td>
                        <p>&nbsp;</p>
                      </td>
                      <td>
                        <p>estimated values in <code>yPredVec</code></p>
                      </td>
                    </tr>
                  </tbody>
                </table>
              </section>
              <dl class="dl-compact">
                <dt>Returns</dt>
                <dd>
                  <p><code>number</code>&nbsp;Error value</p>
                </dd>
              </dl>
              <h3 id=".meanSquareError"><div class="symbol-detail-labels"><span class="label label-static">static</span></div><span class="symbol-name">meanSquareError</span><span class="signature"><span class="signature-params">(yTrueVec, yPredVec)</span>&nbsp;&rarr; <span class="signature-returns"> number</span></span></h3>
              <p>Mean square error (MSE) regression loss.</p>
              <section>
                <h4>Parameters</h4>
                <table class="jsdoc-details-table">
                  <thead>
                    <tr>
                      <th>Name</th>
                      <th>Type</th>
                      <th>Optional</th>
                      <th>Description</th>
                    </tr>
                  </thead>
                  <tbody>
                    <tr>
                      <td>
                        <p>yTrueVec</p>
                      </td>
                      <td>
                        <p>(Array of number or <a href="module-la.Vector.html">module:la.Vector</a>)</p>
                      </td>
                      <td>
                        <p>&nbsp;</p>
                      </td>
                      <td>
                        <p>ground truth values in <code>yTrueVec</code></p>
                      </td>
                    </tr>
                    <tr>
                      <td>
                        <p>yPredVec</p>
                      </td>
                      <td>
                        <p>(Array of number or <a href="module-la.Vector.html">module:la.Vector</a>)</p>
                      </td>
                      <td>
                        <p>&nbsp;</p>
                      </td>
                      <td>
                        <p>estimated values in <code>yPredVec</code></p>
                      </td>
                    </tr>
                  </tbody>
                </table>
              </section>
              <dl class="dl-compact">
                <dt>Returns</dt>
                <dd>
                  <p><code>number</code>&nbsp;Error value</p>
                </dd>
              </dl>
              <h3 id=".precisionRecallCurve"><div class="symbol-detail-labels"><span class="label label-static">static</span></div><span class="symbol-name">precisionRecallCurve</span><span class="signature"><span class="signature-params">(yTrue, yPred[, sample])</span>&nbsp;&rarr; <span class="signature-returns"> <a href="module-la.Matrix.html">module:la.Matrix</a></span></span></h3>
              <p>Get precision recall curve sampled on <code>sample</code> points</p>
              <section>
                <h4>Parameters</h4>
                <table class="jsdoc-details-table">
                  <thead>
                    <tr>
                      <th>Name</th>
                      <th>Type</th>
                      <th>Optional</th>
                      <th>Description</th>
                    </tr>
                  </thead>
                  <tbody>
                    <tr>
                      <td>
                        <p>yTrue</p>
                      </td>
                      <td>
                        <p>(Array of number or <a href="module-la.Vector.html">module:la.Vector</a>)</p>
                      </td>
                      <td>
                        <p>&nbsp;</p>
                      </td>
                      <td>
                        <p>Ground truth (correct) lables</p>
                      </td>
                    </tr>
                    <tr>
                      <td>
                        <p>yPred</p>
                      </td>
                      <td>
                        <p>(Array of number or <a href="module-la.Vector.html">module:la.Vector</a>)</p>
                      </td>
                      <td>
                        <p>&nbsp;</p>
                      </td>
                      <td>
                        <p>Estimated probabilities</p>
                      </td>
                    </tr>
                    <tr>
                      <td>
                        <p>sample</p>
                      </td>
                      <td>
                        <p>number</p>
                      </td>
                      <td>
                        <p>Yes</p>
                      </td>
                      <td>
                        <p>Desired number of samples in output</p>
                        <p>Defaults to <code>10</code>.</p>
                      </td>
                    </tr>
                  </tbody>
                </table>
              </section>
              <dl class="dl-compact">
                <dt>Returns</dt>
                <dd>
                  <p><code><a href="module-la.Matrix.html">module:la.Matrix</a></code>&nbsp;Precision-recall pairs</p>
                </dd>
              </dl>
              <h3 id=".precisionScore"><div class="symbol-detail-labels"><span class="label label-static">static</span></div><span class="symbol-name">precisionScore</span><span class="signature"><span class="signature-params">(yTrue, yPred)</span>&nbsp;&rarr; <span class="signature-returns"> number</span></span></h3>
              <p>Precision score is defined as the proportion of the true positives against all the positive results (both true positives and false positives). Formula: tp / (tp + fp).</p>
              <section>
                <h4>Parameters</h4>
                <table class="jsdoc-details-table">
                  <thead>
                    <tr>
                      <th>Name</th>
                      <th>Type</th>
                      <th>Optional</th>
                      <th>Description</th>
                    </tr>
                  </thead>
                  <tbody>
                    <tr>
                      <td>
                        <p>yTrue</p>
                      </td>
                      <td>
                        <p>(Array of number or <a href="module-la.Vector.html">module:la.Vector</a>)</p>
                      </td>
                      <td>
                        <p>&nbsp;</p>
                      </td>
                      <td>
                        <p>Ground truth (correct) lables</p>
                      </td>
                    </tr>
                    <tr>
                      <td>
                        <p>yPred</p>
                      </td>
                      <td>
                        <p>(Array of number or <a href="module-la.Vector.html">module:la.Vector</a>)</p>
                      </td>
                      <td>
                        <p>&nbsp;</p>
                      </td>
                      <td>
                        <p>Predicted (estimated) lables</p>
                      </td>
                    </tr>
                  </tbody>
                </table>
              </section>
              <dl class="dl-compact">
                <dt>Returns</dt>
                <dd>
                  <p><code>number</code>&nbsp;Precission score</p>
                </dd>
              </dl>
              <h3 id=".r2Score"><div class="symbol-detail-labels"><span class="label label-static">static</span></div><span class="symbol-name">r2Score</span><span class="signature"><span class="signature-params">(yTrueVec, yPredVec)</span>&nbsp;&rarr; <span class="signature-returns"> number</span></span></h3>
              <p>R^2 (coefficient of determination) regression score.</p>
              <section>
                <h4>Parameters</h4>
                <table class="jsdoc-details-table">
                  <thead>
                    <tr>
                      <th>Name</th>
                      <th>Type</th>
                      <th>Optional</th>
                      <th>Description</th>
                    </tr>
                  </thead>
                  <tbody>
                    <tr>
                      <td>
                        <p>yTrueVec</p>
                      </td>
                      <td>
                        <p>(Array of number or <a href="module-la.Vector.html">module:la.Vector</a>)</p>
                      </td>
                      <td>
                        <p>&nbsp;</p>
                      </td>
                      <td>
                        <p>ground truth values in <code>yTrueVec</code></p>
                      </td>
                    </tr>
                    <tr>
                      <td>
                        <p>yPredVec</p>
                      </td>
                      <td>
                        <p>(Array of number or <a href="module-la.Vector.html">module:la.Vector</a>)</p>
                      </td>
                      <td>
                        <p>&nbsp;</p>
                      </td>
                      <td>
                        <p>estimated values in <code>yPredVec</code></p>
                      </td>
                    </tr>
                  </tbody>
                </table>
              </section>
              <dl class="dl-compact">
                <dt>Returns</dt>
                <dd>
                  <p><code>number</code>&nbsp;Error value</p>
                </dd>
              </dl>
              <h3 id=".recallScore"><div class="symbol-detail-labels"><span class="label label-static">static</span></div><span class="symbol-name">recallScore</span><span class="signature"><span class="signature-params">(yTrue, yPred)</span>&nbsp;&rarr; <span class="signature-returns"> number</span></span></h3>
              <p>Recall score is intuitively the ability of the classifier to find all the positive samples. Formula: tp / (tp + fn).</p>
              <section>
                <h4>Parameters</h4>
                <table class="jsdoc-details-table">
                  <thead>
                    <tr>
                      <th>Name</th>
                      <th>Type</th>
                      <th>Optional</th>
                      <th>Description</th>
                    </tr>
                  </thead>
                  <tbody>
                    <tr>
                      <td>
                        <p>yTrue</p>
                      </td>
                      <td>
                        <p>(Array of number or <a href="module-la.Vector.html">module:la.Vector</a>)</p>
                      </td>
                      <td>
                        <p>&nbsp;</p>
                      </td>
                      <td>
                        <p>Ground truth (correct) lables</p>
                      </td>
                    </tr>
                    <tr>
                      <td>
                        <p>yPred</p>
                      </td>
                      <td>
                        <p>(Array of number or <a href="module-la.Vector.html">module:la.Vector</a>)</p>
                      </td>
                      <td>
                        <p>&nbsp;</p>
                      </td>
                      <td>
                        <p>Predicted (estimated) lables</p>
                      </td>
                    </tr>
                  </tbody>
                </table>
              </section>
              <dl class="dl-compact">
                <dt>Returns</dt>
                <dd>
                  <p><code>number</code>&nbsp;Recall score</p>
                </dd>
              </dl>
              <h3 id=".rocAucScore"><div class="symbol-detail-labels"><span class="label label-static">static</span></div><span class="symbol-name">rocAucScore</span><span class="signature"><span class="signature-params">(yTrue, yPred[, sample])</span>&nbsp;&rarr; <span class="signature-returns"> number</span></span></h3>
              <p>Get AUC of the current curve</p>
              <section>
                <h4>
            Example
        </h4>
                <div>
                  <pre class="prettyprint"><code>// import metrics module
var metrics = require(&#x27;qminer&#x27;).analytics.metrics;

// true and predicted lables
var true_lables = [0, 1, 0, 0, 1];
var pred_prob = [0.3, 0.5, 0.2, 0.5, 0.8];

// compute ROC curve
var auc = metrics.rocAucScore(true_lables, pred_prob); // output: 0.92</code></pre>
                </div>
              </section>
              <section>
                <h4>Parameters</h4>
                <table class="jsdoc-details-table">
                  <thead>
                    <tr>
                      <th>Name</th>
                      <th>Type</th>
                      <th>Optional</th>
                      <th>Description</th>
                    </tr>
                  </thead>
                  <tbody>
                    <tr>
                      <td>
                        <p>yTrue</p>
                      </td>
                      <td>
                        <p>(Array of number or <a href="module-la.Vector.html">module:la.Vector</a>)</p>
                      </td>
                      <td>
                        <p>&nbsp;</p>
                      </td>
                      <td>
                        <p>Ground truth (correct) lables</p>
                      </td>
                    </tr>
                    <tr>
                      <td>
                        <p>yPred</p>
                      </td>
                      <td>
                        <p>(Array of number or <a href="module-la.Vector.html">module:la.Vector</a>)</p>
                      </td>
                      <td>
                        <p>&nbsp;</p>
                      </td>
                      <td>
                        <p>Estimated probabilities</p>
                      </td>
                    </tr>
                    <tr>
                      <td>
                        <p>sample</p>
                      </td>
                      <td>
                        <p>number</p>
                      </td>
                      <td>
                        <p>Yes</p>
                      </td>
                      <td>
                        <p>Desired number of samples in output</p>
                        <p>Defaults to <code>10</code>.</p>
                      </td>
                    </tr>
                  </tbody>
                </table>
              </section>
              <dl class="dl-compact">
                <dt>Returns</dt>
                <dd>
                  <p><code>number</code>&nbsp;Area under ROC curve</p>
                </dd>
              </dl>
              <h3 id=".rocCurve"><div class="symbol-detail-labels"><span class="label label-static">static</span></div><span class="symbol-name">rocCurve</span><span class="signature"><span class="signature-params">(yTrue, yPred[, sample])</span>&nbsp;&rarr; <span class="signature-returns"> <a href="module-la.Matrix.html">module:la.Matrix</a></span></span></h3>
              <p>Get ROC parametrization sampled on <code>sample</code> points</p>
              <section>
                <h4>
            Example
        </h4>
                <div>
                  <pre class="prettyprint"><code>// import metrics module
var metrics = require(&#x27;qminer&#x27;).analytics.metrics;

// true and predicted lables
var true_lables = [0, 1, 0, 0, 1];
var pred_prob = [0.3, 0.5, 0.2, 0.5, 0.8];

// compute ROC curve
var roc = metrics.rocCurve(true_lables, pred_prob); // output: [ [ 0, 0 ], [0, 0.5], [[ 0.34, 1 ],], [ 0.67, 0 ], [ 1, 1 ] ]</code></pre>
                </div>
              </section>
              <section>
                <h4>Parameters</h4>
                <table class="jsdoc-details-table">
                  <thead>
                    <tr>
                      <th>Name</th>
                      <th>Type</th>
                      <th>Optional</th>
                      <th>Description</th>
                    </tr>
                  </thead>
                  <tbody>
                    <tr>
                      <td>
                        <p>yTrue</p>
                      </td>
                      <td>
                        <p>(Array of number or <a href="module-la.Vector.html">module:la.Vector</a>)</p>
                      </td>
                      <td>
                        <p>&nbsp;</p>
                      </td>
                      <td>
                        <p>Ground truth (correct) lables</p>
                      </td>
                    </tr>
                    <tr>
                      <td>
                        <p>yPred</p>
                      </td>
                      <td>
                        <p>(Array of number or <a href="module-la.Vector.html">module:la.Vector</a>)</p>
                      </td>
                      <td>
                        <p>&nbsp;</p>
                      </td>
                      <td>
                        <p>Estimated probabilities</p>
                      </td>
                    </tr>
                    <tr>
                      <td>
                        <p>sample</p>
                      </td>
                      <td>
                        <p>number</p>
                      </td>
                      <td>
                        <p>Yes</p>
                      </td>
                      <td>
                        <p>Desired number of samples in output</p>
                        <p>Defaults to <code>10</code>.</p>
                      </td>
                    </tr>
                  </tbody>
                </table>
              </section>
              <dl class="dl-compact">
                <dt>Returns</dt>
                <dd>
                  <p><code><a href="module-la.Matrix.html">module:la.Matrix</a></code>&nbsp;A matrix with increasing false and true positive rates</p>
                </dd>
              </dl>
              <h3 id=".rootMeanSquareError"><div class="symbol-detail-labels"><span class="label label-static">static</span></div><span class="symbol-name">rootMeanSquareError</span><span class="signature"><span class="signature-params">(yTrueVec, yPredVec)</span>&nbsp;&rarr; <span class="signature-returns"> number</span></span></h3>
              <p>Root mean square (RMSE) error regression loss.</p>
              <section>
                <h4>Parameters</h4>
                <table class="jsdoc-details-table">
                  <thead>
                    <tr>
                      <th>Name</th>
                      <th>Type</th>
                      <th>Optional</th>
                      <th>Description</th>
                    </tr>
                  </thead>
                  <tbody>
                    <tr>
                      <td>
                        <p>yTrueVec</p>
                      </td>
                      <td>
                        <p>(Array of number or <a href="module-la.Vector.html">module:la.Vector</a>)</p>
                      </td>
                      <td>
                        <p>&nbsp;</p>
                      </td>
                      <td>
                        <p>ground truth values in <code>yTrueVec</code></p>
                      </td>
                    </tr>
                    <tr>
                      <td>
                        <p>yPredVec</p>
                      </td>
                      <td>
                        <p>(Array of number or <a href="module-la.Vector.html">module:la.Vector</a>)</p>
                      </td>
                      <td>
                        <p>&nbsp;</p>
                      </td>
                      <td>
                        <p>estimated values in <code>yPredVec</code></p>
                      </td>
                    </tr>
                  </tbody>
                </table>
              </section>
              <dl class="dl-compact">
                <dt>Returns</dt>
                <dd>
                  <p><code>number</code>&nbsp;Error value</p>
                </dd>
              </dl>
            </section>
          </section>
        </div>
      </div>
      <nav id="jsdoc-toc-nav" role="navigation"></nav>
    </div>
  </div>
  <footer id="jsdoc-footer" class="jsdoc-footer">
    <div id="jsdoc-footer-container">
      <p>
        
      </p>
    </div>
  </footer>
  <script src="scripts/jquery.min.js"></script>
  <script src="scripts/jquery.cookie.js"></script>
  <script src="scripts/tree.jquery.js"></script>
  <script src="scripts/prettify.js"></script>
  <script src="scripts/jsdoc-toc.js"></script>
  <script src="scripts/linenumber.js"></script>
  <script src="scripts/scrollanchor.js"></script>
</body>

</html><|MERGE_RESOLUTION|>--- conflicted
+++ resolved
@@ -25,11 +25,7 @@
         <div id="jsdoc-main" role="main">
           <header class="page-header">
             <h1><div class="symbol-detail-labels"><span class="label label-kind">namespace</span>&nbsp;<span class="label label-inner">inner</span></div><small><a href="module-analytics.html">analytics</a>~<wbr></small><span class="symbol-name">metrics</span></h1>
-<<<<<<< HEAD
-            <p class="source-link">Source: <a href="analyticsdoc.js.html#source-line-1920">analyticsdoc.<wbr>js:1920</a></p>
-=======
             <p class="source-link">Source: <a href="analyticsdoc.js.html#source-line-1976">analyticsdoc.<wbr>js:1976</a></p>
->>>>>>> 9e051940
             <div class="symbol-description">
               <p>Classification and regression metrics</p>
             </div>
