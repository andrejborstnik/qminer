--- conflicted
+++ resolved
@@ -107,34 +107,20 @@
                     <dt><a href="module-analytics-metrics.ClassificationScore.html">ClassificationScore(yTrue, yPred)</a></dt>
                     <dd>
                     </dd>
-<<<<<<< HEAD
-                    <dt><a href="module-analytics-metrics.MeanAbsoluteError.html">MeanAbsoluteError()</a></dt>
-                    <dd>
-                    </dd>
-                    <dt><a href="module-analytics-metrics.MeanAbsolutePercentageError.html">MeanAbsolutePercentageError()</a></dt>
-=======
                     <dt><a href="module-analytics-metrics.MeanAbsoluteError.html">MeanAbsoluteError([FIn])</a></dt>
                     <dd>
                     </dd>
                     <dt><a href="module-analytics-metrics.MeanAbsolutePercentageError.html">MeanAbsolutePercentageError([FIn])</a></dt>
->>>>>>> f9e1985b
                     <dd>
                     </dd>
                   </dl>
                 </div>
                 <div class="summary-column">
                   <dl class="dl-summary-callout">
-<<<<<<< HEAD
-                    <dt><a href="module-analytics-metrics.MeanError.html">MeanError()</a></dt>
-                    <dd>
-                    </dd>
-                    <dt><a href="module-analytics-metrics.MeanSquareError.html">MeanSquareError()</a></dt>
-=======
                     <dt><a href="module-analytics-metrics.MeanError.html">MeanError([FIn])</a></dt>
                     <dd>
                     </dd>
                     <dt><a href="module-analytics-metrics.MeanSquareError.html">MeanSquareError([FIn])</a></dt>
->>>>>>> f9e1985b
                     <dd>
                     </dd>
                     <dt><a href="module-analytics-metrics.PredictionCurve.html">PredictionCurve(yTrue, yPred)</a></dt>
@@ -144,17 +130,10 @@
                 </div>
                 <div class="summary-column">
                   <dl class="dl-summary-callout">
-<<<<<<< HEAD
-                    <dt><a href="module-analytics-metrics.R2Score.html">R2Score()</a></dt>
-                    <dd>
-                    </dd>
-                    <dt><a href="module-analytics-metrics.RootMeanSquareError.html">RootMeanSquareError()</a></dt>
-=======
                     <dt><a href="module-analytics-metrics.R2Score.html">R2Score([FIn])</a></dt>
                     <dd>
                     </dd>
                     <dt><a href="module-analytics-metrics.RootMeanSquareError.html">RootMeanSquareError([FIn])</a></dt>
->>>>>>> f9e1985b
                     <dd>
                     </dd>
                   </dl>
