<!doctype html>
<html>

<head>
  <meta name="generator" content="JSDoc 3.3.0-beta2">
  <meta charset="utf-8">
  <title>Class: Base</title>
  <link rel="stylesheet" href="https://brick.a.ssl.fastly.net/Karla:400,400i,700,700i" type="text/css">
  <link rel="stylesheet" href="https://brick.a.ssl.fastly.net/Noto+Serif:400,400i,700,700i" type="text/css">
  <link rel="stylesheet" href="https://brick.a.ssl.fastly.net/Inconsolata:500" type="text/css">
  <link href="css/baseline.css" rel="stylesheet">
</head>

<<<<<<< HEAD
<body>

<div id="main">

    <h1 class="page-title">Class: Base</h1>

    




<section>

<header>
    
        <h2>
            <span class="ancestors"><a href="module-qm.html">qm</a>.</span>
        
        Base
        </h2>
        
            <div class="class-description">Represents the database and holds stores.</div>
        
    
</header>

<article>
    <div class="container-overview">
    
        

    
    <h2>Constructor</h2>
    

    <h4 class="name" id="Base"><span class="type-signature"></span>new Base<span class="signature">(paramObj)</span><span class="type-signature"></span></h4>

    



<div class="description">
    Base
</div>









    <h5>Parameters:</h5>
    

<table class="params">
    <thead>
    <tr>
        
        <th>Name</th>
        

        <th>Type</th>

        

        

        <th class="last">Description</th>
    </tr>
    </thead>

    <tbody>
    

        <tr>
            
                <td class="name"><code>paramObj</code></td>
            

            <td class="type">
            
                
<span class="param-type"><a href="module-qm.html#~BaseConstructorParam">module:qm~BaseConstructorParam</a></span>


            
            </td>

            

            

            <td class="description last">The base constructor parameter object</td>
        </tr>

    
    </tbody>
</table>






<dl class="details">

    

    

    

    

    

    

    

    

    

    

    

    

    
    <dt class="tag-source">Source:</dt>
    <dd class="tag-source"><ul class="dummy"><li>
        <a href="qminerdoc.js.html">qminerdoc.js</a>, <a href="qminerdoc.js.html#line375">line 375</a>
    </li></ul></dd>
    

    

    

    
</dl>















    <h5>Example</h5>
    
    <pre class="prettyprint"><code>// import qm module
var qm = require('qminer');
// factory based construction: create a base with the qm configuration file, without the predefined schemas, with overwrite = true
var base = qm.create('qm.conf', "", true);
base.close();
// using a constructor, in open mode:
var base2 = new qm.Base({mode: 'open'});</code></pre>



    
    </div>

    

    

    

     

    

    

    
        <h3 class="subsection-title">Methods</h3>

        
            

    

    <h4 class="name" id="close"><span class="type-signature"></span>close<span class="signature">()</span><span class="type-signature"> &rarr; {null}</span></h4>

    



<div class="description">
    Closes the database.
</div>













<dl class="details">

    

    

    

    

    

    

    

    

    

    

    

    

    
    <dt class="tag-source">Source:</dt>
    <dd class="tag-source"><ul class="dummy"><li>
        <a href="qminerdoc.js.html">qminerdoc.js</a>, <a href="qminerdoc.js.html#line380">line 380</a>
    </li></ul></dd>
    

    

    

    
</dl>













<h5>Returns:</h5>

        


<dl>
    <dt>
        Type
    </dt>
    <dd>
        
<span class="param-type">null</span>


    </dd>
</dl>

    



        
            

    

    <h4 class="name" id="createStore"><span class="type-signature"></span>createStore<span class="signature">(storeDef, storeSizeInMB<span class="signature-attributes">opt</span>)</span><span class="type-signature"> &rarr; {<a href="module-qm.Store.html">module:qm.Store</a>|Array.&lt;<a href="module-qm.Store.html">module:qm.Store</a>>}</span></h4>

    



<div class="description">
    Creates a new store.
</div>









    <h5>Parameters:</h5>
    

<table class="params">
    <thead>
    <tr>
        
        <th>Name</th>
        

        <th>Type</th>

        
        <th>Attributes</th>
        

        
        <th>Default</th>
        

        <th class="last">Description</th>
    </tr>
    </thead>

    <tbody>
    

        <tr>
            
                <td class="name"><code>storeDef</code></td>
            

            <td class="type">
            
                
<span class="param-type">Array.&lt;<a href="module-qm.html#~SchemaDefinition">module:qm~SchemaDefinition</a>></span>


            
            </td>

            
                <td class="attributes">
                

                

                
                </td>
            

            
                <td class="default">
                
                </td>
            

            <td class="description last">The definition of the store(s)</td>
        </tr>

    

        <tr>
            
                <td class="name"><code>storeSizeInMB</code></td>
            

            <td class="type">
            
                
<span class="param-type">number</span>


            
            </td>

            
                <td class="attributes">
                
                    &lt;optional><br>
                

                

                
                </td>
            

            
                <td class="default">
                
                    1024
                
                </td>
            

            <td class="description last">The reserved size of the store(s).</td>
        </tr>

    
    </tbody>
</table>






<dl class="details">

    

    

    

    

    

    

    

    

    

    

    

    

    
    <dt class="tag-source">Source:</dt>
    <dd class="tag-source"><ul class="dummy"><li>
        <a href="qminerdoc.js.html">qminerdoc.js</a>, <a href="qminerdoc.js.html#line400">line 400</a>
    </li></ul></dd>
    

    

    

    
</dl>













<h5>Returns:</h5>

        
<div class="param-desc">
    - Returns a store or an array of stores (if the schema definition was an array)
</div>



<dl>
    <dt>
        Type
    </dt>
    <dd>
        
<span class="param-type"><a href="module-qm.Store.html">module:qm.Store</a></span>
|

<span class="param-type">Array.&lt;<a href="module-qm.Store.html">module:qm.Store</a>></span>


    </dd>
</dl>

    



        
            

    

    <h4 class="name" id="gc"><span class="type-signature"></span>gc<span class="signature">()</span><span class="type-signature"></span></h4>

    



<div class="description">
    Calls qminer garbage collector to remove records outside time windows.
</div>













<dl class="details">

    

    

    

    

    

    

    

    

    

    

    

    

    
    <dt class="tag-source">Source:</dt>
    <dd class="tag-source"><ul class="dummy"><li>
        <a href="qminerdoc.js.html">qminerdoc.js</a>, <a href="qminerdoc.js.html#line410">line 410</a>
    </li></ul></dd>
    

    

    

    
</dl>
















        
            

    

    <h4 class="name" id="getStoreList"><span class="type-signature"></span>getStoreList<span class="signature">()</span><span class="type-signature"> &rarr; {Array.&lt;Object>}</span></h4>

    



<div class="description">
    Returns a list of store descriptors.
</div>













<dl class="details">

    

    

    

    

    

    

    

    

    

    

    

    

    
    <dt class="tag-source">Source:</dt>
    <dd class="tag-source"><ul class="dummy"><li>
        <a href="qminerdoc.js.html">qminerdoc.js</a>, <a href="qminerdoc.js.html#line393">line 393</a>
    </li></ul></dd>
    

    

    

    
</dl>













<h5>Returns:</h5>

        


<dl>
    <dt>
        Type
    </dt>
    <dd>
        
<span class="param-type">Array.&lt;Object></span>


    </dd>
</dl>

    



        
            

    

    <h4 class="name" id="search"><span class="type-signature"></span>search<span class="signature">(query)</span><span class="type-signature"> &rarr; {<a href="module-qm.RecSet.html">module:qm.RecSet</a>}</span></h4>

    



<div class="description">
    Creates a new store.
</div>









    <h5>Parameters:</h5>
    

<table class="params">
    <thead>
    <tr>
        
        <th>Name</th>
        

        <th>Type</th>

        

        

        <th class="last">Description</th>
    </tr>
    </thead>

    <tbody>
    

        <tr>
            
                <td class="name"><code>query</code></td>
            

            <td class="type">
            
                
<span class="param-type">module:qm~QueryObject</span>


            
            </td>

            

            

            <td class="description last">query language JSON object</td>
        </tr>

    
    </tbody>
</table>






<dl class="details">

    

    

    

    

    

    

    

    

    

    

    

    

    
    <dt class="tag-source">Source:</dt>
    <dd class="tag-source"><ul class="dummy"><li>
        <a href="qminerdoc.js.html">qminerdoc.js</a>, <a href="qminerdoc.js.html#line406">line 406</a>
    </li></ul></dd>
    

    

    

    
</dl>













<h5>Returns:</h5>

        
<div class="param-desc">
    - Returns the record set that matches the search criterion
</div>



<dl>
    <dt>
        Type
    </dt>
    <dd>
        
<span class="param-type"><a href="module-qm.RecSet.html">module:qm.RecSet</a></span>


    </dd>
</dl>

    



        
            

    

    <h4 class="name" id="store"><span class="type-signature"></span>store<span class="signature">(name)</span><span class="type-signature"> &rarr; {<a href="module-qm.Store.html">module:qm.Store</a>}</span></h4>

    



<div class="description">
    Returns the store with the specified name.
</div>









    <h5>Parameters:</h5>
    

<table class="params">
    <thead>
    <tr>
        
        <th>Name</th>
        

        <th>Type</th>

        

        

        <th class="last">Description</th>
    </tr>
    </thead>

    <tbody>
    

        <tr>
            
                <td class="name"><code>name</code></td>
            

            <td class="type">
            
                
<span class="param-type">string</span>


            
            </td>

            

            

            <td class="description last">Name of the store.</td>
        </tr>

    
    </tbody>
</table>






<dl class="details">

    

    

    

    

    

    

    

    

    

    

    

    

    
    <dt class="tag-source">Source:</dt>
    <dd class="tag-source"><ul class="dummy"><li>
        <a href="qminerdoc.js.html">qminerdoc.js</a>, <a href="qminerdoc.js.html#line387">line 387</a>
    </li></ul></dd>
    

    

    

    
</dl>













<h5>Returns:</h5>

        
<div class="param-desc">
    The store.
</div>



<dl>
    <dt>
        Type
    </dt>
    <dd>
        
<span class="param-type"><a href="module-qm.Store.html">module:qm.Store</a></span>


    </dd>
</dl>

    



        
    

    

    
</article>

</section>




</div>

<nav>
    <h2><a href="index.html">Home</a></h2><h3>Modules</h3><ul><li><a href="module-analytics.html">analytics</a></li><li><a href="module-datasets.html">datasets</a></li><li><a href="module-fs.html">fs</a></li><li><a href="module-ht.html">ht</a></li><li><a href="module-la.html">la</a></li><li><a href="module-qm.html">qm</a></li><li><a href="module-statistics.html">statistics</a></li></ul><h3>Classes</h3><ul><li><a href="module-analytics.HierarchMarkov.html">HierarchMarkov</a></li><li><a href="module-analytics.NearestNeighborAD.html">NearestNeighborAD</a></li><li><a href="module-analytics.RidgeReg.html">RidgeReg</a></li><li><a href="module-analytics.SVC.html">SVC</a></li><li><a href="module-analytics.SVR.html">SVR</a></li><li><a href="module-fs.FIn.html">FIn</a></li><li><a href="module-fs.FOut.html">FOut</a></li><li><a href="module-ht.IntFltMap.html">IntFltMap</a></li><li><a href="module-ht.IntIntMap.html">IntIntMap</a></li><li><a href="module-ht.IntStrMap.html">IntStrMap</a></li><li><a href="module-ht.StrFltMap.html">StrFltMap</a></li><li><a href="module-ht.StrIntMap.html">StrIntMap</a></li><li><a href="module-ht.StrStrMap.html">StrStrMap</a></li><li><a href="module-la.BoolVector.html">BoolVector</a></li><li><a href="module-la.IntVector.html">IntVector</a></li><li><a href="module-la.Matrix.html">Matrix</a></li><li><a href="module-la.SparseMatrix.html">SparseMatrix</a></li><li><a href="module-la.SparseVector.html">SparseVector</a></li><li><a href="module-la.StrVector.html">StrVector</a></li><li><a href="module-la.Vector.html">Vector</a></li><li><a href="module-qm.Base.html">Base</a></li><li><a href="module-qm.FeatureSpace.html">FeatureSpace</a></li></ul><h3>Namespaces</h3><ul><li><a href="module-qm.Iterator.html">Iterator</a></li><li><a href="module-qm.Record.html">Record</a></li><li><a href="module-qm.RecSet.html">RecSet</a></li><li><a href="module-qm.Store.html">Store</a></li></ul>
</nav>

<br class="clear">

<footer>
    Documentation generated by <a href="https://github.com/jsdoc3/jsdoc">JSDoc 3.3.0-beta2</a> on Fri Apr 17 2015 15:31:16 GMT+0200 (Central Europe Daylight Time)
</footer>

<script> prettyPrint(); </script>
<script src="scripts/linenumber.js"> </script>
=======
<body onload="prettyPrint()">
  <nav id="jsdoc-navbar" role="navigation" class="jsdoc-navbar">
    <div id="jsdoc-navbar-container">
      <div id="jsdoc-navbar-content">
        <a href="index.html" class="jsdoc-navbar-package-name">Home</a>
      </div>
    </div>
  </nav>
  <div id="jsdoc-body-container">
    <div id="jsdoc-content">
      <div id="jsdoc-content-container">
        <div id="jsdoc-main" role="main">
          <header class="page-header">
            <h1><div class="symbol-detail-labels"><span class="label label-kind">class</span>&nbsp;<span class="label label-static">static</span></div><small><a href="module-qm.html">qm</a>.<wbr></small><span class="symbol-name">Base</span></h1>
            <p class="source-link">Source: <a href="qminerdoc.js.html#source-line-323">qminerdoc.<wbr>js:323</a></p>
            <div class="symbol-classdesc">
              <p>Represents the database and holds stores.</p>
            </div>
            <dl class="dl-compact">
            </dl>
          </header>
          <section id="summary">
            <div class="summary-callout">
              <h2 class="summary-callout-heading">Methods</h2>
              <div class="summary-content">
                <div class="summary-column">
                  <dl class="dl-summary-callout">
                    <dt><a href="module-qm.Base.html#close">close()</a></dt>
                    <dd>
                    </dd>
                    <dt><a href="module-qm.Base.html#createStore">createStore(storeDef[, storeSizeInMB])</a></dt>
                    <dd>
                    </dd>
                  </dl>
                </div>
                <div class="summary-column">
                  <dl class="dl-summary-callout">
                    <dt><a href="module-qm.Base.html#gc">gc()</a></dt>
                    <dd>
                    </dd>
                    <dt><a href="module-qm.Base.html#getStoreList">getStoreList()</a></dt>
                    <dd>
                    </dd>
                  </dl>
                </div>
                <div class="summary-column">
                  <dl class="dl-summary-callout">
                    <dt><a href="module-qm.Base.html#search">search(query)</a></dt>
                    <dd>
                    </dd>
                    <dt><a href="module-qm.Base.html#store">store(name)</a></dt>
                    <dd>
                    </dd>
                  </dl>
                </div>
              </div>
            </div>
          </section>
          <section>
            <h2 id="Base">new&nbsp;<span class="symbol-name">Base</span><span class="signature"><span class="signature-params">(paramObj)</span></span></h2>
            <p>Base</p>
            <section>
              <h3>
            Example
        </h3>
              <div>
                <pre class="prettyprint"><code>// import qm module
var qm = require(&#x27;qminer&#x27;);
// factory based construction: create a base with the qm configuration file, without the predefined schemas, with overwrite = true
var base = qm.create(&#x27;qm.conf&#x27;, &quot;&quot;, true);
base.close();
// using a constructor, in open mode:
var base2 = new qm.Base({mode: &#x27;open&#x27;});</code></pre>
              </div>
            </section>
            <section>
              <h3>Parameter</h3>
              <table class="jsdoc-details-table">
                <thead>
                  <tr>
                    <th>Name</th>
                    <th>Type</th>
                    <th>Optional</th>
                    <th>Description</th>
                  </tr>
                </thead>
                <tbody>
                  <tr>
                    <td>
                      <p>paramObj</p>
                    </td>
                    <td>
                      <p><a href="module-qm.html#~BaseConstructorParam">module:qm~BaseConstructorParam</a></p>
                    </td>
                    <td>
                      <p>&nbsp;</p>
                    </td>
                    <td>
                      <p>The base constructor parameter object</p>
                    </td>
                  </tr>
                </tbody>
              </table>
            </section>
            <dl class="dl-compact">
            </dl>
          </section>
          <section>
            <h2>Methods</h2>
            <section>
              <h3 id="close"><span class="symbol-name">close</span><span class="signature"><span class="signature-params">()</span>&nbsp;&rarr; <span class="signature-returns"> null</span></span></h3>
              <p>Closes the database.</p>
              <dl class="dl-compact">
                <dt>Returns</dt>
                <dd>
                  <p><code>null</code>&nbsp;</p>
                </dd>
              </dl>
              <h3 id="createStore"><span class="symbol-name">createStore</span><span class="signature"><span class="signature-params">(storeDef[, storeSizeInMB])</span>&nbsp;&rarr; <span class="signature-returns"> (<a href="module-qm.Store.html">module:qm.Store</a> or Array of <a href="module-qm.Store.html">module:qm.Store</a>)</span></span></h3>
              <p>Creates a new store.</p>
              <section>
                <h4>Parameters</h4>
                <table class="jsdoc-details-table">
                  <thead>
                    <tr>
                      <th>Name</th>
                      <th>Type</th>
                      <th>Optional</th>
                      <th>Description</th>
                    </tr>
                  </thead>
                  <tbody>
                    <tr>
                      <td>
                        <p>storeDef</p>
                      </td>
                      <td>
                        <p>Array of <a href="module-qm.html#~SchemaDefinition">module:qm~SchemaDefinition</a></p>
                      </td>
                      <td>
                        <p>&nbsp;</p>
                      </td>
                      <td>
                        <p>The definition of the store(s)</p>
                      </td>
                    </tr>
                    <tr>
                      <td>
                        <p>storeSizeInMB</p>
                      </td>
                      <td>
                        <p>number</p>
                      </td>
                      <td>
                        <p>Yes</p>
                      </td>
                      <td>
                        <p>The reserved size of the store(s).</p>
                        <p>Defaults to <code>1024</code>.</p>
                      </td>
                    </tr>
                  </tbody>
                </table>
              </section>
              <dl class="dl-compact">
                <dt>Returns</dt>
                <dd>
                  <p><code>(<a href="module-qm.Store.html">module:qm.Store</a> or Array of <a href="module-qm.Store.html">module:qm.Store</a>)</code>&nbsp;- Returns a store or an array of stores (if the schema definition was an array)</p>
                </dd>
              </dl>
              <h3 id="gc"><span class="symbol-name">gc</span><span class="signature"><span class="signature-params">()</span></span></h3>
              <p>Calls qminer garbage collector to remove records outside time windows.</p>
              <dl class="dl-compact">
              </dl>
              <h3 id="getStoreList"><span class="symbol-name">getStoreList</span><span class="signature"><span class="signature-params">()</span>&nbsp;&rarr; <span class="signature-returns"> Array of Object</span></span></h3>
              <p>Returns a list of store descriptors.</p>
              <dl class="dl-compact">
                <dt>Returns</dt>
                <dd>
                  <p><code>Array of Object</code>&nbsp;</p>
                </dd>
              </dl>
              <h3 id="search"><span class="symbol-name">search</span><span class="signature"><span class="signature-params">(query)</span>&nbsp;&rarr; <span class="signature-returns"> <a href="module-qm.RecSet.html">module:qm.RecSet</a></span></span></h3>
              <p>Creates a new store.</p>
              <section>
                <h4>Parameter</h4>
                <table class="jsdoc-details-table">
                  <thead>
                    <tr>
                      <th>Name</th>
                      <th>Type</th>
                      <th>Optional</th>
                      <th>Description</th>
                    </tr>
                  </thead>
                  <tbody>
                    <tr>
                      <td>
                        <p>query</p>
                      </td>
                      <td>
                        <p>module:qm~QueryObject</p>
                      </td>
                      <td>
                        <p>&nbsp;</p>
                      </td>
                      <td>
                        <p>query language JSON object</p>
                      </td>
                    </tr>
                  </tbody>
                </table>
              </section>
              <dl class="dl-compact">
                <dt>Returns</dt>
                <dd>
                  <p><code><a href="module-qm.RecSet.html">module:qm.RecSet</a></code>&nbsp;- Returns the record set that matches the search criterion</p>
                </dd>
              </dl>
              <h3 id="store"><span class="symbol-name">store</span><span class="signature"><span class="signature-params">(name)</span>&nbsp;&rarr; <span class="signature-returns"> <a href="module-qm.Store.html">module:qm.Store</a></span></span></h3>
              <p>Returns the store with the specified name.</p>
              <section>
                <h4>Parameter</h4>
                <table class="jsdoc-details-table">
                  <thead>
                    <tr>
                      <th>Name</th>
                      <th>Type</th>
                      <th>Optional</th>
                      <th>Description</th>
                    </tr>
                  </thead>
                  <tbody>
                    <tr>
                      <td>
                        <p>name</p>
                      </td>
                      <td>
                        <p>string</p>
                      </td>
                      <td>
                        <p>&nbsp;</p>
                      </td>
                      <td>
                        <p>Name of the store.</p>
                      </td>
                    </tr>
                  </tbody>
                </table>
              </section>
              <dl class="dl-compact">
                <dt>Returns</dt>
                <dd>
                  <p><code><a href="module-qm.Store.html">module:qm.Store</a></code>&nbsp;The store.</p>
                </dd>
              </dl>
            </section>
          </section>
        </div>
      </div>
      <nav id="jsdoc-toc-nav" role="navigation"></nav>
    </div>
  </div>
  <footer id="jsdoc-footer" class="jsdoc-footer">
    <div id="jsdoc-footer-container">
      <p>
        Generated by <a href="https://github.com/jsdoc3/jsdoc">JSDoc</a> 3.3.0-beta2 on April 17, 2015.
      </p>
    </div>
  </footer>
  <script src="scripts/jquery.min.js"></script>
  <script src="scripts/jquery.cookie.js"></script>
  <script src="scripts/tree.jquery.js"></script>
  <script src="scripts/prettify.js"></script>
  <script src="scripts/jsdoc-toc.js"></script>
  <script src="scripts/linenumber.js"></script>
  <script src="scripts/scrollanchor.js"></script>
>>>>>>> 89b90858
</body>

</html><|MERGE_RESOLUTION|>--- conflicted
+++ resolved
@@ -11,1024 +11,6 @@
   <link href="css/baseline.css" rel="stylesheet">
 </head>
 
-<<<<<<< HEAD
-<body>
-
-<div id="main">
-
-    <h1 class="page-title">Class: Base</h1>
-
-    
-
-
-
-
-<section>
-
-<header>
-    
-        <h2>
-            <span class="ancestors"><a href="module-qm.html">qm</a>.</span>
-        
-        Base
-        </h2>
-        
-            <div class="class-description">Represents the database and holds stores.</div>
-        
-    
-</header>
-
-<article>
-    <div class="container-overview">
-    
-        
-
-    
-    <h2>Constructor</h2>
-    
-
-    <h4 class="name" id="Base"><span class="type-signature"></span>new Base<span class="signature">(paramObj)</span><span class="type-signature"></span></h4>
-
-    
-
-
-
-<div class="description">
-    Base
-</div>
-
-
-
-
-
-
-
-
-
-    <h5>Parameters:</h5>
-    
-
-<table class="params">
-    <thead>
-    <tr>
-        
-        <th>Name</th>
-        
-
-        <th>Type</th>
-
-        
-
-        
-
-        <th class="last">Description</th>
-    </tr>
-    </thead>
-
-    <tbody>
-    
-
-        <tr>
-            
-                <td class="name"><code>paramObj</code></td>
-            
-
-            <td class="type">
-            
-                
-<span class="param-type"><a href="module-qm.html#~BaseConstructorParam">module:qm~BaseConstructorParam</a></span>
-
-
-            
-            </td>
-
-            
-
-            
-
-            <td class="description last">The base constructor parameter object</td>
-        </tr>
-
-    
-    </tbody>
-</table>
-
-
-
-
-
-
-<dl class="details">
-
-    
-
-    
-
-    
-
-    
-
-    
-
-    
-
-    
-
-    
-
-    
-
-    
-
-    
-
-    
-
-    
-    <dt class="tag-source">Source:</dt>
-    <dd class="tag-source"><ul class="dummy"><li>
-        <a href="qminerdoc.js.html">qminerdoc.js</a>, <a href="qminerdoc.js.html#line375">line 375</a>
-    </li></ul></dd>
-    
-
-    
-
-    
-
-    
-</dl>
-
-
-
-
-
-
-
-
-
-
-
-
-
-
-
-    <h5>Example</h5>
-    
-    <pre class="prettyprint"><code>// import qm module
-var qm = require('qminer');
-// factory based construction: create a base with the qm configuration file, without the predefined schemas, with overwrite = true
-var base = qm.create('qm.conf', "", true);
-base.close();
-// using a constructor, in open mode:
-var base2 = new qm.Base({mode: 'open'});</code></pre>
-
-
-
-    
-    </div>
-
-    
-
-    
-
-    
-
-     
-
-    
-
-    
-
-    
-        <h3 class="subsection-title">Methods</h3>
-
-        
-            
-
-    
-
-    <h4 class="name" id="close"><span class="type-signature"></span>close<span class="signature">()</span><span class="type-signature"> &rarr; {null}</span></h4>
-
-    
-
-
-
-<div class="description">
-    Closes the database.
-</div>
-
-
-
-
-
-
-
-
-
-
-
-
-
-<dl class="details">
-
-    
-
-    
-
-    
-
-    
-
-    
-
-    
-
-    
-
-    
-
-    
-
-    
-
-    
-
-    
-
-    
-    <dt class="tag-source">Source:</dt>
-    <dd class="tag-source"><ul class="dummy"><li>
-        <a href="qminerdoc.js.html">qminerdoc.js</a>, <a href="qminerdoc.js.html#line380">line 380</a>
-    </li></ul></dd>
-    
-
-    
-
-    
-
-    
-</dl>
-
-
-
-
-
-
-
-
-
-
-
-
-
-<h5>Returns:</h5>
-
-        
-
-
-<dl>
-    <dt>
-        Type
-    </dt>
-    <dd>
-        
-<span class="param-type">null</span>
-
-
-    </dd>
-</dl>
-
-    
-
-
-
-        
-            
-
-    
-
-    <h4 class="name" id="createStore"><span class="type-signature"></span>createStore<span class="signature">(storeDef, storeSizeInMB<span class="signature-attributes">opt</span>)</span><span class="type-signature"> &rarr; {<a href="module-qm.Store.html">module:qm.Store</a>|Array.&lt;<a href="module-qm.Store.html">module:qm.Store</a>>}</span></h4>
-
-    
-
-
-
-<div class="description">
-    Creates a new store.
-</div>
-
-
-
-
-
-
-
-
-
-    <h5>Parameters:</h5>
-    
-
-<table class="params">
-    <thead>
-    <tr>
-        
-        <th>Name</th>
-        
-
-        <th>Type</th>
-
-        
-        <th>Attributes</th>
-        
-
-        
-        <th>Default</th>
-        
-
-        <th class="last">Description</th>
-    </tr>
-    </thead>
-
-    <tbody>
-    
-
-        <tr>
-            
-                <td class="name"><code>storeDef</code></td>
-            
-
-            <td class="type">
-            
-                
-<span class="param-type">Array.&lt;<a href="module-qm.html#~SchemaDefinition">module:qm~SchemaDefinition</a>></span>
-
-
-            
-            </td>
-
-            
-                <td class="attributes">
-                
-
-                
-
-                
-                </td>
-            
-
-            
-                <td class="default">
-                
-                </td>
-            
-
-            <td class="description last">The definition of the store(s)</td>
-        </tr>
-
-    
-
-        <tr>
-            
-                <td class="name"><code>storeSizeInMB</code></td>
-            
-
-            <td class="type">
-            
-                
-<span class="param-type">number</span>
-
-
-            
-            </td>
-
-            
-                <td class="attributes">
-                
-                    &lt;optional><br>
-                
-
-                
-
-                
-                </td>
-            
-
-            
-                <td class="default">
-                
-                    1024
-                
-                </td>
-            
-
-            <td class="description last">The reserved size of the store(s).</td>
-        </tr>
-
-    
-    </tbody>
-</table>
-
-
-
-
-
-
-<dl class="details">
-
-    
-
-    
-
-    
-
-    
-
-    
-
-    
-
-    
-
-    
-
-    
-
-    
-
-    
-
-    
-
-    
-    <dt class="tag-source">Source:</dt>
-    <dd class="tag-source"><ul class="dummy"><li>
-        <a href="qminerdoc.js.html">qminerdoc.js</a>, <a href="qminerdoc.js.html#line400">line 400</a>
-    </li></ul></dd>
-    
-
-    
-
-    
-
-    
-</dl>
-
-
-
-
-
-
-
-
-
-
-
-
-
-<h5>Returns:</h5>
-
-        
-<div class="param-desc">
-    - Returns a store or an array of stores (if the schema definition was an array)
-</div>
-
-
-
-<dl>
-    <dt>
-        Type
-    </dt>
-    <dd>
-        
-<span class="param-type"><a href="module-qm.Store.html">module:qm.Store</a></span>
-|
-
-<span class="param-type">Array.&lt;<a href="module-qm.Store.html">module:qm.Store</a>></span>
-
-
-    </dd>
-</dl>
-
-    
-
-
-
-        
-            
-
-    
-
-    <h4 class="name" id="gc"><span class="type-signature"></span>gc<span class="signature">()</span><span class="type-signature"></span></h4>
-
-    
-
-
-
-<div class="description">
-    Calls qminer garbage collector to remove records outside time windows.
-</div>
-
-
-
-
-
-
-
-
-
-
-
-
-
-<dl class="details">
-
-    
-
-    
-
-    
-
-    
-
-    
-
-    
-
-    
-
-    
-
-    
-
-    
-
-    
-
-    
-
-    
-    <dt class="tag-source">Source:</dt>
-    <dd class="tag-source"><ul class="dummy"><li>
-        <a href="qminerdoc.js.html">qminerdoc.js</a>, <a href="qminerdoc.js.html#line410">line 410</a>
-    </li></ul></dd>
-    
-
-    
-
-    
-
-    
-</dl>
-
-
-
-
-
-
-
-
-
-
-
-
-
-
-
-
-        
-            
-
-    
-
-    <h4 class="name" id="getStoreList"><span class="type-signature"></span>getStoreList<span class="signature">()</span><span class="type-signature"> &rarr; {Array.&lt;Object>}</span></h4>
-
-    
-
-
-
-<div class="description">
-    Returns a list of store descriptors.
-</div>
-
-
-
-
-
-
-
-
-
-
-
-
-
-<dl class="details">
-
-    
-
-    
-
-    
-
-    
-
-    
-
-    
-
-    
-
-    
-
-    
-
-    
-
-    
-
-    
-
-    
-    <dt class="tag-source">Source:</dt>
-    <dd class="tag-source"><ul class="dummy"><li>
-        <a href="qminerdoc.js.html">qminerdoc.js</a>, <a href="qminerdoc.js.html#line393">line 393</a>
-    </li></ul></dd>
-    
-
-    
-
-    
-
-    
-</dl>
-
-
-
-
-
-
-
-
-
-
-
-
-
-<h5>Returns:</h5>
-
-        
-
-
-<dl>
-    <dt>
-        Type
-    </dt>
-    <dd>
-        
-<span class="param-type">Array.&lt;Object></span>
-
-
-    </dd>
-</dl>
-
-    
-
-
-
-        
-            
-
-    
-
-    <h4 class="name" id="search"><span class="type-signature"></span>search<span class="signature">(query)</span><span class="type-signature"> &rarr; {<a href="module-qm.RecSet.html">module:qm.RecSet</a>}</span></h4>
-
-    
-
-
-
-<div class="description">
-    Creates a new store.
-</div>
-
-
-
-
-
-
-
-
-
-    <h5>Parameters:</h5>
-    
-
-<table class="params">
-    <thead>
-    <tr>
-        
-        <th>Name</th>
-        
-
-        <th>Type</th>
-
-        
-
-        
-
-        <th class="last">Description</th>
-    </tr>
-    </thead>
-
-    <tbody>
-    
-
-        <tr>
-            
-                <td class="name"><code>query</code></td>
-            
-
-            <td class="type">
-            
-                
-<span class="param-type">module:qm~QueryObject</span>
-
-
-            
-            </td>
-
-            
-
-            
-
-            <td class="description last">query language JSON object</td>
-        </tr>
-
-    
-    </tbody>
-</table>
-
-
-
-
-
-
-<dl class="details">
-
-    
-
-    
-
-    
-
-    
-
-    
-
-    
-
-    
-
-    
-
-    
-
-    
-
-    
-
-    
-
-    
-    <dt class="tag-source">Source:</dt>
-    <dd class="tag-source"><ul class="dummy"><li>
-        <a href="qminerdoc.js.html">qminerdoc.js</a>, <a href="qminerdoc.js.html#line406">line 406</a>
-    </li></ul></dd>
-    
-
-    
-
-    
-
-    
-</dl>
-
-
-
-
-
-
-
-
-
-
-
-
-
-<h5>Returns:</h5>
-
-        
-<div class="param-desc">
-    - Returns the record set that matches the search criterion
-</div>
-
-
-
-<dl>
-    <dt>
-        Type
-    </dt>
-    <dd>
-        
-<span class="param-type"><a href="module-qm.RecSet.html">module:qm.RecSet</a></span>
-
-
-    </dd>
-</dl>
-
-    
-
-
-
-        
-            
-
-    
-
-    <h4 class="name" id="store"><span class="type-signature"></span>store<span class="signature">(name)</span><span class="type-signature"> &rarr; {<a href="module-qm.Store.html">module:qm.Store</a>}</span></h4>
-
-    
-
-
-
-<div class="description">
-    Returns the store with the specified name.
-</div>
-
-
-
-
-
-
-
-
-
-    <h5>Parameters:</h5>
-    
-
-<table class="params">
-    <thead>
-    <tr>
-        
-        <th>Name</th>
-        
-
-        <th>Type</th>
-
-        
-
-        
-
-        <th class="last">Description</th>
-    </tr>
-    </thead>
-
-    <tbody>
-    
-
-        <tr>
-            
-                <td class="name"><code>name</code></td>
-            
-
-            <td class="type">
-            
-                
-<span class="param-type">string</span>
-
-
-            
-            </td>
-
-            
-
-            
-
-            <td class="description last">Name of the store.</td>
-        </tr>
-
-    
-    </tbody>
-</table>
-
-
-
-
-
-
-<dl class="details">
-
-    
-
-    
-
-    
-
-    
-
-    
-
-    
-
-    
-
-    
-
-    
-
-    
-
-    
-
-    
-
-    
-    <dt class="tag-source">Source:</dt>
-    <dd class="tag-source"><ul class="dummy"><li>
-        <a href="qminerdoc.js.html">qminerdoc.js</a>, <a href="qminerdoc.js.html#line387">line 387</a>
-    </li></ul></dd>
-    
-
-    
-
-    
-
-    
-</dl>
-
-
-
-
-
-
-
-
-
-
-
-
-
-<h5>Returns:</h5>
-
-        
-<div class="param-desc">
-    The store.
-</div>
-
-
-
-<dl>
-    <dt>
-        Type
-    </dt>
-    <dd>
-        
-<span class="param-type"><a href="module-qm.Store.html">module:qm.Store</a></span>
-
-
-    </dd>
-</dl>
-
-    
-
-
-
-        
-    
-
-    
-
-    
-</article>
-
-</section>
-
-
-
-
-</div>
-
-<nav>
-    <h2><a href="index.html">Home</a></h2><h3>Modules</h3><ul><li><a href="module-analytics.html">analytics</a></li><li><a href="module-datasets.html">datasets</a></li><li><a href="module-fs.html">fs</a></li><li><a href="module-ht.html">ht</a></li><li><a href="module-la.html">la</a></li><li><a href="module-qm.html">qm</a></li><li><a href="module-statistics.html">statistics</a></li></ul><h3>Classes</h3><ul><li><a href="module-analytics.HierarchMarkov.html">HierarchMarkov</a></li><li><a href="module-analytics.NearestNeighborAD.html">NearestNeighborAD</a></li><li><a href="module-analytics.RidgeReg.html">RidgeReg</a></li><li><a href="module-analytics.SVC.html">SVC</a></li><li><a href="module-analytics.SVR.html">SVR</a></li><li><a href="module-fs.FIn.html">FIn</a></li><li><a href="module-fs.FOut.html">FOut</a></li><li><a href="module-ht.IntFltMap.html">IntFltMap</a></li><li><a href="module-ht.IntIntMap.html">IntIntMap</a></li><li><a href="module-ht.IntStrMap.html">IntStrMap</a></li><li><a href="module-ht.StrFltMap.html">StrFltMap</a></li><li><a href="module-ht.StrIntMap.html">StrIntMap</a></li><li><a href="module-ht.StrStrMap.html">StrStrMap</a></li><li><a href="module-la.BoolVector.html">BoolVector</a></li><li><a href="module-la.IntVector.html">IntVector</a></li><li><a href="module-la.Matrix.html">Matrix</a></li><li><a href="module-la.SparseMatrix.html">SparseMatrix</a></li><li><a href="module-la.SparseVector.html">SparseVector</a></li><li><a href="module-la.StrVector.html">StrVector</a></li><li><a href="module-la.Vector.html">Vector</a></li><li><a href="module-qm.Base.html">Base</a></li><li><a href="module-qm.FeatureSpace.html">FeatureSpace</a></li></ul><h3>Namespaces</h3><ul><li><a href="module-qm.Iterator.html">Iterator</a></li><li><a href="module-qm.Record.html">Record</a></li><li><a href="module-qm.RecSet.html">RecSet</a></li><li><a href="module-qm.Store.html">Store</a></li></ul>
-</nav>
-
-<br class="clear">
-
-<footer>
-    Documentation generated by <a href="https://github.com/jsdoc3/jsdoc">JSDoc 3.3.0-beta2</a> on Fri Apr 17 2015 15:31:16 GMT+0200 (Central Europe Daylight Time)
-</footer>
-
-<script> prettyPrint(); </script>
-<script src="scripts/linenumber.js"> </script>
-=======
 <body onload="prettyPrint()">
   <nav id="jsdoc-navbar" role="navigation" class="jsdoc-navbar">
     <div id="jsdoc-navbar-container">
@@ -1043,7 +25,7 @@
         <div id="jsdoc-main" role="main">
           <header class="page-header">
             <h1><div class="symbol-detail-labels"><span class="label label-kind">class</span>&nbsp;<span class="label label-static">static</span></div><small><a href="module-qm.html">qm</a>.<wbr></small><span class="symbol-name">Base</span></h1>
-            <p class="source-link">Source: <a href="qminerdoc.js.html#source-line-323">qminerdoc.<wbr>js:323</a></p>
+            <p class="source-link">Source: <a href="qminerdoc.js.html#source-line-375">qminerdoc.<wbr>js:375</a></p>
             <div class="symbol-classdesc">
               <p>Represents the database and holds stores.</p>
             </div>
@@ -1306,7 +288,6 @@
   <script src="scripts/jsdoc-toc.js"></script>
   <script src="scripts/linenumber.js"></script>
   <script src="scripts/scrollanchor.js"></script>
->>>>>>> 89b90858
 </body>
 
 </html>