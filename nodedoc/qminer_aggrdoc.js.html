--- conflicted
+++ resolved
@@ -174,12 +174,7 @@
 * Stream aggregator types.
 
 * @property {module:qm~StreamAggregateTimeSeriesWindow} timeSeries - The time series type.
-<<<<<<< HEAD
-
-* @property {module:qm~StreamAggregateCount} count - The count type.
-
-=======
->>>>>>> fc536de7
+
 * @property {module:qm~StreamAggregateSum} sum - The sum type.
 
 * @property {module:qm~StreamAggregateMin} min - The minimal type.
@@ -283,25 +278,24 @@
 */
 
 /**
-<<<<<<< HEAD
-
-* @typedef {module:qm.StreamAggr} StreamAggregateCount
-
-* This stream aggregator represents the count moving window buffer. It counts the number of records in the
-
-* stream aggregator, that it connects to. It implements the following methods:
-
-* &amp;lt;br&gt;{@link module:qm.StreamAggr#getFloat} returns the number of records in the it&#x27;s buffer window. 
+
+* @typedef {module:qm.StreamAggr} StreamAggregateSum
+
+* This stream aggregator represents the sum moving window buffer. It sums all the values, that are in the connected stream aggregator.
+
+* It implements the following methods:
+
+* &amp;lt;br&gt;{@link module:qm.StreamAggr#getFloat} returns the sum of the values of the records in the it&#x27;s buffer window.
 
 * &amp;lt;br&gt;{@link module:qm.StreamAggr#getTimestamp} returns the timestamp of the newest record in it&#x27;s buffer window.
 
 * @property {string} name - The given name of the stream aggregator.
 
-* @property {string} type - The type of the stream aggregator. It must be equal to &amp;lt;b&gt;&#x27;winBufCount&#x27;&amp;lt;/b&gt;.
+* @property {string} type - The type of the stream aggregator. It must be equal to &amp;lt;b&gt;&#x27;winBufSum&#x27;&amp;lt;/b&gt;.
 
 * @property {string} store - The name of the store from which it takes the data.
 
-* @property {string} inAggr - The name of the stream aggregator to which it connects and gets the data.
+* @property {string} inAggr - The name of the stream aggregator to which it connects and gets data.
 
 * @example
 
@@ -319,6 +313,296 @@
 
 *    {
 
+*        name: &quot;Income&quot;,
+
+*        fields: [
+
+*            { name: &quot;Amount&quot;, type: &quot;float&quot; },
+
+*            { name: &quot;Time&quot;, type: &quot;datetime&quot; }
+
+*        ]
+
+*    }]
+
+* });
+
+*
+
+* // create a new time series stream aggregator for the &#x27;Income&#x27; store, that takes the values from the &#x27;Amount&#x27; field
+
+* // and the timestamp from the &#x27;Time&#x27; field. The size of the window should 1 week.
+
+* var timeser = {
+
+*    name: &#x27;TimeSeriesAggr&#x27;,
+
+*    type: &#x27;timeSeriesWinBuf&#x27;,
+
+*    store: &#x27;Income&#x27;,
+
+*    timestamp: &#x27;Time&#x27;,
+
+*    value: &#x27;Amount&#x27;,
+
+*    winsize: 604800000 // 7 days in miliseconds
+
+* };
+
+* var timeSeries = base.store(&quot;Income&quot;).addStreamAggr(timeser);
+
+*
+
+* // add a sum aggregator, that is connected with the &#x27;TimeSeriesAggr&#x27; aggregator
+
+* var sum = {
+
+*    name: &#x27;SumAggr&#x27;,
+
+*    type: &#x27;winBufSum&#x27;,
+
+*    store: &#x27;Heat&#x27;,
+
+*    inAggr: &#x27;TimeSeriesAggr&#x27;
+
+* };
+
+* var sumAggr = base.store(&quot;Income&quot;).addStreamAggr(sum);
+
+* base.close();
+
+*/
+
+/**
+
+* @typedef {module:qm.StreamAggr} StreamAggregateMin
+
+* This stream aggregator represents the minimum moving window buffer. It monitors the minimal value in the connected stream aggregator.
+
+* It implements the following methods:
+
+* &amp;lt;br&gt;{@link module:qm.StreamAggr#getFloat} returns the minimal value of the records in it&#x27;s buffer window.
+
+* &amp;lt;br&gt;{@link module:qm.StreamAggr#getTimestamp} returns the timestamp of the newest record in it&#x27;s buffer window.
+
+* @property {string} name - The given name of the stream aggregator.
+
+* @property {string} type - The type of the stream aggregator. It must be equal to &amp;lt;b&gt;&#x27;winBufMin&#x27;&amp;lt;/b&gt;.
+
+* @property {string} store - The name of the store from which it takes the data.
+
+* @property {string} inAggr - The name of the stream aggregator to which it connects and gets data.
+
+* @example
+
+* // import the qm module
+
+* var qm = require(&#x27;qminer&#x27;);
+
+* // create a base with a simple store
+
+* var base = new qm.Base({
+
+*    mode: &quot;createClean&quot;,
+
+*    schema: [
+
+*    {
+
+*        name: &quot;Heat&quot;,
+
+*        fields: [
+
+*            { name: &quot;Celcius&quot;, type: &quot;float&quot; },
+
+*            { name: &quot;Time&quot;, type: &quot;datetime&quot; }
+
+*        ]
+
+*    }]
+
+* });
+
+*
+
+* // create a new time series stream aggregator for the &#x27;Heat&#x27; store, that takes the values from the &#x27;Celcius&#x27; field
+
+* // and the timestamp from the &#x27;Time&#x27; field. The size of the window is 1 day.
+
+* var timeser = {
+
+*    name: &#x27;TimeSeriesAggr&#x27;,
+
+*    type: &#x27;timeSeriesWinBuf&#x27;,
+
+*    store: &#x27;Heat&#x27;,
+
+*    timestamp: &#x27;Time&#x27;,
+
+*    value: &#x27;Celcius&#x27;,
+
+*    winsize: 86400000 // 1 day in miliseconds
+
+* };
+
+* var timeSeries = base.store(&quot;Heat&quot;).addStreamAggr(timeser);
+
+*
+
+* // add a min aggregator, that is connected with the &#x27;TimeSeriesAggr&#x27; aggregator
+
+* var min = {
+
+*    name: &#x27;MinAggr&#x27;,
+
+*    type: &#x27;winBufMin&#x27;,
+
+*    store: &#x27;Heat&#x27;,
+
+*    inAggr: &#x27;TimeSeriesAggr&#x27;
+
+* };
+
+* var minimal = base.store(&quot;Heat&quot;).addStreamAggr(min);
+
+* base.close();
+
+*/
+
+/**
+
+* @typedef {module:qm.StreamAggr} StreamAggregateMax
+
+* This stream aggregator represents the maximum moving window buffer. It monitors the maximal value in the connected stream aggregator. 
+
+* It implements the following methods:
+
+* &amp;lt;br&gt;{@link module:qm.StreamAggr#getFloat} returns the maximal value of the records in the it&#x27;s buffer window.
+
+* &amp;lt;br&gt;{@link module:qm.StreamAggr#getTimestamp} returns the timestamp of the newest record in it&#x27;s buffer window.
+
+* @property {string} name - The given name of the stream aggregator.
+
+* @property {string} type - The type for the stream aggregator. It must be equal to &amp;lt;b&gt;&#x27;winBufMax&#x27;&amp;lt;/b&gt;.
+
+* @property {string} store - The name of the store from which it takes the data.
+
+* @property {string} inAggr - The name of the stream aggregator to which it connects and gets data.
+
+* @example
+
+* // import the qm module
+
+* var qm = require(&#x27;qminer&#x27;);
+
+* // create a base with a simple store
+
+* var base = new qm.Base({
+
+*    mode: &quot;createClean&quot;,
+
+*    schema: [
+
+*    {
+
+*        name: &quot;Heat&quot;,
+
+*        fields: [
+
+*            { name: &quot;Celcius&quot;, type: &quot;float&quot; },
+
+*            { name: &quot;Time&quot;, type: &quot;datetime&quot; }
+
+*        ]
+
+*    }]
+
+* });
+
+*
+
+* // create a new time series stream aggregator for the &#x27;Heat&#x27; store, that takes the values from the &#x27;Celcius&#x27; field
+
+* // and the timestamp from the &#x27;Time&#x27; field. The size of the window is 1 day.
+
+* var timeser = {
+
+*    name: &#x27;TimeSeriesAggr&#x27;,
+
+*    type: &#x27;timeSeriesWinBuf&#x27;,
+
+*    store: &#x27;Heat&#x27;,
+
+*    timestamp: &#x27;Time&#x27;,
+
+*    value: &#x27;Celcius&#x27;,
+
+*    winsize: 86400000 // one day in miliseconds
+
+* };
+
+* var timeSeries = base.store(&quot;Heat&quot;).addStreamAggr(timeser);
+
+*
+
+* // add a max aggregator, that is connected with the &#x27;TimeSeriesAggr&#x27; aggregator
+
+* var max = {
+
+*    name: &#x27;MaxAggr&#x27;,
+
+*    type: &#x27;winBufMax&#x27;,
+
+*    store: &#x27;Heat&#x27;,
+
+*    inAggr: &#x27;TimeSeriesAggr&#x27;
+
+* };
+
+* var maximal = base.store(&quot;Heat&quot;).addStreamAggr(max);
+
+* base.close();
+
+*/
+
+/**
+
+* @typedef {module:qm.StreamAggr} StreamAggregateTimeSeriesTick
+
+* This stream aggregator represents the time series tick window buffer. It exposes the data to other stream aggregators 
+
+* (similar to {@link module:qm~StreamAggr_TimeSeriesWindow}). It implements the following methods:
+
+* &amp;lt;br&gt;{@link module:qm.StreamAggr#getFloat} returns the last value added in it&#x27;s buffer.
+
+* &amp;lt;br&gt;{@link module:qm.StreamAggr#getTimestamp} returns the timestamp of the newest record in it&#x27;s buffer.
+
+* @property {string} name - The given name for the stream aggregator.
+
+* @property {string} type - The type of the stream aggregator. It must be equal to &amp;lt;b&gt;&#x27;timeSeriesTick&#x27;&amp;lt;/b&gt;.
+
+* @property {string} store - The name of the store from which it takes the data.
+
+* @property {string} value - The name of the store field, from which it takes the values.
+
+* @property {string} timestamp - The name of the store field, from which it takes the timestamp.
+
+* @example
+
+* // import the qm module
+
+* var qm = require(&#x27;qminer&#x27;);
+
+* // create a base with a simple store
+
+* var base = new qm.Base({
+
+*    mode: &quot;createClean&quot;,
+
+*    schema: [
+
+*    {
+
 *        name: &quot;Students&quot;,
 
 *        fields: [
@@ -335,9 +619,85 @@
 
 *
 
-* // create a new time series stream aggregator for the &#x27;Students&#x27; store, that takes the values from the &#x27;Id&#x27; field
-
-* // and the timestamp from the &#x27;TimeOfGraduation&#x27; field. The size of the window should be 1 month.
+* // create a new time series tick stream aggregator for the &#x27;Students&#x27; store, that takes the values from the &#x27;Id&#x27; field
+
+* // and the timestamp from the &#x27;TimeOfGraduation&#x27; field.
+
+* var tick = {
+
+*    name: &#x27;TimeSeriesTickAggr&#x27;,
+
+*    type: &#x27;timeSeriesTick&#x27;,
+
+*    store: &#x27;Students&#x27;,
+
+*    timestamp: &#x27;TimeOfGraduation&#x27;,
+
+*    value: &#x27;Id&#x27;,
+
+* };
+
+* var timeSeriesTick = base.store(&quot;Students&quot;).addStreamAggr(tick);
+
+* base.close();
+
+*/
+
+/**
+
+* @typedef {module:qmStreamAggr} StreamAggregateMovingAverage
+
+* This stream aggregator represents the moving average window buffer. It calculates the moving average value of the connected stream aggregator values.
+
+* It implements the following methods:
+
+* &amp;lt;br&gt;{@link module:qm.StreamAggr#getFloat} returns the average of the values in it&#x27;s buffer window.
+
+* &amp;lt;br&gt;{@link module:qm.StreamAggr#getTimestamp} returns the timestamp of the newest record in it&#x27;s buffer window.
+
+* @property {string} name - The given name of the stream aggregator.
+
+* @property {string} type - The type of the stream aggregator. It must be equal to &amp;lt;b&gt;&#x27;ma&#x27;&amp;lt;/b&gt;.
+
+* @property {string} store - The name of the store from which it takes the data.
+
+* @property {string} inAggr - The name of the stream aggregator to which it connects and gets data.
+
+* @example
+
+* // import the qm module
+
+* var qm = require(&#x27;qminer&#x27;);
+
+* // create a base with a simple store
+
+* var base = new qm.Base({
+
+*    mode: &quot;createClean&quot;,
+
+*    schema: [
+
+*    {
+
+*        name: &quot;Heat&quot;,
+
+*        fields: [
+
+*            { name: &quot;Celcius&quot;, type: &quot;float&quot; },
+
+*            { name: &quot;Time&quot;, type: &quot;datetime&quot; }
+
+*        ]
+
+*    }]
+
+* });
+
+*
+
+* // create a new time series stream aggregator for the &#x27;Heat&#x27; store, that takes the values from the &#x27;Celcius&#x27; field
+
+* // and the timestamp from the &#x27;Time&#x27; field. The size of the window should be 1 day.
 
 * var timeser = {
 
@@ -345,35 +705,35 @@
 
 *    type: &#x27;timeSeriesWinBuf&#x27;,
 
-*    store: &#x27;Students&#x27;,
-
-*    timestamp: &#x27;TimeOfGraduation&#x27;,
-
-*    value: &#x27;Id&#x27;,
-
-*    winsize: 2678400000 // 31 days in miliseconds
+*    store: &#x27;Heat&#x27;,
+
+*    timestamp: &#x27;Time&#x27;,
+
+*    value: &#x27;Celcius&#x27;,
+
+*    winsize: 86400000
 
 * };
 
-* var timeSeries = base.store(&quot;Students&quot;).addStreamAggr(timeser);
+* var timeSeries = base.store(&quot;Heat&quot;).addStreamAggr(timeser);
 
 *
 
-* // add a count aggregator, that is connected with the &#x27;TimeSeriesAggr&#x27; aggregator
-
-* var co = {
-
-*    name: &#x27;CountAggr&#x27;,
-
-*    type: &#x27;winBufCount&#x27;,
-
-*    store: &#x27;Students&#x27;,
+* // add a moving average aggregator, that is connected with the &#x27;TimeSeriesAggr&#x27; aggregator
+
+* var ma = {
+
+*    name: &#x27;movingAverageAggr&#x27;,
+
+*    type: &#x27;ma&#x27;,
+
+*    store: &#x27;Heat&#x27;,
 
 *    inAggr: &#x27;TimeSeriesAggr&#x27;
 
 * };
 
-* var count = base.store(&quot;Students&quot;).addStreamAggr(co);
+* var movingAverage = base.store(&quot;Heat&quot;).addStreamAggr(ma);
 
 * base.close();
 
@@ -381,21 +741,137 @@
 
 /**
 
-=======
->>>>>>> fc536de7
-* @typedef {module:qm.StreamAggr} StreamAggregateSum
-
-* This stream aggregator represents the sum moving window buffer. It sums all the values, that are in the connected stream aggregator.
+* @typedef {module:qmStreamAggr} StreamAggregateEMA
+
+* This stream aggregator represents the exponential moving average window buffer. It calculates the weighted moving average 
+
+* of the values in the connected stream aggregator, where the weights are exponentially decreasing.  It implements the following methods:
+
+* &amp;lt;br&gt;{@link module:qm.StreamAggr#getFloat} returns the exponentional average of the values in it&#x27;s buffer window.
+
+* &amp;lt;br&gt;{@link module:qm.StreamAggr#getTimestamp} returns the timestamp of the newest record in it&#x27;s buffer window.
+
+* @property {string} name - The given name for the stream aggregator.
+
+* @property {string} type - The type of the stream aggregator. It must be equal to &amp;lt;b&gt;&#x27;ema&#x27;&amp;lt;/b&gt;.
+
+* @property {string} store - The name of the store from which it takes the data.
+
+* @property {string} inAggr - The name of the stream aggregator to which it connects and gets data. 
+
+* It &amp;lt;b&gt;cannot&amp;lt;/b&gt; connect to the {@link module:qm~StreamAggr_TimeSeriesWindow}.
+
+* @property {string} emaType - The type of interpolation. The choices are &#x27;previous&#x27;, &#x27;linear&#x27; and &#x27;next&#x27;.
+
+* &amp;lt;br&gt; Type &#x27;previous&#x27; interpolates with the previous value. 
+
+* &amp;lt;br&gt; Type &#x27;next&#x27; interpolates with the next value.
+
+* &amp;lt;br&gt; Type &#x27;linear&#x27; makes a linear interpolation.
+
+* @property {number} interval - The time interval defining the decay. It must be greater than initWindow.
+
+* @property {number} initWindow - The time window of required values for initialization.
+
+* @example
+
+* // import the qm module
+
+* var qm = require(&#x27;qminer&#x27;);
+
+* // create a base with a simple store
+
+* var base = new qm.Base({
+
+*    mode: &quot;createClean&quot;,
+
+*    schema: [
+
+*    {
+
+*        name: &quot;Heat&quot;,
+
+*        fields: [
+
+*            { name: &quot;Celcius&quot;, type: &quot;float&quot; },
+
+*            { name: &quot;Time&quot;, type: &quot;datetime&quot; }
+
+*        ]
+
+*    }]
+
+* });
+
+*
+
+* // create a new time series tick stream aggregator for the &#x27;Heat&#x27; store, that takes the values from the &#x27;Celcius&#x27; field
+
+* // and the timestamp from the &#x27;Time&#x27; field. The size of the window should be 1 hour.
+
+* var timeser = {
+
+*    name: &#x27;TimeSeriesAggr&#x27;,
+
+*    type: &#x27;timeSeriesTick&#x27;,
+
+*    store: &#x27;Heat&#x27;,
+
+*    timestamp: &#x27;Time&#x27;,
+
+*    value: &#x27;Celcius&#x27;,
+
+*    winsize: 3600000
+
+* };
+
+* var timeSeries = base.store(&quot;Heat&quot;).addStreamAggr(timeser);
+
+*
+
+* // add an exponentional moving average aggregator, that is connected with the &#x27;TimeSeriesAggr&#x27; aggregator.
+
+* // It should interpolate with the previous value, the decay should be 3 seconds and the initWindow should be 2 seconds.
+
+* var ema = {
+
+*    name: &#x27;emaAggr&#x27;,
+
+*    type: &#x27;ema&#x27;,
+
+*    store: &#x27;Heat&#x27;,
+
+*    inAggr: &#x27;TimeSeriesAggr&#x27;,
+
+*    emaType: &#x27;previous&#x27;,
+
+*    interval: 3000,
+
+*    initWindow: 2000
+
+* };
+
+* var expoMovingAverage = base.store(&quot;Heat&quot;).addStreamAggr(ema);
+
+* base.close();
+
+*/
+
+/**
+
+* @typedef {module:qm.StreamAggr} StreamAggregateMovingVariance
+
+* This stream aggregator represents the moving variance window buffer. It calculates the moving variance of the stream aggregator, that it&#x27;s connected to. 
 
 * It implements the following methods:
 
-* &amp;lt;br&gt;{@link module:qm.StreamAggr#getFloat} returns the sum of the values of the records in the it&#x27;s buffer window.
+* &amp;lt;br&gt;{@link module:qm.StreamAggr#getFloat} returns the variance of the values in it&#x27;s buffer window.
 
 * &amp;lt;br&gt;{@link module:qm.StreamAggr#getTimestamp} returns the timestamp of the newest record in it&#x27;s buffer window.
 
-* @property {string} name - The given name of the stream aggregator.
-
-* @property {string} type - The type of the stream aggregator. It must be equal to &amp;lt;b&gt;&#x27;winBufSum&#x27;&amp;lt;/b&gt;.
+* @property {string} name - The given name for the stream aggregator.
+
+* @property {string} type - The type of the stream aggregator. It must be equal to &amp;lt;b&gt;&#x27;variance&#x27;&amp;lt;/b&gt;.
 
 * @property {string} store - The name of the store from which it takes the data.
 
@@ -417,11 +893,11 @@
 
 *    {
 
-*        name: &quot;Income&quot;,
+*        name: &quot;Heat&quot;,
 
 *        fields: [
 
-*            { name: &quot;Amount&quot;, type: &quot;float&quot; },
+*            { name: &quot;Celcius&quot;, type: &quot;float&quot; },
 
 *            { name: &quot;Time&quot;, type: &quot;datetime&quot; }
 
@@ -433,9 +909,9 @@
 
 *
 
-* // create a new time series stream aggregator for the &#x27;Income&#x27; store, that takes the values from the &#x27;Amount&#x27; field
-
-* // and the timestamp from the &#x27;Time&#x27; field. The size of the window should 1 week.
+* // create a new time series stream aggregator for the &#x27;Heat&#x27; store, that takes the values from the &#x27;Celcius&#x27; field
+
+* // and the timestamp from the &#x27;Time&#x27; field. The size of the window is 1 day.
 
 * var timeser = {
 
@@ -443,27 +919,27 @@
 
 *    type: &#x27;timeSeriesWinBuf&#x27;,
 
-*    store: &#x27;Income&#x27;,
+*    store: &#x27;Heat&#x27;,
 
 *    timestamp: &#x27;Time&#x27;,
 
-*    value: &#x27;Amount&#x27;,
-
-*    winsize: 604800000 // 7 days in miliseconds
+*    value: &#x27;Celcius&#x27;,
+
+*    winsize: 86400000
 
 * };
 
-* var timeSeries = base.store(&quot;Income&quot;).addStreamAggr(timeser);
+* var timeSeries = base.store(&quot;Heat&quot;).addStreamAggr(timeser);
 
 *
 
-* // add a sum aggregator, that is connected with the &#x27;TimeSeriesAggr&#x27; aggregator
-
-* var sum = {
-
-*    name: &#x27;SumAggr&#x27;,
-
-*    type: &#x27;winBufSum&#x27;,
+* // add a variance aggregator, that is connected with the &#x27;TimeSeriesAggr&#x27; aggregator
+
+* var variance = {
+
+*    name: &#x27;varAggr&#x27;,
+
+*    type: &#x27;variance&#x27;,
 
 *    store: &#x27;Heat&#x27;,
 
@@ -471,7 +947,7 @@
 
 * };
 
-* var sumAggr = base.store(&quot;Income&quot;).addStreamAggr(sum);
+* var varianceAggr = base.store(&quot;Heat&quot;).addStreamAggr(variance);
 
 * base.close();
 
@@ -479,23 +955,25 @@
 
 /**
 
-* @typedef {module:qm.StreamAggr} StreamAggregateMin
-
-* This stream aggregator represents the minimum moving window buffer. It monitors the minimal value in the connected stream aggregator.
+* @typedef {module:qm.StreamAggr} StreamAggregateMovingCovariance
+
+* This stream aggregator represents the moving covariance window buffer. It calculates the moving covariance of the two stream aggregators, that it&#x27;s connected to.
 
 * It implements the following methods:
 
-* &amp;lt;br&gt;{@link module:qm.StreamAggr#getFloat} returns the minimal value of the records in it&#x27;s buffer window.
+* &amp;lt;br&gt;{@link module:qm.StreamAggr#getFloat} returns the covariance of the values in it&#x27;s buffer window.
 
 * &amp;lt;br&gt;{@link module:qm.StreamAggr#getTimestamp} returns the timestamp of the newest record in it&#x27;s buffer window.
 
-* @property {string} name - The given name of the stream aggregator.
-
-* @property {string} type - The type of the stream aggregator. It must be equal to &amp;lt;b&gt;&#x27;winBufMin&#x27;&amp;lt;/b&gt;.
+* @property {string} name - The given name for the stream aggregator.
+
+* @property {string} type - The type of the stream aggregator. It must be equal to &amp;lt;b&gt;&#x27;covariance&#x27;&amp;lt;/b&gt;.
 
 * @property {string} store - The name of the store from which it takes the data.
 
-* @property {string} inAggr - The name of the stream aggregator to which it connects and gets data.
+* @property {string} inAggrX - The name of the first stream aggregator to which it connects and gets data.
+
+* @property {string} inAggrY - The name of the recond stream aggregator to which it connects and gets data.
 
 * @example
 
@@ -519,6 +997,8 @@
 
 *            { name: &quot;Celcius&quot;, type: &quot;float&quot; },
 
+*            { name: &quot;WaterConsumption&quot;, type: &quot;float&quot; },
+
 *            { name: &quot;Time&quot;, type: &quot;datetime&quot; }
 
 *        ]
@@ -533,9 +1013,9 @@
 
 * // and the timestamp from the &#x27;Time&#x27; field. The size of the window is 1 day.
 
-* var timeser = {
-
-*    name: &#x27;TimeSeriesAggr&#x27;,
+* var celcius = {
+
+*    name: &#x27;CelciusAggr&#x27;,
 
 *    type: &#x27;timeSeriesWinBuf&#x27;,
 
@@ -545,29 +1025,225 @@
 
 *    value: &#x27;Celcius&#x27;,
 
-*    winsize: 86400000 // 1 day in miliseconds
+*    winsize: 86400000
+
+* }; base.store(&quot;Heat&quot;).addStreamAggr(celcius);
+
+*
+
+* // create a new time series stream aggregator for the &#x27;Heat&#x27; store, that takes the values from the &#x27;WaterConsumption&#x27; field
+
+* // and the timestamp from the &#x27;Time&#x27; field. The size of the window is 1 day.
+
+* var water = {
+
+*    name: &#x27;WaterAggr&#x27;,
+
+*    type: &#x27;timeSeriesWinBuf&#x27;,
+
+*    store: &#x27;Heat&#x27;,
+
+*    timestamp: &#x27;Time&#x27;,
+
+*    value: &#x27;WaterConsumption&#x27;,
+
+*    winsize: 86400000
+
+* }; base.store(&quot;Heat&quot;).addStreamAggr(water);
+
+*
+
+* // add a covariance aggregator, that is connected with the &#x27;CelciusAggr&#x27; and &#x27;WaterAggr&#x27; stream aggregators
+
+* var covariance = {
+
+*    name: &#x27;covAggr&#x27;,
+
+*    type: &#x27;covariance&#x27;,
+
+*    store: &#x27;Heat&#x27;,
+
+*    inAggrX: &#x27;CelciusAggr&#x27;,
+
+*    inAggrY: &#x27;WaterAggr&#x27;
 
 * };
 
-* var timeSeries = base.store(&quot;Heat&quot;).addStreamAggr(timeser);
+* var covarianceAggr = base.store(&quot;Heat&quot;).addStreamAggr(covariance);
+
+* base.close();
+
+*/
+
+/**
+
+* @typedef {module:qm.StreamAggr} StreamAggregateMovingCorrelation
+
+* This stream aggregator represents the moving covariance window buffer. It calculates the moving correlation of the three stream aggregators,
+
+* that it&#x27;s connected to. It implements the following methods:
+
+* &amp;lt;br&gt;{@link module:qm.StreamAggr#getFloat} returns the correlation of the values in it&#x27;s buffer window.
+
+* &amp;lt;br&gt;{@link module:qm.StreamAggr#getTimestamp} returns the timestamp of the newest record in it&#x27;s buffer window.
+
+* @property {string} name - The given name for the stream aggregator.
+
+* @property {string} type - The type of the stream aggregator. It must be equal to &amp;lt;b&gt;&#x27;correlation&#x27;&amp;lt;/b&gt;.
+
+* @property {string} store - The name of the store from which it takes the data.
+
+* @property {string} inAggrCov - The name of the covariance stream aggregator.
+
+* @property {string} inAggrVarX - The name of the first variance stream aggregator.
+
+* @property {string} inAggrVarY - The name of the second variance stream aggregator.
+
+* @example
+
+* // import the qm module
+
+* var qm = require(&#x27;qminer&#x27;);
+
+* // create a base with a simple store
+
+* var base = new qm.Base({
+
+*    mode: &quot;createClean&quot;,
+
+*    schema: [
+
+*    {
+
+*        name: &quot;Heat&quot;,
+
+*        fields: [
+
+*            { name: &quot;Celcius&quot;, type: &quot;float&quot; },
+
+*            { name: &quot;WaterConsumption&quot;, type: &quot;float&quot; },
+
+*            { name: &quot;Time&quot;, type: &quot;datetime&quot; }
+
+*        ]
+
+*    }]
+
+* });
 
 *
 
-* // add a min aggregator, that is connected with the &#x27;TimeSeriesAggr&#x27; aggregator
-
-* var min = {
-
-*    name: &#x27;MinAggr&#x27;,
-
-*    type: &#x27;winBufMin&#x27;,
+* // create a new time series stream aggregator for the &#x27;Heat&#x27; store, that takes the values from the &#x27;Celcius&#x27; field
+
+* // and the timestamp from the &#x27;Time&#x27; field. The size of the window is 1 day.
+
+* var celcius = {
+
+*    name: &#x27;CelciusAggr&#x27;,
+
+*    type: &#x27;timeSeriesWinBuf&#x27;,
 
 *    store: &#x27;Heat&#x27;,
 
-*    inAggr: &#x27;TimeSeriesAggr&#x27;
+*    timestamp: &#x27;Time&#x27;,
+
+*    value: &#x27;Celcius&#x27;,
+
+*    winsize: 86400000
+
+* }; base.store(&quot;Heat&quot;).addStreamAggr(celcius);
+
+*
+
+* // create a new time series stream aggregator for the &#x27;Heat&#x27; store, that takes the values from the &#x27;WaterConsumption&#x27; field
+
+* // and the timestamp from the &#x27;Time&#x27; field. The size of the window is 1 day.
+
+* var water = {
+
+*    name: &#x27;WaterAggr&#x27;,
+
+*    type: &#x27;timeSeriesWinBuf&#x27;,
+
+*    store: &#x27;Heat&#x27;,
+
+*    timestamp: &#x27;Time&#x27;,
+
+*    value: &#x27;WaterConsumption&#x27;,
+
+*    winsize: 86400000
+
+* }; base.store(&quot;Heat&quot;).addStreamAggr(water);
+
+*
+
+* // add a covariance aggregator, that is connected with the &#x27;CelciusAggr&#x27; and &#x27;WaterAggr&#x27; aggregators
+
+* var covariance = {
+
+*    name: &#x27;covarianceAggr&#x27;,
+
+*    type: &#x27;covariance&#x27;,
+
+*    store: &#x27;Heat&#x27;,
+
+*    inAggrX: &#x27;CelciusAggr&#x27;,
+
+*    inAggrY: &#x27;WaterAggr&#x27;
+
+* }; base.store(&quot;Heat&quot;).addStreamAggr(covariance);
+
+*
+
+* // add the two variance aggregators, that take from the &#x27;Celcius&#x27; and &#x27;WaterConsumption&#x27; fields, respectively.
+
+* var celVar = {
+
+*    name: &#x27;celciusVarAggr&#x27;,
+
+*    type: &#x27;variance&#x27;,
+
+*    store: &#x27;Heat&#x27;,
+
+*    inAggr: &#x27;CelciusAggr&#x27;
+
+* }; base.store(&quot;Heat&quot;).addStreamAggr(celVar);
+
+*
+
+* var waterVar = {
+
+*    name: &#x27;waterVarAggr&#x27;,
+
+*    type: &#x27;variance&#x27;,
+
+*    store: &#x27;Heat&#x27;,
+
+*    inAggr: &#x27;WaterAggr&#x27;
+
+* }; base.store(&quot;Heat&quot;).addStreamAggr(waterVar);
+
+*
+
+* // add a correlation aggregator, that is connected to &#x27;CovarianceAggr&#x27;, &#x27;CelciusVarAggr&#x27; and &#x27;WaterValAggr&#x27; aggregators
+
+* var corr = {
+
+*    name: &#x27;corrAggr&#x27;,
+
+*    type: &#x27;correlation&#x27;,
+
+*    store: &#x27;Heat&#x27;,
+
+*    inAggrCov: &#x27;covarianceAggr&#x27;,
+
+*    inAggrVarX: &#x27;celciusVarAggr&#x27;,
+
+*    inAggrVarY: &#x27;waterVarAggr&#x27;
 
 * };
 
-* var minimal = base.store(&quot;Heat&quot;).addStreamAggr(min);
+* var correlation = base.store(&quot;Heat&quot;).addStreamAggr(corr);
 
 * base.close();
 
@@ -575,23 +1251,33 @@
 
 /**
 
-* @typedef {module:qm.StreamAggr} StreamAggregateMax
-
-* This stream aggregator represents the maximum moving window buffer. It monitors the maximal value in the connected stream aggregator. 
-
-* It implements the following methods:
-
-* &amp;lt;br&gt;{@link module:qm.StreamAggr#getFloat} returns the maximal value of the records in the it&#x27;s buffer window.
-
-* &amp;lt;br&gt;{@link module:qm.StreamAggr#getTimestamp} returns the timestamp of the newest record in it&#x27;s buffer window.
-
-* @property {string} name - The given name of the stream aggregator.
-
-* @property {string} type - The type for the stream aggregator. It must be equal to &amp;lt;b&gt;&#x27;winBufMax&#x27;&amp;lt;/b&gt;.
+* @typedef {module:qm.StreamAggr} StreamAggregateResampler
+
+* This stream aggregator represents the resampler window buffer. It creates new values that are interpolated by using the values from an existing store.
+
+* No methods are implemented for this aggregator. 
+
+* @property {string} name - The given name for the stream aggregator.
+
+* @property {string} type - The type of the stream aggregator. It must be equal to &amp;lt;b&gt;&#x27;resampler&#x27;&amp;lt;/b&gt;.
 
 * @property {string} store - The name of the store from which it takes the data.
 
-* @property {string} inAggr - The name of the stream aggregator to which it connects and gets data.
+* @property {string} outStore - The store in which the samples are stored.
+
+* @property {string} timestamp - The store field from which it takes the timestamps.
+
+* @property {Object} fields - The json, which contains:
+
+* &amp;lt;br&gt; name (string) - the store field from which it takes the values.
+
+* &amp;lt;br&gt; interpolator (string) - the type of the interpolation. The options are &#x27;previous&#x27;, &#x27;next&#x27; and &#x27;linear&#x27;.
+
+* &amp;lt;br&gt; The &#x27;previous&#x27; type interpolates with the previous value.
+
+* @property {boolean} createStore - If the outStore must be created.
+
+* @property {number} interval - The size/frequency the interpolated values should be given.
 
 * @example
 
@@ -619,51 +1305,181 @@
 
 *        ]
 
+*    },
+
+*    {
+
+*        name: &quot;interpolatedValues&quot;,
+
+*        fields: [
+
+*            { name: &quot;Value&quot;, type: &quot;float&quot; },
+
+*            { name: &quot;Time&quot;, type: &quot;datetime&quot; }
+
+*        ]
+
 *    }]
 
 * });
 
-*
-
-* // create a new time series stream aggregator for the &#x27;Heat&#x27; store, that takes the values from the &#x27;Celcius&#x27; field
-
-* // and the timestamp from the &#x27;Time&#x27; field. The size of the window is 1 day.
-
-* var timeser = {
-
-*    name: &#x27;TimeSeriesAggr&#x27;,
-
-*    type: &#x27;timeSeriesWinBuf&#x27;,
+* // create a new resampler stream aggregator for the &#x27;Heat&#x27; store, that takes the values from the &#x27;Celcius&#x27; field
+
+* // and the timestamp from the &#x27;Time&#x27; field. The interpolated values are stored in the &#x27;interpolatedValues&#x27; store.
+
+* // The interpolation should be linear and the interval should be 2 seconds.
+
+* var res = {
+
+*    name: &#x27;resamplerAggr&#x27;,
+
+*    type: &#x27;resampler&#x27;,
 
 *    store: &#x27;Heat&#x27;,
 
+*    outStore: &#x27;interpolatedValues&#x27;,
+
 *    timestamp: &#x27;Time&#x27;,
 
-*    value: &#x27;Celcius&#x27;,
-
-*    winsize: 86400000 // one day in miliseconds
+*    fields: [{
+
+*        name: &#x27;Celcius&#x27;,
+
+*        interpolator: &#x27;linear&#x27;
+
+*    }],
+
+*    createStore: false,
+
+*    interval: 2000
 
 * };
 
-* var timeSeries = base.store(&quot;Heat&quot;).addStreamAggr(timeser);
-
-*
-
-* // add a max aggregator, that is connected with the &#x27;TimeSeriesAggr&#x27; aggregator
-
-* var max = {
-
-*    name: &#x27;MaxAggr&#x27;,
-
-*    type: &#x27;winBufMax&#x27;,
-
-*    store: &#x27;Heat&#x27;,
-
-*    inAggr: &#x27;TimeSeriesAggr&#x27;
+* var resampler = base.store(&quot;Heat&quot;).addStreamAggr(res);
+
+* base.close();
+
+*/
+
+/**
+
+* @typedef {module:qm.StreamAggr} StreamAggregateMerger
+
+* This stream aggregator represents the merger aggregator. It merges records from two or more stores into a new store
+
+* depending on the timestamp. No methods are implemented for this aggregator.
+
+* &amp;lt;image src=&quot;pictures/merger.gif&quot; alt=&quot;Merger Animation&quot;&gt;
+
+* @property {string} name - The given name for the stream aggregator.
+
+* @property {string} type - The type of the stream aggregator. It must be equal to &amp;lt;b&gt;&#x27;stmerger&#x27;&amp;lt;/b&gt;.
+
+* @property {string} outStore - The name of the store where it saves the merged records.
+
+* @property {boolean} createStore - If the outStore must be created.
+
+* @property {string} timestamp - The store field of outStore, where the timestamp is saved.
+
+* @property {Array.&amp;lt;Object&gt;} fields - An array of json objects. The json objects contain:
+
+* &amp;lt;br&gt; source (string) - The name of the store, from which it takes the values.
+
+* &amp;lt;br&gt; inField (string) - The field name of source, from which it takes the values.
+
+* &amp;lt;br&gt; outField (string) - The field name of outStore, into which it saves the values.
+
+* &amp;lt;br&gt; interpolation (string) - The type of the interpolation. The options are: &#x27;previous&#x27;, &#x27;next&#x27; and &#x27;linear&#x27;.
+
+* &amp;lt;br&gt; timestamp (string) - The field name of source, where the timestamp is saved. 
+
+* @example
+
+* // import the qm module
+
+* var qm = require(&#x27;qminer&#x27;);
+
+* // create a base with a simple store
+
+* var base = new qm.Base({
+
+*    mode: &quot;createClean&quot;,
+
+*    schema: [
+
+*    {
+
+*        name: &quot;Cars&quot;,
+
+*        fields: [
+
+*            { name: &quot;NumberOfCars&quot;, type: &quot;float&quot; },
+
+*            { name: &quot;Time&quot;, type: &quot;datetime&quot; }
+
+*        ]
+
+*    },
+
+*    {
+
+*        name: &quot;Temperature&quot;,
+
+*        fields: [
+
+*            { name: &quot;Celcius&quot;, type: &quot;float&quot; },
+
+*            { name: &quot;Time&quot;, type: &quot;datetime&quot; }
+
+*        ]
+
+*    },
+
+*    {
+
+*        name: &quot;Merged&quot;,
+
+*        fields: [
+
+*            { name: &quot;NumberOfCars&quot;, type: &quot;float&quot; },
+
+*            { name: &quot;Celcius&quot;, type: &quot;float&quot; },
+
+*            { name: &quot;Time&quot;, type: &quot;datetime&quot; }
+
+*        ]
+
+*    }]
+
+* });
+
+* // create a new merger stream aggregator that mergers the records of the &#x27;Cars&#x27; and &#x27;Temperature&#x27; stores.
+
+* // The records are interpolated linearly and stored in the &#x27;Merged&#x27; store.
+
+* var mer = {
+
+*    name: &#x27;MergerAggr&#x27;,
+
+*    type: &#x27;stmerger&#x27;,
+
+*    outStore: &#x27;Merged&#x27;,
+
+*    createStore: false,
+
+*    timestamp: &#x27;Time&#x27;,
+
+*    fields: [
+
+*        { source: &#x27;Cars&#x27;, inField: &#x27;NumberOfCars&#x27;, outField: &#x27;NumberOfCars&#x27;, interpolation: &#x27;linear&#x27;, timestamp: &#x27;Time&#x27; },
+
+*        { source: &#x27;Temperature&#x27;, inField: &#x27;Celcius&#x27;, outField: &#x27;Celcius&#x27;, interpolation: &#x27;linear&#x27;, timestamp: &#x27;Time&#x27; }
+
+*    ]
 
 * };
 
-* var maximal = base.store(&quot;Heat&quot;).addStreamAggr(max);
+* var merger = new qm.StreamAggr(base, mer);
 
 * base.close();
 
@@ -671,926 +1487,6 @@
 
 /**
 
-* @typedef {module:qm.StreamAggr} StreamAggregateTimeSeriesTick
-
-* This stream aggregator represents the time series tick window buffer. It exposes the data to other stream aggregators 
-
-* (similar to {@link module:qm~StreamAggr_TimeSeriesWindow}). It implements the following methods:
-
-* &amp;lt;br&gt;{@link module:qm.StreamAggr#getFloat} returns the last value added in it&#x27;s buffer.
-
-* &amp;lt;br&gt;{@link module:qm.StreamAggr#getTimestamp} returns the timestamp of the newest record in it&#x27;s buffer.
-
-* @property {string} name - The given name for the stream aggregator.
-
-* @property {string} type - The type of the stream aggregator. It must be equal to &amp;lt;b&gt;&#x27;timeSeriesTick&#x27;&amp;lt;/b&gt;.
-
-* @property {string} store - The name of the store from which it takes the data.
-
-* @property {string} value - The name of the store field, from which it takes the values.
-
-* @property {string} timestamp - The name of the store field, from which it takes the timestamp.
-
-* @example
-
-* // import the qm module
-
-* var qm = require(&#x27;qminer&#x27;);
-
-* // create a base with a simple store
-
-* var base = new qm.Base({
-
-*    mode: &quot;createClean&quot;,
-
-*    schema: [
-
-*    {
-
-*        name: &quot;Students&quot;,
-
-*        fields: [
-
-*            { name: &quot;Id&quot;, type: &quot;float&quot; },
-
-*            { name: &quot;TimeOfGraduation&quot;, type: &quot;datetime&quot; }
-
-*        ]
-
-*    }]
-
-* });
-
-*
-
-* // create a new time series tick stream aggregator for the &#x27;Students&#x27; store, that takes the values from the &#x27;Id&#x27; field
-
-* // and the timestamp from the &#x27;TimeOfGraduation&#x27; field.
-
-* var tick = {
-
-*    name: &#x27;TimeSeriesTickAggr&#x27;,
-
-*    type: &#x27;timeSeriesTick&#x27;,
-
-*    store: &#x27;Students&#x27;,
-
-*    timestamp: &#x27;TimeOfGraduation&#x27;,
-
-*    value: &#x27;Id&#x27;,
-
-* };
-
-* var timeSeriesTick = base.store(&quot;Students&quot;).addStreamAggr(tick);
-
-* base.close();
-
-*/
-
-/**
-
-* @typedef {module:qmStreamAggr} StreamAggregateMovingAverage
-
-* This stream aggregator represents the moving average window buffer. It calculates the moving average value of the connected stream aggregator values.
-
-* It implements the following methods:
-
-* &amp;lt;br&gt;{@link module:qm.StreamAggr#getFloat} returns the average of the values in it&#x27;s buffer window.
-
-* &amp;lt;br&gt;{@link module:qm.StreamAggr#getTimestamp} returns the timestamp of the newest record in it&#x27;s buffer window.
-
-* @property {string} name - The given name of the stream aggregator.
-
-* @property {string} type - The type of the stream aggregator. It must be equal to &amp;lt;b&gt;&#x27;ma&#x27;&amp;lt;/b&gt;.
-
-* @property {string} store - The name of the store from which it takes the data.
-
-* @property {string} inAggr - The name of the stream aggregator to which it connects and gets data.
-
-* @example
-
-* // import the qm module
-
-* var qm = require(&#x27;qminer&#x27;);
-
-* // create a base with a simple store
-
-* var base = new qm.Base({
-
-*    mode: &quot;createClean&quot;,
-
-*    schema: [
-
-*    {
-
-*        name: &quot;Heat&quot;,
-
-*        fields: [
-
-*            { name: &quot;Celcius&quot;, type: &quot;float&quot; },
-
-*            { name: &quot;Time&quot;, type: &quot;datetime&quot; }
-
-*        ]
-
-*    }]
-
-* });
-
-*
-
-* // create a new time series stream aggregator for the &#x27;Heat&#x27; store, that takes the values from the &#x27;Celcius&#x27; field
-
-* // and the timestamp from the &#x27;Time&#x27; field. The size of the window should be 1 day.
-
-* var timeser = {
-
-*    name: &#x27;TimeSeriesAggr&#x27;,
-
-*    type: &#x27;timeSeriesWinBuf&#x27;,
-
-*    store: &#x27;Heat&#x27;,
-
-*    timestamp: &#x27;Time&#x27;,
-
-*    value: &#x27;Celcius&#x27;,
-
-*    winsize: 86400000
-
-* };
-
-* var timeSeries = base.store(&quot;Heat&quot;).addStreamAggr(timeser);
-
-*
-
-* // add a moving average aggregator, that is connected with the &#x27;TimeSeriesAggr&#x27; aggregator
-
-* var ma = {
-
-*    name: &#x27;movingAverageAggr&#x27;,
-
-*    type: &#x27;ma&#x27;,
-
-*    store: &#x27;Heat&#x27;,
-
-*    inAggr: &#x27;TimeSeriesAggr&#x27;
-
-* };
-
-* var movingAverage = base.store(&quot;Heat&quot;).addStreamAggr(ma);
-
-* base.close();
-
-*/
-
-/**
-
-* @typedef {module:qmStreamAggr} StreamAggregateEMA
-
-* This stream aggregator represents the exponential moving average window buffer. It calculates the weighted moving average 
-
-* of the values in the connected stream aggregator, where the weights are exponentially decreasing.  It implements the following methods:
-
-* &amp;lt;br&gt;{@link module:qm.StreamAggr#getFloat} returns the exponentional average of the values in it&#x27;s buffer window.
-
-* &amp;lt;br&gt;{@link module:qm.StreamAggr#getTimestamp} returns the timestamp of the newest record in it&#x27;s buffer window.
-
-* @property {string} name - The given name for the stream aggregator.
-
-* @property {string} type - The type of the stream aggregator. It must be equal to &amp;lt;b&gt;&#x27;ema&#x27;&amp;lt;/b&gt;.
-
-* @property {string} store - The name of the store from which it takes the data.
-
-* @property {string} inAggr - The name of the stream aggregator to which it connects and gets data. 
-
-* It &amp;lt;b&gt;cannot&amp;lt;/b&gt; connect to the {@link module:qm~StreamAggr_TimeSeriesWindow}.
-
-* @property {string} emaType - The type of interpolation. The choices are &#x27;previous&#x27;, &#x27;linear&#x27; and &#x27;next&#x27;.
-
-* &amp;lt;br&gt; Type &#x27;previous&#x27; interpolates with the previous value. 
-
-* &amp;lt;br&gt; Type &#x27;next&#x27; interpolates with the next value.
-
-* &amp;lt;br&gt; Type &#x27;linear&#x27; makes a linear interpolation.
-
-* @property {number} interval - The time interval defining the decay. It must be greater than initWindow.
-
-* @property {number} initWindow - The time window of required values for initialization.
-
-* @example
-
-* // import the qm module
-
-* var qm = require(&#x27;qminer&#x27;);
-
-* // create a base with a simple store
-
-* var base = new qm.Base({
-
-*    mode: &quot;createClean&quot;,
-
-*    schema: [
-
-*    {
-
-*        name: &quot;Heat&quot;,
-
-*        fields: [
-
-*            { name: &quot;Celcius&quot;, type: &quot;float&quot; },
-
-*            { name: &quot;Time&quot;, type: &quot;datetime&quot; }
-
-*        ]
-
-*    }]
-
-* });
-
-*
-
-* // create a new time series tick stream aggregator for the &#x27;Heat&#x27; store, that takes the values from the &#x27;Celcius&#x27; field
-
-* // and the timestamp from the &#x27;Time&#x27; field. The size of the window should be 1 hour.
-
-* var timeser = {
-
-*    name: &#x27;TimeSeriesAggr&#x27;,
-
-*    type: &#x27;timeSeriesTick&#x27;,
-
-*    store: &#x27;Heat&#x27;,
-
-*    timestamp: &#x27;Time&#x27;,
-
-*    value: &#x27;Celcius&#x27;,
-
-*    winsize: 3600000
-
-* };
-
-* var timeSeries = base.store(&quot;Heat&quot;).addStreamAggr(timeser);
-
-*
-
-* // add an exponentional moving average aggregator, that is connected with the &#x27;TimeSeriesAggr&#x27; aggregator.
-
-* // It should interpolate with the previous value, the decay should be 3 seconds and the initWindow should be 2 seconds.
-
-* var ema = {
-
-*    name: &#x27;emaAggr&#x27;,
-
-*    type: &#x27;ema&#x27;,
-
-*    store: &#x27;Heat&#x27;,
-
-*    inAggr: &#x27;TimeSeriesAggr&#x27;,
-
-*    emaType: &#x27;previous&#x27;,
-
-*    interval: 3000,
-
-*    initWindow: 2000
-
-* };
-
-* var expoMovingAverage = base.store(&quot;Heat&quot;).addStreamAggr(ema);
-
-* base.close();
-
-*/
-
-/**
-
-* @typedef {module:qm.StreamAggr} StreamAggregateMovingVariance
-
-* This stream aggregator represents the moving variance window buffer. It calculates the moving variance of the stream aggregator, that it&#x27;s connected to. 
-
-* It implements the following methods:
-
-* &amp;lt;br&gt;{@link module:qm.StreamAggr#getFloat} returns the variance of the values in it&#x27;s buffer window.
-
-* &amp;lt;br&gt;{@link module:qm.StreamAggr#getTimestamp} returns the timestamp of the newest record in it&#x27;s buffer window.
-
-* @property {string} name - The given name for the stream aggregator.
-
-* @property {string} type - The type of the stream aggregator. It must be equal to &amp;lt;b&gt;&#x27;variance&#x27;&amp;lt;/b&gt;.
-
-* @property {string} store - The name of the store from which it takes the data.
-
-* @property {string} inAggr - The name of the stream aggregator to which it connects and gets data.
-
-* @example
-
-* // import the qm module
-
-* var qm = require(&#x27;qminer&#x27;);
-
-* // create a base with a simple store
-
-* var base = new qm.Base({
-
-*    mode: &quot;createClean&quot;,
-
-*    schema: [
-
-*    {
-
-*        name: &quot;Heat&quot;,
-
-*        fields: [
-
-*            { name: &quot;Celcius&quot;, type: &quot;float&quot; },
-
-*            { name: &quot;Time&quot;, type: &quot;datetime&quot; }
-
-*        ]
-
-*    }]
-
-* });
-
-*
-
-* // create a new time series stream aggregator for the &#x27;Heat&#x27; store, that takes the values from the &#x27;Celcius&#x27; field
-
-* // and the timestamp from the &#x27;Time&#x27; field. The size of the window is 1 day.
-
-* var timeser = {
-
-*    name: &#x27;TimeSeriesAggr&#x27;,
-
-*    type: &#x27;timeSeriesWinBuf&#x27;,
-
-*    store: &#x27;Heat&#x27;,
-
-*    timestamp: &#x27;Time&#x27;,
-
-*    value: &#x27;Celcius&#x27;,
-
-*    winsize: 86400000
-
-* };
-
-* var timeSeries = base.store(&quot;Heat&quot;).addStreamAggr(timeser);
-
-*
-
-* // add a variance aggregator, that is connected with the &#x27;TimeSeriesAggr&#x27; aggregator
-
-* var variance = {
-
-*    name: &#x27;varAggr&#x27;,
-
-*    type: &#x27;variance&#x27;,
-
-*    store: &#x27;Heat&#x27;,
-
-*    inAggr: &#x27;TimeSeriesAggr&#x27;
-
-* };
-
-* var varianceAggr = base.store(&quot;Heat&quot;).addStreamAggr(variance);
-
-* base.close();
-
-*/
-
-/**
-
-* @typedef {module:qm.StreamAggr} StreamAggregateMovingCovariance
-
-* This stream aggregator represents the moving covariance window buffer. It calculates the moving covariance of the two stream aggregators, that it&#x27;s connected to.
-
-* It implements the following methods:
-
-* &amp;lt;br&gt;{@link module:qm.StreamAggr#getFloat} returns the covariance of the values in it&#x27;s buffer window.
-
-* &amp;lt;br&gt;{@link module:qm.StreamAggr#getTimestamp} returns the timestamp of the newest record in it&#x27;s buffer window.
-
-* @property {string} name - The given name for the stream aggregator.
-
-* @property {string} type - The type of the stream aggregator. It must be equal to &amp;lt;b&gt;&#x27;covariance&#x27;&amp;lt;/b&gt;.
-
-* @property {string} store - The name of the store from which it takes the data.
-
-* @property {string} inAggrX - The name of the first stream aggregator to which it connects and gets data.
-
-* @property {string} inAggrY - The name of the recond stream aggregator to which it connects and gets data.
-
-* @example
-
-* // import the qm module
-
-* var qm = require(&#x27;qminer&#x27;);
-
-* // create a base with a simple store
-
-* var base = new qm.Base({
-
-*    mode: &quot;createClean&quot;,
-
-*    schema: [
-
-*    {
-
-*        name: &quot;Heat&quot;,
-
-*        fields: [
-
-*            { name: &quot;Celcius&quot;, type: &quot;float&quot; },
-
-*            { name: &quot;WaterConsumption&quot;, type: &quot;float&quot; },
-
-*            { name: &quot;Time&quot;, type: &quot;datetime&quot; }
-
-*        ]
-
-*    }]
-
-* });
-
-*
-
-* // create a new time series stream aggregator for the &#x27;Heat&#x27; store, that takes the values from the &#x27;Celcius&#x27; field
-
-* // and the timestamp from the &#x27;Time&#x27; field. The size of the window is 1 day.
-
-* var celcius = {
-
-*    name: &#x27;CelciusAggr&#x27;,
-
-*    type: &#x27;timeSeriesWinBuf&#x27;,
-
-*    store: &#x27;Heat&#x27;,
-
-*    timestamp: &#x27;Time&#x27;,
-
-*    value: &#x27;Celcius&#x27;,
-
-*    winsize: 86400000
-
-* }; base.store(&quot;Heat&quot;).addStreamAggr(celcius);
-
-*
-
-* // create a new time series stream aggregator for the &#x27;Heat&#x27; store, that takes the values from the &#x27;WaterConsumption&#x27; field
-
-* // and the timestamp from the &#x27;Time&#x27; field. The size of the window is 1 day.
-
-* var water = {
-
-*    name: &#x27;WaterAggr&#x27;,
-
-*    type: &#x27;timeSeriesWinBuf&#x27;,
-
-*    store: &#x27;Heat&#x27;,
-
-*    timestamp: &#x27;Time&#x27;,
-
-*    value: &#x27;WaterConsumption&#x27;,
-
-*    winsize: 86400000
-
-* }; base.store(&quot;Heat&quot;).addStreamAggr(water);
-
-*
-
-* // add a covariance aggregator, that is connected with the &#x27;CelciusAggr&#x27; and &#x27;WaterAggr&#x27; stream aggregators
-
-* var covariance = {
-
-*    name: &#x27;covAggr&#x27;,
-
-*    type: &#x27;covariance&#x27;,
-
-*    store: &#x27;Heat&#x27;,
-
-*    inAggrX: &#x27;CelciusAggr&#x27;,
-
-*    inAggrY: &#x27;WaterAggr&#x27;
-
-* };
-
-* var covarianceAggr = base.store(&quot;Heat&quot;).addStreamAggr(covariance);
-
-* base.close();
-
-*/
-
-/**
-
-* @typedef {module:qm.StreamAggr} StreamAggregateMovingCorrelation
-
-* This stream aggregator represents the moving covariance window buffer. It calculates the moving correlation of the three stream aggregators,
-
-* that it&#x27;s connected to. It implements the following methods:
-
-* &amp;lt;br&gt;{@link module:qm.StreamAggr#getFloat} returns the correlation of the values in it&#x27;s buffer window.
-
-* &amp;lt;br&gt;{@link module:qm.StreamAggr#getTimestamp} returns the timestamp of the newest record in it&#x27;s buffer window.
-
-* @property {string} name - The given name for the stream aggregator.
-
-* @property {string} type - The type of the stream aggregator. It must be equal to &amp;lt;b&gt;&#x27;correlation&#x27;&amp;lt;/b&gt;.
-
-* @property {string} store - The name of the store from which it takes the data.
-
-* @property {string} inAggrCov - The name of the covariance stream aggregator.
-
-* @property {string} inAggrVarX - The name of the first variance stream aggregator.
-
-* @property {string} inAggrVarY - The name of the second variance stream aggregator.
-
-* @example
-
-* // import the qm module
-
-* var qm = require(&#x27;qminer&#x27;);
-
-* // create a base with a simple store
-
-* var base = new qm.Base({
-
-*    mode: &quot;createClean&quot;,
-
-*    schema: [
-
-*    {
-
-*        name: &quot;Heat&quot;,
-
-*        fields: [
-
-*            { name: &quot;Celcius&quot;, type: &quot;float&quot; },
-
-*            { name: &quot;WaterConsumption&quot;, type: &quot;float&quot; },
-
-*            { name: &quot;Time&quot;, type: &quot;datetime&quot; }
-
-*        ]
-
-*    }]
-
-* });
-
-*
-
-* // create a new time series stream aggregator for the &#x27;Heat&#x27; store, that takes the values from the &#x27;Celcius&#x27; field
-
-* // and the timestamp from the &#x27;Time&#x27; field. The size of the window is 1 day.
-
-* var celcius = {
-
-*    name: &#x27;CelciusAggr&#x27;,
-
-*    type: &#x27;timeSeriesWinBuf&#x27;,
-
-*    store: &#x27;Heat&#x27;,
-
-*    timestamp: &#x27;Time&#x27;,
-
-*    value: &#x27;Celcius&#x27;,
-
-*    winsize: 86400000
-
-* }; base.store(&quot;Heat&quot;).addStreamAggr(celcius);
-
-*
-
-* // create a new time series stream aggregator for the &#x27;Heat&#x27; store, that takes the values from the &#x27;WaterConsumption&#x27; field
-
-* // and the timestamp from the &#x27;Time&#x27; field. The size of the window is 1 day.
-
-* var water = {
-
-*    name: &#x27;WaterAggr&#x27;,
-
-*    type: &#x27;timeSeriesWinBuf&#x27;,
-
-*    store: &#x27;Heat&#x27;,
-
-*    timestamp: &#x27;Time&#x27;,
-
-*    value: &#x27;WaterConsumption&#x27;,
-
-*    winsize: 86400000
-
-* }; base.store(&quot;Heat&quot;).addStreamAggr(water);
-
-*
-
-* // add a covariance aggregator, that is connected with the &#x27;CelciusAggr&#x27; and &#x27;WaterAggr&#x27; aggregators
-
-* var covariance = {
-
-*    name: &#x27;covarianceAggr&#x27;,
-
-*    type: &#x27;covariance&#x27;,
-
-*    store: &#x27;Heat&#x27;,
-
-*    inAggrX: &#x27;CelciusAggr&#x27;,
-
-*    inAggrY: &#x27;WaterAggr&#x27;
-
-* }; base.store(&quot;Heat&quot;).addStreamAggr(covariance);
-
-*
-
-* // add the two variance aggregators, that take from the &#x27;Celcius&#x27; and &#x27;WaterConsumption&#x27; fields, respectively.
-
-* var celVar = {
-
-*    name: &#x27;celciusVarAggr&#x27;,
-
-*    type: &#x27;variance&#x27;,
-
-*    store: &#x27;Heat&#x27;,
-
-*    inAggr: &#x27;CelciusAggr&#x27;
-
-* }; base.store(&quot;Heat&quot;).addStreamAggr(celVar);
-
-*
-
-* var waterVar = {
-
-*    name: &#x27;waterVarAggr&#x27;,
-
-*    type: &#x27;variance&#x27;,
-
-*    store: &#x27;Heat&#x27;,
-
-*    inAggr: &#x27;WaterAggr&#x27;
-
-* }; base.store(&quot;Heat&quot;).addStreamAggr(waterVar);
-
-*
-
-* // add a correlation aggregator, that is connected to &#x27;CovarianceAggr&#x27;, &#x27;CelciusVarAggr&#x27; and &#x27;WaterValAggr&#x27; aggregators
-
-* var corr = {
-
-*    name: &#x27;corrAggr&#x27;,
-
-*    type: &#x27;correlation&#x27;,
-
-*    store: &#x27;Heat&#x27;,
-
-*    inAggrCov: &#x27;covarianceAggr&#x27;,
-
-*    inAggrVarX: &#x27;celciusVarAggr&#x27;,
-
-*    inAggrVarY: &#x27;waterVarAggr&#x27;
-
-* };
-
-* var correlation = base.store(&quot;Heat&quot;).addStreamAggr(corr);
-
-* base.close();
-
-*/
-
-/**
-
-* @typedef {module:qm.StreamAggr} StreamAggregateResampler
-
-* This stream aggregator represents the resampler window buffer. It creates new values that are interpolated by using the values from an existing store.
-
-* No methods are implemented for this aggregator. 
-
-* @property {string} name - The given name for the stream aggregator.
-
-* @property {string} type - The type of the stream aggregator. It must be equal to &amp;lt;b&gt;&#x27;resampler&#x27;&amp;lt;/b&gt;.
-
-* @property {string} store - The name of the store from which it takes the data.
-
-* @property {string} outStore - The store in which the samples are stored.
-
-* @property {string} timestamp - The store field from which it takes the timestamps.
-
-* @property {Object} fields - The json, which contains:
-
-* &amp;lt;br&gt; name (string) - the store field from which it takes the values.
-
-* &amp;lt;br&gt; interpolator (string) - the type of the interpolation. The options are &#x27;previous&#x27;, &#x27;next&#x27; and &#x27;linear&#x27;.
-
-* &amp;lt;br&gt; The &#x27;previous&#x27; type interpolates with the previous value.
-
-* @property {boolean} createStore - If the outStore must be created.
-
-* @property {number} interval - The size/frequency the interpolated values should be given.
-
-* @example
-
-* // import the qm module
-
-* var qm = require(&#x27;qminer&#x27;);
-
-* // create a base with a simple store
-
-* var base = new qm.Base({
-
-*    mode: &quot;createClean&quot;,
-
-*    schema: [
-
-*    {
-
-*        name: &quot;Heat&quot;,
-
-*        fields: [
-
-*            { name: &quot;Celcius&quot;, type: &quot;float&quot; },
-
-*            { name: &quot;Time&quot;, type: &quot;datetime&quot; }
-
-*        ]
-
-*    },
-
-*    {
-
-*        name: &quot;interpolatedValues&quot;,
-
-*        fields: [
-
-*            { name: &quot;Value&quot;, type: &quot;float&quot; },
-
-*            { name: &quot;Time&quot;, type: &quot;datetime&quot; }
-
-*        ]
-
-*    }]
-
-* });
-
-* // create a new resampler stream aggregator for the &#x27;Heat&#x27; store, that takes the values from the &#x27;Celcius&#x27; field
-
-* // and the timestamp from the &#x27;Time&#x27; field. The interpolated values are stored in the &#x27;interpolatedValues&#x27; store.
-
-* // The interpolation should be linear and the interval should be 2 seconds.
-
-* var res = {
-
-*    name: &#x27;resamplerAggr&#x27;,
-
-*    type: &#x27;resampler&#x27;,
-
-*    store: &#x27;Heat&#x27;,
-
-*    outStore: &#x27;interpolatedValues&#x27;,
-
-*    timestamp: &#x27;Time&#x27;,
-
-*    fields: [{
-
-*        name: &#x27;Celcius&#x27;,
-
-*        interpolator: &#x27;linear&#x27;
-
-*    }],
-
-*    createStore: false,
-
-*    interval: 2000
-
-* };
-
-* var resampler = base.store(&quot;Heat&quot;).addStreamAggr(res);
-
-* base.close();
-
-*/
-
-/**
-
-* @typedef {module:qm.StreamAggr} StreamAggregateMerger
-
-* This stream aggregator represents the merger aggregator. It merges records from two or more stores into a new store
-
-* depending on the timestamp. No methods are implemented for this aggregator.
-
-* &amp;lt;image src=&quot;pictures/merger.gif&quot; alt=&quot;Merger Animation&quot;&gt;
-
-* @property {string} name - The given name for the stream aggregator.
-
-* @property {string} type - The type of the stream aggregator. It must be equal to &amp;lt;b&gt;&#x27;stmerger&#x27;&amp;lt;/b&gt;.
-
-* @property {string} outStore - The name of the store where it saves the merged records.
-
-* @property {boolean} createStore - If the outStore must be created.
-
-* @property {string} timestamp - The store field of outStore, where the timestamp is saved.
-
-* @property {Array.&amp;lt;Object&gt;} fields - An array of json objects. The json objects contain:
-
-* &amp;lt;br&gt; source (string) - The name of the store, from which it takes the values.
-
-* &amp;lt;br&gt; inField (string) - The field name of source, from which it takes the values.
-
-* &amp;lt;br&gt; outField (string) - The field name of outStore, into which it saves the values.
-
-* &amp;lt;br&gt; interpolation (string) - The type of the interpolation. The options are: &#x27;previous&#x27;, &#x27;next&#x27; and &#x27;linear&#x27;.
-
-* &amp;lt;br&gt; timestamp (string) - The field name of source, where the timestamp is saved. 
-
-* @example
-
-* // import the qm module
-
-* var qm = require(&#x27;qminer&#x27;);
-
-* // create a base with a simple store
-
-* var base = new qm.Base({
-
-*    mode: &quot;createClean&quot;,
-
-*    schema: [
-
-*    {
-
-*        name: &quot;Cars&quot;,
-
-*        fields: [
-
-*            { name: &quot;NumberOfCars&quot;, type: &quot;float&quot; },
-
-*            { name: &quot;Time&quot;, type: &quot;datetime&quot; }
-
-*        ]
-
-*    },
-
-*    {
-
-*        name: &quot;Temperature&quot;,
-
-*        fields: [
-
-*            { name: &quot;Celcius&quot;, type: &quot;float&quot; },
-
-*            { name: &quot;Time&quot;, type: &quot;datetime&quot; }
-
-*        ]
-
-*    },
-
-*    {
-
-*        name: &quot;Merged&quot;,
-
-*        fields: [
-
-*            { name: &quot;NumberOfCars&quot;, type: &quot;float&quot; },
-
-*            { name: &quot;Celcius&quot;, type: &quot;float&quot; },
-
-*            { name: &quot;Time&quot;, type: &quot;datetime&quot; }
-
-*        ]
-
-*    }]
-
-* });
-
-* // create a new merger stream aggregator that mergers the records of the &#x27;Cars&#x27; and &#x27;Temperature&#x27; stores.
-
-* // The records are interpolated linearly and stored in the &#x27;Merged&#x27; store.
-
-* var mer = {
-
-*    name: &#x27;MergerAggr&#x27;,
-
-*    type: &#x27;stmerger&#x27;,
-
-*    outStore: &#x27;Merged&#x27;,
-
-*    createStore: false,
-
-*    timestamp: &#x27;Time&#x27;,
-
-*    fields: [
-
-*        { source: &#x27;Cars&#x27;, inField: &#x27;NumberOfCars&#x27;, outField: &#x27;NumberOfCars&#x27;, interpolation: &#x27;linear&#x27;, timestamp: &#x27;Time&#x27; },
-
-*        { source: &#x27;Temperature&#x27;, inField: &#x27;Celcius&#x27;, outField: &#x27;Celcius&#x27;, interpolation: &#x27;linear&#x27;, timestamp: &#x27;Time&#x27; }
-
-*    ]
-
-* };
-
-* var merger = new qm.StreamAggr(base, mer);
-
-* base.close();
-
-*/
-
-/**
-
 	* Executes the function when a new record is put in store.
 
 	* @param {module:qm.Record} rec - The record given to the stream aggregator.
@@ -2718,14 +2614,15 @@
 	*/
 
  exports.StreamAggr.prototype.val = undefined;
-<<<<<<< HEAD
-
-=======
-/**
+
+/**
+
 	* Returns true when the stream aggregate has enough data to initialize its internal state.
+
 	*/
+
  exports.StreamAggr.prototype.init = false;
->>>>>>> fc536de7
+
 </code></pre>
           </article>
         </div>
@@ -2736,11 +2633,7 @@
   <footer id="jsdoc-footer" class="jsdoc-footer">
     <div id="jsdoc-footer-container">
       <p>
-<<<<<<< HEAD
         
-=======
-        Generated by <a href="https://github.com/jsdoc3/jsdoc">JSDoc</a> 3.3.2 on September 23, 2015.
->>>>>>> fc536de7
       </p>
     </div>
   </footer>
