--- conflicted
+++ resolved
@@ -832,2944 +832,4 @@
   <script src="scripts/scrollanchor.js"></script>
 </body>
 
-<<<<<<< HEAD
-    
-
-    
-
-    
-
-     
-
-    
-
-    
-        <h3 class="subsection-title">Members</h3>
-
-        
-            
-<h4 class="name" id="cols"><span class="type-signature"></span>cols<span class="type-signature"></span></h4>
-
-
-
-
-<div class="description">
-    Number of columns of sparse matrix.
-</div>
-
-
-
-
-
-
-
-<dl class="details">
-
-    
-
-    
-
-    
-
-    
-
-    
-
-    
-
-    
-
-    
-
-    
-
-    
-
-    
-
-    
-
-    
-    <dt class="tag-source">Source:</dt>
-    <dd class="tag-source"><ul class="dummy"><li>
-        <a href="ladoc.js.html">ladoc.js</a>, <a href="ladoc.js.html#line441">line 441</a>
-    </li></ul></dd>
-    
-
-    
-
-    
-
-    
-</dl>
-
-
-
-
-
-
-        
-            
-<h4 class="name" id="rows"><span class="type-signature"></span>rows<span class="type-signature"></span></h4>
-
-
-
-
-<div class="description">
-    Number of rows of sparse matrix.
-</div>
-
-
-
-
-
-
-
-<dl class="details">
-
-    
-
-    
-
-    
-
-    
-
-    
-
-    
-
-    
-
-    
-
-    
-
-    
-
-    
-
-    
-
-    
-    <dt class="tag-source">Source:</dt>
-    <dd class="tag-source"><ul class="dummy"><li>
-        <a href="ladoc.js.html">ladoc.js</a>, <a href="ladoc.js.html#line436">line 436</a>
-    </li></ul></dd>
-    
-
-    
-
-    
-
-    
-</dl>
-
-
-
-
-
-
-        
-    
-
-    
-        <h3 class="subsection-title">Methods</h3>
-
-        
-            
-
-    
-
-    <h4 class="name" id="at"><span class="type-signature"></span>at<span class="signature">(rowIdx, colIdx)</span><span class="type-signature"> &rarr; {number}</span></h4>
-
-    
-
-
-
-<div class="description">
-    Returns an element of sparse matrix.
-</div>
-
-
-
-
-
-
-
-
-
-    <h5>Parameters:</h5>
-    
-
-<table class="params">
-    <thead>
-    <tr>
-        
-        <th>Name</th>
-        
-
-        <th>Type</th>
-
-        
-
-        
-
-        <th class="last">Description</th>
-    </tr>
-    </thead>
-
-    <tbody>
-    
-
-        <tr>
-            
-                <td class="name"><code>rowIdx</code></td>
-            
-
-            <td class="type">
-            
-                
-<span class="param-type">number</span>
-
-
-            
-            </td>
-
-            
-
-            
-
-            <td class="description last">Row index (zero based).</td>
-        </tr>
-
-    
-
-        <tr>
-            
-                <td class="name"><code>colIdx</code></td>
-            
-
-            <td class="type">
-            
-                
-<span class="param-type">number</span>
-
-
-            
-            </td>
-
-            
-
-            
-
-            <td class="description last">Column index (zero based).</td>
-        </tr>
-
-    
-    </tbody>
-</table>
-
-
-
-
-
-
-<dl class="details">
-
-    
-
-    
-
-    
-
-    
-
-    
-
-    
-
-    
-
-    
-
-    
-
-    
-
-    
-
-    
-
-    
-    <dt class="tag-source">Source:</dt>
-    <dd class="tag-source"><ul class="dummy"><li>
-        <a href="ladoc.js.html">ladoc.js</a>, <a href="ladoc.js.html#line351">line 351</a>
-    </li></ul></dd>
-    
-
-    
-
-    
-
-    
-</dl>
-
-
-
-
-
-
-
-
-
-
-
-
-
-<h5>Returns:</h5>
-
-        
-<div class="param-desc">
-    Matrix value.
-</div>
-
-
-
-<dl>
-    <dt>
-        Type
-    </dt>
-    <dd>
-        
-<span class="param-type">number</span>
-
-
-    </dd>
-</dl>
-
-    
-
-
-
-        
-            
-
-    
-
-    <h4 class="name" id="colNorms"><span class="type-signature"></span>colNorms<span class="signature">()</span><span class="type-signature"> &rarr; {<a href="module-la.Vector.html">module:la.Vector</a>}</span></h4>
-
-    
-
-
-
-<div class="description">
-    Returns the vector of column norms of sparse matrix.
-</div>
-
-
-
-
-
-
-
-
-
-
-
-
-
-<dl class="details">
-
-    
-
-    
-
-    
-
-    
-
-    
-
-    
-
-    
-
-    
-
-    
-
-    
-
-    
-
-    
-
-    
-    <dt class="tag-source">Source:</dt>
-    <dd class="tag-source"><ul class="dummy"><li>
-        <a href="ladoc.js.html">ladoc.js</a>, <a href="ladoc.js.html#line416">line 416</a>
-    </li></ul></dd>
-    
-
-    
-
-    
-
-    
-</dl>
-
-
-
-
-
-
-
-
-
-
-
-
-
-<h5>Returns:</h5>
-
-        
-<div class="param-desc">
-    Vector of column norms. Ihe i-th value of said vector is the norm of i-th column of sparse matrix.
-</div>
-
-
-
-<dl>
-    <dt>
-        Type
-    </dt>
-    <dd>
-        
-<span class="param-type"><a href="module-la.Vector.html">module:la.Vector</a></span>
-
-
-    </dd>
-</dl>
-
-    
-
-
-
-        
-            
-
-    
-
-    <h4 class="name" id="frob"><span class="type-signature"></span>frob<span class="signature">()</span><span class="type-signature"> &rarr; {number}</span></h4>
-
-    
-
-
-
-<div class="description">
-    Returns the frobenious norm of sparse matrix.
-</div>
-
-
-
-
-
-
-
-
-
-
-
-
-
-<dl class="details">
-
-    
-
-    
-
-    
-
-    
-
-    
-
-    
-
-    
-
-    
-
-    
-
-    
-
-    
-
-    
-
-    
-    <dt class="tag-source">Source:</dt>
-    <dd class="tag-source"><ul class="dummy"><li>
-        <a href="ladoc.js.html">ladoc.js</a>, <a href="ladoc.js.html#line431">line 431</a>
-    </li></ul></dd>
-    
-
-    
-
-    
-
-    
-</dl>
-
-
-
-
-
-
-
-
-
-
-
-
-
-<h5>Returns:</h5>
-
-        
-<div class="param-desc">
-    Frobenious norm of sparse matrix.
-</div>
-
-
-
-<dl>
-    <dt>
-        Type
-    </dt>
-    <dd>
-        
-<span class="param-type">number</span>
-
-
-    </dd>
-</dl>
-
-    
-
-
-
-        
-            
-
-    
-
-    <h4 class="name" id="frob2"><span class="type-signature"></span>frob2<span class="signature">()</span><span class="type-signature"> &rarr; {number}</span></h4>
-
-    
-
-
-
-<div class="description">
-    Returns the frobenious norm squared
-</div>
-
-
-
-
-
-
-
-
-
-
-
-
-
-<dl class="details">
-
-    
-
-    
-
-    
-
-    
-
-    
-
-    
-
-    
-
-    
-
-    
-
-    
-
-    
-
-    
-
-    
-    <dt class="tag-source">Source:</dt>
-    <dd class="tag-source"><ul class="dummy"><li>
-        <a href="ladoc.js.html">ladoc.js</a>, <a href="ladoc.js.html#line492">line 492</a>
-    </li></ul></dd>
-    
-
-    
-
-    
-
-    
-</dl>
-
-
-
-
-
-
-
-
-
-
-
-
-
-<h5>Returns:</h5>
-
-        
-<div class="param-desc">
-    Frobenious norm squared
-</div>
-
-
-
-<dl>
-    <dt>
-        Type
-    </dt>
-    <dd>
-        
-<span class="param-type">number</span>
-
-
-    </dd>
-</dl>
-
-    
-
-
-
-        
-            
-
-    
-
-    <h4 class="name" id="full"><span class="type-signature"></span>full<span class="signature">()</span><span class="type-signature"> &rarr; {<a href="module-la.Matrix.html">module:la.Matrix</a>}</span></h4>
-
-    
-
-
-
-<div class="description">
-    Returns the dense representation of sparse matrix.
-</div>
-
-
-
-
-
-
-
-
-
-
-
-
-
-<dl class="details">
-
-    
-
-    
-
-    
-
-    
-
-    
-
-    
-
-    
-
-    
-
-    
-
-    
-
-    
-
-    
-
-    
-    <dt class="tag-source">Source:</dt>
-    <dd class="tag-source"><ul class="dummy"><li>
-        <a href="ladoc.js.html">ladoc.js</a>, <a href="ladoc.js.html#line426">line 426</a>
-    </li></ul></dd>
-    
-
-    
-
-    
-
-    
-</dl>
-
-
-
-
-
-
-
-
-
-
-
-
-
-<h5>Returns:</h5>
-
-        
-<div class="param-desc">
-    Dense representation of sparse matrix.
-</div>
-
-
-
-<dl>
-    <dt>
-        Type
-    </dt>
-    <dd>
-        
-<span class="param-type"><a href="module-la.Matrix.html">module:la.Matrix</a></span>
-
-
-    </dd>
-</dl>
-
-    
-
-
-
-        
-            
-
-    
-
-    <h4 class="name" id="getCol"><span class="type-signature"></span>getCol<span class="signature">(colIdx)</span><span class="type-signature"> &rarr; {<a href="module-la.SparseVector.html">module:la.SparseVector</a>}</span></h4>
-
-    
-
-
-
-<div class="description">
-    Returns the column of sparse matrix.
-</div>
-
-
-
-
-
-
-
-
-
-    <h5>Parameters:</h5>
-    
-
-<table class="params">
-    <thead>
-    <tr>
-        
-        <th>Name</th>
-        
-
-        <th>Type</th>
-
-        
-
-        
-
-        <th class="last">Description</th>
-    </tr>
-    </thead>
-
-    <tbody>
-    
-
-        <tr>
-            
-                <td class="name"><code>colIdx</code></td>
-            
-
-            <td class="type">
-            
-                
-<span class="param-type">number</span>
-
-
-            
-            </td>
-
-            
-
-            
-
-            <td class="description last">Column index (zero based).</td>
-        </tr>
-
-    
-    </tbody>
-</table>
-
-
-
-
-
-
-<dl class="details">
-
-    
-
-    
-
-    
-
-    
-
-    
-
-    
-
-    
-
-    
-
-    
-
-    
-
-    
-
-    
-
-    
-    <dt class="tag-source">Source:</dt>
-    <dd class="tag-source"><ul class="dummy"><li>
-        <a href="ladoc.js.html">ladoc.js</a>, <a href="ladoc.js.html#line365">line 365</a>
-    </li></ul></dd>
-    
-
-    
-
-    
-
-    
-</dl>
-
-
-
-
-
-
-
-
-
-
-
-
-
-<h5>Returns:</h5>
-
-        
-<div class="param-desc">
-    Sparse vector corresponding to the colIdx-th column of sparse matrix.
-</div>
-
-
-
-<dl>
-    <dt>
-        Type
-    </dt>
-    <dd>
-        
-<span class="param-type"><a href="module-la.SparseVector.html">module:la.SparseVector</a></span>
-
-
-    </dd>
-</dl>
-
-    
-
-
-
-        
-            
-
-    
-
-    <h4 class="name" id="load"><span class="type-signature"></span>load<span class="signature">(fin)</span><span class="type-signature"> &rarr; {<a href="module-la.Matrix.html">module:la.Matrix</a>}</span></h4>
-
-    
-
-
-
-<div class="description">
-    Loads the sparse matrix from input stream.
-</div>
-
-
-
-
-
-
-
-
-
-    <h5>Parameters:</h5>
-    
-
-<table class="params">
-    <thead>
-    <tr>
-        
-        <th>Name</th>
-        
-
-        <th>Type</th>
-
-        
-
-        
-
-        <th class="last">Description</th>
-    </tr>
-    </thead>
-
-    <tbody>
-    
-
-        <tr>
-            
-                <td class="name"><code>fin</code></td>
-            
-
-            <td class="type">
-            
-                
-<span class="param-type"><a href="module-fs.FIn.html">module:fs.FIn</a></span>
-
-
-            
-            </td>
-
-            
-
-            
-
-            <td class="description last">Input stream.</td>
-        </tr>
-
-    
-    </tbody>
-</table>
-
-
-
-
-
-
-<dl class="details">
-
-    
-
-    
-
-    
-
-    
-
-    
-
-    
-
-    
-
-    
-
-    
-
-    
-
-    
-
-    
-
-    
-    <dt class="tag-source">Source:</dt>
-    <dd class="tag-source"><ul class="dummy"><li>
-        <a href="ladoc.js.html">ladoc.js</a>, <a href="ladoc.js.html#line485">line 485</a>
-    </li></ul></dd>
-    
-
-    
-
-    
-
-    
-</dl>
-
-
-
-
-
-
-
-
-
-
-
-
-
-<h5>Returns:</h5>
-
-        
-<div class="param-desc">
-    Self.
-</div>
-
-
-
-<dl>
-    <dt>
-        Type
-    </dt>
-    <dd>
-        
-<span class="param-type"><a href="module-la.Matrix.html">module:la.Matrix</a></span>
-
-
-    </dd>
-</dl>
-
-    
-
-
-    <h5>Example</h5>
-    
-    <pre class="prettyprint"><code>// import fs module
-var fs = require('fs.js');
-// create an empty matrix
-var mat = new la.SparseMatrix();
-// open a read stream
-var fin = fs.openRead('mat.dat');
-// load the matrix
-mat.load(fin);</code></pre>
-
-
-
-        
-            
-
-    
-
-    <h4 class="name" id="minus"><span class="type-signature"></span>minus<span class="signature">(mat)</span><span class="type-signature"> &rarr; {<a href="module-la.SparseMatrix.html">module:la.SparseMatrix</a>}</span></h4>
-
-    
-
-
-
-<div class="description">
-    Returns the difference of two matrices.
-</div>
-
-
-
-
-
-
-
-
-
-    <h5>Parameters:</h5>
-    
-
-<table class="params">
-    <thead>
-    <tr>
-        
-        <th>Name</th>
-        
-
-        <th>Type</th>
-
-        
-
-        
-
-        <th class="last">Description</th>
-    </tr>
-    </thead>
-
-    <tbody>
-    
-
-        <tr>
-            
-                <td class="name"><code>mat</code></td>
-            
-
-            <td class="type">
-            
-                
-<span class="param-type"><a href="module-la.SparseMatrix.html">module:la.SparseMatrix</a></span>
-
-
-            
-            </td>
-
-            
-
-            
-
-            <td class="description last">Second sparse matrix.</td>
-        </tr>
-
-    
-    </tbody>
-</table>
-
-
-
-
-
-
-<dl class="details">
-
-    
-
-    
-
-    
-
-    
-
-    
-
-    
-
-    
-
-    
-
-    
-
-    
-
-    
-
-    
-
-    
-    <dt class="tag-source">Source:</dt>
-    <dd class="tag-source"><ul class="dummy"><li>
-        <a href="ladoc.js.html">ladoc.js</a>, <a href="ladoc.js.html#line406">line 406</a>
-    </li></ul></dd>
-    
-
-    
-
-    
-
-    
-</dl>
-
-
-
-
-
-
-
-
-
-
-
-
-
-<h5>Returns:</h5>
-
-        
-<div class="param-desc">
-    The difference of two sparse matrices.
-</div>
-
-
-
-<dl>
-    <dt>
-        Type
-    </dt>
-    <dd>
-        
-<span class="param-type"><a href="module-la.SparseMatrix.html">module:la.SparseMatrix</a></span>
-
-
-    </dd>
-</dl>
-
-    
-
-
-
-        
-            
-
-    
-
-    <h4 class="name" id="multiply"><span class="type-signature"></span>multiply<span class="signature">(arg)</span><span class="type-signature"> &rarr; {<a href="module-la.Vector.html">module:la.Vector</a>|<a href="module-la.Matrix.html">module:la.Matrix</a>}</span></h4>
-
-    
-
-
-
-<div class="description">
-    Multiplies argument with sparse vector.
-</div>
-
-
-
-
-
-
-
-
-
-    <h5>Parameters:</h5>
-    
-
-<table class="params">
-    <thead>
-    <tr>
-        
-        <th>Name</th>
-        
-
-        <th>Type</th>
-
-        
-
-        
-
-        <th class="last">Description</th>
-    </tr>
-    </thead>
-
-    <tbody>
-    
-
-        <tr>
-            
-                <td class="name"><code>arg</code></td>
-            
-
-            <td class="type">
-            
-                
-<span class="param-type">number</span>
-|
-
-<span class="param-type"><a href="module-la.Vector.html">module:la.Vector</a></span>
-|
-
-<span class="param-type"><a href="module-la.SparseVector.html">module:la.SparseVector</a></span>
-|
-
-<span class="param-type"><a href="module-la.Matrix.html">module:la.Matrix</a></span>
-|
-
-<span class="param-type"><a href="module-la.SparseMatrix.html">module:la.SparseMatrix</a></span>
-
-
-            
-            </td>
-
-            
-
-            
-
-            <td class="description last">Multiplication input. Supports scalar, vector and matrix input.</td>
-        </tr>
-
-    
-    </tbody>
-</table>
-
-
-
-
-
-
-<dl class="details">
-
-    
-
-    
-
-    
-
-    
-
-    
-
-    
-
-    
-
-    
-
-    
-
-    
-
-    
-
-    
-
-    
-    <dt class="tag-source">Source:</dt>
-    <dd class="tag-source"><ul class="dummy"><li>
-        <a href="ladoc.js.html">ladoc.js</a>, <a href="ladoc.js.html#line386">line 386</a>
-    </li></ul></dd>
-    
-
-    
-
-    
-
-    
-</dl>
-
-
-
-
-
-
-
-
-
-
-
-
-
-<h5>Returns:</h5>
-
-        
-<div class="param-desc">
-    <br>1. <a href="module-la.Matrix.html">module:la.Matrix</a>, if arg is number, <a href="module-la.Matrix.html">module:la.Matrix</a> or <a href="module-la.SparseMatrix.html">module:la.SparseMatrix</a>.
-<br>2. <a href="module-la.Vector.html">module:la.Vector</a>, if arg is <a href="module-la.Vector.html">module:la.Vector</a> or <a href="module-la.SparseVector.html">module:la.SparseVector</a>.
-</div>
-
-
-
-<dl>
-    <dt>
-        Type
-    </dt>
-    <dd>
-        
-<span class="param-type"><a href="module-la.Vector.html">module:la.Vector</a></span>
-|
-
-<span class="param-type"><a href="module-la.Matrix.html">module:la.Matrix</a></span>
-
-
-    </dd>
-</dl>
-
-    
-
-
-
-        
-            
-
-    
-
-    <h4 class="name" id="multiplyT"><span class="type-signature"></span>multiplyT<span class="signature">(arg)</span><span class="type-signature"> &rarr; {<a href="module-la.Vector.html">module:la.Vector</a>|<a href="module-la.Matrix.html">module:la.Matrix</a>}</span></h4>
-
-    
-
-
-
-<div class="description">
-    Sparse matrix transpose and multiplies with argument
-</div>
-
-
-
-
-
-
-
-
-
-    <h5>Parameters:</h5>
-    
-
-<table class="params">
-    <thead>
-    <tr>
-        
-        <th>Name</th>
-        
-
-        <th>Type</th>
-
-        
-
-        
-
-        <th class="last">Description</th>
-    </tr>
-    </thead>
-
-    <tbody>
-    
-
-        <tr>
-            
-                <td class="name"><code>arg</code></td>
-            
-
-            <td class="type">
-            
-                
-<span class="param-type">number</span>
-|
-
-<span class="param-type"><a href="module-la.Vector.html">module:la.Vector</a></span>
-|
-
-<span class="param-type"><a href="module-la.SparseVector.html">module:la.SparseVector</a></span>
-|
-
-<span class="param-type"><a href="module-la.Matrix.html">module:la.Matrix</a></span>
-|
-
-<span class="param-type"><a href="module-la.SparseMatrix.html">module:la.SparseMatrix</a></span>
-
-
-            
-            </td>
-
-            
-
-            
-
-            <td class="description last">Multiplication input. Supports scalar, vector and matrix input.</td>
-        </tr>
-
-    
-    </tbody>
-</table>
-
-
-
-
-
-
-<dl class="details">
-
-    
-
-    
-
-    
-
-    
-
-    
-
-    
-
-    
-
-    
-
-    
-
-    
-
-    
-
-    
-
-    
-    <dt class="tag-source">Source:</dt>
-    <dd class="tag-source"><ul class="dummy"><li>
-        <a href="ladoc.js.html">ladoc.js</a>, <a href="ladoc.js.html#line394">line 394</a>
-    </li></ul></dd>
-    
-
-    
-
-    
-
-    
-</dl>
-
-
-
-
-
-
-
-
-
-
-
-
-
-<h5>Returns:</h5>
-
-        
-<div class="param-desc">
-    <br>1. <a href="module-la.Matrix.html">module:la.Matrix</a>, if arg is number, <a href="module-la.Matrix.html">module:la.Matrix</a> or <a href="module-la.SparseMatrix.html">module:la.SparseMatrix</a>.
-<br>2. <a href="module-la.Vector.html">module:la.Vector</a>, if arg is <a href="module-la.Vector.html">module:la.Vector</a> or <a href="module-la.SparseVector.html">module:la.SparseVector</a>.
-</div>
-
-
-
-<dl>
-    <dt>
-        Type
-    </dt>
-    <dd>
-        
-<span class="param-type"><a href="module-la.Vector.html">module:la.Vector</a></span>
-|
-
-<span class="param-type"><a href="module-la.Matrix.html">module:la.Matrix</a></span>
-
-
-    </dd>
-</dl>
-
-    
-
-
-
-        
-            
-
-    
-
-    <h4 class="name" id="nnz"><span class="type-signature"></span>nnz<span class="signature">()</span><span class="type-signature"> &rarr; {number}</span></h4>
-
-    
-
-
-
-<div class="description">
-    Returns the number of non-zero elements of sparse matrix.
-</div>
-
-
-
-
-
-
-
-
-
-
-
-
-
-<dl class="details">
-
-    
-
-    
-
-    
-
-    
-
-    
-
-    
-
-    
-
-    
-
-    
-
-    
-
-    
-
-    
-
-    
-    <dt class="tag-source">Source:</dt>
-    <dd class="tag-source"><ul class="dummy"><li>
-        <a href="ladoc.js.html">ladoc.js</a>, <a href="ladoc.js.html#line511">line 511</a>
-    </li></ul></dd>
-    
-
-    
-
-    
-
-    
-</dl>
-
-
-
-
-
-
-
-
-
-
-
-
-
-<h5>Returns:</h5>
-
-        
-<div class="param-desc">
-    Number of non-zero elements.
-</div>
-
-
-
-<dl>
-    <dt>
-        Type
-    </dt>
-    <dd>
-        
-<span class="param-type">number</span>
-
-
-    </dd>
-</dl>
-
-    
-
-
-
-        
-            
-
-    
-
-    <h4 class="name" id="normalizeCols"><span class="type-signature"></span>normalizeCols<span class="signature">()</span><span class="type-signature"> &rarr; {<a href="module-la.SparseMatrix.html">module:la.SparseMatrix</a>}</span></h4>
-
-    
-
-
-
-<div class="description">
-    Normalizes columns of sparse matrix.
-</div>
-
-
-
-
-
-
-
-
-
-
-
-
-
-<dl class="details">
-
-    
-
-    
-
-    
-
-    
-
-    
-
-    
-
-    
-
-    
-
-    
-
-    
-
-    
-
-    
-
-    
-    <dt class="tag-source">Source:</dt>
-    <dd class="tag-source"><ul class="dummy"><li>
-        <a href="ladoc.js.html">ladoc.js</a>, <a href="ladoc.js.html#line421">line 421</a>
-    </li></ul></dd>
-    
-
-    
-
-    
-
-    
-</dl>
-
-
-
-
-
-
-
-
-
-
-
-
-
-<h5>Returns:</h5>
-
-        
-<div class="param-desc">
-    Self - Normalized columns.
-</div>
-
-
-
-<dl>
-    <dt>
-        Type
-    </dt>
-    <dd>
-        
-<span class="param-type"><a href="module-la.SparseMatrix.html">module:la.SparseMatrix</a></span>
-
-
-    </dd>
-</dl>
-
-    
-
-
-
-        
-            
-
-    
-
-    <h4 class="name" id="plus"><span class="type-signature"></span>plus<span class="signature">(mat)</span><span class="type-signature"> &rarr; {<a href="module-la.SparseMatrix.html">module:la.SparseMatrix</a>}</span></h4>
-
-    
-
-
-
-<div class="description">
-    Returns the sum of two matrices.
-</div>
-
-
-
-
-
-
-
-
-
-    <h5>Parameters:</h5>
-    
-
-<table class="params">
-    <thead>
-    <tr>
-        
-        <th>Name</th>
-        
-
-        <th>Type</th>
-
-        
-
-        
-
-        <th class="last">Description</th>
-    </tr>
-    </thead>
-
-    <tbody>
-    
-
-        <tr>
-            
-                <td class="name"><code>mat</code></td>
-            
-
-            <td class="type">
-            
-                
-<span class="param-type"><a href="module-la.SparseMatrix.html">module:la.SparseMatrix</a></span>
-
-
-            
-            </td>
-
-            
-
-            
-
-            <td class="description last">Second sparse matrix.</td>
-        </tr>
-
-    
-    </tbody>
-</table>
-
-
-
-
-
-
-<dl class="details">
-
-    
-
-    
-
-    
-
-    
-
-    
-
-    
-
-    
-
-    
-
-    
-
-    
-
-    
-
-    
-
-    
-    <dt class="tag-source">Source:</dt>
-    <dd class="tag-source"><ul class="dummy"><li>
-        <a href="ladoc.js.html">ladoc.js</a>, <a href="ladoc.js.html#line400">line 400</a>
-    </li></ul></dd>
-    
-
-    
-
-    
-
-    
-</dl>
-
-
-
-
-
-
-
-
-
-
-
-
-
-<h5>Returns:</h5>
-
-        
-<div class="param-desc">
-    Sum of two sparse matrices.
-</div>
-
-
-
-<dl>
-    <dt>
-        Type
-    </dt>
-    <dd>
-        
-<span class="param-type"><a href="module-la.SparseMatrix.html">module:la.SparseMatrix</a></span>
-
-
-    </dd>
-</dl>
-
-    
-
-
-
-        
-            
-
-    
-
-    <h4 class="name" id="print"><span class="type-signature"></span>print<span class="signature">()</span><span class="type-signature"></span></h4>
-
-    
-
-
-
-<div class="description">
-    Prints sparse matrix on screen.
-</div>
-
-
-
-
-
-
-
-
-
-
-
-
-
-<dl class="details">
-
-    
-
-    
-
-    
-
-    
-
-    
-
-    
-
-    
-
-    
-
-    
-
-    
-
-    
-
-    
-
-    
-    <dt class="tag-source">Source:</dt>
-    <dd class="tag-source"><ul class="dummy"><li>
-        <a href="ladoc.js.html">ladoc.js</a>, <a href="ladoc.js.html#line455">line 455</a>
-    </li></ul></dd>
-    
-
-    
-
-    
-
-    
-</dl>
-
-
-
-
-
-
-
-
-
-
-
-
-
-
-
-    <h5>Example</h5>
-    
-    <pre class="prettyprint"><code>// create a new sparse matrix
-var spMat = new la.SparseMatrix([[[0, 1]], [[0, 3], [1, 8]]]);
-// print sparse matrix on screen
-// each row represents a nonzero element, where first value is row index, second 
-// value is column index and third value is element value. For this matrix:
-// 0  0  1.000000
-// 0  1  3.000000
-// 1  1  8.000000
-spMat.print(); </code></pre>
-
-
-
-        
-            
-
-    
-
-    <h4 class="name" id="push"><span class="type-signature"></span>push<span class="signature">(spVec)</span><span class="type-signature"> &rarr; {<a href="module-la.SparseMatrix.html">module:la.SparseMatrix</a>}</span></h4>
-
-    
-
-
-
-<div class="description">
-    Attaches a column to sparse matrix.
-</div>
-
-
-
-
-
-
-
-
-
-    <h5>Parameters:</h5>
-    
-
-<table class="params">
-    <thead>
-    <tr>
-        
-        <th>Name</th>
-        
-
-        <th>Type</th>
-
-        
-
-        
-
-        <th class="last">Description</th>
-    </tr>
-    </thead>
-
-    <tbody>
-    
-
-        <tr>
-            
-                <td class="name"><code>spVec</code></td>
-            
-
-            <td class="type">
-            
-                
-<span class="param-type"><a href="module-la.SparseVector.html">module:la.SparseVector</a></span>
-
-
-            
-            </td>
-
-            
-
-            
-
-            <td class="description last">Attached column as sparse vector.</td>
-        </tr>
-
-    
-    </tbody>
-</table>
-
-
-
-
-
-
-<dl class="details">
-
-    
-
-    
-
-    
-
-    
-
-    
-
-    
-
-    
-
-    
-
-    
-
-    
-
-    
-
-    
-
-    
-    <dt class="tag-source">Source:</dt>
-    <dd class="tag-source"><ul class="dummy"><li>
-        <a href="ladoc.js.html">ladoc.js</a>, <a href="ladoc.js.html#line378">line 378</a>
-    </li></ul></dd>
-    
-
-    
-
-    
-
-    
-</dl>
-
-
-
-
-
-
-
-
-
-
-
-
-
-<h5>Returns:</h5>
-
-        
-<div class="param-desc">
-    Self.
-</div>
-
-
-
-<dl>
-    <dt>
-        Type
-    </dt>
-    <dd>
-        
-<span class="param-type"><a href="module-la.SparseMatrix.html">module:la.SparseMatrix</a></span>
-
-
-    </dd>
-</dl>
-
-    
-
-
-
-        
-            
-
-    
-
-    <h4 class="name" id="put"><span class="type-signature"></span>put<span class="signature">(rowIdx, colIdx, num)</span><span class="type-signature"> &rarr; {<a href="module-la.SparseMatrix.html">module:la.SparseMatrix</a>}</span></h4>
-
-    
-
-
-
-<div class="description">
-    Puts an element in sparse matrix.
-</div>
-
-
-
-
-
-
-
-
-
-    <h5>Parameters:</h5>
-    
-
-<table class="params">
-    <thead>
-    <tr>
-        
-        <th>Name</th>
-        
-
-        <th>Type</th>
-
-        
-
-        
-
-        <th class="last">Description</th>
-    </tr>
-    </thead>
-
-    <tbody>
-    
-
-        <tr>
-            
-                <td class="name"><code>rowIdx</code></td>
-            
-
-            <td class="type">
-            
-                
-<span class="param-type">number</span>
-
-
-            
-            </td>
-
-            
-
-            
-
-            <td class="description last">Row index (zero based).</td>
-        </tr>
-
-    
-
-        <tr>
-            
-                <td class="name"><code>colIdx</code></td>
-            
-
-            <td class="type">
-            
-                
-<span class="param-type">number</span>
-
-
-            
-            </td>
-
-            
-
-            
-
-            <td class="description last">Column index (zero based).</td>
-        </tr>
-
-    
-
-        <tr>
-            
-                <td class="name"><code>num</code></td>
-            
-
-            <td class="type">
-            
-                
-<span class="param-type">number</span>
-
-
-            
-            </td>
-
-            
-
-            
-
-            <td class="description last">Element value.</td>
-        </tr>
-
-    
-    </tbody>
-</table>
-
-
-
-
-
-
-<dl class="details">
-
-    
-
-    
-
-    
-
-    
-
-    
-
-    
-
-    
-
-    
-
-    
-
-    
-
-    
-
-    
-
-    
-    <dt class="tag-source">Source:</dt>
-    <dd class="tag-source"><ul class="dummy"><li>
-        <a href="ladoc.js.html">ladoc.js</a>, <a href="ladoc.js.html#line359">line 359</a>
-    </li></ul></dd>
-    
-
-    
-
-    
-
-    
-</dl>
-
-
-
-
-
-
-
-
-
-
-
-
-
-<h5>Returns:</h5>
-
-        
-<div class="param-desc">
-    Self.
-</div>
-
-
-
-<dl>
-    <dt>
-        Type
-    </dt>
-    <dd>
-        
-<span class="param-type"><a href="module-la.SparseMatrix.html">module:la.SparseMatrix</a></span>
-
-
-    </dd>
-</dl>
-
-    
-
-
-
-        
-            
-
-    
-
-    <h4 class="name" id="save"><span class="type-signature"></span>save<span class="signature">(fout)</span><span class="type-signature"> &rarr; {<a href="module-fs.FOut.html">module:fs.FOut</a>}</span></h4>
-
-    
-
-
-
-<div class="description">
-    Saves the sparse matrix as output stream.
-</div>
-
-
-
-
-
-
-
-
-
-    <h5>Parameters:</h5>
-    
-
-<table class="params">
-    <thead>
-    <tr>
-        
-        <th>Name</th>
-        
-
-        <th>Type</th>
-
-        
-
-        
-
-        <th class="last">Description</th>
-    </tr>
-    </thead>
-
-    <tbody>
-    
-
-        <tr>
-            
-                <td class="name"><code>fout</code></td>
-            
-
-            <td class="type">
-            
-                
-<span class="param-type"><a href="module-fs.FOut.html">module:fs.FOut</a></span>
-
-
-            
-            </td>
-
-            
-
-            
-
-            <td class="description last">Output stream.</td>
-        </tr>
-
-    
-    </tbody>
-</table>
-
-
-
-
-
-
-<dl class="details">
-
-    
-
-    
-
-    
-
-    
-
-    
-
-    
-
-    
-
-    
-
-    
-
-    
-
-    
-
-    
-
-    
-    <dt class="tag-source">Source:</dt>
-    <dd class="tag-source"><ul class="dummy"><li>
-        <a href="ladoc.js.html">ladoc.js</a>, <a href="ladoc.js.html#line470">line 470</a>
-    </li></ul></dd>
-    
-
-    
-
-    
-
-    
-</dl>
-
-
-
-
-
-
-
-
-
-
-
-
-
-<h5>Returns:</h5>
-
-        
-<div class="param-desc">
-    fout.
-</div>
-
-
-
-<dl>
-    <dt>
-        Type
-    </dt>
-    <dd>
-        
-<span class="param-type"><a href="module-fs.FOut.html">module:fs.FOut</a></span>
-
-
-    </dd>
-</dl>
-
-    
-
-
-    <h5>Example</h5>
-    
-    <pre class="prettyprint"><code>// import fs module
-var fs = require('fs.js');
-// create a new sparse matrix
-var mat = new la.SparseMatrix([[[0, 1]], [[0, 3], [1, 12]]]);
-// open write stream
-var fout = fs.openWrite('mat.dat');
-// save matrix and close write stream
-mat.save(fout).close();</code></pre>
-
-
-
-        
-            
-
-    
-
-    <h4 class="name" id="setCol"><span class="type-signature"></span>setCol<span class="signature">(colIdx, spVec)</span><span class="type-signature"> &rarr; {<a href="module-la.SparseMatrix.html">module:la.SparseMatrix</a>}</span></h4>
-
-    
-
-
-
-<div class="description">
-    Sets a column in sparse matrix.
-</div>
-
-
-
-
-
-
-
-
-
-    <h5>Parameters:</h5>
-    
-
-<table class="params">
-    <thead>
-    <tr>
-        
-        <th>Name</th>
-        
-
-        <th>Type</th>
-
-        
-
-        
-
-        <th class="last">Description</th>
-    </tr>
-    </thead>
-
-    <tbody>
-    
-
-        <tr>
-            
-                <td class="name"><code>colIdx</code></td>
-            
-
-            <td class="type">
-            
-                
-<span class="param-type">number</span>
-
-
-            
-            </td>
-
-            
-
-            
-
-            <td class="description last">Volumn index (zero based).</td>
-        </tr>
-
-    
-
-        <tr>
-            
-                <td class="name"><code>spVec</code></td>
-            
-
-            <td class="type">
-            
-                
-<span class="param-type"><a href="module-la.SparseVector.html">module:la.SparseVector</a></span>
-
-
-            
-            </td>
-
-            
-
-            
-
-            <td class="description last">New column sparse vector.</td>
-        </tr>
-
-    
-    </tbody>
-</table>
-
-
-
-
-
-
-<dl class="details">
-
-    
-
-    
-
-    
-
-    
-
-    
-
-    
-
-    
-
-    
-
-    
-
-    
-
-    
-
-    
-
-    
-    <dt class="tag-source">Source:</dt>
-    <dd class="tag-source"><ul class="dummy"><li>
-        <a href="ladoc.js.html">ladoc.js</a>, <a href="ladoc.js.html#line372">line 372</a>
-    </li></ul></dd>
-    
-
-    
-
-    
-
-    
-</dl>
-
-
-
-
-
-
-
-
-
-
-
-
-
-<h5>Returns:</h5>
-
-        
-<div class="param-desc">
-    Self.
-</div>
-
-
-
-<dl>
-    <dt>
-        Type
-    </dt>
-    <dd>
-        
-<span class="param-type"><a href="module-la.SparseMatrix.html">module:la.SparseMatrix</a></span>
-
-
-    </dd>
-</dl>
-
-    
-
-
-
-        
-            
-
-    
-
-    <h4 class="name" id="toString"><span class="type-signature"></span>toString<span class="signature">()</span><span class="type-signature"> &rarr; {string}</span></h4>
-
-    
-
-
-
-<div class="description">
-    Returns a string displaying rows, columns and number of non-zero elements of sparse matrix.
-</div>
-
-
-
-
-
-
-
-
-
-
-
-
-
-<dl class="details">
-
-    
-
-    
-
-    
-
-    
-
-    
-
-    
-
-    
-
-    
-
-    
-
-    
-
-    
-
-    
-
-    
-    <dt class="tag-source">Source:</dt>
-    <dd class="tag-source"><ul class="dummy"><li>
-        <a href="ladoc.js.html">ladoc.js</a>, <a href="ladoc.js.html#line506">line 506</a>
-    </li></ul></dd>
-    
-
-    
-
-    
-
-    
-</dl>
-
-
-
-
-
-
-
-
-
-
-
-
-
-<h5>Returns:</h5>
-
-        
-<div class="param-desc">
-    String displaying row, columns and number of non-zero elements.
-</div>
-
-
-
-<dl>
-    <dt>
-        Type
-    </dt>
-    <dd>
-        
-<span class="param-type">string</span>
-
-
-    </dd>
-</dl>
-
-    
-
-
-    <h5>Example</h5>
-    
-    <pre class="prettyprint"><code>// create a new sparse matrix
-var mat = new la.SparseMatrix([[[0, 1]], [[0, 2], [1, 8]]]);
-// create the string
-var text = mat.toString(); // returns 'rows: -1, cols: 2, nnz: 3'</code></pre>
-
-
-
-        
-            
-
-    
-
-    <h4 class="name" id="transpose"><span class="type-signature"></span>transpose<span class="signature">()</span><span class="type-signature"> &rarr; {<a href="module-la.SparseMatrix.html">module:la.SparseMatrix</a>}</span></h4>
-
-    
-
-
-
-<div class="description">
-    Returns the transposed sparse matrix.
-</div>
-
-
-
-
-
-
-
-
-
-
-
-
-
-<dl class="details">
-
-    
-
-    
-
-    
-
-    
-
-    
-
-    
-
-    
-
-    
-
-    
-
-    
-
-    
-
-    
-
-    
-    <dt class="tag-source">Source:</dt>
-    <dd class="tag-source"><ul class="dummy"><li>
-        <a href="ladoc.js.html">ladoc.js</a>, <a href="ladoc.js.html#line411">line 411</a>
-    </li></ul></dd>
-    
-
-    
-
-    
-
-    
-</dl>
-
-
-
-
-
-
-
-
-
-
-
-
-
-<h5>Returns:</h5>
-
-        
-<div class="param-desc">
-    Transposed sparse matrix.
-</div>
-
-
-
-<dl>
-    <dt>
-        Type
-    </dt>
-    <dd>
-        
-<span class="param-type"><a href="module-la.SparseMatrix.html">module:la.SparseMatrix</a></span>
-
-
-    </dd>
-</dl>
-
-    
-
-
-
-        
-    
-
-    
-
-    
-</article>
-
-</section>
-
-
-
-
-</div>
-
-<nav>
-    <h2><a href="index.html">Home</a></h2><h3>Modules</h3><ul><li><a href="module-analytics.html">analytics</a></li><li><a href="module-datasets.html">datasets</a></li><li><a href="module-fs.html">fs</a></li><li><a href="module-ht.html">ht</a></li><li><a href="module-la.html">la</a></li><li><a href="module-qm.html">qm</a></li><li><a href="module-statistics.html">statistics</a></li></ul><h3>Classes</h3><ul><li><a href="module-analytics.HierarchMarkov.html">HierarchMarkov</a></li><li><a href="module-analytics.NearestNeighborAD.html">NearestNeighborAD</a></li><li><a href="module-analytics.RidgeReg.html">RidgeReg</a></li><li><a href="module-analytics.SVC.html">SVC</a></li><li><a href="module-analytics.SVR.html">SVR</a></li><li><a href="module-fs.FIn.html">FIn</a></li><li><a href="module-fs.FOut.html">FOut</a></li><li><a href="module-ht.IntFltMap.html">IntFltMap</a></li><li><a href="module-ht.IntIntMap.html">IntIntMap</a></li><li><a href="module-ht.IntStrMap.html">IntStrMap</a></li><li><a href="module-ht.StrFltMap.html">StrFltMap</a></li><li><a href="module-ht.StrIntMap.html">StrIntMap</a></li><li><a href="module-ht.StrStrMap.html">StrStrMap</a></li><li><a href="module-la.BoolVector.html">BoolVector</a></li><li><a href="module-la.IntVector.html">IntVector</a></li><li><a href="module-la.Matrix.html">Matrix</a></li><li><a href="module-la.SparseMatrix.html">SparseMatrix</a></li><li><a href="module-la.SparseVector.html">SparseVector</a></li><li><a href="module-la.StrVector.html">StrVector</a></li><li><a href="module-la.Vector.html">Vector</a></li><li><a href="module-qm.Base.html">Base</a></li><li><a href="module-qm.FeatureSpace.html">FeatureSpace</a></li></ul><h3>Namespaces</h3><ul><li><a href="module-qm.Iterator.html">Iterator</a></li><li><a href="module-qm.Record.html">Record</a></li><li><a href="module-qm.RecSet.html">RecSet</a></li><li><a href="module-qm.Store.html">Store</a></li></ul>
-</nav>
-
-<br class="clear">
-
-<footer>
-    Documentation generated by <a href="https://github.com/jsdoc3/jsdoc">JSDoc 3.3.0-beta2</a> on Fri Apr 17 2015 15:31:16 GMT+0200 (Central Europe Daylight Time)
-</footer>
-
-<script> prettyPrint(); </script>
-<script src="scripts/linenumber.js"> </script>
-</body>
-=======
->>>>>>> 89b90858
 </html>