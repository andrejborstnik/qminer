--- conflicted
+++ resolved
@@ -2556,9 +2556,9 @@
     * be used directly.
     *
     */
-    function createOnlineMetric(callback) {
+    function createOnlineMetric (updateCallback) {
         var error = -1;
-        this.metric = new callback(); // We can hide this later (just delete this)
+        var calcError = new updateCallback();
 
         // check if input types are of correct type
         function checkPushParams() {
@@ -2582,7 +2582,7 @@
             // check if input types are of correct type
             checkPushParams(yTrue, yPred, ref_num);
             // calculate the error with provided function from the callback function
-            error = this.metric.update(yTrue, yPred);
+            error = calcError.update(yTrue, yPred);
         }
 
         /**
@@ -2592,258 +2592,142 @@
         this.getError = function () {
             return error;
         }
-
-        /**
-	    * Save metric state to provided output stream &#x60;FOut&#x60;.
-	    * @param {module:fs.FOut} FOut - The output stream.
-	    * @returns {module:fs.FOut} Provided output stream &#x60;FOut&#x60;.
-        */
-        this.save = function (fout) {
-            fout.writeJson(this.metric.state);
-            fout.flush();
-            fout.close();
-            return fout;
-        }
-
-        /**
-	    * Load metric state from provided input stream &#x60;FIn&#x60;.
-	    * @param {module:fs.FIn} FIn - The output stream.
-	    * @returns {module:fs.FIn} Provided output stream &#x60;FIn&#x60;.
-        */
-        this.load = function (fin) {
-            this.metric.state = fin.readJson();
-            error = this.metric.state.error;
-            fin.close();
-            return fin;
-        }
-
     }
 
     // MEAN ERROR (ME)
     /**
     * Create new (online) mean error instance.
     * @class
-<<<<<<< HEAD
-    * @classdesc Online Mean Error (ME) instance 
-    * @param {module:fs.FIn} [FIn] - Saved state can be loaded via constructor
-=======
     * @classdesc Online Mean Error (ME) instance
->>>>>>> 926d8344
     * @extends module:analytics~createOnlineMetric
     */
-    metrics.MeanError = function (FIn) {
-        function metric() {
-            this.name = &quot;Mean Error&quot;
-            this.shortName = &quot;ME&quot;
-            this.state = {
-                sumErr: 0,
-                count: 0,
-                error: 0
-            }
+    metrics.MeanError = function () {
+        function calcError() {
+            this.sumErr = 0;
+            this.count = 0;
             // update function
             this.update = function (yTrue, yPred) {
                 var err = yTrue - yPred;
-                this.state.sumErr += err;
-                this.state.count++;
-                this.state.error = this.state.sumErr / this.state.count;
-                return this.state.error;
-            }
-        }
-        // create new metric instance, and load state from fin in defined
-        var errorMetric = new createOnlineMetric(metric);
-        if (typeof fin !== &#x27;undefined&#x27;) errorMetric.load(fin);
-
-        return errorMetric;
+                this.sumErr += err;
+                this.count++;
+                var error = this.sumErr / this.count;
+                return error;
+            }
+        }
+        return new createOnlineMetric(calcError);
     };
 
     // MEAN ABSOLUTE ERROR (MAE)
     /**
     * Create new (online) mean absolute error instance.
     * @class
-<<<<<<< HEAD
-    * @classdesc Online Mean Absolute Error (MAE) instance 
-    * @param {module:fs.FIn} [FIn] - Saved state can be loaded via constructor
-=======
     * @classdesc Online Mean Absolute Error (MAE) instance
->>>>>>> 926d8344
     * @extends module:analytics~createOnlineMetric
     */
-    metrics.MeanAbsoluteError = function (FIn) {
-        function metric() {
-            this.name = &quot;Mean Absolute Error&quot;
-            this.shortName = &quot;MAE&quot;
-            this.state = {
-                sumErr: 0,
-                count: 0,
-                error: 0
-            }
+    metrics.MeanAbsoluteError = function () {
+        function calcError() {
+            this.sumErr = 0;
+            this.count = 0;
             // update function
             this.update = function (yTrue, yPred) {
                 var err = yTrue - yPred;
-                this.state.sumErr += Math.abs(err);
-                this.state.count++;
-                this.state.error = this.state.sumErr / this.state.count;
-                return this.state.error;
-            }
-        }
-        // create new metric instance, and load state from fin in defined
-        var errorMetric = new createOnlineMetric(metric);
-        if (typeof fin !== &#x27;undefined&#x27;) errorMetric.load(fin);
-
-        return errorMetric;
+                this.sumErr += Math.abs(err);
+                this.count++;
+                var error = this.sumErr / this.count;
+                return error;
+            }
+        }
+        return new createOnlineMetric(calcError);
     }
 
     // MEAN SQUARE ERROR (MSE)
     /**
     * Create new (online) mean square error instance.
     * @class
-<<<<<<< HEAD
-    * @classdesc Online Mean Square Error (MSE) instance 
-    * @param {module:fs.FIn} [FIn] - Saved state can be loaded via constructor
-=======
     * @classdesc Online Mean Square Error (MSE) instance
->>>>>>> 926d8344
     * @extends module:analytics~createOnlineMetric
     */
-    metrics.MeanSquareError = function (FIn) {
-        function metric() {
-            this.name = &quot;Mean Square Error&quot;
-            this.shortName = &quot;MSE&quot;
-            this.state = {
-                sumErr: 0,
-                count: 0,
-                error: 0
-            }
+    metrics.MeanSquareError = function () {
+        function calcError() {
+            this.sumErr = 0;
+            this.count = 0;
             // update function
             this.update = function (yTrue, yPred) {
                 var err = yTrue - yPred;
-                this.state.sumErr += (err * err);
-                this.state.count++;
-                this.state.error = this.state.sumErr / this.state.count;
-                return this.state.error;
-            }
-        }
-        // create new metric instance, and load state from fin in defined
-        var errorMetric = new createOnlineMetric(metric);
-        if (typeof fin !== &#x27;undefined&#x27;) errorMetric.load(fin);
-
-        return errorMetric;
+                this.sumErr += (err * err);
+                this.count++;
+                var error = this.sumErr / this.count;
+                return error;
+            }
+        }
+        return new createOnlineMetric(calcError);
     }
 
     // ROOT MEAN SQUARE ERROR (RMSE)
     /**
     * Create new (online) root mean square error instance.
     * @class
-<<<<<<< HEAD
-    * @classdesc Online Root Mean Square Error (RMSE) instance 
-    * @param {module:fs.FIn} [FIn] - Saved state can be loaded via constructor
-=======
     * @classdesc Online Root Mean Square Error (RMSE) instance
->>>>>>> 926d8344
     * @extends module:analytics~createOnlineMetric
     */
-    metrics.RootMeanSquareError = function (FIn) {
-        function metric() {
-            this.name = &quot;Root Mean Square Error&quot;
-            this.shortName = &quot;RMSE&quot;
-            this.state = {
-                sumErr: 0,
-                count: 0,
-                error: 0
-            }
+    metrics.RootMeanSquareError = function () {
+        function calcError() {
+            this.sumErr = 0;
+            this.count = 0;
             // update function
             this.update = function (yTrue, yPred) {
                 var err = yTrue - yPred;
-                this.state.sumErr += (err * err);
-                this.state.count++;
-                this.state.error = Math.sqrt(this.state.sumErr / this.state.count);
-                return this.state.error;
-            }
-        }
-        // create new metric instance, and load state from fin in defined
-        var errorMetric = new createOnlineMetric(metric);
-        if (typeof fin !== &#x27;undefined&#x27;) errorMetric.load(fin);
-
-        return errorMetric;
+                this.sumErr += (err * err);
+                this.count++;
+                var error = this.sumErr / this.count;
+                return Math.sqrt(error);
+            }
+        }
+        return new createOnlineMetric(calcError);
     }
 
     // MEAN ABSOLUTE PERCENTAGE ERROR (MAPE)
     /**
     * Create new (online) mean absolute percentage error instance.
     * @class
-<<<<<<< HEAD
-    * @classdesc Online Mean Absolute Percentage Error (MAPE) instance 
-    * @param {module:fs.FIn} [FIn] - Saved state can be loaded via constructor
-=======
     * @classdesc Online Mean Absolute Percentage Error (MAPE) instance
->>>>>>> 926d8344
     * @extends module:analytics~createOnlineMetric
     */
-    metrics.MeanAbsolutePercentageError = function (FIn) {
-        function metric() {
-            this.name = &quot;Mean Absolute Percentage Error&quot;
-            this.shortName = &quot;MAPE&quot;
-            this.state = {
-                sumErr: 0,
-                count: 0,
-                error: 0
-            }
+    metrics.MeanAbsolutePercentageError = function () {
+        function calcError() {
+            this.sumErr = 0;
+            this.count = 0;
             // update function
             this.update = function (yTrue, yPred) {
                 if (yTrue != 0) { // skip if yTrue is 0, otherwise we have devision by zero in the next step.
                     var err = yTrue - yPred;
-                    this.state.sumErr += Math.abs(err / yTrue) * 100;
+                    this.sumErr += Math.abs(err / yTrue) * 100;
                 }
-                this.state.count++;
-                this.state.error = this.state.sumErr / this.state.count;
-                return this.state.error;
-            }
-        }
-        // create new metric instance, and load state from fin in defined
-        var errorMetric = new createOnlineMetric(metric);
-        if (typeof fin !== &#x27;undefined&#x27;) errorMetric.load(fin);
-
-        return errorMetric;
+                this.count++;
+                var error = this.sumErr / this.count;
+                return error;
+            }
+        }
+        return new createOnlineMetric(calcError);
     }
 
     // R SQUARED SCORE (R2)
     /**
     * Create new (online) R Square instance. This statistic measures how successful the fit is in explaining the variation of the data. Best possible score is 1.0, lower values are worse.
     * @class
-<<<<<<< HEAD
-    * @classdesc Online R Squared (R2) score instance 
-    * @param {module:fs.FIn} [FIn] - Saved state can be loaded via constructor
-=======
     * @classdesc Online R Squared (R2) score instance
->>>>>>> 926d8344
     * @extends module:analytics~createOnlineMetric
     */
-    metrics.R2Score = function (FIn) {
-        function metric() {
-            this.name = &quot;R2 Score&quot;
-            this.shortName = &quot;R2&quot;
-            this.state = {
-                sst: 0,
-                sse: 0,
-                mean: 0,
-                count: 0,
-                sumTrue: 0,
-                sumTrue2: 0,
-                error: 0
-            }
+    metrics.R2Score = function () {
+        function calcError() {
+            this.sst = 0;
+            this.sse = 0;
+            this.mean = 0;
+            this.count = 0;
+            this.sumTrue = 0;
+            this.sumTrue2 = 0;
             // update function
             this.update = function (yTrue, yPred) {
-<<<<<<< HEAD
-                this.state.count++;
-                this.state.sumTrue += yTrue;
-                this.state.sumTrue2 += yTrue * yTrue;
-                this.state.mean = this.state.sumTrue / this.state.count;
-                //calculate R squared score 
-                this.state.sse += (yTrue - yPred) * (yTrue - yPred);
-                this.state.sst = this.state.sumTrue2 - this.state.count * this.state.mean * this.state.mean;
-                if (this.state.sst == 0.0) {
-                    return (this.state.sse == 0.0) ? 1.0 : 0.0;
-=======
                 this.count++;
                 this.sumTrue += yTrue;
                 this.sumTrue2 += yTrue * yTrue;
@@ -2853,19 +2737,12 @@
                 this.sst = this.sumTrue2 - this.count * this.mean * this.mean;
                 if (this.sst == 0.0) {
                     return (this.sse == 0.0) ? 1.0 : 0.0;
->>>>>>> 926d8344
                 }
-                this.state.error = 1 - this.state.sse / this.state.sst;
-                return this.state.error;
-            }
-        }
-        // create new metric instance, and load state from fin in defined
-        var errorMetric = new createOnlineMetric(metric);
-        if (typeof fin !== &#x27;undefined&#x27;) errorMetric.load(fin);
-
-        return errorMetric;
+                return 1 - this.sse / this.sst;
+            }
+        }
+        return new createOnlineMetric(calcError);
     }
-
 
     //////////////////////////////////////////////////
     //////////// BATCH REGRESSION METRICS ////////////
