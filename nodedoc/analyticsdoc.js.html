--- conflicted
+++ resolved
@@ -1287,11 +1287,7 @@
 	 * @param {Number} height - the hieght
 	 * @param {Number} time - the time at which we want the probabilities
 	 * @returns {Array} - array of state ids and their probabilities
-<<<<<<< HEAD
 	 */
-=======
-	 */
->>>>>>> 9e051940
 /**
 	 * Returns information about previous states.
 	 *
@@ -1328,11 +1324,6 @@
 	 * @param {Number} stateId - the ID of the state
 	 * @param {Number} ftrId - the ID of the feature
 	 * @returns {Array} - the histogram
-	 */
-/**
-	 * Returns the lower and upper bound of the feature.
-	 *
-	 * @param {Integer} ftrId - id of the feature
 	 */
 /**
 	 * Returns the lower and upper bound of the feature.
@@ -1406,11 +1397,6 @@
 	 * @param {Number} stateId - ID of the state
 	 */
 /**
-	 * Sets the name of the state.
-	 *
-	 * @param {Number} stateId - ID of the state
-	 */
-/**
 	 * Returns true if the state is a target on the specified height.
 	 *
 	 * @param {Number} stateId - Id of the state
@@ -1435,36 +1421,18 @@
 	 * @returns {String} timeUnit
 	 */
 /**
-	 * Returns true if the state defined by the ID is at the bottom of the hierarchy.
-	 *
-	 * @param {Number} stateId - ID of the state
-	 */
-/**
-	 * Returns the time unit used by this model.
-	 *
-	 * @returns {String} timeUnit
-	 */
-/**
 	 * Sets the factor of the specified control:
 	 *
 	 * @param {Object} params - the parameters
 	 * @property {Number} [params.stateId] - id of the state, if not present, all the states will be set
 	 * @property {Number} params.ftrId - the index of the control feature
 	 * @property {Number} params.val - the value of the featuere
-<<<<<<< HEAD
 	 */
-=======
-	 */
->>>>>>> 9e051940
 /**
 	 * Returns true is any of the control parameters have been set in any of the states.
 	 *
 	 * @returns {Boolean}
-<<<<<<< HEAD
 	 */
-=======
-	 */
->>>>>>> 9e051940
 /**
 	 * Saves the model to the output stream.
 	 *
@@ -3654,7 +3622,6 @@
         //this.loadLabeled
     };
 
-<<<<<<< HEAD
 
 	{
 	    /**
@@ -3666,10 +3633,10 @@
 	    	//===================================================
 	    	// CONSTRUCTOR
 	    	//===================================================
-	    	
+
 	    	if (opts == null) throw new Error(&#x27;Missing parameters!&#x27;);
 	    	if (opts.base == null) throw new Error(&#x27;Missing parameter base!&#x27;);
-	
+
 	    	// create model and feature space
 	    	var mc;
 	    	var base = opts.base;
@@ -3678,7 +3645,7 @@
 	    	var id;
 	    	var active = false;
 	    	var online = false;
-	
+
 	    	if (opts.base != null &amp;amp;&amp;amp; opts.config != null) {
 	    		mc = new exports._StreamStory(opts.config);
 	    		if (opts.obsFields != null &amp;amp;&amp;amp; opts.contrFields != null) {
@@ -3705,55 +3672,55 @@
 	    	else {
 	    		throw new Error(&#x27;Missing parameters (base and config) or fname!&#x27;);
 	    	}
-	
+
 	    	//===================================================
 	    	// FEATURE HELPER FUNCTIONS
 	    	//===================================================
-	    	
-	    	
+
+
 	    	function getFtrNames(ftrSpace) {
 	    		var names = [];
-	
+
 	    		var dims = ftrSpace.dims;
 	    		for (var i = 0; i &amp;lt; dims.length; i++) {
 	    			var ftrDesc = ftrSpace.getFeature(i);
 	    			var match = ftrDesc.match(/\[\w*\]$/)[0];	// remove Numeric[ ]
-					
+
 	    			if (match != null)
 	    				names.push(match.substring(1, match.length-1));
 	    			else
 	    				names.push(ftrDesc);
 				}
-	
+
 	    		return names;
 	    	}
-	    	
+
 	    	function getFtrCount(ftrSpace) {
 	    		return ftrSpace.dims.length
 	    	}
-	
+
 	    	function getObsFtrCount() {
 	    		return getFtrCount(obsFtrSpace);
 			}
-	    	
+
 	    	function getContrFtrCount() {
 	    		return getFtrCount(controlFtrSpace);
 			}
-	
+
 	    	function getObsFtrNames() {
 	    		return getFtrNames(obsFtrSpace);
 	    	}
-	
+
 	    	function getControlFtrNames() {
 	    		return getFtrNames(controlFtrSpace);
 	    	}
-	
+
 	    	function getFtrDescriptions(stateId) {
 	    		var observations = [];
 	    		var controls = [];
-	
+
 	    		var obsFtrCount = getObsFtrCount();
-	    		
+
 				var coords = mc.fullCoords(stateId);
 				var obsFtrNames = getObsFtrNames();
 				var invObsCoords = obsFtrSpace.invertFeatureVector(coords);
@@ -3765,7 +3732,7 @@
 						bounds: getFtrBounds(i)
 					});
 				}
-	
+
 				var controlCoords = mc.fullCoords(stateId, false);
 				var contrFtrNames = getControlFtrNames();
 				var invControlCoords = controlFtrSpace.invertFeatureVector(controlCoords);
@@ -3777,143 +3744,14 @@
 						bounds: getFtrBounds(i + obsFtrCount)
 					});
 				}
-	
-=======
-
-	{
-	    /**
-	     * StreamStory.
-	     * @class
-	     * @param {opts} HierarchMarkovParam - parameters. TODO typedef and describe
-	     */
-	    exports.StreamStory = function (opts) {
-	    	//===================================================
-	    	// CONSTRUCTOR
-	    	//===================================================
-
-	    	if (opts == null) throw new Error(&#x27;Missing parameters!&#x27;);
-	    	if (opts.base == null) throw new Error(&#x27;Missing parameter base!&#x27;);
-
-	    	// create model and feature space
-	    	var mc;
-	    	var base = opts.base;
-	    	var obsFtrSpace;
-	    	var controlFtrSpace;
-	    	var id;
-	    	var active = false;
-	    	var online = false;
-
-	    	if (opts.base != null &amp;amp;&amp;amp; opts.config != null) {
-	    		mc = new exports._StreamStory(opts.config);
-	    		if (opts.obsFields != null &amp;amp;&amp;amp; opts.contrFields != null) {
-		    		obsFtrSpace = new qm.FeatureSpace(opts.base, opts.obsFields);
-		    		controlFtrSpace = new qm.FeatureSpace(opts.base, opts.contrFields);
-	    		}
-	    		else if (opts.obsFtrSpace != null &amp;amp;&amp;amp; opts.controlFtrSpace != null) {
-	    			obsFtrSpace = opts.obsFtrSpace;
-	    			controlFtrSpace = opts.controlFtrSpace;
-	    		}
-	    		else {
-	    			throw new Error(&#x27;Missing feature space configuration!&#x27;);
-	    		}
-	    	}
-	    	else if (opts.fname != null) {
-	    		console.log(&#x27;Loading StreamStory from: &#x27; + opts.fname);
-	    		var fin = new fs.FIn(opts.fname);
-	    		mc = new exports._StreamStory(fin);
-	    		console.log(&#x27;Loading feature spaces ...&#x27;);
-	    		obsFtrSpace = new qm.FeatureSpace(base, fin);
-	    		controlFtrSpace = new qm.FeatureSpace(base, fin);
-	    		console.log(&#x27;Loaded!&#x27;);
-	    	}
-	    	else {
-	    		throw new Error(&#x27;Missing parameters (base and config) or fname!&#x27;);
-	    	}
-
-	    	//===================================================
-	    	// FEATURE HELPER FUNCTIONS
-	    	//===================================================
-
-
-	    	function getFtrNames(ftrSpace) {
-	    		var names = [];
-
-	    		var dims = ftrSpace.dims;
-	    		for (var i = 0; i &amp;lt; dims.length; i++) {
-	    			var ftrDesc = ftrSpace.getFeature(i);
-	    			var match = ftrDesc.match(/\[\w*\]$/)[0];	// remove Numeric[ ]
-
-	    			if (match != null)
-	    				names.push(match.substring(1, match.length-1));
-	    			else
-	    				names.push(ftrDesc);
-				}
-
-	    		return names;
-	    	}
-
-	    	function getFtrCount(ftrSpace) {
-	    		return ftrSpace.dims.length
-	    	}
-
-	    	function getObsFtrCount() {
-	    		return getFtrCount(obsFtrSpace);
-			}
-
-	    	function getContrFtrCount() {
-	    		return getFtrCount(controlFtrSpace);
-			}
-
-	    	function getObsFtrNames() {
-	    		return getFtrNames(obsFtrSpace);
-	    	}
-
-	    	function getControlFtrNames() {
-	    		return getFtrNames(controlFtrSpace);
-	    	}
-
-	    	function getFtrDescriptions(stateId) {
-	    		var observations = [];
-	    		var controls = [];
-
-	    		var obsFtrCount = getObsFtrCount();
-
-				var coords = mc.fullCoords(stateId);
-				var obsFtrNames = getObsFtrNames();
-				var invObsCoords = obsFtrSpace.invertFeatureVector(coords);
-				for (var i = 0; i &amp;lt; invObsCoords.length; i++) {
-					observations.push({
-						name: obsFtrNames[i],
-						value: invObsCoords.at(i),
-						isControl: false,
-						bounds: getFtrBounds(i)
-					});
-				}
-
-				var controlCoords = mc.fullCoords(stateId, false);
-				var contrFtrNames = getControlFtrNames();
-				var invControlCoords = controlFtrSpace.invertFeatureVector(controlCoords);
-				for (var i = 0; i &amp;lt; invControlCoords.length; i++) {
-					controls.push({
-						name: contrFtrNames[i],
-						value: invControlCoords.at(i),
-						isControl: true,
-						bounds: getFtrBounds(i + obsFtrCount)
-					});
-				}
-
->>>>>>> 9e051940
+
 				return {
 					observations: observations,
 					controls: controls,
 					isBottom: mc.isLeaf(stateId)
 				};
 	    	}
-<<<<<<< HEAD
-	
-=======
-
->>>>>>> 9e051940
+
 	    	function getFtrCoord(stateId, ftrIdx) {
 	    		if (ftrIdx &amp;lt; obsFtrSpace.dims.length) {
 	    			return obsFtrSpace.invertFeatureVector(mc.fullCoords(stateId))[ftrIdx];
@@ -3921,19 +3759,11 @@
 	    			return controlFtrSpace.invertFeatureVector(mc.fullCoords(stateId, false))[ftrIdx - obsFtrSpace.dims.length];
 	    		}
 	    	}
-<<<<<<< HEAD
-	    	
+
 	    	function getFtrBounds(ftrId) {
 	    		var obsFtrCount = getObsFtrCount();
 	    		var bounds = mc.getFtrBounds(ftrId);
-	    		
-=======
-
-	    	function getFtrBounds(ftrId) {
-	    		var obsFtrCount = getObsFtrCount();
-	    		var bounds = mc.getFtrBounds(ftrId);
-
->>>>>>> 9e051940
+
 	    		if (ftrId &amp;lt; obsFtrCount) {
 	    			return {
 	    				min: obsFtrSpace.invertFeature(ftrId, bounds.min),
@@ -3946,27 +3776,15 @@
 	    			}
 	    		}
 	    	}
-<<<<<<< HEAD
-	    	
+
 	    	//===================================================
 	    	// HISTOGRAM
 	    	//===================================================
-	    	
-	    	
+
+
 	    	function toServerHistogram(hist, ftrId) {
 	    		var nObsFtrs = getObsFtrCount();
-	    		
-=======
-
-	    	//===================================================
-	    	// HISTOGRAM
-	    	//===================================================
-
-
-	    	function toServerHistogram(hist, ftrId) {
-	    		var nObsFtrs = getObsFtrCount();
-
->>>>>>> 9e051940
+
     			if (ftrId &amp;lt; nObsFtrs) {
 	    			for (var i = 0; i &amp;lt; hist.binStartV.length; i++) {
 	    				hist.binStartV[i] = obsFtrSpace.invertFeature(ftrId, hist.binStartV[i]);
@@ -3979,161 +3797,88 @@
 
     			return hist;
 	    	}
-<<<<<<< HEAD
-	    	
+
 	    	//===================================================
 	    	// PUBLIC METHODS
 	    	//===================================================
-	    	
-=======
-
-	    	//===================================================
-	    	// PUBLIC METHODS
-	    	//===================================================
-
->>>>>>> 9e051940
+
 	    	// public methods
 	    	var that = {
 	    		getId: function () {
 	    			return id;
 	    		},
-<<<<<<< HEAD
-	    		
+
 	    		setId: function (modelId) {
 	    			id = modelId;
 	    		},
-	    		
+
 	    		isActive: function () {
 	    			return active;
 	    		},
-	    		
+
 	    		setActive: function (act) {
 	    			active = act;
 	    		},
-	    		
+
 	    		isOnline: function () {
 	    			return online;
 	    		},
-	    		
+
 	    		setOnline: function (isOnline) {
 	    			online = isOnline;
 	    		},
-	    		
-=======
-
-	    		setId: function (modelId) {
-	    			id = modelId;
-	    		},
-
-	    		isActive: function () {
-	    			return active;
-	    		},
-
-	    		setActive: function (act) {
-	    			active = act;
-	    		},
-
-	    		isOnline: function () {
-	    			return online;
-	    		},
-
-	    		setOnline: function (isOnline) {
-	    			online = isOnline;
-	    		},
-
->>>>>>> 9e051940
+
 	    		/**
 	    		 * Creates a new model out of the record set.
 	    		 */
 	    		fit: function (opts) {
-<<<<<<< HEAD
-	    			if (opts.recSet == null &amp;amp;&amp;amp; opts.recV == null) 
+	    			if (opts.recSet == null &amp;amp;&amp;amp; opts.recV == null)
 	    				throw new Error(&#x27;StreamStory.fit: missing parameters recSet or recV&#x27;);
-	    			
+
 	    			var batchEndV = opts.batchEndV;
 	    			var timeField = opts.timeField;
-	    			
+
 	    			var obsColMat;
 	    			var contrColMat;
 	    			var timeV;
-	    			
+
 	    			if (opts.recV != null) {
 	    				var recV = opts.recV;
 	    				var nInst = recV.length;
-	    				
-=======
-	    			if (opts.recSet == null &amp;amp;&amp;amp; opts.recV == null)
-	    				throw new Error(&#x27;StreamStory.fit: missing parameters recSet or recV&#x27;);
-
-	    			var batchEndV = opts.batchEndV;
-	    			var timeField = opts.timeField;
-
-	    			var obsColMat;
-	    			var contrColMat;
-	    			var timeV;
-
-	    			if (opts.recV != null) {
-	    				var recV = opts.recV;
-	    				var nInst = recV.length;
-
->>>>>>> 9e051940
+
 	    				log.info(&#x27;Updating feature spaces ...&#x27;);
 	    				for (var i = 0; i &amp;lt; nInst; i++) {
 	    					var rec = recV[i];
 	    					obsFtrSpace.updateRecord(rec);
 							controlFtrSpace.updateRecord(rec);
 	    				}
-<<<<<<< HEAD
-	    				
+
 	    				obsColMat = new la.Matrix({rows: obsFtrSpace.dim, cols: nInst});
 	    				contrColMat = new la.Matrix({rows: controlFtrSpace.dim, cols: nInst});
 	    				timeV = new la.Vector({ vals: nInst });
-	    				
-=======
-
-	    				obsColMat = new la.Matrix({rows: obsFtrSpace.dim, cols: nInst});
-	    				contrColMat = new la.Matrix({rows: controlFtrSpace.dim, cols: nInst});
-	    				timeV = new la.Vector({ vals: nInst });
-
->>>>>>> 9e051940
+
 	    				for (var i = 0; i &amp;lt; nInst; i++) {
 	    					var rec = recV[i];
 	    					var obsFtrV = obsFtrSpace.extractVector(rec);
 	    					var contrFtrV = controlFtrSpace.extractVector(rec);
 	    					var time = rec[timeField].getTime();
-<<<<<<< HEAD
-	    					
-=======
-
->>>>>>> 9e051940
+
 	    					obsColMat.setCol(i, obsFtrV);
 	    					contrColMat.setCol(i, contrFtrV);
 	    					timeV[i] = time;
 	    				}
 	    			} else {
 	    				var recSet = opts.recSet;
-<<<<<<< HEAD
-	    				
+
 	    				log.info(&#x27;Updating feature spaces ...&#x27;);
 	    				obsFtrSpace.updateRecords(recSet);
 		    			controlFtrSpace.updateRecords(recSet);
-		    			
-=======
-
-	    				log.info(&#x27;Updating feature spaces ...&#x27;);
-	    				obsFtrSpace.updateRecords(recSet);
-		    			controlFtrSpace.updateRecords(recSet);
-
->>>>>>> 9e051940
+
 		    			obsColMat = obsFtrSpace.extractMatrix(recSet);
 		    			contrColMat = controlFtrSpace.extractMatrix(recSet);
 		    			timeV = recSet.getVector(timeField);
 	    			}
-<<<<<<< HEAD
-	
-=======
-
->>>>>>> 9e051940
+
 	    			log.info(&#x27;Creating model ...&#x27;);
 	    			mc.fit({
 	    				observations: obsColMat,
@@ -4142,80 +3887,45 @@
 	    				batchV: batchEndV
 	    			});
 	    			log.info(&#x27;Done!&#x27;);
-<<<<<<< HEAD
-	
+
 	    			return that;
 	    		},
-	
-=======
-
-	    			return that;
-	    		},
-
->>>>>>> 9e051940
+
 	    		/**
 	    		 * Adds a new record. Doesn&#x27;t update the models statistics.
 	    		 */
 	    		update: function (rec) {
 	    			if (rec == null) return;
-<<<<<<< HEAD
-	
+
 	    			var obsFtrVec = obsFtrSpace.extractVector(rec);
 	    			var contFtrVec = controlFtrSpace.extractVector(rec);
 	    			var timestamp = rec.time.getTime();
-	
+
 	    			mc.update(obsFtrVec, contFtrVec, timestamp);
 	    		},
-	
-=======
-
-	    			var obsFtrVec = obsFtrSpace.extractVector(rec);
-	    			var contFtrVec = controlFtrSpace.extractVector(rec);
-	    			var timestamp = rec.time.getTime();
-
-	    			mc.update(obsFtrVec, contFtrVec, timestamp);
-	    		},
-
->>>>>>> 9e051940
+
 	    		/**
 	    		 * Saves the feature space and model into the specified files.
 	    		 */
 	    		save: function (mcFName) {
 	    			try {
 	    				console.log(&#x27;Saving Markov chain ...&#x27;);
-<<<<<<< HEAD
-	
+
 	    				var fout = new fs.FOut(mcFName);
-	
+
 		    			mc.save(fout);
 		    			obsFtrSpace.save(fout);
 		    			controlFtrSpace.save(fout);
-	
+
 		    			fout.flush();
 		    			fout.close();
-	
-=======
-
-	    				var fout = new fs.FOut(mcFName);
-
-		    			mc.save(fout);
-		    			obsFtrSpace.save(fout);
-		    			controlFtrSpace.save(fout);
-
-		    			fout.flush();
-		    			fout.close();
-
->>>>>>> 9e051940
+
 		    			console.log(&#x27;Done!&#x27;);
 	    			} catch (e) {
 	    				console.log(&#x27;Failed to save the model!!&#x27; + e.message);
 	    			}
 	    		},
-<<<<<<< HEAD
-	
-=======
-
->>>>>>> 9e051940
+
 	    		/**
 	    		 * Returns the state used in the visualization.
 	    		 */
@@ -4223,33 +3933,21 @@
 	    			log.debug(&#x27;Fetching visualization ...&#x27;);
 	    			return mc.toJSON();
 	    		},
-<<<<<<< HEAD
-	
-=======
-
->>>>>>> 9e051940
+
 	    		/**
 	    		 * Returns the hierarchical Markov chain model.
 	    		 */
 	    		getModel: function () {
 	    			return mc;
 	    		},
-<<<<<<< HEAD
-	
-=======
-
->>>>>>> 9e051940
+
 	    		/**
 	    		 * Returns the feature space.
 	    		 */
 	    		getFtrSpace: function () {
 	    			return { observations: obsFtrSpace, controls: controlFtrSpace };
 	    		},
-<<<<<<< HEAD
-	
-=======
-
->>>>>>> 9e051940
+
 	    		/**
 	    		 * Returns the current state at the specified height. If the height is not specified it
 	    		 * returns the current states through the hierarchy.
@@ -4257,77 +3955,45 @@
 	    		currState: function (height) {
 	    			return mc.currState(height);
 	    		},
-<<<<<<< HEAD
-	
-=======
-
->>>>>>> 9e051940
+
 	    		/**
 	    		 * Returns the most likely future states.
 	    		 */
 	    		futureStates: function (level, state, time) {
 	    			return mc.futureStates(level, state, time);
 	    		},
-<<<<<<< HEAD
-	
-=======
-
->>>>>>> 9e051940
+
 	    		/**
 	    		 * Returns the most likely future states.
 	    		 */
 	    		pastStates: function (level, state, time) {
 	    			return mc.pastStates(level, state, time);
 	    		},
-<<<<<<< HEAD
-	    		
+
 	    		getFtrDesc: function (ftrId) {
 	    			var nObsFtrs = getObsFtrCount();
-	    			
+
 	    			if (ftrId == null) {
 	    				var n = nObsFtrs + getContrFtrCount();
-	    				
+
 	    				var obsFtrs = [];
 	        			var contrFtrs = [];
-	    				
+
 	    				for (var i = 0; i &amp;lt; n; i++) {
 	    					var ftrDesc = that.getFtrDesc(i);
-	    					
-=======
-
-	    		getFtrDesc: function (ftrId) {
-	    			var nObsFtrs = getObsFtrCount();
-
-	    			if (ftrId == null) {
-	    				var n = nObsFtrs + getContrFtrCount();
-
-	    				var obsFtrs = [];
-	        			var contrFtrs = [];
-
-	    				for (var i = 0; i &amp;lt; n; i++) {
-	    					var ftrDesc = that.getFtrDesc(i);
-
->>>>>>> 9e051940
+
 	    					if (i &amp;lt; nObsFtrs) {
 	    						obsFtrs.push(ftrDesc);
 	    					} else {
 	    						contrFtrs.push(ftrDesc);
 	    					}
 	    				}
-<<<<<<< HEAD
-	    				
-=======
-
->>>>>>> 9e051940
+
 	    				return {
 	        				observation: obsFtrs,
 	        				control: contrFtrs
 	        			}
-<<<<<<< HEAD
-	    			} 
-=======
 	    			}
->>>>>>> 9e051940
 	    			else {
 	    				if (ftrId &amp;lt; nObsFtrs) {
 	    					var ftrNames = getObsFtrNames();
@@ -4344,11 +4010,7 @@
 	    				}
 	    			}
 	    		},
-<<<<<<< HEAD
-	
-=======
-
->>>>>>> 9e051940
+
 	    		/**
 	    		 * Returns state details as a Javascript object.
 	    		 */
@@ -4359,15 +4021,9 @@
 	    			var isLeaf = mc.isLeaf(stateId);
 	    			var stateNm = mc.getStateName(stateId);
 	    			var wgts = mc.getStateWgtV(stateId);
-<<<<<<< HEAD
-	
+
 	    			var features = getFtrDescriptions(stateId);
-	
-=======
-
-	    			var features = getFtrDescriptions(stateId);
-
->>>>>>> 9e051940
+
 	    			return {
 	    				id: stateId,
 	    				name: stateNm.length &gt; 0 ? stateNm : null,
@@ -4379,11 +4035,7 @@
 	    				featureWeights: wgts
 	    			};
 	    		},
-<<<<<<< HEAD
-	
-=======
-
->>>>>>> 9e051940
+
 	    		/**
 	    		 * Returns a histogram for the desired feature in the desired state.
 	    		 */
@@ -4391,155 +4043,87 @@
 	    			var hist = mc.histogram(stateId, ftrId);
 	    			return toServerHistogram(hist, ftrId);
 	    		},
-<<<<<<< HEAD
-	    		
-=======
-
->>>>>>> 9e051940
+
 	    		transitionHistogram: function (sourceId, targetId, ftrId) {
 	    			var hist = mc.transitionHistogram(sourceId, targetId, ftrId);
 	    			return toServerHistogram(hist, ftrId);
 	    		},
-<<<<<<< HEAD
-	
-=======
-
->>>>>>> 9e051940
+
 	    		/**
 	    		 * Callback when the current state changes.
 	    		 */
 	    		onStateChanged: function (callback) {
 	    			mc.onStateChanged(callback);
 	    		},
-<<<<<<< HEAD
-	
-=======
-
->>>>>>> 9e051940
+
 	    		/**
 	    		 * Callback when an anomaly is detected.
 	    		 */
 	    		onAnomaly: function (callback) {
 	    			mc.onAnomaly(callback);
 	    		},
-<<<<<<< HEAD
-	
+
 	    		onOutlier: function (callback) {
 	    			mc.onOutlier(function (ftrV) {
 	    				var invFtrV = obsFtrSpace.invertFeatureVector(ftrV);
-	
-=======
-
-	    		onOutlier: function (callback) {
-	    			mc.onOutlier(function (ftrV) {
-	    				var invFtrV = obsFtrSpace.invertFeatureVector(ftrV);
-
->>>>>>> 9e051940
+
 	    				var features = [];
 	    				for (var i = 0; i &amp;lt; invFtrV.length; i++) {
 	    					features.push({name: obsFtrSpace.getFeature(i), value: invFtrV.at(i)});
 	    				}
-<<<<<<< HEAD
-	
+
 	    				callback(features);
 	    			});
 	    		},
-	
+
 	    		onPrediction: function (callback) {
 	    			mc.onPrediction(callback);
 	    		},
-	
-=======
-
-	    				callback(features);
-	    			});
-	    		},
-
-	    		onPrediction: function (callback) {
-	    			mc.onPrediction(callback);
-	    		},
-
->>>>>>> 9e051940
+
 	    		/**
 	    		 * Returns the distribution of features accross the states on the
 	    		 * specified height.
 	    		 */
 	    		getFtrDist: function (height, ftrIdx) {
 	    			var stateIds = mc.stateIds(height);
-<<<<<<< HEAD
-	
-=======
-
->>>>>>> 9e051940
+
 	    			var result = [];
 	    			for (var i = 0; i &amp;lt; stateIds.length; i++) {
 	    				var stateId = stateIds[i];
 	    				var coord = getFtrCoord(stateId, ftrIdx);
 	    				result.push({ state: stateId, value: coord });
 	    			}
-<<<<<<< HEAD
-	
+
 	    			return result;
 	    		},
-	
+
 	    		setControlVal: function (opts) {
 	    			if (opts.ftrId == null) throw new Error(&#x27;Missing parameter ftrId!&#x27;);
 	    			var controlFtrId = opts.ftrId - getObsFtrCount();
-	    			    			
-=======
-
-	    			return result;
-	    		},
-
-	    		setControlVal: function (opts) {
-	    			if (opts.ftrId == null) throw new Error(&#x27;Missing parameter ftrId!&#x27;);
-	    			var controlFtrId = opts.ftrId - getObsFtrCount();
-
->>>>>>> 9e051940
+
 	    			var params = {
 	    				ftrId: opts.ftrId,
 	    				val: controlFtrSpace.extractFeature(controlFtrId, opts.val)
 	    			};
-<<<<<<< HEAD
-	    			
+
 	    			if (opts.stateId != null) params.stateId = opts.stateId;
-	    			
+
 	    			mc.setControlVal(params);
 	    		},
-	    		
-=======
-
-	    			if (opts.stateId != null) params.stateId = opts.stateId;
-
-	    			mc.setControlVal(params);
-	    		},
-
->>>>>>> 9e051940
+
 	    		resetControlVal: function (opts) {
 	    			var params = {};
 	    			if (opts.stateId != null) params.stateId = opts.stateId;
 	    			if (opts.ftrId != null) params.ftrId = opts.ftrId;
-<<<<<<< HEAD
-	    			
+
 	    			mc.resetControlVal(params);
 	    		}
 	    	};
-	
+
 	    	return that;
 	    };
 	}
     
-=======
-
-	    			mc.resetControlVal(params);
-	    		}
-	    	};
-
-	    	return that;
-	    };
-	}
-    
->>>>>>> 9e051940
 </code></pre>
             </article>
                                         </div>
