<!doctype html>
<html>
        <head>
                <meta name="generator" content="JSDoc 3">
                <meta charset="utf-8">
                <title>Source: analyticsdoc.js</title>
                <link rel="stylesheet" href="https://brick.a.ssl.fastly.net/Karla:400,400i,700,700i" type="text/css">
                <link rel="stylesheet" href="https://brick.a.ssl.fastly.net/Noto+Serif:400,400i,700,700i" type="text/css">
                <link rel="stylesheet" href="https://brick.a.ssl.fastly.net/Inconsolata:500" type="text/css">
                <link href="css/baseline.css" rel="stylesheet">
        </head>
        <body onload="prettyPrint()">
                <nav id="jsdoc-navbar" role="navigation" class="jsdoc-navbar">
    <div id="jsdoc-navbar-container">
        <div id="jsdoc-navbar-content">
            <a href="index.html" class="jsdoc-navbar-package-name">Home</a>
        </div>
    </div>
</nav>

                <div id="jsdoc-body-container">
                        <div id="jsdoc-content">
                                <div id="jsdoc-content-container">
                                        <div id="jsdoc-banner" role="banner">
                                        </div>
                                        <div id="jsdoc-main" role="main">
            <header class="page-header">
                <h1>Source: analyticsdoc.js</h1>
            </header>
            <article>
                <pre class="prettyprint linenums"><code>/**
 * Copyright (c) 2015, Jozef Stefan Institute, Quintelligence d.o.o. and contributors
 * All rights reserved.
 * 
 * This source code is licensed under the FreeBSD license found in the
 * LICENSE file in the root directory of this source tree.
 */
/**
 * Analytics module.
 * @module analytics
 * @example
 * // import module, load dataset, create model, evaluate model
 */
/**
* SVC constructor parameters
* @typedef {Object} svcParam
* @property  {number} [svcParam.c=1.0] - Cost parameter. Increasing the parameter forces the model to fit the training data more accurately (setting it too large may lead to overfitting) .
* @property  {number} [svcParam.j=1.0] - Unbalance parameter. Increasing it gives more weight to the positive examples (getting a better fit on the positive training examples gets a higher priority). Setting c=n is like adding n-1 copies of the positive training examples to the data set.
* @property  {number} [svcParam.batchSize=1000] - Number of examples used in the subgradient estimation. Higher number of samples slows down the algorithm, but makes the local steps more accurate.
* @property  {number} [svcParam.maxIterations=10000] - Maximum number of iterations.
* @property  {number} [svcParam.maxTime=1] - Maximum runtime in seconds.
* @property  {number} [svcParam.minDiff=1e-6] - Stopping criterion tolerance.
* @property  {boolean} [svcParam.verbose=false] - Toggle verbose output in the console.
*/
/**
* SVC
* @classdesc Support Vector Machine Classifier. Implements a soft margin linear support vector classifier using the PEGASOS algorithm, see: {@link http://ttic.uchicago.edu/~nati/Publications/PegasosMPB.pdf Pegasos: Primal Estimated sub-GrAdient SOlver for SVM}.
* @class
* @param {module:fs.FIn | module:analytics~svcParam} [arg] - File input stream (loads the model from disk) or constructor parameters svcParam.
* @example
* // import modules
* var la = require(&#x27;qminer&#x27;).la;
* var analytics = require(&#x27;qminer&#x27;).analytics;
* // CLASSIFICATION WITH SVC
* // set up fake train and test data
* // four training examples with number of features = 2
* var featureMatrix = new la.Matrix({ rows: 2, cols: 4, random: true });
* // classification targets for four examples
* var targets = new la.Vector([-1, -1, 1, 1]);
* // set up the classification model
* var SVC = new analytics.SVC({ verbose: false });
* // train classifier
* SVC.fit(featureMatrix, targets);
* // set up a fake test vector
* var test = new la.Vector([1.1, -0.5]);
* // predict the target value
* var prediction = SVC.predict(test);
*/
 exports.SVC = function(arg) { return Object.create(require(&#x27;qminer&#x27;).analytics.SVC.prototype); };
/**
	* Returns the SVC parameters.
	* @returns {module:analytics~svcParam} Parameters of the classifier model.
	* @example
	* // import analytics module
	* var analytics = require(&#x27;qminer&#x27;).analytics;
	* // create a new SVC model with json
	* var SVC = new analytics.SVC({ c: 5, j: 10, batchSize: 2000, maxIterations: 12000, maxTime: 2, minDiff: 1e-10, verbose: true });
	* // get the parameters of the SVC model
	* // returns { algorithm: &#x27;SGD&#x27; c: 5, j: 10, batchSize: 2000, maxIterations: 12000, maxTime: 2, minDiff: 1e-10, verbose: true }
	* var json = SVC.getParams(); 
	*/
 exports.SVC.prototype.getParams = function() { return { algorithm: &#x27;&#x27;, c: 0, j: 0, batchSize: 0, maxIterations: 0, maxTime: 0, minDiff: 0, verbose: true } };
/**
	* Sets the SVC parameters.
	* @param {module:analytics~svcParam} param - Classifier training parameters.
	* @returns {module:analytics.SVC} Self.
	* @example
	* // import analytics module
	* var analytics = require(&#x27;qminer&#x27;).analytics;
	* // create a default SVC model
	* var SVC = new analytics.SVC();
	* // change the parameters of the SVC with the json { j: 5, maxIterations: 12000, minDIff: 1e-10 }
	* SVC.setParams({ j: 5, maxIterations: 12000, minDiff: 1e-10 }); // returns self
	*/
 exports.SVC.prototype.setParams = function(param) { return Object.create(require(&#x27;qminer&#x27;).analytics.SVC.prototype); };
/**	
	* Gets the vector of coefficients of the linear model.
	* @returns {module:la.Vector} weights - Vector of coefficients of the linear model.
	* @example 
	* // import the analytics and la modules
	* var analytics = require(&#x27;qminer&#x27;).analytics;
	* var la = require(&#x27;qminer&#x27;).la;
	* // create a new SVC object
	* var SVC = new analytics.SVC();
	* // create the matrix containing the input features and the input vector for each matrix.
	* var matrix = new la.Matrix([[1, 0, -1, 0], [0, 1, 0, -1]]);
	* var vec = new la.Vector([1, 1, -1, -1]);
	* // fit the model
	* SVC.fit(matrix, vec);
	* // get the weights
	* var weights = SVC.weights; // returns the coefficients of the normal vector of the hyperplane gained from the model: [1, 1]
	*/
 exports.SVC.prototype.weights = Object.create(require(&#x27;qminer&#x27;).la.Vector.prototype);
/**
	* Saves model to output file stream.
	* @param {module:fs.FOut} fout - Output stream.
	* @returns {module:fs.FOut} The Output stream.
	* @example
	* // import the analytics and la modules
	* var analytics = require(&#x27;qminer&#x27;).analytics;
	* var la = require(&#x27;qminer&#x27;).la;
	* var fs = require(&#x27;qminer&#x27;).fs;
	* // create a new SVC object
	* var SVC = new analytics.SVC();
	* // create the matrix containing the input features and the input vector for each matrix column.
	* var matrix = new la.Matrix([[1, 0, -1, 0], [0, 1, 0, -1]]);	
	* var vec = new la.Vector([1, 0, -1, -2]);
	* // fit the model
	* SVC.fit(matrix, vec);
	* // create output stream
	* var fout = fs.openWrite(&#x27;svc_example.bin&#x27;);
	* // save SVC object (model and parameters) to output stream and close it
	* SVC.save(fout);
	* fout.close();
	* // create input stream
	* var fin = fs.openRead(&#x27;svc_example.bin&#x27;);
	* // create a SVC object that loads the model and parameters from input stream
	* var SVC2 = new analytics.SVC(fin);	
	*/
 exports.SVC.prototype.save = function(fout) { return Object.create(require(&#x27;qminer&#x27;).fs.FOut.prototype); }
/**
    * Sends vector through the model and returns the distance to the decision boundery.
    * @param {module:la.Vector | module:la.SparseVector | module:la.Matrix | module:la.SparseMatrix} X - Input feature vector or matrix with feature vectors as columns.
    * @returns {number | module:la.Vector} Distance:
	* &amp;lt;br&gt;1. Real number, if input is {@link module:la.Vector} or {@link module:la.SparseVector}.
	* &amp;lt;br&gt;2. {@link module:la.Vector}, if input is {@link module:la.Matrix} or {@link module:la.SparseMatrix}.
	* &amp;lt;br&gt;Sign of the number corresponds to the class and the magnitude corresponds to the distance from the margin (certainty).
    * @example
	* // import the analytics and la modules
	* var analytics = require(&#x27;qminer&#x27;).analytics;
	* var la = require(&#x27;qminer&#x27;).la;
	* // create a new SVC object
	* var SVC = new analytics.SVC();
	* // create the matrix containing the input features and the input vector for each matrix
	* var matrix = new la.Matrix([[1, 0], [0, -1]]);
	* var vec = new la.Vector([1, -1]);
	* // fit the model
	* SVC.fit(matrix, vec);
	* // create the vector you want to get the distance from the model
	* var vec2 = new la.Vector([2, 3]);
	* // use the decisionFunction to get the distance of vec2 from the model
	* var distance = SVC.decisionFunction(vec2); // returns something close to 5
	*/
 exports.SVC.prototype.decisionFunction = function(X) { return (X instanceof require(&#x27;qminer&#x27;).la.Vector | X instanceof require(&#x27;qminer&#x27;).la.SparseVector) ? 0 : Object.create(require(&#x27;qminer&#x27;).la.Vector.prototype); }
/**
	* Sends vector through the model and returns the prediction as a real number.
    * @param {module:la.Vector | module:la.SparseVector | module:la.Matrix | module:la.SparseMatrix} X - Input feature vector or matrix with feature vectors as columns.
    * @returns {number | module:la.Vector} Prediction:
	* &amp;lt;br&gt;1. Real number, if input is {@link module:la.Vector} or {@link module:la.SparseVector}.
	* &amp;lt;br&gt;2. {@link module:la.Vector}, if input is {@link module:la.Matrix} or {@link module:la.SparseMatrix}.
	* &amp;lt;br&gt;1 for positive class and -1 for negative.
	* @example
	* // import the analytics and la modules
	* var analytics = require(&#x27;qminer&#x27;).analytics;
	* var la = require(&#x27;qminer&#x27;).la;
	* // create a new SVC object
	* var SVC = new analytics.SVC();
	* // create the matrix containing the input features and the input vector for each matrix
	* var matrix = new la.Matrix([[1, 0, -1, 0], [0, 1, 0, -1]]);
	* var vec = new la.Vector([1, 1, -1, -1]);
	* // fit the model
	* SVC.fit(matrix, vec);
	* // create a vector you want to predict 
	* var vec2 = new la.Vector([3, 5]);
	* // predict the vector
	* var prediction = SVC.predict(vec2); // returns 1
	*/
 exports.SVC.prototype.predict = function(X) { return (X instanceof require(&#x27;qminer&#x27;).la.Vector | X instanceof require(&#x27;qminer&#x27;).la.SparseVector) ? 0 : Object.create(require(&#x27;qminer&#x27;).la.Vector.prototype); }
/**
	* Fits a SVM classification model, given column examples in a matrix and vector of targets.
	* @param {module:la.Matrix | module:la.SparseMatrix} X - Input feature matrix where columns correspond to feature vectors.
	* @param {module:la.Vector} y - Input vector of targets, one for each column of X.
	* @returns {module:analytics.SVC} Self.
	* @example
	* // import the analytics and la modules
	* var analytics = require(&#x27;qminer&#x27;).analytics;
	* var la = require(&#x27;qminer&#x27;).la;
	* // create a new SVC object
	* var SVC = new analytics.SVC();
	* // create the matrix containing the input features and the input vector for each matrix.
	* var matrix = new la.Matrix([[1, 0, -1, 0], [0, 1, 0, -1]]);
	* var vec = new la.Vector([1, 1, -1, -1]);
	* // fit the model
	* SVC.fit(matrix, vec); // creates a model, where the hyperplane has the normal semi-equal to [1, 1]
	*/
 exports.SVC.prototype.fit = function(X, y) { return Object.create(require(&#x27;qminer&#x27;).analytics.SVC.prototype); }
/**
* SVR constructor parameters
* @typedef {Object} svrParam
* @property  {number} [svrParam.c=1.0] - Cost parameter. Increasing the parameter forces the model to fit the training data more accurately (setting it too large may lead to overfitting).
* @property  {number} [svrParam.eps=1e-1] - Epsilon insensitive loss parameter. Larger values result in fewer support vectors (smaller model complexity).
* @property  {number} [svrParam.batchSize=1000] - Number of examples used in the subgradient estimation. Higher number of samples slows down the algorithm, but makes the local steps more accurate.
* @property  {number} [svrParam.maxIterations=10000] - Maximum number of iterations.
* @property  {number} [svrParam.maxTime=1.0] - Maximum runtime in seconds.
* @property  {number} [svrParam.minDiff=1e-6] - Stopping criterion tolerance.
* @property  {boolean} [svrParam.verbose=false] - Toggle verbose output in the console.
*/
/**
* SVR
* @classdesc Support Vector Machine Regression. Implements a soft margin linear support vector regression using the PEGASOS algorithm with epsilon insensitive loss, see: {@link http://ttic.uchicago.edu/~nati/Publications/PegasosMPB.pdf Pegasos: Primal Estimated sub-GrAdient SOlver for SVM}.
* @class
* @param {module:fs.FIn | module:analytics~svrParam} [arg] - File input stream (loads the model from disk) or constructor parameters svcParam.
* @example
* // import module
* var analytics = require(&#x27;qminer&#x27;).analytics;
* var la = require(&#x27;qminer&#x27;).la;
* // REGRESSION WITH SVR
* // Set up fake train and test data.
* // Four training examples with, number of features = 2
* var featureMatrix = new la.Matrix({ rows: 2, cols: 4, random: true });
* // Regression targets for four examples
* var targets = new la.Vector([1.1, -2, 3, 4.2]);
* // Set up the regression model
* var SVR = new analytics.SVR({ verbose: false });
* // Train regression
* SVR.fit(featureMatrix, targets);
* // Set up a fake test vector
* var test = new la.Vector([1.1, -0.8]);
* // Predict the target value
* var prediction = SVR.predict(test);
*/
 exports.SVR = function(arg) { return Object.create(require(&#x27;qminer&#x27;).analytics.SVR.prototype); };
/**
	* Returns the SVR parameters.
	* @returns {module:analytics~svrParam} Parameters of the regression model.
	* @example
	* // import analytics module
	* var analytics = require(&#x27;qminer&#x27;).analytics;
	* // create a new SVR object
	* var SVR = new analytics.SVR({ c: 10, eps: 1e-10, maxTime: 12000, verbose: true });
	* // get the parameters of SVR
	* var params = SVR.getParams();
	*/
 exports.SVR.prototype.getParams = function() { return { c: 0, eps: 0, batchSize: 0, maxIterations: 0, maxTime: 0, minDiff: 0, verbose: true } };
/**
	* Sets the SVR parameters.
	* @param {module:analytics~svrParam} param - Regression training parameters.
	* @returns {module:analytics.SVR} Self.
	* @example
	* // import analytics module
	* var analytics = require(&#x27;qminer&#x27;).analytics;
	* // create a new SVR object
	* var SVR = new analytics.SVR();
	* // set the parameters of the SVR object
	* SVR.setParams({ c: 10, maxTime: 12000 });
	*/
 exports.SVR.prototype.setParams = function(param) { return Object.create(require(&#x27;qminer&#x27;).analytics.SVR.prototype); };
/**
	* The vector of coefficients of the linear model.
	* @returns {module:la.Vector} weights - Vector of coefficients of the linear model.
	*/
 exports.SVR.prototype.weights = Object.create(require(&#x27;qminer&#x27;).la.Vector.prototype);
/**
	* Saves model to output file stream.
	* @param {module:fs.FOut} fout - Output stream.
	* @returns {module:fs.FOut} Output stream.
	* @example
	* // import the modules
	* var analytics = require(&#x27;qminer&#x27;).analytics;
	* var la = require(&#x27;qminer&#x27;).la;
	* var fs = require(&#x27;qminer&#x27;).fs;
	* // create a new SVR object
	* var SVR = new analytics.SVR({ c: 10 });
	* // create a matrix and vector for the model
	* var matrix = new la.Matrix([[1, -1], [1, 1]]);
	* var vector = new la.Vector([1, 1]);
	* // create the model by fitting the values
	* SVR.fit(matrix, vector);
	* // save the model in a binary file
	* var fout = fs.openWrite(&#x27;svr_example.bin&#x27;);
	* SVR.save(fout);
	* fout.close();
	* // construct a SVR model by loading from the binary file
	* var fin = fs.openRead(&#x27;svr_example.bin&#x27;);
	* var SVR2 = new analytics.SVR()
	*/
 exports.SVR.prototype.save = function(fout) { return Object.create(require(&#x27;qminer&#x27;).fs.FOut.prototype); }
/**
     * Sends vector through the model and returns the scalar product as a real number.
     * @param {module:la.Vector | module:la.SparseVector | module:la.Matrix | module:la.SparseMatrix} X - Input feature vector or matrix with feature vectors as columns.
     * @returns {number | module:la.Vector} Distance:
	 * &amp;lt;br&gt;1. Real number if input is {@link module:la.Vector} or {@link module:la.SparseVector}.
	 * &amp;lt;br&gt;2. {@link module:la.Vector}, if input is {@link module:la.Matrix} or {@link module:la.SparseMatrix}.
	 * @example
	 * // import the modules
	 * var analytics = require(&#x27;qminer&#x27;).analytics;
	 * var la = require(&#x27;qminer&#x27;).la;
	 * // create a new SVR object
	 * var SVR = new analytics.SVR({ c: 10 });
	 * // create a matrix and vector for the model
	 * var matrix = new la.Matrix([[1, -1], [1, 1]]);
	 * var vector = new la.Vector([1, 1]);
	 * // create the model by fitting the values
	 * SVR.fit(matrix, vector);
	 * // get the distance between the model and the given vector
	 * var vec2 = new la.Vector([-5, 1]);
	 * var distance = SVR.decisionFunction(vec2);
     */
 exports.SVR.prototype.decisionFunction = function(X) { return (X instanceof require(&#x27;qminer&#x27;).la.Vector | X instanceof require(&#x27;qminer&#x27;).la.SparseVector) ? 0 : Object.create(require(&#x27;qminer&#x27;).la.Vector.prototype); }
/**
	* Sends vector through the model and returns the prediction as a real number.
    * @param {module:la.Vector | module:la.SparseVector | module:la.Matrix | module:la.SparseMatrix} X - Input feature vector or matrix with feature vectors as columns.
    * @returns {number | module:la.Vector} Prediction:
	* &amp;lt;br&gt;1. Real number, if input is {@link module:la.Vector} or {@link module:la.SparseVector}.
	* &amp;lt;br&gt;2. {@link module:la.Vector}, if input is {@link module:la.Matrix} or {@link module:la.SparseMatrix}.
	* @example
	* // import the modules
	* var analytics = require(&#x27;qminer&#x27;).analytics;
	* var la = require(&#x27;qminer&#x27;).la;
	* // create a new SVR object
	* var SVR = new analytics.SVR({ c: 10 });
	* // create a matrix and vector for the model
	* var matrix = new la.Matrix([[1, -1], [1, 1]]);
	* var vector = new la.Vector([1, 1]);
	* // create the model by fitting the values
	* SVR.fit(matrix, vector);
	* // predict the value of the given vector
	* var vec2 = new la.Vector([-5, 1]);
	* var prediction = SVR.predict(vec2);
	*/
 exports.SVR.prototype.predict = function(X) { return (X instanceof require(&#x27;qminer&#x27;).la.Vector | X instanceof require(&#x27;qminer&#x27;).la.SparseVector) ? 0 : Object.create(require(&#x27;qminer&#x27;).la.Vector.prototype); }
/**
	* fits an SVM regression model, given column examples in a matrix and vector of targets
	* @param {module:la.Matrix | module:la.SparseMatrix} X - Input feature matrix where columns correspond to feature vectors.
	* @param {module:la.Vector} y - Input vector of targets, one for each column of X.
	* @returns {module:analytics.SVR} Self.
	* @example
	* // import the modules
	* var analytics = require(&#x27;qminer&#x27;).analytics;
	* var la = require(&#x27;qminer&#x27;).la;
	* // create a new SVR object
	* var SVR = new analytics.SVR({ c: 10 });
	* // create a matrix and vector for the model
	* var matrix = new la.Matrix([[1, -1], [1, 1]]);
	* var vector = new la.Vector([1, 1]);
	* // create the model by fitting the values
	* SVR.fit(matrix, vector);
	*/
 exports.SVR.prototype.fit = function(X, y) { return Object.create(require(&#x27;qminer&#x27;).analytics.SVR.prototype); }
/**
* @typedef {Object} ridgeRegParam
* The Ridge Regression constructor parameter.
* @param {number} [gamma=1.0] - The gamma value.
*/
/**
 * Ridge regression. Minimizes: ||A&#x27; x - b||^2 + ||gamma x||^2
 *
 * Uses {@link http://en.wikipedia.org/wiki/Tikhonov_regularization Tikhonov regularization}.
 *
 * @class
 * @param {(module:analytics~ridgeRegParam|module:fs.FIn)} [arg] - Loads a model from input stream, or creates a new model by setting gamma=arg from a Json object.
 * Empty constructor sets gamma to zero.
 * @example
 * // import modules
 * la = require(&#x27;qminer&#x27;).la;
 * analytics = require(&#x27;qminer&#x27;).analytics;
 * // create a new model with gamma = 1.0
 * var regmod = new analytics.RidgeReg({ gamma: 1.0 });
 * // generate a random feature matrix
 * var A = la.randn(10,100);
 * // generate a random model
 * var w = la.randn(10);
 * // generate noise
 * var n = la.randn(100).multiply(0.01);
 * // generate responses (model&#x27;*data + noise)
 * var b = A.transpose().multiply(w).plus(n);
 * // fit model
 * regmod.fit(A, b);
 * // compare
 * // true model
 * w.print();
 * // trained model&#x27;);
 * regmod.weights.print();
 * // cosine between the true and the estimated model should be close to 1 if the fit succeeded
 * var cos = regmod.weights.cosine(w);
 */
 exports.RidgeReg = function(arg) {};
/**
	* Gets the parameters.
	* @returns {Object} The Json object containing the parameters.
	* @example
	* // import analytics module
	* var analytics = require(&#x27;qminer&#x27;).analytics;
	* // create a new Ridge Regression object
	* var regmod = new analytics.RidgeReg({ gamma: 5 });
	* // get the parameters
	* // returns a json object { gamma: 5 }
	* var param = regmod.getParams();
	*/
 exports.RidgeReg.prototype.getParams = function () { return { gamma: 0.0 } }
/**
	* Set the parameters.
	* @param {(number|Object)} gamma - The new parameter for the model, given as a number or as a json object.
	* @returns {module:analytics.RidgeReg} Self. The parameter is set to gamma.
	* @example
	* // import analytics module
	* var analytics = require(&#x27;qminer&#x27;).analytics;
	* // create a new Ridge Regression object
	* var regmod = new analytics.RidgeReg({ gamma: 5 });
	* // set the parameters of the object
	* var param = regmod.setParams({ gamma: 10 });
	*/
 exports.RidgeReg.prototype.setParams = function (gamma) { return Object.create(require(&#x27;qminer&#x27;).analytics.RidgeReg.prototype); }
/**
     * Fits a column matrix of feature vectors X onto the response variable y.
     *
     * @param {module:la.Matrix} X - Column matrix which stores the feature vectors.
     * @param {module:la.Vector} y - Response variable.
     * @returns {module:analytics.RidgeReg} Self. The model is fitted by X and y.
	 * @example
	 * // import modules
	 * var analytics = require(&#x27;qminer&#x27;).analytics;
	 * var la = require(&#x27;qminer&#x27;).la;
	 * // create a new Ridge Regression object
	 * var regmod = new analytics.RidgeReg();
	 * // create the test matrix and vector
	 * var X = new la.Matrix([[1, 2], [1, -1]]);
	 * var y = new la.Vector([3, 3]);
	 * // fit the model with X and y
	 * // the weights of the model are 2, 1
	 * regmod.fit(X, y);
     */
 exports.RidgeReg.prototype.fit = function(X, y) { return Object.create(require(&#x27;qminer&#x27;).analytics.RidgeReg.prototype); }
/**
     * Returns the expected response for the provided feature vector.
     *
     * @param {module:la.Vector} x - Feature vector.
     * @returns {number} Predicted response.
	 * @example
	 * // import modules
	 * var analytics = require(&#x27;qminer&#x27;).analytics;
	 * var la = require(&#x27;qminer&#x27;).la;
	 * // create a new Ridge Regression object
	 * var regmod = new analytics.RidgeReg();
	 * // create the test matrix and vector
	 * var X = new la.Matrix([[1, 2], [1, -1]]);
	 * var y = new la.Vector([3, 3]);
	 * // fit the model with X and y
	 * regmod.fit(X, y);
	 * // create a new vector for the prediction
	 * var vec = new la.Vector([3, 4]);
	 * // create the prediction
	 * // returns the value 10
	 * var prediction = regmod.decisionFunction(vec);
     */
 exports.RidgeReg.prototype.decisionFunction = function(X) { return 0.0; }
/**
     * Returns the expected response for the provided feature vector.
     *
     * @param {module:la.Vector} x - Feature vector.
     * @returns {number} Predicted response.
	 * @example
	 * // import modules
	 * var analytics = require(&#x27;qminer&#x27;).analytics;
	 * var la = require(&#x27;qminer&#x27;).la;
	 * // create a new Ridge Regression object
	 * var regmod = new analytics.RidgeReg();
	 * // create the test matrix and vector
	 * var X = new la.Matrix([[1, 2], [1, -1]]);
	 * var y = new la.Vector([3, 3]);
	 * // fit the model with X and y
	 * regmod.fit(X, y);
	 * // create a new vector for the prediction
	 * var vec = new la.Vector([3, 4]);
	 * // create the prediction
	 * // returns the value 10
	 * var prediction = regmod.predict(vec);
     */
 exports.RidgeReg.prototype.predict = function(X) { return 0.0; }
/**
     * @property {module:la.Vector} weights - Vector of coefficients for linear regression.
     */
 exports.RidgeReg.prototype.weights = Object.create(require(&#x27;qminer&#x27;).la.Vector.prototype);
/**
     * Saves the model into the output stream.
     *
     * @param {module:fs.FOut} fout - Output stream.
	 * @returns {module:fs.FOut} THe output stream fout.
	 * @example
	 * // import modules
	 * var analytics = require(&#x27;qminer&#x27;).analytics;
	 * var la = require(&#x27;qminer&#x27;).la;
	 * var fs = require(&#x27;qminer&#x27;).fs;
	 * // create a new Ridge Regression object
	 * var regmod = new analytics.RidgeReg();
	 * // create the test matrix and vector
	 * var X = new la.Matrix([[1, 2], [1, -1]]);
	 * var y = new la.Vector([3, 3]);
	 * // fit the model with X and y
	 * regmod.fit(X, y);
	 * // create an output stream object and save the model
	 * var fout = fs.openWrite(&#x27;regmod_example.bin&#x27;);
	 * regmod.save(fout);
	 * fout.close();
	 * // create a new Ridge Regression model by loading the model
	 * var fin = fs.openRead(&#x27;regmod_example.bin&#x27;);
	 * var regmod2 = new analytics.RidgeReg(fin);
     */
 exports.RidgeReg.prototype.save = function(fout) { Object.create(require(&#x27;qminer&#x27;).fs.FOut.prototype); };
/**
 * Sigmoid function (y = 1/[1 + exp[-A*x + B]]) fitted on decision function to mimic.
 *
 * @class
 * @param {(null|module:fs.FIn)} [arg] - Loads a model from input stream, or creates a new model.
 * @example
 * // import modules
 * la = require(&#x27;qminer&#x27;).la;
 * analytics = require(&#x27;qminer&#x27;).analytics;
 * // create a new model
 * var sigmoid = new analytics.Sigmoid();
 * // generate a random predictions
 * var x = new la.Vector([0.5, 2.3, -0.1, 0.5, -7.3, 1.2]);
 * // generate a random labels
 * var y = new la.Vector([1, 1, -1, 1, -1, -1]);
 * // fit model
 * sigmoid.fit(x, y);
 * // get predictions
 * var pred1 = sigmoid.predict(1.2);
 * var pred2 = sigmoid.predict(-1.2);
 */
 exports.Sigmoid = function(arg) {};
/**
	* Get the parameters. It doesn&#x27;t do anything, it&#x27;s only for consistency for constructing pipeline.
	* @returns {Object} The Json object containing parameters.
	* @example
	* // import analytics module
	* var analytics = require(&#x27;qminer&#x27;).analytics;
	* // create the Sigmoid model
	* var s = new analytics.Sigmoid();
	* // get the parameters
	* // returns an empty Json object
	* var param = s.getParams();
	*/
 exports.Sigmoid.prototype.getParams = function () { return {}; }
/**
	* Sets the parameters. It doesn&#x27;t do anything, it&#x27;s only for consistency for constructing pipeline.
	* @param {Object} arg - Json object. 
	* @returns {module:analytics.Sigmoid} Self.
	* @example
	* // import analytics module
	* var analytics = require(&#x27;qminer&#x27;).analytics;
	* // create the Sigmoid model
	* var s = new analytics.Sigmoid();
	* // set the parameters 
	* // doesn&#x27;t change the model
	* s.setParams({});
	*/
 exports.Sigmoid.prototype.setParams = function (arg) { return Object.create(require(&#x27;qminer&#x27;).analytics.Sigmoid.prototype); }
/**
	* Gets the model.
	* @returns {Object} The Json object containing the A and B values of the Sigmoid.
	* @example
	* // import analytics module
	* var analytics = require(&#x27;qminer&#x27;).analytics;
	* // create the Sigmoid model
	* var s = new analytics.Sigmoid();
	* // get the model parameters
	* // returns a Json object { A: 0, B: 0 }
	* var model = s.getModel();
	*/
 exports.Sigmoid.prototype.getModel = function () {return { A: 0, B: 0 }; }
/**
     * Fits a column matrix of feature vectors X onto the response variable y.
     *
     * @param {module:la.Vector} x - Predicted values (e.g., using analytics.SVR)
     * @param {module:la.Vector} y - Actual binary labels: 1 or -1.
     * @returns {module:analytics.Sigmoid} Self.
	 * @example
	 * // import modules
	 * var analytics = require(&#x27;qminer&#x27;).analytics;
	 * var la = require(&#x27;qminer&#x27;).la;
	 * // create the Sigmoid model
	 * var s = new analytics.Sigmoid();
	 * // create the predicted values and the binary labels
	 * var X = new la.Vector([-3, -2, -1, 1, 2, 3]);
	 * var y = new la.Vector([-1, -1, -1, 1, 1, 1]);
	 * // fit the model
	 * // changes the internal A and B values of the model 
	 * // (these values can be obtained with the getModel method)
	 * s.fit(X, y);
     */
 exports.Sigmoid.prototype.fit = function(X, y) { return Object.create(require(&#x27;qminer&#x27;).analytics.Sigmoid.prototype); }
/**
     * Returns the expected response for the provided feature vector.
     *
     * @param {(number|module:la.Vector)} x - Prediction score (or vector of them).
     * @returns {(number|module:la.Vector)} Normalized prediction score (or vector of them).
	 * @example
	 * // import modules
	 * var analytics = require(&#x27;qminer&#x27;).analytics;
	 * var la = require(&#x27;qminer&#x27;).la;
	 * // create the Sigmoid model
	 * var s = new analytics.Sigmoid();
	 * // create the predicted values and the binary labels
	 * var X = new la.Vector([-3, -2, -1, 1, 2, 3]);
	 * var y = new la.Vector([-1, -1, -1, 1, 1, 1]);
	 * // fit the model
	 * s.fit(X, y);
	 * // predict the probability of the value 0 on this model
	 * // returns 0.5
	 * var prediction = s.decisionFunction(0.5);
     */
 exports.Sigmoid.prototype.decisionFunction = function(x) { return (x instanceof la.Vector) ? Object.create(require(&#x27;qminer&#x27;).la.Vector.prototype) : 0.0; }
/**
     * Returns the expected response for the provided feature vector.
     *
     * @param {(number|module:la.Vector)} x - Prediction score (or vector of them).
     * @returns {(number|module:la.Vector)} Normalized prediction score (or vector of them).
	 * @example
	 * // import modules
	 * var analytics = require(&#x27;qminer&#x27;).analytics;
	 * var la = require(&#x27;qminer&#x27;).la;
	 * // create the Sigmoid model
	 * var s = new analytics.Sigmoid();
	 * // create the predicted values and the binary labels
	 * var X = new la.Vector([-3, -2, -1, 1, 2, 3]);
	 * var y = new la.Vector([-1, -1, -1, 1, 1, 1]);
	 * // fit the model
	 * s.fit(X, y);
	 * // predict the probability of the value 0 on this model
	 * // returns 0.5
	 * var prediction = s.predict(0.5);
     */
 exports.Sigmoid.prototype.predict = function(x) { return (x instanceof la.Vector) ? Object.create(require(&#x27;qminer&#x27;).la.Vector.prototype) : 0.0; }
/**
     * Saves the model into the output stream.
     *
     * @param {module:fs.FOut} fout - Output stream.
	 * @returns {module:fs.FOut} The output stream fout.
	 * @example
	 * // import modules
	 * var analytics = require(&#x27;qminer&#x27;).analytics;
	 * var la = require(&#x27;qminer&#x27;).la;
	 * var fs = require(&#x27;qminer&#x27;).fs;
	 * // create the Sigmoid model
	 * var s = new analytics.Sigmoid();
	 * // create the predicted values and the binary labels
	 * var X = new la.Vector([-3, -2, -1, 1, 2, 3]);
	 * var y = new la.Vector([-1, -1, -1, 1, 1, 1]);
	 * // fit the model
	 * s.fit(X, y);
	 * // create an output stream object and save the model
	 * var fout = fs.openWrite(&#x27;sigmoid_example.bin&#x27;);
	 * s.save(fout);
	 * fout.close();
	 * // create a new Sigmoid model by loading the model
	 * var fin = fs.openRead(&#x27;sigmoid_example.bin&#x27;);
	 * var s2 = new analytics.Sigmoid(fin);
     */
 exports.Sigmoid.prototype.save = function(fout) { return Object.create(require(&#x27;qminer&#x27;).fs.FOut.prototype); };
/**
* @typedef {Object} detectorParam
* A Json object used for the creation of the {@link module:analytics.NearestNeighborAD}.
* @param {number} [rate=0.05] - The expected fracton of emmited anomalies (0.05 -&gt; 5% of cases will be classified as anomalies).
* @param {number} [windowSize=100] - Number of most recent instances kept in the model.
*/
/**
 * Nearest Neighbour Anomaly Detection 
 * @classdesc Anomaly detector that checks if the test point is too far from the nearest known point.
 * @class
 * @param {(module:analytics~detectorParam|module:fs.FIn)} [detectorParam] - Constructor parameters.
 * @example
 * // import modules
 * var analytics = require(&#x27;qminer&#x27;).analytics;
 * var la = require(&#x27;qminer&#x27;).la;
 * // create a new NearestNeighborAD object
 * var neighbor = new analytics.NearestNeighborAD({ rate: 0.1 });
 * // create a sparse matrix 
 * var matrix = new la.SparseMatrix([[[0, 1], [1, 2]], [[0, -2], [1, 3]], [[0, 0], [1, 1]]]);
 * // fit the model with the matrix
 * neighbor.fit(matrix);
 * // create a new sparse vector
 * var vector = new la.SparseVector([[0, 4], [1, 0]]);
 * // predict if the vector is an anomaly or not
 * var prediction = neighbor.predict(vector);
 */
 exports.NearestNeighborAD = function(arg) { return Object.create(require(&#x27;qminer&#x27;).analytics.NearestNeighborAD.prototype); };
/**
	* Sets parameters.
	* @param {module:analytics~detectorParam} newParams - The Json object containing the new rate value.
	* @returns {module:analytics.NearestNeighborAD} Self. The parameters are updated with newParams.
	* @example
	* // import analytics module
	* var analytics = require(&#x27;qminer&#x27;).analytics;
	* // create a new NearestNeighborAD object
	* var neighbor = new analytics.NearestNeighborAD();
	* // set it&#x27;s parameters to rate: 0.1
	* neighbor.setParams({ rate: 0.1 });
	*/
 exports.NearestNeighborAD.prototype.setParams = function (newParams) { return Object.create(require(&#x27;qminer&#x27;).analytics.NearestNeighborAD.prototype); }
/**
	* Returns parameters.
	* @returns {module:analytics~detectorParam} The Json object containing the rate value.
	* @example
	* // import analytics module
	* var analytics = require(&#x27;qminer&#x27;).analytics;
	* // create a new NearestNeighborAD object
	* var neighbor = new analytics.NearestNeighborAD();
	* // get the parameters of the object
	* // returns a json object { rate: 0.05 }
	* var params = neighbor.getParams();
	*/
 exports.NearestNeighborAD.prototype.getParams = function () { return { rate: 0.0, windowSize: 0.0 }; }
/**
     * Save model to provided output stream.
     * @param {module:fs.FOut} fout - The output stream.
     * @returns {module:fs.FOut} Provided output stream fout.
	 * @example
	 * // import modules
	 * var analytics = require(&#x27;qminer&#x27;).analytics;
	 * var la = require(&#x27;qminer&#x27;).la;
	 * var fs = require(&#x27;qminer&#x27;).fs;
	 * // create a new NearestNeighborAD object
	 * var neighbor = new analytics.NearestNeighborAD();
	 * // create a new sparse matrix
	 * var matrix = new la.SparseMatrix([[[0, 1], [1, 2]], [[0, -2], [1, 3]], [[0, 0], [1, 1]]]);
	 * // fit the model with the matrix
	 * neighbor.fit(matrix);
	 * // create an output stream object and save the model
	 * var fout = fs.openWrite(&#x27;neighbor_example.bin&#x27;);
	 * neighbor.save(fout);
	 * fout.close();
	 * // create a new Nearest Neighbor Anomaly model by loading the model
	 * var fin = fs.openRead(&#x27;neighbor_example.bin&#x27;);
	 * var neighbor2 = new analytics.NearestNeighborAD(fin);
     */
 exports.NearestNeighborAD.prototype.save = function(fout) { return Object.create(require(&#x27;qminer&#x27;).fs.FOut.prototype); }
/**
	* Returns the model.
	* @returns {Object} Json object whose keys are:
	* &amp;lt;br&gt; 1. rate - The expected fraction of emmited anomalies.
	* &amp;lt;br&gt; 2. thresh - Maximal squared distance to the nearest neighbor that is not anomalous.
	* @example
	* // import analytics module
	* var analytics = require(&#x27;qminer&#x27;).analytics;
	* // create a new NearestNeighborAD object
	* var neighbor = new analytics.NearestNeighborAD({ rate: 0.1 });
	* // get the model of the object
	* // returns a json object { rate: 0.1, window: 0 }
	* var model = neighbor.getModel();
	*/
 exports.NearestNeighborAD.prototype.getModel = function () { return { threshold: 0.0 }; }
/**
	* Adds a new point to the known points and recomputes the threshold.
	* @param {module:la.SparseVector} X - Test example (vector input)
	* @param {number} recId - Integer record ID, used in NearestNeighborAD.explain
	* @returns {module:analytics.NearestNeighborAD} Self. The model is updated.
	* @example
	* // import modules
	* var analytics = require(&#x27;qminer&#x27;).analytics;
	* var la = require(&#x27;qminer&#x27;).la;
	* // create a new NearestNeighborAD object
	* var neighbor = new analytics.NearestNeighborAD();
	* // create a new sparse matrix
	* var matrix = new la.SparseMatrix([[[0, 1], [1, 2]], [[0, -2], [1, 3]], [[0, 0], [1, 1]]]);
	* // fit the model with the matrix
	* neighbor.fit(matrix);
	* // create a new sparse vector
	* var vector = new la.SparseVector([[0, 2], [1, 5]]);
	* // update the model with the vector
	* neighbor.partialFit(vector);
	*/
 exports.NearestNeighborAD.prototype.partialFit = function(X) { return Object.create(require(&#x27;qminer&#x27;).NearestNeighborAD.prototype); }
/**
	* Analyzes the nearest neighbor distances and computes the detector threshold based on the rate parameter.
	* @param {module:la.SparseMatrix} A - Matrix whose columns correspond to known examples. Gets saved as it is part of
	* @param {module:la.IntVector} [idVec] - An integer vector of IDs
	* the model.
	* @returns {module:analytics.NearestNeighborAD} Self. The model is set by the matrix A.
	* @example
	* // import modules
	* var analytics = require(&#x27;qminer&#x27;).analytics;
	* var la = require(&#x27;qminer&#x27;).la;
	* // create a new NearestNeighborAD object
	* var neighbor = new analytics.NearestNeighborAD();
	* // create a new sparse matrix
	* var matrix = new la.SparseMatrix([[[0, 1], [1, 2]], [[0, -2], [1, 3]], [[0, 0], [1, 1]]]);
	* // fit the model with the matrix
	* neighbor.fit(matrix);
	*/
 exports.NearestNeighborAD.prototype.fit = function(A, idVec) { return Object.create(require(&#x27;qminer&#x27;).NearestNeighborAD.prototype); }
/**
     * Compares the point to the known points and returns distance to the nearest one.
     * @param {module:la.Vector} x - Test vector.
     * @returns {number} Distance to the nearest point.
	 * @example
	 * // import modules
	 * var analytics = require(&#x27;qminer&#x27;).analytics;
	 * var la = require(&#x27;qminer&#x27;).la;
	 * // create a new NearestNeighborAD object
	 * var neighbor = new analytics.NearestNeighborAD();
	 * // create a new sparse matrix
	 * var matrix = new la.SparseMatrix([[[0, 1], [1, 2]], [[0, -2], [1, 3]], [[0, 0], [1, 1]]]);
	 * // fit the model with the matrix
	 * neighbor.fit(matrix);
	 * // create a new sparse vector
	 * var vector = new la.SparseVector([[0, 4], [1, 0]]);
	 * // get the distance of the vector from the model
	 * var prediction = neighbor.decisionFunction(vector); // returns 1
	 */
 exports.NearestNeighborAD.prototype.decisionFunction = function(x) { return 0.0; }
/**
	* Compares the point to the known points and returns 1 if it&#x27;s too far away (based on the precomputed threshold).
	* @param {module:la.SparseVector} x - Test vector.
	* @returns {number} Returns 1.0 if the vector x is an anomaly and 0.0 otherwise.
	* @example
	* // import modules
	* var analytics = require(&#x27;qminer&#x27;).analytics;
	* var la = require(&#x27;qminer&#x27;).la;
	* // create a new NearestNeighborAD object
	* var neighbor = new analytics.NearestNeighborAD();
	* // create a new sparse matrix
	* var matrix = new la.SparseMatrix([[[0, 1], [1, 2]], [[0, -2], [1, 3]], [[0, 0], [1, 1]]]);
	* // fit the model with the matrix
	* neighbor.fit(matrix);
	* // create a new sparse vector
	* var vector = new la.SparseVector([[0, 4], [1, 0]]);
	* // check if the vector is an anomaly
	* var prediction = neighbor.predict(vector); // returns 1
	*/
 exports.NearestNeighborAD.prototype.predict = function(x) { return 0.0; }
/**
	* @typedef {Object} NearestNeighborADExplain
	* A Json object used for interpreting the predictions of {@link module:analytics.NearestNeighborAD}.
	* @param {number} nearestID - The ID of the nearest neighbor
	* @param {Array&amp;lt;number&gt;} featureIDs - the IDs of the features that contributed to the distance score
	* @param {Array&amp;lt;number&gt;} featureContributions - fractions of the contributions of each feature to the total distance (the scores sum to 1.0). The elements correspond to features in the array &#x60;featureIDs&#x60;
	*/
/**
	* Returns a JSON object that encodes the ID of the nearest neighbor and the features that contributed to the distance
	* @param {module:la.SparseVector} x - Test vector.
	* @returns {module:analytics~NearestNeighborADExplain} The explanation object
	* @example
	* // import modules
	* var analytics = require(&#x27;qminer&#x27;).analytics;
	* var la = require(&#x27;qminer&#x27;).la;
	* // create a new NearestNeighborAD object
	* var neighbor = new analytics.NearestNeighborAD({rate:0.05, windowSize:3});
	* // create a new sparse matrix
	* var matrix = new la.SparseMatrix([[[0, 1], [1, 2]], [[0, -2], [1, 3]], [[0, 0], [1, 1]]]);
	* // fit the model with the matrix and provide a vector record IDs
	* neighbor.fit(matrix, new la.IntVector([3541,1112,4244]));
	* // create a new sparse vector
	* var vector = new la.SparseVector([[0, 4], [1, 0]]);
	* // check if the vector is an anomaly
	* var explanation = neighbor.explain(vector); // returns an explanation
	*/
 exports.NearestNeighborAD.prototype.explain = function(x) { return {}; }
/**
* @typedef {Object} recLinearRegParam
* The constructor parameter for {@link module:analytics.RecLinReg}.
* @param {number} dim - The dimension of the model.
* @param {number} [regFact=1.0] - The regularization factor.
* @param {number} [forgetFact=1.0] - The forgetting factor.
*/
/**
* Recursive Linear Regression
* @classdesc Holds the Recursive Linear Regression model.
* @class
* @param {(module:analytics~recLinearRegParam|module:fs.FIn)} param - The constructor parameter json object.
* @example
* // import analytics module
* var analytics = require(&#x27;qminer&#x27;).analytics;
* // create the recursive linear regression model holder
* var linreg = new analytics.RecLinReg({ dim: 10, regFact: 1.0, forgetFact: 1.0 });
*/
 exports.RecLinReg = function(param) { return Object.create(require(&#x27;qminer&#x27;).analytics.RecLinReg.prototype); }
/**
	* Creates a partial fit of the input.
	* @param {module:la.Vector} vec - The input vector.
	* @param {number} num - The target number for the vector.
	* @returns {module:analytics.RecLinReg} Self. The internal model is updated.
	* @example
	* // import modules
	* var analytics = require(&#x27;qminer&#x27;).analytics;
	* var la = require(&#x27;qminer&#x27;).la;
	* // create the Recursive Linear Regression model
	* var linreg = new analytics.RecLinReg({ dim: 3.0 });
	* // create a new dense vector
	* var vec = new la.Vector([1, 2, 3]);
	* // fit the model with the vector
	* linreg.partialFit(vec, 6);
	*/
 exports.RecLinReg.prototype.partialFit = function (vec, num) { return Object.create(require(&#x27;qminer&#x27;).analytics.RecLinReg.prototype); }
/**
	* Creates a fit of the input.
	* @param {module:la.Matrix} mat - The input matrix.
	* @param {module:la.Vector} vec - The target numbers, where the i-th number in vector is the target number for the i-th column of the matrix.
	* @returns {module:analytics.RecLinReg} Self. The internal model is updated.
	* @example
	* // import modules
	* var analytics = require(&#x27;qminer&#x27;).analytics;
	* var la = require(&#x27;qminer&#x27;).la;
	* // create the Recursive Linear Regression model
	* var linreg = new analytics.RecLinReg({ dim: 2.0 });
	* // create a new dense matrix and target vector
	* var mat = new la.Matrix([[1, 2, 3], [3, 4, 5]]);
	* var vec = new la.Vector([3, 5, -1]);
	* // fit the model with the matrix
	* linreg.fit(mat, vec);
	*/
 exports.RecLinReg.prototype.fit = function (mat, vec) { return Object.create(require(&#x27;qminer&#x27;).analytics.RecLinReg.prototype); }
/**
	* Puts the vector through the model and returns the prediction as a real number.
	* @param {module:la.Vector} vec - The vector needed to be predicted.
	* @returns {number} The prediction.
	* @example
	* // import modules
	* var analytics = require(&#x27;qminer&#x27;).analytics;
	* var la = require(&#x27;qminer&#x27;).la;
	* // create the Recursive Linear Regression model
	* var linreg = new analytics.RecLinReg({ dim: 2.0, recFact: 1e-10 });
	* // create a new dense matrix and target vector
	* var mat = new la.Matrix([[1, 2], [1, -1]]);
	* var vec = new la.Vector([3, 3]);
	* // fit the model with the matrix
	* linreg.fit(mat, vec);
	* // create the vector to be predicted
	* var pred = new la.Vector([1, 1]);
	* // predict the value of the vector
	* var prediction = linreg.predict(pred); // returns something close to 3.0
	*/
 exports.RecLinReg.prototype.predict = function (vec) { return 0.0 }  
/**
	* Sets the parameters of the model.
	* @param {module:analytics~recLinearRegParam} param - The new parameters of the model.
	* @returns {module:analytics.RecLinReg} Self. The parameters are updated. Any previous model is set to default.
	* @example
	* // import analytics module
	* var analytics = require(&#x27;qminer&#x27;).analytics;
	* // create a new Recursive Linear Regression model
	* var linreg = new analytics.RecLinReg({ dim: 10 });
	* // set the parameters of the model
	* linreg.setParams({ dim: 3, recFact: 1e2, forgetFact: 0.5 });
	*/
 exports.RecLinReg.prototype.setParams = function (param) { return Object.create(require(&#x27;qminer&#x27;).analytics.RecLinReg.prototype); }
/**
	* Returns the parameters.
	* @returns {module:analytics~recLinearRegParam} The parameters of the model.
	* @example
	* // import analytics module
	* var analytics = require(&#x27;qminer&#x27;).analytics;
	* // create a new Recursive Linear Regression model
	* var linreg = new analytics.RecLinReg({ dim: 10 });
	* // get the parameters of the model
	* var params = linreg.getParams(); // returns { dim: 10, recFact: 1.0, forgetFact: 1.0 }
	*/
 exports.RecLinReg.prototype.getParams = function () { return { dim: 0, regFact: 1.0, forgetFact: 1.0 }}
/**
	* Gives the weights of the model.
	*/
 exports.RecLinReg.prototype.weights = Object.create(require(&#x27;qminer&#x27;).la.Vector);
/**
	* Gets the dimensionality of the model.
	*/
 exports.RecLinReg.prototype.dim = 0;
/**
	* Save model to provided output stream.
	* @param {module:fs.FOut} fout - The output stream.
	* @returns {module:fs.FOut} Provided output stream fout.
	* @example
	* // import modules
	* var analytics = require(&#x27;qminer&#x27;).analytics;
	* var la = require(&#x27;qminer&#x27;).la;
	* var fs = require(&#x27;qminer&#x27;).fs;
	* // create the Recursive Linear Regression model
	* var linreg = new analytics.RecLinReg({ dim: 2.0, recFact: 1e-10 });
	* // create a new dense matrix and target vector
	* var mat = new la.Matrix([[1, 2], [1, -1]]);
	* var vec = new la.Vector([3, 3]);
	* // fit the model with the matrix
	* linreg.fit(mat, vec);
	* // create an output stream object and save the model
	* var fout = fs.openWrite(&#x27;linreg_example.bin&#x27;);
	* linreg.save(fout);
	* fout.close();
	* // create a new Nearest Neighbor Anomaly model by loading the model
	* var fin = fs.openRead(&#x27;linreg_example.bin&#x27;);
	* var linreg2 = new analytics.RecLinReg(fin);
	*/
 exports.RecLinReg.prototype.save = function(fout) { return Object.create(require(&#x27;qminer&#x27;).fs.FOut.prototype); }
/**
* @typedef {Object} logisticRegParam
* The Json constructor parameters for {@link module:analytics.LogReg}.
* @property {number} [lambda=1] - The regularization parameter.
* @property {boolean} [intercept=false] - Indicates wether to automatically include the intercept.
*/
/**
 * Logistic regression model. Uses Newtons method to compute the weights.
 * &amp;lt;b&gt;Before use: include BLAS library.&amp;lt;/b&gt;
 * @constructor
 * @param {(module:analytics~logisticRegParam|module:fs.FIn)} [opts] - The options used for initialization or the input stream from which the model is loaded. If this parameter is an input stream than no other parameters are required.
 * @example
 * // import analytics module
 * var analytics = require(&#x27;qminer&#x27;).analytics;
 * // create the Logistic Regression model
 * var logreg = new analytics.LogReg({ lambda: 2 });
 */
 exports.LogReg = function (opts) { return Object.create(require(&#x27;qminer&#x27;).analytics.LogReg.prototype); }
/**
	* Gets the parameters.
	* @returns {module:analytics~logisticRegParam} The parameters of the model.
	* @example
	* // import analytics module
	* var analytics = require(&#x27;qminer&#x27;).analytics;
	* // create the Logistic Regression model
	* var logreg = new analytics.LogReg({ lambda: 10 });
	* // get the parameters of the model
	* var param = logreg.getParams(); // returns { lambda: 10, intercept: false }
	*/
 exports.LogReg.prototype.getParams = function () { return { lambda: 1.0, intercept: false } };
/**
	* Set the parameters.
	* @param {module:analytics~logisticRegParam} param - The new parameters.
	* @returns {module:analytics.LogReg} Self. The parameters are updated.
	* @example
	* // import analytics module
	* var analytics = require(&#x27;qminer&#x27;).analytics;
	* // create a logistic regression model
	* var logreg = new analytics.LogReg({ lambda: 10 });
	* // set the parameters of the model
	* logreg.setParams({ lambda: 1 });
	*/
 exports.LogReg.prototype.setParams = function () { return Object.create(require(&#x27;qminer&#x27;).analytics.LogReg.prototype); }
/**
	 * Fits a column matrix of feature vectors X onto the response variable y.
	 * @param {module:la.Matrix} X - the column matrix which stores the feature vectors.
	 * @param {module:la.Vector} y - the response variable.
	 * @param {number} [eps] - the epsilon used for convergence.
	 * @returns {module:analytics.LogReg} Self.
	 * @example
	 * // import modules
	 * var analytics = require(&#x27;qminer&#x27;).analytics;
	 * var la = require(&#x27;qminer&#x27;).la;
	 * // create the logistic regression model
	 * var logreg = new analytics.LogReg();
	 * // create the input matrix and vector for fitting the model
	 * var mat = new la.Matrix([[1, 0, -1, 0], [0, 1, 0, -1]]);
	 * var vec = new la.Vector([1, 0, -1, -2]);
	 * // if openblas is used, fit the model
	 * if (require(&#x27;qminer&#x27;).flags.blas) {
	 *     logreg.fit(mat, vec);
	 * }
	 */
 exports.LogReg.prototype.fit = function (X, y, eps) { return Object.create(require(&#x27;qminer&#x27;).analytics.LogReg.prototype); }
/**
	 * Returns the expected response for the provided feature vector.
	 * @param {module:la.Vector} x - the feature vector.
	 * @returns {number} the expected response.
	 * @example
	 * // import modules
	 * var analytics = require(&#x27;qminer&#x27;).analytics;
	 * var la = require(&#x27;qminer&#x27;).la;
	 * // create the logistic regression model
	 * var logreg = new analytics.LogReg();
	 * // create the input matrix and vector for fitting the model
	 * var mat = new la.Matrix([[1, 0, -1, 0], [0, 1, 0, -1]]);
	 * var vec = new la.Vector([1, 0, -1, -2]);
	 * // if openblas is used
	 * if (require(&#x27;qminer&#x27;).flags.blas) {
	 *     // fit the model
	 *     logreg.fit(mat, vec);
	 *     // create the vector for the prediction
	 *     var test = new la.Vector([1, 1]);
	 *     // get the prediction
	 *     var prediction = logreg.predict(test);
	 * };
	 */
 exports.LogReg.prototype.predict = function (x) { return 0.0; } 
/**
	 * Gives the weights of the model.
	 */
 exports.LogReg.prototype.weights = Object.create(require(&#x27;qminer&#x27;).la.vector.prototype);
/**
	 * Saves the model into the output stream.
	 * @param {module:fs.FOut} fout - the output stream.
	 * @returns {module:fs.FOut} The output stream fout.
	 * @example
	 * // import modules
	 * var analytics = require(&#x27;qminer&#x27;).analytics;
	 * var la = require(&#x27;qminer&#x27;).la;
	 * var fs = require(&#x27;qminer&#x27;).fs;
	 * // create the logistic regression model
	 * var logreg = new analytics.LogReg();
	 * // create the input matrix and vector for fitting the model
	 * var mat = new la.Matrix([[1, 0, -1, 0], [0, 1, 0, -1]]);
	 * var vec = new la.Vector([1, 0, -1, -2]);
	 * // if openblas is used, fit the model
	 * if (require(&#x27;qminer&#x27;).flags.blas) {
	 *     logreg.fit(mat, vec);
	 * };
	 * // create an output stream object and save the model
	 * var fout = fs.openWrite(&#x27;logreg_example.bin&#x27;);
	 * logreg.save(fout);
	 * fout.close();
	 * // create input stream
	 * var fin = fs.openRead(&#x27;logreg_example.bin&#x27;);
	 * // create a Logistic Regression object that loads the model and parameters from input stream
	 * var logreg2 = new analytics.LogReg(fin);
	 */
 exports.LogReg.prototype.save = function (fout) { return Object.create(require(&#x27;qminer&#x27;).fs.FOut.prototype); }
/**
* @typedef {Object} hazardModelParam
* The constructor parameters for the Proportional Hazards Model.
* @property {number} [lambda = 0] - The regularization parameter.
*/
/**
 * Proportional Hazards Model with a constant hazard function.
 * Uses Newtons method to compute the weights.
 * &amp;lt;b&gt;Before use: include BLAS library.&amp;lt;/b&gt;
 *
 * @constructor
 * @property {module:analytics~hazardModelParam|module:fs.FIn} [opts] - The options used for initialization or the input stream from which the model is loaded. If this parameter is an input stream than no other parameters are required.
 * @example
 * // import analytics module
 * var analytics = require(&#x27;qminer&#x27;).analytics;
 * // create a Proportional Hazard model
 * var hazard = new analytics.PropHazards();
 */
 exports.PropHazards = function (opts) { return Object.create(require(&#x27;qminer&#x27;).analytics.PropHazards.prototype); }
/**
	* Gets the parameters of the model.
	* @returns {module:analytics~hazardModelParam} The parameters of the model.
	* @example
	* // import analytics module
	* var analytics = require(&#x27;qminer&#x27;).analytics;
	* // create a Proportional Hazard model
	* var hazard = new analytics.PropHazards({ lambda: 5 });
	* // get the parameters of the model
	* var param = hazard.getParams();
	*/
 exports.PropHazards.prototype.getParams = function () { return { lambda: 0.0 }; }
/**
	* Sets the parameters of the model.
	* @param {module:analytics~hazardModelParam} params - The parameters given to the model.
	* @returns {module:analytics.PropHazards} Self.
	* @example 
	* // import analytics module
	* var analytics = require(&#x27;qminer&#x27;).analytics;
	* // create a Proportional Hazard model
	* var hazard = new analytics.PropHazards({ lambda: 5 });
	* // set the parameters of the model
	* hazard.setParams({ lambda: 10 });
	*/
 exports.PropHazards.prototype.setParams = function (params) { return Object.create(require(&#x27;qminer&#x27;).analytics.PropHazards.prototype); }
/**
	 * Fits a column matrix of feature vectors X onto the response variable y.
	 *
	 * @param {module:la.Matrix} X - The column matrix which stores the feature vectors.
	 * @param {module:la.Vector} y - The response variable.
	 * @param {number} [eps] - The epsilon used for convergence.
	 * @returns {module:analytics.PropHazards} Self.
	 * @example
	 * // import modules
	 * var analytics = require(&#x27;qminer&#x27;).analytics;
	 * var la = require(&#x27;qminer&#x27;).la;
	 * // create the Proportional Hazards model
	 * var hazards = new analytics.PropHazards();
	 * // create the input matrix and vector for fitting the model
	 * var mat = new la.Matrix([[1, 0, -1, 0], [0, 1, 0, -1]]);
	 * var vec = new la.Vector([1, 0, -1, -2]);
	 * // if openblas used, fit the model
	 * if (require(&#x27;qminer&#x27;).flags.blas) {
	 *     hazards.fit(mat, vec);
	 * };
	 */
 exports.PropHazards.prototype.fit = function(X, y, eps) { return Object.create(require(&#x27;qminer&#x27;).analytics.PropHazards.prototype); }
/**
	 * Returns the expected response for the provided feature vector.
	 *
	 * @param {module:la.Vector} x - The feature vector.
	 * @returns {number} The expected response.
	 * @example
	 * // import modules
	 * var analytics = require(&#x27;qminer&#x27;).analytics;
	 * var la = require(&#x27;qminer&#x27;).la;
	 * // create the Proportional Hazards model
	 * var hazards = new analytics.PropHazards();
	 * // create the input matrix and vector for fitting the model
	 * var mat = new la.Matrix([[1, 1], [1, -1]]);
     * var vec = new la.Vector([3, 3]);
	 * // if openblas used
	 * if (require(&#x27;qminer&#x27;).flags.blas) {
	 *     // fit the model
	 *     hazards.fit(mat, vec);       
	 *     // create a vector for the prediction
	 *      var test = new la.Vector([1, 2]);
	 *     // predict the value
	 *     var prediction = hazards.predict(test);
	 * };
	 */
 exports.PropHazards.prototype.predict = function(x) { return 0.0; }
/**
	 * The models weights.
	 */
 exports.PropHazards.prototype.weights = Object.create(require(&#x27;qminer&#x27;).la.Vector.prototype);
/**
	 * Saves the model into the output stream.
	 * @param {module:fs.FOut} sout - The output stream.
	 * @returns {module:fs.FOut} The output stream sout.
	 * @example
	 * // import modules
	 * var analytics = require(&#x27;qminer&#x27;).analytics;
	 * var la = require(&#x27;qminer&#x27;).la;
	 * var fs = require(&#x27;qminer&#x27;).fs;
	 * // create the Proportional Hazards model
	 * var hazards = new analytics.PropHazards();
	 * // create the input matrix and vector for fitting the model
	 * var mat = new la.Matrix([[1, 0, -1, 0], [0, 1, 0, -1]]);
	 * var vec = new la.Vector([1, 0, -1, -2]);
	 * // if openblas used, fit the model
	 * if (require(&#x27;qminer&#x27;).flags.blas) {
	 *     hazards.fit(mat, vec);
	 * };
	 * // create an output stream and save the model
	 * var fout = fs.openWrite(&#x27;hazards_example.bin&#x27;);
	 * hazards.save(fout);
	 * fout.close();
	 * // create input stream
	 * var fin = fs.openRead(&#x27;hazards_example.bin&#x27;);
	 * // create a Proportional Hazards object that loads the model and parameters from input stream
	 * var hazards2 = new analytics.PropHazards(fin);	
	 */
 exports.PropHazards.prototype.save = function(sout) { return Object.create(require(&#x27;qminer&#x27;).fs.FOut.prototype); }
/**
	 * Returns the probability distribution over the future states given that the current state is the one in
	 * the parameter.
	 *
	 * @param {Number} level - the level on which we want the future states
	 * @param {Number} startState - the ID of the current state (the state we are starting from)
	 * @param {Number} [time] - optional parameter, if not specified the distribution of the next state will be returned
	 * @returns {Array} - the probability distribution
	 */
/**
	 * Returns the probability distribution over the past states given that the current state is the one in
	 * the parameter.
	 *
	 * @param {Number} level - the level on which we want the past states
	 * @param {Number} startState - the ID of the current state (the state we are starting from)
	 * @param {Number} [time] - optional parameter, if not specified the distribution of the previous state will be returned
	 * @returns {Array} - the probability distribution
	 */
/**
	 * Returns the probability distribution of past and future states over time.
	 *
	 * @param {Number} stateId - ID if the starting state
	 * @param {Number} height - the hieght
	 * @param {Number} time - the time at which we want the probabilities
	 * @returns {Array} - array of state ids and their probabilities
	 */
/**
	 * Returns information about previous states.
	 *
	 * @param {Number} level - the level on which we want the past states
	 * @retuns {Array} - information about the past states
	 */
/**
	 * Returns an object representation of this model.
	 *
	 * @returns {Object}
	 */
/**
	 * Returns the underlying transition model at the lowest level. (for CTMC the matrix of intensities)
	 *
	 * @returns {Array} - the transition model
	 */
/**
	 * Returns the current state throughout the hierarchy. If the level is specified it
	 * will return the current state only on that level.
	 *
	 * @param {Number} [level] - optional level parameter
	 * @returns {Array|Number} - if the level is specified it returns info about the current state on that level, otherwise it return info about the current state on each level on the hierarchy
	 */
/**
	 * Returns the centroid of the specified state containing only the observation parameters.
	 *
	 * @param {Number} stateId - the ID of the state
	 * @param {Boolean} [observations=true] - indicates wether to output observation or control coordinates
	 * @returns {Array} - the coordinates of the state
	 */
/**
	 * Returns a histogram of the specified feature in the specified state.
	 *
	 * @param {Number} stateId - the ID of the state
	 * @param {Number} ftrId - the ID of the feature
	 * @returns {Array} - the histogram
	 */
/**
	 * Returns the lower and upper bound of the feature.
	 *
	 * @param {Integer} ftrId - id of the feature
	 */
/**
	 * Returns an array of IDs of all the states on the specified height.
	 *
	 * @param {Number} height - the height
	 * @returns {Array} - the array of IDs
	 */
/**
	 * Returns the weights of features in this state.
	 *
	 * @param {Number} stateId - The Id of the state.
	 * @returns {Array} - An array of weights.
	 */
/**
	 * Returns a JSON representation of a decision tree, which classifies
	 * this state against other states
	 *
	 * @param {Number} stateId
	 * @returns {Object}
	 */
/**
	 * Sets a callback function which is fired when the model changes states. An array of current states
	 * throughout the hierarchy is passed to the callback.
	 *
	 * @param {function} callback - the funciton which is called
	 */
/**
	 * Sets a callback function which is fired when the model detects an anomaly. A string description is
	 * passed to the callback.
	 *
	 * @param {function} callback - the funciton which is called
	 */
/**
	 * Sets a callback function which is fired when the model detects an outlier. A string description is
	 * passed to the callback.
	 *
	 * @param {function} callback - the funciton which is called
	 */
/**
	 * Sets a callback function which is fired when a prediction is made. 4 paramters are passed
	 * to the callback:
	 * - Id of the target state
	 * - probability of occurring
	 * - vector of probabilities
	 * - vector of times corresponding to those probabilities
	 *
	 * @param {function} callback - the funciton which is called
	 */
/**
	 * Rebuilds its hierarchy.
	 */
/**
	 * Rebuilds the histograms using the instances stored in the columns of X.
	 *
	 * @param {Matrix} obsMat - the column matrix containing observation data instances
	 * @param {Matrix} controlMat - the column matrix containing control data instances
	 */
/**
	 * Returns the name of a state.
	 *
	 * @param {Number} stateId - ID of the state
	 * @returns {String} - the name of the state
	 */
/**
	 * Sets the name of the state.
	 *
	 * @param {Number} stateId - ID of the state
	 * @param {String} name - name of the state
	 */
/**
	 * Sets the name of the state.
	 *
	 * @param {Number} stateId - ID of the state
	 */
/**
	 * Returns true if the state is a target on the specified height.
	 *
	 * @param {Number} stateId - Id of the state
	 * @param {Number} height - the height
	 * @returns {Boolean}
	 */
/**
	 * Sets whether the specified state is a target state or not.
	 *
	 * @param {Number} stateId - ID of the state
	 * @param {Number} height - the height on which the state is a target
	 * @param {Boolean} isTarget - set target on/off
	 */
/**
	 * Returns true if the state defined by the ID is at the bottom of the hierarchy.
	 *
	 * @param {Number} stateId - ID of the state
	 */
/**
	 * Returns the time unit used by this model.
	 *
	 * @returns {String} timeUnit
	 */
/**
	 * Sets the factor of the specified control:
	 *
	 * @param {Object} params - the parameters
	 * @property {Number} [params.stateId] - id of the state, if not present, all the states will be set
	 * @property {Number} params.ftrId - the index of the control feature
	 * @property {Number} params.val - the value of the featuere
	 */
/**
	 * Returns true is any of the control parameters have been set in any of the states.
	 *
	 * @returns {Boolean}
	 */
/**
	 * Saves the model to the output stream.
	 *
	 * @param {FOut} fout - the output stream
	 */
/**
* @typedef {Object} nnetParams
* @property {module:la.IntVector} [layout] - The integer vector with the corresponding values of the number of neutrons. Default is the integer vector [1, 2 ,1].
* @property {number} [learnRate = 0.1] - The learning rate.
* @property {number} [momentum = 0.5] - The momentum of optimization.
* @property {string} [tFuncHidden = &#x27;tanHyper&#x27;] - The function.
* @property {string} [tFuncOut = &#x27;tanHyper&#x27;] - The function.
*/
/**
* Neural Network Model
* @classdesc Holds online/offline neural network model.
* @class
* @param {module:analytics~nnetParams|module:fs.FIn} [params] - The parameters for the construction of the model.
*/
 exports.NNet = function (params) { return Object.create(require(&#x27;qminer&#x27;).analytics.NNet.prototype); }
/**
	* Get the parameters of the model.
	* @returns {module:analytics~nnetParams} The constructor parameters.
	* @example
	* // import analytics module
	* var analytics = require(&#x27;qminer&#x27;).analytics;
	* // create a Neural Networks model
	* var nnet = new analytics.NNet();
	* // get the parameters
	* var params = nnet.getParams();
	*/
 exports.NNet.prototype.getParams = function () { return { layout: Object.create(require(&#x27;qminer&#x27;).la.IntVector.prototype), learnRate: 0.0, momentum: 0.0, tFuncHidden: &quot;&quot;, TFuncOut: &quot;&quot; }; }
/**
	* Sets the parameters of the model.
	* @params {module:analytics~nnetParams} params - The given parameters.
	* @returns {module:analytics.NNet} Self.
	* @example
	* // import analytics module
	* var analytics = require(&#x27;qminer&#x27;).analytics;
	* // create a Neural Networks model
	* var nnet = new analytics.NNet();
	* // set the parameters
	* nnet.setParams({ learnRate: 1, momentum: 10, layout: [1, 4, 3] });
	*/
 exports.NNet.prototype.setParams = function (params) { return Object.create(require(&#x27;qminer&#x27;).analytics.NNet.prototype); }
/**
	* Fits the model.
	* @param {(module:la.Vector|module:la.Matrix)} input1 - The input vector or matrix.
	* @param {(module:la.Vector|module:la.Matrix)} input2 - The input vector or matrix.
	* &amp;lt;br&gt; If input1 and input2 are both {@link module:la.Vector}, then the fitting is in online mode.
	* &amp;lt;br&gt; If input1 and input2 are both {@link module:la.Matrix}, then the fitting is in batch mode.
	* @returns {module:analytics.NNet} Self.
	* @example
	* // import modules
	* var analytics = require(&#x27;qminer&#x27;).analytics;
	* var la = require(&#x27;qminer&#x27;).la;
	* // create a Neural Networks model
	* var nnet = new analytics.NNet({ layout: [2, 3, 4] });
	* // create the matrices for the fitting of the model
	* var matIn = new la.Matrix([[1, 0], [0, 1]]);
	* var matOut = new la.Matrix([[1, 1], [1, 2], [-1, 8], [-3, -3]]);
	* // fit the model
	* nnet.fit(matIn, matOut);
	*/
 exports.NNet.prototype.fit = function (input1, input2) { return Object.create(require(&#x27;qminer&#x27;).analytics.NNet.prototype); }
/**
	* Sends the vector through the model and get the prediction.
	* @param {module:la.Vector} vec - The sent vector.
	* @returns {number} The prediction of the vector vec.
	* @example
	* // import modules
	* var analytics = require(&#x27;qminer&#x27;).analytics;
	* var la = require(&#x27;qminer&#x27;).la;
	* // create a Neural Networks model
	* var nnet = new analytics.NNet({ layout: [2, 3, 4] });
	* // create the matrices for the fitting of the model
	* var matIn = new la.Matrix([[1, 0], [0, 1]]);
	* var matOut = new la.Matrix([[1, 1], [1, 2], [-1, 8], [-3, -3]]);
	* // fit the model
	* nnet.fit(matIn, matOut);
	* // create the vector for the prediction
	* var test = new la.Vector([1, 1]);
	* // predict the value
	* var prediction = nnet.predict(test);
	*/
 exports.NNet.prototype.predict = function (vec) { return 0.0; }
/**
	* Saves the model.
	* @param {module:fs.FOut} fout - The output stream.
	* @returns {module:fs.FOut} The output stream fout.
	* @example
	* // import modules
	* var analytics = require(&#x27;qminer&#x27;).analytics;
	* var la = require(&#x27;qminer&#x27;).la;
	* var fs = require(&#x27;qminer&#x27;).fs;
	* // create a Neural Networks model
	* var nnet = new analytics.NNet({ layout: [2, 3, 4] });
	* // create the matrices for the fitting of the model
	* var matIn = new la.Matrix([[1, 0], [0, 1]]);
	* var matOut = new la.Matrix([[1, 1], [1, 2], [-1, 8], [-3, -3]]);
	* // fit the model
	* nnet.fit(matIn, matOut);
	* // create an output stream object and save the model
	* var fout = fs.openWrite(&#x27;nnet_example.bin&#x27;);
	* nnet.save(fout);
	* fout.close();
	* // load the Neural Network model from the binary
	* var fin = fs.openRead(&#x27;nnet_example.bin&#x27;);
	* var nnet2 = new analytics.NNet(fin);
	*/
 exports.NNet.prototype.save = function (fout) { return Object.create(require(&#x27;qminer&#x27;).fs.FOut.prototype); } 
/**
* @typedef {Object} MDSParam
* @property {number} [maxSecs=500] - The maximum time period to compute MDS of a matrix.
* @property {number} [maxStep=5000] - The maximum number of iterations.
* @property {number} [minDiff=1e-4] - The minimum difference criteria in MDS.
* @property {string} [distType=&quot;Euclid&quot;] - The type of distance used. Available types: &quot;Euclid&quot;, &quot;Cos&quot;, &quot;SqrtCos&quot;.
*/
/**
* @class
* @classdesc Multidimensional scaling
* @param {(module:analytics~MDSParam | module:fs.FIn)} [params] - The parameters for the construction.
* @example
* // import analytics module
* var analytics = require(&#x27;qminer&#x27;).analytics;
* // construct a MDS instance
* var mds = new analytics.MDS({ maxStep: 300, distType: &#x27;Cos&#x27; });
*/
 exports.MDS = function (params) { return Object.create(require(&#x27;qminer&#x27;).analytics.MDS.prototype); }
/**
	* Get the parameters.
	* @returns {module:analytics~MDSParam} The json object containing the parameters of the instance.
	* @example
	* // import analytics module
	* var analytics = require(&#x27;qminer&#x27;).analytics;
	* // create a MDS instance
	* var mds = new analytics.MDS();
	* // get the (default) parameters of the instance
	* // returns { maxStep: 5000, maxSecs: 300, minDiff: 1e-4, distType: &quot;Euclid&quot; }
	* var params = mds.getParams();
	*/
 exports.MDS.prototype.getParams = function () { return { maxStep: 0, maxSecs: 0, minDiff: 0, distType: &quot;&quot; }; }
/**
	* Set the parameters.
	* @param {module:analytics~MDSParam} params - The json object containing the parameters for the instance.
	* @example
	* // import analytics module
	* var analytics = require(&#x27;qminer&#x27;).analytics;
	* // create a MDS instance
	* var mds = new analytics.MDS();
	* // get the (default) parameters of the instance
	* // returns { maxStep: 5000, maxSecs: 300, minDiff: 1e-4, distType: &quot;Euclid&quot; }
	* var params = mds.getParams();
<<<<<<< HEAD
	*/
 exports.MDS.prototype.setParams = function (params) { return { maxStep: 0, maxSecs: 0, minDiff: 0, distType: &quot;&quot; }; }
=======
	*/
 exports.MDS.prototype.setParams = function () { return { maxStep: 0, maxSecs: 0, minDiff: 0, distType: &quot;&quot; }; }
>>>>>>> e5386a1a
/**
	* Get the MDS of the given matrix.
	* @param {(module:la.Matrix | module:la.SparseMatrix)} mat - The multidimensional matrix.
	* @returns {module:la.Matrix} The matrix of dimensions mat.cols x 2, where the i-th row of the matrix is the 2d representation 
	* of the i-th column of mat.
	* @example
	* // import the modules
	* var analytics = require(&#x27;qminer&#x27;).analytics;
	* var la = require(&#x27;qminer&#x27;).la;
	* // create a MDS instance
	* var mds = new analytics.MDS();
	* // create the multidimensional matrix
	* var mat = new la.Matrix({ rows: 50, cols: 10, random: true });
	* // get the 2d representation of mat 
	* var mat2d = mds.fitTransform(mat); 
	*/
 exports.MDS.prototype.fitTransform = function (mat) { return Object.create(require(&#x27;qminer&#x27;).la.Matrix.prototype); }
/**
	* Save the MDS.
	* @param {module:fs.FOut} fout - The output stream.
	* @returns {module:fs.FOut} The output stram fout.
	* @example
	* // import modules
	* var analytics = require(&#x27;qminer&#x27;).analytics;
	* var fs = require(&#x27;qminer&#x27;).fs;
	* // create a MDS instance
	* var mds = new analytics.MDS({ iter: 200, MaxStep: 10 });
	* // create the file output stream
	* var fout = new fs.openWrite(&#x27;MDS.bin&#x27;);
	* // save the MDS instance
	* mds.save(fout);
	* fout.close();
	* // load the MDS instance
	* var fin = fs.openRead(&#x27;MDS.bin&#x27;);
	* var mds2 = new analytics.MDS(fin);
<<<<<<< HEAD
	*/
 exports.MDS.prototype.save = function (fout) { return Object.create(require(&#x27;qminer&#x27;).fs.FOut.prototype); }
=======
	*/
>>>>>>> e5386a1a


    ///////////////////////////////////////////////////
    /////////////   DATA PREPROCESSING   //////////////
    ///////////////////////////////////////////////////

    /**
    * Preprocessing
    * @namespace
    * @desc Preprocessing functions for preparing labels in formats accepted
    * by learning moduls in qm.analytics.
    */
    var preprocessing = preprocessing || {};
    // namespacing: http://addyosmani.com/blog/essential-js-namespacing/

    /**
    * Transforming arrays with labels to vector appropriate for binary classifiers.
    * @class
    * @classdesc
    * Transform given array of labels into binary vector with different
    * numeric value for elements when label matches specified label and
    * for other elements. By default, these values are +1 for matching
    * labels, and -1 for the rest.
    * @param {Array} y - labels
    * @param {(string | number)} positiveLabel - positive label
    * @param {number} [positiveId = 1] - value when matching positive label
    * @param {number} [negativeId = -1] - value when not matching positive label
    * @example
    * // import analytics module
    * var analytics = require(&#x27;qminer&#x27;).analytics;
    * // create binarizer with &#x27;b&#x27; as positive label
    * var binarizer = new analytics.preprocessing.Binarizer(&#x27;b&#x27;);
    * // get vector with binarized labels
    * var bins = binarizer.transform([&#x27;a&#x27;,&#x27;b&#x27;,&#x27;a&#x27;,&#x27;c&#x27;]);
    */
    preprocessing.Binarizer = function (positiveLabel, positiveId, negativeId) {
        if (positiveLabel == undefined) { throw &quot;Binarizer needs positive label&quot;; }

        this.positiveLabel = positiveLabel;
        this.positiveId = (positiveId == undefined) ? 1 : positiveId;
        this.negativeId = (negativeId == undefined) ? -1 : negativeId;

        this.fit = function () {
            // do nothing
        }

        /**
        * Transform given array of labels to binary numeric vector.
        * @param {(Array&amp;lt;number&gt; | Array&amp;lt;string&gt; | module:la.Vector | module:la.StrVector)} y - labels
        * @return {modul:la.Vector} binarized vector
        */
        this.transform = function (y) {
            var target = new la.Vector();
            for (var i = 0; i &amp;lt; y.length; i++) {
                target.push(y[i] === this.positiveLabel ? this.positiveId : this.negativeId);
            }
            return target;
        }
    };

    preprocessing.applyModel = function (model, X) {
        var target = new la.Vector();
        for (var i = 0; i &amp;lt; X.cols; i++) {
            target.push(model.decisionFunction(X[i]));
        }
        return target;
    }

    // Exports preprocessing namespace
    exports.preprocessing = preprocessing;

    /**
    * SVM model.
    * @typedef {Object} svmModel
    * @property  {module:la.Vector} [svmModel.weigths] - SVM normal vector.
    */
    /**
	* Get the model.
	* @returns {module:analytics~svmModel} The current SVM model.
    * @example
    * // import analytics module
    * var analytics = require(&#x27;qminer&#x27;).analytics;
    * // create a SVC model
    * var SVC = new analytics.SVC();
    * // get the properties of the model
    * var model = SVC.getModel(); // returns { weight: new require(&#x27;qminer&#x27;).la.Vector(); }
	*/
    exports.SVC.prototype.getModel = function() { return { weights: this.weights }; }
    /**
	* Get the model.
	* @returns {module:analytics~svmModel} Get current SVM model
    * @example
    * // import analytics module
    * var analytics = require(&#x27;qminer&#x27;).analytics;
    * // create a SVR model
    * var SVR = new analytics.SVR();
    * // get the properties of the model
    * var model = SVR.getModel(); // returns { weights: new require(&#x27;qminer&#x27;).la.Vector(); }
	*/
    exports.SVR.prototype.getModel = function() { return { weights: this.weights }; }

    // Ridge Regression
    /**
    * @typedef {Object} ridgeRegModel
    * @property {module:la.Vector} [ridgeRegModel.weights] - The Ridge Regression model vector.
    */

    /**
    * Gets the model.
    * @returns {module:analytics~ridgeRegModel} Get current model.
    * @example
    * // import analytics module
    * var analytics = require(&#x27;qminer&#x27;).analytics;
    * // create the Ridge Regression model
    * var regmod = new analytics.RidgeReg();
    * // get the model
    * var model = regmod.getModel(); // returns { weights: new require(&#x27;qminer&#x27;).la.Vector(); }
    */
    exports.RidgeReg.prototype.getModel = function () { return { weights: this.weights }; }

    // Recursive Linear Regression
    /**
    * @typedef {Object} recLinRegModel
    * @property {module:la.Vector} [recLinRegModel.weights] - Recursive Linear Regression model vector.
    */
    /**
    * Gets Recursive Linear Regression model
    * @returns {module:analytics~recLnRegModel} The current model.
    * @example
    * // import analytics module
    * var analytics = require(&#x27;qminer&#x27;).analytics;
    * // create the Recursive Linear Regression model
    * var linreg = new analytics.RecLinReg({ dim: 10 });
    * // get the model
    * var model = linreg.getModel(); // returns { weights: new require(&#x27;qminer&#x27;).la.Vector(); }
    */
    exports.RecLinReg.prototype.getModel = function () { return { weights: this.weights } }

    /**
    * @typedef {Object} oneVsAllParam
    * The parameter given to the OneVsAll object. A Json object containing the parameter keys with values.
    * @param {function} [model] - Constructor for binary model to be
    * used internaly. Constructor should expect only one parameter.
    * @param {Object} [modelParam] - Parameter for oneVsAllParam.model constructor.
    * @param {number} [categories] - Number of categories.
    * @param {boolean} [verbose = false] - If false, the console output is supressed.
    */

    /**
    * @classdesc One vs. all model for multiclass prediction. Builds binary model
    * for each category and predicts the one with the highest score. Binary model is
    * provided as part of the constructor.
    * @class
    * @param {module:analytics~oneVsAllParam} [oneVsAllParam] - Constructor parameters.
    * @example
    * // import analytics module
    * var analytics = require(&#x27;qminer&#x27;).analytics;
    * // create a new OneVsAll object with the model analytics.SVC
    * var onevsall = new analytics.OneVsAll({ model: analytics.SVC, modelParam: { c: 10, maxTime: 12000 }, cats: 2 });
    */
    exports.OneVsAll = function (oneVsAllParam) {
        // remember parameters
        var model = oneVsAllParam.model;
        var modelParam = oneVsAllParam.modelParam;
        var cats = oneVsAllParam.cats;
        var verbose = oneVsAllParam.verbose == undefined ? false : oneVsAllParam.verbose;
        // trained models
        var models = [ ];

        /**
        * Gets the parameters.
        * @returns {Object} Json object containing the parameters.
        * @example
        * // import analytics module
        * var analytics = require(&#x27;qminer&#x27;).analytics;
        * // create a new OneVsAll object with the model analytics.SVC
        * var onevsall = new analytics.OneVsAll({ model: analytics.SVC, modelParam: { c: 10, maxTime: 12000 }, cats: 2 });
        * // get the parameters
        * // returns the JSon object
        * // { model: analytics.SVC, modelParam: { c: 10, maxTime: 12000 }, cats: 2, models: [] }
        * var params = onevsall.getParams();
        */
        this.getParams = function () {
            return { model: model, modelParam: modelParam, cats: cats, models: models }
        };

        /**
        * Sets the parameters.
        * @returns {module:analytics.OneVsAll} Self. The parameters are changed.
        * @example
        * // import analytics module
        * var analytics = require(&#x27;qminer&#x27;).analytics;
        * // create a new OneVsAll object with the model analytics.SVC
        * var onevsall = new analytics.OneVsAll({ model: analytics.SVC, modelParam: { c: 10, maxTime: 12000 }, cats: 2 });
        * // set the parameters
        * var params = onevsall.setParams({ model: analytics.SVR, modelParam: { c: 12, maxTime: 10000}, cats: 3, verbose: true });
        */
        this.setParams = function (oneVsAllParam) {
            model = oneVsAllParam.model == undefined ? model : oneVsAllParam.model;
            modelParam = oneVsAllParam.modelParam == undefined ? modelParam : oneVsAllParam.modelParam;
            cats = oneVsAllParam.cats == undefined ? cats : oneVsAllParam.cats;
            verbose = oneVsAllParam.verbose == undefined ? verbose : oneVsAllParam.verbose;
        }

        /**
         * Apply all models to the given vector and returns a vector of scores, one for each category.
         * Semantic of scores depand on the provided binary model.
         * @param {module:la.Vector | module:la.SparseVector | module:la.Matrix | module:la.SparseMatrix} X -
         * Input feature vector or matrix with feature vectors as columns.
         * @returns {module:la.Vector | module:la.Matrix} The score and label of the input:
         * &amp;lt;br&gt;1. {@link module:la.Vector} of scores, if X is of type {@link module:la.Vector} or {@link module:la.SparseVector}.
         * &amp;lt;br&gt;2. {@link module:la.Matrix} with columns corresponding to instances, and rows corresponding to labels, if X is of type {@link module:la.Matrix} or {@link module:la.SparseMatrix}.
         * @example
         * // import modules
         * var analytics = require(&#x27;qminer&#x27;).analytics;
         * var la = require(&#x27;qminer&#x27;).la;
         * // create a new OneVsAll object with the model analytics.SVC
         * var onevsall = new analytics.OneVsAll({ model: analytics.SVC, modelParam: { c: 10, maxTime: 12000 }, cats: 2 });
         * // create the data (matrix and vector) used to fit the model
         * var matrix = new la.Matrix([[1, 2, 1, 1], [2, 1, -3, -4]]);
         * var vector = new la.Vector([0, 0, 1, 1]);
         * // fit the model
         * onevsall.fit(matrix, vector);
         * // create the vector for the decisionFunction
         * var test = new la.Vector([1, 2]);
         * // give the vector to the decision function
         * var prediction = onevsall.predict(test); // returns the vector of scores
         */
        this.decisionFunction = function(X) {
            // check what is our input
            if (X instanceof la.Vector || X instanceof la.SparseVector) {
                // evaluate all models
                var scores = new la.Vector();
                for (var cat = 0; cat &amp;lt; cats; cat++) {
                    scores.push(models[cat].decisionFunction(X));
                }
                return scores;
            } else if (X instanceof la.Matrix || X instanceof la.SparseMatrix) {
                // create matrix where cols are instances and rows are scores for categories
                var scores = new la.Matrix({rows: cats, cols: X.cols});
                for (var i = 0; i &amp;lt; X.cols; i++) {
                    var x_i = X.getCol(i);
                    for (var cat = 0; cat &amp;lt; cats; cat++) {
                        scores.put(cat, i, models[cat].decisionFunction(x_i));
                    }
                }
                return scores;
            } else {
                throw &quot;analytics.OneVsAll.decisionFunction: Input data of unsupported type!&quot;;
            }
        }

        /**
         * Apply all models to the given vector and returns category with the highest score.
         * @param {module:la.Vector | module:la.SparseVector | module:la.Matrix | module:la.SparseMatrix} X -
         * Input feature vector or matrix with feature vectors as columns.
         * @returns {number | module:la.IntVector} Returns:
         * &amp;lt;br&gt;1. number of the category with the higher score, if X is {@link module:la.Vector} or {@link module:la.SparseVector}.
         * &amp;lt;br&gt;2. {@link module:la.IntVector} of categories with the higher score for each column of X, if X is {@link module:la.Matrix} or {@link module:la.SparseMatrix}.
         * @example
         * // import modules
         * var analytics = require(&#x27;qminer&#x27;).analytics;
         * var la = require(&#x27;qminer&#x27;).la;
         * // create a new OneVsAll object with the model analytics.SVC
         * var onevsall = new analytics.OneVsAll({ model: analytics.SVC, modelParam: { c: 10, maxTime: 12000 }, cats: 2 });
         * // create the data (matrix and vector) used to fit the model
         * var matrix = new la.Matrix([[1, 2, 1, 1], [2, 1, -3, -4]]);
         * var vector = new la.Vector([0, 0, 1, 1]);
         * // fit the model
         * onevsall.fit(matrix, vector);
         * // create the vector for the prediction
         * var test = new la.Vector([1, 2]);
         * // get the prediction of the vector
         * var prediction = onevsall.predict(test); // returns 0
         */
        this.predict = function(X) {
            // evaluate all models
            var scores = this.decisionFunction(X);
            // select maximal one
            if (scores instanceof la.Vector) {
                return scores.getMaxIdx();
            } else if (scores instanceof la.Matrix) {
                var predictions = new la.IntVector();
                for (var i = 0; i &amp;lt; scores.cols; i++) {
                    predictions.push(scores.getCol(i).getMaxIdx());
                }
                return predictions;
            } else {
                throw &quot;analytics.OneVsAll.predict: decisionFunction returns unsupported type!&quot;;
            }
        }

        // X = feature matrix
        // y = target label from 0..cats
        /**
         * Apply all models to the given vector and returns category with the highest score.
         * @param {module:la.Matrix | module:la.SparseMatrix} X - training instance feature vectors.
         * @param {module:la.Vector} y - target category for each training instance. Categories must
         * be integer numbers between 0 and oneVsAllParam.categories - 1.
         * @returns {module:analytics.OneVsAll} Self. The models are now fitted.
         * @example
         * // import modules
         * var analytics = require(&#x27;qminer&#x27;).analytics;
         * var la = require(&#x27;qminer&#x27;).la;
         * // create a new OneVsAll object with the model analytics.SVC
         * var onevsall = new analytics.OneVsAll({ model: analytics.SVC, modelParam: { c: 10, maxTime: 12000 }, cats: 2 });
         * // create the data (matrix and vector) used to fit the model
         * var matrix = new la.Matrix([[1, 2, 1, 1], [2, 1, -3, -4]]);
         * var vector = new la.Vector([0, 0, 1, 1]);
         * // fit the model
         * onevsall.fit(matrix, vector);
         */
        this.fit = function(X, y) {
            models = [ ];
            // make model for each category
            for (var cat = 0; cat &amp;lt; cats; cat++) {
                if (verbose) {
                    console.log(&quot;Fitting label&quot;, (cat + 1), &quot;/&quot;, cats);
                };
                // prepare targert vector for current category
                var target = (y instanceof la.Matrix) ?
                    // we have a special bianary vector for each category, make it into -1/+1
                    (new exports.preprocessing.Binarizer(1)).transform(y.getRow(cat)) :
                    // we have a vector with label for each element, get out -1/+1 vector
                    (new exports.preprocessing.Binarizer(cat)).transform(y);
                // get the model
                var catModel = new model(modelParam);
                models.push(catModel.fit(X, target));
            }
            if (verbose) {
                console.log(&quot;Done!&quot;);
            };
            return this;
        }
    };

    exports.ThresholdModel = function(params) {
        // what do we optimize
        this.target = params.target;
        if (this.target === &quot;recall&quot; || this.target === &quot;precision&quot;) {
            this.level = params.level;
        }
        // threshold model
        this.model = null;

        // apply all models to the given vector and return distance to the class boundary
        // x = dense vector with prediction score for each class
        // result = traslated predictions based on thresholds
        this.decisionFunction = function(x) {
            if (x instanceof Number) {
                // just transate based on the model&#x27;s threshold
                return x - this.model;
            } else if (x instanceof la.Vector) {
                // each element is a new instance
                var scores = new la.Vector();
                for (var i = 0; i &amp;lt; x.length; i++) {
                    scores.push(x[i] - this.model);
                }
                return scores;
            } else {
                throw &quot;analytics.ThresholdModel.decisionFunction: Input data of unsupported type!&quot;;
            }
        }

        // return the most likely category
        // x = dense vector with prediction score for each class
        // result = array of positive label ids
        this.predict = function(x) {
            // evaluate all models
            var scores = this.decisionFunction(x)
            // check what we get
            if (scores instanceof la.Vector) {
                return res = new la.Vector();
                for (var i = 0; i &amp;lt; scores.length; i++) {
                    res.push(scores[i] &gt; 0 ? 1 : -1);
                }
                return res;
            } else {
                return scores &gt; 0 ? 1 : -1;
            }
        }

        // X = vector of predictions for each instance (output of decision_funcition)
        // y = target labels (1 or -1)
        this.fit = function(X, y) {
            if (this.target === &quot;f1&quot;) {
                // find threshold that maximizes F1 measure
                this.model = exports.metrics.bestF1Threshold(y, X);
            } else if (this.target === &quot;recall&quot;) {
                // find threshold that results in desired recall
                this.model = exports.metrics.desiredRecallThreshold(y, X, this.level);
            } else if (this.target === &quot;precision&quot;) {
                // find threshold that results in desired precision
                this.model = exports.metrics.desiredPrecisionThreshold(y, X, this.level);
            } else {
                throw &quot;Unknown threshold model target: &quot; + this.target;
            }
        }
    }


    /**
    * Metrics
    * @namespace
    * @desc Classification and regression metrics
    * @example &amp;lt;caption&gt;Batch classification example&amp;lt;/caption&gt;
    * // import metrics module
    * var analytics = require(&#x27;qminer&#x27;).analytics;
    *
    * // true and predicted lables
    * var true_lables = [0, 1, 0, 0, 1];
    * var pred_prob = [0.3, 0.5, 0.2, 0.5, 0.8];
    *
    * // compute ROC curve
    * var roc = analytics.metrics.rocCurve(true_lables, pred_prob);
    * @example &amp;lt;caption&gt;Online classification example&amp;lt;/caption&gt;
    * // import analytics module
    * var analytics = require(&#x27;qminer&#x27;).analytics;
    * // true and predicted lables
    * var true_lables = [0, 1, 0, 0, 1];
    * var pred_prob = [0.3, 0.5, 0.2, 0.5, 0.8];
    *
    * // create predictionCurve instance
    * var predictionCurve = new analytics.metrics.PredictionCurve();
    *
    * // simulate data flow
    * for (var i in true_lables) {
    *    // push new value
    *    predictionCurve.push(true_lables[i], pred_prob[i]);
    *}
    *
    * var roc = predictionCurve.roc(); // get ROC
    * @example &amp;lt;caption&gt;Batch regression example&amp;lt;/caption&gt;
    * // import analytics module
    * var analytics = require(&#x27;qminer&#x27;).analytics;
    * // true and predicted data
    * var true_vals = [1, 2, 3, 4, 5];
    * var pred_vals = [3, 4, 5, 6, 7];
    *
    * // use batch MAE method
    * analytics.metrics.meanAbsoluteError(true_vals, pred_vals);
    * @example &amp;lt;caption&gt;Online regression example&amp;lt;/caption&gt;
    * // import analytics module
    * var analytics = require(&#x27;qminer&#x27;).analytics;
    * // true and predicted data
    * var true_vals = [1, 2, 3, 4, 5];
    * var pred_vals = [3, 4, 5, 6, 7];
    *
    * // create online MAE metric instance
    * var mae = new analytics.metrics.MeanAbsoluteError();
    *
    * // simulate data flow
    * for (var i in true_vals) {
    *   // push new value
    *   mae.push(true_vals[i], pred_vals[i]);
    * }
    * // get updated error
    * mae.getError();
    */
    var metrics = metrics || {};
    // namespacing: http://addyosmani.com/blog/essential-js-namespacing/

    ///////////////////////////////////////////////////
    ///////////// CLASSIFICATION METRICS //////////////
    ///////////////////////////////////////////////////

    /**
    * For evaluating provided categories from binary? classifiers.
    * @class
    * @classdesc Class implements several classification measures (precision, recall, F1, accuracy)
    * @param {(Array&amp;lt;number&gt; | module:la.Vector)} yTrue - Ground truth (correct) lable(s)
    * @param {(Array&amp;lt;number&gt; | module:la.Vector)} yPred - Predicted (estimated) lable(s)
    */
    metrics.ClassificationScore = function (yTrue, yPred) {
        /**
        * Returns &#x60;Object&#x60; containing different classification measures
        * @returns {Object} scores - Object with different classification socres
        * @returns {number} scores.count - Count
        * @returns {number} scores.TP - Number of true positives
        * @returns {number} scores.TN - Number of true negative
        * @returns {number} scores.FP - Number of false positives
        * @returns {number} scores.FN - Number of false positives
        * @returns {number} scores.all - Number of all results
        * @returns {number} scores.accuracy - Accuracy score. Formula: (tp + tn) / (tp + fp + fn + tn)
        * @returns {number} scores.precision - Precision score. Formula: tp / (tp + fp)
        * @returns {number} scores.recall - Recall score. Formula: tp / (tp + fn)
        * @returns {number} scores.f1 - F1 score. Formula:  2 * (precision * recall) / (precision + recall)
        */
        this.scores = {
            count: 0, predictionCount: 0,
            TP: 0, TN: 0, FP: 0, FN: 0,
            all: function () { return this.TP + this.FP + this.TN + this.FN; },
            precision: function () { return (this.FP == 0) ? 1 : this.TP / (this.TP + this.FP); },
            recall: function () { return (this.FN == 0) ? 1 : this.TP / (this.TP + this.FN); },
            f1: function () { return ((this.precision() + this.recall()) == 0) ? 0 :
                2 * this.precision() * this.recall() / (this.precision() + this.recall()); },
            accuracy: function () { return (this.TP + this.TN) / this.all(); }
        };

        /**
        * Adds prediction to the current statistics. Labels can be either integers
        * or integer array (when there are zero or more then one lables).
        * @param {number} correct - Correct lable.
        * @param {number} predicted - Predicted lable.
        */
        this.push = function (correct, predicted) {
            var catCorrect = (correct &gt; 0);
            var catPredicted = (predicted &gt; 0);
            // update counts for correct categories
            if (catCorrect) { this.scores.count++; }
            // update counts for how many times category was predicted
            if (catPredicted) { this.scores.predictionCount++; }
            // update true/false positive/negative count
            if (catCorrect &amp;amp;&amp;amp; catPredicted) {
                // both predicted and correct say true
                this.scores.TP++;
            } else if (catCorrect) {
                // this was only correct but not predicted
                this.scores.FN++;
            } else if (catPredicted) {
                // this was only predicted but not correct
                this.scores.FP++;
            } else {
                // both predicted and correct say false
                this.scores.TN++;
            }
        };

        // initialize if we are passed the data
        if (arguments.length &gt;= 2) {
            for (var i = 0; i &amp;lt; yTrue.length; i++) {
                this.push(yTrue[i], yPred[i]);
            }
        }

        // check if input parameters are of correct type and binary
        for (var i = 0; i &amp;lt; arguments.length; i++) {
            // check type
            var argumentType = arguments[i].constructor.name;
            if (argumentType !== &quot;Array&quot; &amp;amp;&amp;amp; argumentType !== &quot;Vector&quot;) {
                throw new TypeError(&#x27;input param must be of type &quot;Array&quot; or &quot;Vector&quot;, but is &#x27; + argumentType + &#x27; instead&#x27;);
            }
        }
    };

    /**
    * Accuracy score is the proportion of true results (both true positives and true negatives)
    * among the total number of cases examined.
    * Formula: (tp + tn) / (tp + fp + fn + tn).
    * @param {(Array&amp;lt;number&gt; | module:la.Vector)} yTrue - Ground truth (correct) lables
    * @param {(Array&amp;lt;number&gt; | module:la.Vector)} yPred - Predicted (estimated) lables
    * @returns {number} Accuracy value
    */
    metrics.accuracyScore = function (yTrue, yPred) {
        return new metrics.ClassificationScore(yTrue, yPred).scores.accuracy();
    };

    /**
    * Precision score is defined as the proportion of the true positives against all the
    * positive results (both true positives and false positives).
    * Formula: tp / (tp + fp).
    * @param {(Array&amp;lt;number&gt; | module:la.Vector)} yTrue - Ground truth (correct) lables
    * @param {(Array&amp;lt;number&gt; | module:la.Vector)} yPred - Predicted (estimated) lables
    * @returns {number} Precission score
    */
    metrics.precisionScore = function (yTrue, yPred) {
        return new metrics.ClassificationScore(yTrue, yPred).scores.precision();
    };

    /**
    * Recall score is intuitively the ability of the classifier to find all the positive samples.
    * Formula: tp / (tp + fn).
    * @param {(Array&amp;lt;number&gt; | module:la.Vector)} yTrue - Ground truth (correct) lables
    * @param {(Array&amp;lt;number&gt; | module:la.Vector)} yPred - Predicted (estimated) lables
    * @returns {number} Recall score
    */
    metrics.recallScore = function (yTrue, yPred) {
        return new metrics.ClassificationScore(yTrue, yPred).scores.recall();
    };

    /**
    * The F1 score can be interpreted as a weighted average of the precision and recall, where
    * an F1 score reaches its best value at 1 and worst score at 0. The relative contribution of
    * precision and recall to the F1 score are equal.
    * Formula: 2 * (precision * recall) / (precision + recall)
    * @param {(Array&amp;lt;number&gt; | module:la.Vector)} yTrue - Ground truth (correct) lables
    * @param {(Array&amp;lt;number&gt; | module:la.Vector)} yPred - Predicted (estimated) lables
    * @returns {number} F1 score
    */
    metrics.f1Score = function (yTrue, yPred) {
        return new metrics.ClassificationScore(yTrue, yPred).scores.f1();
    };

    /**
    * Class implements several prediction curve measures (ROC, AOC, Precision-Recall, ...)
    * @class
    * @classdesc used for computing ROC curve and other related measures such as AUC
    * @param {(Array&amp;lt;number&gt; | module:la.Vector)} yTrue - Ground truth (correct) lable(s) of binary classification in range {-1, 1} or {0, 1}.
    * @param {(Array&amp;lt;number&gt; | module:la.Vector)} yPred - Estimated probabilities
    * @example
    * // import metrics module
    * var metrics = require(&#x27;qminer&#x27;).analytics.metrics;
    *
    * // true and predicted lables
    * var true_lables = [0, 1, 0, 0, 1];
    * var pred_prob = [0.3, 0.5, 0.2, 0.5, 0.8];
    *
    * // create predictionCurve instance
    * var predictionCurve = new metrics.PredictionCurve();
    *
    * // simulate data flow
    * for (var i in true_lables) {
    *    // push new value
    *    predictionCurve.push(true_lables[i], pred_prob[i]);
    *}
    *
    * var roc = predictionCurve.roc(); // get ROC
    * var auc = predictionCurve.auc(); // get AUC
    * var pr = predictionCurve.precisionRecallCurve() // get precision-recall curve
    */
    metrics.PredictionCurve = function (yTrue, yPred) {
        /**
        * Count of all examples
        * @name module:analytics~metrics.PredictionCurve#length
        * @type number
        */
        this.length = 0;
        /**
        * Count of all positive examples
        * @name module:analytics~metrics.PredictionCurve#allPositives
        * @type number
        */
        this.allPositives = 0;
        /**
        * Count of all negative examples
        * @name module:analytics~metrics.PredictionCurve#allNegatives
        * @type number
        */
        this.allNegatives = 0;
        // store of predictions and ground truths
        /**
        * Store of ground truths
        * @name module:analytics~metrics.PredictionCurve#grounds
        * @type module:la.Vector
        */
        this.grounds = new la.Vector();
        /**
        * Store of predictions
        * @name module:analytics~metrics.PredictionCurve#predictions
        * @type module:la.Vector
        */
        this.predictions = new la.Vector();

        /**
        * Add new measurement with ground score (1 or -1) and predicted value
        * or integer array (when there are zero or more then one lables).
        * @param {number} ground - Correct lable.
        * @param {number} predicted - Estimated probabilities.
        */
        this.push = function (ground, predict) {
            // remember the scores
            this.grounds.push(ground)
            this.predictions.push(predict);
            // update counts
            this.length++;
            if (ground &gt; 0) {
                this.allPositives++;
            } else {
                this.allNegatives++;
            }
        };

        // initialize if we are given data
        if (arguments.length &gt;= 2) {
            for (var i = 0; i &amp;lt; yTrue.length; i++) {
                this.push(yTrue[i], yPred[i]);
            }
        }

        // check if input parameters are of correct type and binary
        for (var i = 0; i &amp;lt; arguments.length; i++) {
            // check type
            var argumentType = arguments[i].constructor.name;
            if (argumentType !== &quot;Array&quot; &amp;amp;&amp;amp; argumentType !== &quot;Vector&quot;) {
                throw new TypeError(&#x27;input param must be of type &quot;Array&quot; or &quot;Vector&quot;, but is &#x27; + argumentType + &#x27; instead&#x27;);
            }
        }

        /**
        * Get  Receiver Operating Characteristic (ROC) parametrization sampled on &#x60;sample&#x60; points
        * @param {number} [sample=10] - Desired number of samples in output
        * @returns {module:la.Matrix} A matrix with increasing false and true positive rates
        */
        this.roc = function (sample) {
            // default sample size is 10
            sample = sample || 10;
            // sort according to predictions
            var perm = this.predictions.sortPerm(false);
            // maintaining the results as we go along
            var TP = 0, FP = 0, ROC = [[0, 0]];

            // check input samples
            if (this.allNegatives == 0) throw new Error(&#x27;No positive samples in yTrue, true positive value should be meaningless.&#x27;);
            if (this.allNegatives == this.length) throw new Error(&#x27;No negative samples in yTrue, false positive value should be meaningless.&#x27;);

            // for figuring out when to dump a new ROC sample
            var unique = 1;
            for (var i = 1; i &amp;lt; perm.perm.length; i++) {
                if (Math.abs(perm.vec[i] - perm.vec[i - 1]) &gt; 1e-8) {
                    unique++;
                }
            }

            var next = Math.floor(unique / sample);

            // go over the sorted results
            for (var i = 0; i &amp;lt; perm.perm.length; i++) {
                // get the ground
                var ground = this.grounds[perm.perm[i]];
                // update TP/FP counts according to the ground
                if (ground &gt; 0) { TP++ } else { FP++; }

                // see if time to do next save
                if ((i &amp;lt; perm.perm.length - 1) &amp;amp;&amp;amp; (Math.abs(perm.vec[i] - perm.vec[i + 1]) &gt; 1e-8)) {
                    next = next - 1;
                }

                if (next &amp;lt; 0) {
                    // add new datapoint to the curve
                    ROC.push([FP / this.allNegatives, TP / this.allPositives]);
                    // setup next timer
                    next = Math.floor(unique / sample);
                }
            }
            // add the last point
            ROC.push([1, 1]);
            // return ROC
            return ROC;
        }

        /**
        * Get Area Under the Curve (AUC) of the current curve
        * @param {number} [sample=10] - Desired number of samples in output
        * @returns {number} Area under ROC curve
        */
        this.auc = function (sample) {
            // default sample size is 10
            sample = sample || 10;
            // get the curve
            var curve = this.roc(sample);
            // compute the area
            var result = 0;
            for (var i = 1; i &amp;lt; curve.length; i++) {
                // get edge points
                var left = curve[i - 1];
                var right = curve[i];
                // first the rectangle bellow
                result = result + (right[0] - left[0]) * left[1];
                // an then the triangle above
                result = result + (right[0] - left[0]) * (right[1] - left[1]) / 2;
            }
            return result;
        }

        /**
        * evalPrecisionRecall
        * @private
        * @param {callback} callback
        */
        this.evalPrecisionRecall = function (callback) {
            // sort according to predictions
            var perm = this.predictions.sortPerm(false);
            // maintaining the results as we go along
            var TP = 0, FP = 0, TN = this.allNegatives, FN = this.allPositives;
            // go over the sorted results
            for (var i = 0; i &amp;lt; perm.perm.length; i++) {
                // get the ground
                var ground = this.grounds[perm.perm[i]];
                // update TP/FP counts according to the ground
                if (ground &gt; 0) { TP++; FN--; } else { FP++; TN--; }
                // do the update
                if ((TP + FP) &gt; 0 &amp;amp;&amp;amp; (TP + FN) &gt; 0 &amp;amp;&amp;amp; TP &gt; 0) {
                    // compute current precision and recall
                    var precision = TP / (TP + FP);
                    var recall = TP / (TP + FN);
                    // see if we need to update current bep
                    callback.update(ground, perm.vec[i], precision, recall);
                }
            }
            return callback.finish();
        }

        /**
        * Get precision recall curve sampled on &#x60;sample&#x60; points
        * @param {number} [sample=10] - Desired number of samples in output
        * @returns {module:la.Matrix} Precision-recall pairs.
        */
        this.precisionRecallCurve = function (sample) {
            return this.evalPrecisionRecall(new function (sample, length) {
                // default sample size is 10
                this.sample = sample || 10;
                // curve
                this.curve = [[0, 1]];
                // for figuring out when to dump a new ROC sample
                this.next = Math.floor(length / (this.sample));
                this.counter = this.next;
                // keep last value
                this.precision = 0; this.recall = 0;
                // handlers
                this.update = function (yTrue, yPred, precision, recall) {
                    this.counter = this.counter - 1;
                    if (this.counter &amp;lt;= 0) {
                        // add to the curve
                        this.curve.push([recall, precision]);
                        // setup next timer
                        this.counter = this.next;
                    }
                    // always remember last value
                    this.precision = precision; this.recall = recall;
                }
                this.finish = function () {
                    // add the last point
                    this.curve.push([this.recall, this.precision]);
                    return this.curve;
                }
            }(sample, this.length));
        };

        /**
        * Get break-even point, the value where precision and recall intersect
        * @returns {number} Break-even point.
        */
        this.breakEvenPoint = function () {
            return this.evalPrecisionRecall(new function () {
                this.minDiff = 1.0; this.bep = -1.0;
                this.update = function (yTrue, yPred, precision, recall) {
                    var diff = Math.abs(precision - recall);
                    if (diff &amp;lt; this.minDiff) { this.minDiff = diff; bep = (precision + recall) / 2; }
                }
                this.finish = function () { return this.bep; }
            }());
        }

        /**
        * Gets threshold for prediction score, which results in the highest F1
        * @returns {number} Threshold with highest F1 score.
        */
        this.bestF1 = function () {
            return this.evalPrecisionRecall(new function () {
                this.maxF1 = 0.0; this.threshold = 0.0;
                this.update = function (yTrue, yPred, precision, recall) {
                    var f1 = 2 * precision * recall / (precision + recall);
                    if (f1 &gt; this.maxF1) {
                        this.maxF1 = f1;
                        this.threshold = yPred;
                    }
                }
                this.finish = function () { return this.threshold; }
            }());
        }

        /**
        * Gets threshold for prediction score, nearest to specified recall
        * @param {number} desiredRecall - Desired recall score.
        * @returns {number} recal score threshold - Threshold for recall score, nearest to specified &#x60;recall&#x60;
        */
        this.desiredRecall = function (desiredRecall) {
            return this.evalPrecisionRecall(new function () {
                this.recallDiff = 1.0; this.threshold = 0.0;
                this.update = function (yTrue, yPred, precision, recall) {
                    var diff = Math.abs(desiredRecall - recall);
                    if (diff &amp;lt; this.recallDiff) {
                        this.recallDiff = diff;
                        this.threshold = yPred;
                    }
                }
                this.finish = function () { return this.threshold; }
            }());
        }

        /**
        * Gets threshold for prediction score, nearest to specified precision
        * @param {number} desiredPrecision - Desired precision score.
        * @returns {number} Threshold for prediction score, nearest to specified &#x60;precision&#x60;
        */
        this.desiredPrecision = function (desiredPrecision) {
            return this.evalPrecisionRecall(new function () {
                this.precisionDiff = 1.0; this.threshold = 0.0;
                this.update = function (yTrue, yPred, precision, recall) {
                    var diff = Math.abs(desiredPrecision - precision);
                    if (diff &amp;lt; this.precisionDiff) {
                        this.precisionDiff = diff;
                        this.threshold = yPred;
                    }
                }
                this.finish = function () { return this.threshold; }
            }());
        }
    };

    /**
    * Get ROC parametrization sampled on &#x60;sample&#x60; points
    * @param {(Array&amp;lt;number&gt; | module:la.Vector)} yTrue - Ground truth (correct) lables
    * @param {(Array&amp;lt;number&gt; | module:la.Vector)} yPred - Estimated probabilities
    * @param {number} [sample=10] - Desired number of samples in output
    * @returns {module:la.Matrix} A matrix with increasing false and true positive rates
    * @example
    * // import metrics module
    * var metrics = require(&#x27;qminer&#x27;).analytics.metrics;
    *
    * // true and predicted lables
    * var true_lables = [0, 1, 0, 0, 1];
    * var pred_prob = [0.3, 0.5, 0.2, 0.5, 0.8];
    *
    * // compute ROC curve
    * var roc = metrics.rocCurve(true_lables, pred_prob); // output: [ [ 0, 0 ], [0, 0.5], [[ 0.34, 1 ],], [ 0.67, 0 ], [ 1, 1 ] ]
    */
    metrics.rocCurve = function (yTrue, yPred, sample) {
        return new metrics.PredictionCurve(yTrue, yPred).roc(sample);
    };

    /**
    * Get AUC of the current curve
    * @param {(Array&amp;lt;number&gt; | module:la.Vector)} yTrue - Ground truth (correct) lables
    * @param {(Array&amp;lt;number&gt; | module:la.Vector)} yPred - Estimated probabilities
    * @param {number} [sample=10] - Desired number of samples in output
    * @returns {number} Area under ROC curve
    * @example
    * // import metrics module
    * var metrics = require(&#x27;qminer&#x27;).analytics.metrics;
    *
    * // true and predicted lables
    * var true_lables = [0, 1, 0, 0, 1];
    * var pred_prob = [0.3, 0.5, 0.2, 0.5, 0.8];
    *
    * // compute ROC curve
    * var auc = metrics.rocAucScore(true_lables, pred_prob); // output: 0.92
    */
    metrics.rocAucScore = function (yTrue, yPred, sample) {
        return new metrics.PredictionCurve(yTrue, yPred).auc(sample);
    };

    /**
    * Get precision recall curve sampled on &#x60;sample&#x60; points
    * @param {(Array&amp;lt;number&gt; | module:la.Vector)} yTrue - Ground truth (correct) lables
    * @param {(Array&amp;lt;number&gt; | module:la.Vector)} yPred - Estimated probabilities
    * @param {number} [sample=10] - Desired number of samples in output
    * @returns {module:la.Matrix} Precision-recall pairs
    */
    metrics.precisionRecallCurve = function (yTrue, yPred, sample) {
        return new metrics.PredictionCurve(yTrue, yPred).precisionRecallCurve(sample);
    };

    /**
    * Get break-even point, the value where precision and recall intersect
    * @param {(Array&amp;lt;number&gt; | module:la.Vector)} yTrue - Ground truth (correct) lables
    * @param {(Array&amp;lt;number&gt; | module:la.Vector)} yPred - Estimated probabilities
    * @returns {number} Break-even point score
    */
    metrics.breakEventPointScore = function (yTrue, yPred) {
        return new metrics.PredictionCurve(yTrue, yPred).breakEvenPoint();
    };

    /**
    * Gets threshold for prediction score, which results in the highest F1
    * @param {(Array&amp;lt;number&gt; | module:la.Vector)} yTrue - Ground truth (correct) lables
    * @param {(Array&amp;lt;number&gt; | module:la.Vector)} yPred - Estimated probabilities
    * @returns {number} Threshold with highest F1 score
    */
    metrics.bestF1Threshold = function (yTrue, yPred) {
        return new metrics.PredictionCurve(yTrue, yPred).bestF1();
    };

    /**
    * Gets threshold for recall score, nearest to specified recall
    * @param {(Array&amp;lt;number&gt; | module:la.Vector)} yTrue - Ground truth (correct) lables
    * @param {(Array&amp;lt;number&gt; | module:la.Vector)} yPred - Estimated probabilities
    * @param {number} desiredRecall - Desired recall score.
    * @returns {number} Threshold for recall score, nearest to specified &#x60;recall&#x60;
    */
    metrics.desiredRecallThreshold = function (yTrue, yPred, desiredRecall) {
        return new metrics.PredictionCurve(yTrue, yPred).desiredRecall(desiredRecall);
    };

    /**
    * Gets threshold for prediction score, nearest to specified precision
    * @param {(Array&amp;lt;number&gt; | module:la.Vector)} yTrue - Ground truth (correct) lables
    * @param {(Array&amp;lt;number&gt; | module:la.Vector)} yPred - Estimated probabilities
    * @param {number} desiredPrecision - Desired precision score.
    * @returns {number} Threshold for prediction score, nearest to specified &#x60;precision&#x60;
    */
    metrics.desiredPrecisionThreshold = function (yTrue, yPred, desiredPrecision) {
        return new metrics.PredictionCurve(yTrue, yPred).desiredPrecision(desiredPrecision);
    };

    ///////////////////////////////////////////////////
    //////////// ONLINE REGRESSION METRICS ////////////
    ///////////////////////////////////////////////////

    // Online regression metrics used for evaluating online models

    // Main object for online metrics model
    /**
    * createOnlineMetric
    * @private
    * @class
    *
    * This provides methods used for event handling. It&#x27;s not meant to
    * be used directly.
    *
    */
    function createOnlineMetric(callback) {
        var error = -1;
        this.metric = new callback(); // We can hide this later (just delete this)

        // check if input types are of correct type
        function checkPushParams() {
            for (var i = 0, j = arguments.length; i &amp;lt; j; i++) {
                var argumentType = arguments[i].constructor.name;
                if (argumentType !== &quot;Number&quot;) {
                    throw new TypeError(&#x27;input param &#x27; + i + &#x27; must be of type &quot;Number&quot;, but is &#x27; + argumentType + &#x27; instead&#x27;);
                }
            }
        }

        /**
        * Updates metric with ground truth target value &#x60;yTrue&#x60; and estimated target value &#x60;yPred&#x60;.
        * @param {number} yTrue - Ground truth (correct) target value
        * @param {number} yPred - Estimated target value
        */
        this.push = function (yTrue, yPred, ref_num) {
            // set default values of optional input parameters
            var yPred = yPred == null ? 0 : yPred;
            var ref_num = ref_num == null ? 0 : ref_num;
            // check if input types are of correct type
            checkPushParams(yTrue, yPred, ref_num);
            // calculate the error with provided function from the callback function
            error = this.metric.update(yTrue, yPred);
        }

        /**
        * Returns error value.
        * @returns {number} Error value
        */
        this.getError = function () {
            return error;
        }

        /**
	    * Save metric state to provided output stream &#x60;FOut&#x60;.
	    * @param {module:fs.FOut} FOut - The output stream.
	    * @returns {module:fs.FOut} Provided output stream &#x60;FOut&#x60;.
        */
        this.save = function (fout) {
            fout.writeJson(this.metric.state);
            return fout;
        }

        /**
	    * Load metric state from provided input stream &#x60;FIn&#x60;.
	    * @param {module:fs.FIn} FIn - The output stream.
	    * @returns {module:fs.FIn} Provided output stream &#x60;FIn&#x60;.
        */
        this.load = function (fin) {
            this.metric.state = fin.readJson();
            error = this.metric.state.error;
            return fin;
        }

    }

    // MEAN ERROR (ME)
    /**
    * Create new (online) mean error instance.
    * @class
    * @classdesc Online Mean Error (ME) instance
    * @param {module:fs.FIn} [FIn] - Saved state can be loaded via constructor
    * @extends module:analytics~createOnlineMetric
    */
    metrics.MeanError = function (fin) {
        function metric() {
            this.name = &quot;Mean Error&quot;
            this.shortName = &quot;ME&quot;
            this.state = {
                sumErr: 0,
                count: 0,
                error: 0
            }
            // update function
            this.update = function (yTrue, yPred) {
                var err = yTrue - yPred;
                this.state.sumErr += err;
                this.state.count++;
                this.state.error = this.state.sumErr / this.state.count;
                return this.state.error;
            }
        }
        // create new metric instance, and load state from fin in defined
        var errorMetric = new createOnlineMetric(metric);
        if (typeof fin !== &#x27;undefined&#x27;) errorMetric.load(fin);

        return errorMetric;
    };

    // MEAN ABSOLUTE ERROR (MAE)
    /**
    * Create new (online) mean absolute error instance.
    * @class
    * @classdesc Online Mean Absolute Error (MAE) instance
    * @param {module:fs.FIn} [FIn] - Saved state can be loaded via constructor
    * @extends module:analytics~createOnlineMetric
    */
    metrics.MeanAbsoluteError = function (fin) {
        function metric() {
            this.name = &quot;Mean Absolute Error&quot;
            this.shortName = &quot;MAE&quot;
            this.state = {
                sumErr: 0,
                count: 0,
                error: 0
            }
            // update function
            this.update = function (yTrue, yPred) {
                var err = yTrue - yPred;
                this.state.sumErr += Math.abs(err);
                this.state.count++;
                this.state.error = this.state.sumErr / this.state.count;
                return this.state.error;
            }
        }
        // create new metric instance, and load state from fin in defined
        var errorMetric = new createOnlineMetric(metric);
        if (typeof fin !== &#x27;undefined&#x27;) errorMetric.load(fin);

        return errorMetric;
    }

    // MEAN SQUARE ERROR (MSE)
    /**
    * Create new (online) mean square error instance.
    * @class
    * @classdesc Online Mean Square Error (MSE) instance
    * @param {module:fs.FIn} [FIn] - Saved state can be loaded via constructor
    * @extends module:analytics~createOnlineMetric
    */
    metrics.MeanSquareError = function (fin) {
        function metric() {
            this.name = &quot;Mean Square Error&quot;
            this.shortName = &quot;MSE&quot;
            this.state = {
                sumErr: 0,
                count: 0,
                error: 0
            }
            // update function
            this.update = function (yTrue, yPred) {
                var err = yTrue - yPred;
                this.state.sumErr += (err * err);
                this.state.count++;
                this.state.error = this.state.sumErr / this.state.count;
                return this.state.error;
            }
        }
        // create new metric instance, and load state from fin in defined
        var errorMetric = new createOnlineMetric(metric);
        if (typeof fin !== &#x27;undefined&#x27;) errorMetric.load(fin);

        return errorMetric;
    }

    // ROOT MEAN SQUARE ERROR (RMSE)
    /**
    * Create new (online) root mean square error instance.
    * @class
    * @classdesc Online Root Mean Square Error (RMSE) instance
    * @param {module:fs.FIn} [FIn] - Saved state can be loaded via constructor
    * @extends module:analytics~createOnlineMetric
    */
    metrics.RootMeanSquareError = function (fin) {
        function metric() {
            this.name = &quot;Root Mean Square Error&quot;
            this.shortName = &quot;RMSE&quot;
            this.state = {
                sumErr: 0,
                count: 0,
                error: 0
            }
            // update function
            this.update = function (yTrue, yPred) {
                var err = yTrue - yPred;
                this.state.sumErr += (err * err);
                this.state.count++;
                this.state.error = Math.sqrt(this.state.sumErr / this.state.count);
                return this.state.error;
            }
        }
        // create new metric instance, and load state from fin in defined
        var errorMetric = new createOnlineMetric(metric);
        if (typeof fin !== &#x27;undefined&#x27;) errorMetric.load(fin);

        return errorMetric;
    }

    // MEAN ABSOLUTE PERCENTAGE ERROR (MAPE)
    /**
    * Create new (online) mean absolute percentage error instance.
    * @class
    * @classdesc Online Mean Absolute Percentage Error (MAPE) instance
    * @param {module:fs.FIn} [FIn] - Saved state can be loaded via constructor
    * @extends module:analytics~createOnlineMetric
    */
    metrics.MeanAbsolutePercentageError = function (fin) {
        function metric() {
            this.name = &quot;Mean Absolute Percentage Error&quot;
            this.shortName = &quot;MAPE&quot;
            this.state = {
                sumErr: 0,
                count: 0,
                error: 0
            }
            // update function
            this.update = function (yTrue, yPred) {
                if (yTrue != 0) { // skip if yTrue is 0, otherwise we have devision by zero in the next step.
                    var err = yTrue - yPred;
                    this.state.sumErr += Math.abs(err / yTrue) * 100;
                }
                this.state.count++;
                this.state.error = this.state.sumErr / this.state.count;
                return this.state.error;
            }
        }
        // create new metric instance, and load state from fin in defined
        var errorMetric = new createOnlineMetric(metric);
        if (typeof fin !== &#x27;undefined&#x27;) errorMetric.load(fin);

        return errorMetric;
    }

    // R SQUARED SCORE (R2)
    /**
    * Create new (online) R Square instance. This statistic measures how successful the fit is in explaining the variation of the data. Best possible score is 1.0, lower values are worse.
    * @class
    * @classdesc Online R Squared (R2) score instance
    * @param {module:fs.FIn} [FIn] - Saved state can be loaded via constructor
    * @extends module:analytics~createOnlineMetric
    */
    metrics.R2Score = function (fin) {
        function metric() {
            this.name = &quot;R2 Score&quot;
            this.shortName = &quot;R2&quot;
            this.state = {
                sst: 0,
                sse: 0,
                mean: 0,
                count: 0,
                sumTrue: 0,
                sumTrue2: 0,
                error: 0
            }
            // update function
            this.update = function (yTrue, yPred) {
                this.state.count++;
                this.state.sumTrue += yTrue;
                this.state.sumTrue2 += yTrue * yTrue;
                this.state.mean = this.state.sumTrue / this.state.count;
                //calculate R squared score
                this.state.sse += (yTrue - yPred) * (yTrue - yPred);
                this.state.sst = this.state.sumTrue2 - this.state.count * this.state.mean * this.state.mean;
                if (this.state.sst == 0.0) {
                    return (this.state.sse == 0.0) ? 1.0 : 0.0;
                }
                this.state.error = 1 - this.state.sse / this.state.sst;
                return this.state.error;
            }
        }
        // create new metric instance, and load state from fin in defined
        var errorMetric = new createOnlineMetric(metric);
        if (typeof fin !== &#x27;undefined&#x27;) errorMetric.load(fin);

        return errorMetric;
    }


    //////////////////////////////////////////////////
    //////////// BATCH REGRESSION METRICS ////////////
    //////////////////////////////////////////////////

    // function checks if input parameters are of appropriate type
    function checkBatchParams() {
        for (var i = 0, j = arguments.length; i &amp;lt; j; i++) {
            var argumentType = arguments[i].constructor.name;
            if (argumentType !== &quot;Array&quot; &amp;amp;&amp;amp; argumentType !== &quot;Vector&quot;) {
                throw new TypeError(&#x27;input param &#x27; + i + &#x27; must be of type &quot;Array&quot; or &quot;Vector&quot;, but is &#x27; + argumentType + &#x27; instead&#x27;);
            }
        }
    }

    // calculate batch regression metrics
    function calcBatchError(yTrueVec, yPredVec) {
        // check input parameters
        checkBatchParams(yTrueVec, yPredVec);
        // calculate error with metric defined as callback functio
        function calcErr(metric) {
            // iterage over array of input data
            for (var i = 0; i &amp;lt; yTrueVec.length; i++) {
                metric.push(yTrueVec[i], yPredVec[i]);
            }
            // return final error
            return metric.getError()
        }

        // expose metrics which will be used in calcErr() to return error
        this.ME = function () { return calcErr(new metrics.MeanError()) };
        this.MAE = function () { return calcErr(new metrics.MeanAbsoluteError()) };
        this.MSE = function () { return calcErr(new metrics.MeanSquareError()) };
        this.RMSE = function () { return calcErr(new metrics.RootMeanSquareError()) };
        this.MAPE = function () { return calcErr(new metrics.MeanAbsolutePercentageError()) };
        this.R2 = function () { return calcErr(new metrics.R2Score()) };
    };

    /**
    * Mean error (ME) regression loss.
    * @param {(Array&amp;lt;number&gt; | module:la.Vector)} yTrueVec - ground truth values in &#x60;yTrueVec&#x60;
    * @param {(Array&amp;lt;number&gt; | module:la.Vector)} yPredVec - estimated values in &#x60;yPredVec&#x60;
    * @returns {number} Error value
    */
    metrics.meanError = function (yTrueVec, yPredVec) {
        return new calcBatchError(yTrueVec, yPredVec).ME()
    }

    /**
    * Mean absolute error (MAE) regression loss.
    * @param {(Array&amp;lt;number&gt; | module:la.Vector)} yTrueVec - ground truth values in &#x60;yTrueVec&#x60;
    * @param {(Array&amp;lt;number&gt; | module:la.Vector)} yPredVec - estimated values in &#x60;yPredVec&#x60;
    * @returns {number} Error value
    */
    metrics.meanAbsoluteError = function (yTrueVec, yPredVec) {
        return new calcBatchError(yTrueVec, yPredVec).MAE()
    }

    /**
    * Mean square error (MSE) regression loss.
    * @param {(Array&amp;lt;number&gt; | module:la.Vector)} yTrueVec - ground truth values in &#x60;yTrueVec&#x60;
    * @param {(Array&amp;lt;number&gt; | module:la.Vector)} yPredVec - estimated values in &#x60;yPredVec&#x60;
    * @returns {number} Error value
    */
    metrics.meanSquareError = function (yTrueVec, yPredVec) {
        return new calcBatchError(yTrueVec, yPredVec).MSE()
    }

    /**
    * Root mean square (RMSE) error regression loss.
    * @param {(Array&amp;lt;number&gt; | module:la.Vector)} yTrueVec - ground truth values in &#x60;yTrueVec&#x60;
    * @param {(Array&amp;lt;number&gt; | module:la.Vector)} yPredVec - estimated values in &#x60;yPredVec&#x60;
    * @returns {number} Error value
    */
    metrics.rootMeanSquareError = function (yTrueVec, yPredVec) {
        return new calcBatchError(yTrueVec, yPredVec).RMSE()
    }

    /**
    * Mean absolute percentage error (MAPE) regression loss.
    * @param {(Array&amp;lt;number&gt; | module:la.Vector)} yTrueVec - ground truth values in &#x60;yTrueVec&#x60;
    * @param {(Array&amp;lt;number&gt; | module:la.Vector)} yPredVec - estimated values in &#x60;yPredVec&#x60;
    * @returns {number} Error value
    */
    metrics.meanAbsolutePercentageError = function (yTrueVec, yPredVec) {
        return new calcBatchError(yTrueVec, yPredVec).MAPE()
    }

    /**
    * R^2 (coefficient of determination) regression score.
    * @param {(Array&amp;lt;number&gt; | module:la.Vector)} yTrueVec - ground truth values in &#x60;yTrueVec&#x60;
    * @param {(Array&amp;lt;number&gt; | module:la.Vector)} yPredVec - estimated values in &#x60;yPredVec&#x60;
    * @returns {number} Error value
    */
    metrics.r2Score = function (yTrueVec, yPredVec) {
        return new calcBatchError(yTrueVec, yPredVec).R2()
    }

    // Exports metrics namespace
    exports.metrics = metrics;

    /**
    * @classdesc Principal components analysis
    * @class
    */
    exports.PCA = function (param) {
        param = param == undefined ? {} : param;

        // Fit params
        var iter = param.iter == undefined ? 100 : param.iter;
        var k = param.k; // can be undefined

        /**
        * Returns the model
        * @returns {Object} The model object whose keys are: P (eigenvectors), lambda (eigenvalues) and mu (mean)
        */
        this.getModel = function () {
            return { P: this.P, mu: this.mu, lambda: this.lambda };
        }

        /**
        * Sets parameters
        * @param {p} Object whose keys are: k (number of eigenvectors) and iter (maximum iterations)
        */
        this.setParams = function (p) {
            param = p;

            iter = param.iter == undefined ? iter : param.iter;
            k = param.k == undefined ? k : param.iter;
        }

        /**
        * Gets parameters
        * @returns Object whose keys are: k (number of eigenvectors) and iter (maximum iterations)
        */
        this.getParams = function () {
            return param;
        }

        /**
        * Finds the eigenvectors of the variance matrix.
        * @param {module:la.Matrix} A - Matrix whose columns correspond to examples.
        */
        this.fit = function (A) {
            var rows = A.rows;
            var cols = A.cols;

            k = k == undefined ? rows : k;
            //iter = iter == undefined ? -1 : iter;

            var mu = stat.mean(A, 2);
            // cov(A) = 1/(n-1) A A&#x27; - mu mu&#x27;

            // center data (same as matlab)
            var cA = A.minus(mu.outer(la.ones(cols)));
            var C = cA.multiply(cA.transpose()).multiply(1 / (cols - 1));
            // alternative computation:
            //var C = (A.multiply(A.transpose()).multiply(1 / (cols - 1))).minus(mu.outer(mu));
            var res = la.svd(C, k, { iter: iter });

            this.P = res.U;
            this.lambda = res.s;
            this.mu = mu;
        }

        /**
        * Projects the example(s) and expresses them as coefficients in the eigenvector basis this.P.
        * Recovering the data in the original space: (this.P).multiply(p), where p&#x27;s rows are the coefficients
        * in the eigenvector basis.
        * @param {(module:la.Vector | module:la.Matrix)} x - Test vector or matrix with column examples
        * @returns {(module:la.Vector | module:la.Matrix)} Returns projected vector or matrix
        */
        this.transform = function (x) {
            if (x.constructor.name == &#x27;Matrix&#x27;) {
                // P * (x - mu*ones(1, size(x,2))
                return this.P.multiplyT(x.minus(this.mu.outer(la.ones(x.cols))));

            } else if (x.constructor.name == &#x27;Vector&#x27;) {
                // P * (x - mu)
                return this.P.multiplyT(x.minus(this.mu));
            }
        }

        /**
        * Reconstructs the vector in the original space, reverses centering
        * @param {(module:la.Vector | module:la.Matrix)} x - Test vector or matrix with column examples, in the PCA space
        * @returns {(module:la.Vector | module:la.Matrix)} Returns the reconstruction
        */
        this.inverseTransform = function (x) {
            if (x.constructor.name == &#x27;Matrix&#x27;) {
                // P x + mu*ones(1, size(x,2)
                return (this.P.multiply(x)).plus(this.mu.outer(la.ones(x.cols)));
            } else if (x.constructor.name == &#x27;Vector&#x27;) {
                // P x + mu
                return (this.P.multiply(x)).plus(this.mu);
            }
        }
    }

    /**
    * @classdesc KMeans clustering
    * @class
    * @property {number} iter - The maximum number of iterations.
    * @property {number} k - The number of centroids.
    * @property {boolean} verbose - If false, the console output is supressed.
    * @property {Array} fitIdx - Array of indexes that should be used as starting centroids. Optional.
    * @property {model} fitStart - Model from another KMeans algorithm (obtained via getModel() method). Its centroids are used as starting centroids for this model. Optional.
    * @example
    * // import analytics and la modules
    * var analytics = require(&#x27;qminer&#x27;).analytics;
    * var la = require(&#x27;qminer&#x27;).la;
    * // create a KMeans object
    * var KMeans = new analytics.KMeans();
    * // create the matrix to be fitted
    * var X = new la.Matrix([[1, -2, -1], [1, 1, -3]]);
    * // create the model
    * KMeans.fit(X);
    */
    exports.KMeans = function (param) {

        // Fit params
        // var iter = param.iter == undefined ? 100 : param.iter;
        // var k = param.k == undefined ? 2 : param.k;
        // var verbose = param.verbose == undefined ? false : param.verbose;
        // var fitIdx = param.fitIdx == undefined ? undefined : param.fitIdx;

        // Model
        var C = undefined;
        var idxv = undefined;
        var norC2 = undefined;
        var iter = undefined;
        var k = undefined;
        var verbose = undefined;
        var fitIdx = undefined;
        var fitStart = undefined;
        var medoids = new la.Vector();

        if (param != undefined &amp;amp;&amp;amp; param instanceof fs.FIn) {
		    C = new la.Matrix(); C.load(param);
		    norC2 = new la.Vector(); norC2.load(param);
		    idxv = new la.IntVector(); idxv.load(param);
		    var fin_params = param.readJson();
		    iter = fin_params.iter;
		    k = fin_params.k;
		    verbose = fin_params.verbose;
		    medoids.load(param);
	    } else if (param == undefined || typeof param == &#x27;object&#x27;) {
            param = param == undefined ? {} : param;
            // Fit params
            iter = (param.iter == undefined) ? 100 : param.iter;
            k = (param.k == undefined) ? 2 : param.k;
            verbose = (param.verbose == undefined) ? false : param.verbose;
            fitIdx = param.fitIdx == undefined ? undefined : param.fitIdx;
            fitStart = param.fitStart == undefined ? undefined : param.fitStart;
        } else {
            throw &quot;KMeans.constructor: parameter must be a JSON object or a fs.FIn!&quot;;
        }
        param = { iter: iter, k: k, verbose: verbose };

        /**
        * Permutes centroid with given mapping.
        * @param {object} mapping - object that contains the mapping. E.g. mapping[4]=2 means &quot;map cluster 4 into cluster 2&quot;
        */
        this.permuteCentroids = function (mapping) {
            var cl_count = C.cols;
            var perm_matrix = la.zeros(cl_count, cl_count);
            for (var i = 0; i &amp;lt; cl_count; i++) {
                perm_matrix.put(i, mapping[i], 1);
            }
            var C_new = C.multiply(perm_matrix);
            var idxv_new = new la.Vector(idxv);
            for (var i = 0; i &amp;lt; idxv_new.length; i++) {
                idxv_new[i] = mapping[idxv[i]]
            }
            C = C_new;
            norC2 = la.square(C.colNorms());
            idxv = idxv_new;
            if (medoids.length != 0) {
                var medoids_new = new la.Vector(medoids);
                for (var i = 0; i &amp;lt; medoids_new.length; i++) {
                    medoids_new[i] = mapping[medoids[i]]
                }
                medoids = medoids_new;
            }
        }
        /**
        * Returns the model
        * @returns {Object} The model object whose keys are: C (centroids) and idxv (cluster ids of the training data).
        * @example
        * // import modules
        * var analytics = require(&#x27;qminer&#x27;).analytics;
        * var la = require(&#x27;qminer&#x27;).la;
        * // create the KMeans object
        * var KMeans = new analytics.KMeans({ iter: 1000 });
        * // create a matrix to be fitted
        * var X = new la.Matrix([[1, -2, -1], [1, 1, -3]]);
        * // create the model
        * KMeans.fit(X);
        * // get the model
        * var model = KMeans.getModel();
        */
        this.getModel = function () {
            return { C: C, idxv: idxv };
        }

        /**
        * Sets the parameters.
        * @param {Object} p - Object whose keys are: k (number of centroids), iter (maximum iterations) and verbose (if false, console output is supressed).
        * @returns {module:analytics.KMeans} Self.
        * @example
        * // import analytics module
        * var analytics = require(&#x27;qminer&#x27;).analytics;
        * // create a new KMeans object
        * var KMeans = new analytics.KMeans();
        * // change the parameters of the KMeans object
        * KMeans.setParams({ iter: 1000, k: 5 });
        */
        this.setParams = function (p) {
            param = p;

            iter = param.iter == undefined ? iter : param.iter;
            k = param.k == undefined ? k : param.k;
            verbose = param.verbose == undefined ? verbose : param.verbose;
            fitIdx = param.fitIdx == undefined ? fitIdx : param.fitIdx;
            fitStart = param.fitStart == undefined ? undefined : param.fitStart;
        }

        /**
        * Returns the parameters.
        * @returns Object whose keys are: k (number of centroids), iter (maximum iterations) and verbose (if false, console output is supressed).
        * @example
        * // import analytics module
        * var analytics = require(&#x27;qminer&#x27;).analytics;
        * // create a new KMeans object
        * var KMeans = new analytics.KMeans({ iter: 1000, k: 5 });
        * // get the parameters
        * var json = KMeans.getParams();
        */
        this.getParams = function () {
            return  { iter: iter, k: k, verbose: verbose }
        }

        /**
        * Computes the centroids.
        * @param {(module:la.Matrix | module:la.SparseMatrix)} X - Matrix whose columns correspond to examples.
        * @param {module:la.IntVector} [recIds] - IDs of columns of X. The fit function stores the IDs of the medoids, which are used by the KMeans.explain function.
        * @returns {module:analytics.KMeans} Self. It stores the info about the new model.
        * @example
        * // import analytics module
        * var analytics = require(&#x27;qminer&#x27;).analytics;
        * // create a new KMeans object
        * var KMeans = new analytics.KMeans({ iter: 1000, k: 3 });
        * // create a matrix to be fitted
        * var X = new la.Matrix([[1, -2, -1], [1, 1, -3]]);
        * // create the model with the matrix X
        * KMeans.fit(X);
        */
        this.fit = function (X, recIds) {
            // select random k columns of X, returns a dense C++ matrix
            var selectCols = function (X, k) {
                if (fitStart) {
                    assert(fitStart.C.cols == k, &quot;Error: fitStart.C.cols is not of length k!&quot;);
					var result = {};
					result.C = fitStart.C;
					result.idx = la.randi(X.cols, k); // this assignment is irrelevant, really
					return result;
				}
				var idx;
				if (fitIdx == undefined) {
					idx = la.randi(X.cols, k);
				} else {
					assert(fitIdx.length == k, &quot;Error: fitIdx is not of length k!&quot;);
					assert(Math.max.apply(Math, fitIdx) &amp;lt; X.cols, &quot;Error: fitIdx contains index greater than number of columns in matrix. Index out of range!&quot;);
					idx = fitIdx;
				}
				var idxMat = new la.SparseMatrix({ cols: 0, rows: X.cols });
				for (var i = 0; i &amp;lt; idx.length; i++) {
					var spVec = new la.SparseVector([[idx[i], 1.0]], X.cols);
					idxMat.push(spVec);
				}
                var C = X.multiply(idxMat);
                var result = {};
                result.C = C;
                result.idx = idx;
                return result;
            };

            // modified k-means algorithm that avoids empty centroids
            // A Modified k-means Algorithm to Avoid Empty Clusters, Malay K. Pakhira
            // http://www.academypublisher.com/ijrte/vol01/no01/ijrte0101220226.pdf
            var getCentroids = function (X, idx, oldC) {
                // select random k columns of X, returns a dense matrix
                // 1. construct a sparse matrix (coordinate representation) that encodes the closest centroids
                var idxvec = new la.IntVector(idx);
                var rangeV = la.rangeVec(0, X.cols - 1);
                var ones_cols = la.ones(X.cols);
                var idxMat = new la.SparseMatrix(idxvec, rangeV, ones_cols, X.cols);
                idxMat = idxMat.transpose();
                var ones_n = la.ones(X.cols);
                // 2. compute the number of points that belong to each centroid, invert
                var colSum = idxMat.multiplyT(ones_n);
                for (var i = 0; i &amp;lt; colSum.length; i++) {
                    var val = 1.0 / (1.0 + colSum.at(i)); // modification
                    colSum.put(i, val);
                }
                // 3. compute the centroids
                //var w = new qm_util.clsStopwatch();
                //w.tic();
                var sD = colSum.spDiag();
                var C = oldC;
                if (idxMat.cols == oldC.cols)
                    C = ((X.multiply(idxMat)).plus(oldC)).multiply(sD); // modification
                return C;
            };


            // X: column examples
            // k: number of centroids
            // iter: number of iterations
            assert(k &amp;lt;= X.cols, &quot;k &amp;lt;= X.cols&quot;);
            var w = new qm_util.clsStopwatch();
            var norX2 = la.square(X.colNorms());
            var initialCentroids = selectCols(X, k);
            C = initialCentroids.C;
            var idxvOld = initialCentroids.idx;
            //printArray(idxvOld); // DEBUG
            var ones_n = la.ones(X.cols).multiply(0.5);
            var ones_k = la.ones(k).multiply(0.5);
            w.tic();
            for (var i = 0; i &amp;lt; iter; i++) {
                //console.say(&quot;iter: &quot; + i);
                norC2 = la.square(C.colNorms());
                //D =  full(C&#x27;* X) - norC2&#x27; * (0.5* ones(1, n)) - (0.5 * ones(k,1) )* norX2&#x27;;
                var D = C.multiplyT(X).minus(norC2.outer(ones_n)).minus(ones_k.outer(norX2));
                idxv = new la.IntVector(la.findMaxIdx(D));

                if (verbose) {
                    var energy = 0.0;
                    for (var j = 0; j &amp;lt; X.cols; j++) {
                        if (D.at(idxv[j], j) &amp;lt; 0) {
                            energy += Math.sqrt(-2 * D.at(idxv[j], j));
                        }
                    }
                    console.log(&quot;energy: &quot; + 1.0 / X.cols * energy);
                }
                if (qm_util.arraysIdentical(idxv, idxvOld)) {
                    if (verbose) {
                        console.log(&quot;converged at iter: &quot; + i); //DEBUG
                    }
                    break;
                }
                idxvOld = new la.IntVector(idxv);
                C = getCentroids(X, idxv, C); //drag
            }
            if (verbose) {
                w.toc(&quot;end&quot;);
            }
            norC2 = la.square(C.colNorms());
            if (recIds != undefined) {
                assert(recIds.length == X.cols);
                var D = X.multiplyT(C).minus(ones_n.outer(norC2)).minus(norX2.outer(ones_k));
                medoidIdx = la.findMaxIdx(D);
                medoids = new la.Vector(medoidIdx);
                for (var i = 0; i &amp;lt; medoids.length; i++) {
                    medoids[i] = recIds[medoidIdx[i]];
                }
            }
        };

        /**
        * Returns an vector of cluster id assignments.
        * @param {(module:la.Matrix | module:la.SparseMatrix)} A - Matrix whose columns correspond to examples.
        * @returns {module:la.IntVector} Vector of cluster assignments.
        * @example
        * // import analytics module
        * var analytics = require(&#x27;qminer&#x27;).analytics;
        * // create a new KMeans object
        * var KMeans = new analytics.KMeans({ iter: 1000, k: 3 });
        * // create a matrix to be fitted
        * var X = new la.Matrix([[1, -2, -1], [1, 1, -3]]);
        * // create the model with the matrix X
        * KMeans.fit(X);
        * // create the matrix of the prediction vectors
        * var pred = new la.Matrix([[2, -1, 1], [1, 0, -3]]);
        * // predict the values
        * var prediction = KMeans.predict(pred);
        */
        this.predict = function (X) {
            var ones_n = la.ones(X.cols).multiply(0.5);
            var ones_k = la.ones(k).multiply(0.5);
            var norX2 = la.square(X.colNorms());
            var D = C.multiplyT(X).minus(norC2.outer(ones_n)).minus(ones_k.outer(norX2));
            return la.findMaxIdx(D);
        }

        /**
        * @typedef KMeansExplanation
        * @type {Object}
        * @property {number} medoidID - The ID of the nearest medoids
        * @property {module:la.IntVector} featureIDs - The IDs of features, sorted by contribution
        * @property {module:la.Vector} featureContributions - Weights of each feature contribution (sum to 1.0)
        */

        /**
        * Returns the IDs of the nearest medoid for each example.
        * @param {(module:la.Matrix | module:la.SparseMatrix)} X - Matrix whose columns correspond to examples.
        * @returns {Array.&amp;lt;KMeansExplanation&gt;} Object containing the vector of medoid IDs.
        * @example
        * // import analytics module
        * var analytics = require(&#x27;qminer&#x27;).analytics;
        * // import linear algebra module
        * var la = require(&#x27;qminer&#x27;).la;
        * // create a new KMeans object
        * var KMeans = new analytics.KMeans({ iter: 1000, k: 3 });
        * // create a matrix to be fitted
        * var X = new la.Matrix([[1, -2, -1], [1, 1, -3]]);
        * // create the model with the matrix X using the column IDs [0,1,2]
        * KMeans.fit(X, [1234,1142,2355]);
        * // create the matrix of the prediction vectors
        * var test = new la.Matrix([[2, -1, 1], [1, 0, -3]]);
        * // predict/explain - return the closest medoids
        * var explanation = KMeans.explain(test);
        */
        this.explain = function (X) {
            if (medoids == undefined) {
                return { medoidIDs: null };
            }
            var ones_n = la.ones(X.cols).multiply(0.5);
            var ones_k = la.ones(k).multiply(0.5);
            var norX2 = la.square(X.colNorms());
            var D = C.multiplyT(X).minus(norC2.outer(ones_n)).minus(ones_k.outer(norX2));
            var centroids = la.findMaxIdx(D);
            var medoidIDs = new la.IntVector(centroids);
            assert(medoids.length == k);
            var result = [];
            for (var i = 0; i &amp;lt; centroids.length; i++) {
                var explanation = featureContrib(X.getCol(i), C.getCol(centroids[i]));
                result[i] = {
                    medoidID: medoids[centroids[i]],
                    featureIDs: explanation.featureIDs,
                    featureContributions: explanation.featureContributions
                }
            }
            return result;
        }

        /**
        * Returns the weights and feature IDs that contributed to the distance between two vectors
        * @param {(module:la.Vector | module:la.SparseVector)} x - Vector
        * @param {(module:la.Vector | module:la.SparseVector)} y - Vector
        * @returns {Object} Feature IDs and feature contributions
        **/
        function featureContrib(x, y) {
            var fx = x.constructor.name == &#x27;SparseVector&#x27; ? x.full() : x;
            var fy = y.constructor.name == &#x27;SparseVector&#x27; ? y.full() : y;
            var diff = fx.minus(fy);
            var nor2 = Math.pow(diff.norm(), 2);
            for (var i = 0; i &amp;lt; diff.length; i++) {
                diff[i] = Math.pow(diff[i], 2) / nor2;
            }
            var sorted = diff.sortPerm(false); // sort descending
            return { featureIDs: sorted.perm, featureContributions: sorted.vec };
        }

        /**
        * Transforms the points to vectors of squared distances to centroids.
        * @param {(module:la.Matrix | module:la.SparseMatrix)} A - Matrix whose columns correspond to examples.
        * @returns {module:la.Matrix} Matrix where each column represents the squared distances to the centroid vectors.
        * @example
        * // import modules
        * var analytics = require(&#x27;qminer&#x27;).analytics;
        * var la = require(&#x27;qminer&#x27;).la;
        * // create a new KMeans object
        * var KMeans = new analytics.KMeans({ iter: 1000, k: 3 });
        * // create a matrix to be fitted
        * var X = new la.Matrix([[1, -2, -1], [1, 1, -3]]);
        * // create the model with the matrix X
        * KMeans.fit(X);
        * // create the matrix of the transform vectors
        * var matrix = new la.Matrix([[-2, 0], [0, -3]]);
        * // get the transform values of matrix
        * // returns the matrix
        * //  10    17
        * //   1    20
        * //  10     1
        * KMeans.transform(matrix);
        */
        this.transform = function (X) {
            var ones_n = la.ones(X.cols).multiply(0.5);
            var ones_k = la.ones(k).multiply(0.5);
            var norX2 = la.square(X.colNorms());
            var D = C.multiplyT(X).minus(norC2.outer(ones_n)).minus(ones_k.outer(norX2));
            D = D.multiply(-2);
            return D;
        }
		/**
        * Saves KMeans internal state into (binary) file.
        * @param {module:fs.FOut} arg - The output stream.
        * @returns {module:fs.FOut} The output stream fout.
        */
        this.save = function (fout) {
			if (!C) { throw new Error(&quot;KMeans.save() - model not created yet&quot;); }
			C.save(fout);
            norC2.save(fout);
            idxv.save(fout);
            fout.writeJson({
				iter: iter,
				k: k,
				verbose: verbose
			});
			medoids.save(fout);
            return fout;
		}
    }

    function defarg(arg, defaultval) {
        return arg == undefined ? defaultval : arg;
    }

    ///////////////////////////////
    ////// code below not yet ported or verified for scikit
    ///////////////////////////////

    //!- &#x60;alModel = analytics.newActiveLearner(query, qRecSet, fRecSet, ftrSpace, settings)&#x60; -- initializes the
    //!    active learning. The algorihm is run by calling &#x60;model.startLoop()&#x60;. The algorithm has two stages: query mode, where the algorithm suggests potential
    //!    positive and negative examples based on the query text, and SVM mode, where the algorithm keeps
    //!   selecting examples that are closest to the SVM margin (every time an example is labeled, the SVM
    //!   is retrained.
    //!   The inputs are: query (text), record set &#x60;qRecSet&#x60;, record set &#x60;fRecSet&#x60;,  the feature space &#x60;ftrSpace&#x60; and a
    //!   &#x60;settings&#x60;JSON object. The settings object specifies:&#x60;textField&#x60; (string) which is the name
    //!    of the field in records that is used to create feature vectors, &#x60;nPos&#x60; (integer) and &#x60;nNeg&#x60; (integer) set the number of positive and negative
    //!    examples that have to be identified in the query mode before the program enters SVM mode.
    //!   We can set two additional parameters &#x60;querySampleSize&#x60; and &#x60;randomSampleSize&#x60; which specify the sizes of subsamples of qRecSet and fRecSet, where the rest of the data is ignored in the active learning.
    //!   Final parameters are all SVM parameters (c, j, batchSize, maxIterations, maxTime, minDiff, verbose).
    exports.newActiveLearner = function (query, qRecSet, fRecSet, ftrSpace, stts) {
        return new exports.ActiveLearner(query, qRecSet, fRecSet, ftrSpace, stts);
    }

    exports.ActiveLearner = function (query, qRecSet, fRecSet, ftrSpace, stts) {
        var settings = defarg(stts, {});
        settings.nPos = defarg(stts.nPos, 2);
        settings.nNeg = defarg(stts.nNeg, 2);
        settings.textField = defarg(stts.textField, &quot;Text&quot;);
        settings.querySampleSize = defarg(stts.querySampleSize, -1);
        settings.randomSampleSize = defarg(stts.randomSampleSize, -1);
        settings.c = defarg(stts.c, 1.0);
        settings.j = defarg(stts.j, 1.0);
        settings.batchSize = defarg(stts.batchSize, 100);
        settings.maxIterations = defarg(stts.maxIterations, 100000);
        settings.maxTime = defarg(stts.maxTime, 1); // 1 second for computation by default
        settings.minDiff = defarg(stts.minDiff, 1e-6);
        settings.verbose = defarg(stts.verbose, false);

        // compute features or provide them
        settings.extractFeatures = defarg(stts.extractFeatures, true);

        if (!settings.extractFeatures) {
            if (stts.uMat == null) { throw &#x27;settings uMat not provided, extractFeatures = false&#x27;; }
            if (stts.uRecSet == null) { throw &#x27;settings uRecSet not provided, extractFeatures = false&#x27;; }
            if (stts.querySpVec == null) { throw &#x27;settings querySpVec not provided, extractFeatures = false&#x27;; }
        }

        // QUERY MODE
        var queryMode = true;
        // bow similarity between query and training set

        var querySpVec;
        var uRecSet;
        var uMat;

        if (settings.extractFeatures) {
            var temp = {}; temp[settings.textField] = query;
            var queryRec = qRecSet.store.newRecord(temp); // record
            querySpVec = ftrSpace.extractSparseVector(queryRec);
            // use sampling?
            var sq = qRecSet;
            if (settings.querySampleSize &gt;= 0 &amp;amp;&amp;amp; qRecSet != undefined) {
                sq = qRecSet.sample(settings.querySampleSize);
            }
            var sf = fRecSet;
            if (settings.randomSampleSize &gt;= 0 &amp;amp;&amp;amp; fRecSet != undefined) {
                sf = fRecSet.sample(settings.randomSampleSize);
            }
            // take a union or just qset or just fset if some are undefined
            uRecSet = (sq != undefined) ? ((sf != undefined) ? sq.setunion(sf) : sq) : sf;
            if (uRecSet == undefined) { throw &#x27;undefined record set for active learning!&#x27;;}
            uMat = ftrSpace.extractSparseMatrix(uRecSet);

        } else {
            querySpVec = stts.querySpVec;
            uRecSet = stts.uRecSet;
            uMat = stts.uMat;
        }


        querySpVec.normalize();
        uMat.normalizeCols();

        var X = new la.SparseMatrix();
        var y = new la.Vector();
        var simV = uMat.multiplyT(querySpVec); //similarities (q, recSet)
        var sortedSimV = simV.sortPerm(); //ascending sort
        var simVs = sortedSimV.vec; //sorted similarities (q, recSet)
        var simVp = sortedSimV.perm; //permutation of sorted similarities (q, recSet)
        //// counters for questions in query mode
        var nPosQ = 0; //for traversing simVp from the end
        var nNegQ = 0; //for traversing simVp from the start


        // SVM MODE
        var svm;
        var posIdxV = new la.IntVector(); //indices in recordSet
        var negIdxV = new la.IntVector(); //indices in recordSet

        var posRecIdV = new la.IntVector(); //record IDs
        var negRecIdV = new la.IntVector(); //record IDs

        var classVec = new la.Vector({ &quot;vals&quot;: uRecSet.length }); //svm scores for record set
        var resultVec = new la.Vector({ &quot;vals&quot;: uRecSet.length }); // non-absolute svm scores for record set


        //!   - &#x60;rs = alModel.getRecSet()&#x60; -- returns the record set that is being used (result of sampling)
        this.getRecSet = function () { return uRecSet };

        //!   - &#x60;idx = alModel.selectedQuestionIdx()&#x60; -- returns the index of the last selected question in alModel.getRecSet()
        this.selectedQuestionIdx = -1;

        //!   - &#x60;bool = alModel.getQueryMode()&#x60; -- returns true if in query mode, false otherwise (SVM mode)
        this.getQueryMode = function () { return queryMode; };

        //!   - &#x60;numArr = alModel.getPos(thresh)&#x60; -- given a &#x60;threshold&#x60; (number) return the indexes of records classified above it as a javascript array of numbers. Must be in SVM mode.
        this.getPos = function (threshold) {
            if (this.queryMode) { return null; } // must be in SVM mode to return results
            if (!threshold) { threshold = 0; }
            var posIdxArray = [];
            for (var recN = 0; recN &amp;lt; uRecSet.length; recN++) {
                if (resultVec[recN] &gt;= threshold) {
                    posIdxArray.push(recN);
                }
            }
            return posIdxArray;
        };

        this.debug = function () { debugger; }

        this.getTop = function (limit) {
            if (this.queryMode) { return null; } // must be in SVM mode to return results
            if (!limit) { limit = 20; }
            var idxArray = [];
            var marginArray = [];
            var sorted = resultVec.sortPerm(false);
            for (var recN = 0; recN &amp;lt; uRecSet.length &amp;amp;&amp;amp; recN &amp;lt; limit; recN++) {
                idxArray.push(sorted.perm[recN]);
                var val = sorted.vec[recN];
                val = val == Number.POSITIVE_INFINITY ? Number.MAX_VALUE : val;
                val = val == Number.NEGATIVE_INFINITY ? -Number.MAX_VALUE : val;
                marginArray.push(val);
            }
            return { posIdx: idxArray, margins: marginArray };
        };

        //!   - &#x60;objJSON = alModel.getSettings()&#x60; -- returns the settings object
        this.getSettings = function () { return settings; }

        // returns record set index of the unlabeled record that is closest to the margin
        //!   - &#x60;recSetIdx = alModel.selectQuestion()&#x60; -- returns &#x60;recSetIdx&#x60; - the index of the record in &#x60;recSet&#x60;, whose class is unknonw and requires user input
        this.selectQuestion = function () {
            if (posRecIdV.length &gt;= settings.nPos &amp;amp;&amp;amp; negRecIdV.length &gt;= settings.nNeg) { queryMode = false; }
            if (queryMode) {
                if (posRecIdV.length &amp;lt; settings.nPos &amp;amp;&amp;amp; nPosQ + 1 &amp;lt; uRecSet.length) {
                    nPosQ = nPosQ + 1;
                    console.log(&quot;query mode, try to get pos&quot;);
                    this.selectedQuestionIdx = simVp[simVp.length - 1 - (nPosQ - 1)];
                    return this.selectedQuestionIdx;
                }
                if (negRecIdV.length &amp;lt; settings.nNeg &amp;amp;&amp;amp; nNegQ + 1 &amp;lt; uRecSet.length) {
                    nNegQ = nNegQ + 1;
                    // TODO if nNegQ == rRecSet.length, find a new sample
                    console.log(&quot;query mode, try to get neg&quot;);
                    this.selectedQuestionIdx = simVp[nNegQ - 1];
                    return this.selectedQuestionIdx;
                }
            }
            else {
                ////call svm, get record closest to the margin
                svm = new exports.SVC(settings);
                svm.fit(X, y);//column examples, y float vector of +1/-1, default svm paramvals

                // mark positives
                for (var i = 0; i &amp;lt; posIdxV.length; i++) {
                    classVec[posIdxV[i]] = Number.POSITIVE_INFINITY;
                    resultVec[posIdxV[i]] = Number.POSITIVE_INFINITY;
                }
                // mark negatives
                for (var i = 0; i &amp;lt; negIdxV.length; i++) {
                    classVec[negIdxV[i]] = Number.POSITIVE_INFINITY;
                    resultVec[negIdxV[i]] = Number.NEGATIVE_INFINITY;
                }
                var posCount = posIdxV.length;
                var negCount = negIdxV.length;
                // classify unlabeled
                for (var recN = 0; recN &amp;lt; uRecSet.length; recN++) {
                    if (classVec[recN] !== Number.POSITIVE_INFINITY) {
                        var svmMargin = svm.predict(uMat.getCol(recN));
                        if (svmMargin &gt; 0) {
                            posCount++;
                        } else {
                            negCount++;
                        }
                        classVec[recN] = Math.abs(svmMargin);
                        resultVec[recN] = svmMargin;
                    }
                }
                var sorted = classVec.sortPerm();
                console.log(&quot;svm mode, margin: &quot; + sorted.vec[0] + &quot;, npos: &quot; + posCount + &quot;, nneg: &quot; + negCount);
                this.selectedQuestionIdx = sorted.perm[0];
                return this.selectedQuestionIdx;
            }

        };
        // asks the user for class label given a record set index
        //!   - &#x60;alModel.getAnswer(ALAnswer, recSetIdx)&#x60; -- given user input &#x60;ALAnswer&#x60; (string) and &#x60;recSetIdx&#x60; (integer, result of model.selectQuestion) the training set is updated.
        //!      The user input should be either &quot;y&quot; (indicating that recSet[recSetIdx] is a positive example), &quot;n&quot; (negative example).
        this.getAnswer = function (ALanswer, recSetIdx) {
            //todo options: ?newQuery
            if (ALanswer === &quot;y&quot;) {
                posIdxV.push(recSetIdx);
                posRecIdV.push(uRecSet[recSetIdx].$id);
                //X.push(ftrSpace.extractSparseVector(uRecSet[recSetIdx]));
                X.push(uMat.getCol(recSetIdx));
                y.push(1.0);
            } else {
                negIdxV.push(recSetIdx);
                negRecIdV.push(uRecSet[recSetIdx].$id);
                //X.push(ftrSpace.extractSparseVector(uRecSet[recSetIdx]));
                X.push(uMat.getCol(recSetIdx));
                y.push(-1.0);
            }
            // +k query // rank unlabeled according to query, ask for k most similar
            // -k query // rank unlabeled according to query, ask for k least similar
        };
        //!   - &#x60;alModel.startLoop()&#x60; -- starts the active learning loop in console
        this.startLoop = function () {
            while (true) {
                var recSetIdx = this.selectQuestion();
                var ALanswer = sget(uRecSet[recSetIdx].Text + &quot;: y/(n)/s? Command s stops the process&quot;).trim();
                if (ALanswer == &quot;s&quot;) { break; }
                if (posIdxV.length + negIdxV.length == uRecSet.length) { break; }
                this.getAnswer(ALanswer, recSetIdx);
            }
        };
        //!   - &#x60;alModel.saveSvmModel(fout)&#x60; -- saves the binary SVM model to an output stream &#x60;fout&#x60;. The algorithm must be in SVM mode.
        this.saveSvmModel = function (outputStream) {
            // must be in SVM mode
            if (queryMode) {
                console.log(&quot;AL.save: Must be in svm mode&quot;);
                return;
            }
            svm.save(outputStream);
        };

        this.getWeights = function () {
            return svm.weights;
        }
        //this.saveLabeled
        //this.loadLabeled
    };

    
</code></pre>
            </article>
                                        </div>
                                </div>
                                <nav id="jsdoc-toc-nav" role="navigation"></nav>
                        </div>
                </div>
                    <footer id="jsdoc-footer" class="jsdoc-footer">
                            <div id="jsdoc-footer-container">
                                    <p>
                                      
                                    </p>
                            </div>
                    </footer>
                <script src="scripts/jquery.min.js"></script>
                <script src="scripts/jquery.cookie.js"></script>
                <script src="scripts/tree.jquery.js"></script>
                <script src="scripts/prettify.js"></script>
                <script src="scripts/jsdoc-toc.js"></script>
                <script src="scripts/linenumber.js"></script>
                <script src="scripts/scrollanchor.js"></script>
        </body>
</html><|MERGE_RESOLUTION|>--- conflicted
+++ resolved
@@ -1574,7 +1574,7 @@
  exports.MDS.prototype.getParams = function () { return { maxStep: 0, maxSecs: 0, minDiff: 0, distType: &quot;&quot; }; }
 /**
 	* Set the parameters.
-	* @param {module:analytics~MDSParam} params - The json object containing the parameters for the instance.
+	* @param {module:analytics~MDSParam} The json object containing the parameters for the instance.
 	* @example
 	* // import analytics module
 	* var analytics = require(&#x27;qminer&#x27;).analytics;
@@ -1583,13 +1583,8 @@
 	* // get the (default) parameters of the instance
 	* // returns { maxStep: 5000, maxSecs: 300, minDiff: 1e-4, distType: &quot;Euclid&quot; }
 	* var params = mds.getParams();
-<<<<<<< HEAD
-	*/
- exports.MDS.prototype.setParams = function (params) { return { maxStep: 0, maxSecs: 0, minDiff: 0, distType: &quot;&quot; }; }
-=======
 	*/
  exports.MDS.prototype.setParams = function () { return { maxStep: 0, maxSecs: 0, minDiff: 0, distType: &quot;&quot; }; }
->>>>>>> e5386a1a
 /**
 	* Get the MDS of the given matrix.
 	* @param {(module:la.Matrix | module:la.SparseMatrix)} mat - The multidimensional matrix.
@@ -1625,12 +1620,7 @@
 	* // load the MDS instance
 	* var fin = fs.openRead(&#x27;MDS.bin&#x27;);
 	* var mds2 = new analytics.MDS(fin);
-<<<<<<< HEAD
-	*/
- exports.MDS.prototype.save = function (fout) { return Object.create(require(&#x27;qminer&#x27;).fs.FOut.prototype); }
-=======
-	*/
->>>>>>> e5386a1a
+	*/
 
 
     ///////////////////////////////////////////////////
