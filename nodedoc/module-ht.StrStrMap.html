<!doctype html>
<html>

<head>
  <meta name="generator" content="JSDoc 3.3.0-beta2">
  <meta charset="utf-8">
  <title>Class: StrStrMap</title>
  <link rel="stylesheet" href="https://brick.a.ssl.fastly.net/Karla:400,400i,700,700i" type="text/css">
  <link rel="stylesheet" href="https://brick.a.ssl.fastly.net/Noto+Serif:400,400i,700,700i" type="text/css">
  <link rel="stylesheet" href="https://brick.a.ssl.fastly.net/Inconsolata:500" type="text/css">
  <link href="css/baseline.css" rel="stylesheet">
</head>

<body onload="prettyPrint()">
  <nav id="jsdoc-navbar" role="navigation" class="jsdoc-navbar">
    <div id="jsdoc-navbar-container">
      <div id="jsdoc-navbar-content">
        <a href="index.html" class="jsdoc-navbar-package-name">Home</a>
      </div>
    </div>
  </nav>
  <div id="jsdoc-body-container">
    <div id="jsdoc-content">
      <div id="jsdoc-content-container">
        <div id="jsdoc-main" role="main">
          <header class="page-header">
            <h1><div class="symbol-detail-labels"><span class="label label-kind">class</span>&nbsp;<span class="label label-static">static</span></div><small><a href="module-ht.html">ht</a>.<wbr></small><span class="symbol-name">StrStrMap</span></h1>
            <p class="source-link">Source: <a href="htdoc.js.html#source-line-31">htdoc.<wbr>js:31</a></p>
            <div class="symbol-classdesc">
              <p>Used for storing key/data pairs, wrapps an efficient C++ implementation.</p>
            </div>
            <dl class="dl-compact">
            </dl>
          </header>
          <section id="summary">
            <div class="summary-callout">
              <h2 class="summary-callout-heading">Property</h2>
              <div class="summary-content">
                <div class="summary-column">
                  <dl class="dl-summary-callout">
                    <dt><a href="module-ht.StrStrMap.html#length">length</a></dt>
                    <dd>
                    </dd>
                  </dl>
                </div>
                <div class="summary-column">
                </div>
                <div class="summary-column">
                </div>
              </div>
            </div>
            <div class="summary-callout">
              <h2 class="summary-callout-heading">Methods</h2>
              <div class="summary-content">
                <div class="summary-column">
                  <dl class="dl-summary-callout">
                    <dt><a href="module-ht.StrStrMap.html#classDesc">classDesc()</a></dt>
                    <dd>
                    </dd>
                    <dt><a href="module-ht.StrStrMap.html#dat">dat(n)</a></dt>
                    <dd>
                    </dd>
                    <dt><a href="module-ht.StrStrMap.html#get">get(key)</a></dt>
                    <dd>
                    </dd>
                    <dt><a href="module-ht.StrStrMap.html#hasKey">hasKey(key)</a></dt>
                    <dd>
                    </dd>
                  </dl>
                </div>
                <div class="summary-column">
                  <dl class="dl-summary-callout">
                    <dt><a href="module-ht.StrStrMap.html#key">key(n)</a></dt>
                    <dd>
                    </dd>
                    <dt><a href="module-ht.StrStrMap.html#load">load(fin)</a></dt>
                    <dd>
                    </dd>
                    <dt><a href="module-ht.StrStrMap.html#put">put(key, data)</a></dt>
                    <dd>
                    </dd>
                    <dt><a href="module-ht.StrStrMap.html#save">save(fout)</a></dt>
                    <dd>
                    </dd>
                  </dl>
                </div>
                <div class="summary-column">
                  <dl class="dl-summary-callout">
                    <dt><a href="module-ht.StrStrMap.html#sortDat">sortDat([asc])</a></dt>
                    <dd>
                    </dd>
                    <dt><a href="module-ht.StrStrMap.html#sortKey">sortKey([asc])</a></dt>
                    <dd>
                    </dd>
                  </dl>
                </div>
              </div>
            </div>
          </section>
          <section>
            <h2 id="StrStrMap">new&nbsp;<span class="symbol-name">StrStrMap</span><span class="signature"><span class="signature-params">()</span></span></h2>
            <p>String-string hashmap</p>
            <section>
              <h3>
            Example
        </h3>
              <div>
                <pre class="prettyprint"><code>// create a new hashtable
ht = require(&#x27;qminer&#x27;).ht;
var h = new ht.StrStrMap();
// Adding two key/dat pairs
h.put(&#x27;foo&#x27;, &#x27;bar&#x27;);
h.put(&#x27;dog&#x27;, &#x27;tisa&#x27;);
// Getting data
h.hasKey(&#x27;foo&#x27;); // returns true
h.get(&#x27;dog&#x27;); // returns &#x27;tisa&#x27;
h.key(1); // returns &#x27;dog&#x27;
h.dat(1); // returns &#x27;tisa&#x27;
h.length; // returns 2	
// Saving and loading:
var fs = require(&#x27;qminer&#x27;).fs;
fout = fs.openWrite(&#x27;map.dat&#x27;); // open write stream
h.save(fout).close(); // save and close write stream
var h2 = new ht.StrStrMap(); // new empty table
var fin = fs.openRead(&#x27;map.dat&#x27;); // open read stream
h2.load(fin); // load</code></pre>
              </div>
            </section>
            <dl class="dl-compact">
            </dl>
          </section>
          <section>
            <h2>Property</h2>
            <section>
              <h3 id="length"><span class="symbol-name">length</span></h3>
              <section>
                <h4>Property</h4>
                <table class="jsdoc-details-table">
                  <thead>
                    <tr>
                      <th>Name</th>
                      <th>Type</th>
                      <th>Optional</th>
                      <th>Description</th>
                    </tr>
                  </thead>
                  <tbody>
                    <tr>
                      <td>
                        <p>length</p>
                      </td>
                      <td>
                        <p>number</p>
                      </td>
                      <td>
                        <p>&nbsp;</p>
                      </td>
                      <td>
                        <p>Number of key/dat pairs</p>
                      </td>
                    </tr>
                  </tbody>
                </table>
              </section>
              <dl class="dl-compact">
              </dl>
            </section>
            <h2>Methods</h2>
            <section>
              <h3 id="classDesc"><span class="symbol-name">classDesc</span><span class="signature"><span class="signature-params">()</span>&nbsp;&rarr; <span class="signature-returns"> string</span></span></h3>
              <p>classDesc</p>
              <dl class="dl-compact">
                <dt>Returns</dt>
                <dd>
                  <p><code>string</code>&nbsp;desc - Returns class description</p>
                </dd>
              </dl>
              <h3 id="dat"><span class="symbol-name">dat</span><span class="signature"><span class="signature-params">(n)</span>&nbsp;&rarr; <span class="signature-returns"> string</span></span></h3>
              <p>returns n-th dat</p>
              <section>
                <h4>Parameter</h4>
                <table class="jsdoc-details-table">
                  <thead>
                    <tr>
                      <th>Name</th>
                      <th>Type</th>
                      <th>Optional</th>
                      <th>Description</th>
                    </tr>
                  </thead>
                  <tbody>
                    <tr>
                      <td>
                        <p>n</p>
                      </td>
                      <td>
                        <p>number</p>
                      </td>
                      <td>
                        <p>&nbsp;</p>
                      </td>
                      <td>
                        <p>Hashmap dat number. Should be between 0 and length-1</p>
                      </td>
                    </tr>
                  </tbody>
                </table>
              </section>
              <dl class="dl-compact">
                <dt>Returns</dt>
                <dd>
                  <p><code>string</code>&nbsp;n-th data value.</p>
                </dd>
              </dl>
              <h3 id="get"><span class="symbol-name">get</span><span class="signature"><span class="signature-params">(key)</span>&nbsp;&rarr; <span class="signature-returns"> string</span></span></h3>
              <p>Returns dat given key</p>
              <section>
                <h4>Parameter</h4>
                <table class="jsdoc-details-table">
                  <thead>
                    <tr>
                      <th>Name</th>
                      <th>Type</th>
                      <th>Optional</th>
                      <th>Description</th>
                    </tr>
                  </thead>
                  <tbody>
                    <tr>
                      <td>
                        <p>key</p>
                      </td>
                      <td>
                        <p>string</p>
                      </td>
                      <td>
                        <p>&nbsp;</p>
                      </td>
                      <td>
                        <p>Hashmap key.</p>
                      </td>
                    </tr>
                  </tbody>
                </table>
              </section>
              <dl class="dl-compact">
                <dt>Returns</dt>
                <dd>
                  <p><code>string</code>&nbsp;Hashmap data.</p>
                </dd>
              </dl>
              <h3 id="hasKey"><span class="symbol-name">hasKey</span><span class="signature"><span class="signature-params">(key)</span>&nbsp;&rarr; <span class="signature-returns"> boolean</span></span></h3>
              <p>returns true if the map has a given key</p>
              <section>
                <h4>Parameter</h4>
                <table class="jsdoc-details-table">
                  <thead>
                    <tr>
                      <th>Name</th>
                      <th>Type</th>
                      <th>Optional</th>
                      <th>Description</th>
                    </tr>
                  </thead>
                  <tbody>
                    <tr>
                      <td>
                        <p>key</p>
                      </td>
                      <td>
                        <p>string</p>
                      </td>
                      <td>
                        <p>&nbsp;</p>
                      </td>
                      <td>
                        <p>Hashmap key.</p>
                      </td>
                    </tr>
                  </tbody>
                </table>
              </section>
              <dl class="dl-compact">
                <dt>Returns</dt>
                <dd>
                  <p><code>boolean</code>&nbsp;True if the map contains key.</p>
                </dd>
              </dl>
              <h3 id="key"><span class="symbol-name">key</span><span class="signature"><span class="signature-params">(n)</span>&nbsp;&rarr; <span class="signature-returns"> string</span></span></h3>
              <p>returns n-th key</p>
              <section>
                <h4>Parameter</h4>
                <table class="jsdoc-details-table">
                  <thead>
                    <tr>
                      <th>Name</th>
                      <th>Type</th>
                      <th>Optional</th>
                      <th>Description</th>
                    </tr>
                  </thead>
                  <tbody>
                    <tr>
                      <td>
                        <p>n</p>
                      </td>
                      <td>
                        <p>number</p>
                      </td>
                      <td>
                        <p>&nbsp;</p>
                      </td>
                      <td>
                        <p>Hashmap key number. Should be between 0 and length-1.</p>
                      </td>
                    </tr>
                  </tbody>
                </table>
              </section>
              <dl class="dl-compact">
                <dt>Returns</dt>
                <dd>
                  <p><code>string</code>&nbsp;n-th key.</p>
                </dd>
              </dl>
              <h3 id="load"><span class="symbol-name">load</span><span class="signature"><span class="signature-params">(fin)</span>&nbsp;&rarr; <span class="signature-returns"> <a href="module-ht.StrStrMap.html">module:ht.StrStrMap</a></span></span></h3>
              <p>loads the hashtable from input stream</p>
              <section>
                <h4>Parameter</h4>
                <table class="jsdoc-details-table">
                  <thead>
                    <tr>
                      <th>Name</th>
                      <th>Type</th>
                      <th>Optional</th>
                      <th>Description</th>
                    </tr>
                  </thead>
                  <tbody>
                    <tr>
                      <td>
                        <p>fin</p>
                      </td>
                      <td>
                        <p><a href="module-fs.FIn.html">module:fs.FIn</a></p>
                      </td>
                      <td>
                        <p>&nbsp;</p>
                      </td>
                      <td>
                        <p>Input stream.</p>
                      </td>
                    </tr>
                  </tbody>
                </table>
              </section>
              <dl class="dl-compact">
                <dt>Returns</dt>
                <dd>
                  <p><code><a href="module-ht.StrStrMap.html">module:ht.StrStrMap</a></code>&nbsp;Self.</p>
                </dd>
              </dl>
              <h3 id="put"><span class="symbol-name">put</span><span class="signature"><span class="signature-params">(key, data)</span>&nbsp;&rarr; <span class="signature-returns"> <a href="module-ht.StrStrMap.html">module:ht.StrStrMap</a></span></span></h3>
              <p>add/update key-value pair</p>
              <section>
                <h4>Parameters</h4>
                <table class="jsdoc-details-table">
                  <thead>
                    <tr>
                      <th>Name</th>
                      <th>Type</th>
                      <th>Optional</th>
                      <th>Description</th>
                    </tr>
                  </thead>
                  <tbody>
                    <tr>
                      <td>
                        <p>key</p>
                      </td>
                      <td>
                        <p>string</p>
                      </td>
                      <td>
                        <p>&nbsp;</p>
                      </td>
                      <td>
                        <p>Hashmap key.</p>
                      </td>
                    </tr>
                    <tr>
                      <td>
                        <p>data</p>
                      </td>
                      <td>
                        <p>string</p>
                      </td>
                      <td>
                        <p>&nbsp;</p>
                      </td>
                      <td>
                        <p>Hashmap data.</p>
                      </td>
                    </tr>
                  </tbody>
                </table>
              </section>
              <dl class="dl-compact">
                <dt>Returns</dt>
                <dd>
                  <p><code><a href="module-ht.StrStrMap.html">module:ht.StrStrMap</a></code>&nbsp;Self.</p>
                </dd>
              </dl>
              <h3 id="save"><span class="symbol-name">save</span><span class="signature"><span class="signature-params">(fout)</span>&nbsp;&rarr; <span class="signature-returns"> <a href="module-fs.FOut.html">module:fs.FOut</a></span></span></h3>
              <p>saves the hashtable to output stream</p>
              <section>
                <h4>Parameter</h4>
                <table class="jsdoc-details-table">
                  <thead>
                    <tr>
                      <th>Name</th>
                      <th>Type</th>
                      <th>Optional</th>
                      <th>Description</th>
                    </tr>
                  </thead>
                  <tbody>
                    <tr>
                      <td>
                        <p>fout</p>
                      </td>
                      <td>
                        <p><a href="module-fs.FOut.html">module:fs.FOut</a></p>
                      </td>
                      <td>
                        <p>&nbsp;</p>
                      </td>
                      <td>
                        <p>Output stream.</p>
                      </td>
                    </tr>
                  </tbody>
                </table>
              </section>
              <dl class="dl-compact">
                <dt>Returns</dt>
                <dd>
                  <p><code><a href="module-fs.FOut.html">module:fs.FOut</a></code>&nbsp;fout.</p>
                </dd>
              </dl>
              <h3 id="sortDat"><span class="symbol-name">sortDat</span><span class="signature"><span class="signature-params">([asc])</span>&nbsp;&rarr; <span class="signature-returns"> <a href="module-ht.StrStrMap.html">module:ht.StrStrMap</a></span></span></h3>
              <p>sorts by values</p>
              <section>
                <h4>Parameter</h4>
                <table class="jsdoc-details-table">
                  <thead>
                    <tr>
                      <th>Name</th>
                      <th>Type</th>
                      <th>Optional</th>
                      <th>Description</th>
                    </tr>
                  </thead>
                  <tbody>
                    <tr>
                      <td>
                        <p>asc</p>
                      </td>
                      <td>
                        <p>boolean</p>
                      </td>
                      <td>
                        <p>Yes</p>
                      </td>
                      <td>
                        <p>Sort in ascending order?</p>
                        <p>Defaults to <code>true</code>.</p>
                      </td>
                    </tr>
                  </tbody>
                </table>
              </section>
              <dl class="dl-compact">
                <dt>Returns</dt>
                <dd>
                  <p><code><a href="module-ht.StrStrMap.html">module:ht.StrStrMap</a></code>&nbsp;Self.</p>
                </dd>
              </dl>
              <h3 id="sortKey"><span class="symbol-name">sortKey</span><span class="signature"><span class="signature-params">([asc])</span>&nbsp;&rarr; <span class="signature-returns"> <a href="module-ht.StrStrMap.html">module:ht.StrStrMap</a></span></span></h3>
              <p>sorts by keys</p>
              <section>
                <h4>Parameter</h4>
                <table class="jsdoc-details-table">
                  <thead>
                    <tr>
                      <th>Name</th>
                      <th>Type</th>
                      <th>Optional</th>
                      <th>Description</th>
                    </tr>
                  </thead>
                  <tbody>
                    <tr>
                      <td>
                        <p>asc</p>
                      </td>
                      <td>
                        <p>boolean</p>
                      </td>
                      <td>
                        <p>Yes</p>
                      </td>
                      <td>
                        <p>Sort in ascending order?</p>
                        <p>Defaults to <code>true</code>.</p>
                      </td>
                    </tr>
                  </tbody>
                </table>
              </section>
              <dl class="dl-compact">
                <dt>Returns</dt>
                <dd>
                  <p><code><a href="module-ht.StrStrMap.html">module:ht.StrStrMap</a></code>&nbsp;Self.</p>
                </dd>
              </dl>
            </section>
          </section>
        </div>
      </div>
      <nav id="jsdoc-toc-nav" role="navigation"></nav>
    </div>
  </div>
  <footer id="jsdoc-footer" class="jsdoc-footer">
    <div id="jsdoc-footer-container">
      <p>
        Generated by <a href="https://github.com/jsdoc3/jsdoc">JSDoc</a> 3.3.0-beta2 on April 17, 2015.
      </p>
    </div>
  </footer>
  <script src="scripts/jquery.min.js"></script>
  <script src="scripts/jquery.cookie.js"></script>
  <script src="scripts/tree.jquery.js"></script>
  <script src="scripts/prettify.js"></script>
  <script src="scripts/jsdoc-toc.js"></script>
  <script src="scripts/linenumber.js"></script>
  <script src="scripts/scrollanchor.js"></script>
</body>

<<<<<<< HEAD
    

    

    

     

    

    
        <h3 class="subsection-title">Members</h3>

        
            
<h4 class="name" id="length"><span class="type-signature"></span>length<span class="type-signature"></span></h4>










    <h5 class="subsection-title">Properties:</h5>

    

<table class="props">
    <thead>
    <tr>
        
        <th>Name</th>
        

        <th>Type</th>

        

        

        <th class="last">Description</th>
    </tr>
    </thead>

    <tbody>
    

        <tr>
            
                <td class="name"><code>length</code></td>
            

            <td class="type">
            
                
<span class="param-type">number</span>


            
            </td>

            

            

            <td class="description last">Number of key/dat pairs</td>
        </tr>

    
    </tbody>
</table>




<dl class="details">

    

    

    

    

    

    

    

    

    

    

    

    

    
    <dt class="tag-source">Source:</dt>
    <dd class="tag-source"><ul class="dummy"><li>
        <a href="htdoc.js.html">htdoc.js</a>, <a href="htdoc.js.html#line54">line 54</a>
    </li></ul></dd>
    

    

    

    
</dl>






        
    

    
        <h3 class="subsection-title">Methods</h3>

        
            

    

    <h4 class="name" id="classDesc"><span class="type-signature"></span>classDesc<span class="signature">()</span><span class="type-signature"> &rarr; {string}</span></h4>

    



<div class="description">
    classDesc
</div>













<dl class="details">

    

    

    

    

    

    

    

    

    

    

    

    

    
    <dt class="tag-source">Source:</dt>
    <dd class="tag-source"><ul class="dummy"><li>
        <a href="htdoc.js.html">htdoc.js</a>, <a href="htdoc.js.html#line528">line 528</a>
    </li></ul></dd>
    

    

    

    
</dl>













<h5>Returns:</h5>

        
<div class="param-desc">
    desc - Returns class description
</div>



<dl>
    <dt>
        Type
    </dt>
    <dd>
        
<span class="param-type">string</span>


    </dd>
</dl>

    



        
            

    

    <h4 class="name" id="dat"><span class="type-signature"></span>dat<span class="signature">(n)</span><span class="type-signature"> &rarr; {string}</span></h4>

    



<div class="description">
    returns n-th dat
</div>









    <h5>Parameters:</h5>
    

<table class="params">
    <thead>
    <tr>
        
        <th>Name</th>
        

        <th>Type</th>

        

        

        <th class="last">Description</th>
    </tr>
    </thead>

    <tbody>
    

        <tr>
            
                <td class="name"><code>n</code></td>
            

            <td class="type">
            
                
<span class="param-type">number</span>


            
            </td>

            

            

            <td class="description last">Hashmap dat number. Should be between 0 and length-1</td>
        </tr>

    
    </tbody>
</table>






<dl class="details">

    

    

    

    

    

    

    

    

    

    

    

    

    
    <dt class="tag-source">Source:</dt>
    <dd class="tag-source"><ul class="dummy"><li>
        <a href="htdoc.js.html">htdoc.js</a>, <a href="htdoc.js.html#line66">line 66</a>
    </li></ul></dd>
    

    

    

    
</dl>













<h5>Returns:</h5>

        
<div class="param-desc">
    n-th data value.
</div>



<dl>
    <dt>
        Type
    </dt>
    <dd>
        
<span class="param-type">string</span>


    </dd>
</dl>

    



        
            

    

    <h4 class="name" id="get"><span class="type-signature"></span>get<span class="signature">(key)</span><span class="type-signature"> &rarr; {string}</span></h4>

    



<div class="description">
    Returns dat given key
</div>









    <h5>Parameters:</h5>
    

<table class="params">
    <thead>
    <tr>
        
        <th>Name</th>
        

        <th>Type</th>

        

        

        <th class="last">Description</th>
    </tr>
    </thead>

    <tbody>
    

        <tr>
            
                <td class="name"><code>key</code></td>
            

            <td class="type">
            
                
<span class="param-type">string</span>


            
            </td>

            

            

            <td class="description last">Hashmap key.</td>
        </tr>

    
    </tbody>
</table>






<dl class="details">

    

    

    

    

    

    

    

    

    

    

    

    

    
    <dt class="tag-source">Source:</dt>
    <dd class="tag-source"><ul class="dummy"><li>
        <a href="htdoc.js.html">htdoc.js</a>, <a href="htdoc.js.html#line37">line 37</a>
    </li></ul></dd>
    

    

    

    
</dl>













<h5>Returns:</h5>

        
<div class="param-desc">
    Hashmap data.
</div>



<dl>
    <dt>
        Type
    </dt>
    <dd>
        
<span class="param-type">string</span>


    </dd>
</dl>

    



        
            

    

    <h4 class="name" id="hasKey"><span class="type-signature"></span>hasKey<span class="signature">(key)</span><span class="type-signature"> &rarr; {boolean}</span></h4>

    



<div class="description">
    returns true if the map has a given key
</div>









    <h5>Parameters:</h5>
    

<table class="params">
    <thead>
    <tr>
        
        <th>Name</th>
        

        <th>Type</th>

        

        

        <th class="last">Description</th>
    </tr>
    </thead>

    <tbody>
    

        <tr>
            
                <td class="name"><code>key</code></td>
            

            <td class="type">
            
                
<span class="param-type">string</span>


            
            </td>

            

            

            <td class="description last">Hashmap key.</td>
        </tr>

    
    </tbody>
</table>






<dl class="details">

    

    

    

    

    

    

    

    

    

    

    

    

    
    <dt class="tag-source">Source:</dt>
    <dd class="tag-source"><ul class="dummy"><li>
        <a href="htdoc.js.html">htdoc.js</a>, <a href="htdoc.js.html#line50">line 50</a>
    </li></ul></dd>
    

    

    

    
</dl>













<h5>Returns:</h5>

        
<div class="param-desc">
    True if the map contains key.
</div>



<dl>
    <dt>
        Type
    </dt>
    <dd>
        
<span class="param-type">boolean</span>


    </dd>
</dl>

    



        
            

    

    <h4 class="name" id="key"><span class="type-signature"></span>key<span class="signature">(n)</span><span class="type-signature"> &rarr; {string}</span></h4>

    



<div class="description">
    returns n-th key
</div>









    <h5>Parameters:</h5>
    

<table class="params">
    <thead>
    <tr>
        
        <th>Name</th>
        

        <th>Type</th>

        

        

        <th class="last">Description</th>
    </tr>
    </thead>

    <tbody>
    

        <tr>
            
                <td class="name"><code>n</code></td>
            

            <td class="type">
            
                
<span class="param-type">number</span>


            
            </td>

            

            

            <td class="description last">Hashmap key number. Should be between 0 and length-1.</td>
        </tr>

    
    </tbody>
</table>






<dl class="details">

    

    

    

    

    

    

    

    

    

    

    

    

    
    <dt class="tag-source">Source:</dt>
    <dd class="tag-source"><ul class="dummy"><li>
        <a href="htdoc.js.html">htdoc.js</a>, <a href="htdoc.js.html#line60">line 60</a>
    </li></ul></dd>
    

    

    

    
</dl>













<h5>Returns:</h5>

        
<div class="param-desc">
    n-th key.
</div>



<dl>
    <dt>
        Type
    </dt>
    <dd>
        
<span class="param-type">string</span>


    </dd>
</dl>

    



        
            

    

    <h4 class="name" id="load"><span class="type-signature"></span>load<span class="signature">(fin)</span><span class="type-signature"> &rarr; {<a href="module-ht.StrStrMap.html">module:ht.StrStrMap</a>}</span></h4>

    



<div class="description">
    loads the hashtable from input stream
</div>









    <h5>Parameters:</h5>
    

<table class="params">
    <thead>
    <tr>
        
        <th>Name</th>
        

        <th>Type</th>

        

        

        <th class="last">Description</th>
    </tr>
    </thead>

    <tbody>
    

        <tr>
            
                <td class="name"><code>fin</code></td>
            

            <td class="type">
            
                
<span class="param-type"><a href="module-fs.FIn.html">module:fs.FIn</a></span>


            
            </td>

            

            

            <td class="description last">Input stream.</td>
        </tr>

    
    </tbody>
</table>






<dl class="details">

    

    

    

    

    

    

    

    

    

    

    

    

    
    <dt class="tag-source">Source:</dt>
    <dd class="tag-source"><ul class="dummy"><li>
        <a href="htdoc.js.html">htdoc.js</a>, <a href="htdoc.js.html#line72">line 72</a>
    </li></ul></dd>
    

    

    

    
</dl>













<h5>Returns:</h5>

        
<div class="param-desc">
    Self.
</div>



<dl>
    <dt>
        Type
    </dt>
    <dd>
        
<span class="param-type"><a href="module-ht.StrStrMap.html">module:ht.StrStrMap</a></span>


    </dd>
</dl>

    



        
            

    

    <h4 class="name" id="put"><span class="type-signature"></span>put<span class="signature">(key, data)</span><span class="type-signature"> &rarr; {<a href="module-ht.StrStrMap.html">module:ht.StrStrMap</a>}</span></h4>

    



<div class="description">
    add/update key-value pair
</div>









    <h5>Parameters:</h5>
    

<table class="params">
    <thead>
    <tr>
        
        <th>Name</th>
        

        <th>Type</th>

        

        

        <th class="last">Description</th>
    </tr>
    </thead>

    <tbody>
    

        <tr>
            
                <td class="name"><code>key</code></td>
            

            <td class="type">
            
                
<span class="param-type">string</span>


            
            </td>

            

            

            <td class="description last">Hashmap key.</td>
        </tr>

    

        <tr>
            
                <td class="name"><code>data</code></td>
            

            <td class="type">
            
                
<span class="param-type">string</span>


            
            </td>

            

            

            <td class="description last">Hashmap data.</td>
        </tr>

    
    </tbody>
</table>






<dl class="details">

    

    

    

    

    

    

    

    

    

    

    

    

    
    <dt class="tag-source">Source:</dt>
    <dd class="tag-source"><ul class="dummy"><li>
        <a href="htdoc.js.html">htdoc.js</a>, <a href="htdoc.js.html#line44">line 44</a>
    </li></ul></dd>
    

    

    

    
</dl>













<h5>Returns:</h5>

        
<div class="param-desc">
    Self.
</div>



<dl>
    <dt>
        Type
    </dt>
    <dd>
        
<span class="param-type"><a href="module-ht.StrStrMap.html">module:ht.StrStrMap</a></span>


    </dd>
</dl>

    



        
            

    

    <h4 class="name" id="save"><span class="type-signature"></span>save<span class="signature">(fout)</span><span class="type-signature"> &rarr; {<a href="module-fs.FOut.html">module:fs.FOut</a>}</span></h4>

    



<div class="description">
    saves the hashtable to output stream
</div>









    <h5>Parameters:</h5>
    

<table class="params">
    <thead>
    <tr>
        
        <th>Name</th>
        

        <th>Type</th>

        

        

        <th class="last">Description</th>
    </tr>
    </thead>

    <tbody>
    

        <tr>
            
                <td class="name"><code>fout</code></td>
            

            <td class="type">
            
                
<span class="param-type"><a href="module-fs.FOut.html">module:fs.FOut</a></span>


            
            </td>

            

            

            <td class="description last">Output stream.</td>
        </tr>

    
    </tbody>
</table>






<dl class="details">

    

    

    

    

    

    

    

    

    

    

    

    

    
    <dt class="tag-source">Source:</dt>
    <dd class="tag-source"><ul class="dummy"><li>
        <a href="htdoc.js.html">htdoc.js</a>, <a href="htdoc.js.html#line78">line 78</a>
    </li></ul></dd>
    

    

    

    
</dl>













<h5>Returns:</h5>

        
<div class="param-desc">
    fout.
</div>



<dl>
    <dt>
        Type
    </dt>
    <dd>
        
<span class="param-type"><a href="module-fs.FOut.html">module:fs.FOut</a></span>


    </dd>
</dl>

    



        
            

    

    <h4 class="name" id="sortDat"><span class="type-signature"></span>sortDat<span class="signature">(asc<span class="signature-attributes">opt</span>)</span><span class="type-signature"> &rarr; {<a href="module-ht.StrStrMap.html">module:ht.StrStrMap</a>}</span></h4>

    



<div class="description">
    sorts by values
</div>









    <h5>Parameters:</h5>
    

<table class="params">
    <thead>
    <tr>
        
        <th>Name</th>
        

        <th>Type</th>

        
        <th>Attributes</th>
        

        
        <th>Default</th>
        

        <th class="last">Description</th>
    </tr>
    </thead>

    <tbody>
    

        <tr>
            
                <td class="name"><code>asc</code></td>
            

            <td class="type">
            
                
<span class="param-type">boolean</span>


            
            </td>

            
                <td class="attributes">
                
                    &lt;optional><br>
                

                

                
                </td>
            

            
                <td class="default">
                
                    true
                
                </td>
            

            <td class="description last">Sort in ascending order?</td>
        </tr>

    
    </tbody>
</table>






<dl class="details">

    

    

    

    

    

    

    

    

    

    

    

    

    
    <dt class="tag-source">Source:</dt>
    <dd class="tag-source"><ul class="dummy"><li>
        <a href="htdoc.js.html">htdoc.js</a>, <a href="htdoc.js.html#line90">line 90</a>
    </li></ul></dd>
    

    

    

    
</dl>













<h5>Returns:</h5>

        
<div class="param-desc">
    Self.
</div>



<dl>
    <dt>
        Type
    </dt>
    <dd>
        
<span class="param-type"><a href="module-ht.StrStrMap.html">module:ht.StrStrMap</a></span>


    </dd>
</dl>

    



        
            

    

    <h4 class="name" id="sortKey"><span class="type-signature"></span>sortKey<span class="signature">(asc<span class="signature-attributes">opt</span>)</span><span class="type-signature"> &rarr; {<a href="module-ht.StrStrMap.html">module:ht.StrStrMap</a>}</span></h4>

    



<div class="description">
    sorts by keys
</div>









    <h5>Parameters:</h5>
    

<table class="params">
    <thead>
    <tr>
        
        <th>Name</th>
        

        <th>Type</th>

        
        <th>Attributes</th>
        

        
        <th>Default</th>
        

        <th class="last">Description</th>
    </tr>
    </thead>

    <tbody>
    

        <tr>
            
                <td class="name"><code>asc</code></td>
            

            <td class="type">
            
                
<span class="param-type">boolean</span>


            
            </td>

            
                <td class="attributes">
                
                    &lt;optional><br>
                

                

                
                </td>
            

            
                <td class="default">
                
                    true
                
                </td>
            

            <td class="description last">Sort in ascending order?</td>
        </tr>

    
    </tbody>
</table>






<dl class="details">

    

    

    

    

    

    

    

    

    

    

    

    

    
    <dt class="tag-source">Source:</dt>
    <dd class="tag-source"><ul class="dummy"><li>
        <a href="htdoc.js.html">htdoc.js</a>, <a href="htdoc.js.html#line84">line 84</a>
    </li></ul></dd>
    

    

    

    
</dl>













<h5>Returns:</h5>

        
<div class="param-desc">
    Self.
</div>



<dl>
    <dt>
        Type
    </dt>
    <dd>
        
<span class="param-type"><a href="module-ht.StrStrMap.html">module:ht.StrStrMap</a></span>


    </dd>
</dl>

    



        
    

    

    
</article>

</section>




</div>

<nav>
    <h2><a href="index.html">Home</a></h2><h3>Modules</h3><ul><li><a href="module-analytics.html">analytics</a></li><li><a href="module-datasets.html">datasets</a></li><li><a href="module-fs.html">fs</a></li><li><a href="module-ht.html">ht</a></li><li><a href="module-la.html">la</a></li><li><a href="module-qm.html">qm</a></li><li><a href="module-statistics.html">statistics</a></li></ul><h3>Classes</h3><ul><li><a href="module-analytics.HierarchMarkov.html">HierarchMarkov</a></li><li><a href="module-analytics.NearestNeighborAD.html">NearestNeighborAD</a></li><li><a href="module-analytics.RidgeReg.html">RidgeReg</a></li><li><a href="module-analytics.SVC.html">SVC</a></li><li><a href="module-analytics.SVR.html">SVR</a></li><li><a href="module-fs.FIn.html">FIn</a></li><li><a href="module-fs.FOut.html">FOut</a></li><li><a href="module-ht.IntFltMap.html">IntFltMap</a></li><li><a href="module-ht.IntIntMap.html">IntIntMap</a></li><li><a href="module-ht.IntStrMap.html">IntStrMap</a></li><li><a href="module-ht.StrFltMap.html">StrFltMap</a></li><li><a href="module-ht.StrIntMap.html">StrIntMap</a></li><li><a href="module-ht.StrStrMap.html">StrStrMap</a></li><li><a href="module-la.BoolVector.html">BoolVector</a></li><li><a href="module-la.IntVector.html">IntVector</a></li><li><a href="module-la.Matrix.html">Matrix</a></li><li><a href="module-la.SparseMatrix.html">SparseMatrix</a></li><li><a href="module-la.SparseVector.html">SparseVector</a></li><li><a href="module-la.StrVector.html">StrVector</a></li><li><a href="module-la.Vector.html">Vector</a></li><li><a href="module-qm.Base.html">Base</a></li><li><a href="module-qm.FeatureSpace.html">FeatureSpace</a></li></ul><h3>Namespaces</h3><ul><li><a href="module-qm.Iterator.html">Iterator</a></li><li><a href="module-qm.Record.html">Record</a></li><li><a href="module-qm.RecSet.html">RecSet</a></li><li><a href="module-qm.Store.html">Store</a></li></ul>
</nav>

<br class="clear">

<footer>
    Documentation generated by <a href="https://github.com/jsdoc3/jsdoc">JSDoc 3.3.0-beta2</a> on Fri Apr 17 2015 15:31:16 GMT+0200 (Central Europe Daylight Time)
</footer>

<script> prettyPrint(); </script>
<script src="scripts/linenumber.js"> </script>
</body>
=======
>>>>>>> 89b90858
</html><|MERGE_RESOLUTION|>--- conflicted
+++ resolved
@@ -547,1708 +547,4 @@
   <script src="scripts/scrollanchor.js"></script>
 </body>
 
-<<<<<<< HEAD
-    
-
-    
-
-    
-
-     
-
-    
-
-    
-        <h3 class="subsection-title">Members</h3>
-
-        
-            
-<h4 class="name" id="length"><span class="type-signature"></span>length<span class="type-signature"></span></h4>
-
-
-
-
-
-
-
-
-
-
-    <h5 class="subsection-title">Properties:</h5>
-
-    
-
-<table class="props">
-    <thead>
-    <tr>
-        
-        <th>Name</th>
-        
-
-        <th>Type</th>
-
-        
-
-        
-
-        <th class="last">Description</th>
-    </tr>
-    </thead>
-
-    <tbody>
-    
-
-        <tr>
-            
-                <td class="name"><code>length</code></td>
-            
-
-            <td class="type">
-            
-                
-<span class="param-type">number</span>
-
-
-            
-            </td>
-
-            
-
-            
-
-            <td class="description last">Number of key/dat pairs</td>
-        </tr>
-
-    
-    </tbody>
-</table>
-
-
-
-
-<dl class="details">
-
-    
-
-    
-
-    
-
-    
-
-    
-
-    
-
-    
-
-    
-
-    
-
-    
-
-    
-
-    
-
-    
-    <dt class="tag-source">Source:</dt>
-    <dd class="tag-source"><ul class="dummy"><li>
-        <a href="htdoc.js.html">htdoc.js</a>, <a href="htdoc.js.html#line54">line 54</a>
-    </li></ul></dd>
-    
-
-    
-
-    
-
-    
-</dl>
-
-
-
-
-
-
-        
-    
-
-    
-        <h3 class="subsection-title">Methods</h3>
-
-        
-            
-
-    
-
-    <h4 class="name" id="classDesc"><span class="type-signature"></span>classDesc<span class="signature">()</span><span class="type-signature"> &rarr; {string}</span></h4>
-
-    
-
-
-
-<div class="description">
-    classDesc
-</div>
-
-
-
-
-
-
-
-
-
-
-
-
-
-<dl class="details">
-
-    
-
-    
-
-    
-
-    
-
-    
-
-    
-
-    
-
-    
-
-    
-
-    
-
-    
-
-    
-
-    
-    <dt class="tag-source">Source:</dt>
-    <dd class="tag-source"><ul class="dummy"><li>
-        <a href="htdoc.js.html">htdoc.js</a>, <a href="htdoc.js.html#line528">line 528</a>
-    </li></ul></dd>
-    
-
-    
-
-    
-
-    
-</dl>
-
-
-
-
-
-
-
-
-
-
-
-
-
-<h5>Returns:</h5>
-
-        
-<div class="param-desc">
-    desc - Returns class description
-</div>
-
-
-
-<dl>
-    <dt>
-        Type
-    </dt>
-    <dd>
-        
-<span class="param-type">string</span>
-
-
-    </dd>
-</dl>
-
-    
-
-
-
-        
-            
-
-    
-
-    <h4 class="name" id="dat"><span class="type-signature"></span>dat<span class="signature">(n)</span><span class="type-signature"> &rarr; {string}</span></h4>
-
-    
-
-
-
-<div class="description">
-    returns n-th dat
-</div>
-
-
-
-
-
-
-
-
-
-    <h5>Parameters:</h5>
-    
-
-<table class="params">
-    <thead>
-    <tr>
-        
-        <th>Name</th>
-        
-
-        <th>Type</th>
-
-        
-
-        
-
-        <th class="last">Description</th>
-    </tr>
-    </thead>
-
-    <tbody>
-    
-
-        <tr>
-            
-                <td class="name"><code>n</code></td>
-            
-
-            <td class="type">
-            
-                
-<span class="param-type">number</span>
-
-
-            
-            </td>
-
-            
-
-            
-
-            <td class="description last">Hashmap dat number. Should be between 0 and length-1</td>
-        </tr>
-
-    
-    </tbody>
-</table>
-
-
-
-
-
-
-<dl class="details">
-
-    
-
-    
-
-    
-
-    
-
-    
-
-    
-
-    
-
-    
-
-    
-
-    
-
-    
-
-    
-
-    
-    <dt class="tag-source">Source:</dt>
-    <dd class="tag-source"><ul class="dummy"><li>
-        <a href="htdoc.js.html">htdoc.js</a>, <a href="htdoc.js.html#line66">line 66</a>
-    </li></ul></dd>
-    
-
-    
-
-    
-
-    
-</dl>
-
-
-
-
-
-
-
-
-
-
-
-
-
-<h5>Returns:</h5>
-
-        
-<div class="param-desc">
-    n-th data value.
-</div>
-
-
-
-<dl>
-    <dt>
-        Type
-    </dt>
-    <dd>
-        
-<span class="param-type">string</span>
-
-
-    </dd>
-</dl>
-
-    
-
-
-
-        
-            
-
-    
-
-    <h4 class="name" id="get"><span class="type-signature"></span>get<span class="signature">(key)</span><span class="type-signature"> &rarr; {string}</span></h4>
-
-    
-
-
-
-<div class="description">
-    Returns dat given key
-</div>
-
-
-
-
-
-
-
-
-
-    <h5>Parameters:</h5>
-    
-
-<table class="params">
-    <thead>
-    <tr>
-        
-        <th>Name</th>
-        
-
-        <th>Type</th>
-
-        
-
-        
-
-        <th class="last">Description</th>
-    </tr>
-    </thead>
-
-    <tbody>
-    
-
-        <tr>
-            
-                <td class="name"><code>key</code></td>
-            
-
-            <td class="type">
-            
-                
-<span class="param-type">string</span>
-
-
-            
-            </td>
-
-            
-
-            
-
-            <td class="description last">Hashmap key.</td>
-        </tr>
-
-    
-    </tbody>
-</table>
-
-
-
-
-
-
-<dl class="details">
-
-    
-
-    
-
-    
-
-    
-
-    
-
-    
-
-    
-
-    
-
-    
-
-    
-
-    
-
-    
-
-    
-    <dt class="tag-source">Source:</dt>
-    <dd class="tag-source"><ul class="dummy"><li>
-        <a href="htdoc.js.html">htdoc.js</a>, <a href="htdoc.js.html#line37">line 37</a>
-    </li></ul></dd>
-    
-
-    
-
-    
-
-    
-</dl>
-
-
-
-
-
-
-
-
-
-
-
-
-
-<h5>Returns:</h5>
-
-        
-<div class="param-desc">
-    Hashmap data.
-</div>
-
-
-
-<dl>
-    <dt>
-        Type
-    </dt>
-    <dd>
-        
-<span class="param-type">string</span>
-
-
-    </dd>
-</dl>
-
-    
-
-
-
-        
-            
-
-    
-
-    <h4 class="name" id="hasKey"><span class="type-signature"></span>hasKey<span class="signature">(key)</span><span class="type-signature"> &rarr; {boolean}</span></h4>
-
-    
-
-
-
-<div class="description">
-    returns true if the map has a given key
-</div>
-
-
-
-
-
-
-
-
-
-    <h5>Parameters:</h5>
-    
-
-<table class="params">
-    <thead>
-    <tr>
-        
-        <th>Name</th>
-        
-
-        <th>Type</th>
-
-        
-
-        
-
-        <th class="last">Description</th>
-    </tr>
-    </thead>
-
-    <tbody>
-    
-
-        <tr>
-            
-                <td class="name"><code>key</code></td>
-            
-
-            <td class="type">
-            
-                
-<span class="param-type">string</span>
-
-
-            
-            </td>
-
-            
-
-            
-
-            <td class="description last">Hashmap key.</td>
-        </tr>
-
-    
-    </tbody>
-</table>
-
-
-
-
-
-
-<dl class="details">
-
-    
-
-    
-
-    
-
-    
-
-    
-
-    
-
-    
-
-    
-
-    
-
-    
-
-    
-
-    
-
-    
-    <dt class="tag-source">Source:</dt>
-    <dd class="tag-source"><ul class="dummy"><li>
-        <a href="htdoc.js.html">htdoc.js</a>, <a href="htdoc.js.html#line50">line 50</a>
-    </li></ul></dd>
-    
-
-    
-
-    
-
-    
-</dl>
-
-
-
-
-
-
-
-
-
-
-
-
-
-<h5>Returns:</h5>
-
-        
-<div class="param-desc">
-    True if the map contains key.
-</div>
-
-
-
-<dl>
-    <dt>
-        Type
-    </dt>
-    <dd>
-        
-<span class="param-type">boolean</span>
-
-
-    </dd>
-</dl>
-
-    
-
-
-
-        
-            
-
-    
-
-    <h4 class="name" id="key"><span class="type-signature"></span>key<span class="signature">(n)</span><span class="type-signature"> &rarr; {string}</span></h4>
-
-    
-
-
-
-<div class="description">
-    returns n-th key
-</div>
-
-
-
-
-
-
-
-
-
-    <h5>Parameters:</h5>
-    
-
-<table class="params">
-    <thead>
-    <tr>
-        
-        <th>Name</th>
-        
-
-        <th>Type</th>
-
-        
-
-        
-
-        <th class="last">Description</th>
-    </tr>
-    </thead>
-
-    <tbody>
-    
-
-        <tr>
-            
-                <td class="name"><code>n</code></td>
-            
-
-            <td class="type">
-            
-                
-<span class="param-type">number</span>
-
-
-            
-            </td>
-
-            
-
-            
-
-            <td class="description last">Hashmap key number. Should be between 0 and length-1.</td>
-        </tr>
-
-    
-    </tbody>
-</table>
-
-
-
-
-
-
-<dl class="details">
-
-    
-
-    
-
-    
-
-    
-
-    
-
-    
-
-    
-
-    
-
-    
-
-    
-
-    
-
-    
-
-    
-    <dt class="tag-source">Source:</dt>
-    <dd class="tag-source"><ul class="dummy"><li>
-        <a href="htdoc.js.html">htdoc.js</a>, <a href="htdoc.js.html#line60">line 60</a>
-    </li></ul></dd>
-    
-
-    
-
-    
-
-    
-</dl>
-
-
-
-
-
-
-
-
-
-
-
-
-
-<h5>Returns:</h5>
-
-        
-<div class="param-desc">
-    n-th key.
-</div>
-
-
-
-<dl>
-    <dt>
-        Type
-    </dt>
-    <dd>
-        
-<span class="param-type">string</span>
-
-
-    </dd>
-</dl>
-
-    
-
-
-
-        
-            
-
-    
-
-    <h4 class="name" id="load"><span class="type-signature"></span>load<span class="signature">(fin)</span><span class="type-signature"> &rarr; {<a href="module-ht.StrStrMap.html">module:ht.StrStrMap</a>}</span></h4>
-
-    
-
-
-
-<div class="description">
-    loads the hashtable from input stream
-</div>
-
-
-
-
-
-
-
-
-
-    <h5>Parameters:</h5>
-    
-
-<table class="params">
-    <thead>
-    <tr>
-        
-        <th>Name</th>
-        
-
-        <th>Type</th>
-
-        
-
-        
-
-        <th class="last">Description</th>
-    </tr>
-    </thead>
-
-    <tbody>
-    
-
-        <tr>
-            
-                <td class="name"><code>fin</code></td>
-            
-
-            <td class="type">
-            
-                
-<span class="param-type"><a href="module-fs.FIn.html">module:fs.FIn</a></span>
-
-
-            
-            </td>
-
-            
-
-            
-
-            <td class="description last">Input stream.</td>
-        </tr>
-
-    
-    </tbody>
-</table>
-
-
-
-
-
-
-<dl class="details">
-
-    
-
-    
-
-    
-
-    
-
-    
-
-    
-
-    
-
-    
-
-    
-
-    
-
-    
-
-    
-
-    
-    <dt class="tag-source">Source:</dt>
-    <dd class="tag-source"><ul class="dummy"><li>
-        <a href="htdoc.js.html">htdoc.js</a>, <a href="htdoc.js.html#line72">line 72</a>
-    </li></ul></dd>
-    
-
-    
-
-    
-
-    
-</dl>
-
-
-
-
-
-
-
-
-
-
-
-
-
-<h5>Returns:</h5>
-
-        
-<div class="param-desc">
-    Self.
-</div>
-
-
-
-<dl>
-    <dt>
-        Type
-    </dt>
-    <dd>
-        
-<span class="param-type"><a href="module-ht.StrStrMap.html">module:ht.StrStrMap</a></span>
-
-
-    </dd>
-</dl>
-
-    
-
-
-
-        
-            
-
-    
-
-    <h4 class="name" id="put"><span class="type-signature"></span>put<span class="signature">(key, data)</span><span class="type-signature"> &rarr; {<a href="module-ht.StrStrMap.html">module:ht.StrStrMap</a>}</span></h4>
-
-    
-
-
-
-<div class="description">
-    add/update key-value pair
-</div>
-
-
-
-
-
-
-
-
-
-    <h5>Parameters:</h5>
-    
-
-<table class="params">
-    <thead>
-    <tr>
-        
-        <th>Name</th>
-        
-
-        <th>Type</th>
-
-        
-
-        
-
-        <th class="last">Description</th>
-    </tr>
-    </thead>
-
-    <tbody>
-    
-
-        <tr>
-            
-                <td class="name"><code>key</code></td>
-            
-
-            <td class="type">
-            
-                
-<span class="param-type">string</span>
-
-
-            
-            </td>
-
-            
-
-            
-
-            <td class="description last">Hashmap key.</td>
-        </tr>
-
-    
-
-        <tr>
-            
-                <td class="name"><code>data</code></td>
-            
-
-            <td class="type">
-            
-                
-<span class="param-type">string</span>
-
-
-            
-            </td>
-
-            
-
-            
-
-            <td class="description last">Hashmap data.</td>
-        </tr>
-
-    
-    </tbody>
-</table>
-
-
-
-
-
-
-<dl class="details">
-
-    
-
-    
-
-    
-
-    
-
-    
-
-    
-
-    
-
-    
-
-    
-
-    
-
-    
-
-    
-
-    
-    <dt class="tag-source">Source:</dt>
-    <dd class="tag-source"><ul class="dummy"><li>
-        <a href="htdoc.js.html">htdoc.js</a>, <a href="htdoc.js.html#line44">line 44</a>
-    </li></ul></dd>
-    
-
-    
-
-    
-
-    
-</dl>
-
-
-
-
-
-
-
-
-
-
-
-
-
-<h5>Returns:</h5>
-
-        
-<div class="param-desc">
-    Self.
-</div>
-
-
-
-<dl>
-    <dt>
-        Type
-    </dt>
-    <dd>
-        
-<span class="param-type"><a href="module-ht.StrStrMap.html">module:ht.StrStrMap</a></span>
-
-
-    </dd>
-</dl>
-
-    
-
-
-
-        
-            
-
-    
-
-    <h4 class="name" id="save"><span class="type-signature"></span>save<span class="signature">(fout)</span><span class="type-signature"> &rarr; {<a href="module-fs.FOut.html">module:fs.FOut</a>}</span></h4>
-
-    
-
-
-
-<div class="description">
-    saves the hashtable to output stream
-</div>
-
-
-
-
-
-
-
-
-
-    <h5>Parameters:</h5>
-    
-
-<table class="params">
-    <thead>
-    <tr>
-        
-        <th>Name</th>
-        
-
-        <th>Type</th>
-
-        
-
-        
-
-        <th class="last">Description</th>
-    </tr>
-    </thead>
-
-    <tbody>
-    
-
-        <tr>
-            
-                <td class="name"><code>fout</code></td>
-            
-
-            <td class="type">
-            
-                
-<span class="param-type"><a href="module-fs.FOut.html">module:fs.FOut</a></span>
-
-
-            
-            </td>
-
-            
-
-            
-
-            <td class="description last">Output stream.</td>
-        </tr>
-
-    
-    </tbody>
-</table>
-
-
-
-
-
-
-<dl class="details">
-
-    
-
-    
-
-    
-
-    
-
-    
-
-    
-
-    
-
-    
-
-    
-
-    
-
-    
-
-    
-
-    
-    <dt class="tag-source">Source:</dt>
-    <dd class="tag-source"><ul class="dummy"><li>
-        <a href="htdoc.js.html">htdoc.js</a>, <a href="htdoc.js.html#line78">line 78</a>
-    </li></ul></dd>
-    
-
-    
-
-    
-
-    
-</dl>
-
-
-
-
-
-
-
-
-
-
-
-
-
-<h5>Returns:</h5>
-
-        
-<div class="param-desc">
-    fout.
-</div>
-
-
-
-<dl>
-    <dt>
-        Type
-    </dt>
-    <dd>
-        
-<span class="param-type"><a href="module-fs.FOut.html">module:fs.FOut</a></span>
-
-
-    </dd>
-</dl>
-
-    
-
-
-
-        
-            
-
-    
-
-    <h4 class="name" id="sortDat"><span class="type-signature"></span>sortDat<span class="signature">(asc<span class="signature-attributes">opt</span>)</span><span class="type-signature"> &rarr; {<a href="module-ht.StrStrMap.html">module:ht.StrStrMap</a>}</span></h4>
-
-    
-
-
-
-<div class="description">
-    sorts by values
-</div>
-
-
-
-
-
-
-
-
-
-    <h5>Parameters:</h5>
-    
-
-<table class="params">
-    <thead>
-    <tr>
-        
-        <th>Name</th>
-        
-
-        <th>Type</th>
-
-        
-        <th>Attributes</th>
-        
-
-        
-        <th>Default</th>
-        
-
-        <th class="last">Description</th>
-    </tr>
-    </thead>
-
-    <tbody>
-    
-
-        <tr>
-            
-                <td class="name"><code>asc</code></td>
-            
-
-            <td class="type">
-            
-                
-<span class="param-type">boolean</span>
-
-
-            
-            </td>
-
-            
-                <td class="attributes">
-                
-                    &lt;optional><br>
-                
-
-                
-
-                
-                </td>
-            
-
-            
-                <td class="default">
-                
-                    true
-                
-                </td>
-            
-
-            <td class="description last">Sort in ascending order?</td>
-        </tr>
-
-    
-    </tbody>
-</table>
-
-
-
-
-
-
-<dl class="details">
-
-    
-
-    
-
-    
-
-    
-
-    
-
-    
-
-    
-
-    
-
-    
-
-    
-
-    
-
-    
-
-    
-    <dt class="tag-source">Source:</dt>
-    <dd class="tag-source"><ul class="dummy"><li>
-        <a href="htdoc.js.html">htdoc.js</a>, <a href="htdoc.js.html#line90">line 90</a>
-    </li></ul></dd>
-    
-
-    
-
-    
-
-    
-</dl>
-
-
-
-
-
-
-
-
-
-
-
-
-
-<h5>Returns:</h5>
-
-        
-<div class="param-desc">
-    Self.
-</div>
-
-
-
-<dl>
-    <dt>
-        Type
-    </dt>
-    <dd>
-        
-<span class="param-type"><a href="module-ht.StrStrMap.html">module:ht.StrStrMap</a></span>
-
-
-    </dd>
-</dl>
-
-    
-
-
-
-        
-            
-
-    
-
-    <h4 class="name" id="sortKey"><span class="type-signature"></span>sortKey<span class="signature">(asc<span class="signature-attributes">opt</span>)</span><span class="type-signature"> &rarr; {<a href="module-ht.StrStrMap.html">module:ht.StrStrMap</a>}</span></h4>
-
-    
-
-
-
-<div class="description">
-    sorts by keys
-</div>
-
-
-
-
-
-
-
-
-
-    <h5>Parameters:</h5>
-    
-
-<table class="params">
-    <thead>
-    <tr>
-        
-        <th>Name</th>
-        
-
-        <th>Type</th>
-
-        
-        <th>Attributes</th>
-        
-
-        
-        <th>Default</th>
-        
-
-        <th class="last">Description</th>
-    </tr>
-    </thead>
-
-    <tbody>
-    
-
-        <tr>
-            
-                <td class="name"><code>asc</code></td>
-            
-
-            <td class="type">
-            
-                
-<span class="param-type">boolean</span>
-
-
-            
-            </td>
-
-            
-                <td class="attributes">
-                
-                    &lt;optional><br>
-                
-
-                
-
-                
-                </td>
-            
-
-            
-                <td class="default">
-                
-                    true
-                
-                </td>
-            
-
-            <td class="description last">Sort in ascending order?</td>
-        </tr>
-
-    
-    </tbody>
-</table>
-
-
-
-
-
-
-<dl class="details">
-
-    
-
-    
-
-    
-
-    
-
-    
-
-    
-
-    
-
-    
-
-    
-
-    
-
-    
-
-    
-
-    
-    <dt class="tag-source">Source:</dt>
-    <dd class="tag-source"><ul class="dummy"><li>
-        <a href="htdoc.js.html">htdoc.js</a>, <a href="htdoc.js.html#line84">line 84</a>
-    </li></ul></dd>
-    
-
-    
-
-    
-
-    
-</dl>
-
-
-
-
-
-
-
-
-
-
-
-
-
-<h5>Returns:</h5>
-
-        
-<div class="param-desc">
-    Self.
-</div>
-
-
-
-<dl>
-    <dt>
-        Type
-    </dt>
-    <dd>
-        
-<span class="param-type"><a href="module-ht.StrStrMap.html">module:ht.StrStrMap</a></span>
-
-
-    </dd>
-</dl>
-
-    
-
-
-
-        
-    
-
-    
-
-    
-</article>
-
-</section>
-
-
-
-
-</div>
-
-<nav>
-    <h2><a href="index.html">Home</a></h2><h3>Modules</h3><ul><li><a href="module-analytics.html">analytics</a></li><li><a href="module-datasets.html">datasets</a></li><li><a href="module-fs.html">fs</a></li><li><a href="module-ht.html">ht</a></li><li><a href="module-la.html">la</a></li><li><a href="module-qm.html">qm</a></li><li><a href="module-statistics.html">statistics</a></li></ul><h3>Classes</h3><ul><li><a href="module-analytics.HierarchMarkov.html">HierarchMarkov</a></li><li><a href="module-analytics.NearestNeighborAD.html">NearestNeighborAD</a></li><li><a href="module-analytics.RidgeReg.html">RidgeReg</a></li><li><a href="module-analytics.SVC.html">SVC</a></li><li><a href="module-analytics.SVR.html">SVR</a></li><li><a href="module-fs.FIn.html">FIn</a></li><li><a href="module-fs.FOut.html">FOut</a></li><li><a href="module-ht.IntFltMap.html">IntFltMap</a></li><li><a href="module-ht.IntIntMap.html">IntIntMap</a></li><li><a href="module-ht.IntStrMap.html">IntStrMap</a></li><li><a href="module-ht.StrFltMap.html">StrFltMap</a></li><li><a href="module-ht.StrIntMap.html">StrIntMap</a></li><li><a href="module-ht.StrStrMap.html">StrStrMap</a></li><li><a href="module-la.BoolVector.html">BoolVector</a></li><li><a href="module-la.IntVector.html">IntVector</a></li><li><a href="module-la.Matrix.html">Matrix</a></li><li><a href="module-la.SparseMatrix.html">SparseMatrix</a></li><li><a href="module-la.SparseVector.html">SparseVector</a></li><li><a href="module-la.StrVector.html">StrVector</a></li><li><a href="module-la.Vector.html">Vector</a></li><li><a href="module-qm.Base.html">Base</a></li><li><a href="module-qm.FeatureSpace.html">FeatureSpace</a></li></ul><h3>Namespaces</h3><ul><li><a href="module-qm.Iterator.html">Iterator</a></li><li><a href="module-qm.Record.html">Record</a></li><li><a href="module-qm.RecSet.html">RecSet</a></li><li><a href="module-qm.Store.html">Store</a></li></ul>
-</nav>
-
-<br class="clear">
-
-<footer>
-    Documentation generated by <a href="https://github.com/jsdoc3/jsdoc">JSDoc 3.3.0-beta2</a> on Fri Apr 17 2015 15:31:16 GMT+0200 (Central Europe Daylight Time)
-</footer>
-
-<script> prettyPrint(); </script>
-<script src="scripts/linenumber.js"> </script>
-</body>
-=======
->>>>>>> 89b90858
 </html>