--- conflicted
+++ resolved
@@ -25,11 +25,7 @@
         <div id="jsdoc-main" role="main">
           <header class="page-header">
             <h1><div class="symbol-detail-labels"><span class="label label-kind">class</span>&nbsp;<span class="label label-static">static</span></div><small><a href="module-analytics.html">analytics</a>.<wbr></small><span class="symbol-name">KMeans</span></h1>
-<<<<<<< HEAD
-            <p class="source-link">Source: <a href="analyticsdoc.js.html#source-line-2884">analyticsdoc.<wbr>js:2884</a></p>
-=======
             <p class="source-link">Source: <a href="analyticsdoc.js.html#source-line-2940">analyticsdoc.<wbr>js:2940</a></p>
->>>>>>> 9e051940
             <div class="symbol-classdesc">
               <p>KMeans clustering</p>
             </div>
