--- conflicted
+++ resolved
@@ -62,14 +62,7 @@
                     <dt><a href="module-qm.FeatureSpace.html#addFeatureExtractor">addFeatureExtractor(obj)</a></dt>
                     <dd>
                     </dd>
-<<<<<<< HEAD
-                    <dt><a href="module-qm.FeatureSpace.html#clear">clear()</a></dt>
-                    <dd>
-                    </dd>
-                    <dt><a href="module-qm.FeatureSpace.html#extractMatrix">extractMatrix(rs)</a></dt>
-=======
                     <dt><a href="module-qm.FeatureSpace.html#extractMatrix">extractMatrix(rs[, featureExtractorId])</a></dt>
->>>>>>> 9e051940
                     <dd>
                     </dd>
                     <dt><a href="module-qm.FeatureSpace.html#extractSparseMatrix">extractSparseMatrix(rs[, featureExtractorId])</a></dt>
@@ -78,19 +71,13 @@
                     <dt><a href="module-qm.FeatureSpace.html#extractSparseVector">extractSparseVector(rec[, featureExtractorId])</a></dt>
                     <dd>
                     </dd>
-<<<<<<< HEAD
-=======
                     <dt><a href="module-qm.FeatureSpace.html#extractVector">extractVector(rec[, featureExtractorId])</a></dt>
                     <dd>
                     </dd>
->>>>>>> 9e051940
                   </dl>
                 </div>
                 <div class="summary-column">
                   <dl class="dl-summary-callout">
-                    <dt><a href="module-qm.FeatureSpace.html#extractVector">extractVector(rec)</a></dt>
-                    <dd>
-                    </dd>
                     <dt><a href="module-qm.FeatureSpace.html#filter">filter(vec, idx[, keepOffset])</a></dt>
                     <dd>
                     </dd>
@@ -101,15 +88,15 @@
                     <dd>
                     </dd>
                     <dt><a href="module-qm.FeatureSpace.html#invertFeature">invertFeature(idx, val)</a></dt>
+                    <dd>
+                    </dd>
+                    <dt><a href="module-qm.FeatureSpace.html#invertFeatureVector">invertFeatureVector(ftr)</a></dt>
                     <dd>
                     </dd>
                   </dl>
                 </div>
                 <div class="summary-column">
                   <dl class="dl-summary-callout">
-                    <dt><a href="module-qm.FeatureSpace.html#invertFeatureVector">invertFeatureVector(ftr)</a></dt>
-                    <dd>
-                    </dd>
                     <dt><a href="module-qm.FeatureSpace.html#save">save(fout)</a></dt>
                     <dd>
                     </dd>
@@ -290,51 +277,7 @@
                   <p><code><a href="module-qm.FeatureSpace.html">module:qm.FeatureSpace</a></code>&nbsp;Self.</p>
                 </dd>
               </dl>
-<<<<<<< HEAD
-              <h3 id="clear"><span class="symbol-name">clear</span><span class="signature"><span class="signature-params">()</span>&nbsp;&rarr; <span class="signature-returns"> <a href="module-qm.FeatureSpace.html">module:qm.FeatureSpace</a></span></span></h3>
-              <p>Clears the feature space.</p>
-              <section>
-                <h4>
-            Example
-        </h4>
-                <div>
-                  <pre class="prettyprint"><code>// import qm module
-var qm = require(&#x27;qminer&#x27;);
-// create a new base containing one store
-var base = new qm.Base({
-   mode: &quot;createClean&quot;,
-   schema: [{
-       name: &quot;Runners&quot;,
-       fields: [
-           { name: &quot;ID&quot;, type: &quot;int&quot;, primary: true },
-           { name: &quot;Name&quot;, type: &quot;string&quot; },
-           { name: &quot;BestTime&quot;, type: &quot;float&quot; }
-       ]
-   }]
-});
-// put some records in the &quot;Runners&quot; store
-base.store(&quot;Runners&quot;).push({ ID: 110020, Name: &quot;Eric Ericsson&quot;, BestTime: 134.33 });
-base.store(&quot;Runners&quot;).push({ ID: 123307, Name: &quot;Fred Friedrich&quot;, BestTime: 101.11 });
-base.store(&quot;Runners&quot;).push({ ID: 767201, Name: &quot;Appel Banana&quot;, BestTime: 1034.56 });
-// create a feature space
-var ftr = new qm.FeatureSpace(base, { type: &quot;numeric&quot;, source: &quot;Runners&quot;, field: &quot;BestTime&quot; });
-// update the feature space
-ftr.updateRecords(base.store(&quot;Runners&quot;).allRecords);
-// clear the feature space (return the feature space to it&#x27;s default values)
-ftr.clear();
-base.close();</code></pre>
-                </div>
-              </section>
-              <dl class="dl-compact">
-                <dt>Returns</dt>
-                <dd>
-                  <p><code><a href="module-qm.FeatureSpace.html">module:qm.FeatureSpace</a></code>&nbsp;Self.</p>
-                </dd>
-              </dl>
-              <h3 id="extractMatrix"><span class="symbol-name">extractMatrix</span><span class="signature"><span class="signature-params">(rs)</span>&nbsp;&rarr; <span class="signature-returns"> <a href="module-la.Matrix.html">module:la.Matrix</a></span></span></h3>
-=======
               <h3 id="extractMatrix"><span class="symbol-name">extractMatrix</span><span class="signature"><span class="signature-params">(rs[, featureExtractorId])</span>&nbsp;&rarr; <span class="signature-returns"> <a href="module-la.Matrix.html">module:la.Matrix</a></span></span></h3>
->>>>>>> 9e051940
               <p>Extracts the feature vectors from the recordset and returns them as columns of a dense matrix.</p>
               <section>
                 <h4>
