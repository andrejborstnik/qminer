--- conflicted
+++ resolved
@@ -2,7 +2,7 @@
 <html>
 
 <head>
-  <meta name="generator" content="JSDoc 3.3.2">
+  <meta name="generator" content="JSDoc 3">
   <meta charset="utf-8">
   <title>Class: FeatureSpace</title>
   <link rel="stylesheet" href="https://brick.a.ssl.fastly.net/Karla:400,400i,700,700i" type="text/css">
@@ -25,11 +25,7 @@
         <div id="jsdoc-main" role="main">
           <header class="page-header">
             <h1><div class="symbol-detail-labels"><span class="label label-kind">class</span>&nbsp;<span class="label label-static">static</span></div><small><a href="module-qm.html">qm</a>.<wbr></small><span class="symbol-name">FeatureSpace</span></h1>
-<<<<<<< HEAD
-            <p class="source-link">Source: <a href="qminerdoc.js.html#source-line-2356">qminerdoc.<wbr>js:2356</a></p>
-=======
             <p class="source-link">Source: <a href="qminerdoc.js.html#source-line-2346">qminerdoc.<wbr>js:2346</a></p>
->>>>>>> ad3a7676
             <div class="symbol-classdesc">
               <p>Represents the feature space. It contains any of the <a href="module-qm.html#~FeatureExtractors">module:qm~FeatureExtractors</a>.</p>
             </div>
@@ -120,7 +116,9 @@
             <p>Feature Space</p>
             <section>
               <h3>
+
             Example
+
         </h3>
               <div>
                 <pre class="prettyprint"><code>// import qm module
@@ -214,7 +212,9 @@
               <p>Adds a new feature extractor to the feature space.</p>
               <section>
                 <h4>
+
             Example
+
         </h4>
                 <div>
                   <pre class="prettyprint"><code>// import qm module
@@ -285,7 +285,9 @@
               <p>Extracts the feature vectors from the recordset and returns them as columns of a dense matrix.</p>
               <section>
                 <h4>
+
             Example
+
         </h4>
                 <div>
                   <pre class="prettyprint"><code>// import qm module
@@ -357,7 +359,9 @@
               <p>Extracts the sparse feature vectors from the record set and returns them as columns of the sparse matrix.</p>
               <section>
                 <h4>
+
             Example
+
         </h4>
                 <div>
                   <pre class="prettyprint"><code>// import qm module
@@ -426,7 +430,9 @@
               <p>Creates a sparse feature vector from the given record.</p>
               <section>
                 <h4>
+
             Example
+
         </h4>
                 <div>
                   <pre class="prettyprint"><code>// import qm module
@@ -501,7 +507,9 @@
               <p>Creates a feature vector from the given record.</p>
               <section>
                 <h4>
+
             Example
+
         </h4>
                 <div>
                   <pre class="prettyprint"><code>// import qm module
@@ -576,7 +584,9 @@
               <p>Filters the vector to keep only the elements from the feature extractor.</p>
               <section>
                 <h4>
+
             Example
+
         </h4>
                 <div>
                   <pre class="prettyprint"><code>// import qm module
@@ -685,7 +695,9 @@
               <p>Gives the name of the feature at the given position.</p>
               <section>
                 <h4>
+
             Example
+
         </h4>
                 <div>
                   <pre class="prettyprint"><code>// import qm module
@@ -759,7 +771,9 @@
               <p>Gives the name of feature extractor at given position.</p>
               <section>
                 <h4>
+
             Example
+
         </h4>
                 <div>
                   <pre class="prettyprint"><code>// import qm module
@@ -825,7 +839,9 @@
               <p>Calculates the inverse of a single feature using a specific feature extractor.</p>
               <section>
                 <h4>
+
             Example
+
         </h4>
                 <div>
                   <pre class="prettyprint"><code>// import qm module
@@ -913,7 +929,9 @@
               <p>Performs the inverse operation of ftrVec. Works only for numeric feature extractors.</p>
               <section>
                 <h4>
+
             Example
+
         </h4>
                 <div>
                   <pre class="prettyprint"><code>// import qm module
@@ -1031,7 +1049,9 @@
                 <br> For dateWindow feature extractor, it can update the start and the end of the window period to form the normalization.</p>
               <section>
                 <h4>
+
             Example
+
         </h4>
                 <div>
                   <pre class="prettyprint"><code>// import qm module
@@ -1114,7 +1134,9 @@
                 <br> For dateWindow feature extractor, it can update the start and the end of the window period to form the normalization.</p>
               <section>
                 <h4>
+
             Example
+
         </h4>
                 <div>
                   <pre class="prettyprint"><code>// import qm module
@@ -1198,7 +1220,7 @@
   <footer id="jsdoc-footer" class="jsdoc-footer">
     <div id="jsdoc-footer-container">
       <p>
-        Generated by <a href="https://github.com/jsdoc3/jsdoc">JSDoc</a> 3.3.2 on September 29, 2015.
+        
       </p>
     </div>
   </footer>
