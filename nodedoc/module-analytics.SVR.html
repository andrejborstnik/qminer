--- conflicted
+++ resolved
@@ -18,866 +18,6 @@
         <a href="index.html" class="jsdoc-navbar-package-name">Home</a>
       </div>
     </div>
-<<<<<<< HEAD
-
-    
-
-    
-
-    
-
-     
-
-    
-
-    
-        <h3 class="subsection-title">Members</h3>
-
-        
-            
-<h4 class="name" id="weights"><span class="type-signature"></span>weights<span class="type-signature"></span></h4>
-
-
-
-
-
-
-
-
-
-
-    <h5 class="subsection-title">Properties:</h5>
-
-    
-
-<table class="props">
-    <thead>
-    <tr>
-        
-        <th>Name</th>
-        
-
-        <th>Type</th>
-
-        
-
-        
-
-        <th class="last">Description</th>
-    </tr>
-    </thead>
-
-    <tbody>
-    
-
-        <tr>
-            
-                <td class="name"><code>weights</code></td>
-            
-
-            <td class="type">
-            
-                
-<span class="param-type"><a href="module-la.Vector.html">module:la.Vector</a></span>
-
-
-            
-            </td>
-
-            
-
-            
-
-            <td class="description last">Vector of coefficients of the linear model</td>
-        </tr>
-
-    
-    </tbody>
-</table>
-
-
-
-
-<dl class="details">
-
-    
-
-    
-
-    
-
-    
-
-    
-
-    
-
-    
-
-    
-
-    
-
-    
-
-    
-
-    
-
-    
-    <dt class="tag-source">Source:</dt>
-    <dd class="tag-source"><ul class="dummy"><li>
-        <a href="analyticsdoc.js.html">analyticsdoc.js</a>, <a href="analyticsdoc.js.html#line143">line 143</a>
-    </li></ul></dd>
-    
-
-    
-
-    
-
-    
-</dl>
-
-
-
-
-
-
-        
-    
-
-    
-        <h3 class="subsection-title">Methods</h3>
-
-        
-            
-
-    
-
-    <h4 class="name" id="fit"><span class="type-signature"></span>fit<span class="signature">(X, y)</span><span class="type-signature"></span></h4>
-
-    
-
-
-
-<div class="description">
-    fits an SVM regression model, given column examples in a matrix and vector of targets
-</div>
-
-
-
-
-
-
-
-
-
-    <h5>Parameters:</h5>
-    
-
-<table class="params">
-    <thead>
-    <tr>
-        
-        <th>Name</th>
-        
-
-        <th>Type</th>
-
-        
-
-        
-
-        <th class="last">Description</th>
-    </tr>
-    </thead>
-
-    <tbody>
-    
-
-        <tr>
-            
-                <td class="name"><code>X</code></td>
-            
-
-            <td class="type">
-            
-                
-<span class="param-type"><a href="module-la.Matrix.html">module:la.Matrix</a></span>
-|
-
-<span class="param-type"><a href="module-la.SparseMatrix.html">module:la.SparseMatrix</a></span>
-
-
-            
-            </td>
-
-            
-
-            
-
-            <td class="description last">Input feature matrix where columns correspond to feature vectors</td>
-        </tr>
-
-    
-
-        <tr>
-            
-                <td class="name"><code>y</code></td>
-            
-
-            <td class="type">
-            
-                
-<span class="param-type"><a href="module-la.Vector.html">module:la.Vector</a></span>
-
-
-            
-            </td>
-
-            
-
-            
-
-            <td class="description last">Input vector of targets, one for each column of X</td>
-        </tr>
-
-    
-    </tbody>
-</table>
-
-
-
-
-
-
-<dl class="details">
-
-    
-
-    
-
-    
-
-    
-
-    
-
-    
-
-    
-
-    
-
-    
-
-    
-
-    
-
-    
-
-    
-    <dt class="tag-source">Source:</dt>
-    <dd class="tag-source"><ul class="dummy"><li>
-        <a href="analyticsdoc.js.html">analyticsdoc.js</a>, <a href="analyticsdoc.js.html#line161">line 161</a>
-    </li></ul></dd>
-    
-
-    
-
-    
-
-    
-</dl>
-
-
-
-
-
-
-
-
-
-
-
-
-
-
-
-
-        
-            
-
-    
-
-    <h4 class="name" id="getParams"><span class="type-signature"></span>getParams<span class="signature">()</span><span class="type-signature"> &rarr; {<a href="module-analytics.html#~svrParam">module:analytics~svrParam</a>}</span></h4>
-
-    
-
-
-
-<div class="description">
-    returns the svr parameters
-</div>
-
-
-
-
-
-
-
-
-
-
-
-
-
-<dl class="details">
-
-    
-
-    
-
-    
-
-    
-
-    
-
-    
-
-    
-
-    
-
-    
-
-    
-
-    
-
-    
-
-    
-    <dt class="tag-source">Source:</dt>
-    <dd class="tag-source"><ul class="dummy"><li>
-        <a href="analyticsdoc.js.html">analyticsdoc.js</a>, <a href="analyticsdoc.js.html#line134">line 134</a>
-    </li></ul></dd>
-    
-
-    
-
-    
-
-    
-</dl>
-
-
-
-
-
-
-
-
-
-
-
-
-
-<h5>Returns:</h5>
-
-        
-<div class="param-desc">
-    Parameters of the regression model.
-</div>
-
-
-
-<dl>
-    <dt>
-        Type
-    </dt>
-    <dd>
-        
-<span class="param-type"><a href="module-analytics.html#~svrParam">module:analytics~svrParam</a></span>
-
-
-    </dd>
-</dl>
-
-    
-
-
-
-        
-            
-
-    
-
-    <h4 class="name" id="predict"><span class="type-signature"></span>predict<span class="signature">(vec)</span><span class="type-signature"> &rarr; {number}</span></h4>
-
-    
-
-
-
-<div class="description">
-    sends vector through the model and returns the prediction as a real number
-</div>
-
-
-
-
-
-
-
-
-
-    <h5>Parameters:</h5>
-    
-
-<table class="params">
-    <thead>
-    <tr>
-        
-        <th>Name</th>
-        
-
-        <th>Type</th>
-
-        
-
-        
-
-        <th class="last">Description</th>
-    </tr>
-    </thead>
-
-    <tbody>
-    
-
-        <tr>
-            
-                <td class="name"><code>vec</code></td>
-            
-
-            <td class="type">
-            
-                
-<span class="param-type"><a href="module-la.Vector.html">module:la.Vector</a></span>
-|
-
-<span class="param-type"><a href="module-la.SparseVector.html">module:la.SparseVector</a></span>
-
-
-            
-            </td>
-
-            
-
-            
-
-            <td class="description last">Input vector</td>
-        </tr>
-
-    
-    </tbody>
-</table>
-
-
-
-
-
-
-<dl class="details">
-
-    
-
-    
-
-    
-
-    
-
-    
-
-    
-
-    
-
-    
-
-    
-
-    
-
-    
-
-    
-
-    
-    <dt class="tag-source">Source:</dt>
-    <dd class="tag-source"><ul class="dummy"><li>
-        <a href="analyticsdoc.js.html">analyticsdoc.js</a>, <a href="analyticsdoc.js.html#line155">line 155</a>
-    </li></ul></dd>
-    
-
-    
-
-    
-
-    
-</dl>
-
-
-
-
-
-
-
-
-
-
-
-
-
-<h5>Returns:</h5>
-
-        
-<div class="param-desc">
-    Prediction real number.
-</div>
-
-
-
-<dl>
-    <dt>
-        Type
-    </dt>
-    <dd>
-        
-<span class="param-type">number</span>
-
-
-    </dd>
-</dl>
-
-    
-
-
-
-        
-            
-
-    
-
-    <h4 class="name" id="save"><span class="type-signature"></span>save<span class="signature">(fout)</span><span class="type-signature"> &rarr; {<a href="module-fs.FOut.html">module:fs.FOut</a>}</span></h4>
-
-    
-
-
-
-<div class="description">
-    saves model to output file stream
-</div>
-
-
-
-
-
-
-
-
-
-    <h5>Parameters:</h5>
-    
-
-<table class="params">
-    <thead>
-    <tr>
-        
-        <th>Name</th>
-        
-
-        <th>Type</th>
-
-        
-
-        
-
-        <th class="last">Description</th>
-    </tr>
-    </thead>
-
-    <tbody>
-    
-
-        <tr>
-            
-                <td class="name"><code>fout</code></td>
-            
-
-            <td class="type">
-            
-                
-<span class="param-type"><a href="module-fs.FOut.html">module:fs.FOut</a></span>
-
-
-            
-            </td>
-
-            
-
-            
-
-            <td class="description last">Output stream.</td>
-        </tr>
-
-    
-    </tbody>
-</table>
-
-
-
-
-
-
-<dl class="details">
-
-    
-
-    
-
-    
-
-    
-
-    
-
-    
-
-    
-
-    
-
-    
-
-    
-
-    
-
-    
-
-    
-    <dt class="tag-source">Source:</dt>
-    <dd class="tag-source"><ul class="dummy"><li>
-        <a href="analyticsdoc.js.html">analyticsdoc.js</a>, <a href="analyticsdoc.js.html#line149">line 149</a>
-    </li></ul></dd>
-    
-
-    
-
-    
-
-    
-</dl>
-
-
-
-
-
-
-
-
-
-
-
-
-
-<h5>Returns:</h5>
-
-        
-<div class="param-desc">
-    Output stream
-</div>
-
-
-
-<dl>
-    <dt>
-        Type
-    </dt>
-    <dd>
-        
-<span class="param-type"><a href="module-fs.FOut.html">module:fs.FOut</a></span>
-
-
-    </dd>
-</dl>
-
-    
-
-
-
-        
-            
-
-    
-
-    <h4 class="name" id="setParams"><span class="type-signature"></span>setParams<span class="signature">(param)</span><span class="type-signature"></span></h4>
-
-    
-
-
-
-<div class="description">
-    sets the svr parameters
-</div>
-
-
-
-
-
-
-
-
-
-    <h5>Parameters:</h5>
-    
-
-<table class="params">
-    <thead>
-    <tr>
-        
-        <th>Name</th>
-        
-
-        <th>Type</th>
-
-        
-
-        
-
-        <th class="last">Description</th>
-    </tr>
-    </thead>
-
-    <tbody>
-    
-
-        <tr>
-            
-                <td class="name"><code>param</code></td>
-            
-
-            <td class="type">
-            
-                
-<span class="param-type"><a href="module-analytics.html#~svrParam">module:analytics~svrParam</a></span>
-
-
-            
-            </td>
-
-            
-
-            
-
-            <td class="description last">Regression training parameters.</td>
-        </tr>
-
-    
-    </tbody>
-</table>
-
-
-
-
-
-
-<dl class="details">
-
-    
-
-    
-
-    
-
-    
-
-    
-
-    
-
-    
-
-    
-
-    
-
-    
-
-    
-
-    
-
-    
-    <dt class="tag-source">Source:</dt>
-    <dd class="tag-source"><ul class="dummy"><li>
-        <a href="analyticsdoc.js.html">analyticsdoc.js</a>, <a href="analyticsdoc.js.html#line139">line 139</a>
-    </li></ul></dd>
-    
-
-    
-
-    
-
-    
-</dl>
-
-
-
-
-
-
-
-
-
-
-
-
-
-
-
-
-        
-    
-
-    
-
-    
-</article>
-
-</section>
-
-
-
-
-</div>
-
-<nav>
-    <h2><a href="index.html">Home</a></h2><h3>Modules</h3><ul><li><a href="module-analytics.html">analytics</a></li><li><a href="module-datasets.html">datasets</a></li><li><a href="module-fs.html">fs</a></li><li><a href="module-ht.html">ht</a></li><li><a href="module-la.html">la</a></li><li><a href="module-qm.html">qm</a></li><li><a href="module-statistics.html">statistics</a></li></ul><h3>Classes</h3><ul><li><a href="module-analytics.HierarchMarkov.html">HierarchMarkov</a></li><li><a href="module-analytics.NearestNeighborAD.html">NearestNeighborAD</a></li><li><a href="module-analytics.RidgeReg.html">RidgeReg</a></li><li><a href="module-analytics.SVC.html">SVC</a></li><li><a href="module-analytics.SVR.html">SVR</a></li><li><a href="module-fs.FIn.html">FIn</a></li><li><a href="module-fs.FOut.html">FOut</a></li><li><a href="module-ht.IntFltMap.html">IntFltMap</a></li><li><a href="module-ht.IntIntMap.html">IntIntMap</a></li><li><a href="module-ht.IntStrMap.html">IntStrMap</a></li><li><a href="module-ht.StrFltMap.html">StrFltMap</a></li><li><a href="module-ht.StrIntMap.html">StrIntMap</a></li><li><a href="module-ht.StrStrMap.html">StrStrMap</a></li><li><a href="module-la.BoolVector.html">BoolVector</a></li><li><a href="module-la.IntVector.html">IntVector</a></li><li><a href="module-la.Matrix.html">Matrix</a></li><li><a href="module-la.SparseMatrix.html">SparseMatrix</a></li><li><a href="module-la.SparseVector.html">SparseVector</a></li><li><a href="module-la.StrVector.html">StrVector</a></li><li><a href="module-la.Vector.html">Vector</a></li><li><a href="module-qm.Base.html">Base</a></li><li><a href="module-qm.FeatureSpace.html">FeatureSpace</a></li></ul><h3>Namespaces</h3><ul><li><a href="module-qm.Iterator.html">Iterator</a></li><li><a href="module-qm.Record.html">Record</a></li><li><a href="module-qm.RecSet.html">RecSet</a></li><li><a href="module-qm.Store.html">Store</a></li></ul>
-</nav>
-
-<br class="clear">
-
-<footer>
-    Documentation generated by <a href="https://github.com/jsdoc3/jsdoc">JSDoc 3.3.0-beta2</a> on Fri Apr 17 2015 15:31:15 GMT+0200 (Central Europe Daylight Time)
-</footer>
-
-<script> prettyPrint(); </script>
-<script src="scripts/linenumber.js"> </script>
-=======
   </nav>
   <div id="jsdoc-body-container">
     <div id="jsdoc-content">
@@ -1223,7 +363,6 @@
   <script src="scripts/jsdoc-toc.js"></script>
   <script src="scripts/linenumber.js"></script>
   <script src="scripts/scrollanchor.js"></script>
->>>>>>> 89b90858
 </body>
 
 </html>