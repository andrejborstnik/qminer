<!doctype html>
<html>

<head>
  <meta name="generator" content="JSDoc 3.3.0-beta2">
  <meta charset="utf-8">
  <title>Namespace: RecSet</title>
  <link rel="stylesheet" href="https://brick.a.ssl.fastly.net/Karla:400,400i,700,700i" type="text/css">
  <link rel="stylesheet" href="https://brick.a.ssl.fastly.net/Noto+Serif:400,400i,700,700i" type="text/css">
  <link rel="stylesheet" href="https://brick.a.ssl.fastly.net/Inconsolata:500" type="text/css">
  <link href="css/baseline.css" rel="stylesheet">
</head>

<<<<<<< HEAD
<body>

<div id="main">

    <h1 class="page-title">Namespace: RecSet</h1>

    




<section>

<header>
    
        <h2>
            <span class="ancestors"><a href="module-qm.html">qm</a>.</span>
        
        RecSet
        </h2>
        
    
</header>

<article>
    <div class="container-overview">
    
        
            <div class="description">Record Set (factory pattern)</div>
        

        


<dl class="details">

    

    

    

    

    

    

    

    

    

    

    

    

    
    <dt class="tag-source">Source:</dt>
    <dd class="tag-source"><ul class="dummy"><li>
        <a href="qminerdoc.js.html">qminerdoc.js</a>, <a href="qminerdoc.js.html#line626">line 626</a>
    </li></ul></dd>
    

    

    

    
</dl>


        
            <h3>Example</h3>
            
    <pre class="prettyprint"><code>// import qm module
var qm = require('qminer');
// factory based construction using store.recs
var rs = store.recs;</code></pre>

        
    
=======
<body onload="prettyPrint()">
  <nav id="jsdoc-navbar" role="navigation" class="jsdoc-navbar">
    <div id="jsdoc-navbar-container">
      <div id="jsdoc-navbar-content">
        <a href="index.html" class="jsdoc-navbar-package-name">Home</a>
      </div>
>>>>>>> 89b90858
    </div>
  </nav>
  <div id="jsdoc-body-container">
    <div id="jsdoc-content">
      <div id="jsdoc-content-container">
        <div id="jsdoc-main" role="main">
          <header class="page-header">
            <h1><div class="symbol-detail-labels"><span class="label label-kind">namespace</span>&nbsp;<span class="label label-static">static</span></div><small><a href="module-qm.html">qm</a>.<wbr></small><span class="symbol-name">RecSet</span></h1>
            <p class="source-link">Source: <a href="qminerdoc.js.html#source-line-574">qminerdoc.<wbr>js:574</a></p>
            <div class="symbol-description">
              <p>Record Set (factory pattern)</p>
            </div>
            <dl class="dl-compact">
            </dl>
          </header>
          <section id="summary">
            <div class="summary-callout">
              <h2 class="summary-callout-heading">Properties</h2>
              <div class="summary-content">
                <div class="summary-column">
                  <dl class="dl-summary-callout">
                    <dt><a href="module-qm.RecSet.html#empty">empty</a></dt>
                    <dd>
                    </dd>
                    <dt><a href="module-qm.RecSet.html#length">length</a></dt>
                    <dd>
                    </dd>
                  </dl>
                </div>
                <div class="summary-column">
                  <dl class="dl-summary-callout">
                    <dt><a href="module-qm.RecSet.html#store">store</a></dt>
                    <dd>
                    </dd>
                    <dt><a href="module-qm.RecSet.html#weighted">weighted</a></dt>
                    <dd>
                    </dd>
                  </dl>
                </div>
                <div class="summary-column">
                </div>
              </div>
            </div>
            <div class="summary-callout">
              <h2 class="summary-callout-heading">Methods</h2>
              <div class="summary-content">
                <div class="summary-column">
                  <dl class="dl-summary-callout">
                    <dt><a href="module-qm.RecSet.html#clone">clone()</a></dt>
                    <dd>
                    </dd>
                    <dt><a href="module-qm.RecSet.html#deleteRecs">deleteRecs(rs)</a></dt>
                    <dd>
                    </dd>
                    <dt><a href="module-qm.RecSet.html#each">each(callback)</a></dt>
                    <dd>
                    </dd>
                    <dt><a href="module-qm.RecSet.html#filter">filter(callback)</a></dt>
                    <dd>
                    </dd>
                    <dt><a href="module-qm.RecSet.html#filterByField">filterByField(fieldName, minVal, maxVal)</a></dt>
                    <dd>
                    </dd>
                    <dt><a href="module-qm.RecSet.html#filterById">filterById([minId][, maxId])</a></dt>
                    <dd>
                    </dd>
                    <dt><a href="module-qm.RecSet.html#getVec">getVec(fieldName)</a></dt>
                    <dd>
                    </dd>
                    <dt><a href="module-qm.RecSet.html#getVec">getVec(fieldName)</a></dt>
                    <dd>
                    </dd>
                  </dl>
                </div>
                <div class="summary-column">
                  <dl class="dl-summary-callout">
                    <dt><a href="module-qm.RecSet.html#join">join(joinName[, sampleSize])</a></dt>
                    <dd>
                    </dd>
                    <dt><a href="module-qm.RecSet.html#map">map(callback)</a></dt>
                    <dd>
                    </dd>
                    <dt><a href="module-qm.RecSet.html#reverse">reverse()</a></dt>
                    <dd>
                    </dd>
                    <dt><a href="module-qm.RecSet.html#sample">sample(num)</a></dt>
                    <dd>
                    </dd>
                    <dt><a href="module-qm.RecSet.html#setdiff">setdiff(rs)</a></dt>
                    <dd>
                    </dd>
                    <dt><a href="module-qm.RecSet.html#setintersect">setintersect(rs)</a></dt>
                    <dd>
                    </dd>
                    <dt><a href="module-qm.RecSet.html#setunion">setunion(rs)</a></dt>
                    <dd>
                    </dd>
                    <dt><a href="module-qm.RecSet.html#shuffle">shuffle([seed])</a></dt>
                    <dd>
                    </dd>
                  </dl>
                </div>
                <div class="summary-column">
                  <dl class="dl-summary-callout">
                    <dt><a href="module-qm.RecSet.html#sort">sort(callback)</a></dt>
                    <dd>
                    </dd>
                    <dt><a href="module-qm.RecSet.html#sortByField">sortByField(fieldName[, arc])</a></dt>
                    <dd>
                    </dd>
                    <dt><a href="module-qm.RecSet.html#sortById">sortById([asc])</a></dt>
                    <dd>
                    </dd>
                    <dt><a href="module-qm.RecSet.html#split">split(callback)</a></dt>
                    <dd>
                    </dd>
                    <dt><a href="module-qm.RecSet.html#toJSON">toJSON()</a></dt>
                    <dd>
                    </dd>
                    <dt><a href="module-qm.RecSet.html#trunc">trunc(limit_num[, offset_num])</a></dt>
                    <dd>
                    </dd>
                  </dl>
                </div>
              </div>
            </div>
          </section>
          <section>
            <h2>Properties</h2>
            <section>
              <h3 id="empty"><span class="symbol-name">empty</span></h3>
              <p>Checks if the record set is empty. If the record set is empty, then it returns true. Otherwise, it returns false.</p>
              <dl class="dl-compact">
              </dl>
              <h3 id="length"><span class="symbol-name">length</span></h3>
              <p>Returns the number of records in record set.</p>
              <dl class="dl-compact">
              </dl>
              <h3 id="store"><span class="symbol-name">store</span></h3>
              <p>Returns the store, where the records in the record set are stored.</p>
              <dl class="dl-compact">
              </dl>
              <h3 id="weighted"><span class="symbol-name">weighted</span></h3>
              <p>Checks if the record set is weighted. If the record set is weighted, then it returns true. Otherwise, it returns false.</p>
              <dl class="dl-compact">
              </dl>
            </section>
            <h2>Methods</h2>
            <section>
              <h3 id="clone"><span class="symbol-name">clone</span><span class="signature"><span class="signature-params">()</span>&nbsp;&rarr; <span class="signature-returns"> <a href="module-qm.RecSet.html">module:qm.RecSet</a></span></span></h3>
              <p>Creates a new instance of the record set.</p>
              <dl class="dl-compact">
                <dt>Returns</dt>
                <dd>
                  <p><code><a href="module-qm.RecSet.html">module:qm.RecSet</a></code>&nbsp;A copy of the record set.</p>
                </dd>
              </dl>
              <h3 id="deleteRecs"><span class="symbol-name">deleteRecs</span><span class="signature"><span class="signature-params">(rs)</span>&nbsp;&rarr; <span class="signature-returns"> <a href="module-qm.RecSet.html">module:qm.RecSet</a></span></span></h3>
              <p>Deletes the records, that are also in the other record set.</p>
              <section>
                <h4>Parameter</h4>
                <table class="jsdoc-details-table">
                  <thead>
                    <tr>
                      <th>Name</th>
                      <th>Type</th>
                      <th>Optional</th>
                      <th>Description</th>
                    </tr>
                  </thead>
                  <tbody>
                    <tr>
                      <td>
                        <p>rs</p>
                      </td>
                      <td>
                        <p><a href="module-qm.RecSet.html">module:qm.RecSet</a></p>
                      </td>
                      <td>
                        <p>&nbsp;</p>
                      </td>
                      <td>
                        <p>The other record set.</p>
                      </td>
                    </tr>
                  </tbody>
                </table>
              </section>
              <dl class="dl-compact">
                <dt>Returns</dt>
                <dd>
                  <p><code><a href="module-qm.RecSet.html">module:qm.RecSet</a></code>&nbsp;Self. Contains only the records, that are not in rs.</p>
                </dd>
              </dl>
              <h3 id="each"><span class="symbol-name">each</span><span class="signature"><span class="signature-params">(callback)</span>&nbsp;&rarr; <span class="signature-returns"> <a href="module-qm.RecSet.html">module:qm.RecSet</a></span></span></h3>
              <p>Executes a function on each record in record set.</p>
              <section>
                <h4>
            Example
        </h4>
                <div>
                  <pre class="prettyprint"><code>// import qm module
var qm = require(&#x27;qminer&#x27;);
// create a record set with some people with fields Name and Gender
var rs = //TODO
// change the gender of all records to &quot;Extraterrestrial&quot;
rs.each(function (rec) { rec.Gender = &quot;Extraterrestrial&quot;; });</code></pre>
                </div>
              </section>
              <section>
                <h4>Parameter</h4>
                <table class="jsdoc-details-table">
                  <thead>
                    <tr>
                      <th>Name</th>
                      <th>Type</th>
                      <th>Optional</th>
                      <th>Description</th>
                    </tr>
                  </thead>
                  <tbody>
                    <tr>
                      <td>
                        <p>callback</p>
                      </td>
                      <td>
                        <p>function()</p>
                      </td>
                      <td>
                        <p>&nbsp;</p>
                      </td>
                      <td>
                        <p>Function to be executed. It takes two parameters:
                          <br>rec - The current record.
                          <br>[idx] - The index of the current record.</p>
                      </td>
                    </tr>
                  </tbody>
                </table>
              </section>
              <dl class="dl-compact">
                <dt>Returns</dt>
                <dd>
                  <p><code><a href="module-qm.RecSet.html">module:qm.RecSet</a></code>&nbsp;Self.</p>
                </dd>
              </dl>
              <h3 id="filter"><span class="symbol-name">filter</span><span class="signature"><span class="signature-params">(callback)</span>&nbsp;&rarr; <span class="signature-returns"> <a href="module-qm.RecSet.html">module:qm.RecSet</a></span></span></h3>
              <p>Keeps only the records that pass the callback function.</p>
              <section>
                <h4>
            Example
        </h4>
                <div>
                  <pre class="prettyprint"><code>// import qm module
qm = require(&#x27;qminer&#x27;);
// construct a record set of kitchen appliances
var rs = //TODO
// filter by the field price
rs.filter(function (rec) { return rec.Price &gt; 10000; }); // keeps only the records, where their Price is more than 10000</code></pre>
                </div>
              </section>
              <section>
                <h4>Parameter</h4>
                <table class="jsdoc-details-table">
                  <thead>
                    <tr>
                      <th>Name</th>
                      <th>Type</th>
                      <th>Optional</th>
                      <th>Description</th>
                    </tr>
                  </thead>
                  <tbody>
                    <tr>
                      <td>
                        <p>callback</p>
                      </td>
                      <td>
                        <p>function()</p>
                      </td>
                      <td>
                        <p>&nbsp;</p>
                      </td>
                      <td>
                        <p>The filter function. It takes one parameter and return a boolean object.</p>
                      </td>
                    </tr>
                  </tbody>
                </table>
              </section>
              <dl class="dl-compact">
                <dt>Returns</dt>
                <dd>
                  <p><code><a href="module-qm.RecSet.html">module:qm.RecSet</a></code>&nbsp;Self. Containing only the record that pass the callback function.</p>
                </dd>
              </dl>
              <h3 id="filterByField"><span class="symbol-name">filterByField</span><span class="signature"><span class="signature-params">(fieldName, minVal, maxVal)</span>&nbsp;&rarr; <span class="signature-returns"> <a href="module-qm.RecSet.html">module:qm.RecSet</a></span></span></h3>
              <p>Keeps only the records with a specific value of some field.</p>
              <section>
                <h4>Parameters</h4>
                <table class="jsdoc-details-table">
                  <thead>
                    <tr>
                      <th>Name</th>
                      <th>Type</th>
                      <th>Optional</th>
                      <th>Description</th>
                    </tr>
                  </thead>
                  <tbody>
                    <tr>
                      <td>
                        <p>fieldName</p>
                      </td>
                      <td>
                        <p>string</p>
                      </td>
                      <td>
                        <p>&nbsp;</p>
                      </td>
                      <td>
                        <p>The field by which the records will be filtered.</p>
                      </td>
                    </tr>
                    <tr>
                      <td>
                        <p>minVal</p>
                      </td>
                      <td>
                        <p>(string or number)</p>
                      </td>
                      <td>
                        <p>&nbsp;</p>
                      </td>
                      <td>
                        <p>
                          <br>1. Is a string, if the field type is a string. The exact string to compare.
                          <br>2. Is a number, if the field type is a number. The minimal value for comparison.
                          <br>3. TODO Time field</p>
                      </td>
                    </tr>
                    <tr>
                      <td>
                        <p>maxVal</p>
                      </td>
                      <td>
                        <p>number</p>
                      </td>
                      <td>
                        <p>&nbsp;</p>
                      </td>
                      <td>
                        <p>Only in combination with minVal for non-string fields. The maximal value for comparison.</p>
                      </td>
                    </tr>
                  </tbody>
                </table>
              </section>
              <dl class="dl-compact">
                <dt>Returns</dt>
                <dd>
                  <p><code><a href="module-qm.RecSet.html">module:qm.RecSet</a></code>&nbsp;Self. Containing only the records with the fieldName value between minVal and maxVal. If the fieldName type is string, it contains only the records with fieldName
                    equal to minVal.</p>
                </dd>
              </dl>
              <h3 id="filterById"><span class="symbol-name">filterById</span><span class="signature"><span class="signature-params">([minId][, maxId])</span>&nbsp;&rarr; <span class="signature-returns"> <a href="module-qm.RecSet.html">module:qm.RecSet</a></span></span></h3>
              <p>Keeps only records with ids between two values.</p>
              <section>
                <h4>Parameters</h4>
                <table class="jsdoc-details-table">
                  <thead>
                    <tr>
                      <th>Name</th>
                      <th>Type</th>
                      <th>Optional</th>
                      <th>Description</th>
                    </tr>
                  </thead>
                  <tbody>
                    <tr>
                      <td>
                        <p>minId</p>
                      </td>
                      <td>
                        <p>number</p>
                      </td>
                      <td>
                        <p>Yes</p>
                      </td>
                      <td>
                        <p>The minimum id.</p>
                      </td>
                    </tr>
                    <tr>
                      <td>
                        <p>maxId</p>
                      </td>
                      <td>
                        <p>number</p>
                      </td>
                      <td>
                        <p>Yes</p>
                      </td>
                      <td>
                        <p>The maximum id.</p>
                      </td>
                    </tr>
                  </tbody>
                </table>
              </section>
              <dl class="dl-compact">
                <dt>Returns</dt>
                <dd>
                  <p><code><a href="module-qm.RecSet.html">module:qm.RecSet</a></code>&nbsp;Self.
                    <br>1. Contains only the records of the original with ids between minId and maxId, if parameters are given.
                    <br>2. Contains all the records of the original, if no parameter is given.</p>
                </dd>
              </dl>
              <h3 id="getVec"><span class="symbol-name">getVec</span><span class="signature"><span class="signature-params">(fieldName)</span>&nbsp;&rarr; <span class="signature-returns"> <a href="module-la.Vector.html">module:la.Vector</a></span></span></h3>
              <p>Creates a vector containing the field values of records.</p>
              <section>
                <h4>Parameter</h4>
                <table class="jsdoc-details-table">
                  <thead>
                    <tr>
                      <th>Name</th>
                      <th>Type</th>
                      <th>Optional</th>
                      <th>Description</th>
                    </tr>
                  </thead>
                  <tbody>
                    <tr>
                      <td>
                        <p>fieldName</p>
                      </td>
                      <td>
                        <p>string</p>
                      </td>
                      <td>
                        <p>&nbsp;</p>
                      </td>
                      <td>
                        <p>The field from which to take the values. It's type must be one-dimensional, e.g. float, int, string,...</p>
                      </td>
                    </tr>
                  </tbody>
                </table>
              </section>
              <dl class="dl-compact">
                <dt>Returns</dt>
                <dd>
                  <p><code><a href="module-la.Vector.html">module:la.Vector</a></code>&nbsp;The vector containing the field values of records. The type it contains is dependant of the field type.</p>
                </dd>
              </dl>
              <h3 id="getVec"><span class="symbol-name">getVec</span><span class="signature"><span class="signature-params">(fieldName)</span>&nbsp;&rarr; <span class="signature-returns"> (<a href="module-la.Matrix.html">module:la.Matrix</a> or <a href="module-la.SparseMatrix.html">module:la.SparseMatrix</a>)</span></span></h3>
              <p>Creates a vector containing the field values of records.</p>
              <section>
                <h4>Parameter</h4>
                <table class="jsdoc-details-table">
                  <thead>
                    <tr>
                      <th>Name</th>
                      <th>Type</th>
                      <th>Optional</th>
                      <th>Description</th>
                    </tr>
                  </thead>
                  <tbody>
                    <tr>
                      <td>
                        <p>fieldName</p>
                      </td>
                      <td>
                        <p>string</p>
                      </td>
                      <td>
                        <p>&nbsp;</p>
                      </td>
                      <td>
                        <p>The field from which to take the values. It's type must be numeric, e.g. float, int, float_v, num_sp_v,...</p>
                      </td>
                    </tr>
                  </tbody>
                </table>
              </section>
              <dl class="dl-compact">
                <dt>Returns</dt>
                <dd>
                  <p><code>(<a href="module-la.Matrix.html">module:la.Matrix</a> or <a href="module-la.SparseMatrix.html">module:la.SparseMatrix</a>)</code>&nbsp;The matrix containing the field values of records.</p>
                </dd>
              </dl>
              <h3 id="join"><span class="symbol-name">join</span><span class="signature"><span class="signature-params">(joinName[, sampleSize])</span>&nbsp;&rarr; <span class="signature-returns"> <a href="module-qm.RecSet.html">module:qm.RecSet</a></span></span></h3>
              <p>Creates a new record set out of the join attribute of records.</p>
              <section>
                <h4>Parameters</h4>
                <table class="jsdoc-details-table">
                  <thead>
                    <tr>
                      <th>Name</th>
                      <th>Type</th>
                      <th>Optional</th>
                      <th>Description</th>
                    </tr>
                  </thead>
                  <tbody>
                    <tr>
                      <td>
                        <p>joinName</p>
                      </td>
                      <td>
                        <p>string</p>
                      </td>
                      <td>
                        <p>&nbsp;</p>
                      </td>
                      <td>
                        <p>The name of the join attribute.</p>
                      </td>
                    </tr>
                    <tr>
                      <td>
                        <p>sampleSize</p>
                      </td>
                      <td>
                        <p>number</p>
                      </td>
                      <td>
                        <p>Yes</p>
                      </td>
                      <td>
                        <p>The number of records to be used for construction of the record set.</p>
                      </td>
                    </tr>
                  </tbody>
                </table>
              </section>
              <dl class="dl-compact">
                <dt>Returns</dt>
                <dd>
                  <p><code><a href="module-qm.RecSet.html">module:qm.RecSet</a></code>&nbsp;The record set containing the join records.</p>
                </dd>
              </dl>
              <h3 id="map"><span class="symbol-name">map</span><span class="signature"><span class="signature-params">(callback)</span>&nbsp;&rarr; <span class="signature-returns"> Array of Object</span></span></h3>
              <p>Creates an array of function outputs created from the records in record set.</p>
              <section>
                <h4>
            Example
        </h4>
                <div>
                  <pre class="prettyprint"><code>// import qm module
var qm = require(&#x27;qminer&#x27;);
// create a record set with some people with fields Name and Gender
var rs = //TODO
// make an array of record names
var arr = rs.map(function (rec) { return rec.Name; });</code></pre>
                </div>
              </section>
              <section>
                <h4>Parameter</h4>
                <table class="jsdoc-details-table">
                  <thead>
                    <tr>
                      <th>Name</th>
                      <th>Type</th>
                      <th>Optional</th>
                      <th>Description</th>
                    </tr>
                  </thead>
                  <tbody>
                    <tr>
                      <td>
                        <p>callback</p>
                      </td>
                      <td>
                        <p>function()</p>
                      </td>
                      <td>
                        <p>&nbsp;</p>
                      </td>
                      <td>
                        <p>Function that generates the array. It takes two parameters:
                          <br>rec - The current record.
                          <br>[idx] - The index of the current record.</p>
                      </td>
                    </tr>
                  </tbody>
                </table>
              </section>
              <dl class="dl-compact">
                <dt>Returns</dt>
                <dd>
                  <p><code>Array of Object</code>&nbsp;The array created by the callback function. //TODO</p>
                </dd>
              </dl>
              <h3 id="reverse"><span class="symbol-name">reverse</span><span class="signature"><span class="signature-params">()</span>&nbsp;&rarr; <span class="signature-returns"> <a href="module-qm.RecSet.html">module:qm.RecSet</a></span></span></h3>
              <p>It reverses the record order.</p>
              <dl class="dl-compact">
                <dt>Returns</dt>
                <dd>
                  <p><code><a href="module-qm.RecSet.html">module:qm.RecSet</a></code>&nbsp;Self. Records are in reversed order.</p>
                </dd>
              </dl>
              <h3 id="sample"><span class="symbol-name">sample</span><span class="signature"><span class="signature-params">(num)</span>&nbsp;&rarr; <span class="signature-returns"> <a href="module-qm.RecSet.html">module:qm.RecSet</a></span></span></h3>
              <p>Creates a sample of records of the record set.</p>
              <section>
                <h4>Parameter</h4>
                <table class="jsdoc-details-table">
                  <thead>
                    <tr>
                      <th>Name</th>
                      <th>Type</th>
                      <th>Optional</th>
                      <th>Description</th>
                    </tr>
                  </thead>
                  <tbody>
                    <tr>
                      <td>
                        <p>num</p>
                      </td>
                      <td>
                        <p>number</p>
                      </td>
                      <td>
                        <p>&nbsp;</p>
                      </td>
                      <td>
                        <p>The number of records in the sample.</p>
                      </td>
                    </tr>
                  </tbody>
                </table>
              </section>
              <dl class="dl-compact">
                <dt>Returns</dt>
                <dd>
                  <p><code><a href="module-qm.RecSet.html">module:qm.RecSet</a></code>&nbsp;A record set containing the sample records.</p>
                </dd>
              </dl>
              <h3 id="setdiff"><span class="symbol-name">setdiff</span><span class="signature"><span class="signature-params">(rs)</span>&nbsp;&rarr; <span class="signature-returns"> <a href="module-qm.RecSet.html">module:qm.RecSet</a></span></span></h3>
              <p>Creates the set difference between two record sets.</p>
              <section>
                <h4>Parameter</h4>
                <table class="jsdoc-details-table">
                  <thead>
                    <tr>
                      <th>Name</th>
                      <th>Type</th>
                      <th>Optional</th>
                      <th>Description</th>
                    </tr>
                  </thead>
                  <tbody>
                    <tr>
                      <td>
                        <p>rs</p>
                      </td>
                      <td>
                        <p><a href="module-qm.RecSet.html">module:qm.RecSet</a></p>
                      </td>
                      <td>
                        <p>&nbsp;</p>
                      </td>
                      <td>
                        <p>The other record set.</p>
                      </td>
                    </tr>
                  </tbody>
                </table>
              </section>
              <dl class="dl-compact">
                <dt>Returns</dt>
                <dd>
                  <p><code><a href="module-qm.RecSet.html">module:qm.RecSet</a></code>&nbsp;The difference between the two record sets.</p>
                </dd>
              </dl>
              <h3 id="setintersect"><span class="symbol-name">setintersect</span><span class="signature"><span class="signature-params">(rs)</span>&nbsp;&rarr; <span class="signature-returns"> <a href="module-qm.RecSet.html">module:qm.RecSet</a></span></span></h3>
              <p>Creates the set intersection of two record sets.</p>
              <section>
                <h4>Parameter</h4>
                <table class="jsdoc-details-table">
                  <thead>
                    <tr>
                      <th>Name</th>
                      <th>Type</th>
                      <th>Optional</th>
                      <th>Description</th>
                    </tr>
                  </thead>
                  <tbody>
                    <tr>
                      <td>
                        <p>rs</p>
                      </td>
                      <td>
                        <p><a href="module-qm.RecSet.html">module:qm.RecSet</a></p>
                      </td>
                      <td>
                        <p>&nbsp;</p>
                      </td>
                      <td>
                        <p>The other record set.</p>
                      </td>
                    </tr>
                  </tbody>
                </table>
              </section>
              <dl class="dl-compact">
                <dt>Returns</dt>
                <dd>
                  <p><code><a href="module-qm.RecSet.html">module:qm.RecSet</a></code>&nbsp;The intersection of the two record sets.</p>
                </dd>
              </dl>
              <h3 id="setunion"><span class="symbol-name">setunion</span><span class="signature"><span class="signature-params">(rs)</span>&nbsp;&rarr; <span class="signature-returns"> <a href="module-qm.RecSet.html">module:qm.RecSet</a></span></span></h3>
              <p>Creates the set union of two record sets.</p>
              <section>
                <h4>Parameter</h4>
                <table class="jsdoc-details-table">
                  <thead>
                    <tr>
                      <th>Name</th>
                      <th>Type</th>
                      <th>Optional</th>
                      <th>Description</th>
                    </tr>
                  </thead>
                  <tbody>
                    <tr>
                      <td>
                        <p>rs</p>
                      </td>
                      <td>
                        <p><a href="module-qm.RecSet.html">module:qm.RecSet</a></p>
                      </td>
                      <td>
                        <p>&nbsp;</p>
                      </td>
                      <td>
                        <p>The other record set.</p>
                      </td>
                    </tr>
                  </tbody>
                </table>
              </section>
              <dl class="dl-compact">
                <dt>Returns</dt>
                <dd>
                  <p><code><a href="module-qm.RecSet.html">module:qm.RecSet</a></code>&nbsp;The union of the two record sets.</p>
                </dd>
              </dl>
              <h3 id="shuffle"><span class="symbol-name">shuffle</span><span class="signature"><span class="signature-params">([seed])</span>&nbsp;&rarr; <span class="signature-returns"> <a href="module-qm.RecSet.html">module:qm.RecSet</a></span></span></h3>
              <p>Shuffles the order of records in the record set.</p>
              <section>
                <h4>Parameter</h4>
                <table class="jsdoc-details-table">
                  <thead>
                    <tr>
                      <th>Name</th>
                      <th>Type</th>
                      <th>Optional</th>
                      <th>Description</th>
                    </tr>
                  </thead>
                  <tbody>
                    <tr>
                      <td>
                        <p>seed</p>
                      </td>
                      <td>
                        <p>number</p>
                      </td>
                      <td>
                        <p>Yes</p>
                      </td>
                      <td>
                        <p>Integer.</p>
                      </td>
                    </tr>
                  </tbody>
                </table>
              </section>
              <dl class="dl-compact">
                <dt>Returns</dt>
                <dd>
                  <p><code><a href="module-qm.RecSet.html">module:qm.RecSet</a></code>&nbsp;Self.</p>
                </dd>
              </dl>
              <h3 id="sort"><span class="symbol-name">sort</span><span class="signature"><span class="signature-params">(callback)</span>&nbsp;&rarr; <span class="signature-returns"> <a href="module-qm.RecSet.html">module:qm.RecSet</a></span></span></h3>
              <p>Sorts the records according to the given callback function.</p>
              <section>
                <h4>
            Example
        </h4>
                <div>
                  <pre class="prettyprint"><code>// import qm module
qm = require(&#x27;qminer&#x27;);
// construct a new record set of movies (one field is it&#x27;s Rating)
var rs = //TODO
// sort the records by their rating
rs.sort(function (rec, rec2) { return rec.Rating &lt; rec2.Rating ;});</code></pre>
                </div>
              </section>
              <section>
                <h4>Parameter</h4>
                <table class="jsdoc-details-table">
                  <thead>
                    <tr>
                      <th>Name</th>
                      <th>Type</th>
                      <th>Optional</th>
                      <th>Description</th>
                    </tr>
                  </thead>
                  <tbody>
                    <tr>
                      <td>
                        <p>callback</p>
                      </td>
                      <td>
                        <p>function()</p>
                      </td>
                      <td>
                        <p>&nbsp;</p>
                      </td>
                      <td>
                        <p>The function used to sort the records. It takes two parameters:
                          <br>1. rec - The first record.
                          <br>2. rec2 - The second record.
                          <br>It returns a boolean object.</p>
                      </td>
                    </tr>
                  </tbody>
                </table>
              </section>
              <dl class="dl-compact">
                <dt>Returns</dt>
                <dd>
                  <p><code><a href="module-qm.RecSet.html">module:qm.RecSet</a></code>&nbsp;Self. The records are sorted according to the callback function.</p>
                </dd>
              </dl>
              <h3 id="sortByField"><span class="symbol-name">sortByField</span><span class="signature"><span class="signature-params">(fieldName[, arc])</span>&nbsp;&rarr; <span class="signature-returns"> <a href="module-qm.RecSet.html">module:qm.RecSet</a></span></span></h3>
              <p>Sorts the records according to a specific record field.</p>
              <section>
                <h4>Parameters</h4>
                <table class="jsdoc-details-table">
                  <thead>
                    <tr>
                      <th>Name</th>
                      <th>Type</th>
                      <th>Optional</th>
                      <th>Description</th>
                    </tr>
                  </thead>
                  <tbody>
                    <tr>
                      <td>
                        <p>fieldName</p>
                      </td>
                      <td>
                        <p>string</p>
                      </td>
                      <td>
                        <p>&nbsp;</p>
                      </td>
                      <td>
                        <p>The field by which the sort will work.</p>
                      </td>
                    </tr>
                    <tr>
                      <td>
                        <p>arc</p>
                      </td>
                      <td>
                        <p>number</p>
                      </td>
                      <td>
                        <p>Yes</p>
                      </td>
                      <td>
                        <p>if asc &gt; 0, it sorts in ascending order. Otherwise, it sorts in descending order.</p>
                        <p>Defaults to <code>-1</code>.</p>
                      </td>
                    </tr>
                  </tbody>
                </table>
              </section>
              <dl class="dl-compact">
                <dt>Returns</dt>
                <dd>
                  <p><code><a href="module-qm.RecSet.html">module:qm.RecSet</a></code>&nbsp;Self. Records are sorted according to fieldName and arc.</p>
                </dd>
              </dl>
              <h3 id="sortById"><span class="symbol-name">sortById</span><span class="signature"><span class="signature-params">([asc])</span>&nbsp;&rarr; <span class="signature-returns"> <a href="module-qm.RecSet.html">module:qm.RecSet</a></span></span></h3>
              <p>Sorts the records according to record id.</p>
              <section>
                <h4>Parameter</h4>
                <table class="jsdoc-details-table">
                  <thead>
                    <tr>
                      <th>Name</th>
                      <th>Type</th>
                      <th>Optional</th>
                      <th>Description</th>
                    </tr>
                  </thead>
                  <tbody>
                    <tr>
                      <td>
                        <p>asc</p>
                      </td>
                      <td>
                        <p>number</p>
                      </td>
                      <td>
                        <p>Yes</p>
                      </td>
                      <td>
                        <p>If asc &gt; 0, it sorts in ascending order. Otherwise, it sorts in descending order.</p>
                        <p>Defaults to <code>1</code>.</p>
                      </td>
                    </tr>
                  </tbody>
                </table>
              </section>
              <dl class="dl-compact">
                <dt>Returns</dt>
                <dd>
                  <p><code><a href="module-qm.RecSet.html">module:qm.RecSet</a></code>&nbsp;Self. Records are sorted according to record id and asc.</p>
                </dd>
              </dl>
              <h3 id="split"><span class="symbol-name">split</span><span class="signature"><span class="signature-params">(callback)</span>&nbsp;&rarr; <span class="signature-returns"> Array of <a href="module-qm.RecSet.html">module:qm.RecSet</a></span></span></h3>
              <p>Splits the record set into smaller record sets.</p>
              <section>
                <h4>Parameter</h4>
                <table class="jsdoc-details-table">
                  <thead>
                    <tr>
                      <th>Name</th>
                      <th>Type</th>
                      <th>Optional</th>
                      <th>Description</th>
                    </tr>
                  </thead>
                  <tbody>
                    <tr>
                      <td>
                        <p>callback</p>
                      </td>
                      <td>
                        <p>function()</p>
                      </td>
                      <td>
                        <p>&nbsp;</p>
                      </td>
                      <td>
                        <p>The splitter function. It takes two parameters (records) and returns a boolean object.</p>
                      </td>
                    </tr>
                  </tbody>
                </table>
              </section>
              <dl class="dl-compact">
                <dt>Returns</dt>
                <dd>
                  <p><code>Array of <a href="module-qm.RecSet.html">module:qm.RecSet</a></code>&nbsp;An array containing the smaller record sets. The records are split according the callback function.</p>
                </dd>
              </dl>
              <h3 id="toJSON"><span class="symbol-name">toJSON</span><span class="signature"><span class="signature-params">()</span>&nbsp;&rarr; <span class="signature-returns"> Object</span></span></h3>
              <p>Returns the record set as a JSON.</p>
              <dl class="dl-compact">
                <dt>Returns</dt>
                <dd>
                  <p><code>Object</code>&nbsp;The record set as a JSON.</p>
                </dd>
              </dl>
              <h3 id="trunc"><span class="symbol-name">trunc</span><span class="signature"><span class="signature-params">(limit_num[, offset_num])</span>&nbsp;&rarr; <span class="signature-returns"> <a href="module-qm.RecSet.html">module:qm.RecSet</a></span></span></h3>
              <p>Truncates the first records.</p>
              <section>
                <h4>
            Example
        </h4>
                <div>
                  <pre class="prettyprint"><code>// import qm module
qm = require(&#x27;qminer&#x27;);
// construct a record set with 20 records
rs = //TODO
rs2 = //TODO
// truncate the first 10 records
rs.trunc(10); // returns self, only with the first 10 records
// truncate the first 10 records starting with the 5th
rs2.trunc(10, 4);</code></pre>
                </div>
              </section>
              <section>
                <h4>Parameters</h4>
                <table class="jsdoc-details-table">
                  <thead>
                    <tr>
                      <th>Name</th>
                      <th>Type</th>
                      <th>Optional</th>
                      <th>Description</th>
                    </tr>
                  </thead>
                  <tbody>
                    <tr>
                      <td>
                        <p>limit_num</p>
                      </td>
                      <td>
                        <p>number</p>
                      </td>
                      <td>
                        <p>&nbsp;</p>
                      </td>
                      <td>
                        <p>How many records to truncate.</p>
                      </td>
                    </tr>
                    <tr>
                      <td>
                        <p>offset_num</p>
                      </td>
                      <td>
                        <p>number</p>
                      </td>
                      <td>
                        <p>Yes</p>
                      </td>
                      <td>
                        <p>Where to start to truncate.</p>
                      </td>
                    </tr>
                  </tbody>
                </table>
              </section>
              <dl class="dl-compact">
                <dt>Returns</dt>
                <dd>
                  <p><code><a href="module-qm.RecSet.html">module:qm.RecSet</a></code>&nbsp;Self.</p>
                </dd>
              </dl>
            </section>
          </section>
        </div>
      </div>
      <nav id="jsdoc-toc-nav" role="navigation"></nav>
    </div>
  </div>
  <footer id="jsdoc-footer" class="jsdoc-footer">
    <div id="jsdoc-footer-container">
      <p>
        Generated by <a href="https://github.com/jsdoc3/jsdoc">JSDoc</a> 3.3.0-beta2 on April 17, 2015.
      </p>
    </div>
  </footer>
  <script src="scripts/jquery.min.js"></script>
  <script src="scripts/jquery.cookie.js"></script>
  <script src="scripts/tree.jquery.js"></script>
  <script src="scripts/prettify.js"></script>
  <script src="scripts/jsdoc-toc.js"></script>
  <script src="scripts/linenumber.js"></script>
  <script src="scripts/scrollanchor.js"></script>
</body>

<<<<<<< HEAD
    

    

    

     

    

    
        <h3 class="subsection-title">Members</h3>

        
            
<h4 class="name" id="empty"><span class="type-signature"></span>empty<span class="type-signature"></span></h4>




<div class="description">
    Checks if the record set is empty. If the record set is empty, then it returns true. Otherwise, it returns false.
</div>







<dl class="details">

    

    

    

    

    

    

    

    

    

    

    

    

    
    <dt class="tag-source">Source:</dt>
    <dd class="tag-source"><ul class="dummy"><li>
        <a href="qminerdoc.js.html">qminerdoc.js</a>, <a href="qminerdoc.js.html#line824">line 824</a>
    </li></ul></dd>
    

    

    

    
</dl>






        
            
<h4 class="name" id="length"><span class="type-signature"></span>length<span class="type-signature"></span></h4>




<div class="description">
    Returns the number of records in record set.
</div>







<dl class="details">

    

    

    

    

    

    

    

    

    

    

    

    

    
    <dt class="tag-source">Source:</dt>
    <dd class="tag-source"><ul class="dummy"><li>
        <a href="qminerdoc.js.html">qminerdoc.js</a>, <a href="qminerdoc.js.html#line820">line 820</a>
    </li></ul></dd>
    

    

    

    
</dl>






        
            
<h4 class="name" id="store"><span class="type-signature"></span>store<span class="type-signature"></span></h4>




<div class="description">
    Returns the store, where the records in the record set are stored.
</div>







<dl class="details">

    

    

    

    

    

    

    

    

    

    

    

    

    
    <dt class="tag-source">Source:</dt>
    <dd class="tag-source"><ul class="dummy"><li>
        <a href="qminerdoc.js.html">qminerdoc.js</a>, <a href="qminerdoc.js.html#line816">line 816</a>
    </li></ul></dd>
    

    

    

    
</dl>






        
            
<h4 class="name" id="weighted"><span class="type-signature"></span>weighted<span class="type-signature"></span></h4>




<div class="description">
    Checks if the record set is weighted. If the record set is weighted, then it returns true. Otherwise, it returns false.
</div>







<dl class="details">

    

    

    

    

    

    

    

    

    

    

    

    

    
    <dt class="tag-source">Source:</dt>
    <dd class="tag-source"><ul class="dummy"><li>
        <a href="qminerdoc.js.html">qminerdoc.js</a>, <a href="qminerdoc.js.html#line828">line 828</a>
    </li></ul></dd>
    

    

    

    
</dl>






        
    

    
        <h3 class="subsection-title">Methods</h3>

        
            

    

    <h4 class="name" id="clone"><span class="type-signature"></span>clone<span class="signature">()</span><span class="type-signature"> &rarr; {<a href="module-qm.RecSet.html">module:qm.RecSet</a>}</span></h4>

    



<div class="description">
    Creates a new instance of the record set.
</div>













<dl class="details">

    

    

    

    

    

    

    

    

    

    

    

    

    
    <dt class="tag-source">Source:</dt>
    <dd class="tag-source"><ul class="dummy"><li>
        <a href="qminerdoc.js.html">qminerdoc.js</a>, <a href="qminerdoc.js.html#line631">line 631</a>
    </li></ul></dd>
    

    

    

    
</dl>













<h5>Returns:</h5>

        
<div class="param-desc">
    A copy of the record set.
</div>



<dl>
    <dt>
        Type
    </dt>
    <dd>
        
<span class="param-type"><a href="module-qm.RecSet.html">module:qm.RecSet</a></span>


    </dd>
</dl>

    



        
            

    

    <h4 class="name" id="deleteRecs"><span class="type-signature"></span>deleteRecs<span class="signature">(rs)</span><span class="type-signature"> &rarr; {<a href="module-qm.RecSet.html">module:qm.RecSet</a>}</span></h4>

    



<div class="description">
    Deletes the records, that are also in the other record set.
</div>









    <h5>Parameters:</h5>
    

<table class="params">
    <thead>
    <tr>
        
        <th>Name</th>
        

        <th>Type</th>

        

        

        <th class="last">Description</th>
    </tr>
    </thead>

    <tbody>
    

        <tr>
            
                <td class="name"><code>rs</code></td>
            

            <td class="type">
            
                
<span class="param-type"><a href="module-qm.RecSet.html">module:qm.RecSet</a></span>


            
            </td>

            

            

            <td class="description last">The other record set.</td>
        </tr>

    
    </tbody>
</table>






<dl class="details">

    

    

    

    

    

    

    

    

    

    

    

    

    
    <dt class="tag-source">Source:</dt>
    <dd class="tag-source"><ul class="dummy"><li>
        <a href="qminerdoc.js.html">qminerdoc.js</a>, <a href="qminerdoc.js.html#line747">line 747</a>
    </li></ul></dd>
    

    

    

    
</dl>













<h5>Returns:</h5>

        
<div class="param-desc">
    Self. Contains only the records, that are not in rs.
</div>



<dl>
    <dt>
        Type
    </dt>
    <dd>
        
<span class="param-type"><a href="module-qm.RecSet.html">module:qm.RecSet</a></span>


    </dd>
</dl>

    



        
            

    

    <h4 class="name" id="each"><span class="type-signature"></span>each<span class="signature">(callback)</span><span class="type-signature"> &rarr; {<a href="module-qm.RecSet.html">module:qm.RecSet</a>}</span></h4>

    



<div class="description">
    Executes a function on each record in record set.
</div>









    <h5>Parameters:</h5>
    

<table class="params">
    <thead>
    <tr>
        
        <th>Name</th>
        

        <th>Type</th>

        

        

        <th class="last">Description</th>
    </tr>
    </thead>

    <tbody>
    

        <tr>
            
                <td class="name"><code>callback</code></td>
            

            <td class="type">
            
                
<span class="param-type">function</span>


            
            </td>

            

            

            <td class="description last">Function to be executed. It takes two parameters:
<br>rec - The current record.
<br>[idx] - The index of the current record.</td>
        </tr>

    
    </tbody>
</table>






<dl class="details">

    

    

    

    

    

    

    

    

    

    

    

    

    
    <dt class="tag-source">Source:</dt>
    <dd class="tag-source"><ul class="dummy"><li>
        <a href="qminerdoc.js.html">qminerdoc.js</a>, <a href="qminerdoc.js.html#line767">line 767</a>
    </li></ul></dd>
    

    

    

    
</dl>













<h5>Returns:</h5>

        
<div class="param-desc">
    Self.
</div>



<dl>
    <dt>
        Type
    </dt>
    <dd>
        
<span class="param-type"><a href="module-qm.RecSet.html">module:qm.RecSet</a></span>


    </dd>
</dl>

    


    <h5>Example</h5>
    
    <pre class="prettyprint"><code>// import qm module
var qm = require('qminer');
// create a record set with some people with fields Name and Gender
var rs = //TODO
// change the gender of all records to "Extraterrestrial"
rs.each(function (rec) { rec.Gender = "Extraterrestrial"; });</code></pre>



        
            

    

    <h4 class="name" id="filter"><span class="type-signature"></span>filter<span class="signature">(callback)</span><span class="type-signature"> &rarr; {<a href="module-qm.RecSet.html">module:qm.RecSet</a>}</span></h4>

    



<div class="description">
    Keeps only the records that pass the callback function.
</div>









    <h5>Parameters:</h5>
    

<table class="params">
    <thead>
    <tr>
        
        <th>Name</th>
        

        <th>Type</th>

        

        

        <th class="last">Description</th>
    </tr>
    </thead>

    <tbody>
    

        <tr>
            
                <td class="name"><code>callback</code></td>
            

            <td class="type">
            
                
<span class="param-type">function</span>


            
            </td>

            

            

            <td class="description last">The filter function. It takes one parameter and return a boolean object.</td>
        </tr>

    
    </tbody>
</table>






<dl class="details">

    

    

    

    

    

    

    

    

    

    

    

    

    
    <dt class="tag-source">Source:</dt>
    <dd class="tag-source"><ul class="dummy"><li>
        <a href="qminerdoc.js.html">qminerdoc.js</a>, <a href="qminerdoc.js.html#line735">line 735</a>
    </li></ul></dd>
    

    

    

    
</dl>













<h5>Returns:</h5>

        
<div class="param-desc">
    Self. Containing only the record that pass the callback function.
</div>



<dl>
    <dt>
        Type
    </dt>
    <dd>
        
<span class="param-type"><a href="module-qm.RecSet.html">module:qm.RecSet</a></span>


    </dd>
</dl>

    


    <h5>Example</h5>
    
    <pre class="prettyprint"><code>// import qm module
qm = require('qminer');
// construct a record set of kitchen appliances
var rs = //TODO
// filter by the field price
rs.filter(function (rec) { return rec.Price > 10000; }); // keeps only the records, where their Price is more than 10000</code></pre>



        
            

    

    <h4 class="name" id="filterByField"><span class="type-signature"></span>filterByField<span class="signature">(fieldName, minVal, maxVal)</span><span class="type-signature"> &rarr; {<a href="module-qm.RecSet.html">module:qm.RecSet</a>}</span></h4>

    



<div class="description">
    Keeps only the records with a specific value of some field.
</div>









    <h5>Parameters:</h5>
    

<table class="params">
    <thead>
    <tr>
        
        <th>Name</th>
        

        <th>Type</th>

        

        

        <th class="last">Description</th>
    </tr>
    </thead>

    <tbody>
    

        <tr>
            
                <td class="name"><code>fieldName</code></td>
            

            <td class="type">
            
                
<span class="param-type">string</span>


            
            </td>

            

            

            <td class="description last">The field by which the records will be filtered.</td>
        </tr>

    

        <tr>
            
                <td class="name"><code>minVal</code></td>
            

            <td class="type">
            
                
<span class="param-type">string</span>
|

<span class="param-type">number</span>


            
            </td>

            

            

            <td class="description last"><br>1. Is a string, if the field type is a string. The exact string to compare.
<br>2. Is a number, if the field type is a number. The minimal value for comparison.
<br>3. TODO Time field</td>
        </tr>

    

        <tr>
            
                <td class="name"><code>maxVal</code></td>
            

            <td class="type">
            
                
<span class="param-type">number</span>


            
            </td>

            

            

            <td class="description last">Only in combination with minVal for non-string fields. The maximal value for comparison.</td>
        </tr>

    
    </tbody>
</table>






<dl class="details">

    

    

    

    

    

    

    

    

    

    

    

    

    
    <dt class="tag-source">Source:</dt>
    <dd class="tag-source"><ul class="dummy"><li>
        <a href="qminerdoc.js.html">qminerdoc.js</a>, <a href="qminerdoc.js.html#line722">line 722</a>
    </li></ul></dd>
    

    

    

    
</dl>













<h5>Returns:</h5>

        
<div class="param-desc">
    Self. Containing only the records with the fieldName value between minVal and maxVal. If the fieldName type is string,
it contains only the records with fieldName equal to minVal.
</div>



<dl>
    <dt>
        Type
    </dt>
    <dd>
        
<span class="param-type"><a href="module-qm.RecSet.html">module:qm.RecSet</a></span>


    </dd>
</dl>

    



        
            

    

    <h4 class="name" id="filterById"><span class="type-signature"></span>filterById<span class="signature">(minId<span class="signature-attributes">opt</span>, maxId<span class="signature-attributes">opt</span>)</span><span class="type-signature"> &rarr; {<a href="module-qm.RecSet.html">module:qm.RecSet</a>}</span></h4>

    



<div class="description">
    Keeps only records with ids between two values.
</div>









    <h5>Parameters:</h5>
    

<table class="params">
    <thead>
    <tr>
        
        <th>Name</th>
        

        <th>Type</th>

        
        <th>Attributes</th>
        

        

        <th class="last">Description</th>
    </tr>
    </thead>

    <tbody>
    

        <tr>
            
                <td class="name"><code>minId</code></td>
            

            <td class="type">
            
                
<span class="param-type">number</span>


            
            </td>

            
                <td class="attributes">
                
                    &lt;optional><br>
                

                

                
                </td>
            

            

            <td class="description last">The minimum id.</td>
        </tr>

    

        <tr>
            
                <td class="name"><code>maxId</code></td>
            

            <td class="type">
            
                
<span class="param-type">number</span>


            
            </td>

            
                <td class="attributes">
                
                    &lt;optional><br>
                

                

                
                </td>
            

            

            <td class="description last">The maximum id.</td>
        </tr>

    
    </tbody>
</table>






<dl class="details">

    

    

    

    

    

    

    

    

    

    

    

    

    
    <dt class="tag-source">Source:</dt>
    <dd class="tag-source"><ul class="dummy"><li>
        <a href="qminerdoc.js.html">qminerdoc.js</a>, <a href="qminerdoc.js.html#line710">line 710</a>
    </li></ul></dd>
    

    

    

    
</dl>













<h5>Returns:</h5>

        
<div class="param-desc">
    Self. 
<br>1. Contains only the records of the original with ids between minId and maxId, if parameters are given.
<br>2. Contains all the records of the original, if no parameter is given.
</div>



<dl>
    <dt>
        Type
    </dt>
    <dd>
        
<span class="param-type"><a href="module-qm.RecSet.html">module:qm.RecSet</a></span>


    </dd>
</dl>

    



        
            

    

    <h4 class="name" id="getVec"><span class="type-signature"></span>getVec<span class="signature">(fieldName)</span><span class="type-signature"> &rarr; {<a href="module-la.Vector.html">module:la.Vector</a>}</span></h4>

    



<div class="description">
    Creates a vector containing the field values of records.
</div>









    <h5>Parameters:</h5>
    

<table class="params">
    <thead>
    <tr>
        
        <th>Name</th>
        

        <th>Type</th>

        

        

        <th class="last">Description</th>
    </tr>
    </thead>

    <tbody>
    

        <tr>
            
                <td class="name"><code>fieldName</code></td>
            

            <td class="type">
            
                
<span class="param-type">string</span>


            
            </td>

            

            

            <td class="description last">The field from which to take the values. It's type must be one-dimensional, e.g. float, int, string,...</td>
        </tr>

    
    </tbody>
</table>






<dl class="details">

    

    

    

    

    

    

    

    

    

    

    

    

    
    <dt class="tag-source">Source:</dt>
    <dd class="tag-source"><ul class="dummy"><li>
        <a href="qminerdoc.js.html">qminerdoc.js</a>, <a href="qminerdoc.js.html#line806">line 806</a>
    </li></ul></dd>
    

    

    

    
</dl>













<h5>Returns:</h5>

        
<div class="param-desc">
    The vector containing the field values of records. The type it contains is dependant of the field type.
</div>



<dl>
    <dt>
        Type
    </dt>
    <dd>
        
<span class="param-type"><a href="module-la.Vector.html">module:la.Vector</a></span>


    </dd>
</dl>

    



        
            

    

    <h4 class="name" id="getVec"><span class="type-signature"></span>getVec<span class="signature">(fieldName)</span><span class="type-signature"> &rarr; {<a href="module-la.Matrix.html">module:la.Matrix</a>|<a href="module-la.SparseMatrix.html">module:la.SparseMatrix</a>}</span></h4>

    



<div class="description">
    Creates a vector containing the field values of records.
</div>









    <h5>Parameters:</h5>
    

<table class="params">
    <thead>
    <tr>
        
        <th>Name</th>
        

        <th>Type</th>

        

        

        <th class="last">Description</th>
    </tr>
    </thead>

    <tbody>
    

        <tr>
            
                <td class="name"><code>fieldName</code></td>
            

            <td class="type">
            
                
<span class="param-type">string</span>


            
            </td>

            

            

            <td class="description last">The field from which to take the values. It's type must be numeric, e.g. float, int, float_v, num_sp_v,...</td>
        </tr>

    
    </tbody>
</table>






<dl class="details">

    

    

    

    

    

    

    

    

    

    

    

    

    
    <dt class="tag-source">Source:</dt>
    <dd class="tag-source"><ul class="dummy"><li>
        <a href="qminerdoc.js.html">qminerdoc.js</a>, <a href="qminerdoc.js.html#line812">line 812</a>
    </li></ul></dd>
    

    

    

    
</dl>













<h5>Returns:</h5>

        
<div class="param-desc">
    The matrix containing the field values of records.
</div>



<dl>
    <dt>
        Type
    </dt>
    <dd>
        
<span class="param-type"><a href="module-la.Matrix.html">module:la.Matrix</a></span>
|

<span class="param-type"><a href="module-la.SparseMatrix.html">module:la.SparseMatrix</a></span>


    </dd>
</dl>

    



        
            

    

    <h4 class="name" id="join"><span class="type-signature"></span>join<span class="signature">(joinName, sampleSize<span class="signature-attributes">opt</span>)</span><span class="type-signature"> &rarr; {<a href="module-qm.RecSet.html">module:qm.RecSet</a>}</span></h4>

    



<div class="description">
    Creates a new record set out of the join attribute of records.
</div>









    <h5>Parameters:</h5>
    

<table class="params">
    <thead>
    <tr>
        
        <th>Name</th>
        

        <th>Type</th>

        
        <th>Attributes</th>
        

        

        <th class="last">Description</th>
    </tr>
    </thead>

    <tbody>
    

        <tr>
            
                <td class="name"><code>joinName</code></td>
            

            <td class="type">
            
                
<span class="param-type">string</span>


            
            </td>

            
                <td class="attributes">
                

                

                
                </td>
            

            

            <td class="description last">The name of the join attribute.</td>
        </tr>

    

        <tr>
            
                <td class="name"><code>sampleSize</code></td>
            

            <td class="type">
            
                
<span class="param-type">number</span>


            
            </td>

            
                <td class="attributes">
                
                    &lt;optional><br>
                

                

                
                </td>
            

            

            <td class="description last">The number of records to be used for construction of the record set.</td>
        </tr>

    
    </tbody>
</table>






<dl class="details">

    

    

    

    

    

    

    

    

    

    

    

    

    
    <dt class="tag-source">Source:</dt>
    <dd class="tag-source"><ul class="dummy"><li>
        <a href="qminerdoc.js.html">qminerdoc.js</a>, <a href="qminerdoc.js.html#line638">line 638</a>
    </li></ul></dd>
    

    

    

    
</dl>













<h5>Returns:</h5>

        
<div class="param-desc">
    The record set containing the join records.
</div>



<dl>
    <dt>
        Type
    </dt>
    <dd>
        
<span class="param-type"><a href="module-qm.RecSet.html">module:qm.RecSet</a></span>


    </dd>
</dl>

    



        
            

    

    <h4 class="name" id="map"><span class="type-signature"></span>map<span class="signature">(callback)</span><span class="type-signature"> &rarr; {Array.&lt;Object>}</span></h4>

    



<div class="description">
    Creates an array of function outputs created from the records in record set.
</div>









    <h5>Parameters:</h5>
    

<table class="params">
    <thead>
    <tr>
        
        <th>Name</th>
        

        <th>Type</th>

        

        

        <th class="last">Description</th>
    </tr>
    </thead>

    <tbody>
    

        <tr>
            
                <td class="name"><code>callback</code></td>
            

            <td class="type">
            
                
<span class="param-type">function</span>


            
            </td>

            

            

            <td class="description last">Function that generates the array. It takes two parameters:
<br>rec - The current record.
<br>[idx] - The index of the current record.</td>
        </tr>

    
    </tbody>
</table>






<dl class="details">

    

    

    

    

    

    

    

    

    

    

    

    

    
    <dt class="tag-source">Source:</dt>
    <dd class="tag-source"><ul class="dummy"><li>
        <a href="qminerdoc.js.html">qminerdoc.js</a>, <a href="qminerdoc.js.html#line782">line 782</a>
    </li></ul></dd>
    

    

    

    
</dl>













<h5>Returns:</h5>

        
<div class="param-desc">
    The array created by the callback function. //TODO
</div>



<dl>
    <dt>
        Type
    </dt>
    <dd>
        
<span class="param-type">Array.&lt;Object></span>


    </dd>
</dl>

    


    <h5>Example</h5>
    
    <pre class="prettyprint"><code>// import qm module
var qm = require('qminer');
// create a record set with some people with fields Name and Gender
var rs = //TODO
// make an array of record names
var arr = rs.map(function (rec) { return rec.Name; });</code></pre>



        
            

    

    <h4 class="name" id="reverse"><span class="type-signature"></span>reverse<span class="signature">()</span><span class="type-signature"> &rarr; {<a href="module-qm.RecSet.html">module:qm.RecSet</a>}</span></h4>

    



<div class="description">
    It reverses the record order.
</div>













<dl class="details">

    

    

    

    

    

    

    

    

    

    

    

    

    
    <dt class="tag-source">Source:</dt>
    <dd class="tag-source"><ul class="dummy"><li>
        <a href="qminerdoc.js.html">qminerdoc.js</a>, <a href="qminerdoc.js.html#line672">line 672</a>
    </li></ul></dd>
    

    

    

    
</dl>













<h5>Returns:</h5>

        
<div class="param-desc">
    Self. Records are in reversed order.
</div>



<dl>
    <dt>
        Type
    </dt>
    <dd>
        
<span class="param-type"><a href="module-qm.RecSet.html">module:qm.RecSet</a></span>


    </dd>
</dl>

    



        
            

    

    <h4 class="name" id="sample"><span class="type-signature"></span>sample<span class="signature">(num)</span><span class="type-signature"> &rarr; {<a href="module-qm.RecSet.html">module:qm.RecSet</a>}</span></h4>

    



<div class="description">
    Creates a sample of records of the record set.
</div>









    <h5>Parameters:</h5>
    

<table class="params">
    <thead>
    <tr>
        
        <th>Name</th>
        

        <th>Type</th>

        

        

        <th class="last">Description</th>
    </tr>
    </thead>

    <tbody>
    

        <tr>
            
                <td class="name"><code>num</code></td>
            

            <td class="type">
            
                
<span class="param-type">number</span>


            
            </td>

            

            

            <td class="description last">The number of records in the sample.</td>
        </tr>

    
    </tbody>
</table>






<dl class="details">

    

    

    

    

    

    

    

    

    

    

    

    

    
    <dt class="tag-source">Source:</dt>
    <dd class="tag-source"><ul class="dummy"><li>
        <a href="qminerdoc.js.html">qminerdoc.js</a>, <a href="qminerdoc.js.html#line661">line 661</a>
    </li></ul></dd>
    

    

    

    
</dl>













<h5>Returns:</h5>

        
<div class="param-desc">
    A record set containing the sample records.
</div>



<dl>
    <dt>
        Type
    </dt>
    <dd>
        
<span class="param-type"><a href="module-qm.RecSet.html">module:qm.RecSet</a></span>


    </dd>
</dl>

    



        
            

    

    <h4 class="name" id="setdiff"><span class="type-signature"></span>setdiff<span class="signature">(rs)</span><span class="type-signature"> &rarr; {<a href="module-qm.RecSet.html">module:qm.RecSet</a>}</span></h4>

    



<div class="description">
    Creates the set difference between two record sets.
</div>









    <h5>Parameters:</h5>
    

<table class="params">
    <thead>
    <tr>
        
        <th>Name</th>
        

        <th>Type</th>

        

        

        <th class="last">Description</th>
    </tr>
    </thead>

    <tbody>
    

        <tr>
            
                <td class="name"><code>rs</code></td>
            

            <td class="type">
            
                
<span class="param-type"><a href="module-qm.RecSet.html">module:qm.RecSet</a></span>


            
            </td>

            

            

            <td class="description last">The other record set.</td>
        </tr>

    
    </tbody>
</table>






<dl class="details">

    

    

    

    

    

    

    

    

    

    

    

    

    
    <dt class="tag-source">Source:</dt>
    <dd class="tag-source"><ul class="dummy"><li>
        <a href="qminerdoc.js.html">qminerdoc.js</a>, <a href="qminerdoc.js.html#line800">line 800</a>
    </li></ul></dd>
    

    

    

    
</dl>













<h5>Returns:</h5>

        
<div class="param-desc">
    The difference between the two record sets.
</div>



<dl>
    <dt>
        Type
    </dt>
    <dd>
        
<span class="param-type"><a href="module-qm.RecSet.html">module:qm.RecSet</a></span>


    </dd>
</dl>

    



        
            

    

    <h4 class="name" id="setintersect"><span class="type-signature"></span>setintersect<span class="signature">(rs)</span><span class="type-signature"> &rarr; {<a href="module-qm.RecSet.html">module:qm.RecSet</a>}</span></h4>

    



<div class="description">
    Creates the set intersection of two record sets.
</div>









    <h5>Parameters:</h5>
    

<table class="params">
    <thead>
    <tr>
        
        <th>Name</th>
        

        <th>Type</th>

        

        

        <th class="last">Description</th>
    </tr>
    </thead>

    <tbody>
    

        <tr>
            
                <td class="name"><code>rs</code></td>
            

            <td class="type">
            
                
<span class="param-type"><a href="module-qm.RecSet.html">module:qm.RecSet</a></span>


            
            </td>

            

            

            <td class="description last">The other record set.</td>
        </tr>

    
    </tbody>
</table>






<dl class="details">

    

    

    

    

    

    

    

    

    

    

    

    

    
    <dt class="tag-source">Source:</dt>
    <dd class="tag-source"><ul class="dummy"><li>
        <a href="qminerdoc.js.html">qminerdoc.js</a>, <a href="qminerdoc.js.html#line788">line 788</a>
    </li></ul></dd>
    

    

    

    
</dl>













<h5>Returns:</h5>

        
<div class="param-desc">
    The intersection of the two record sets.
</div>



<dl>
    <dt>
        Type
    </dt>
    <dd>
        
<span class="param-type"><a href="module-qm.RecSet.html">module:qm.RecSet</a></span>


    </dd>
</dl>

    



        
            

    

    <h4 class="name" id="setunion"><span class="type-signature"></span>setunion<span class="signature">(rs)</span><span class="type-signature"> &rarr; {<a href="module-qm.RecSet.html">module:qm.RecSet</a>}</span></h4>

    



<div class="description">
    Creates the set union of two record sets.
</div>









    <h5>Parameters:</h5>
    

<table class="params">
    <thead>
    <tr>
        
        <th>Name</th>
        

        <th>Type</th>

        

        

        <th class="last">Description</th>
    </tr>
    </thead>

    <tbody>
    

        <tr>
            
                <td class="name"><code>rs</code></td>
            

            <td class="type">
            
                
<span class="param-type"><a href="module-qm.RecSet.html">module:qm.RecSet</a></span>


            
            </td>

            

            

            <td class="description last">The other record set.</td>
        </tr>

    
    </tbody>
</table>






<dl class="details">

    

    

    

    

    

    

    

    

    

    

    

    

    
    <dt class="tag-source">Source:</dt>
    <dd class="tag-source"><ul class="dummy"><li>
        <a href="qminerdoc.js.html">qminerdoc.js</a>, <a href="qminerdoc.js.html#line794">line 794</a>
    </li></ul></dd>
    

    

    

    
</dl>













<h5>Returns:</h5>

        
<div class="param-desc">
    The union of the two record sets.
</div>



<dl>
    <dt>
        Type
    </dt>
    <dd>
        
<span class="param-type"><a href="module-qm.RecSet.html">module:qm.RecSet</a></span>


    </dd>
</dl>

    



        
            

    

    <h4 class="name" id="shuffle"><span class="type-signature"></span>shuffle<span class="signature">(seed<span class="signature-attributes">opt</span>)</span><span class="type-signature"> &rarr; {<a href="module-qm.RecSet.html">module:qm.RecSet</a>}</span></h4>

    



<div class="description">
    Shuffles the order of records in the record set.
</div>









    <h5>Parameters:</h5>
    

<table class="params">
    <thead>
    <tr>
        
        <th>Name</th>
        

        <th>Type</th>

        
        <th>Attributes</th>
        

        

        <th class="last">Description</th>
    </tr>
    </thead>

    <tbody>
    

        <tr>
            
                <td class="name"><code>seed</code></td>
            

            <td class="type">
            
                
<span class="param-type">number</span>


            
            </td>

            
                <td class="attributes">
                
                    &lt;optional><br>
                

                

                
                </td>
            

            

            <td class="description last">Integer.</td>
        </tr>

    
    </tbody>
</table>






<dl class="details">

    

    

    

    

    

    

    

    

    

    

    

    

    
    <dt class="tag-source">Source:</dt>
    <dd class="tag-source"><ul class="dummy"><li>
        <a href="qminerdoc.js.html">qminerdoc.js</a>, <a href="qminerdoc.js.html#line667">line 667</a>
    </li></ul></dd>
    

    

    

    
</dl>













<h5>Returns:</h5>

        
<div class="param-desc">
    Self.
</div>



<dl>
    <dt>
        Type
    </dt>
    <dd>
        
<span class="param-type"><a href="module-qm.RecSet.html">module:qm.RecSet</a></span>


    </dd>
</dl>

    



        
            

    

    <h4 class="name" id="sort"><span class="type-signature"></span>sort<span class="signature">(callback)</span><span class="type-signature"> &rarr; {<a href="module-qm.RecSet.html">module:qm.RecSet</a>}</span></h4>

    



<div class="description">
    Sorts the records according to the given callback function.
</div>









    <h5>Parameters:</h5>
    

<table class="params">
    <thead>
    <tr>
        
        <th>Name</th>
        

        <th>Type</th>

        

        

        <th class="last">Description</th>
    </tr>
    </thead>

    <tbody>
    

        <tr>
            
                <td class="name"><code>callback</code></td>
            

            <td class="type">
            
                
<span class="param-type">function</span>


            
            </td>

            

            

            <td class="description last">The function used to sort the records. It takes two parameters:
<br>1. rec - The first record.
<br>2. rec2 - The second record.
<br>It returns a boolean object.</td>
        </tr>

    
    </tbody>
</table>






<dl class="details">

    

    

    

    

    

    

    

    

    

    

    

    

    
    <dt class="tag-source">Source:</dt>
    <dd class="tag-source"><ul class="dummy"><li>
        <a href="qminerdoc.js.html">qminerdoc.js</a>, <a href="qminerdoc.js.html#line701">line 701</a>
    </li></ul></dd>
    

    

    

    
</dl>













<h5>Returns:</h5>

        
<div class="param-desc">
    Self. The records are sorted according to the callback function.
</div>



<dl>
    <dt>
        Type
    </dt>
    <dd>
        
<span class="param-type"><a href="module-qm.RecSet.html">module:qm.RecSet</a></span>


    </dd>
</dl>

    


    <h5>Example</h5>
    
    <pre class="prettyprint"><code>// import qm module
qm = require('qminer');
// construct a new record set of movies (one field is it's Rating)
var rs = //TODO
// sort the records by their rating
rs.sort(function (rec, rec2) { return rec.Rating &lt; rec2.Rating ;});</code></pre>



        
            

    

    <h4 class="name" id="sortByField"><span class="type-signature"></span>sortByField<span class="signature">(fieldName, arc<span class="signature-attributes">opt</span>)</span><span class="type-signature"> &rarr; {<a href="module-qm.RecSet.html">module:qm.RecSet</a>}</span></h4>

    



<div class="description">
    Sorts the records according to a specific record field.
</div>









    <h5>Parameters:</h5>
    

<table class="params">
    <thead>
    <tr>
        
        <th>Name</th>
        

        <th>Type</th>

        
        <th>Attributes</th>
        

        
        <th>Default</th>
        

        <th class="last">Description</th>
    </tr>
    </thead>

    <tbody>
    

        <tr>
            
                <td class="name"><code>fieldName</code></td>
            

            <td class="type">
            
                
<span class="param-type">string</span>


            
            </td>

            
                <td class="attributes">
                

                

                
                </td>
            

            
                <td class="default">
                
                </td>
            

            <td class="description last">The field by which the sort will work.</td>
        </tr>

    

        <tr>
            
                <td class="name"><code>arc</code></td>
            

            <td class="type">
            
                
<span class="param-type">number</span>


            
            </td>

            
                <td class="attributes">
                
                    &lt;optional><br>
                

                

                
                </td>
            

            
                <td class="default">
                
                    -1
                
                </td>
            

            <td class="description last">if asc > 0, it sorts in ascending order. Otherwise, it sorts in descending order.</td>
        </tr>

    
    </tbody>
</table>






<dl class="details">

    

    

    

    

    

    

    

    

    

    

    

    

    
    <dt class="tag-source">Source:</dt>
    <dd class="tag-source"><ul class="dummy"><li>
        <a href="qminerdoc.js.html">qminerdoc.js</a>, <a href="qminerdoc.js.html#line685">line 685</a>
    </li></ul></dd>
    

    

    

    
</dl>













<h5>Returns:</h5>

        
<div class="param-desc">
    Self. Records are sorted according to fieldName and arc.
</div>



<dl>
    <dt>
        Type
    </dt>
    <dd>
        
<span class="param-type"><a href="module-qm.RecSet.html">module:qm.RecSet</a></span>


    </dd>
</dl>

    



        
            

    

    <h4 class="name" id="sortById"><span class="type-signature"></span>sortById<span class="signature">(asc<span class="signature-attributes">opt</span>)</span><span class="type-signature"> &rarr; {<a href="module-qm.RecSet.html">module:qm.RecSet</a>}</span></h4>

    



<div class="description">
    Sorts the records according to record id.
</div>









    <h5>Parameters:</h5>
    

<table class="params">
    <thead>
    <tr>
        
        <th>Name</th>
        

        <th>Type</th>

        
        <th>Attributes</th>
        

        
        <th>Default</th>
        

        <th class="last">Description</th>
    </tr>
    </thead>

    <tbody>
    

        <tr>
            
                <td class="name"><code>asc</code></td>
            

            <td class="type">
            
                
<span class="param-type">number</span>


            
            </td>

            
                <td class="attributes">
                
                    &lt;optional><br>
                

                

                
                </td>
            

            
                <td class="default">
                
                    1
                
                </td>
            

            <td class="description last">If asc > 0, it sorts in ascending order. Otherwise, it sorts in descending order.</td>
        </tr>

    
    </tbody>
</table>






<dl class="details">

    

    

    

    

    

    

    

    

    

    

    

    

    
    <dt class="tag-source">Source:</dt>
    <dd class="tag-source"><ul class="dummy"><li>
        <a href="qminerdoc.js.html">qminerdoc.js</a>, <a href="qminerdoc.js.html#line678">line 678</a>
    </li></ul></dd>
    

    

    

    
</dl>













<h5>Returns:</h5>

        
<div class="param-desc">
    Self. Records are sorted according to record id and asc.
</div>



<dl>
    <dt>
        Type
    </dt>
    <dd>
        
<span class="param-type"><a href="module-qm.RecSet.html">module:qm.RecSet</a></span>


    </dd>
</dl>

    



        
            

    

    <h4 class="name" id="split"><span class="type-signature"></span>split<span class="signature">(callback)</span><span class="type-signature"> &rarr; {Array.&lt;<a href="module-qm.RecSet.html">module:qm.RecSet</a>>}</span></h4>

    



<div class="description">
    Splits the record set into smaller record sets.
</div>









    <h5>Parameters:</h5>
    

<table class="params">
    <thead>
    <tr>
        
        <th>Name</th>
        

        <th>Type</th>

        

        

        <th class="last">Description</th>
    </tr>
    </thead>

    <tbody>
    

        <tr>
            
                <td class="name"><code>callback</code></td>
            

            <td class="type">
            
                
<span class="param-type">function</span>


            
            </td>

            

            

            <td class="description last">The splitter function. It takes two parameters (records) and returns a boolean object.</td>
        </tr>

    
    </tbody>
</table>






<dl class="details">

    

    

    

    

    

    

    

    

    

    

    

    

    
    <dt class="tag-source">Source:</dt>
    <dd class="tag-source"><ul class="dummy"><li>
        <a href="qminerdoc.js.html">qminerdoc.js</a>, <a href="qminerdoc.js.html#line741">line 741</a>
    </li></ul></dd>
    

    

    

    
</dl>













<h5>Returns:</h5>

        
<div class="param-desc">
    An array containing the smaller record sets. The records are split according the callback function.
</div>



<dl>
    <dt>
        Type
    </dt>
    <dd>
        
<span class="param-type">Array.&lt;<a href="module-qm.RecSet.html">module:qm.RecSet</a>></span>


    </dd>
</dl>

    



        
            

    

    <h4 class="name" id="toJSON"><span class="type-signature"></span>toJSON<span class="signature">()</span><span class="type-signature"> &rarr; {Object}</span></h4>

    



<div class="description">
    Returns the record set as a JSON.
</div>













<dl class="details">

    

    

    

    

    

    

    

    

    

    

    

    

    
    <dt class="tag-source">Source:</dt>
    <dd class="tag-source"><ul class="dummy"><li>
        <a href="qminerdoc.js.html">qminerdoc.js</a>, <a href="qminerdoc.js.html#line752">line 752</a>
    </li></ul></dd>
    

    

    

    
</dl>













<h5>Returns:</h5>

        
<div class="param-desc">
    The record set as a JSON.
</div>



<dl>
    <dt>
        Type
    </dt>
    <dd>
        
<span class="param-type">Object</span>


    </dd>
</dl>

    



        
            

    

    <h4 class="name" id="trunc"><span class="type-signature"></span>trunc<span class="signature">(limit_num, offset_num<span class="signature-attributes">opt</span>)</span><span class="type-signature"> &rarr; {<a href="module-qm.RecSet.html">module:qm.RecSet</a>}</span></h4>

    



<div class="description">
    Truncates the first records.
</div>









    <h5>Parameters:</h5>
    

<table class="params">
    <thead>
    <tr>
        
        <th>Name</th>
        

        <th>Type</th>

        
        <th>Attributes</th>
        

        

        <th class="last">Description</th>
    </tr>
    </thead>

    <tbody>
    

        <tr>
            
                <td class="name"><code>limit_num</code></td>
            

            <td class="type">
            
                
<span class="param-type">number</span>


            
            </td>

            
                <td class="attributes">
                

                

                
                </td>
            

            

            <td class="description last">How many records to truncate.</td>
        </tr>

    

        <tr>
            
                <td class="name"><code>offset_num</code></td>
            

            <td class="type">
            
                
<span class="param-type">number</span>


            
            </td>

            
                <td class="attributes">
                
                    &lt;optional><br>
                

                

                
                </td>
            

            

            <td class="description last">Where to start to truncate.</td>
        </tr>

    
    </tbody>
</table>






<dl class="details">

    

    

    

    

    

    

    

    

    

    

    

    

    
    <dt class="tag-source">Source:</dt>
    <dd class="tag-source"><ul class="dummy"><li>
        <a href="qminerdoc.js.html">qminerdoc.js</a>, <a href="qminerdoc.js.html#line655">line 655</a>
    </li></ul></dd>
    

    

    

    
</dl>













<h5>Returns:</h5>

        
<div class="param-desc">
    Self.
</div>



<dl>
    <dt>
        Type
    </dt>
    <dd>
        
<span class="param-type"><a href="module-qm.RecSet.html">module:qm.RecSet</a></span>


    </dd>
</dl>

    


    <h5>Example</h5>
    
    <pre class="prettyprint"><code>// import qm module
qm = require('qminer');
// construct a record set with 20 records
rs = //TODO
rs2 = //TODO
// truncate the first 10 records
rs.trunc(10); // returns self, only with the first 10 records
// truncate the first 10 records starting with the 5th
rs2.trunc(10, 4);</code></pre>



        
    

    

    
</article>

</section>




</div>

<nav>
    <h2><a href="index.html">Home</a></h2><h3>Modules</h3><ul><li><a href="module-analytics.html">analytics</a></li><li><a href="module-datasets.html">datasets</a></li><li><a href="module-fs.html">fs</a></li><li><a href="module-ht.html">ht</a></li><li><a href="module-la.html">la</a></li><li><a href="module-qm.html">qm</a></li><li><a href="module-statistics.html">statistics</a></li></ul><h3>Classes</h3><ul><li><a href="module-analytics.HierarchMarkov.html">HierarchMarkov</a></li><li><a href="module-analytics.NearestNeighborAD.html">NearestNeighborAD</a></li><li><a href="module-analytics.RidgeReg.html">RidgeReg</a></li><li><a href="module-analytics.SVC.html">SVC</a></li><li><a href="module-analytics.SVR.html">SVR</a></li><li><a href="module-fs.FIn.html">FIn</a></li><li><a href="module-fs.FOut.html">FOut</a></li><li><a href="module-ht.IntFltMap.html">IntFltMap</a></li><li><a href="module-ht.IntIntMap.html">IntIntMap</a></li><li><a href="module-ht.IntStrMap.html">IntStrMap</a></li><li><a href="module-ht.StrFltMap.html">StrFltMap</a></li><li><a href="module-ht.StrIntMap.html">StrIntMap</a></li><li><a href="module-ht.StrStrMap.html">StrStrMap</a></li><li><a href="module-la.BoolVector.html">BoolVector</a></li><li><a href="module-la.IntVector.html">IntVector</a></li><li><a href="module-la.Matrix.html">Matrix</a></li><li><a href="module-la.SparseMatrix.html">SparseMatrix</a></li><li><a href="module-la.SparseVector.html">SparseVector</a></li><li><a href="module-la.StrVector.html">StrVector</a></li><li><a href="module-la.Vector.html">Vector</a></li><li><a href="module-qm.Base.html">Base</a></li><li><a href="module-qm.FeatureSpace.html">FeatureSpace</a></li></ul><h3>Namespaces</h3><ul><li><a href="module-qm.Iterator.html">Iterator</a></li><li><a href="module-qm.Record.html">Record</a></li><li><a href="module-qm.RecSet.html">RecSet</a></li><li><a href="module-qm.Store.html">Store</a></li></ul>
</nav>

<br class="clear">

<footer>
    Documentation generated by <a href="https://github.com/jsdoc3/jsdoc">JSDoc 3.3.0-beta2</a> on Fri Apr 17 2015 15:31:16 GMT+0200 (Central Europe Daylight Time)
</footer>

<script> prettyPrint(); </script>
<script src="scripts/linenumber.js"> </script>
</body>
=======
>>>>>>> 89b90858
</html><|MERGE_RESOLUTION|>--- conflicted
+++ resolved
@@ -11,100 +11,12 @@
   <link href="css/baseline.css" rel="stylesheet">
 </head>
 
-<<<<<<< HEAD
-<body>
-
-<div id="main">
-
-    <h1 class="page-title">Namespace: RecSet</h1>
-
-    
-
-
-
-
-<section>
-
-<header>
-    
-        <h2>
-            <span class="ancestors"><a href="module-qm.html">qm</a>.</span>
-        
-        RecSet
-        </h2>
-        
-    
-</header>
-
-<article>
-    <div class="container-overview">
-    
-        
-            <div class="description">Record Set (factory pattern)</div>
-        
-
-        
-
-
-<dl class="details">
-
-    
-
-    
-
-    
-
-    
-
-    
-
-    
-
-    
-
-    
-
-    
-
-    
-
-    
-
-    
-
-    
-    <dt class="tag-source">Source:</dt>
-    <dd class="tag-source"><ul class="dummy"><li>
-        <a href="qminerdoc.js.html">qminerdoc.js</a>, <a href="qminerdoc.js.html#line626">line 626</a>
-    </li></ul></dd>
-    
-
-    
-
-    
-
-    
-</dl>
-
-
-        
-            <h3>Example</h3>
-            
-    <pre class="prettyprint"><code>// import qm module
-var qm = require('qminer');
-// factory based construction using store.recs
-var rs = store.recs;</code></pre>
-
-        
-    
-=======
 <body onload="prettyPrint()">
   <nav id="jsdoc-navbar" role="navigation" class="jsdoc-navbar">
     <div id="jsdoc-navbar-container">
       <div id="jsdoc-navbar-content">
         <a href="index.html" class="jsdoc-navbar-package-name">Home</a>
       </div>
->>>>>>> 89b90858
     </div>
   </nav>
   <div id="jsdoc-body-container">
@@ -113,7 +25,7 @@
         <div id="jsdoc-main" role="main">
           <header class="page-header">
             <h1><div class="symbol-detail-labels"><span class="label label-kind">namespace</span>&nbsp;<span class="label label-static">static</span></div><small><a href="module-qm.html">qm</a>.<wbr></small><span class="symbol-name">RecSet</span></h1>
-            <p class="source-link">Source: <a href="qminerdoc.js.html#source-line-574">qminerdoc.<wbr>js:574</a></p>
+            <p class="source-link">Source: <a href="qminerdoc.js.html#source-line-626">qminerdoc.<wbr>js:626</a></p>
             <div class="symbol-description">
               <p>Record Set (factory pattern)</p>
             </div>
@@ -1171,3856 +1083,4 @@
   <script src="scripts/scrollanchor.js"></script>
 </body>
 
-<<<<<<< HEAD
-    
-
-    
-
-    
-
-     
-
-    
-
-    
-        <h3 class="subsection-title">Members</h3>
-
-        
-            
-<h4 class="name" id="empty"><span class="type-signature"></span>empty<span class="type-signature"></span></h4>
-
-
-
-
-<div class="description">
-    Checks if the record set is empty. If the record set is empty, then it returns true. Otherwise, it returns false.
-</div>
-
-
-
-
-
-
-
-<dl class="details">
-
-    
-
-    
-
-    
-
-    
-
-    
-
-    
-
-    
-
-    
-
-    
-
-    
-
-    
-
-    
-
-    
-    <dt class="tag-source">Source:</dt>
-    <dd class="tag-source"><ul class="dummy"><li>
-        <a href="qminerdoc.js.html">qminerdoc.js</a>, <a href="qminerdoc.js.html#line824">line 824</a>
-    </li></ul></dd>
-    
-
-    
-
-    
-
-    
-</dl>
-
-
-
-
-
-
-        
-            
-<h4 class="name" id="length"><span class="type-signature"></span>length<span class="type-signature"></span></h4>
-
-
-
-
-<div class="description">
-    Returns the number of records in record set.
-</div>
-
-
-
-
-
-
-
-<dl class="details">
-
-    
-
-    
-
-    
-
-    
-
-    
-
-    
-
-    
-
-    
-
-    
-
-    
-
-    
-
-    
-
-    
-    <dt class="tag-source">Source:</dt>
-    <dd class="tag-source"><ul class="dummy"><li>
-        <a href="qminerdoc.js.html">qminerdoc.js</a>, <a href="qminerdoc.js.html#line820">line 820</a>
-    </li></ul></dd>
-    
-
-    
-
-    
-
-    
-</dl>
-
-
-
-
-
-
-        
-            
-<h4 class="name" id="store"><span class="type-signature"></span>store<span class="type-signature"></span></h4>
-
-
-
-
-<div class="description">
-    Returns the store, where the records in the record set are stored.
-</div>
-
-
-
-
-
-
-
-<dl class="details">
-
-    
-
-    
-
-    
-
-    
-
-    
-
-    
-
-    
-
-    
-
-    
-
-    
-
-    
-
-    
-
-    
-    <dt class="tag-source">Source:</dt>
-    <dd class="tag-source"><ul class="dummy"><li>
-        <a href="qminerdoc.js.html">qminerdoc.js</a>, <a href="qminerdoc.js.html#line816">line 816</a>
-    </li></ul></dd>
-    
-
-    
-
-    
-
-    
-</dl>
-
-
-
-
-
-
-        
-            
-<h4 class="name" id="weighted"><span class="type-signature"></span>weighted<span class="type-signature"></span></h4>
-
-
-
-
-<div class="description">
-    Checks if the record set is weighted. If the record set is weighted, then it returns true. Otherwise, it returns false.
-</div>
-
-
-
-
-
-
-
-<dl class="details">
-
-    
-
-    
-
-    
-
-    
-
-    
-
-    
-
-    
-
-    
-
-    
-
-    
-
-    
-
-    
-
-    
-    <dt class="tag-source">Source:</dt>
-    <dd class="tag-source"><ul class="dummy"><li>
-        <a href="qminerdoc.js.html">qminerdoc.js</a>, <a href="qminerdoc.js.html#line828">line 828</a>
-    </li></ul></dd>
-    
-
-    
-
-    
-
-    
-</dl>
-
-
-
-
-
-
-        
-    
-
-    
-        <h3 class="subsection-title">Methods</h3>
-
-        
-            
-
-    
-
-    <h4 class="name" id="clone"><span class="type-signature"></span>clone<span class="signature">()</span><span class="type-signature"> &rarr; {<a href="module-qm.RecSet.html">module:qm.RecSet</a>}</span></h4>
-
-    
-
-
-
-<div class="description">
-    Creates a new instance of the record set.
-</div>
-
-
-
-
-
-
-
-
-
-
-
-
-
-<dl class="details">
-
-    
-
-    
-
-    
-
-    
-
-    
-
-    
-
-    
-
-    
-
-    
-
-    
-
-    
-
-    
-
-    
-    <dt class="tag-source">Source:</dt>
-    <dd class="tag-source"><ul class="dummy"><li>
-        <a href="qminerdoc.js.html">qminerdoc.js</a>, <a href="qminerdoc.js.html#line631">line 631</a>
-    </li></ul></dd>
-    
-
-    
-
-    
-
-    
-</dl>
-
-
-
-
-
-
-
-
-
-
-
-
-
-<h5>Returns:</h5>
-
-        
-<div class="param-desc">
-    A copy of the record set.
-</div>
-
-
-
-<dl>
-    <dt>
-        Type
-    </dt>
-    <dd>
-        
-<span class="param-type"><a href="module-qm.RecSet.html">module:qm.RecSet</a></span>
-
-
-    </dd>
-</dl>
-
-    
-
-
-
-        
-            
-
-    
-
-    <h4 class="name" id="deleteRecs"><span class="type-signature"></span>deleteRecs<span class="signature">(rs)</span><span class="type-signature"> &rarr; {<a href="module-qm.RecSet.html">module:qm.RecSet</a>}</span></h4>
-
-    
-
-
-
-<div class="description">
-    Deletes the records, that are also in the other record set.
-</div>
-
-
-
-
-
-
-
-
-
-    <h5>Parameters:</h5>
-    
-
-<table class="params">
-    <thead>
-    <tr>
-        
-        <th>Name</th>
-        
-
-        <th>Type</th>
-
-        
-
-        
-
-        <th class="last">Description</th>
-    </tr>
-    </thead>
-
-    <tbody>
-    
-
-        <tr>
-            
-                <td class="name"><code>rs</code></td>
-            
-
-            <td class="type">
-            
-                
-<span class="param-type"><a href="module-qm.RecSet.html">module:qm.RecSet</a></span>
-
-
-            
-            </td>
-
-            
-
-            
-
-            <td class="description last">The other record set.</td>
-        </tr>
-
-    
-    </tbody>
-</table>
-
-
-
-
-
-
-<dl class="details">
-
-    
-
-    
-
-    
-
-    
-
-    
-
-    
-
-    
-
-    
-
-    
-
-    
-
-    
-
-    
-
-    
-    <dt class="tag-source">Source:</dt>
-    <dd class="tag-source"><ul class="dummy"><li>
-        <a href="qminerdoc.js.html">qminerdoc.js</a>, <a href="qminerdoc.js.html#line747">line 747</a>
-    </li></ul></dd>
-    
-
-    
-
-    
-
-    
-</dl>
-
-
-
-
-
-
-
-
-
-
-
-
-
-<h5>Returns:</h5>
-
-        
-<div class="param-desc">
-    Self. Contains only the records, that are not in rs.
-</div>
-
-
-
-<dl>
-    <dt>
-        Type
-    </dt>
-    <dd>
-        
-<span class="param-type"><a href="module-qm.RecSet.html">module:qm.RecSet</a></span>
-
-
-    </dd>
-</dl>
-
-    
-
-
-
-        
-            
-
-    
-
-    <h4 class="name" id="each"><span class="type-signature"></span>each<span class="signature">(callback)</span><span class="type-signature"> &rarr; {<a href="module-qm.RecSet.html">module:qm.RecSet</a>}</span></h4>
-
-    
-
-
-
-<div class="description">
-    Executes a function on each record in record set.
-</div>
-
-
-
-
-
-
-
-
-
-    <h5>Parameters:</h5>
-    
-
-<table class="params">
-    <thead>
-    <tr>
-        
-        <th>Name</th>
-        
-
-        <th>Type</th>
-
-        
-
-        
-
-        <th class="last">Description</th>
-    </tr>
-    </thead>
-
-    <tbody>
-    
-
-        <tr>
-            
-                <td class="name"><code>callback</code></td>
-            
-
-            <td class="type">
-            
-                
-<span class="param-type">function</span>
-
-
-            
-            </td>
-
-            
-
-            
-
-            <td class="description last">Function to be executed. It takes two parameters:
-<br>rec - The current record.
-<br>[idx] - The index of the current record.</td>
-        </tr>
-
-    
-    </tbody>
-</table>
-
-
-
-
-
-
-<dl class="details">
-
-    
-
-    
-
-    
-
-    
-
-    
-
-    
-
-    
-
-    
-
-    
-
-    
-
-    
-
-    
-
-    
-    <dt class="tag-source">Source:</dt>
-    <dd class="tag-source"><ul class="dummy"><li>
-        <a href="qminerdoc.js.html">qminerdoc.js</a>, <a href="qminerdoc.js.html#line767">line 767</a>
-    </li></ul></dd>
-    
-
-    
-
-    
-
-    
-</dl>
-
-
-
-
-
-
-
-
-
-
-
-
-
-<h5>Returns:</h5>
-
-        
-<div class="param-desc">
-    Self.
-</div>
-
-
-
-<dl>
-    <dt>
-        Type
-    </dt>
-    <dd>
-        
-<span class="param-type"><a href="module-qm.RecSet.html">module:qm.RecSet</a></span>
-
-
-    </dd>
-</dl>
-
-    
-
-
-    <h5>Example</h5>
-    
-    <pre class="prettyprint"><code>// import qm module
-var qm = require('qminer');
-// create a record set with some people with fields Name and Gender
-var rs = //TODO
-// change the gender of all records to "Extraterrestrial"
-rs.each(function (rec) { rec.Gender = "Extraterrestrial"; });</code></pre>
-
-
-
-        
-            
-
-    
-
-    <h4 class="name" id="filter"><span class="type-signature"></span>filter<span class="signature">(callback)</span><span class="type-signature"> &rarr; {<a href="module-qm.RecSet.html">module:qm.RecSet</a>}</span></h4>
-
-    
-
-
-
-<div class="description">
-    Keeps only the records that pass the callback function.
-</div>
-
-
-
-
-
-
-
-
-
-    <h5>Parameters:</h5>
-    
-
-<table class="params">
-    <thead>
-    <tr>
-        
-        <th>Name</th>
-        
-
-        <th>Type</th>
-
-        
-
-        
-
-        <th class="last">Description</th>
-    </tr>
-    </thead>
-
-    <tbody>
-    
-
-        <tr>
-            
-                <td class="name"><code>callback</code></td>
-            
-
-            <td class="type">
-            
-                
-<span class="param-type">function</span>
-
-
-            
-            </td>
-
-            
-
-            
-
-            <td class="description last">The filter function. It takes one parameter and return a boolean object.</td>
-        </tr>
-
-    
-    </tbody>
-</table>
-
-
-
-
-
-
-<dl class="details">
-
-    
-
-    
-
-    
-
-    
-
-    
-
-    
-
-    
-
-    
-
-    
-
-    
-
-    
-
-    
-
-    
-    <dt class="tag-source">Source:</dt>
-    <dd class="tag-source"><ul class="dummy"><li>
-        <a href="qminerdoc.js.html">qminerdoc.js</a>, <a href="qminerdoc.js.html#line735">line 735</a>
-    </li></ul></dd>
-    
-
-    
-
-    
-
-    
-</dl>
-
-
-
-
-
-
-
-
-
-
-
-
-
-<h5>Returns:</h5>
-
-        
-<div class="param-desc">
-    Self. Containing only the record that pass the callback function.
-</div>
-
-
-
-<dl>
-    <dt>
-        Type
-    </dt>
-    <dd>
-        
-<span class="param-type"><a href="module-qm.RecSet.html">module:qm.RecSet</a></span>
-
-
-    </dd>
-</dl>
-
-    
-
-
-    <h5>Example</h5>
-    
-    <pre class="prettyprint"><code>// import qm module
-qm = require('qminer');
-// construct a record set of kitchen appliances
-var rs = //TODO
-// filter by the field price
-rs.filter(function (rec) { return rec.Price > 10000; }); // keeps only the records, where their Price is more than 10000</code></pre>
-
-
-
-        
-            
-
-    
-
-    <h4 class="name" id="filterByField"><span class="type-signature"></span>filterByField<span class="signature">(fieldName, minVal, maxVal)</span><span class="type-signature"> &rarr; {<a href="module-qm.RecSet.html">module:qm.RecSet</a>}</span></h4>
-
-    
-
-
-
-<div class="description">
-    Keeps only the records with a specific value of some field.
-</div>
-
-
-
-
-
-
-
-
-
-    <h5>Parameters:</h5>
-    
-
-<table class="params">
-    <thead>
-    <tr>
-        
-        <th>Name</th>
-        
-
-        <th>Type</th>
-
-        
-
-        
-
-        <th class="last">Description</th>
-    </tr>
-    </thead>
-
-    <tbody>
-    
-
-        <tr>
-            
-                <td class="name"><code>fieldName</code></td>
-            
-
-            <td class="type">
-            
-                
-<span class="param-type">string</span>
-
-
-            
-            </td>
-
-            
-
-            
-
-            <td class="description last">The field by which the records will be filtered.</td>
-        </tr>
-
-    
-
-        <tr>
-            
-                <td class="name"><code>minVal</code></td>
-            
-
-            <td class="type">
-            
-                
-<span class="param-type">string</span>
-|
-
-<span class="param-type">number</span>
-
-
-            
-            </td>
-
-            
-
-            
-
-            <td class="description last"><br>1. Is a string, if the field type is a string. The exact string to compare.
-<br>2. Is a number, if the field type is a number. The minimal value for comparison.
-<br>3. TODO Time field</td>
-        </tr>
-
-    
-
-        <tr>
-            
-                <td class="name"><code>maxVal</code></td>
-            
-
-            <td class="type">
-            
-                
-<span class="param-type">number</span>
-
-
-            
-            </td>
-
-            
-
-            
-
-            <td class="description last">Only in combination with minVal for non-string fields. The maximal value for comparison.</td>
-        </tr>
-
-    
-    </tbody>
-</table>
-
-
-
-
-
-
-<dl class="details">
-
-    
-
-    
-
-    
-
-    
-
-    
-
-    
-
-    
-
-    
-
-    
-
-    
-
-    
-
-    
-
-    
-    <dt class="tag-source">Source:</dt>
-    <dd class="tag-source"><ul class="dummy"><li>
-        <a href="qminerdoc.js.html">qminerdoc.js</a>, <a href="qminerdoc.js.html#line722">line 722</a>
-    </li></ul></dd>
-    
-
-    
-
-    
-
-    
-</dl>
-
-
-
-
-
-
-
-
-
-
-
-
-
-<h5>Returns:</h5>
-
-        
-<div class="param-desc">
-    Self. Containing only the records with the fieldName value between minVal and maxVal. If the fieldName type is string,
-it contains only the records with fieldName equal to minVal.
-</div>
-
-
-
-<dl>
-    <dt>
-        Type
-    </dt>
-    <dd>
-        
-<span class="param-type"><a href="module-qm.RecSet.html">module:qm.RecSet</a></span>
-
-
-    </dd>
-</dl>
-
-    
-
-
-
-        
-            
-
-    
-
-    <h4 class="name" id="filterById"><span class="type-signature"></span>filterById<span class="signature">(minId<span class="signature-attributes">opt</span>, maxId<span class="signature-attributes">opt</span>)</span><span class="type-signature"> &rarr; {<a href="module-qm.RecSet.html">module:qm.RecSet</a>}</span></h4>
-
-    
-
-
-
-<div class="description">
-    Keeps only records with ids between two values.
-</div>
-
-
-
-
-
-
-
-
-
-    <h5>Parameters:</h5>
-    
-
-<table class="params">
-    <thead>
-    <tr>
-        
-        <th>Name</th>
-        
-
-        <th>Type</th>
-
-        
-        <th>Attributes</th>
-        
-
-        
-
-        <th class="last">Description</th>
-    </tr>
-    </thead>
-
-    <tbody>
-    
-
-        <tr>
-            
-                <td class="name"><code>minId</code></td>
-            
-
-            <td class="type">
-            
-                
-<span class="param-type">number</span>
-
-
-            
-            </td>
-
-            
-                <td class="attributes">
-                
-                    &lt;optional><br>
-                
-
-                
-
-                
-                </td>
-            
-
-            
-
-            <td class="description last">The minimum id.</td>
-        </tr>
-
-    
-
-        <tr>
-            
-                <td class="name"><code>maxId</code></td>
-            
-
-            <td class="type">
-            
-                
-<span class="param-type">number</span>
-
-
-            
-            </td>
-
-            
-                <td class="attributes">
-                
-                    &lt;optional><br>
-                
-
-                
-
-                
-                </td>
-            
-
-            
-
-            <td class="description last">The maximum id.</td>
-        </tr>
-
-    
-    </tbody>
-</table>
-
-
-
-
-
-
-<dl class="details">
-
-    
-
-    
-
-    
-
-    
-
-    
-
-    
-
-    
-
-    
-
-    
-
-    
-
-    
-
-    
-
-    
-    <dt class="tag-source">Source:</dt>
-    <dd class="tag-source"><ul class="dummy"><li>
-        <a href="qminerdoc.js.html">qminerdoc.js</a>, <a href="qminerdoc.js.html#line710">line 710</a>
-    </li></ul></dd>
-    
-
-    
-
-    
-
-    
-</dl>
-
-
-
-
-
-
-
-
-
-
-
-
-
-<h5>Returns:</h5>
-
-        
-<div class="param-desc">
-    Self. 
-<br>1. Contains only the records of the original with ids between minId and maxId, if parameters are given.
-<br>2. Contains all the records of the original, if no parameter is given.
-</div>
-
-
-
-<dl>
-    <dt>
-        Type
-    </dt>
-    <dd>
-        
-<span class="param-type"><a href="module-qm.RecSet.html">module:qm.RecSet</a></span>
-
-
-    </dd>
-</dl>
-
-    
-
-
-
-        
-            
-
-    
-
-    <h4 class="name" id="getVec"><span class="type-signature"></span>getVec<span class="signature">(fieldName)</span><span class="type-signature"> &rarr; {<a href="module-la.Vector.html">module:la.Vector</a>}</span></h4>
-
-    
-
-
-
-<div class="description">
-    Creates a vector containing the field values of records.
-</div>
-
-
-
-
-
-
-
-
-
-    <h5>Parameters:</h5>
-    
-
-<table class="params">
-    <thead>
-    <tr>
-        
-        <th>Name</th>
-        
-
-        <th>Type</th>
-
-        
-
-        
-
-        <th class="last">Description</th>
-    </tr>
-    </thead>
-
-    <tbody>
-    
-
-        <tr>
-            
-                <td class="name"><code>fieldName</code></td>
-            
-
-            <td class="type">
-            
-                
-<span class="param-type">string</span>
-
-
-            
-            </td>
-
-            
-
-            
-
-            <td class="description last">The field from which to take the values. It's type must be one-dimensional, e.g. float, int, string,...</td>
-        </tr>
-
-    
-    </tbody>
-</table>
-
-
-
-
-
-
-<dl class="details">
-
-    
-
-    
-
-    
-
-    
-
-    
-
-    
-
-    
-
-    
-
-    
-
-    
-
-    
-
-    
-
-    
-    <dt class="tag-source">Source:</dt>
-    <dd class="tag-source"><ul class="dummy"><li>
-        <a href="qminerdoc.js.html">qminerdoc.js</a>, <a href="qminerdoc.js.html#line806">line 806</a>
-    </li></ul></dd>
-    
-
-    
-
-    
-
-    
-</dl>
-
-
-
-
-
-
-
-
-
-
-
-
-
-<h5>Returns:</h5>
-
-        
-<div class="param-desc">
-    The vector containing the field values of records. The type it contains is dependant of the field type.
-</div>
-
-
-
-<dl>
-    <dt>
-        Type
-    </dt>
-    <dd>
-        
-<span class="param-type"><a href="module-la.Vector.html">module:la.Vector</a></span>
-
-
-    </dd>
-</dl>
-
-    
-
-
-
-        
-            
-
-    
-
-    <h4 class="name" id="getVec"><span class="type-signature"></span>getVec<span class="signature">(fieldName)</span><span class="type-signature"> &rarr; {<a href="module-la.Matrix.html">module:la.Matrix</a>|<a href="module-la.SparseMatrix.html">module:la.SparseMatrix</a>}</span></h4>
-
-    
-
-
-
-<div class="description">
-    Creates a vector containing the field values of records.
-</div>
-
-
-
-
-
-
-
-
-
-    <h5>Parameters:</h5>
-    
-
-<table class="params">
-    <thead>
-    <tr>
-        
-        <th>Name</th>
-        
-
-        <th>Type</th>
-
-        
-
-        
-
-        <th class="last">Description</th>
-    </tr>
-    </thead>
-
-    <tbody>
-    
-
-        <tr>
-            
-                <td class="name"><code>fieldName</code></td>
-            
-
-            <td class="type">
-            
-                
-<span class="param-type">string</span>
-
-
-            
-            </td>
-
-            
-
-            
-
-            <td class="description last">The field from which to take the values. It's type must be numeric, e.g. float, int, float_v, num_sp_v,...</td>
-        </tr>
-
-    
-    </tbody>
-</table>
-
-
-
-
-
-
-<dl class="details">
-
-    
-
-    
-
-    
-
-    
-
-    
-
-    
-
-    
-
-    
-
-    
-
-    
-
-    
-
-    
-
-    
-    <dt class="tag-source">Source:</dt>
-    <dd class="tag-source"><ul class="dummy"><li>
-        <a href="qminerdoc.js.html">qminerdoc.js</a>, <a href="qminerdoc.js.html#line812">line 812</a>
-    </li></ul></dd>
-    
-
-    
-
-    
-
-    
-</dl>
-
-
-
-
-
-
-
-
-
-
-
-
-
-<h5>Returns:</h5>
-
-        
-<div class="param-desc">
-    The matrix containing the field values of records.
-</div>
-
-
-
-<dl>
-    <dt>
-        Type
-    </dt>
-    <dd>
-        
-<span class="param-type"><a href="module-la.Matrix.html">module:la.Matrix</a></span>
-|
-
-<span class="param-type"><a href="module-la.SparseMatrix.html">module:la.SparseMatrix</a></span>
-
-
-    </dd>
-</dl>
-
-    
-
-
-
-        
-            
-
-    
-
-    <h4 class="name" id="join"><span class="type-signature"></span>join<span class="signature">(joinName, sampleSize<span class="signature-attributes">opt</span>)</span><span class="type-signature"> &rarr; {<a href="module-qm.RecSet.html">module:qm.RecSet</a>}</span></h4>
-
-    
-
-
-
-<div class="description">
-    Creates a new record set out of the join attribute of records.
-</div>
-
-
-
-
-
-
-
-
-
-    <h5>Parameters:</h5>
-    
-
-<table class="params">
-    <thead>
-    <tr>
-        
-        <th>Name</th>
-        
-
-        <th>Type</th>
-
-        
-        <th>Attributes</th>
-        
-
-        
-
-        <th class="last">Description</th>
-    </tr>
-    </thead>
-
-    <tbody>
-    
-
-        <tr>
-            
-                <td class="name"><code>joinName</code></td>
-            
-
-            <td class="type">
-            
-                
-<span class="param-type">string</span>
-
-
-            
-            </td>
-
-            
-                <td class="attributes">
-                
-
-                
-
-                
-                </td>
-            
-
-            
-
-            <td class="description last">The name of the join attribute.</td>
-        </tr>
-
-    
-
-        <tr>
-            
-                <td class="name"><code>sampleSize</code></td>
-            
-
-            <td class="type">
-            
-                
-<span class="param-type">number</span>
-
-
-            
-            </td>
-
-            
-                <td class="attributes">
-                
-                    &lt;optional><br>
-                
-
-                
-
-                
-                </td>
-            
-
-            
-
-            <td class="description last">The number of records to be used for construction of the record set.</td>
-        </tr>
-
-    
-    </tbody>
-</table>
-
-
-
-
-
-
-<dl class="details">
-
-    
-
-    
-
-    
-
-    
-
-    
-
-    
-
-    
-
-    
-
-    
-
-    
-
-    
-
-    
-
-    
-    <dt class="tag-source">Source:</dt>
-    <dd class="tag-source"><ul class="dummy"><li>
-        <a href="qminerdoc.js.html">qminerdoc.js</a>, <a href="qminerdoc.js.html#line638">line 638</a>
-    </li></ul></dd>
-    
-
-    
-
-    
-
-    
-</dl>
-
-
-
-
-
-
-
-
-
-
-
-
-
-<h5>Returns:</h5>
-
-        
-<div class="param-desc">
-    The record set containing the join records.
-</div>
-
-
-
-<dl>
-    <dt>
-        Type
-    </dt>
-    <dd>
-        
-<span class="param-type"><a href="module-qm.RecSet.html">module:qm.RecSet</a></span>
-
-
-    </dd>
-</dl>
-
-    
-
-
-
-        
-            
-
-    
-
-    <h4 class="name" id="map"><span class="type-signature"></span>map<span class="signature">(callback)</span><span class="type-signature"> &rarr; {Array.&lt;Object>}</span></h4>
-
-    
-
-
-
-<div class="description">
-    Creates an array of function outputs created from the records in record set.
-</div>
-
-
-
-
-
-
-
-
-
-    <h5>Parameters:</h5>
-    
-
-<table class="params">
-    <thead>
-    <tr>
-        
-        <th>Name</th>
-        
-
-        <th>Type</th>
-
-        
-
-        
-
-        <th class="last">Description</th>
-    </tr>
-    </thead>
-
-    <tbody>
-    
-
-        <tr>
-            
-                <td class="name"><code>callback</code></td>
-            
-
-            <td class="type">
-            
-                
-<span class="param-type">function</span>
-
-
-            
-            </td>
-
-            
-
-            
-
-            <td class="description last">Function that generates the array. It takes two parameters:
-<br>rec - The current record.
-<br>[idx] - The index of the current record.</td>
-        </tr>
-
-    
-    </tbody>
-</table>
-
-
-
-
-
-
-<dl class="details">
-
-    
-
-    
-
-    
-
-    
-
-    
-
-    
-
-    
-
-    
-
-    
-
-    
-
-    
-
-    
-
-    
-    <dt class="tag-source">Source:</dt>
-    <dd class="tag-source"><ul class="dummy"><li>
-        <a href="qminerdoc.js.html">qminerdoc.js</a>, <a href="qminerdoc.js.html#line782">line 782</a>
-    </li></ul></dd>
-    
-
-    
-
-    
-
-    
-</dl>
-
-
-
-
-
-
-
-
-
-
-
-
-
-<h5>Returns:</h5>
-
-        
-<div class="param-desc">
-    The array created by the callback function. //TODO
-</div>
-
-
-
-<dl>
-    <dt>
-        Type
-    </dt>
-    <dd>
-        
-<span class="param-type">Array.&lt;Object></span>
-
-
-    </dd>
-</dl>
-
-    
-
-
-    <h5>Example</h5>
-    
-    <pre class="prettyprint"><code>// import qm module
-var qm = require('qminer');
-// create a record set with some people with fields Name and Gender
-var rs = //TODO
-// make an array of record names
-var arr = rs.map(function (rec) { return rec.Name; });</code></pre>
-
-
-
-        
-            
-
-    
-
-    <h4 class="name" id="reverse"><span class="type-signature"></span>reverse<span class="signature">()</span><span class="type-signature"> &rarr; {<a href="module-qm.RecSet.html">module:qm.RecSet</a>}</span></h4>
-
-    
-
-
-
-<div class="description">
-    It reverses the record order.
-</div>
-
-
-
-
-
-
-
-
-
-
-
-
-
-<dl class="details">
-
-    
-
-    
-
-    
-
-    
-
-    
-
-    
-
-    
-
-    
-
-    
-
-    
-
-    
-
-    
-
-    
-    <dt class="tag-source">Source:</dt>
-    <dd class="tag-source"><ul class="dummy"><li>
-        <a href="qminerdoc.js.html">qminerdoc.js</a>, <a href="qminerdoc.js.html#line672">line 672</a>
-    </li></ul></dd>
-    
-
-    
-
-    
-
-    
-</dl>
-
-
-
-
-
-
-
-
-
-
-
-
-
-<h5>Returns:</h5>
-
-        
-<div class="param-desc">
-    Self. Records are in reversed order.
-</div>
-
-
-
-<dl>
-    <dt>
-        Type
-    </dt>
-    <dd>
-        
-<span class="param-type"><a href="module-qm.RecSet.html">module:qm.RecSet</a></span>
-
-
-    </dd>
-</dl>
-
-    
-
-
-
-        
-            
-
-    
-
-    <h4 class="name" id="sample"><span class="type-signature"></span>sample<span class="signature">(num)</span><span class="type-signature"> &rarr; {<a href="module-qm.RecSet.html">module:qm.RecSet</a>}</span></h4>
-
-    
-
-
-
-<div class="description">
-    Creates a sample of records of the record set.
-</div>
-
-
-
-
-
-
-
-
-
-    <h5>Parameters:</h5>
-    
-
-<table class="params">
-    <thead>
-    <tr>
-        
-        <th>Name</th>
-        
-
-        <th>Type</th>
-
-        
-
-        
-
-        <th class="last">Description</th>
-    </tr>
-    </thead>
-
-    <tbody>
-    
-
-        <tr>
-            
-                <td class="name"><code>num</code></td>
-            
-
-            <td class="type">
-            
-                
-<span class="param-type">number</span>
-
-
-            
-            </td>
-
-            
-
-            
-
-            <td class="description last">The number of records in the sample.</td>
-        </tr>
-
-    
-    </tbody>
-</table>
-
-
-
-
-
-
-<dl class="details">
-
-    
-
-    
-
-    
-
-    
-
-    
-
-    
-
-    
-
-    
-
-    
-
-    
-
-    
-
-    
-
-    
-    <dt class="tag-source">Source:</dt>
-    <dd class="tag-source"><ul class="dummy"><li>
-        <a href="qminerdoc.js.html">qminerdoc.js</a>, <a href="qminerdoc.js.html#line661">line 661</a>
-    </li></ul></dd>
-    
-
-    
-
-    
-
-    
-</dl>
-
-
-
-
-
-
-
-
-
-
-
-
-
-<h5>Returns:</h5>
-
-        
-<div class="param-desc">
-    A record set containing the sample records.
-</div>
-
-
-
-<dl>
-    <dt>
-        Type
-    </dt>
-    <dd>
-        
-<span class="param-type"><a href="module-qm.RecSet.html">module:qm.RecSet</a></span>
-
-
-    </dd>
-</dl>
-
-    
-
-
-
-        
-            
-
-    
-
-    <h4 class="name" id="setdiff"><span class="type-signature"></span>setdiff<span class="signature">(rs)</span><span class="type-signature"> &rarr; {<a href="module-qm.RecSet.html">module:qm.RecSet</a>}</span></h4>
-
-    
-
-
-
-<div class="description">
-    Creates the set difference between two record sets.
-</div>
-
-
-
-
-
-
-
-
-
-    <h5>Parameters:</h5>
-    
-
-<table class="params">
-    <thead>
-    <tr>
-        
-        <th>Name</th>
-        
-
-        <th>Type</th>
-
-        
-
-        
-
-        <th class="last">Description</th>
-    </tr>
-    </thead>
-
-    <tbody>
-    
-
-        <tr>
-            
-                <td class="name"><code>rs</code></td>
-            
-
-            <td class="type">
-            
-                
-<span class="param-type"><a href="module-qm.RecSet.html">module:qm.RecSet</a></span>
-
-
-            
-            </td>
-
-            
-
-            
-
-            <td class="description last">The other record set.</td>
-        </tr>
-
-    
-    </tbody>
-</table>
-
-
-
-
-
-
-<dl class="details">
-
-    
-
-    
-
-    
-
-    
-
-    
-
-    
-
-    
-
-    
-
-    
-
-    
-
-    
-
-    
-
-    
-    <dt class="tag-source">Source:</dt>
-    <dd class="tag-source"><ul class="dummy"><li>
-        <a href="qminerdoc.js.html">qminerdoc.js</a>, <a href="qminerdoc.js.html#line800">line 800</a>
-    </li></ul></dd>
-    
-
-    
-
-    
-
-    
-</dl>
-
-
-
-
-
-
-
-
-
-
-
-
-
-<h5>Returns:</h5>
-
-        
-<div class="param-desc">
-    The difference between the two record sets.
-</div>
-
-
-
-<dl>
-    <dt>
-        Type
-    </dt>
-    <dd>
-        
-<span class="param-type"><a href="module-qm.RecSet.html">module:qm.RecSet</a></span>
-
-
-    </dd>
-</dl>
-
-    
-
-
-
-        
-            
-
-    
-
-    <h4 class="name" id="setintersect"><span class="type-signature"></span>setintersect<span class="signature">(rs)</span><span class="type-signature"> &rarr; {<a href="module-qm.RecSet.html">module:qm.RecSet</a>}</span></h4>
-
-    
-
-
-
-<div class="description">
-    Creates the set intersection of two record sets.
-</div>
-
-
-
-
-
-
-
-
-
-    <h5>Parameters:</h5>
-    
-
-<table class="params">
-    <thead>
-    <tr>
-        
-        <th>Name</th>
-        
-
-        <th>Type</th>
-
-        
-
-        
-
-        <th class="last">Description</th>
-    </tr>
-    </thead>
-
-    <tbody>
-    
-
-        <tr>
-            
-                <td class="name"><code>rs</code></td>
-            
-
-            <td class="type">
-            
-                
-<span class="param-type"><a href="module-qm.RecSet.html">module:qm.RecSet</a></span>
-
-
-            
-            </td>
-
-            
-
-            
-
-            <td class="description last">The other record set.</td>
-        </tr>
-
-    
-    </tbody>
-</table>
-
-
-
-
-
-
-<dl class="details">
-
-    
-
-    
-
-    
-
-    
-
-    
-
-    
-
-    
-
-    
-
-    
-
-    
-
-    
-
-    
-
-    
-    <dt class="tag-source">Source:</dt>
-    <dd class="tag-source"><ul class="dummy"><li>
-        <a href="qminerdoc.js.html">qminerdoc.js</a>, <a href="qminerdoc.js.html#line788">line 788</a>
-    </li></ul></dd>
-    
-
-    
-
-    
-
-    
-</dl>
-
-
-
-
-
-
-
-
-
-
-
-
-
-<h5>Returns:</h5>
-
-        
-<div class="param-desc">
-    The intersection of the two record sets.
-</div>
-
-
-
-<dl>
-    <dt>
-        Type
-    </dt>
-    <dd>
-        
-<span class="param-type"><a href="module-qm.RecSet.html">module:qm.RecSet</a></span>
-
-
-    </dd>
-</dl>
-
-    
-
-
-
-        
-            
-
-    
-
-    <h4 class="name" id="setunion"><span class="type-signature"></span>setunion<span class="signature">(rs)</span><span class="type-signature"> &rarr; {<a href="module-qm.RecSet.html">module:qm.RecSet</a>}</span></h4>
-
-    
-
-
-
-<div class="description">
-    Creates the set union of two record sets.
-</div>
-
-
-
-
-
-
-
-
-
-    <h5>Parameters:</h5>
-    
-
-<table class="params">
-    <thead>
-    <tr>
-        
-        <th>Name</th>
-        
-
-        <th>Type</th>
-
-        
-
-        
-
-        <th class="last">Description</th>
-    </tr>
-    </thead>
-
-    <tbody>
-    
-
-        <tr>
-            
-                <td class="name"><code>rs</code></td>
-            
-
-            <td class="type">
-            
-                
-<span class="param-type"><a href="module-qm.RecSet.html">module:qm.RecSet</a></span>
-
-
-            
-            </td>
-
-            
-
-            
-
-            <td class="description last">The other record set.</td>
-        </tr>
-
-    
-    </tbody>
-</table>
-
-
-
-
-
-
-<dl class="details">
-
-    
-
-    
-
-    
-
-    
-
-    
-
-    
-
-    
-
-    
-
-    
-
-    
-
-    
-
-    
-
-    
-    <dt class="tag-source">Source:</dt>
-    <dd class="tag-source"><ul class="dummy"><li>
-        <a href="qminerdoc.js.html">qminerdoc.js</a>, <a href="qminerdoc.js.html#line794">line 794</a>
-    </li></ul></dd>
-    
-
-    
-
-    
-
-    
-</dl>
-
-
-
-
-
-
-
-
-
-
-
-
-
-<h5>Returns:</h5>
-
-        
-<div class="param-desc">
-    The union of the two record sets.
-</div>
-
-
-
-<dl>
-    <dt>
-        Type
-    </dt>
-    <dd>
-        
-<span class="param-type"><a href="module-qm.RecSet.html">module:qm.RecSet</a></span>
-
-
-    </dd>
-</dl>
-
-    
-
-
-
-        
-            
-
-    
-
-    <h4 class="name" id="shuffle"><span class="type-signature"></span>shuffle<span class="signature">(seed<span class="signature-attributes">opt</span>)</span><span class="type-signature"> &rarr; {<a href="module-qm.RecSet.html">module:qm.RecSet</a>}</span></h4>
-
-    
-
-
-
-<div class="description">
-    Shuffles the order of records in the record set.
-</div>
-
-
-
-
-
-
-
-
-
-    <h5>Parameters:</h5>
-    
-
-<table class="params">
-    <thead>
-    <tr>
-        
-        <th>Name</th>
-        
-
-        <th>Type</th>
-
-        
-        <th>Attributes</th>
-        
-
-        
-
-        <th class="last">Description</th>
-    </tr>
-    </thead>
-
-    <tbody>
-    
-
-        <tr>
-            
-                <td class="name"><code>seed</code></td>
-            
-
-            <td class="type">
-            
-                
-<span class="param-type">number</span>
-
-
-            
-            </td>
-
-            
-                <td class="attributes">
-                
-                    &lt;optional><br>
-                
-
-                
-
-                
-                </td>
-            
-
-            
-
-            <td class="description last">Integer.</td>
-        </tr>
-
-    
-    </tbody>
-</table>
-
-
-
-
-
-
-<dl class="details">
-
-    
-
-    
-
-    
-
-    
-
-    
-
-    
-
-    
-
-    
-
-    
-
-    
-
-    
-
-    
-
-    
-    <dt class="tag-source">Source:</dt>
-    <dd class="tag-source"><ul class="dummy"><li>
-        <a href="qminerdoc.js.html">qminerdoc.js</a>, <a href="qminerdoc.js.html#line667">line 667</a>
-    </li></ul></dd>
-    
-
-    
-
-    
-
-    
-</dl>
-
-
-
-
-
-
-
-
-
-
-
-
-
-<h5>Returns:</h5>
-
-        
-<div class="param-desc">
-    Self.
-</div>
-
-
-
-<dl>
-    <dt>
-        Type
-    </dt>
-    <dd>
-        
-<span class="param-type"><a href="module-qm.RecSet.html">module:qm.RecSet</a></span>
-
-
-    </dd>
-</dl>
-
-    
-
-
-
-        
-            
-
-    
-
-    <h4 class="name" id="sort"><span class="type-signature"></span>sort<span class="signature">(callback)</span><span class="type-signature"> &rarr; {<a href="module-qm.RecSet.html">module:qm.RecSet</a>}</span></h4>
-
-    
-
-
-
-<div class="description">
-    Sorts the records according to the given callback function.
-</div>
-
-
-
-
-
-
-
-
-
-    <h5>Parameters:</h5>
-    
-
-<table class="params">
-    <thead>
-    <tr>
-        
-        <th>Name</th>
-        
-
-        <th>Type</th>
-
-        
-
-        
-
-        <th class="last">Description</th>
-    </tr>
-    </thead>
-
-    <tbody>
-    
-
-        <tr>
-            
-                <td class="name"><code>callback</code></td>
-            
-
-            <td class="type">
-            
-                
-<span class="param-type">function</span>
-
-
-            
-            </td>
-
-            
-
-            
-
-            <td class="description last">The function used to sort the records. It takes two parameters:
-<br>1. rec - The first record.
-<br>2. rec2 - The second record.
-<br>It returns a boolean object.</td>
-        </tr>
-
-    
-    </tbody>
-</table>
-
-
-
-
-
-
-<dl class="details">
-
-    
-
-    
-
-    
-
-    
-
-    
-
-    
-
-    
-
-    
-
-    
-
-    
-
-    
-
-    
-
-    
-    <dt class="tag-source">Source:</dt>
-    <dd class="tag-source"><ul class="dummy"><li>
-        <a href="qminerdoc.js.html">qminerdoc.js</a>, <a href="qminerdoc.js.html#line701">line 701</a>
-    </li></ul></dd>
-    
-
-    
-
-    
-
-    
-</dl>
-
-
-
-
-
-
-
-
-
-
-
-
-
-<h5>Returns:</h5>
-
-        
-<div class="param-desc">
-    Self. The records are sorted according to the callback function.
-</div>
-
-
-
-<dl>
-    <dt>
-        Type
-    </dt>
-    <dd>
-        
-<span class="param-type"><a href="module-qm.RecSet.html">module:qm.RecSet</a></span>
-
-
-    </dd>
-</dl>
-
-    
-
-
-    <h5>Example</h5>
-    
-    <pre class="prettyprint"><code>// import qm module
-qm = require('qminer');
-// construct a new record set of movies (one field is it's Rating)
-var rs = //TODO
-// sort the records by their rating
-rs.sort(function (rec, rec2) { return rec.Rating &lt; rec2.Rating ;});</code></pre>
-
-
-
-        
-            
-
-    
-
-    <h4 class="name" id="sortByField"><span class="type-signature"></span>sortByField<span class="signature">(fieldName, arc<span class="signature-attributes">opt</span>)</span><span class="type-signature"> &rarr; {<a href="module-qm.RecSet.html">module:qm.RecSet</a>}</span></h4>
-
-    
-
-
-
-<div class="description">
-    Sorts the records according to a specific record field.
-</div>
-
-
-
-
-
-
-
-
-
-    <h5>Parameters:</h5>
-    
-
-<table class="params">
-    <thead>
-    <tr>
-        
-        <th>Name</th>
-        
-
-        <th>Type</th>
-
-        
-        <th>Attributes</th>
-        
-
-        
-        <th>Default</th>
-        
-
-        <th class="last">Description</th>
-    </tr>
-    </thead>
-
-    <tbody>
-    
-
-        <tr>
-            
-                <td class="name"><code>fieldName</code></td>
-            
-
-            <td class="type">
-            
-                
-<span class="param-type">string</span>
-
-
-            
-            </td>
-
-            
-                <td class="attributes">
-                
-
-                
-
-                
-                </td>
-            
-
-            
-                <td class="default">
-                
-                </td>
-            
-
-            <td class="description last">The field by which the sort will work.</td>
-        </tr>
-
-    
-
-        <tr>
-            
-                <td class="name"><code>arc</code></td>
-            
-
-            <td class="type">
-            
-                
-<span class="param-type">number</span>
-
-
-            
-            </td>
-
-            
-                <td class="attributes">
-                
-                    &lt;optional><br>
-                
-
-                
-
-                
-                </td>
-            
-
-            
-                <td class="default">
-                
-                    -1
-                
-                </td>
-            
-
-            <td class="description last">if asc > 0, it sorts in ascending order. Otherwise, it sorts in descending order.</td>
-        </tr>
-
-    
-    </tbody>
-</table>
-
-
-
-
-
-
-<dl class="details">
-
-    
-
-    
-
-    
-
-    
-
-    
-
-    
-
-    
-
-    
-
-    
-
-    
-
-    
-
-    
-
-    
-    <dt class="tag-source">Source:</dt>
-    <dd class="tag-source"><ul class="dummy"><li>
-        <a href="qminerdoc.js.html">qminerdoc.js</a>, <a href="qminerdoc.js.html#line685">line 685</a>
-    </li></ul></dd>
-    
-
-    
-
-    
-
-    
-</dl>
-
-
-
-
-
-
-
-
-
-
-
-
-
-<h5>Returns:</h5>
-
-        
-<div class="param-desc">
-    Self. Records are sorted according to fieldName and arc.
-</div>
-
-
-
-<dl>
-    <dt>
-        Type
-    </dt>
-    <dd>
-        
-<span class="param-type"><a href="module-qm.RecSet.html">module:qm.RecSet</a></span>
-
-
-    </dd>
-</dl>
-
-    
-
-
-
-        
-            
-
-    
-
-    <h4 class="name" id="sortById"><span class="type-signature"></span>sortById<span class="signature">(asc<span class="signature-attributes">opt</span>)</span><span class="type-signature"> &rarr; {<a href="module-qm.RecSet.html">module:qm.RecSet</a>}</span></h4>
-
-    
-
-
-
-<div class="description">
-    Sorts the records according to record id.
-</div>
-
-
-
-
-
-
-
-
-
-    <h5>Parameters:</h5>
-    
-
-<table class="params">
-    <thead>
-    <tr>
-        
-        <th>Name</th>
-        
-
-        <th>Type</th>
-
-        
-        <th>Attributes</th>
-        
-
-        
-        <th>Default</th>
-        
-
-        <th class="last">Description</th>
-    </tr>
-    </thead>
-
-    <tbody>
-    
-
-        <tr>
-            
-                <td class="name"><code>asc</code></td>
-            
-
-            <td class="type">
-            
-                
-<span class="param-type">number</span>
-
-
-            
-            </td>
-
-            
-                <td class="attributes">
-                
-                    &lt;optional><br>
-                
-
-                
-
-                
-                </td>
-            
-
-            
-                <td class="default">
-                
-                    1
-                
-                </td>
-            
-
-            <td class="description last">If asc > 0, it sorts in ascending order. Otherwise, it sorts in descending order.</td>
-        </tr>
-
-    
-    </tbody>
-</table>
-
-
-
-
-
-
-<dl class="details">
-
-    
-
-    
-
-    
-
-    
-
-    
-
-    
-
-    
-
-    
-
-    
-
-    
-
-    
-
-    
-
-    
-    <dt class="tag-source">Source:</dt>
-    <dd class="tag-source"><ul class="dummy"><li>
-        <a href="qminerdoc.js.html">qminerdoc.js</a>, <a href="qminerdoc.js.html#line678">line 678</a>
-    </li></ul></dd>
-    
-
-    
-
-    
-
-    
-</dl>
-
-
-
-
-
-
-
-
-
-
-
-
-
-<h5>Returns:</h5>
-
-        
-<div class="param-desc">
-    Self. Records are sorted according to record id and asc.
-</div>
-
-
-
-<dl>
-    <dt>
-        Type
-    </dt>
-    <dd>
-        
-<span class="param-type"><a href="module-qm.RecSet.html">module:qm.RecSet</a></span>
-
-
-    </dd>
-</dl>
-
-    
-
-
-
-        
-            
-
-    
-
-    <h4 class="name" id="split"><span class="type-signature"></span>split<span class="signature">(callback)</span><span class="type-signature"> &rarr; {Array.&lt;<a href="module-qm.RecSet.html">module:qm.RecSet</a>>}</span></h4>
-
-    
-
-
-
-<div class="description">
-    Splits the record set into smaller record sets.
-</div>
-
-
-
-
-
-
-
-
-
-    <h5>Parameters:</h5>
-    
-
-<table class="params">
-    <thead>
-    <tr>
-        
-        <th>Name</th>
-        
-
-        <th>Type</th>
-
-        
-
-        
-
-        <th class="last">Description</th>
-    </tr>
-    </thead>
-
-    <tbody>
-    
-
-        <tr>
-            
-                <td class="name"><code>callback</code></td>
-            
-
-            <td class="type">
-            
-                
-<span class="param-type">function</span>
-
-
-            
-            </td>
-
-            
-
-            
-
-            <td class="description last">The splitter function. It takes two parameters (records) and returns a boolean object.</td>
-        </tr>
-
-    
-    </tbody>
-</table>
-
-
-
-
-
-
-<dl class="details">
-
-    
-
-    
-
-    
-
-    
-
-    
-
-    
-
-    
-
-    
-
-    
-
-    
-
-    
-
-    
-
-    
-    <dt class="tag-source">Source:</dt>
-    <dd class="tag-source"><ul class="dummy"><li>
-        <a href="qminerdoc.js.html">qminerdoc.js</a>, <a href="qminerdoc.js.html#line741">line 741</a>
-    </li></ul></dd>
-    
-
-    
-
-    
-
-    
-</dl>
-
-
-
-
-
-
-
-
-
-
-
-
-
-<h5>Returns:</h5>
-
-        
-<div class="param-desc">
-    An array containing the smaller record sets. The records are split according the callback function.
-</div>
-
-
-
-<dl>
-    <dt>
-        Type
-    </dt>
-    <dd>
-        
-<span class="param-type">Array.&lt;<a href="module-qm.RecSet.html">module:qm.RecSet</a>></span>
-
-
-    </dd>
-</dl>
-
-    
-
-
-
-        
-            
-
-    
-
-    <h4 class="name" id="toJSON"><span class="type-signature"></span>toJSON<span class="signature">()</span><span class="type-signature"> &rarr; {Object}</span></h4>
-
-    
-
-
-
-<div class="description">
-    Returns the record set as a JSON.
-</div>
-
-
-
-
-
-
-
-
-
-
-
-
-
-<dl class="details">
-
-    
-
-    
-
-    
-
-    
-
-    
-
-    
-
-    
-
-    
-
-    
-
-    
-
-    
-
-    
-
-    
-    <dt class="tag-source">Source:</dt>
-    <dd class="tag-source"><ul class="dummy"><li>
-        <a href="qminerdoc.js.html">qminerdoc.js</a>, <a href="qminerdoc.js.html#line752">line 752</a>
-    </li></ul></dd>
-    
-
-    
-
-    
-
-    
-</dl>
-
-
-
-
-
-
-
-
-
-
-
-
-
-<h5>Returns:</h5>
-
-        
-<div class="param-desc">
-    The record set as a JSON.
-</div>
-
-
-
-<dl>
-    <dt>
-        Type
-    </dt>
-    <dd>
-        
-<span class="param-type">Object</span>
-
-
-    </dd>
-</dl>
-
-    
-
-
-
-        
-            
-
-    
-
-    <h4 class="name" id="trunc"><span class="type-signature"></span>trunc<span class="signature">(limit_num, offset_num<span class="signature-attributes">opt</span>)</span><span class="type-signature"> &rarr; {<a href="module-qm.RecSet.html">module:qm.RecSet</a>}</span></h4>
-
-    
-
-
-
-<div class="description">
-    Truncates the first records.
-</div>
-
-
-
-
-
-
-
-
-
-    <h5>Parameters:</h5>
-    
-
-<table class="params">
-    <thead>
-    <tr>
-        
-        <th>Name</th>
-        
-
-        <th>Type</th>
-
-        
-        <th>Attributes</th>
-        
-
-        
-
-        <th class="last">Description</th>
-    </tr>
-    </thead>
-
-    <tbody>
-    
-
-        <tr>
-            
-                <td class="name"><code>limit_num</code></td>
-            
-
-            <td class="type">
-            
-                
-<span class="param-type">number</span>
-
-
-            
-            </td>
-
-            
-                <td class="attributes">
-                
-
-                
-
-                
-                </td>
-            
-
-            
-
-            <td class="description last">How many records to truncate.</td>
-        </tr>
-
-    
-
-        <tr>
-            
-                <td class="name"><code>offset_num</code></td>
-            
-
-            <td class="type">
-            
-                
-<span class="param-type">number</span>
-
-
-            
-            </td>
-
-            
-                <td class="attributes">
-                
-                    &lt;optional><br>
-                
-
-                
-
-                
-                </td>
-            
-
-            
-
-            <td class="description last">Where to start to truncate.</td>
-        </tr>
-
-    
-    </tbody>
-</table>
-
-
-
-
-
-
-<dl class="details">
-
-    
-
-    
-
-    
-
-    
-
-    
-
-    
-
-    
-
-    
-
-    
-
-    
-
-    
-
-    
-
-    
-    <dt class="tag-source">Source:</dt>
-    <dd class="tag-source"><ul class="dummy"><li>
-        <a href="qminerdoc.js.html">qminerdoc.js</a>, <a href="qminerdoc.js.html#line655">line 655</a>
-    </li></ul></dd>
-    
-
-    
-
-    
-
-    
-</dl>
-
-
-
-
-
-
-
-
-
-
-
-
-
-<h5>Returns:</h5>
-
-        
-<div class="param-desc">
-    Self.
-</div>
-
-
-
-<dl>
-    <dt>
-        Type
-    </dt>
-    <dd>
-        
-<span class="param-type"><a href="module-qm.RecSet.html">module:qm.RecSet</a></span>
-
-
-    </dd>
-</dl>
-
-    
-
-
-    <h5>Example</h5>
-    
-    <pre class="prettyprint"><code>// import qm module
-qm = require('qminer');
-// construct a record set with 20 records
-rs = //TODO
-rs2 = //TODO
-// truncate the first 10 records
-rs.trunc(10); // returns self, only with the first 10 records
-// truncate the first 10 records starting with the 5th
-rs2.trunc(10, 4);</code></pre>
-
-
-
-        
-    
-
-    
-
-    
-</article>
-
-</section>
-
-
-
-
-</div>
-
-<nav>
-    <h2><a href="index.html">Home</a></h2><h3>Modules</h3><ul><li><a href="module-analytics.html">analytics</a></li><li><a href="module-datasets.html">datasets</a></li><li><a href="module-fs.html">fs</a></li><li><a href="module-ht.html">ht</a></li><li><a href="module-la.html">la</a></li><li><a href="module-qm.html">qm</a></li><li><a href="module-statistics.html">statistics</a></li></ul><h3>Classes</h3><ul><li><a href="module-analytics.HierarchMarkov.html">HierarchMarkov</a></li><li><a href="module-analytics.NearestNeighborAD.html">NearestNeighborAD</a></li><li><a href="module-analytics.RidgeReg.html">RidgeReg</a></li><li><a href="module-analytics.SVC.html">SVC</a></li><li><a href="module-analytics.SVR.html">SVR</a></li><li><a href="module-fs.FIn.html">FIn</a></li><li><a href="module-fs.FOut.html">FOut</a></li><li><a href="module-ht.IntFltMap.html">IntFltMap</a></li><li><a href="module-ht.IntIntMap.html">IntIntMap</a></li><li><a href="module-ht.IntStrMap.html">IntStrMap</a></li><li><a href="module-ht.StrFltMap.html">StrFltMap</a></li><li><a href="module-ht.StrIntMap.html">StrIntMap</a></li><li><a href="module-ht.StrStrMap.html">StrStrMap</a></li><li><a href="module-la.BoolVector.html">BoolVector</a></li><li><a href="module-la.IntVector.html">IntVector</a></li><li><a href="module-la.Matrix.html">Matrix</a></li><li><a href="module-la.SparseMatrix.html">SparseMatrix</a></li><li><a href="module-la.SparseVector.html">SparseVector</a></li><li><a href="module-la.StrVector.html">StrVector</a></li><li><a href="module-la.Vector.html">Vector</a></li><li><a href="module-qm.Base.html">Base</a></li><li><a href="module-qm.FeatureSpace.html">FeatureSpace</a></li></ul><h3>Namespaces</h3><ul><li><a href="module-qm.Iterator.html">Iterator</a></li><li><a href="module-qm.Record.html">Record</a></li><li><a href="module-qm.RecSet.html">RecSet</a></li><li><a href="module-qm.Store.html">Store</a></li></ul>
-</nav>
-
-<br class="clear">
-
-<footer>
-    Documentation generated by <a href="https://github.com/jsdoc3/jsdoc">JSDoc 3.3.0-beta2</a> on Fri Apr 17 2015 15:31:16 GMT+0200 (Central Europe Daylight Time)
-</footer>
-
-<script> prettyPrint(); </script>
-<script src="scripts/linenumber.js"> </script>
-</body>
-=======
->>>>>>> 89b90858
 </html>