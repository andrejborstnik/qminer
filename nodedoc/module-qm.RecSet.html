--- conflicted
+++ resolved
@@ -126,11 +126,11 @@
 
     <h5>Example</h5>
     
-    <pre class="prettyprint"><code>// import qm module
-var qm = require('qminer');
-// factory based construction using store.recs
-var rs = store.recs;
-// create with constructor
+    <pre class="prettyprint"><code>// import qm module+var qm = require('qminer');+// factory based construction using store.recs+var rs = store.recs;+// create with constructor // TODO</code></pre>
 
 
@@ -726,8 +726,8 @@
 
             
 
-            <td class="description last">Function to be executed. It takes two parameters:
-<br>rec - The current record.
+            <td class="description last">Function to be executed. It takes two parameters:+<br>rec - The current record. <br>[idx] - The index of the current record.</td>
         </tr>
 
@@ -818,11 +818,11 @@
 
     <h5>Example</h5>
     
-    <pre class="prettyprint"><code>// import qm module
-var qm = require('qminer');
-// create a record set with some people with fields Name and Gender
-var rs = //TODO
-// change the gender of all records to "Extraterrestrial"
+    <pre class="prettyprint"><code>// import qm module+var qm = require('qminer');+// create a record set with some people with fields Name and Gender+var rs = //TODO+// change the gender of all records to "Extraterrestrial" rs.each(function (rec) { rec.Gender = "Extraterrestrial"; });</code></pre>
 
 
@@ -981,11 +981,11 @@
 
     <h5>Example</h5>
     
-    <pre class="prettyprint"><code>// import qm module
-qm = require('qminer');
-// construct a record set of kitchen appliances
-var rs = //TODO
-// filter by the field price
+    <pre class="prettyprint"><code>// import qm module+qm = require('qminer');+// construct a record set of kitchen appliances+var rs = //TODO+// filter by the field price rs.filter(function (rec) { return rec.Price > 10000; }); // keeps only the records, where their Price is more than 10000</code></pre>
 
 
@@ -1080,8 +1080,8 @@
 
             
 
-            <td class="description last"><br>1. Is a string, if the field type is a string. The exact string to compare.
-<br>2. Is a number, if the field type is a number. The minimal value for comparison.
+            <td class="description last"><br>1. Is a string, if the field type is a string. The exact string to compare.+<br>2. Is a number, if the field type is a number. The minimal value for comparison. <br>3. TODO Time field</td>
         </tr>
 
@@ -1173,7 +1173,7 @@
 
         
 <div class="param-desc">
-    Self. Containing only the records with the fieldName value between minVal and maxVal. If the fieldName type is string,
+    Self. Containing only the records with the fieldName value between minVal and maxVal. If the fieldName type is string, it contains only the records with fieldName equal to minVal.
 </div>
 
@@ -1372,8 +1372,8 @@
 
         
 <div class="param-desc">
-    Self. 
-<br>1. Contains only the records of the original with ids between minId and maxId, if parameters are given.
+    Self. +<br>1. Contains only the records of the original with ids between minId and maxId, if parameters are given. <br>2. Contains all the records of the original, if no parameter is given.
 </div>
 
@@ -1655,8 +1655,8 @@
 
             
 
-            <td class="description last">Function that generates the array. It takes two parameters:
-<br>rec - The current record.
+            <td class="description last">Function that generates the array. It takes two parameters:+<br>rec - The current record. <br>[idx] - The index of the current record.</td>
         </tr>
 
@@ -1747,11 +1747,11 @@
 
     <h5>Example</h5>
     
-    <pre class="prettyprint"><code>// import qm module
-var qm = require('qminer');
-// create a record set with some people with fields Name and Gender
-var rs = //TODO
-// make an array of record names
+    <pre class="prettyprint"><code>// import qm module+var qm = require('qminer');+// create a record set with some people with fields Name and Gender+var rs = //TODO+// make an array of record names var arr = rs.map(function (rec) { return rec.Name; });</code></pre>
 
 
@@ -2395,9 +2395,9 @@
 
             
 
-            <td class="description last">The function used to sort the records. It takes two parameters:
-<br>1. rec - The first record.
-<br>2. rec2 - The second record.
+            <td class="description last">The function used to sort the records. It takes two parameters:+<br>1. rec - The first record.+<br>2. rec2 - The second record. <br>It returns a boolean object.</td>
         </tr>
 
@@ -2488,11 +2488,11 @@
 
     <h5>Example</h5>
     
-    <pre class="prettyprint"><code>// import qm module
-qm = require('qminer');
-// construct a new record set of movies (one field is it's Rating)
-var rs = //TODO
-// sort the records by their rating
+    <pre class="prettyprint"><code>// import qm module+qm = require('qminer');+// construct a new record set of movies (one field is it's Rating)+var rs = //TODO+// sort the records by their rating rs.sort(function (rec, rec2) { return rec.Rating &lt; rec2.Rating ;});</code></pre>
 
 
@@ -3228,14 +3228,14 @@
 
     <h5>Example</h5>
     
-    <pre class="prettyprint"><code>// import qm module
-qm = require('qminer');
-// construct a record set with 20 records
-rs = //TODO
-rs2 = //TODO
-// truncate the first 10 records
-rs.trunc(10); // returns self, only with the first 10 records
-// truncate the first 10 records starting with the 5th
+    <pre class="prettyprint"><code>// import qm module+qm = require('qminer');+// construct a record set with 20 records+rs = //TODO+rs2 = //TODO+// truncate the first 10 records+rs.trunc(10); // returns self, only with the first 10 records+// truncate the first 10 records starting with the 5th rs2.trunc(10, 4);</code></pre>
 
 
@@ -3262,11 +3262,7 @@
 <br class="clear">
 
 <footer>
-<<<<<<< HEAD
-    Documentation generated by <a href="https://github.com/jsdoc3/jsdoc">JSDoc 3.3.0-beta2</a> on Mon Apr 13 2015 13:47:42 GMT+0200 (Central Europe Daylight Time)
-=======
-    Documentation generated by <a href="https://github.com/jsdoc3/jsdoc">JSDoc 3.3.0-beta2</a> on Mon Apr 13 2015 15:36:11 GMT+0200 (Central Europe Daylight Time)
->>>>>>> b6df318b
+    Documentation generated by <a href="https://github.com/jsdoc3/jsdoc">JSDoc 3.3.0-beta2</a> on Mon Apr 13 2015 16:08:36 GMT+0200 (Central Europe Daylight Time)
 </footer>
 
 <script> prettyPrint(); </script>
