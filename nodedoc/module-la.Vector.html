--- conflicted
+++ resolved
@@ -122,8 +122,8 @@
 
             
 
-            <td class="description last">Constructor arguments. There are two ways of constructing:
-<br>1. An array of vector elements. Example: [1, 2, 3] is a vector of length 3.
+            <td class="description last">Constructor arguments. There are two ways of constructing:+<br>1. An array of vector elements. Example: [1, 2, 3] is a vector of length 3. <br>2. A vector (copy constructor).</td>
         </tr>
 
@@ -192,10 +192,10 @@
 
     <h5>Example</h5>
     
-    <pre class="prettyprint"><code>var la = require('qminer').la;
-// create a new empty vector
-var vec = new la.Vector();
-// create a new vector
+    <pre class="prettyprint"><code>var la = require('qminer').la;+// create a new empty vector+var vec = new la.Vector();+// create a new vector var vec2 = new la.Vector([1, 2, 3]);</code></pre>
 
 
@@ -591,11 +591,11 @@
 
     <h5>Example</h5>
     
-    <pre class="prettyprint"><code>var la = require('qminer').la;
-// create two vectors
-var x = new la.Vector([1, 0]);
-var y = new la.Vector([0, 1]);
-// calculate the cosine between those two vectors
+    <pre class="prettyprint"><code>var la = require('qminer').la;+// create two vectors+var x = new la.Vector([1, 0]);+var y = new la.Vector([0, 1]);+// calculate the cosine between those two vectors var num = x.cosine(y); // returns 0</code></pre>
 
 
@@ -1093,14 +1093,14 @@
 
     <h5>Example</h5>
     
-    <pre class="prettyprint"><code>// import fs module
-var fs = require('qminer').fs;
-var la = require('qminer').la;
-// create an empty vector
-var vec = new la.Vector();
-// open a read stream
-var fin = fs.openRead('vec.dat');
-// load the vector
+    <pre class="prettyprint"><code>// import fs module+var fs = require('qminer').fs;+var la = require('qminer').la;+// create an empty vector+var vec = new la.Vector();+// open a read stream+var fin = fs.openRead('vec.dat');+// load the vector vec.load(fin);</code></pre>
 
 
@@ -1259,14 +1259,14 @@
 
     <h5>Example</h5>
     
-    <pre class="prettyprint"><code>// import fs module
-var fs = require('qminer').fs;
-var la = require('qminer').la;
-// create an empty vector
-var vec = new la.Vector();
-// open a read stream
-var fin = fs.openRead('vec.dat');
-// load the matrix
+    <pre class="prettyprint"><code>// import fs module+var fs = require('qminer').fs;+var la = require('qminer').la;+// create an empty vector+var vec = new la.Vector();+// open a read stream+var fin = fs.openRead('vec.dat');+// load the matrix vec.loadascii(fin);</code></pre>
 
 
@@ -1939,11 +1939,11 @@
 
     <h5>Example</h5>
     
-    <pre class="prettyprint"><code>var la = require('qminer').la;
-// create two vectors
-var x = new la.Vector([1, 2, 3]);
-var y = new la.Vector([4, 5]);
-// create the outer product of these vectors
+    <pre class="prettyprint"><code>var la = require('qminer').la;+// create two vectors+var x = new la.Vector([1, 2, 3]);+var y = new la.Vector([4, 5]);+// create the outer product of these vectors var A = vec.outer(vec2); // creates the dense matrix [[4, 5], [8, 10], [12, 15]]</code></pre>
 
 
@@ -2184,11 +2184,11 @@
 
     <h5>Example</h5>
     
-    <pre class="prettyprint"><code>// create a new vector
-var vec = new la.Vector([1, 2, 3]);
-// print the vector
-// For this example it prints:
-// [1, 2, 3]
+    <pre class="prettyprint"><code>// create a new vector+var vec = new la.Vector([1, 2, 3]);+// print the vector+// For this example it prints:+// [1, 2, 3] vec.print();</code></pre>
 
 
@@ -2829,14 +2829,14 @@
 
     <h5>Example</h5>
     
-    <pre class="prettyprint"><code>// import fs module
-var fs = require('qminer').fs;
-var la = require('qminer').la;
-// create a new vector
-var vec = new la.Vector([1, 2, 3]);
-// open write stream
-var fout = fs.openWrite('vec.dat');
-// save vector and close write stream
+    <pre class="prettyprint"><code>// import fs module+var fs = require('qminer').fs;+var la = require('qminer').la;+// create a new vector+var vec = new la.Vector([1, 2, 3]);+// open write stream+var fout = fs.openWrite('vec.dat');+// save vector and close write stream vec.save(fout).close();</code></pre>
 
 
@@ -2995,14 +2995,14 @@
 
     <h5>Example</h5>
     
-    <pre class="prettyprint"><code>// import fs module
-var fs = require('qminer').fs;
-var la = require('qminer').la;
-// create a new vector
-var vec = new la.Vector([1, 2, 3]);
-// open write stream
-var fout = fs.openWrite('vec.dat');
-// save matrix and close write stream
+    <pre class="prettyprint"><code>// import fs module+var fs = require('qminer').fs;+var la = require('qminer').la;+// create a new vector+var vec = new la.Vector([1, 2, 3]);+// open write stream+var fout = fs.openWrite('vec.dat');+// save matrix and close write stream vec.saveascii(fout).close();</code></pre>
 
 
@@ -3258,9 +3258,9 @@
 
         
 <div class="param-desc">
-    Self.
-<br>1. Vector sorted in ascending order, if arg is boolean and true.  
-<br>2. Vector sorted in descending order, if arg is boolean and false.
+    Self.+<br>1. Vector sorted in ascending order, if arg is boolean and true.  +<br>2. Vector sorted in descending order, if arg is boolean and false. <br>3. Vector sorted by using the comparator callback, if arg is a <a href="module-la.html#~vectorCompareCb">module:la~vectorCompareCb</a>.
 </div>
 
@@ -3283,12 +3283,12 @@
 
     <h5>Example</h5>
     
-    <pre class="prettyprint"><code>var la = require('qminer').la;
-// create a new vector
-var vec = new la.Vector([-2.0, 1.0, 3.0]);
-// sort ascending
-vec.sort(); // sorts to: [-2.0, 1.0, 3.0]
-// sort using callback
+    <pre class="prettyprint"><code>var la = require('qminer').la;+// create a new vector+var vec = new la.Vector([-2.0, 1.0, 3.0]);+// sort ascending+vec.sort(); // sorts to: [-2.0, 1.0, 3.0]+// sort using callback vec.sort(function(arg1, arg2) { return Math.abs(arg1) - Math.abs(arg2); }); // sorts to: [1.0, -2.0, 3.0]</code></pre>
 
 
@@ -3459,11 +3459,11 @@
 
     <h5>Example</h5>
     
-    <pre class="prettyprint"><code>var la = require('qminer').la;
-// create a new vector
-var vec = new la.Vector([-2.0, 1.0, 3.0]);
-// sort ascending
-var result = vec.sortPerm(); // result.vec: [-2.0, 1.0, 3.0]
+    <pre class="prettyprint"><code>var la = require('qminer').la;+// create a new vector+var vec = new la.Vector([-2.0, 1.0, 3.0]);+// sort ascending+var result = vec.sortPerm(); // result.vec: [-2.0, 1.0, 3.0] result.perm; // permutation index vector</code></pre>
 
 
@@ -3906,10 +3906,10 @@
 
     <h5>Example</h5>
     
-    <pre class="prettyprint"><code>var la = require('qminer').la;
-// create a new vector
-var vec = new la.Vector([1, 2, 3]);
-// splice the vector by removing the last two elements and adding 4, 5
+    <pre class="prettyprint"><code>var la = require('qminer').la;+// create a new vector+var vec = new la.Vector([1, 2, 3]);+// splice the vector by removing the last two elements and adding 4, 5 vec.splice(1, 2, 4, 5)// returns vector [1, 4, 5]</code></pre>
 
 
@@ -4383,10 +4383,10 @@
 
     <h5>Example</h5>
     
-    <pre class="prettyprint"><code>var la = require('qminer').la;
-// create a new vector
-var vec = new la.Vector([1, 2, 3]);
-// create vector as string
+    <pre class="prettyprint"><code>var la = require('qminer').la;+// create a new vector+var vec = new la.Vector([1, 2, 3]);+// create vector as string vec.toString(); // returns '1, 2, 3'</code></pre>
 
 
@@ -4545,10 +4545,10 @@
 
     <h5>Example</h5>
     
-    <pre class="prettyprint"><code>var la = require('qminer').la;
-// create a new vector
-var vec = new la.Vector([1, 2, 3]);
-// trunc all elements with index 1 or more
+    <pre class="prettyprint"><code>var la = require('qminer').la;+// create a new vector+var vec = new la.Vector([1, 2, 3]);+// trunc all elements with index 1 or more vec.trunc(1); // returns vector [1]</code></pre>
 
 
@@ -4740,11 +4740,7 @@
 <br class="clear">
 
 <footer>
-<<<<<<< HEAD
-    Documentation generated by <a href="https://github.com/jsdoc3/jsdoc">JSDoc 3.3.0-beta2</a> on Mon Apr 13 2015 09:53:11 GMT+0200 (Central Europe Daylight Time)
-=======
-    Documentation generated by <a href="https://github.com/jsdoc3/jsdoc">JSDoc 3.3.0-beta2</a> on Mon Apr 13 2015 13:10:02 GMT+0200 (Central Europe Daylight Time)
->>>>>>> 8fcc9ce5
+    Documentation generated by <a href="https://github.com/jsdoc3/jsdoc">JSDoc 3.3.0-beta2</a> on Mon Apr 13 2015 15:36:10 GMT+0200 (Central Europe Daylight Time)
 </footer>
 
 <script> prettyPrint(); </script>
