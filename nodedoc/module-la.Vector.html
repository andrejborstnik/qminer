<!DOCTYPE html>
<html lang="en">
<head>
    <meta charset="utf-8">
    <title>JSDoc: Class: Vector</title>

    <script src="scripts/prettify/prettify.js"> </script>
    <script src="scripts/prettify/lang-css.js"> </script>
    <!--[if lt IE 9]>
      <script src="//html5shiv.googlecode.com/svn/trunk/html5.js"></script>
    <![endif]-->
    <link type="text/css" rel="stylesheet" href="styles/prettify-tomorrow.css">
    <link type="text/css" rel="stylesheet" href="styles/jsdoc-default.css">
</head>

<body>

<div id="main">

    <h1 class="page-title">Class: Vector</h1>

    




<section>

<header>
    
        <h2>
            <span class="ancestors"><a href="module-la.html">la</a>.</span>
        
        Vector
        </h2>
        
            <div class="class-description">Wraps a C++ array.</div>
        
    
</header>

<article>
    <div class="container-overview">
    
        

    
    <h2>Constructor</h2>
    

    <h4 class="name" id="Vector"><span class="type-signature"></span>new Vector<span class="signature">(arg<span class="signature-attributes">opt</span>)</span><span class="type-signature"></span></h4>

    



<div class="description">
    Vector - array of doubles
</div>









    <h5>Parameters:</h5>
    

<table class="params">
    <thead>
    <tr>
        
        <th>Name</th>
        

        <th>Type</th>

        
        <th>Attributes</th>
        

        

        <th class="last">Description</th>
    </tr>
    </thead>

    <tbody>
    

        <tr>
            
                <td class="name"><code>arg</code></td>
            

            <td class="type">
            
                
<span class="param-type">Array.&lt;number></span>
|

<span class="param-type"><a href="module-la.Vector.html">module:la.Vector</a></span>


            
            </td>

            
                <td class="attributes">
                
                    &lt;optional><br>
                

                

                
                </td>
            

            

            <td class="description last">Constructor arguments. There are two ways of constructing:
<br>1. An array of vector elements. Example: [1, 2, 3] is a vector of length 3.
<br>2. A vector (copy constructor).</td>
        </tr>

    
    </tbody>
</table>






<dl class="details">

    

    

    

    

    

    

    

    

    

    

    

    

    
    <dt class="tag-source">Source:</dt>
    <dd class="tag-source"><ul class="dummy"><li>
        <a href="ladoc.js.html">ladoc.js</a>, <a href="ladoc.js.html#line907">line 907</a>
    </li></ul></dd>
    

    

    

    
</dl>















    <h5>Example</h5>
    
    <pre class="prettyprint"><code>// create a new empty vector
var vec = new la.Vector();
// create a new vector
var vec2 = new la.Vector([1, 2, 3]);</code></pre>



    
    </div>

    

    

    

     

    

    
        <h3 class="subsection-title">Members</h3>

        
            
<h4 class="name" id="length"><span class="type-signature"></span>length<span class="type-signature"></span></h4>




<div class="description">
    Gives the length of vector.
</div>







<dl class="details">

    

    

    

    

    

    

    

    

    

    

    

    

    
    <dt class="tag-source">Source:</dt>
    <dd class="tag-source"><ul class="dummy"><li>
        <a href="ladoc.js.html">ladoc.js</a>, <a href="ladoc.js.html#line1084">line 1084</a>
    </li></ul></dd>
    

    

    

    
</dl>






        
    

    
        <h3 class="subsection-title">Methods</h3>

        
            

    

    <h4 class="name" id="at"><span class="type-signature"></span>at<span class="signature">(index)</span><span class="type-signature"> &rarr; {number}</span></h4>

    



<div class="description">
    Returns element at index.
</div>









    <h5>Parameters:</h5>
    

<table class="params">
    <thead>
    <tr>
        
        <th>Name</th>
        

        <th>Type</th>

        

        

        <th class="last">Description</th>
    </tr>
    </thead>

    <tbody>
    

        <tr>
            
                <td class="name"><code>index</code></td>
            

            <td class="type">
            
                
<span class="param-type">number</span>


            
            </td>

            

            

            <td class="description last">Element index (zero-based).</td>
        </tr>

    
    </tbody>
</table>






<dl class="details">

    

    

    

    

    

    

    

    

    

    

    

    

    
    <dt class="tag-source">Source:</dt>
    <dd class="tag-source"><ul class="dummy"><li>
        <a href="ladoc.js.html">ladoc.js</a>, <a href="ladoc.js.html#line913">line 913</a>
    </li></ul></dd>
    

    

    

    
</dl>













<h5>Returns:</h5>

        
<div class="param-desc">
    Vector element.
</div>



<dl>
    <dt>
        Type
    </dt>
    <dd>
        
<span class="param-type">number</span>


    </dd>
</dl>

    



        
            

    

    <h4 class="name" id="cosine"><span class="type-signature"></span>cosine<span class="signature">(vec)</span><span class="type-signature"> &rarr; {number}</span></h4>

    



<div class="description">
    Returns the cosine between the two vectors.
</div>









    <h5>Parameters:</h5>
    

<table class="params">
    <thead>
    <tr>
        
        <th>Name</th>
        

        <th>Type</th>

        

        

        <th class="last">Description</th>
    </tr>
    </thead>

    <tbody>
    

        <tr>
            
                <td class="name"><code>vec</code></td>
            

            <td class="type">
            
                
<span class="param-type"><a href="module-la.Vector.html">module:la.Vector</a></span>


            
            </td>

            

            

            <td class="description last">Second vector.</td>
        </tr>

    
    </tbody>
</table>






<dl class="details">

    

    

    

    

    

    

    

    

    

    

    

    

    
    <dt class="tag-source">Source:</dt>
    <dd class="tag-source"><ul class="dummy"><li>
        <a href="ladoc.js.html">ladoc.js</a>, <a href="ladoc.js.html#line1056">line 1056</a>
    </li></ul></dd>
    

    

    

    
</dl>













<h5>Returns:</h5>

        
<div class="param-desc">
    The cosine between the two vectors.
</div>



<dl>
    <dt>
        Type
    </dt>
    <dd>
        
<span class="param-type">number</span>


    </dd>
</dl>

    


    <h5>Example</h5>
    
    <pre class="prettyprint"><code>// create two vectors
var x = new la.Vector([1, 0]);
var y = new la.Vector([0, 1]);
// calculate the cosine between those two vectors
var num = x.cosine(y); // returns 0</code></pre>



        
            

    

    <h4 class="name" id="diag"><span class="type-signature"></span>diag<span class="signature">()</span><span class="type-signature"></span></h4>

    



<div class="description">
    Creates a dense diagonal matrix out of the vector.
</div>













<dl class="details">

    

    

    

    

    

    

    

    

    

    

    

    

    
    <dt class="tag-source">Source:</dt>
    <dd class="tag-source"><ul class="dummy"><li>
        <a href="ladoc.js.html">ladoc.js</a>, <a href="ladoc.js.html#line1099">line 1099</a>
    </li></ul></dd>
    

    

    

    
</dl>
















        
            

    

    <h4 class="name" id="getMaxIdx"><span class="type-signature"></span>getMaxIdx<span class="signature">()</span><span class="type-signature"> &rarr; {number}</span></h4>

    



<div class="description">
    Gets the index of the maximal element.
</div>













<dl class="details">

    

    

    

    

    

    

    

    

    

    

    

    

    
    <dt class="tag-source">Source:</dt>
    <dd class="tag-source"><ul class="dummy"><li>
        <a href="ladoc.js.html">ladoc.js</a>, <a href="ladoc.js.html#line982">line 982</a>
    </li></ul></dd>
    

    

    

    
</dl>













<h5>Returns:</h5>

        
<div class="param-desc">
    Index of the maximal element in the vector.
</div>



<dl>
    <dt>
        Type
    </dt>
    <dd>
        
<span class="param-type">number</span>


    </dd>
</dl>

    



        
            

    

    <h4 class="name" id="inner"><span class="type-signature"></span>inner<span class="signature">(vec)</span><span class="type-signature"> &rarr; {number}</span></h4>

    



<div class="description">
    Computes the inner product.
</div>









    <h5>Parameters:</h5>
    

<table class="params">
    <thead>
    <tr>
        
        <th>Name</th>
        

        <th>Type</th>

        

        

        <th class="last">Description</th>
    </tr>
    </thead>

    <tbody>
    

        <tr>
            
                <td class="name"><code>vec</code></td>
            

            <td class="type">
            
                
<span class="param-type"><a href="module-la.Vector.html">module:la.Vector</a></span>


            
            </td>

            

            

            <td class="description last">Other vector</td>
        </tr>

    
    </tbody>
</table>






<dl class="details">

    

    

    

    

    

    

    

    

    

    

    

    

    
    <dt class="tag-source">Source:</dt>
    <dd class="tag-source"><ul class="dummy"><li>
        <a href="ladoc.js.html">ladoc.js</a>, <a href="ladoc.js.html#line1044">line 1044</a>
    </li></ul></dd>
    

    

    

    
</dl>













<h5>Returns:</h5>

        
<div class="param-desc">
    Inner product between the instance and the other vector.
</div>



<dl>
    <dt>
        Type
    </dt>
    <dd>
        
<span class="param-type">number</span>


    </dd>
</dl>

    



        
            

    

    <h4 class="name" id="load"><span class="type-signature"></span>load<span class="signature">(fin)</span><span class="type-signature"> &rarr; {<a href="module-la.Vector.html">module:la.Vector</a>}</span></h4>

    



<div class="description">
    Loads the vector from input stream.
</div>









    <h5>Parameters:</h5>
    

<table class="params">
    <thead>
    <tr>
        
        <th>Name</th>
        

        <th>Type</th>

        

        

        <th class="last">Description</th>
    </tr>
    </thead>

    <tbody>
    

        <tr>
            
                <td class="name"><code>fin</code></td>
            

            <td class="type">
            
                
<span class="param-type"><a href="module-fs.FIn.html">module:fs.FIn</a></span>


            
            </td>

            

            

            <td class="description last">Input stream.</td>
        </tr>

    
    </tbody>
</table>






<dl class="details">

    

    

    

    

    

    

    

    

    

    

    

    

    
    <dt class="tag-source">Source:</dt>
    <dd class="tag-source"><ul class="dummy"><li>
        <a href="ladoc.js.html">ladoc.js</a>, <a href="ladoc.js.html#line1149">line 1149</a>
    </li></ul></dd>
    

    

    

    
</dl>













<h5>Returns:</h5>

        
<div class="param-desc">
    Self.
</div>



<dl>
    <dt>
        Type
    </dt>
    <dd>
        
<span class="param-type"><a href="module-la.Vector.html">module:la.Vector</a></span>


    </dd>
</dl>

    


    <h5>Example</h5>
    
    <pre class="prettyprint"><code>// import fs module
var fs = require('fs.js');
// create an empty vector
var vec = new la.Vector();
// open a read stream
var fin = fs.openRead('vec.dat');
// load the vector
vec.load(fin);</code></pre>



        
            

    

    <h4 class="name" id="minus"><span class="type-signature"></span>minus<span class="signature">(vec)</span><span class="type-signature"> &rarr; {<a href="module-la.Vector.html">module:la.Vector</a>}</span></h4>

    



<div class="description">
    Subtracts one vector from the other.
</div>









    <h5>Parameters:</h5>
    

<table class="params">
    <thead>
    <tr>
        
        <th>Name</th>
        

        <th>Type</th>

        

        

        <th class="last">Description</th>
    </tr>
    </thead>

    <tbody>
    

        <tr>
            
                <td class="name"><code>vec</code></td>
            

            <td class="type">
            
                
<span class="param-type"><a href="module-la.Vector.html">module:la.Vector</a></span>


            
            </td>

            

            

            <td class="description last">Second vector.</td>
        </tr>

    
    </tbody>
</table>






<dl class="details">

    

    

    

    

    

    

    

    

    

    

    

    

    
    <dt class="tag-source">Source:</dt>
    <dd class="tag-source"><ul class="dummy"><li>
        <a href="ladoc.js.html">ladoc.js</a>, <a href="ladoc.js.html#line1068">line 1068</a>
    </li></ul></dd>
    

    

    

    
</dl>













<h5>Returns:</h5>

        
<div class="param-desc">
    The difference of the instance and the other vector.
</div>



<dl>
    <dt>
        Type
    </dt>
    <dd>
        
<span class="param-type"><a href="module-la.Vector.html">module:la.Vector</a></span>


    </dd>
</dl>

    



        
            

    

    <h4 class="name" id="multiply"><span class="type-signature"></span>multiply<span class="signature">(val)</span><span class="type-signature"> &rarr; {<a href="module-la.Vector.html">module:la.Vector</a>}</span></h4>

    



<div class="description">
    Multiplies the vector with a scalar.
</div>









    <h5>Parameters:</h5>
    

<table class="params">
    <thead>
    <tr>
        
        <th>Name</th>
        

        <th>Type</th>

        

        

        <th class="last">Description</th>
    </tr>
    </thead>

    <tbody>
    

        <tr>
            
                <td class="name"><code>val</code></td>
            

            <td class="type">
            
                
<span class="param-type">number</span>


            
            </td>

            

            

            <td class="description last">Scalar.</td>
        </tr>

    
    </tbody>
</table>






<dl class="details">

    

    

    

    

    

    

    

    

    

    

    

    

    
    <dt class="tag-source">Source:</dt>
    <dd class="tag-source"><ul class="dummy"><li>
        <a href="ladoc.js.html">ladoc.js</a>, <a href="ladoc.js.html#line1074">line 1074</a>
    </li></ul></dd>
    

    

    

    
</dl>













<h5>Returns:</h5>

        
<div class="param-desc">
    Product of the vector and scalar.
</div>



<dl>
    <dt>
        Type
    </dt>
    <dd>
        
<span class="param-type"><a href="module-la.Vector.html">module:la.Vector</a></span>


    </dd>
</dl>

    



        
            

    

    <h4 class="name" id="norm"><span class="type-signature"></span>norm<span class="signature">()</span><span class="type-signature"> &rarr; {number}</span></h4>

    



<div class="description">
    Calculates the norm of the vector.
</div>













<dl class="details">

    

    

    

    

    

    

    

    

    

    

    

    

    
    <dt class="tag-source">Source:</dt>
    <dd class="tag-source"><ul class="dummy"><li>
        <a href="ladoc.js.html">ladoc.js</a>, <a href="ladoc.js.html#line1109">line 1109</a>
    </li></ul></dd>
    

    

    

    
</dl>













<h5>Returns:</h5>

        
<div class="param-desc">
    The norm of the vector.
</div>



<dl>
    <dt>
        Type
    </dt>
    <dd>
        
<span class="param-type">number</span>


    </dd>
</dl>

    



        
            

    

    <h4 class="name" id="normalize"><span class="type-signature"></span>normalize<span class="signature">()</span><span class="type-signature"> &rarr; {<a href="module-la.Vector.html">module:la.Vector</a>}</span></h4>

    



<div class="description">
    Normalizes vector.
</div>













<dl class="details">

    

    

    

    

    

    

    

    

    

    

    

    

    
    <dt class="tag-source">Source:</dt>
    <dd class="tag-source"><ul class="dummy"><li>
        <a href="ladoc.js.html">ladoc.js</a>, <a href="ladoc.js.html#line1079">line 1079</a>
    </li></ul></dd>
    

    

    

    
</dl>













<h5>Returns:</h5>

        
<div class="param-desc">
    Self - Normalized.
</div>



<dl>
    <dt>
        Type
    </dt>
    <dd>
        
<span class="param-type"><a href="module-la.Vector.html">module:la.Vector</a></span>


    </dd>
</dl>

    



        
            

    

    <h4 class="name" id="outer"><span class="type-signature"></span>outer<span class="signature">(vec)</span><span class="type-signature"> &rarr; {<a href="module-la.Matrix.html">module:la.Matrix</a>}</span></h4>

    



<div class="description">
    Creates a dense matrix A by multiplying two vectors x and y: A = x * y^T.
</div>









    <h5>Parameters:</h5>
    

<table class="params">
    <thead>
    <tr>
        
        <th>Name</th>
        

        <th>Type</th>

        

        

        <th class="last">Description</th>
    </tr>
    </thead>

    <tbody>
    

        <tr>
            
                <td class="name"><code>vec</code></td>
            

            <td class="type">
            
                
<span class="param-type"><a href="module-la.Vector.html">module:la.Vector</a></span>


            
            </td>

            

            

            <td class="description last">Second vector.</td>
        </tr>

    
    </tbody>
</table>






<dl class="details">

    

    

    

    

    

    

    

    

    

    

    

    

    
    <dt class="tag-source">Source:</dt>
    <dd class="tag-source"><ul class="dummy"><li>
        <a href="ladoc.js.html">ladoc.js</a>, <a href="ladoc.js.html#line1038">line 1038</a>
    </li></ul></dd>
    

    

    

    
</dl>













<h5>Returns:</h5>

        
<div class="param-desc">
    Matrix obtained by the outer product of the instance and second vector.
</div>



<dl>
    <dt>
        Type
    </dt>
    <dd>
        
<span class="param-type"><a href="module-la.Matrix.html">module:la.Matrix</a></span>


    </dd>
</dl>

    


    <h5>Example</h5>
    
    <pre class="prettyprint"><code>// create two vectors
var x = new la.Vector([1, 2, 3]);
var y = new la.Vector([4, 5]);
// create the outer product of these vectors
var A = vec.outer(vec2); // creates the dense matrix [[4, 5], [8, 10], [12, 15]]</code></pre>



        
            

    

    <h4 class="name" id="plus"><span class="type-signature"></span>plus<span class="signature">(vec)</span><span class="type-signature"> &rarr; {<a href="module-la.Vector.html">module:la.Vector</a>}</span></h4>

    



<div class="description">
    Sums the two vectors together.
</div>









    <h5>Parameters:</h5>
    

<table class="params">
    <thead>
    <tr>
        
        <th>Name</th>
        

        <th>Type</th>

        

        

        <th class="last">Description</th>
    </tr>
    </thead>

    <tbody>
    

        <tr>
            
                <td class="name"><code>vec</code></td>
            

            <td class="type">
            
                
<span class="param-type"><a href="module-la.Vector.html">module:la.Vector</a></span>


            
            </td>

            

            

            <td class="description last">Second vector.</td>
        </tr>

    
    </tbody>
</table>






<dl class="details">

    

    

    

    

    

    

    

    

    

    

    

    

    
    <dt class="tag-source">Source:</dt>
    <dd class="tag-source"><ul class="dummy"><li>
        <a href="ladoc.js.html">ladoc.js</a>, <a href="ladoc.js.html#line1062">line 1062</a>
    </li></ul></dd>
    

    

    

    
</dl>













<h5>Returns:</h5>

        
<div class="param-desc">
    Sum of the instance and the second vector.
</div>



<dl>
    <dt>
        Type
    </dt>
    <dd>
        
<span class="param-type"><a href="module-la.Vector.html">module:la.Vector</a></span>


    </dd>
</dl>

    



        
            

    

    <h4 class="name" id="print"><span class="type-signature"></span>print<span class="signature">()</span><span class="type-signature"></span></h4>

    



<div class="description">
    Prints the vector on-screen.
</div>













<dl class="details">

    

    

    

    

    

    

    

    

    

    

    

    

    
    <dt class="tag-source">Source:</dt>
    <dd class="tag-source"><ul class="dummy"><li>
        <a href="ladoc.js.html">ladoc.js</a>, <a href="ladoc.js.html#line558">line 558</a>
    </li></ul></dd>
    

    

    

    
</dl>















    <h5>Example</h5>
    
    <pre class="prettyprint"><code>// create a new vector
var vec = new la.Vector([1, 2, 3]);
// print the vector
// For this example it prints:
// [1, 2, 3]
vec.print();</code></pre>



        
            

    

    <h4 class="name" id="push"><span class="type-signature"></span>push<span class="signature">(val)</span><span class="type-signature"> &rarr; {number}</span></h4>

    



<div class="description">
    Adds an element to the end of the vector.
</div>









    <h5>Parameters:</h5>
    

<table class="params">
    <thead>
    <tr>
        
        <th>Name</th>
        

        <th>Type</th>

        

        

        <th class="last">Description</th>
    </tr>
    </thead>

    <tbody>
    

        <tr>
            
                <td class="name"><code>val</code></td>
            

            <td class="type">
            
                
<span class="param-type">number</span>


            
            </td>

            

            

            <td class="description last">The element added to the vector.</td>
        </tr>

    
    </tbody>
</table>






<dl class="details">

    

    

    

    

    

    

    

    

    

    

    

    

    
    <dt class="tag-source">Source:</dt>
    <dd class="tag-source"><ul class="dummy"><li>
        <a href="ladoc.js.html">ladoc.js</a>, <a href="ladoc.js.html#line932">line 932</a>
    </li></ul></dd>
    

    

    

    
</dl>













<h5>Returns:</h5>

        
<div class="param-desc">
    The new length property of the object upon which the method was called.
</div>



<dl>
    <dt>
        Type
    </dt>
    <dd>
        
<span class="param-type">number</span>


    </dd>
</dl>

    



        
            

    

    <h4 class="name" id="pushV"><span class="type-signature"></span>pushV<span class="signature">(vec)</span><span class="type-signature"> &rarr; {number}</span></h4>

    



<div class="description">
    Appends a second vector to the first one.
</div>









    <h5>Parameters:</h5>
    

<table class="params">
    <thead>
    <tr>
        
        <th>Name</th>
        

        <th>Type</th>

        

        

        <th class="last">Description</th>
    </tr>
    </thead>

    <tbody>
    

        <tr>
            
                <td class="name"><code>vec</code></td>
            

            <td class="type">
            
                
<span class="param-type"><a href="module-la.Vector.html">module:la.Vector</a></span>


            
            </td>

            

            

            <td class="description last">The appended vector.</td>
        </tr>

    
    </tbody>
</table>






<dl class="details">

    

    

    

    

    

    

    

    

    

    

    

    

    
    <dt class="tag-source">Source:</dt>
    <dd class="tag-source"><ul class="dummy"><li>
        <a href="ladoc.js.html">ladoc.js</a>, <a href="ladoc.js.html#line967">line 967</a>
    </li></ul></dd>
    

    

    

    
</dl>













<h5>Returns:</h5>

        
<div class="param-desc">
    The new length property of the vectors.
</div>



<dl>
    <dt>
        Type
    </dt>
    <dd>
        
<span class="param-type">number</span>


    </dd>
</dl>

    



        
            

    

    <h4 class="name" id="put"><span class="type-signature"></span>put<span class="signature">(idx, val)</span><span class="type-signature"> &rarr; {<a href="module-la.Vector.html">module:la.Vector</a>}</span></h4>

    



<div class="description">
    Sets an element in vector.
</div>









    <h5>Parameters:</h5>
    

<table class="params">
    <thead>
    <tr>
        
        <th>Name</th>
        

        <th>Type</th>

        

        

        <th class="last">Description</th>
    </tr>
    </thead>

    <tbody>
    

        <tr>
            
                <td class="name"><code>idx</code></td>
            

            <td class="type">
            
                
<span class="param-type">number</span>


            
            </td>

            

            

            <td class="description last">Index (zero based).</td>
        </tr>

    

        <tr>
            
                <td class="name"><code>val</code></td>
            

            <td class="type">
            
                
<span class="param-type">number</span>


            
            </td>

            

            

            <td class="description last">Element value.</td>
        </tr>

    
    </tbody>
</table>






<dl class="details">

    

    

    

    

    

    

    

    

    

    

    

    

    
    <dt class="tag-source">Source:</dt>
    <dd class="tag-source"><ul class="dummy"><li>
        <a href="ladoc.js.html">ladoc.js</a>, <a href="ladoc.js.html#line926">line 926</a>
    </li></ul></dd>
    

    

    

    
</dl>













<h5>Returns:</h5>

        
<div class="param-desc">
    Self.
</div>



<dl>
    <dt>
        Type
    </dt>
    <dd>
        
<span class="param-type"><a href="module-la.Vector.html">module:la.Vector</a></span>


    </dd>
</dl>

    



        
            

    

    <h4 class="name" id="save"><span class="type-signature"></span>save<span class="signature">(fout)</span><span class="type-signature"> &rarr; {<a href="module-fs.FOut.html">module:fs.FOut</a>}</span></h4>

    



<div class="description">
    Saves the vector as output stream.
</div>









    <h5>Parameters:</h5>
    

<table class="params">
    <thead>
    <tr>
        
        <th>Name</th>
        

        <th>Type</th>

        

        

        <th class="last">Description</th>
    </tr>
    </thead>

    <tbody>
    

        <tr>
            
                <td class="name"><code>fout</code></td>
            

            <td class="type">
            
                
<span class="param-type"><a href="module-fs.FOut.html">module:fs.FOut</a></span>


            
            </td>

            

            

            <td class="description last">Output stream.</td>
        </tr>

    
    </tbody>
</table>






<dl class="details">

    

    

    

    

    

    

    

    

    

    

    

    

    
    <dt class="tag-source">Source:</dt>
    <dd class="tag-source"><ul class="dummy"><li>
        <a href="ladoc.js.html">ladoc.js</a>, <a href="ladoc.js.html#line1134">line 1134</a>
    </li></ul></dd>
    

    

    

    
</dl>













<h5>Returns:</h5>

        
<div class="param-desc">
    fout.
</div>



<dl>
    <dt>
        Type
    </dt>
    <dd>
        
<span class="param-type"><a href="module-fs.FOut.html">module:fs.FOut</a></span>


    </dd>
</dl>

    


    <h5>Example</h5>
    
    <pre class="prettyprint"><code>// import fs module
var fs = require('fs.js');
// create a new vector
var vec = new la.Vector([1, 2, 3]);
// open write stream
var fout = fs.openWrite('vec.dat');
// save vector and close write stream
vec.save(fout).close();</code></pre>



        
            

    

    <h4 class="name" id="shuffle"><span class="type-signature"></span>shuffle<span class="signature">()</span><span class="type-signature"> &rarr; {boolean}</span></h4>

    



<div class="description">
    Randomly reorders the elements of the vector (inplace).
</div>













<dl class="details">

    

    

    

    

    

    

    

    

    

    

    

    

    
    <dt class="tag-source">Source:</dt>
    <dd class="tag-source"><ul class="dummy"><li>
        <a href="ladoc.js.html">ladoc.js</a>, <a href="ladoc.js.html#line1015">line 1015</a>
    </li></ul></dd>
    

    

    

    
</dl>













<h5>Returns:</h5>

        
<div class="param-desc">
    True, if reordering was successful. Otherwise, false.
</div>



<dl>
    <dt>
        Type
    </dt>
    <dd>
        
<span class="param-type">boolean</span>


    </dd>
</dl>

    



        
            

    

    <h4 class="name" id="sort"><span class="type-signature"></span>sort<span class="signature">(arg<span class="signature-attributes">opt</span>)</span><span class="type-signature"> &rarr; {<a href="module-la.Vector.html">module:la.Vector</a>}</span></h4>

    



<div class="description">
    Sorts the vector (in place operation).
</div>









    <h5>Parameters:</h5>
    

<table class="params">
    <thead>
    <tr>
        
        <th>Name</th>
        

        <th>Type</th>

        
        <th>Attributes</th>
        

        

        <th class="last">Description</th>
    </tr>
    </thead>

    <tbody>
    

        <tr>
            
                <td class="name"><code>arg</code></td>
            

            <td class="type">
            
                
<span class="param-type"><a href="module-la.html#~vectorCompareCb">module:la~vectorCompareCb</a></span>
|

<span class="param-type">boolean</span>


            
            </td>

            
                <td class="attributes">
                
                    &lt;optional><br>
                

                

                
                </td>
            

            

            <td class="description last">Default is boolean and true.</td>
        </tr>

    
    </tbody>
</table>






<dl class="details">

    

    

    

    

    

    

    

    

    

    

    

    

    
    <dt class="tag-source">Source:</dt>
    <dd class="tag-source"><ul class="dummy"><li>
        <a href="ladoc.js.html">ladoc.js</a>, <a href="ladoc.js.html#line1005">line 1005</a>
    </li></ul></dd>
    

    

    

    
</dl>













<h5>Returns:</h5>

        
<div class="param-desc">
    Self
<br>1. Vector sorted in ascending order, if arg is boolean and true.  
<br>2. Vector sorted in descending order, if arg is boolean and false.
<br>3. Vector sorted by using the comparator callback, if arg is a <a href="module-la.html#~vectorCompareCb">module:la~vectorCompareCb</a>.
</div>



<dl>
    <dt>
        Type
    </dt>
    <dd>
        
<span class="param-type"><a href="module-la.Vector.html">module:la.Vector</a></span>


    </dd>
</dl>

    


    <h5>Example</h5>
    
    <pre class="prettyprint"><code>// create a new vector
var vec = new la.Vector([-2.0, 1.0, 3.0]);
// sort ascending
vec.sort(); // sorts to: [-2.0, 1.0, 3.0]
// sort using callback
vec.sort(function(arg1, arg2) { return Math.abs(arg1) - Math.abs(arg2); }); // sorts to: [1.0, -2.0, 3.0]</code></pre>



        
            

    

    <h4 class="name" id="sparse"><span class="type-signature"></span>sparse<span class="signature">()</span><span class="type-signature"> &rarr; {<a href="module-la.SparseVector.html">module:la.SparseVector</a>}</span></h4>

    



<div class="description">
    Creates the sparse vector representation of the vector.
</div>













<dl class="details">

    

    

    

    

    

    

    

    

    

    

    

    

    
    <dt class="tag-source">Source:</dt>
    <dd class="tag-source"><ul class="dummy"><li>
        <a href="ladoc.js.html">ladoc.js</a>, <a href="ladoc.js.html#line1114">line 1114</a>
    </li></ul></dd>
    

    

    

    
</dl>













<h5>Returns:</h5>

        
<div class="param-desc">
    The sparse vector representation.
</div>



<dl>
    <dt>
        Type
    </dt>
    <dd>
        
<span class="param-type"><a href="module-la.SparseVector.html">module:la.SparseVector</a></span>


    </dd>
</dl>

    



        
            

    

    <h4 class="name" id="spDiag"><span class="type-signature"></span>spDiag<span class="signature">()</span><span class="type-signature"> &rarr; {<a href="module-la.SparseMatrix.html">module:la.SparseMatrix</a>}</span></h4>

    



<div class="description">
    Creates a sparse diagonal matrix out of the vector.
</div>













<dl class="details">

    

    

    

    

    

    

    

    

    

    

    

    

    
    <dt class="tag-source">Source:</dt>
    <dd class="tag-source"><ul class="dummy"><li>
        <a href="ladoc.js.html">ladoc.js</a>, <a href="ladoc.js.html#line1104">line 1104</a>
    </li></ul></dd>
    

    

    

    
</dl>













<h5>Returns:</h5>

        
<div class="param-desc">
    Diagonal matrix, where the (i, i)-th element is the i-th element of vector.
</div>



<dl>
    <dt>
        Type
    </dt>
    <dd>
        
<span class="param-type"><a href="module-la.SparseMatrix.html">module:la.SparseMatrix</a></span>


    </dd>
</dl>

    



        
            

    

    <h4 class="name" id="splice"><span class="type-signature"></span>splice<span class="signature">(start, deleteCount, itemN<span class="signature-attributes">opt</span>)</span><span class="type-signature"> &rarr; {<a href="module-la.Vector.html">module:la.Vector</a>}</span></h4>

    



<div class="description">
    Changes the vector by removing and adding elements.
</div>









    <h5>Parameters:</h5>
    

<table class="params">
    <thead>
    <tr>
        
        <th>Name</th>
        

        <th>Type</th>

        
        <th>Attributes</th>
        

        

        <th class="last">Description</th>
    </tr>
    </thead>

    <tbody>
    

        <tr>
            
                <td class="name"><code>start</code></td>
            

            <td class="type">
            
                
<span class="param-type">number</span>


            
            </td>

            
                <td class="attributes">
                

                

                
                </td>
            

            

            <td class="description last">Index at which to start changing the array.</td>
        </tr>

    

        <tr>
            
                <td class="name"><code>deleteCount</code></td>
            

            <td class="type">
            
                
<span class="param-type">number</span>


            
            </td>

            
                <td class="attributes">
                

                

                
                </td>
            

            

            <td class="description last">Number of elements to be removed.</td>
        </tr>

    

        <tr>
            
                <td class="name"><code>itemN</code></td>
            

            <td class="type">
            
                
<span class="param-type">number</span>


            
            </td>

            
                <td class="attributes">
                
                    &lt;optional><br>
                

                

                
                </td>
            

            

            <td class="description last">The element(s) to be add to the array. If no elements are given, splice() will only remove elements from the array.</td>
        </tr>

    
    </tbody>
</table>






<dl class="details">

    

    

    

    

    

    

    

    

    

    

    

    

    
    <dt class="tag-source">Source:</dt>
    <dd class="tag-source"><ul class="dummy"><li>
        <a href="ladoc.js.html">ladoc.js</a>, <a href="ladoc.js.html#line955">line 955</a>
    </li></ul></dd>
    

    

    

    
</dl>













<h5>Returns:</h5>

        
<div class="param-desc">
    Self.
</div>



<dl>
    <dt>
        Type
    </dt>
    <dd>
        
<span class="param-type"><a href="module-la.Vector.html">module:la.Vector</a></span>


    </dd>
</dl>

    


    <h5>Example</h5>
    
    <pre class="prettyprint"><code>// create a new vector
var vec = new la.Vector([1, 2, 3]);
// splice the vector by removing the last two elements and adding 4, 5
vec.splice(1, 2, 4, 5)// returns vector [1, 4, 5]</code></pre>



        
            

    

    <h4 class="name" id="subVec"><span class="type-signature"></span>subVec<span class="signature">(arg)</span><span class="type-signature"> &rarr; {<a href="module-la.Vector.html">module:la.Vector</a>}</span></h4>

    



<div class="description">
    Returns a subvector.
</div>









    <h5>Parameters:</h5>
    

<table class="params">
    <thead>
    <tr>
        
        <th>Name</th>
        

        <th>Type</th>

        

        

        <th class="last">Description</th>
    </tr>
    </thead>

    <tbody>
    

        <tr>
            
                <td class="name"><code>arg</code></td>
            

            <td class="type">
            
                
<span class="param-type">Array.&lt;number></span>
|

<span class="param-type"><a href="module-la.IntVector.html">module:la.IntVector</a></span>


            
            </td>

            

            

            <td class="description last">Index array or vector. Indices can repeat (zero based).</td>
        </tr>

    
    </tbody>
</table>






<dl class="details">

    

    

    

    

    

    

    

    

    

    

    

    

    
    <dt class="tag-source">Source:</dt>
    <dd class="tag-source"><ul class="dummy"><li>
        <a href="ladoc.js.html">ladoc.js</a>, <a href="ladoc.js.html#line919">line 919</a>
    </li></ul></dd>
    

    

    

    
</dl>













<h5>Returns:</h5>

        
<div class="param-desc">
    Subvector, where the i-th element is the arg[i]-th element of the instance.
</div>



<dl>
    <dt>
        Type
    </dt>
    <dd>
        
<span class="param-type"><a href="module-la.Vector.html">module:la.Vector</a></span>


    </dd>
</dl>

    



        
            

    

    <h4 class="name" id="sum"><span class="type-signature"></span>sum<span class="signature">()</span><span class="type-signature"> &rarr; {number}</span></h4>

    



<div class="description">
    Sums the elements in the vector.
</div>













<dl class="details">

    

    

    

    

    

    

    

    

    

    

    

    

    
    <dt class="tag-source">Source:</dt>
    <dd class="tag-source"><ul class="dummy"><li>
        <a href="ladoc.js.html">ladoc.js</a>, <a href="ladoc.js.html#line977">line 977</a>
    </li></ul></dd>
    

    

    

    
</dl>













<h5>Returns:</h5>

        
<div class="param-desc">
    The sum of all elements in the instance.
</div>



<dl>
    <dt>
        Type
    </dt>
    <dd>
        
<span class="param-type">number</span>


    </dd>
</dl>

    



        
            

    

    <h4 class="name" id="toMat"><span class="type-signature"></span>toMat<span class="signature">()</span><span class="type-signature"> &rarr; {<a href="module-la.Matrix.html">module:la.Matrix</a>}</span></h4>

    



<div class="description">
    Creates a matrix with a single column that is equal to the vector.
</div>













<dl class="details">

    

    

    

    

    

    

    

    

    

    

    

    

    
    <dt class="tag-source">Source:</dt>
    <dd class="tag-source"><ul class="dummy"><li>
        <a href="ladoc.js.html">ladoc.js</a>, <a href="ladoc.js.html#line1119">line 1119</a>
    </li></ul></dd>
    

    

    

    
</dl>













<h5>Returns:</h5>

        
<div class="param-desc">
    The matrix with a single column that is equal to the instance.
</div>



<dl>
    <dt>
        Type
    </dt>
    <dd>
        
<span class="param-type"><a href="module-la.Matrix.html">module:la.Matrix</a></span>


    </dd>
</dl>

    



        
            

    

    <h4 class="name" id="toString"><span class="type-signature"></span>toString<span class="signature">()</span><span class="type-signature"> &rarr; {string}</span></h4>

    



<div class="description">
    Returns the vector as string.
</div>













<dl class="details">

    

    

    

    

    

    

    

    

    

    

    

    

    
    <dt class="tag-source">Source:</dt>
    <dd class="tag-source"><ul class="dummy"><li>
        <a href="ladoc.js.html">ladoc.js</a>, <a href="ladoc.js.html#line1094">line 1094</a>
    </li></ul></dd>
    

    

    

    
</dl>













<h5>Returns:</h5>

        
<div class="param-desc">
    Instance as string.
</div>



<dl>
    <dt>
        Type
    </dt>
    <dd>
        
<span class="param-type">string</span>


    </dd>
</dl>

    


    <h5>Example</h5>
    
    <pre class="prettyprint"><code>// create a new vector
var vec = new la.Vector([1, 2, 3]);
// create vector as string
vec.toString(); // returns '1, 2, 3'</code></pre>



        
            

    

    <h4 class="name" id="trunc"><span class="type-signature"></span>trunc<span class="signature">(idx)</span><span class="type-signature"> &rarr; {<a href="module-la.Vector.html">module:la.Vector</a>}</span></h4>

    



<div class="description">
    Deletes elements with sprecific index or more.
</div>









    <h5>Parameters:</h5>
    

<table class="params">
    <thead>
    <tr>
        
        <th>Name</th>
        

        <th>Type</th>

        

        

        <th class="last">Description</th>
    </tr>
    </thead>

    <tbody>
    

        <tr>
            
                <td class="name"><code>idx</code></td>
            

            <td class="type">
            
                
<span class="param-type">number</span>


            
            </td>

            

            

            <td class="description last">Index (zero based).</td>
        </tr>

    
    </tbody>
</table>






<dl class="details">

    

    

    

    

    

    

    

    

    

    

    

    

    
    <dt class="tag-source">Source:</dt>
    <dd class="tag-source"><ul class="dummy"><li>
        <a href="ladoc.js.html">ladoc.js</a>, <a href="ladoc.js.html#line1026">line 1026</a>
    </li></ul></dd>
    

    

    

    
</dl>













<h5>Returns:</h5>

        
<div class="param-desc">
    Self - Without the elements with index idx or more.
</div>



<dl>
    <dt>
        Type
    </dt>
    <dd>
        
<span class="param-type"><a href="module-la.Vector.html">module:la.Vector</a></span>


    </dd>
</dl>

    


    <h5>Example</h5>
    
    <pre class="prettyprint"><code>// create a new vector
var vec = new la.Vector([1, 2, 3]);
// trunc all elements with index 1 or more
vec.trunc(1); // returns vector [1]</code></pre>



        
            

    

    <h4 class="name" id="unshift"><span class="type-signature"></span>unshift<span class="signature">(&hellip;args)</span><span class="type-signature"> &rarr; {number}</span></h4>

    



<div class="description">
    Adds elements to the beginning of the vector.
</div>









    <h5>Parameters:</h5>
    

<table class="params">
    <thead>
    <tr>
        
        <th>Name</th>
        

        <th>Type</th>

        
        <th>Attributes</th>
        

        

        <th class="last">Description</th>
    </tr>
    </thead>

    <tbody>
    

        <tr>
            
                <td class="name"><code>args</code></td>
            

            <td class="type">
            
                
<span class="param-type">number</span>


            
            </td>

            
                <td class="attributes">
                

                

                
                    &lt;repeatable><br>
                
                </td>
            

            

            <td class="description last">One or more elements to be added to the vector.</td>
        </tr>

    
    </tbody>
</table>






<dl class="details">

    

    

    

    

    

    

    

    

    

    

    

    

    
    <dt class="tag-source">Source:</dt>
    <dd class="tag-source"><ul class="dummy"><li>
        <a href="ladoc.js.html">ladoc.js</a>, <a href="ladoc.js.html#line961">line 961</a>
    </li></ul></dd>
    

    

    

    
</dl>













<h5>Returns:</h5>

        
<div class="param-desc">
    The new length of vector.
</div>



<dl>
    <dt>
        Type
    </dt>
    <dd>
        
<span class="param-type">number</span>


    </dd>
</dl>

    



        
    

    

    
</article>

</section>




</div>

<nav>
<<<<<<< HEAD
    <h2><a href="index.html">Home</a></h2><h3>Modules</h3><ul><li><a href="module-analytics.html">analytics</a></li><li><a href="module-fs.html">fs</a></li><li><a href="module-ht.html">ht</a></li><li><a href="module-la.html">la</a></li><li><a href="module-qm.html">qm</a></li></ul><h3>Classes</h3><ul><li><a href="module-analytics.HierarchMarkov.html">HierarchMarkov</a></li><li><a href="module-analytics.RidgeReg.html">RidgeReg</a></li><li><a href="module-analytics.SVC.html">SVC</a></li><li><a href="module-analytics.SVR.html">SVR</a></li><li><a href="module-fs.FIn.html">FIn</a></li><li><a href="module-fs.FOut.html">FOut</a></li><li><a href="module-ht.IntFltMap.html">IntFltMap</a></li><li><a href="module-ht.IntIntMap.html">IntIntMap</a></li><li><a href="module-ht.IntStrMap.html">IntStrMap</a></li><li><a href="module-ht.StrFltMap.html">StrFltMap</a></li><li><a href="module-ht.StrIntMap.html">StrIntMap</a></li><li><a href="module-ht.StrStrMap.html">StrStrMap</a></li><li><a href="module-la.Matrix.html">Matrix</a></li><li><a href="module-la.SparseMatrix.html">SparseMatrix</a></li><li><a href="module-la.SparseVector.html">SparseVector</a></li><li><a href="module-la.StrVector.html">StrVector</a></li><li><a href="module-la.Vector.html">Vector</a></li><li><a href="module-qm.Base.html">Base</a></li></ul>
=======
    <h2><a href="index.html">Home</a></h2><h3>Modules</h3><ul><li><a href="module-analytics.html">analytics</a></li><li><a href="module-fs.html">fs</a></li><li><a href="module-ht.html">ht</a></li><li><a href="module-la.html">la</a></li></ul><h3>Classes</h3><ul><li><a href="module-analytics.HierarchMarkov.html">HierarchMarkov</a></li><li><a href="module-analytics.RidgeReg.html">RidgeReg</a></li><li><a href="module-analytics.SVC.html">SVC</a></li><li><a href="module-analytics.SVR.html">SVR</a></li><li><a href="module-fs.FIn.html">FIn</a></li><li><a href="module-fs.FOut.html">FOut</a></li><li><a href="module-ht.IntFltMap.html">IntFltMap</a></li><li><a href="module-ht.IntIntMap.html">IntIntMap</a></li><li><a href="module-ht.IntStrMap.html">IntStrMap</a></li><li><a href="module-ht.StrFltMap.html">StrFltMap</a></li><li><a href="module-ht.StrIntMap.html">StrIntMap</a></li><li><a href="module-ht.StrStrMap.html">StrStrMap</a></li><li><a href="module-la.BoolVector.html">BoolVector</a></li><li><a href="module-la.IntVector.html">IntVector</a></li><li><a href="module-la.Matrix.html">Matrix</a></li><li><a href="module-la.SparseMatrix.html">SparseMatrix</a></li><li><a href="module-la.SparseVector.html">SparseVector</a></li><li><a href="module-la.StrVector.html">StrVector</a></li><li><a href="module-la.Vector.html">Vector</a></li></ul>
>>>>>>> 42a72451
</nav>

<br class="clear">

<footer>
<<<<<<< HEAD
    Documentation generated by <a href="https://github.com/jsdoc3/jsdoc">JSDoc 3.3.0-beta2</a> on Tue Mar 31 2015 13:23:07 GMT+0200 (Central Europe Daylight Time)
=======
    Documentation generated by <a href="https://github.com/jsdoc3/jsdoc">JSDoc 3.3.0-beta2</a> on Mon Mar 30 2015 14:22:01 GMT+0200 (Central Europe Daylight Time)
>>>>>>> 42a72451
</footer>

<script> prettyPrint(); </script>
<script src="scripts/linenumber.js"> </script>
</body>
</html><|MERGE_RESOLUTION|>--- conflicted
+++ resolved
@@ -122,8 +122,8 @@
 
             
 
-            <td class="description last">Constructor arguments. There are two ways of constructing:
-<br>1. An array of vector elements. Example: [1, 2, 3] is a vector of length 3.
+            <td class="description last">Constructor arguments. There are two ways of constructing:+<br>1. An array of vector elements. Example: [1, 2, 3] is a vector of length 3. <br>2. A vector (copy constructor).</td>
         </tr>
 
@@ -192,9 +192,9 @@
 
     <h5>Example</h5>
     
-    <pre class="prettyprint"><code>// create a new empty vector
-var vec = new la.Vector();
-// create a new vector
+    <pre class="prettyprint"><code>// create a new empty vector+var vec = new la.Vector();+// create a new vector var vec2 = new la.Vector([1, 2, 3]);</code></pre>
 
 
@@ -590,10 +590,10 @@
 
     <h5>Example</h5>
     
-    <pre class="prettyprint"><code>// create two vectors
-var x = new la.Vector([1, 0]);
-var y = new la.Vector([0, 1]);
-// calculate the cosine between those two vectors
+    <pre class="prettyprint"><code>// create two vectors+var x = new la.Vector([1, 0]);+var y = new la.Vector([0, 1]);+// calculate the cosine between those two vectors var num = x.cosine(y); // returns 0</code></pre>
 
 
@@ -1091,13 +1091,13 @@
 
     <h5>Example</h5>
     
-    <pre class="prettyprint"><code>// import fs module
-var fs = require('fs.js');
-// create an empty vector
-var vec = new la.Vector();
-// open a read stream
-var fin = fs.openRead('vec.dat');
-// load the vector
+    <pre class="prettyprint"><code>// import fs module+var fs = require('fs.js');+// create an empty vector+var vec = new la.Vector();+// open a read stream+var fin = fs.openRead('vec.dat');+// load the vector vec.load(fin);</code></pre>
 
 
@@ -1770,10 +1770,10 @@
 
     <h5>Example</h5>
     
-    <pre class="prettyprint"><code>// create two vectors
-var x = new la.Vector([1, 2, 3]);
-var y = new la.Vector([4, 5]);
-// create the outer product of these vectors
+    <pre class="prettyprint"><code>// create two vectors+var x = new la.Vector([1, 2, 3]);+var y = new la.Vector([4, 5]);+// create the outer product of these vectors var A = vec.outer(vec2); // creates the dense matrix [[4, 5], [8, 10], [12, 15]]</code></pre>
 
 
@@ -2014,11 +2014,11 @@
 
     <h5>Example</h5>
     
-    <pre class="prettyprint"><code>// create a new vector
-var vec = new la.Vector([1, 2, 3]);
-// print the vector
-// For this example it prints:
-// [1, 2, 3]
+    <pre class="prettyprint"><code>// create a new vector+var vec = new la.Vector([1, 2, 3]);+// print the vector+// For this example it prints:+// [1, 2, 3] vec.print();</code></pre>
 
 
@@ -2659,13 +2659,13 @@
 
     <h5>Example</h5>
     
-    <pre class="prettyprint"><code>// import fs module
-var fs = require('fs.js');
-// create a new vector
-var vec = new la.Vector([1, 2, 3]);
-// open write stream
-var fout = fs.openWrite('vec.dat');
-// save vector and close write stream
+    <pre class="prettyprint"><code>// import fs module+var fs = require('fs.js');+// create a new vector+var vec = new la.Vector([1, 2, 3]);+// open write stream+var fout = fs.openWrite('vec.dat');+// save vector and close write stream vec.save(fout).close();</code></pre>
 
 
@@ -2921,9 +2921,9 @@
 
         
 <div class="param-desc">
-    Self
-<br>1. Vector sorted in ascending order, if arg is boolean and true.  
-<br>2. Vector sorted in descending order, if arg is boolean and false.
+    Self+<br>1. Vector sorted in ascending order, if arg is boolean and true.  +<br>2. Vector sorted in descending order, if arg is boolean and false. <br>3. Vector sorted by using the comparator callback, if arg is a <a href="module-la.html#~vectorCompareCb">module:la~vectorCompareCb</a>.
 </div>
 
@@ -2946,11 +2946,11 @@
 
     <h5>Example</h5>
     
-    <pre class="prettyprint"><code>// create a new vector
-var vec = new la.Vector([-2.0, 1.0, 3.0]);
-// sort ascending
-vec.sort(); // sorts to: [-2.0, 1.0, 3.0]
-// sort using callback
+    <pre class="prettyprint"><code>// create a new vector+var vec = new la.Vector([-2.0, 1.0, 3.0]);+// sort ascending+vec.sort(); // sorts to: [-2.0, 1.0, 3.0]+// sort using callback vec.sort(function(arg1, arg2) { return Math.abs(arg1) - Math.abs(arg2); }); // sorts to: [1.0, -2.0, 3.0]</code></pre>
 
 
@@ -3391,9 +3391,9 @@
 
     <h5>Example</h5>
     
-    <pre class="prettyprint"><code>// create a new vector
-var vec = new la.Vector([1, 2, 3]);
-// splice the vector by removing the last two elements and adding 4, 5
+    <pre class="prettyprint"><code>// create a new vector+var vec = new la.Vector([1, 2, 3]);+// splice the vector by removing the last two elements and adding 4, 5 vec.splice(1, 2, 4, 5)// returns vector [1, 4, 5]</code></pre>
 
 
@@ -3867,9 +3867,9 @@
 
     <h5>Example</h5>
     
-    <pre class="prettyprint"><code>// create a new vector
-var vec = new la.Vector([1, 2, 3]);
-// create vector as string
+    <pre class="prettyprint"><code>// create a new vector+var vec = new la.Vector([1, 2, 3]);+// create vector as string vec.toString(); // returns '1, 2, 3'</code></pre>
 
 
@@ -4028,9 +4028,9 @@
 
     <h5>Example</h5>
     
-    <pre class="prettyprint"><code>// create a new vector
-var vec = new la.Vector([1, 2, 3]);
-// trunc all elements with index 1 or more
+    <pre class="prettyprint"><code>// create a new vector+var vec = new la.Vector([1, 2, 3]);+// trunc all elements with index 1 or more vec.trunc(1); // returns vector [1]</code></pre>
 
 
@@ -4216,21 +4216,13 @@
 </div>
 
 <nav>
-<<<<<<< HEAD
-    <h2><a href="index.html">Home</a></h2><h3>Modules</h3><ul><li><a href="module-analytics.html">analytics</a></li><li><a href="module-fs.html">fs</a></li><li><a href="module-ht.html">ht</a></li><li><a href="module-la.html">la</a></li><li><a href="module-qm.html">qm</a></li></ul><h3>Classes</h3><ul><li><a href="module-analytics.HierarchMarkov.html">HierarchMarkov</a></li><li><a href="module-analytics.RidgeReg.html">RidgeReg</a></li><li><a href="module-analytics.SVC.html">SVC</a></li><li><a href="module-analytics.SVR.html">SVR</a></li><li><a href="module-fs.FIn.html">FIn</a></li><li><a href="module-fs.FOut.html">FOut</a></li><li><a href="module-ht.IntFltMap.html">IntFltMap</a></li><li><a href="module-ht.IntIntMap.html">IntIntMap</a></li><li><a href="module-ht.IntStrMap.html">IntStrMap</a></li><li><a href="module-ht.StrFltMap.html">StrFltMap</a></li><li><a href="module-ht.StrIntMap.html">StrIntMap</a></li><li><a href="module-ht.StrStrMap.html">StrStrMap</a></li><li><a href="module-la.Matrix.html">Matrix</a></li><li><a href="module-la.SparseMatrix.html">SparseMatrix</a></li><li><a href="module-la.SparseVector.html">SparseVector</a></li><li><a href="module-la.StrVector.html">StrVector</a></li><li><a href="module-la.Vector.html">Vector</a></li><li><a href="module-qm.Base.html">Base</a></li></ul>
-=======
-    <h2><a href="index.html">Home</a></h2><h3>Modules</h3><ul><li><a href="module-analytics.html">analytics</a></li><li><a href="module-fs.html">fs</a></li><li><a href="module-ht.html">ht</a></li><li><a href="module-la.html">la</a></li></ul><h3>Classes</h3><ul><li><a href="module-analytics.HierarchMarkov.html">HierarchMarkov</a></li><li><a href="module-analytics.RidgeReg.html">RidgeReg</a></li><li><a href="module-analytics.SVC.html">SVC</a></li><li><a href="module-analytics.SVR.html">SVR</a></li><li><a href="module-fs.FIn.html">FIn</a></li><li><a href="module-fs.FOut.html">FOut</a></li><li><a href="module-ht.IntFltMap.html">IntFltMap</a></li><li><a href="module-ht.IntIntMap.html">IntIntMap</a></li><li><a href="module-ht.IntStrMap.html">IntStrMap</a></li><li><a href="module-ht.StrFltMap.html">StrFltMap</a></li><li><a href="module-ht.StrIntMap.html">StrIntMap</a></li><li><a href="module-ht.StrStrMap.html">StrStrMap</a></li><li><a href="module-la.BoolVector.html">BoolVector</a></li><li><a href="module-la.IntVector.html">IntVector</a></li><li><a href="module-la.Matrix.html">Matrix</a></li><li><a href="module-la.SparseMatrix.html">SparseMatrix</a></li><li><a href="module-la.SparseVector.html">SparseVector</a></li><li><a href="module-la.StrVector.html">StrVector</a></li><li><a href="module-la.Vector.html">Vector</a></li></ul>
->>>>>>> 42a72451
+    <h2><a href="index.html">Home</a></h2><h3>Modules</h3><ul><li><a href="module-analytics.html">analytics</a></li><li><a href="module-fs.html">fs</a></li><li><a href="module-ht.html">ht</a></li><li><a href="module-la.html">la</a></li><li><a href="module-qm.html">qm</a></li></ul><h3>Classes</h3><ul><li><a href="module-analytics.HierarchMarkov.html">HierarchMarkov</a></li><li><a href="module-analytics.RidgeReg.html">RidgeReg</a></li><li><a href="module-analytics.SVC.html">SVC</a></li><li><a href="module-analytics.SVR.html">SVR</a></li><li><a href="module-fs.FIn.html">FIn</a></li><li><a href="module-fs.FOut.html">FOut</a></li><li><a href="module-ht.IntFltMap.html">IntFltMap</a></li><li><a href="module-ht.IntIntMap.html">IntIntMap</a></li><li><a href="module-ht.IntStrMap.html">IntStrMap</a></li><li><a href="module-ht.StrFltMap.html">StrFltMap</a></li><li><a href="module-ht.StrIntMap.html">StrIntMap</a></li><li><a href="module-ht.StrStrMap.html">StrStrMap</a></li><li><a href="module-la.BoolVector.html">BoolVector</a></li><li><a href="module-la.IntVector.html">IntVector</a></li><li><a href="module-la.Matrix.html">Matrix</a></li><li><a href="module-la.SparseMatrix.html">SparseMatrix</a></li><li><a href="module-la.SparseVector.html">SparseVector</a></li><li><a href="module-la.StrVector.html">StrVector</a></li><li><a href="module-la.Vector.html">Vector</a></li><li><a href="module-qm.Base.html">Base</a></li></ul>
 </nav>
 
 <br class="clear">
 
 <footer>
-<<<<<<< HEAD
-    Documentation generated by <a href="https://github.com/jsdoc3/jsdoc">JSDoc 3.3.0-beta2</a> on Tue Mar 31 2015 13:23:07 GMT+0200 (Central Europe Daylight Time)
-=======
-    Documentation generated by <a href="https://github.com/jsdoc3/jsdoc">JSDoc 3.3.0-beta2</a> on Mon Mar 30 2015 14:22:01 GMT+0200 (Central Europe Daylight Time)
->>>>>>> 42a72451
+    Documentation generated by <a href="https://github.com/jsdoc3/jsdoc">JSDoc 3.3.0-beta2</a> on Tue Mar 31 2015 14:35:06 GMT+0200 (Central Europe Daylight Time)
 </footer>
 
 <script> prettyPrint(); </script>
