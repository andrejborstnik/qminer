--- conflicted
+++ resolved
@@ -4,7 +4,7 @@
  * 
  * This source code is licensed under the FreeBSD license found in the
  * LICENSE file in the root directory of this source tree.
- */
+ */
 /**
 * File-system module.
 * @module fs
@@ -20,55 +20,55 @@
 * var fin = fs.openRead('file.txt');
 * // read a line
 * var str = fin.readLine();
-*/
+*/
 /**
 	* open file in read mode and return file input stream
 	* @param {string} fileName - File name.
 	* @returns {module:fs.FIn} Input stream.
-	*/
- exports.openRead = function(fileName) { return Object.create(require('qminer').fs.FIn.prototype); }
+	*/
+ exports.openRead = function(fileName) { return Object.create(require('qminer').fs.FIn.prototype); }
 /**
 	* open file in write mode and return file output stream
 	* @param {string} fileName - File name.
 	* @returns {module:fs.FOut} Output stream.
-	*/
- exports.openWrite = function(fileName) { return Object.create(require('qminer').fs.FOut.prototype); }
+	*/
+ exports.openWrite = function(fileName) { return Object.create(require('qminer').fs.FOut.prototype); }
 /**
 	* open file in append mode and return file output stream
 	* @param {string} fileName - File name.
 	* @returns {module:fs.FOut} Output stream.
-	*/
- exports.openAppend = function(fileName) { return Object.create(require('qminer').fs.FOut.prototype); }	
+	*/
+ exports.openAppend = function(fileName) { return Object.create(require('qminer').fs.FOut.prototype); }	
 /**
 	* checks if the file exists
 	* @param {string} fileName - File name.
 	* @returns {boolean} True if file exists.
-	*/
- exports.exists = function(fileName) { return false; }	
+	*/
+ exports.exists = function(fileName) { return false; }	
 /**
 	* copies a file
 	* @param {string} source - Source file name.
 	* @param {string} dest - Destination file name.
-	*/
- exports.copy = function(source, dest) {}	
+	*/
+ exports.copy = function(source, dest) {}	
 /**
 	* moves a file
 	* @param {string} source - Source file name.
 	* @param {string} dest - Destination file name.
-	*/
- exports.move = function(source, dest) {}
+	*/
+ exports.move = function(source, dest) {}
 /**
 	* deletes a file
 	* @param {string} fileName - File name.
 	* @returns {boolean} True if delete succeeded.
-	*/
- exports.del = function(fileName) { return false; }	
+	*/
+ exports.del = function(fileName) { return false; }	
 /**
 	* renames a file
 	* @param {string} source - Source file name.
 	* @param {string} dest - Destination file name.
-	*/
- exports.rename = function(source, dest) {}
+	*/
+ exports.rename = function(source, dest) {}
 /**
 	* Information about the file
 	* @typedef {Object} FileInfo 	
@@ -76,34 +76,33 @@
 	* @property  {string} FileInfo.lastAccessTime - Last access time.
 	* @property  {string} FileInfo.lastWriteTime - Last write time.
 	* @property  {number} FileInfo.size - File size in bytes.	
-	*/
+	*/
 /**
 	* returns the file info
 	* @param {string} fileName - File name.
 	* @returns {module:fs~FileInfo} File info object.
-	*/
- exports.fileInfo = function(fileName) { return { createTime : "",  lastAccessTime: "", lastWriteTime: "", size: 0 }}	
+	*/
+ exports.fileInfo = function(fileName) { return { createTime : "",  lastAccessTime: "", lastWriteTime: "", size: 0 }}	
 /**
 	* Creates a folder
 	* @param {string} dirName - Folder name.
 	* @returns {boolean} True if succeeded.
-	*/
- exports.mkdir = function(dirName) { return false; }	
+	*/
+ exports.mkdir = function(dirName) { return false; }	
 /**
 	* Removes a folder
 	* @param {string} dirName - Folder name.
 	* @returns {boolean} True if succeeded.
-	*/
- exports.rmdir = function(dirName) { return false; }
+	*/
+ exports.rmdir = function(dirName) { return false; }
 /**
 	* Returns a list fo files in the folder
 	* @param {string} dirName - Folder name.
 	* @param {string} [fileExtension] - Results are filtered by file extension.
 	* @param {boolean} [recursive=false] - Recursively searches for file names if true.
 	* @returns {string[]} Array of file names.
-	*/
- exports.listFile = function(dirName, fileExtension, recursive) { return ['']; }
-<<<<<<< HEAD
+	*/
+ exports.listFile = function(dirName, fileExtension, recursive) { return ['']; }
 /**
      * Reads a buffer line by line and calls a callback for each line.
      *
@@ -111,8 +110,8 @@
      * @param {function} onLine - a callback that gets called on each line (for example: function (line) {})
      * @param {function} onEnd - a callback that gets returned after all the lines have been read
      * @param {function} onError - a callback that gets called if an error occurs
-     */
- exports.readLines = function (buffer, onLine, onEnd, onError) {}
+     */
+ exports.readLines = function (buffer, onLine, onEnd, onError) {}
 /**
 	* Input file stream.
 	* @classdesc Used for reading files.
@@ -125,73 +124,49 @@
 	* var fin = new fs.FIn('file.txt');
 	* // read a line
 	* var str = fin.readLine();
-=======
-/**
-     * Reads a buffer line by line and calls a callback for each line.
-     *
-     * @param {String|FIn|Buffer} buffer - name of the file, input stream of a Node.js buffer
-     * @param {function} onLine - a callback that gets called on each line (for example: function (line) {})
-     * @param {function} onEnd - a callback that gets returned after all the lines have been read
-     * @param {function} onError - a callback that gets called if an error occurs
-     */
- exports.readLines = function (buffer, onLine, onEnd, onError) {}
-/**
-	* Input file stream.
-	* @classdesc Used for reading files.
-	* @class
-	* @param {string} fileName - File name
-	* @example
-	* // import module
-	* var fs = require('qminer').fs;
-	* // open file in read mode
-	* var fin = new fs.FIn('file.txt');
-	* // read a line
-	* var str = fin.readLine();
->>>>>>> 9e051940
-	*/
- exports.FIn = function(fnm) {}	
+	*/
+ exports.FIn = function(fnm) {}	
 /**
 	* Peeks a character
 	* @returns {string} Character string.
-	*/
- exports.FIn.prototype.peekCh= function() { return ''; }
+	*/
+ exports.FIn.prototype.peekCh= function() { return ''; }
 /**
 	* Reads a character
 	* @returns {string} Character string.
-	*/
- exports.FIn.prototype.getCh= function() { return ''; }
+	*/
+ exports.FIn.prototype.getCh= function() { return ''; }
 /**
 	* Reads a line	
 	* @returns {string} Line string.
-	*/
- exports.FIn.prototype.readLine = function() { return ''; }
+	*/
+ exports.FIn.prototype.readLine = function() { return ''; }
 /**
      * Reads json that was serialized using `fs.FOut.writeJson`.
      * @returns {Object} Json object
-     */
- exports.FIn.prototype.readJson = function() { return {}; }
+     */
+ exports.FIn.prototype.readJson = function() { return {}; }
 /**
 	* @property {boolean} eof - True if end of file is detected.
-	*/
- exports.FIn.prototype.eof = false;
+	*/
+ exports.FIn.prototype.eof = false;
 /**
 	* @property {number} length - Length of input stream.
-	*/
- exports.FIn.prototype.length = 0;
+	*/
+ exports.FIn.prototype.length = 0;
 /**
 	* Reads the whole stream
 	* @returns {string} Content of the file.
-	*/
- exports.FIn.prototype.readAll = function() { return ''; }
-<<<<<<< HEAD
+	*/
+ exports.FIn.prototype.readAll = function() { return ''; }
 /**
 	* Closes the input stream.
-	*/
- exports.FIn.prototype.close = function() { return ''; }
+	*/
+ exports.FIn.prototype.close = function() { return ''; }
 /**
 	* Checks if the input stream is closed.
-	*/
- exports.FIn.prototype.isClosed = function() { return ''; }
+	*/
+ exports.FIn.prototype.isClosed = function() { return ''; }
 /**
 	* Output file stream.
 	* @classdesc Used for writing files.
@@ -207,63 +182,38 @@
 	* fout.writeLine('example text');
 	* // close
 	* fout.close();
-=======
-/**
-	* Closes the input stream.
-	*/
- exports.FIn.prototype.close = function() { return ''; }
-/**
-	* Checks if the input stream is closed.
-	*/
- exports.FIn.prototype.isClosed = function() { return ''; }
-/**
-	* Output file stream.
-	* @classdesc Used for writing files.
-	* @class
-	* @param {String} fileName - File name
-	* @param {boolean} [append=false] - Append flag
-	* @example
-	* // import module
-	* var fs = require('qminer').fs;
-	* // open file in write mode
-	* var fout = new fs.FOut('file.txt');
-	* // write a line
-	* fout.writeLine('example text');
-	* // close
-	* fout.close();
->>>>>>> 9e051940
-	*/
- exports.FOut = function(fileName, append) {}	
+	*/
+ exports.FOut = function(fileName, append) {}	
 /**
 	* Writes a string or number or a JSON object in human readable form
 	* @param {(String | Number | Object)} arg - Argument to write
 	* @returns {module:fs.FOut} Self.
-	*/
- exports.FOut.prototype.write = function(arg) { return this; }
+	*/
+ exports.FOut.prototype.write = function(arg) { return this; }
 /**
 	* Writes a string or number or a JSON object in binary form
 	* @param {(String | Number | Object)} str - Argument to write
 	* @returns {module:fs.FOut} Self.
-	*/
- exports.FOut.prototype.writeBinary = function(arg) { return this; }
+	*/
+ exports.FOut.prototype.writeBinary = function(arg) { return this; }
 /**
 	* Writes a string and adds a new line
 	* @param {String} str - String to write
 	* @returns {module:fs.FOut} Self.
-	*/
- exports.FOut.prototype.writeLine = function(str) { return this; }
+	*/
+ exports.FOut.prototype.writeLine = function(str) { return this; }
 /**
      * Saves json object, which can be read by `fs.FIn.readJson`.
      * @returns {Object} obj - Json object to write
      * @returns {module:fs.FOut} Self.
-     */
- exports.FOut.prototype.writeJson = function(obj) { return this; }
+     */
+ exports.FOut.prototype.writeJson = function(obj) { return this; }
 /**
 	* Flushes the output stream
 	* @returns {module:fs.FOut} Self.
-	*/
- exports.FOut.prototype.flush = function() { return this; }
+	*/
+ exports.FOut.prototype.flush = function() { return this; }
 /**
 	* Closes the output stream
-	*/
- exports.FOut.prototype.close = function() {}
+	*/
+ exports.FOut.prototype.close = function() {}