--- conflicted
+++ resolved
@@ -25,11 +25,7 @@
         <div id="jsdoc-main" role="main">
           <header class="page-header">
             <h1><div class="symbol-detail-labels"><span class="label label-kind">class</span>&nbsp;<span class="label label-static">static</span></div><small><a href="module-qm.html">qm</a>.<wbr></small><span class="symbol-name">CircularRecordBuffer</span></h1>
-<<<<<<< HEAD
-            <p class="source-link">Source: <a href="qminerdoc.js.html#source-line-3259">qminerdoc.<wbr>js:3259</a></p>
-=======
             <p class="source-link">Source: <a href="qminerdoc.js.html#source-line-3276">qminerdoc.<wbr>js:3276</a></p>
->>>>>>> e5dfbd0a
             <div class="symbol-classdesc">
               <p>Circular buffer for storing records. Size of buffer is defined at start and is denoted in number of records. When buffer is full, old records are removed from the buffer and new records are stored in their place. For adding and deleting
                 a callback is called. Records are stored by their IDs.</p>
