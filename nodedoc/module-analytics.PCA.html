--- conflicted
+++ resolved
@@ -25,11 +25,7 @@
         <div id="jsdoc-main" role="main">
           <header class="page-header">
             <h1><div class="symbol-detail-labels"><span class="label label-kind">class</span>&nbsp;<span class="label label-static">static</span></div><small><a href="module-analytics.html">analytics</a>.<wbr></small><span class="symbol-name">PCA</span></h1>
-<<<<<<< HEAD
-            <p class="source-link">Source: <a href="analyticsdoc.js.html#source-line-2821">analyticsdoc.<wbr>js:2821</a></p>
-=======
             <p class="source-link">Source: <a href="analyticsdoc.js.html#source-line-2852">analyticsdoc.<wbr>js:2852</a></p>
->>>>>>> f9e1985b
             <div class="symbol-classdesc">
               <p>Principal components analysis</p>
             </div>
