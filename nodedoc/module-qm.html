<!doctype html>
<html>

<head>
  <meta name="generator" content="JSDoc 3.3.0-beta2">
  <meta charset="utf-8">
  <title>Module: qm</title>
  <link rel="stylesheet" href="https://brick.a.ssl.fastly.net/Karla:400,400i,700,700i" type="text/css">
  <link rel="stylesheet" href="https://brick.a.ssl.fastly.net/Noto+Serif:400,400i,700,700i" type="text/css">
  <link rel="stylesheet" href="https://brick.a.ssl.fastly.net/Inconsolata:500" type="text/css">
  <link href="css/baseline.css" rel="stylesheet">
</head>

<body onload="prettyPrint()">
  <nav id="jsdoc-navbar" role="navigation" class="jsdoc-navbar">
    <div id="jsdoc-navbar-container">
      <div id="jsdoc-navbar-content">
        <a href="index.html" class="jsdoc-navbar-package-name">Home</a>
      </div>
    </div>
  </nav>
  <div id="jsdoc-body-container">
    <div id="jsdoc-content">
      <div id="jsdoc-content-container">
        <div id="jsdoc-main" role="main">
          <header class="page-header">
            <h1><div class="symbol-detail-labels"><span class="label label-kind">module</span></div><small></small><span class="symbol-name">qm</span></h1>
            <p class="source-link">Source: <a href="qminerdoc.js.html">qminerdoc.<wbr>js</a></p>
            <div class="symbol-description">
              <p>Qminer module.</p>
            </div>
            <dl class="dl-compact">
            </dl>
          </header>
          <section id="summary">
            <div class="summary-callout">
              <h2 class="summary-callout-heading">Child classes</h2>
              <div class="summary-content">
                <div class="summary-column">
                  <dl class="dl-summary-callout">
                    <dt><a href="module-qm.Base.html">Base(paramObj)</a></dt>
                    <dd>
                    </dd>
                  </dl>
                </div>
                <div class="summary-column">
                  <dl class="dl-summary-callout">
                    <dt><a href="module-qm.FeatureSpace.html">FeatureSpace(base, extractors)</a></dt>
                    <dd>
                    </dd>
                  </dl>
                </div>
                <div class="summary-column">
                </div>
              </div>
            </div>
            <div class="summary-callout">
              <h2 class="summary-callout-heading">Namespaces</h2>
              <div class="summary-content">
                <div class="summary-column">
                  <dl class="dl-summary-callout">
                    <dt><a href="module-qm.Iterator.html">Iterator</a></dt>
                    <dd>
                    </dd>
                    <dt><a href="module-qm.Record.html">Record</a></dt>
                    <dd>
                    </dd>
                  </dl>
                </div>
                <div class="summary-column">
                  <dl class="dl-summary-callout">
                    <dt><a href="module-qm.RecSet.html">RecSet</a></dt>
                    <dd>
                    </dd>
                    <dt><a href="module-qm.Store.html">Store</a></dt>
                    <dd>
                    </dd>
                  </dl>
                </div>
                <div class="summary-column">
                </div>
              </div>
            </div>
            <div class="summary-callout">
              <h2 class="summary-callout-heading">Properties</h2>
              <div class="summary-content">
                <div class="summary-column">
                  <dl class="dl-summary-callout">
                    <dt><a href="module-qm.html#~baseModes">baseModes</a></dt>
                    <dd>
                    </dd>
                  </dl>
                </div>
                <div class="summary-column">
                  <dl class="dl-summary-callout">
                    <dt><a href="module-qm.html#~fieldTypes">fieldTypes</a></dt>
                    <dd>
                    </dd>
                  </dl>
                </div>
                <div class="summary-column">
                </div>
              </div>
            </div>
            <div class="summary-callout">
              <h2 class="summary-callout-heading">Methods</h2>
              <div class="summary-content">
                <div class="summary-column">
                  <dl class="dl-summary-callout">
                    <dt><a href="module-qm.html#.config">config([configPath][, overwrite][, portN][, cacheSize])</a></dt>
                    <dd>
                    </dd>
                  </dl>
                </div>
                <div class="summary-column">
                  <dl class="dl-summary-callout">
                    <dt><a href="module-qm.html#.create">create([configPath][, schemaPath][, clear])</a></dt>
                    <dd>
                    </dd>
                  </dl>
                </div>
                <div class="summary-column">
                  <dl class="dl-summary-callout">
                    <dt><a href="module-qm.html#.open">open([configPath][, readOnly])</a></dt>
                    <dd>
                    </dd>
                  </dl>
                </div>
              </div>
            </div>
            <div class="summary-callout">
              <h2 class="summary-callout-heading">Abstract types</h2>
              <div class="summary-content">
                <div class="summary-column">
                  <dl class="dl-summary-callout">
                    <dt><a href="module-qm.html#~BaseConstructorParam">BaseConstructorParam</a></dt>
                    <dd>
                    </dd>
                    <dt><a href="module-qm.html#~FeatureExtractor">FeatureExtractor</a></dt>
                    <dd>
                    </dd>
                    <dt><a href="module-qm.html#~FeatureTypeCategorical">FeatureTypeCategorical</a></dt>
                    <dd>
                    </dd>
                    <dt><a href="module-qm.html#~FeatureTypeConstant">FeatureTypeConstant</a></dt>
                    <dd>
                    </dd>
                    <dt><a href="module-qm.html#~FeatureTypeMultinomial">FeatureTypeMultinomial</a></dt>
                    <dd>
                    </dd>
                  </dl>
                </div>
                <div class="summary-column">
                  <dl class="dl-summary-callout">
                    <dt><a href="module-qm.html#~FeatureTypeNumeric">FeatureTypeNumeric</a></dt>
                    <dd>
                    </dd>
                    <dt><a href="module-qm.html#~FeatureTypeRandom">FeatureTypeRandom</a></dt>
                    <dd>
                    </dd>
                    <dt><a href="module-qm.html#~FeatureTypes">FeatureTypes</a></dt>
                    <dd>
                    </dd>
                    <dt><a href="module-qm.html#~SchemaDefinition">SchemaDefinition</a></dt>
                    <dd>
                    </dd>
                    <dt><a href="module-qm.html#~SchemaFieldDefinition">SchemaFieldDefinition</a></dt>
                    <dd>
                    </dd>
                  </dl>
                </div>
                <div class="summary-column">
                  <dl class="dl-summary-callout">
                    <dt><a href="module-qm.html#~SchemaJoinDefinition">SchemaJoinDefinition</a></dt>
                    <dd>
                    </dd>
                    <dt><a href="module-qm.html#~SchemaKeyDefinition">SchemaKeyDefinition</a></dt>
                    <dd>
                    </dd>
                    <dt><a href="module-qm.html#~SchemaTimeWindowDefinition">SchemaTimeWindowDefinition</a></dt>
                    <dd>
                    </dd>
                  </dl>
                </div>
              </div>
            </div>
          </section>
          <section>
            <h2>Classes</h2>
            <section id='members-links'>
              <h3><a href="module-qm.Base.html">Base</a></h3>
              <h3><a href="module-qm.FeatureSpace.html">FeatureSpace</a></h3>
            </section>
            <h2>Namespaces</h2>
            <section id='members-links'>
              <h3><a href="module-qm.Iterator.html">Iterator</a></h3>
              <h3><a href="module-qm.Record.html">Record</a></h3>
              <h3><a href="module-qm.RecSet.html">RecSet</a></h3>
              <h3><a href="module-qm.Store.html">Store</a></h3>
            </section>
            <h2>Properties</h2>
            <section>
              <h3 id="~baseModes"><div class="symbol-detail-labels"><span class="label label-inner">inner</span>&nbsp;<span class="label label-readonly">read-only</span></div><span class="symbol-name">baseModes</span><small class="property-type">
                &nbsp;string</small></h3>
              <p>Base access modes.</p>
              <section>
                <h4>Properties</h4>
                <table class="jsdoc-details-table">
                  <thead>
                    <tr>
                      <th>Name</th>
                      <th>Type</th>
                      <th>Optional</th>
                      <th>Description</th>
                    </tr>
                  </thead>
                  <tbody>
                    <tr>
                      <td>
                        <p>create</p>
                      </td>
                      <td>
                        <p>&nbsp;</p>
                      </td>
                      <td>
                        <p>&nbsp;</p>
                      </td>
                      <td>
                        <p>sets up the db folder</p>
                        <p>Defaults to <code>create</code>.</p>
                      </td>
                    </tr>
                    <tr>
                      <td>
                        <p>createClean</p>
                      </td>
                      <td>
                        <p>&nbsp;</p>
                      </td>
                      <td>
                        <p>&nbsp;</p>
                      </td>
                      <td>
                        <p>cleans the db folder and calls create</p>
                        <p>Defaults to <code>createClean</code>.</p>
                      </td>
                    </tr>
                    <tr>
                      <td>
                        <p>open</p>
                      </td>
                      <td>
                        <p>&nbsp;</p>
                      </td>
                      <td>
                        <p>&nbsp;</p>
                      </td>
                      <td>
                        <p>opens with write permissions</p>
                        <p>Defaults to <code>open</code>.</p>
                      </td>
                    </tr>
                    <tr>
                      <td>
                        <p>openReadOnly</p>
                      </td>
                      <td>
                        <p>&nbsp;</p>
                      </td>
                      <td>
                        <p>&nbsp;</p>
                      </td>
                      <td>
                        <p>opens in read-only mode</p>
                        <p>Defaults to <code>openReadOnly</code>.</p>
                      </td>
                    </tr>
                  </tbody>
                </table>
              </section>
              <dl class="dl-compact">
              </dl>
              <h3 id="~fieldTypes"><div class="symbol-detail-labels"><span class="label label-inner">inner</span>&nbsp;<span class="label label-readonly">read-only</span></div><span class="symbol-name">fieldTypes</span><small class="property-type">
                &nbsp;string</small></h3>
              <p>Field types.</p>
              <section>
                <h4>Properties</h4>
                <table class="jsdoc-details-table">
                  <thead>
                    <tr>
                      <th>Name</th>
                      <th>Type</th>
                      <th>Optional</th>
                      <th>Description</th>
                    </tr>
                  </thead>
                  <tbody>
                    <tr>
                      <td>
                        <p>int</p>
                      </td>
                      <td>
                        <p>&nbsp;</p>
                      </td>
                      <td>
                        <p>&nbsp;</p>
                      </td>
                      <td>
                        <p>signed 32-bit integer</p>
                        <p>Defaults to <code>int</code>.</p>
                      </td>
                    </tr>
                    <tr>
                      <td>
                        <p>int_v</p>
                      </td>
                      <td>
                        <p>&nbsp;</p>
                      </td>
                      <td>
                        <p>&nbsp;</p>
                      </td>
                      <td>
                        <p>vector of signed 32-bit integers</p>
                        <p>Defaults to <code>int_v</code>.</p>
                      </td>
                    </tr>
                    <tr>
                      <td>
                        <p>string</p>
                      </td>
                      <td>
                        <p>&nbsp;</p>
                      </td>
                      <td>
                        <p>&nbsp;</p>
                      </td>
                      <td>
                        <p>string</p>
                        <p>Defaults to <code>string</code>.</p>
                      </td>
                    </tr>
                    <tr>
                      <td>
                        <p>string_v</p>
                      </td>
                      <td>
                        <p>&nbsp;</p>
                      </td>
                      <td>
                        <p>&nbsp;</p>
                      </td>
                      <td>
                        <p>vector of strings</p>
                        <p>Defaults to <code>string_v</code>.</p>
                      </td>
                    </tr>
                    <tr>
                      <td>
                        <p>bool</p>
                      </td>
                      <td>
                        <p>&nbsp;</p>
                      </td>
                      <td>
                        <p>&nbsp;</p>
                      </td>
                      <td>
                        <p>boolean</p>
                        <p>Defaults to <code>bool</code>.</p>
                      </td>
                    </tr>
                    <tr>
                      <td>
                        <p>float</p>
                      </td>
                      <td>
                        <p>&nbsp;</p>
                      </td>
                      <td>
                        <p>&nbsp;</p>
                      </td>
                      <td>
                        <p>double precision floating point number</p>
                        <p>Defaults to <code>float</code>.</p>
                      </td>
                    </tr>
                    <tr>
                      <td>
                        <p>float_pair</p>
                      </td>
                      <td>
                        <p>&nbsp;</p>
                      </td>
                      <td>
                        <p>&nbsp;</p>
                      </td>
                      <td>
                        <p>a pair of floats, useful for storing geo coordinates</p>
                        <p>Defaults to <code>float_pair</code>.</p>
                      </td>
                    </tr>
                    <tr>
                      <td>
                        <p>float_v</p>
                      </td>
                      <td>
                        <p>&nbsp;</p>
                      </td>
                      <td>
                        <p>&nbsp;</p>
                      </td>
                      <td>
                        <p>vector of floats</p>
                        <p>Defaults to <code>float_v</code>.</p>
                      </td>
                    </tr>
                    <tr>
                      <td>
                        <p>datetime</p>
                      </td>
                      <td>
                        <p>&nbsp;</p>
                      </td>
                      <td>
                        <p>&nbsp;</p>
                      </td>
                      <td>
                        <p>date and time format, stored in a form of milliseconds since 1600</p>
                        <p>Defaults to <code>datetime</code>.</p>
                      </td>
                    </tr>
                    <tr>
                      <td>
                        <p>num_sp_v</p>
                      </td>
                      <td>
                        <p>&nbsp;</p>
                      </td>
                      <td>
                        <p>&nbsp;</p>
                      </td>
                      <td>
                        <p>sparse vector(same format as used by QMiner JavaScript linear algebra library)</p>
                        <p>Defaults to <code>num_sp_v</code>.</p>
                      </td>
                    </tr>
                  </tbody>
                </table>
              </section>
              <dl class="dl-compact">
              </dl>
            </section>
            <h2>Methods</h2>
            <section>
              <h3 id=".config"><div class="symbol-detail-labels"><span class="label label-static">static</span></div><span class="symbol-name">config</span><span class="signature"><span class="signature-params">([configPath][, overwrite][, portN][, cacheSize])</span></span></h3>
              <p>Creates a directory structure.</p>
              <section>
                <h4>Parameters</h4>
                <table class="jsdoc-details-table">
                  <thead>
                    <tr>
                      <th>Name</th>
                      <th>Type</th>
                      <th>Optional</th>
                      <th>Description</th>
                    </tr>
                  </thead>
                  <tbody>
                    <tr>
                      <td>
                        <p>configPath</p>
                      </td>
                      <td>
                        <p>string</p>
                      </td>
                      <td>
                        <p>Yes</p>
                      </td>
                      <td>
                        <p>The path to configuration file.</p>
                        <p>Defaults to <code>'qm.conf'</code>.</p>
                      </td>
                    </tr>
                    <tr>
                      <td>
                        <p>overwrite</p>
                      </td>
                      <td>
                        <p>boolean</p>
                      </td>
                      <td>
                        <p>Yes</p>
                      </td>
                      <td>
                        <p>If you want to overwrite the configuration file.</p>
                        <p>Defaults to <code></code>.</p>
                      </td>
                    </tr>
                    <tr>
                      <td>
                        <p>portN</p>
                      </td>
                      <td>
                        <p>number</p>
                      </td>
                      <td>
                        <p>Yes</p>
                      </td>
                      <td>
                        <p>The number of the port. Currently not used.</p>
                        <p>Defaults to <code>8080</code>.</p>
                      </td>
                    </tr>
                    <tr>
                      <td>
                        <p>cacheSize</p>
                      </td>
                      <td>
                        <p>number</p>
                      </td>
                      <td>
                        <p>Yes</p>
                      </td>
                      <td>
                        <p>Sets available memory for indexing (in MB).</p>
                        <p>Defaults to <code>1024</code>.</p>
                      </td>
                    </tr>
                  </tbody>
                </table>
              </section>
              <dl class="dl-compact">
              </dl>
              <h3 id=".create"><div class="symbol-detail-labels"><span class="label label-static">static</span></div><span class="symbol-name">create</span><span class="signature"><span class="signature-params">([configPath][, schemaPath][, clear])</span>&nbsp;&rarr; <span class="signature-returns"> <a href="module-qm.Base.html">module:qm.Base</a></span></span></h3>
              <p>Creates an empty base.</p>
              <section>
                <h4>Parameters</h4>
                <table class="jsdoc-details-table">
                  <thead>
                    <tr>
                      <th>Name</th>
                      <th>Type</th>
                      <th>Optional</th>
                      <th>Description</th>
                    </tr>
                  </thead>
                  <tbody>
                    <tr>
                      <td>
                        <p>configPath</p>
                      </td>
                      <td>
                        <p>string</p>
                      </td>
                      <td>
                        <p>Yes</p>
                      </td>
                      <td>
                        <p>Configuration file path.</p>
                        <p>Defaults to <code>'qm.conf'</code>.</p>
                      </td>
                    </tr>
                    <tr>
                      <td>
                        <p>schemaPath</p>
                      </td>
                      <td>
                        <p>string</p>
                      </td>
                      <td>
                        <p>Yes</p>
                      </td>
                      <td>
                        <p>Schema file path.</p>
                        <p>Defaults to <code>''</code>.</p>
                      </td>
                    </tr>
                    <tr>
                      <td>
                        <p>clear</p>
                      </td>
                      <td>
                        <p>boolean</p>
                      </td>
                      <td>
                        <p>Yes</p>
                      </td>
                      <td>
                        <p>Clear the existing db folder.</p>
                        <p>Defaults to <code></code>.</p>
                      </td>
                    </tr>
                  </tbody>
                </table>
              </section>
              <dl class="dl-compact">
                <dt>Returns</dt>
                <dd>
                  <p><code><a href="module-qm.Base.html">module:qm.Base</a></code>&nbsp;</p>
                </dd>
              </dl>
              <h3 id=".open"><div class="symbol-detail-labels"><span class="label label-static">static</span></div><span class="symbol-name">open</span><span class="signature"><span class="signature-params">([configPath][, readOnly])</span>&nbsp;&rarr; <span class="signature-returns"> <a href="module-qm.Base.html">module:qm.Base</a></span></span></h3>
              <p>Opens a base.</p>
              <section>
                <h4>Parameters</h4>
                <table class="jsdoc-details-table">
                  <thead>
                    <tr>
                      <th>Name</th>
                      <th>Type</th>
                      <th>Optional</th>
                      <th>Description</th>
                    </tr>
                  </thead>
                  <tbody>
                    <tr>
                      <td>
                        <p>configPath</p>
                      </td>
                      <td>
                        <p>string</p>
                      </td>
                      <td>
                        <p>Yes</p>
                      </td>
                      <td>
                        <p>The configuration file path.</p>
                        <p>Defaults to <code>'qm.conf'</code>.</p>
                      </td>
                    </tr>
                    <tr>
                      <td>
                        <p>readOnly</p>
                      </td>
                      <td>
                        <p>boolean</p>
                      </td>
                      <td>
                        <p>Yes</p>
                      </td>
                      <td>
                        <p>Open in read only mode?</p>
                        <p>Defaults to <code></code>.</p>
                      </td>
                    </tr>
                  </tbody>
                </table>
              </section>
              <dl class="dl-compact">
                <dt>Returns</dt>
                <dd>
                  <p><code><a href="module-qm.Base.html">module:qm.Base</a></code>&nbsp;</p>
                </dd>
              </dl>
            </section>
            <h2>Abstract types</h2>
            <section>
              <h3 id="~BaseConstructorParam"><div class="symbol-detail-labels"><span class="label label-inner">inner</span></div><span class="symbol-name">BaseConstructorParam</span><small class="property-type">
                &nbsp;Object</small></h3>
              <p>Base constructor parameter object</p>
              <section>
                <h4>Properties</h4>
                <table class="jsdoc-details-table">
                  <thead>
                    <tr>
                      <th>Name</th>
                      <th>Type</th>
                      <th>Optional</th>
                      <th>Description</th>
                    </tr>
                  </thead>
                  <tbody>
                    <tr>
                      <td>
                        <p>BaseConstructorParam.mode</p>
                      </td>
                      <td>
                        <p><a href="module-qm.html#~baseModes">module:qm~baseModes</a></p>
                      </td>
                      <td>
                        <p>Yes</p>
                      </td>
                      <td>
                        <p>Base access mode:
                          <br> create (sets up the db folder),
                          <br> createClean (cleans db folder and then sets it up),
                          <br> open (opens the db with read/write permissions),
                          <br> openReadOnly (opens the db in read only mode).</p>
                        <p>Defaults to <code>'openReadOnly'</code>.</p>
                      </td>
                    </tr>
                    <tr>
                      <td>
                        <p>BaseConstructorParam.indexCache</p>
                      </td>
                      <td>
                        <p>number</p>
                      </td>
                      <td>
                        <p>Yes</p>
                      </td>
                      <td>
                        <p>The ammount of memory reserved for indexing (in MB).</p>
                        <p>Defaults to <code>1024</code>.</p>
                      </td>
                    </tr>
                    <tr>
                      <td>
                        <p>BaseConstructorParam.storeCache</p>
                      </td>
                      <td>
                        <p>number</p>
                      </td>
                      <td>
                        <p>Yes</p>
                      </td>
                      <td>
                        <p>The ammount of memory reserved for store cache (in MB).</p>
                        <p>Defaults to <code>1024</code>.</p>
                      </td>
                    </tr>
                    <tr>
                      <td>
                        <p>BaseConstructorParam.schemaPath</p>
                      </td>
                      <td>
                        <p>string</p>
                      </td>
                      <td>
                        <p>Yes</p>
                      </td>
                      <td>
                        <p>The path to schema definition file.</p>
                        <p>Defaults to <code>''</code>.</p>
                      </td>
                    </tr>
                    <tr>
                      <td>
                        <p>BaseConstructorParam.schema</p>
                      </td>
                      <td>
                        <p>Array of <a href="module-qm.html#~SchemaDefinition">module:qm~SchemaDefinition</a></p>
                      </td>
                      <td>
                        <p>Yes</p>
                      </td>
                      <td>
                        <p>Schema definition object array.</p>
                        <p>Defaults to <code>[]</code>.</p>
                      </td>
                    </tr>
                    <tr>
                      <td>
                        <p>BaseConstructorParam.dbPath</p>
                      </td>
                      <td>
                        <p>string</p>
                      </td>
                      <td>
                        <p>Yes</p>
                      </td>
                      <td>
                        <p>The path to db directory.</p>
                        <p>Defaults to <code>'./db/'</code>.</p>
                      </td>
                    </tr>
                  </tbody>
                </table>
              </section>
              <dl class="dl-compact">
              </dl>
              <h3 id="~FeatureExtractor"><div class="symbol-detail-labels"><span class="label label-inner">inner</span></div><span class="symbol-name">FeatureExtractor</span><small class="property-type">
                &nbsp;Object</small></h3>
              <p>Feature extractor parameter object</p>
              <section>
                <h4>Properties</h4>
                <table class="jsdoc-details-table">
                  <thead>
                    <tr>
                      <th>Name</th>
                      <th>Type</th>
                      <th>Optional</th>
                      <th>Description</th>
                    </tr>
                  </thead>
                  <tbody>
                    <tr>
                      <td>
                        <p>type</p>
                      </td>
                      <td>
                        <p><a href="module-qm.html#~FeatureTypes">module:qm~FeatureTypes</a></p>
                      </td>
                      <td>
                        <p>&nbsp;</p>
                      </td>
                      <td>
                        <p>The type of the extractor.</p>
                      </td>
                    </tr>
                    <tr>
                      <td>
                        <p>source</p>
                      </td>
                      <td>
                        <p>module:qm~FeatureSource</p>
                      </td>
                      <td>
                        <p>&nbsp;</p>
                      </td>
                      <td>
                        <p>The source of the extractor.</p>
                      </td>
                    </tr>
                  </tbody>
                </table>
              </section>
              <dl class="dl-compact">
              </dl>
              <h3 id="~FeatureTypeCategorical"><div class="symbol-detail-labels"><span class="label label-inner">inner</span></div><span class="symbol-name">FeatureTypeCategorical</span><small class="property-type">
                &nbsp;Object</small></h3>
              <p>Feature type: categorical</p>
              <section>
                <h4>Properties</h4>
                <table class="jsdoc-details-table">
                  <thead>
                    <tr>
                      <th>Name</th>
                      <th>Type</th>
                      <th>Optional</th>
                      <th>Description</th>
                    </tr>
                  </thead>
                  <tbody>
                    <tr>
                      <td>
                        <p>values</p>
                      </td>
                      <td>
                        <p>Array of Object</p>
                      </td>
                      <td>
                        <p>Yes</p>
                      </td>
                      <td>
                        <p>A fixed set of values, which form a fixed feature set. No dimensionalizy changes if new values are seen in the upgrades.</p>
                      </td>
                    </tr>
                    <tr>
                      <td>
                        <p>hashDimension</p>
                      </td>
                      <td>
                        <p>number</p>
                      </td>
                      <td>
                        <p>Yes</p>
                      </td>
                      <td>
                        <p>A hashing code to set the fixed dimensionality. All values are hashed and divided modulo hasDimension to get the corresponding dimension.</p>
                      </td>
                    </tr>
                    <tr>
                      <td>
                        <p>field</p>
                      </td>
                      <td>
                        <p>string</p>
                      </td>
                      <td>
                        <p>&nbsp;</p>
                      </td>
                      <td>
                        <p>The name of the field form which to take the values.</p>
                      </td>
                    </tr>
                  </tbody>
                </table>
              </section>
              <dl class="dl-compact">
              </dl>
              <h3 id="~FeatureTypeConstant"><div class="symbol-detail-labels"><span class="label label-inner">inner</span></div><span class="symbol-name">FeatureTypeConstant</span><small class="property-type">
                &nbsp;Object</small></h3>
              <p>Feature type: contant</p>
              <section>
                <h4>Property</h4>
                <table class="jsdoc-details-table">
                  <thead>
                    <tr>
                      <th>Name</th>
                      <th>Type</th>
                      <th>Optional</th>
                      <th>Description</th>
                    </tr>
                  </thead>
                  <tbody>
                    <tr>
                      <td>
                        <p>const</p>
                      </td>
                      <td>
                        <p>number</p>
                      </td>
                      <td>
                        <p>Yes</p>
                      </td>
                      <td>
                        <p>A constant number.</p>
                        <p>Defaults to <code>1.0</code>.</p>
                      </td>
                    </tr>
                  </tbody>
                </table>
              </section>
              <dl class="dl-compact">
              </dl>
              <h3 id="~FeatureTypeMultinomial"><div class="symbol-detail-labels"><span class="label label-inner">inner</span></div><span class="symbol-name">FeatureTypeMultinomial</span><small class="property-type">
                &nbsp;Object</small></h3>
              <p>Feature type: multinomial</p>
              <section>
                <h4>Properties</h4>
                <table class="jsdoc-details-table">
                  <thead>
                    <tr>
                      <th>Name</th>
                      <th>Type</th>
                      <th>Optional</th>
                      <th>Description</th>
                    </tr>
                  </thead>
                  <tbody>
                    <tr>
                      <td>
                        <p>normalize</p>
                      </td>
                      <td>
                        <p>boolean</p>
                      </td>
                      <td>
                        <p>Yes</p>
                      </td>
                      <td>
                        <p>Normalize the resulting vector of the extractor to have L2 norm 1.0.</p>
                        <p>Defaults to <code></code>.</p>
                      </td>
                    </tr>
                    <tr>
                      <td>
                        <p>values</p>
                      </td>
                      <td>
                        <p>Array of Object</p>
                      </td>
                      <td>
                        <p>Yes</p>
                      </td>
                      <td>
                        <p>A fixed set of values, which form a fixed feature set, no dimensionality changes if new values are seen in the updates.</p>
                      </td>
                    </tr>
                    <tr>
                      <td>
                        <p>hashDimension</p>
                      </td>
                      <td>
                        <p>number</p>
                      </td>
                      <td>
                        <p>Yes</p>
                      </td>
                      <td>
                        <p>A hashing code to set the fixed dimensionality. All values are hashed and divided modulo hashDimension to get the corresponding dimension.</p>
                      </td>
                    </tr>
                    <tr>
                      <td>
                        <p>datetime</p>
                      </td>
                      <td>
                        <p>Object</p>
                      </td>
                      <td>
                        <p>Yes</p>
                      </td>
                      <td>
                        <p>Same as 'values', only with predefined values which are extracted from date and time (month, day of month, day of week, time of day, hour).
                          <br> This fixes the dimensionality of feature extractor at the start, making it not dimension as new dates are seen. Cannot be used the same time as values.</p>
                        <p>Defaults to <code></code>.</p>
                      </td>
                    </tr>
                    <tr>
                      <td>
                        <p>field</p>
                      </td>
                      <td>
                        <p>string</p>
                      </td>
                      <td>
                        <p>&nbsp;</p>
                      </td>
                      <td>
                        <p>The name of the field from which to take the value.</p>
                      </td>
                    </tr>
                  </tbody>
                </table>
              </section>
              <dl class="dl-compact">
              </dl>
              <h3 id="~FeatureTypeNumeric"><div class="symbol-detail-labels"><span class="label label-inner">inner</span></div><span class="symbol-name">FeatureTypeNumeric</span><small class="property-type">
                &nbsp;Object</small></h3>
              <p>Feature type: numeric</p>
              <section>
                <h4>Properties</h4>
                <table class="jsdoc-details-table">
                  <thead>
                    <tr>
                      <th>Name</th>
                      <th>Type</th>
                      <th>Optional</th>
                      <th>Description</th>
                    </tr>
                  </thead>
                  <tbody>
                    <tr>
                      <td>
                        <p>normalize</p>
                      </td>
                      <td>
                        <p>boolean</p>
                      </td>
                      <td>
                        <p>Yes</p>
                      </td>
                      <td>
                        <p>Normalize values between 0.0 and 1.0.</p>
                        <p>Defaults to <code></code>.</p>
                      </td>
                    </tr>
                    <tr>
                      <td>
                        <p>min</p>
                      </td>
                      <td>
                        <p>number</p>
                      </td>
                      <td>
                        <p>Yes</p>
                      </td>
                      <td>
                        <p>The minimal value used to form the normalization.</p>
                      </td>
                    </tr>
                    <tr>
                      <td>
                        <p>max</p>
                      </td>
                      <td>
                        <p>number</p>
                      </td>
                      <td>
                        <p>Yes</p>
                      </td>
                      <td>
                        <p>The maximal value used to form the normalization.</p>
                      </td>
                    </tr>
                    <tr>
                      <td>
                        <p>field</p>
                      </td>
                      <td>
                        <p>string</p>
                      </td>
                      <td>
                        <p>&nbsp;</p>
                      </td>
                      <td>
                        <p>The name of the field from which to take the value.</p>
                      </td>
                    </tr>
                  </tbody>
                </table>
              </section>
              <dl class="dl-compact">
              </dl>
              <h3 id="~FeatureTypeRandom"><div class="symbol-detail-labels"><span class="label label-inner">inner</span></div><span class="symbol-name">FeatureTypeRandom</span><small class="property-type">
                &nbsp;Object</small></h3>
              <p>Feature type: random</p>
              <section>
                <h4>Property</h4>
                <table class="jsdoc-details-table">
                  <thead>
                    <tr>
                      <th>Name</th>
                      <th>Type</th>
                      <th>Optional</th>
                      <th>Description</th>
                    </tr>
                  </thead>
                  <tbody>
                    <tr>
                      <td>
                        <p>seed</p>
                      </td>
                      <td>
                        <p>number</p>
                      </td>
                      <td>
                        <p>Yes</p>
                      </td>
                      <td>
                        <p>A random seed number.</p>
                        <p>Defaults to <code></code>.</p>
                      </td>
                    </tr>
                  </tbody>
                </table>
              </section>
              <dl class="dl-compact">
              </dl>
              <h3 id="~FeatureTypes"><div class="symbol-detail-labels"><span class="label label-inner">inner</span></div><span class="symbol-name">FeatureTypes</span><small class="property-type">
                &nbsp;Object</small></h3>
              <p>Feature types.</p>
              <section>
                <h4>Properties</h4>
                <table class="jsdoc-details-table">
                  <thead>
                    <tr>
                      <th>Name</th>
                      <th>Type</th>
                      <th>Optional</th>
                      <th>Description</th>
                    </tr>
                  </thead>
                  <tbody>
                    <tr>
                      <td>
                        <p>constant</p>
                      </td>
                      <td>
                        <p><a href="module-qm.html#~FeatureTypeConstant">module:qm~FeatureTypeConstant</a></p>
                      </td>
                      <td>
                        <p>&nbsp;</p>
                      </td>
                      <td>
                        <p>The constant type.</p>
                      </td>
                    </tr>
                    <tr>
                      <td>
                        <p>random</p>
                      </td>
                      <td>
                        <p><a href="module-qm.html#~FeatureTypeRandom">module:qm~FeatureTypeRandom</a></p>
                      </td>
                      <td>
                        <p>&nbsp;</p>
                      </td>
                      <td>
                        <p>The random type.</p>
                      </td>
                    </tr>
                    <tr>
                      <td>
                        <p>numeric</p>
                      </td>
                      <td>
                        <p><a href="module-qm.html#~FeatureTypeNumeric">module:qm~FeatureTypeNumeric</a></p>
                      </td>
                      <td>
                        <p>&nbsp;</p>
                      </td>
                      <td>
                        <p>The numeric type.</p>
                      </td>
                    </tr>
                    <tr>
                      <td>
                        <p>categorical</p>
                      </td>
                      <td>
                        <p><a href="module-qm.html#~FeatureTypeCategorical">module:qm~FeatureTypeCategorical</a></p>
                      </td>
                      <td>
                        <p>&nbsp;</p>
                      </td>
                      <td>
                        <p>The categorical type.</p>
                      </td>
                    </tr>
                    <tr>
                      <td>
                        <p>multinomial</p>
                      </td>
                      <td>
                        <p><a href="module-qm.html#~FeatureTypeMultinomial">module:qm~FeatureTypeMultinomial</a></p>
                      </td>
                      <td>
                        <p>&nbsp;</p>
                      </td>
                      <td>
                        <p>The multinomial type.</p>
                      </td>
                    </tr>
                    <tr>
                      <td>
                        <p>text</p>
                      </td>
                      <td>
                        <p>module:qm~FeatureTypeText</p>
                      </td>
                      <td>
                        <p>&nbsp;</p>
                      </td>
                      <td>
                        <p>The text type.</p>
                      </td>
                    </tr>
                    <tr>
                      <td>
                        <p>join</p>
                      </td>
                      <td>
                        <p>module:qm~FeatureTypeJoin</p>
                      </td>
                      <td>
                        <p>&nbsp;</p>
                      </td>
                      <td>
                        <p>The join type.</p>
                      </td>
                    </tr>
                    <tr>
                      <td>
                        <p>pair</p>
                      </td>
                      <td>
                        <p>module:qm~FeatureTypePair</p>
                      </td>
                      <td>
                        <p>&nbsp;</p>
                      </td>
                      <td>
                        <p>The pair type.</p>
                      </td>
                    </tr>
                    <tr>
                      <td>
                        <p>jsfunc</p>
                      </td>
                      <td>
                        <p>module:qm~FeatureTypeJsfunc</p>
                      </td>
                      <td>
                        <p>&nbsp;</p>
                      </td>
                      <td>
                        <p>The jsfunc type.</p>
                      </td>
                    </tr>
                    <tr>
                      <td>
                        <p>dateWindow</p>
                      </td>
                      <td>
                        <p>module:qm~FeatureTypeDateWindow</p>
                      </td>
                      <td>
                        <p>&nbsp;</p>
                      </td>
                      <td>
                        <p>The dateWindow type.</p>
                      </td>
                    </tr>
                  </tbody>
                </table>
              </section>
              <dl class="dl-compact">
              </dl>
              <h3 id="~SchemaDefinition"><div class="symbol-detail-labels"><span class="label label-inner">inner</span></div><span class="symbol-name">SchemaDefinition</span><small class="property-type">
                &nbsp;Object</small></h3>
              <p>Store schema definition object</p>
              <section>
                <h4>
            Example
        </h4>
                <div>
                  <pre class="prettyprint"><code>var qm = require(&#x27;qminer&#x27;);
// create a simple movies store, where each record contains only the movie title.
var base = new qm.Base({
    mode: &#x27;createClean&#x27;,
    schema: [{
      &quot;name&quot;: &quot;Movies&quot;,
      &quot;fields&quot;: [{ name: &quot;title&quot;, type: &quot;string&quot; }]
    }]
});</code></pre>
                </div>
              </section>
              <section>
                <h4>Properties</h4>
                <table class="jsdoc-details-table">
                  <thead>
                    <tr>
                      <th>Name</th>
                      <th>Type</th>
                      <th>Optional</th>
                      <th>Description</th>
                    </tr>
                  </thead>
                  <tbody>
                    <tr>
                      <td>
                        <p>name</p>
                      </td>
                      <td>
                        <p>string</p>
                      </td>
                      <td>
                        <p>&nbsp;</p>
                      </td>
                      <td>
                        <p>The name of the store. Store name can be composed by from English letters, numbers, _ or $ characters. It can only begin with a character.</p>
                      </td>
                    </tr>
                    <tr>
                      <td>
                        <p>fields</p>
                      </td>
                      <td>
                        <p>Array of <a href="module-qm.html#~SchemaFieldDefinition">module:qm~SchemaFieldDefinition</a></p>
                      </td>
                      <td>
                        <p>&nbsp;</p>
                      </td>
                      <td>
                        <p>The array of field descriptors.</p>
                      </td>
                    </tr>
                    <tr>
                      <td>
                        <p>joins</p>
                      </td>
                      <td>
                        <p>Array of <a href="module-qm.html#~SchemaJoinDefinition">module:qm~SchemaJoinDefinition</a></p>
                      </td>
                      <td>
                        <p>Yes</p>
                      </td>
                      <td>
                        <p>The array of join descriptors, used for linking records from different stores.</p>
                        <p>Defaults to <code>[]</code>.</p>
                      </td>
                    </tr>
                    <tr>
                      <td>
                        <p>keys</p>
                      </td>
                      <td>
                        <p>Array of <a href="module-qm.html#~SchemaKeyDefinition">module:qm~SchemaKeyDefinition</a></p>
                      </td>
                      <td>
                        <p>Yes</p>
                      </td>
                      <td>
                        <p>The array of key descriptors. Keys define how records are indexed, which is needed for search using the query language.</p>
                        <p>Defaults to <code>[]</code>.</p>
                      </td>
                    </tr>
                    <tr>
                      <td>
                        <p>timeWindow</p>
                      </td>
                      <td>
                        <p><a href="module-qm.html#~SchemaTimeWindowDefinition">module:qm~SchemaTimeWindowDefinition</a></p>
                      </td>
                      <td>
                        <p>Yes</p>
                      </td>
                      <td>
                        <p>Time window description. Stores can have a window, which is used by garbage collector to delete records once they fall out of the time window. Window can be defined by number of records or by time.</p>
                      </td>
                    </tr>
                  </tbody>
                </table>
              </section>
              <dl class="dl-compact">
              </dl>
              <h3 id="~SchemaFieldDefinition"><div class="symbol-detail-labels"><span class="label label-inner">inner</span></div><span class="symbol-name">SchemaFieldDefinition</span><small class="property-type">
                &nbsp;Object</small></h3>
              <p>Store schema field definition object</p>
              <section>
                <h4>
            Example
        </h4>
                <div>
                  <pre class="prettyprint"><code>var qm = require(&#x27;qminer&#x27;);
 var base = new qm.Base({
     mode: &#x27;createClean&#x27;,
     schema: [
       { name: &#x27;NewsArticles&#x27;,
         fields: [
           { name: &quot;ID&quot;, primary: true, type: &quot;string&quot;, shortstring: true },
           { name: &quot;Source&quot;, type: &quot;string&quot;, codebook: true },
           { name: &quot;DateTime&quot;, type: &quot;datetime&quot; },
           { name: &quot;Title&quot;, type: &quot;string&quot;, store: &quot;cache&quot; },
           { name: &quot;Tokens&quot;, type: &quot;string_v&quot;, store: &quot;cache&quot;, null: true },
           { name: &quot;Vector&quot;, type: &quot;num_sp_v&quot;, store: &quot;cache&quot;, null: true }]
       }
    ]
 });
// add a record:
// - we set the date using the ISO string representation
// - we set the string vector Tokens with an array of strings
// - we set the numeric sparse vector Vector with an array of two element arrays
//   (index, value), see the sparse vector constructor {@link module:la.SparseVector}
base.store(&#x27;NewsArticles&#x27;).add({
  ID: &#x27;t12344&#x27;, 
  Source: &#x27;s1234&#x27;, 
  DateTime: &#x27;2015-01-01T00:05:00&#x27;, 
  Title: &#x27;the title&#x27;, 
  Tokens: [&#x27;token1&#x27;, &#x27;token2&#x27;], 
  Vector: [[0,1], [1,1]]})</code></pre>
                </div>
              </section>
              <section>
                <h4>Properties</h4>
                <table class="jsdoc-details-table">
                  <thead>
                    <tr>
                      <th>Name</th>
                      <th>Type</th>
                      <th>Optional</th>
                      <th>Description</th>
                    </tr>
                  </thead>
                  <tbody>
                    <tr>
                      <td>
                        <p>name</p>
                      </td>
                      <td>
                        <p>string</p>
                      </td>
                      <td>
                        <p>&nbsp;</p>
                      </td>
                      <td>
                        <p>The name of the field.</p>
                      </td>
                    </tr>
                    <tr>
                      <td>
                        <p>type</p>
                      </td>
                      <td>
                        <p><a href="module-qm.html#~fieldTypes">module:qm~fieldTypes</a></p>
                      </td>
                      <td>
                        <p>&nbsp;</p>
                      </td>
                      <td>
                        <p>The type of the field.</p>
                      </td>
                    </tr>
                    <tr>
                      <td>
                        <p>primary</p>
                      </td>
                      <td>
                        <p>boolean</p>
                      </td>
                      <td>
                        <p>Yes</p>
                      </td>
                      <td>
                        <p>Field which can be used to identify record. There can be only one primary field in a store. There can be at most one record for each value of the primary field. Currently following fields can be marked as primary: int, uin64, string,
                          float, datetime. Primary fields of type string are also used for record names.</p>
                        <p>Defaults to <code></code>.</p>
                      </td>
                    </tr>
                    <tr>
                      <td>
                        <p>null</p>
                      </td>
                      <td>
                        <p>boolean</p>
                      </td>
                      <td>
                        <p>Yes</p>
                      </td>
                      <td>
                        <p>When set to true, null is a possible value for a field (allow missing values).</p>
                        <p>Defaults to <code></code>.</p>
                      </td>
                    </tr>
                    <tr>
                      <td>
                        <p>store</p>
                      </td>
                      <td>
                        <p>string</p>
                      </td>
                      <td>
                        <p>Yes</p>
                      </td>
                      <td>
                        <p>Defines where to store the field, options are: <b>'cache'</b> or <b>'memory'</b>. The default option is <b>'memory'</b>, which stores the values in RAM. Option <b>'cache'</b> stores the values on disk, with a layer of FIFO cache
                          in RAM, storing the most recently used values.</p>
                        <p>Defaults to <code>'memory'</code>.</p>
                      </td>
                    </tr>
                    <tr>
                      <td>
                        <p>default</p>
                      </td>
                      <td>
                        <p>Object</p>
                      </td>
                      <td>
                        <p>Yes</p>
                      </td>
                      <td>
                        <p>Default value for field when not given for a new record.</p>
                      </td>
                    </tr>
                    <tr>
                      <td>
                        <p>codebook</p>
                      </td>
                      <td>
                        <p>boolean</p>
                      </td>
                      <td>
                        <p>Yes</p>
                      </td>
                      <td>
                        <p>Useful when many records have only few different values of this field. If set to true, then a separate table of all values is kept, and records only point to this table (replacing variable string field in record serialisation with
                          fixed-length integer). Useful to decrease memory footprint, and faster to update. (STRING FIELD TYPE SPECIFIC).</p>
                        <p>Defaults to <code></code>.</p>
                      </td>
                    </tr>
                    <tr>
                      <td>
                        <p>shortstring</p>
                      </td>
                      <td>
                        <p>boolean</p>
                      </td>
                      <td>
                        <p>Yes</p>
                      </td>
                      <td>
                        <p>Useful for string shorter then 127 characters (STRING FIELD TYPE SPECIFIC).</p>
                        <p>Defaults to <code></code>.</p>
                      </td>
                    </tr>
                  </tbody>
                </table>
              </section>
              <dl class="dl-compact">
              </dl>
              <h3 id="~SchemaJoinDefinition"><div class="symbol-detail-labels"><span class="label label-inner">inner</span></div><span class="symbol-name">SchemaJoinDefinition</span><small class="property-type">
                &nbsp;Object</small></h3>
              <p>Store schema join definition object</p>
              <section>
                <h4>
            Example
        </h4>
                <div>
                  <pre class="prettyprint"><code>var qm = require(&#x27;qminer&#x27;);
// Create two stores: People which stores only names of persons and Movies, which stores only titles.
// Each person can direct zero or more movies, so we use an index join named &#x27;directed&#x27; and
// each movie has a single director, so we use a field join &#x27;director&#x27;. The joins are 
// inverses of each other. The inverse join simplifies the linking, since only one join needs
// to be specified, and the other direction can be linked automatically (in the example 
// below we specify only the &#x27;director&#x27; link and the &#x27;directed&#x27; join is updated automatically).
//
var base = new qm.Base({
    mode: &#x27;createClean&#x27;,
    schema: [
      { name: &#x27;People&#x27;, 
        fields: [{ name: &#x27;name&#x27;, type: &#x27;string&#x27;, primary: true }], 
        joins: [{ name: &#x27;directed&#x27;, &#x27;type&#x27;: &#x27;index&#x27;, &#x27;store&#x27;: &#x27;Movies&#x27;, &#x27;inverse&#x27;: &#x27;director&#x27; }] },
      { name: &#x27;Movies&#x27;, 
        fields: [{ name: &#x27;title&#x27;, type: &#x27;string&#x27;, primary: true }], 
        joins: [{ name: &#x27;director&#x27;, &#x27;type&#x27;: &#x27;field&#x27;, &#x27;store&#x27;: &#x27;People&#x27;, &#x27;inverse&#x27;: &#x27;directed&#x27; }] }
    ]
});
// Adds a movie, automatically adds &#x27;Jim Jarmusch&#x27; to People, sets the &#x27;director&#x27; join (field join)
// and automatically updates the index join &#x27;directed&#x27;, since it&#x27;s an inverse join of &#x27;director&#x27;
base.store(&#x27;Movies&#x27;).add({ title: &#x27;Broken Flowers&#x27;, director: { name: &#x27;Jim Jarmusch&#x27; } });
// Adds a movie, sets the &#x27;director&#x27; join, updates the index join of &#x27;Jim Jarmusch&#x27;
base.store(&#x27;Movies&#x27;).add({ title: &#x27;Coffee and Cigarettes&#x27;, director: { name: &#x27;Jim Jarmusch&#x27; } });
// Adds movie, automatically adds &#x27;Lars von Trier&#x27; to People, sets the &#x27;director&#x27; join
// and &#x27;directed&#x27; inverse join (automatically)
base.store(&#x27;Movies&#x27;).add({ title: &#x27;Dogville&#x27;, director: { name: &#x27;Lars von Trier&#x27; } });

var movie = base.store(&#x27;Movies&#x27;)[0]; // get the first movie (Broken Flowers)
// Each movie has a property corresponding to the join name: &#x27;director&#x27;. 
// Accessing the property returns a {@link module:qm.Record} from the store People.
var person = movie.director; // get the director
console.log(person.name); // prints &#x27;Jim Jarmusch&#x27;
// Each person has a property corresponding to the join name: &#x27;directed&#x27;. 
// Accessing the property returns a {@link module:qm.RecSet} from the store People.
var movies = person.directed; // get all the movies the person directed.
movies.each(function (movie) { console.log(movie.title); }); 
// prints: 
//   &#x27;Broken Flowers&#x27;
//   &#x27;Coffee and Cigarettes&#x27;</code></pre>
                </div>
              </section>
              <section>
                <h4>Properties</h4>
                <table class="jsdoc-details-table">
                  <thead>
                    <tr>
                      <th>Name</th>
                      <th>Type</th>
                      <th>Optional</th>
                      <th>Description</th>
                    </tr>
                  </thead>
                  <tbody>
                    <tr>
                      <td>
                        <p>name</p>
                      </td>
                      <td>
                        <p>string</p>
                      </td>
                      <td>
                        <p>&nbsp;</p>
                      </td>
                      <td>
                        <p>The name of the join.</p>
                      </td>
                    </tr>
                    <tr>
                      <td>
                        <p>type</p>
                      </td>
                      <td>
                        <p>string</p>
                      </td>
                      <td>
                        <p>&nbsp;</p>
                      </td>
                      <td>
                        <p>The supported types are: <b>'field'</b> and <b>'index'</b>.
                          <br> A join with type=<b>'field'</b> can point to zero or one record and is implemented as an additional hidden field of type uint64, which can hold the ID of the record it links to. Accessing the record's join returns a record.
                          <br> A join with type=<b>'index'</b> can point to any number of records and is implemented using the inverted index, where for each record a list (vector) of linked records is kept. Accessing the record's join returns a record set.</p>
                      </td>
                    </tr>
                    <tr>
                      <td>
                        <p>store</p>
                      </td>
                      <td>
                        <p>string</p>
                      </td>
                      <td>
                        <p>&nbsp;</p>
                      </td>
                      <td>
                        <p>The store name from which the linked records are.</p>
                      </td>
                    </tr>
                  </tbody>
                </table>
              </section>
              <dl class="dl-compact">
              </dl>
              <h3 id="~SchemaKeyDefinition"><div class="symbol-detail-labels"><span class="label label-inner">inner</span></div><span class="symbol-name">SchemaKeyDefinition</span><small class="property-type">
                &nbsp;Object</small></h3>
              <p>Store schema key definition object</p>
              <section>
                <h4>
            Example
        </h4>
                <div>
                  <pre class="prettyprint"><code>var qm = require(&#x27;qminer&#x27;);
// Create a store People which stores only names of persons.
var base = new qm.Base({
    mode: &#x27;createClean&#x27;,
    schema: [
        { name: &#x27;People&#x27;,
          fields: [{ name: &#x27;name&#x27;, type: &#x27;string&#x27;, primary: true }],
          keys: [
            { field: &#x27;name&#x27;, type: &#x27;value&#x27;}, 
            { field: &#x27;name&#x27;, name: &#x27;nameText&#x27;, type: &#x27;text&#x27;}
         ]
       }
    ]
});

base.store(&#x27;People&#x27;).add({name : &#x27;John Smith&#x27;});
base.store(&#x27;People&#x27;).add({name : &#x27;Mary Smith&#x27;});
// search based on indexed values
base.search({$from : &#x27;People&#x27;, name: &#x27;John Smith&#x27;}); // Return the record set containing &#x27;John Smith&#x27;
// search based on indexed values
base.search({$from : &#x27;People&#x27;, name: &#x27;Smith&#x27;}); // Returns the empty record set.
// search based on text indexing
base.search({$from : &#x27;People&#x27;, nameText: &#x27;Smith&#x27;}); // Returns both records.</code></pre>
                </div>
              </section>
              <section>
                <h4>Properties</h4>
                <table class="jsdoc-details-table">
                  <thead>
                    <tr>
                      <th>Name</th>
                      <th>Type</th>
                      <th>Optional</th>
                      <th>Description</th>
                    </tr>
                  </thead>
                  <tbody>
                    <tr>
                      <td>
                        <p>field</p>
                      </td>
                      <td>
                        <p>string</p>
                      </td>
                      <td>
                        <p>&nbsp;</p>
                      </td>
                      <td>
                        <p>The name of the field that will be indexed.</p>
                      </td>
                    </tr>
                    <tr>
                      <td>
                        <p>type</p>
                      </td>
                      <td>
                        <p>string</p>
                      </td>
                      <td>
                        <p>&nbsp;</p>
                      </td>
                      <td>
                        <p>The supported types are: <b>'value'</b>, <b>'text'</b> and <b>'location'</b>.
                          <br> A key with type=<b>'value'</b> indexes records using an inverted index using full value of the field (no processing). The key type supports 'string', 'string_v' and 'datetime' fields types.
                          <br> A key with type=<b>'text'</b> indexes string fields by using a tokenizer and text processing. Supported by string fields.
                          <br> A key with type=<b>'location'</b> indexes records as points on a sphere and enables nearest-neighbour queries. Supported by float_pair type fields.</p>
                      </td>
                    </tr>
                    <tr>
                      <td>
                        <p>name</p>
                      </td>
                      <td>
                        <p>string</p>
                      </td>
                      <td>
                        <p>Yes</p>
                      </td>
                      <td>
                        <p>Allows using a different name for the key in search queries. This allows for multiple keys to be put against the same field. Default value is the name of the field.</p>
                      </td>
                    </tr>
                    <tr>
                      <td>
                        <p>vocabulary</p>
                      </td>
                      <td>
                        <p>string</p>
                      </td>
                      <td>
                        <p>Yes</p>
                      </td>
                      <td>
                        <p>defines the name of the vocabulary used to store the tokens or values. This can be used indicate to several keys to use the same vocabulary, to save on memory. Supported by 'value' and 'text' keys.</p>
                      </td>
                    </tr>
                    <tr>
                      <td>
                        <p>tokenize</p>
                      </td>
                      <td>
                        <p>string</p>
                      </td>
                      <td>
                        <p>Yes</p>
                      </td>
                      <td>
                        <p>defines the tokenizer that is used for tokenizing the values stored in indexed fields. Tokenizer uses same parameters as in bag-of-words feature extractor. Default is english stopword list and no stemmer. Supported by 'text' keys.</p>
                      </td>
                    </tr>
                  </tbody>
                </table>
              </section>
              <dl class="dl-compact">
              </dl>
              <h3 id="~SchemaTimeWindowDefinition"><div class="symbol-detail-labels"><span class="label label-inner">inner</span></div><span class="symbol-name">SchemaTimeWindowDefinition</span><small class="property-type">
                &nbsp;Object</small></h3>
              <p>Stores can have a window, which is used by garbage collector to delete records once they fall out of the time window. Window can be defined by number of records or by time. Window defined by parameter window, its value being the number of
                records to be kept.</p>
              <section>
                <h4>
            Example
        </h4>
                <div>
                  <pre class="prettyprint"><code>var qm = require(&#x27;qminer&#x27;);
// Create a store
var base = new qm.Base([{
// ...
  timeWindow : { 
    duration : 12,
    unit : &quot;hour&quot;,
    field : &quot;DateTime&quot;
  }
}]);</code></pre>
                </div>
              </section>
              <section>
                <h4>Properties</h4>
                <table class="jsdoc-details-table">
                  <thead>
                    <tr>
                      <th>Name</th>
                      <th>Type</th>
                      <th>Optional</th>
                      <th>Description</th>
                    </tr>
                  </thead>
                  <tbody>
                    <tr>
                      <td>
                        <p>duration</p>
                      </td>
                      <td>
                        <p>number</p>
                      </td>
                      <td>
                        <p>&nbsp;</p>
                      </td>
                      <td>
                        <p>the size of the time window (in number of units).</p>
                      </td>
                    </tr>
                    <tr>
                      <td>
                        <p>unit</p>
                      </td>
                      <td>
                        <p>string</p>
                      </td>
                      <td>
                        <p>&nbsp;</p>
                      </td>
                      <td>
                        <p>defines in which units the window size is specified. Possible values are <b>second</b>, <b>minute</b>, <b>hour</b>, <b>day</b>, <b>week</b> or <b>month</b>.</p>
                      </td>
                    </tr>
                    <tr>
                      <td>
                        <p>field</p>
                      </td>
                      <td>
                        <p>string</p>
                      </td>
                      <td>
                        <p>Yes</p>
                      </td>
                      <td>
                        <p>name of the datetime filed, which defines the time of the record. In case it is not given, the insert time is used in its place.</p>
                      </td>
                    </tr>
                  </tbody>
                </table>
              </section>
              <dl class="dl-compact">
              </dl>
            </section>
          </section>
        </div>
      </div>
      <nav id="jsdoc-toc-nav" role="navigation"></nav>
    </div>
  </div>
  <footer id="jsdoc-footer" class="jsdoc-footer">
    <div id="jsdoc-footer-container">
      <p>
        Generated by <a href="https://github.com/jsdoc3/jsdoc">JSDoc</a> 3.3.0-beta2 on April 17, 2015.
      </p>
    </div>
  </footer>
  <script src="scripts/jquery.min.js"></script>
  <script src="scripts/jquery.cookie.js"></script>
  <script src="scripts/tree.jquery.js"></script>
  <script src="scripts/prettify.js"></script>
  <script src="scripts/jsdoc-toc.js"></script>
  <script src="scripts/linenumber.js"></script>
  <script src="scripts/scrollanchor.js"></script>
</body>

<<<<<<< HEAD
    

    

    
        <h3 class="subsection-title">Classes</h3>

        <dl>
            <dt><a href="module-qm.Base.html">Base</a></dt>
            <dd></dd>
        
            <dt><a href="module-qm.FeatureSpace.html">FeatureSpace</a></dt>
            <dd></dd>
        </dl>
    

     

    
        <h3 class="subsection-title">Namespaces</h3>

        <dl>
            <dt><a href="module-qm.Iterator.html">Iterator</a></dt>
            <dd></dd>
        
            <dt><a href="module-qm.Record.html">Record</a></dt>
            <dd></dd>
        
            <dt><a href="module-qm.RecSet.html">RecSet</a></dt>
            <dd></dd>
        
            <dt><a href="module-qm.Store.html">Store</a></dt>
            <dd></dd>
        </dl>
    

    
        <h3 class="subsection-title">Members</h3>

        
            
<h4 class="name" id="~baseModes"><span class="type-signature">(inner, readonly) </span>baseModes<span class="type-signature"> :string</span></h4>




<div class="description">
    Base access modes.
</div>



    <h5>Type:</h5>
    <ul>
        <li>
            
<span class="param-type">string</span>


        </li>
    </ul>





    <h5 class="subsection-title">Properties:</h5>

    

<table class="props">
    <thead>
    <tr>
        
        <th>Name</th>
        

        <th>Type</th>

        

        

        <th class="last">Description</th>
    </tr>
    </thead>

    <tbody>
    

        <tr>
            
                <td class="name"><code>create</code></td>
            

            <td class="type">
            
                
<span class="param-type">string</span>


            
            </td>

            

            

            <td class="description last">sets up the db folder</td>
        </tr>

    

        <tr>
            
                <td class="name"><code>createClean</code></td>
            

            <td class="type">
            
                
<span class="param-type">string</span>


            
            </td>

            

            

            <td class="description last">cleans the db folder and calls create</td>
        </tr>

    

        <tr>
            
                <td class="name"><code>open</code></td>
            

            <td class="type">
            
                
<span class="param-type">string</span>


            
            </td>

            

            

            <td class="description last">opens with write permissions</td>
        </tr>

    

        <tr>
            
                <td class="name"><code>openReadOnly</code></td>
            

            <td class="type">
            
                
<span class="param-type">string</span>


            
            </td>

            

            

            <td class="description last">opens in read-only mode</td>
        </tr>

    
    </tbody>
</table>




<dl class="details">

    

    

    

    

    

    

    

    

    

    

    

    

    
    <dt class="tag-source">Source:</dt>
    <dd class="tag-source"><ul class="dummy"><li>
        <a href="qminerdoc.js.html">qminerdoc.js</a>, <a href="qminerdoc.js.html#line36">line 36</a>
    </li></ul></dd>
    

    

    

    
</dl>






        
            
<h4 class="name" id="~fieldTypes"><span class="type-signature">(inner, readonly) </span>fieldTypes<span class="type-signature"> :string</span></h4>




<div class="description">
    Field types.
</div>



    <h5>Type:</h5>
    <ul>
        <li>
            
<span class="param-type">string</span>


        </li>
    </ul>





    <h5 class="subsection-title">Properties:</h5>

    

<table class="props">
    <thead>
    <tr>
        
        <th>Name</th>
        

        <th>Type</th>

        

        

        <th class="last">Description</th>
    </tr>
    </thead>

    <tbody>
    

        <tr>
            
                <td class="name"><code>int</code></td>
            

            <td class="type">
            
                
<span class="param-type">string</span>


            
            </td>

            

            

            <td class="description last">signed 32-bit integer</td>
        </tr>

    

        <tr>
            
                <td class="name"><code>int_v</code></td>
            

            <td class="type">
            
                
<span class="param-type">string</span>


            
            </td>

            

            

            <td class="description last">vector of signed 32-bit integers</td>
        </tr>

    

        <tr>
            
                <td class="name"><code>string</code></td>
            

            <td class="type">
            
                
<span class="param-type">string</span>


            
            </td>

            

            

            <td class="description last">string</td>
        </tr>

    

        <tr>
            
                <td class="name"><code>string_v</code></td>
            

            <td class="type">
            
                
<span class="param-type">string</span>


            
            </td>

            

            

            <td class="description last">vector of strings</td>
        </tr>

    

        <tr>
            
                <td class="name"><code>bool</code></td>
            

            <td class="type">
            
                
<span class="param-type">string</span>


            
            </td>

            

            

            <td class="description last">boolean</td>
        </tr>

    

        <tr>
            
                <td class="name"><code>float</code></td>
            

            <td class="type">
            
                
<span class="param-type">string</span>


            
            </td>

            

            

            <td class="description last">double precision floating point number</td>
        </tr>

    

        <tr>
            
                <td class="name"><code>float_pair</code></td>
            

            <td class="type">
            
                
<span class="param-type">string</span>


            
            </td>

            

            

            <td class="description last">a pair of floats, useful for storing geo coordinates</td>
        </tr>

    

        <tr>
            
                <td class="name"><code>float_v</code></td>
            

            <td class="type">
            
                
<span class="param-type">string</span>


            
            </td>

            

            

            <td class="description last">vector of floats</td>
        </tr>

    

        <tr>
            
                <td class="name"><code>datetime</code></td>
            

            <td class="type">
            
                
<span class="param-type">string</span>


            
            </td>

            

            

            <td class="description last">date and time format, stored in a form of milliseconds since 1600</td>
        </tr>

    

        <tr>
            
                <td class="name"><code>num_sp_v</code></td>
            

            <td class="type">
            
                
<span class="param-type">string</span>


            
            </td>

            

            

            <td class="description last">sparse vector(same format as used by QMiner JavaScript linear algebra library)</td>
        </tr>

    
    </tbody>
</table>




<dl class="details">

    

    

    

    

    

    

    

    

    

    

    

    

    
    <dt class="tag-source">Source:</dt>
    <dd class="tag-source"><ul class="dummy"><li>
        <a href="qminerdoc.js.html">qminerdoc.js</a>, <a href="qminerdoc.js.html#line84">line 84</a>
    </li></ul></dd>
    

    

    

    
</dl>






        
    

    
        <h3 class="subsection-title">Methods</h3>

        
            

    

    <h4 class="name" id=".config"><span class="type-signature">(static) </span>config<span class="signature">(configPath<span class="signature-attributes">opt</span>, overwrite<span class="signature-attributes">opt</span>, portN<span class="signature-attributes">opt</span>, cacheSize<span class="signature-attributes">opt</span>)</span><span class="type-signature"></span></h4>

    



<div class="description">
    Creates a directory structure.
</div>









    <h5>Parameters:</h5>
    

<table class="params">
    <thead>
    <tr>
        
        <th>Name</th>
        

        <th>Type</th>

        
        <th>Attributes</th>
        

        
        <th>Default</th>
        

        <th class="last">Description</th>
    </tr>
    </thead>

    <tbody>
    

        <tr>
            
                <td class="name"><code>configPath</code></td>
            

            <td class="type">
            
                
<span class="param-type">string</span>


            
            </td>

            
                <td class="attributes">
                
                    &lt;optional><br>
                

                

                
                </td>
            

            
                <td class="default">
                
                    'qm.conf'
                
                </td>
            

            <td class="description last">The path to configuration file.</td>
        </tr>

    

        <tr>
            
                <td class="name"><code>overwrite</code></td>
            

            <td class="type">
            
                
<span class="param-type">boolean</span>


            
            </td>

            
                <td class="attributes">
                
                    &lt;optional><br>
                

                

                
                </td>
            

            
                <td class="default">
                
                    false
                
                </td>
            

            <td class="description last">If you want to overwrite the configuration file.</td>
        </tr>

    

        <tr>
            
                <td class="name"><code>portN</code></td>
            

            <td class="type">
            
                
<span class="param-type">number</span>


            
            </td>

            
                <td class="attributes">
                
                    &lt;optional><br>
                

                

                
                </td>
            

            
                <td class="default">
                
                    8080
                
                </td>
            

            <td class="description last">The number of the port. Currently not used.</td>
        </tr>

    

        <tr>
            
                <td class="name"><code>cacheSize</code></td>
            

            <td class="type">
            
                
<span class="param-type">number</span>


            
            </td>

            
                <td class="attributes">
                
                    &lt;optional><br>
                

                

                
                </td>
            

            
                <td class="default">
                
                    1024
                
                </td>
            

            <td class="description last">Sets available memory for indexing (in MB).</td>
        </tr>

    
    </tbody>
</table>






<dl class="details">

    

    

    

    

    

    

    

    

    

    

    

    

    
    <dt class="tag-source">Source:</dt>
    <dd class="tag-source"><ul class="dummy"><li>
        <a href="qminerdoc.js.html">qminerdoc.js</a>, <a href="qminerdoc.js.html#line15">line 15</a>
    </li></ul></dd>
    

    

    

    
</dl>
















        
            

    

    <h4 class="name" id=".create"><span class="type-signature">(static) </span>create<span class="signature">(configPath<span class="signature-attributes">opt</span>, schemaPath<span class="signature-attributes">opt</span>, clear<span class="signature-attributes">opt</span>)</span><span class="type-signature"> &rarr; {<a href="module-qm.Base.html">module:qm.Base</a>}</span></h4>

    



<div class="description">
    Creates an empty base.
</div>









    <h5>Parameters:</h5>
    

<table class="params">
    <thead>
    <tr>
        
        <th>Name</th>
        

        <th>Type</th>

        
        <th>Attributes</th>
        

        
        <th>Default</th>
        

        <th class="last">Description</th>
    </tr>
    </thead>

    <tbody>
    

        <tr>
            
                <td class="name"><code>configPath</code></td>
            

            <td class="type">
            
                
<span class="param-type">string</span>


            
            </td>

            
                <td class="attributes">
                
                    &lt;optional><br>
                

                

                
                </td>
            

            
                <td class="default">
                
                    'qm.conf'
                
                </td>
            

            <td class="description last">Configuration file path.</td>
        </tr>

    

        <tr>
            
                <td class="name"><code>schemaPath</code></td>
            

            <td class="type">
            
                
<span class="param-type">string</span>


            
            </td>

            
                <td class="attributes">
                
                    &lt;optional><br>
                

                

                
                </td>
            

            
                <td class="default">
                
                    ''
                
                </td>
            

            <td class="description last">Schema file path.</td>
        </tr>

    

        <tr>
            
                <td class="name"><code>clear</code></td>
            

            <td class="type">
            
                
<span class="param-type">boolean</span>


            
            </td>

            
                <td class="attributes">
                
                    &lt;optional><br>
                

                

                
                </td>
            

            
                <td class="default">
                
                    false
                
                </td>
            

            <td class="description last">Clear the existing db folder.</td>
        </tr>

    
    </tbody>
</table>






<dl class="details">

    

    

    

    

    

    

    

    

    

    

    

    

    
    <dt class="tag-source">Source:</dt>
    <dd class="tag-source"><ul class="dummy"><li>
        <a href="qminerdoc.js.html">qminerdoc.js</a>, <a href="qminerdoc.js.html#line23">line 23</a>
    </li></ul></dd>
    

    

    

    
</dl>













<h5>Returns:</h5>

        


<dl>
    <dt>
        Type
    </dt>
    <dd>
        
<span class="param-type"><a href="module-qm.Base.html">module:qm.Base</a></span>


    </dd>
</dl>

    



        
            

    

    <h4 class="name" id=".open"><span class="type-signature">(static) </span>open<span class="signature">(configPath<span class="signature-attributes">opt</span>, readOnly<span class="signature-attributes">opt</span>)</span><span class="type-signature"> &rarr; {<a href="module-qm.Base.html">module:qm.Base</a>}</span></h4>

    



<div class="description">
    Opens a base.
</div>









    <h5>Parameters:</h5>
    

<table class="params">
    <thead>
    <tr>
        
        <th>Name</th>
        

        <th>Type</th>

        
        <th>Attributes</th>
        

        
        <th>Default</th>
        

        <th class="last">Description</th>
    </tr>
    </thead>

    <tbody>
    

        <tr>
            
                <td class="name"><code>configPath</code></td>
            

            <td class="type">
            
                
<span class="param-type">string</span>


            
            </td>

            
                <td class="attributes">
                
                    &lt;optional><br>
                

                

                
                </td>
            

            
                <td class="default">
                
                    'qm.conf'
                
                </td>
            

            <td class="description last">The configuration file path.</td>
        </tr>

    

        <tr>
            
                <td class="name"><code>readOnly</code></td>
            

            <td class="type">
            
                
<span class="param-type">boolean</span>


            
            </td>

            
                <td class="attributes">
                
                    &lt;optional><br>
                

                

                
                </td>
            

            
                <td class="default">
                
                    false
                
                </td>
            

            <td class="description last">Open in read only mode?</td>
        </tr>

    
    </tbody>
</table>






<dl class="details">

    

    

    

    

    

    

    

    

    

    

    

    

    
    <dt class="tag-source">Source:</dt>
    <dd class="tag-source"><ul class="dummy"><li>
        <a href="qminerdoc.js.html">qminerdoc.js</a>, <a href="qminerdoc.js.html#line30">line 30</a>
    </li></ul></dd>
    

    

    

    
</dl>













<h5>Returns:</h5>

        


<dl>
    <dt>
        Type
    </dt>
    <dd>
        
<span class="param-type"><a href="module-qm.Base.html">module:qm.Base</a></span>


    </dd>
</dl>

    



        
    

    
        <h3 class="subsection-title">Type Definitions</h3>

        
                
<h4 class="name" id="~BaseConstructorParam">BaseConstructorParam</h4>




<div class="description">
    Base constructor parameter object
</div>



    <h5>Type:</h5>
    <ul>
        <li>
            
<span class="param-type">Object</span>


        </li>
    </ul>





    <h5 class="subsection-title">Properties:</h5>

    

<table class="props">
    <thead>
    <tr>
        
        <th>Name</th>
        

        <th>Type</th>

        
        <th>Attributes</th>
        

        
        <th>Default</th>
        

        <th class="last">Description</th>
    </tr>
    </thead>

    <tbody>
    

        <tr>
            
                <td class="name"><code>BaseConstructorParam.mode</code></td>
            

            <td class="type">
            
                
<span class="param-type"><a href="module-qm.html#~baseModes">module:qm~baseModes</a></span>


            
            </td>

            
                <td class="attributes">
                
                    &lt;optional><br>
                

                
                </td>
            

            
                <td class="default">
                
                    'openReadOnly'
                
                </td>
            

            <td class="description last">Base access mode: 
<br> create (sets up the db folder), 
<br> createClean (cleans db folder and then sets it up), 
<br> open (opens the db with read/write permissions), 
<br> openReadOnly (opens the db in read only mode).</td>
        </tr>

    

        <tr>
            
                <td class="name"><code>BaseConstructorParam.indexCache</code></td>
            

            <td class="type">
            
                
<span class="param-type">number</span>


            
            </td>

            
                <td class="attributes">
                
                    &lt;optional><br>
                

                
                </td>
            

            
                <td class="default">
                
                    1024
                
                </td>
            

            <td class="description last">The ammount of memory reserved for indexing (in MB).</td>
        </tr>

    

        <tr>
            
                <td class="name"><code>BaseConstructorParam.storeCache</code></td>
            

            <td class="type">
            
                
<span class="param-type">number</span>


            
            </td>

            
                <td class="attributes">
                
                    &lt;optional><br>
                

                
                </td>
            

            
                <td class="default">
                
                    1024
                
                </td>
            

            <td class="description last">The ammount of memory reserved for store cache (in MB).</td>
        </tr>

    

        <tr>
            
                <td class="name"><code>BaseConstructorParam.schemaPath</code></td>
            

            <td class="type">
            
                
<span class="param-type">string</span>


            
            </td>

            
                <td class="attributes">
                
                    &lt;optional><br>
                

                
                </td>
            

            
                <td class="default">
                
                    ''
                
                </td>
            

            <td class="description last">The path to schema definition file.</td>
        </tr>

    

        <tr>
            
                <td class="name"><code>BaseConstructorParam.schema</code></td>
            

            <td class="type">
            
                
<span class="param-type">Array.&lt;<a href="module-qm.html#~SchemaDefinition">module:qm~SchemaDefinition</a>></span>


            
            </td>

            
                <td class="attributes">
                
                    &lt;optional><br>
                

                
                </td>
            

            
                <td class="default">
                
                    []
                
                </td>
            

            <td class="description last">Schema definition object array.</td>
        </tr>

    

        <tr>
            
                <td class="name"><code>BaseConstructorParam.dbPath</code></td>
            

            <td class="type">
            
                
<span class="param-type">string</span>


            
            </td>

            
                <td class="attributes">
                
                    &lt;optional><br>
                

                
                </td>
            

            
                <td class="default">
                
                    './db/'
                
                </td>
            

            <td class="description last">The path to db directory.</td>
        </tr>

    
    </tbody>
</table>




<dl class="details">

    

    

    

    

    

    

    

    

    

    

    

    

    
    <dt class="tag-source">Source:</dt>
    <dd class="tag-source"><ul class="dummy"><li>
        <a href="qminerdoc.js.html">qminerdoc.js</a>, <a href="qminerdoc.js.html#line46">line 46</a>
    </li></ul></dd>
    

    

    

    
</dl>






            
                
<h4 class="name" id="~FeatureExtractorCategorical">FeatureExtractorCategorical</h4>




<div class="description">
    Feature type: categorical
</div>



    <h5>Type:</h5>
    <ul>
        <li>
            
<span class="param-type">Object</span>


        </li>
    </ul>





    <h5 class="subsection-title">Properties:</h5>

    

<table class="props">
    <thead>
    <tr>
        
        <th>Name</th>
        

        <th>Type</th>

        
        <th>Attributes</th>
        

        

        <th class="last">Description</th>
    </tr>
    </thead>

    <tbody>
    

        <tr>
            
                <td class="name"><code>type</code></td>
            

            <td class="type">
            
                
<span class="param-type">string</span>


            
            </td>

            
                <td class="attributes">
                

                
                </td>
            

            

            <td class="description last">The type of the extractor. It must be equal 'categorical'.</td>
        </tr>

    

        <tr>
            
                <td class="name"><code>values</code></td>
            

            <td class="type">
            
                
<span class="param-type">Array.&lt;Object></span>


            
            </td>

            
                <td class="attributes">
                
                    &lt;optional><br>
                

                
                </td>
            

            

            <td class="description last">A fixed set of values, which form a fixed feature set. No dimensionalizy changes if new values are seen in the upgrades.</td>
        </tr>

    

        <tr>
            
                <td class="name"><code>hashDimension</code></td>
            

            <td class="type">
            
                
<span class="param-type">number</span>


            
            </td>

            
                <td class="attributes">
                
                    &lt;optional><br>
                

                
                </td>
            

            

            <td class="description last">A hashing code to set the fixed dimensionality. All values are hashed and divided modulo hasDimension to get the corresponding dimension.</td>
        </tr>

    

        <tr>
            
                <td class="name"><code>field</code></td>
            

            <td class="type">
            
                
<span class="param-type">string</span>


            
            </td>

            
                <td class="attributes">
                

                
                </td>
            

            

            <td class="description last">The name of the field form which to take the values.</td>
        </tr>

    

        <tr>
            
                <td class="name"><code>source</code></td>
            

            <td class="type">
            
                
<span class="param-type">module:qm~FeatureSource</span>


            
            </td>

            
                <td class="attributes">
                

                
                </td>
            

            

            <td class="description last">The source of the extractor.</td>
        </tr>

    
    </tbody>
</table>




<dl class="details">

    

    

    

    

    

    

    

    

    

    

    

    

    
    <dt class="tag-source">Source:</dt>
    <dd class="tag-source"><ul class="dummy"><li>
        <a href="qminerdoc.js.html">qminerdoc.js</a>, <a href="qminerdoc.js.html#line292">line 292</a>
    </li></ul></dd>
    

    

    

    
</dl>






            
                
<h4 class="name" id="~FeatureExtractorConstant">FeatureExtractorConstant</h4>




<div class="description">
    Feature type: contant
</div>



    <h5>Type:</h5>
    <ul>
        <li>
            
<span class="param-type">Object</span>


        </li>
    </ul>





    <h5 class="subsection-title">Properties:</h5>

    

<table class="props">
    <thead>
    <tr>
        
        <th>Name</th>
        

        <th>Type</th>

        
        <th>Attributes</th>
        

        
        <th>Default</th>
        

        <th class="last">Description</th>
    </tr>
    </thead>

    <tbody>
    

        <tr>
            
                <td class="name"><code>type</code></td>
            

            <td class="type">
            
                
<span class="param-type">string</span>


            
            </td>

            
                <td class="attributes">
                

                
                </td>
            

            
                <td class="default">
                
                </td>
            

            <td class="description last">The type of the extractor. It must be equal 'constant'.</td>
        </tr>

    

        <tr>
            
                <td class="name"><code>const</code></td>
            

            <td class="type">
            
                
<span class="param-type">number</span>


            
            </td>

            
                <td class="attributes">
                
                    &lt;optional><br>
                

                
                </td>
            

            
                <td class="default">
                
                    1.0
                
                </td>
            

            <td class="description last">A constant number.</td>
        </tr>

    

        <tr>
            
                <td class="name"><code>source</code></td>
            

            <td class="type">
            
                
<span class="param-type">module:qm~FeatureSource</span>


            
            </td>

            
                <td class="attributes">
                

                
                </td>
            

            
                <td class="default">
                
                </td>
            

            <td class="description last">The source of the extractor.</td>
        </tr>

    
    </tbody>
</table>




<dl class="details">

    

    

    

    

    

    

    

    

    

    

    

    

    
    <dt class="tag-source">Source:</dt>
    <dd class="tag-source"><ul class="dummy"><li>
        <a href="qminerdoc.js.html">qminerdoc.js</a>, <a href="qminerdoc.js.html#line268">line 268</a>
    </li></ul></dd>
    

    

    

    
</dl>






            
                
<h4 class="name" id="~FeatureExtractorDateWindow">FeatureExtractorDateWindow</h4>




<div class="description">
    Feature type: dateWindow
</div>



    <h5>Type:</h5>
    <ul>
        <li>
            
<span class="param-type">Object</span>


        </li>
    </ul>





    <h5 class="subsection-title">Properties:</h5>

    

<table class="props">
    <thead>
    <tr>
        
        <th>Name</th>
        

        <th>Type</th>

        
        <th>Attributes</th>
        

        
        <th>Default</th>
        

        <th class="last">Description</th>
    </tr>
    </thead>

    <tbody>
    

        <tr>
            
                <td class="name"><code>type</code></td>
            

            <td class="type">
            
                
<span class="param-type">string</span>


            
            </td>

            
                <td class="attributes">
                

                
                </td>
            

            
                <td class="default">
                
                </td>
            

            <td class="description last">The type of the extractor. It must be equal 'dateWindow'.</td>
        </tr>

    

        <tr>
            
                <td class="name"><code>unit</code></td>
            

            <td class="type">
            
                
<span class="param-type">module:qm~FeatureDateWindowUnit</span>


            
            </td>

            
                <td class="attributes">
                
                    &lt;optional><br>
                

                
                </td>
            

            
                <td class="default">
                
                    'day'
                
                </td>
            

            <td class="description last">How granular is the time window.</td>
        </tr>

    

        <tr>
            
                <td class="name"><code>window</code></td>
            

            <td class="type">
            
                
<span class="param-type">number</span>


            
            </td>

            
                <td class="attributes">
                
                    &lt;optional><br>
                

                
                </td>
            

            
                <td class="default">
                
                    1
                
                </td>
            

            <td class="description last">The size of the window.</td>
        </tr>

    

        <tr>
            
                <td class="name"><code>normalize</code></td>
            

            <td class="type">
            
                
<span class="param-type">boolean</span>


            
            </td>

            
                <td class="attributes">
                
                    &lt;optional><br>
                

                
                </td>
            

            
                <td class="default">
                
                    false
                
                </td>
            

            <td class="description last">Normalize the resulting vector of the extractor to have L2 norm 1.0. //TODO</td>
        </tr>

    

        <tr>
            
                <td class="name"><code>start</code></td>
            

            <td class="type">
            
                
<span class="param-type">number</span>


            
            </td>

            
                <td class="attributes">
                

                
                </td>
            

            
                <td class="default">
                
                </td>
            

            <td class="description last">//TODO</td>
        </tr>

    

        <tr>
            
                <td class="name"><code>end</code></td>
            

            <td class="type">
            
                
<span class="param-type">number</span>


            
            </td>

            
                <td class="attributes">
                

                
                </td>
            

            
                <td class="default">
                
                </td>
            

            <td class="description last">//TODO</td>
        </tr>

    

        <tr>
            
                <td class="name"><code>source</code></td>
            

            <td class="type">
            
                
<span class="param-type">module:qm~FeatureSource</span>


            
            </td>

            
                <td class="attributes">
                

                
                </td>
            

            
                <td class="default">
                
                </td>
            

            <td class="description last">The source of the extractor.</td>
        </tr>

    
    </tbody>
</table>




<dl class="details">

    

    

    

    

    

    

    

    

    

    

    

    

    
    <dt class="tag-source">Source:</dt>
    <dd class="tag-source"><ul class="dummy"><li>
        <a href="qminerdoc.js.html">qminerdoc.js</a>, <a href="qminerdoc.js.html#line341">line 341</a>
    </li></ul></dd>
    

    

    

    
</dl>






            
                
<h4 class="name" id="~FeatureExtractorJoin">FeatureExtractorJoin</h4>




<div class="description">
    Feature type: join
</div>



    <h5>Type:</h5>
    <ul>
        <li>
            
<span class="param-type">Object</span>


        </li>
    </ul>





    <h5 class="subsection-title">Properties:</h5>

    

<table class="props">
    <thead>
    <tr>
        
        <th>Name</th>
        

        <th>Type</th>

        
        <th>Attributes</th>
        

        
        <th>Default</th>
        

        <th class="last">Description</th>
    </tr>
    </thead>

    <tbody>
    

        <tr>
            
                <td class="name"><code>type</code></td>
            

            <td class="type">
            
                
<span class="param-type">string</span>


            
            </td>

            
                <td class="attributes">
                

                
                </td>
            

            
                <td class="default">
                
                </td>
            

            <td class="description last">The type of the extractor. It must be equal 'join'.</td>
        </tr>

    

        <tr>
            
                <td class="name"><code>bucketSize</code></td>
            

            <td class="type">
            
                
<span class="param-type">number</span>


            
            </td>

            
                <td class="attributes">
                
                    &lt;optional><br>
                

                
                </td>
            

            
                <td class="default">
                
                    1
                
                </td>
            

            <td class="description last">The size of the bucket in which we group consecutive records.</td>
        </tr>

    

        <tr>
            
                <td class="name"><code>source</code></td>
            

            <td class="type">
            
                
<span class="param-type">module:qm~FeatureSource</span>


            
            </td>

            
                <td class="attributes">
                

                
                </td>
            

            
                <td class="default">
                
                </td>
            

            <td class="description last">The source of the extractor.</td>
        </tr>

    
    </tbody>
</table>




<dl class="details">

    

    

    

    

    

    

    

    

    

    

    

    

    
    <dt class="tag-source">Source:</dt>
    <dd class="tag-source"><ul class="dummy"><li>
        <a href="qminerdoc.js.html">qminerdoc.js</a>, <a href="qminerdoc.js.html#line326">line 326</a>
    </li></ul></dd>
    

    

    

    
</dl>






            
                
<h4 class="name" id="~FeatureExtractorJsfunc">FeatureExtractorJsfunc</h4>




<div class="description">
    Feature type: jsfunc
</div>



    <h5>Type:</h5>
    <ul>
        <li>
            
<span class="param-type">Object</span>


        </li>
    </ul>





    <h5 class="subsection-title">Properties:</h5>

    

<table class="props">
    <thead>
    <tr>
        
        <th>Name</th>
        

        <th>Type</th>

        
        <th>Attributes</th>
        

        
        <th>Default</th>
        

        <th class="last">Description</th>
    </tr>
    </thead>

    <tbody>
    

        <tr>
            
                <td class="name"><code>type</code></td>
            

            <td class="type">
            
                
<span class="param-type">string</span>


            
            </td>

            
                <td class="attributes">
                

                
                </td>
            

            
                <td class="default">
                
                </td>
            

            <td class="description last">The type of the extractor. It must be equal 'jsfunc'.</td>
        </tr>

    

        <tr>
            
                <td class="name"><code>name</code></td>
            

            <td class="type">
            
                
<span class="param-type">string</span>


            
            </td>

            
                <td class="attributes">
                

                
                </td>
            

            
                <td class="default">
                
                </td>
            

            <td class="description last">The feature's name.</td>
        </tr>

    

        <tr>
            
                <td class="name"><code>fun</code></td>
            

            <td class="type">
            
                
<span class="param-type">function</span>


            
            </td>

            
                <td class="attributes">
                

                
                </td>
            

            
                <td class="default">
                
                </td>
            

            <td class="description last">The javascript function callback. It should take a record as input and return a number or a dense vector.</td>
        </tr>

    

        <tr>
            
                <td class="name"><code>dim</code></td>
            

            <td class="type">
            
                
<span class="param-type">number</span>


            
            </td>

            
                <td class="attributes">
                
                    &lt;optional><br>
                

                
                </td>
            

            
                <td class="default">
                
                    1
                
                </td>
            

            <td class="description last">The dimension of the feature extractor.</td>
        </tr>

    

        <tr>
            
                <td class="name"><code>source</code></td>
            

            <td class="type">
            
                
<span class="param-type">module:qm~FeatureSource</span>


            
            </td>

            
                <td class="attributes">
                

                
                </td>
            

            
                <td class="default">
                
                </td>
            

            <td class="description last">The source of the extractor.</td>
        </tr>

    
    </tbody>
</table>




<dl class="details">

    

    

    

    

    

    

    

    

    

    

    

    

    
    <dt class="tag-source">Source:</dt>
    <dd class="tag-source"><ul class="dummy"><li>
        <a href="qminerdoc.js.html">qminerdoc.js</a>, <a href="qminerdoc.js.html#line352">line 352</a>
    </li></ul></dd>
    

    

    

    
</dl>






            
                
<h4 class="name" id="~FeatureExtractorMultinomial">FeatureExtractorMultinomial</h4>




<div class="description">
    Feature type: multinomial
</div>



    <h5>Type:</h5>
    <ul>
        <li>
            
<span class="param-type">Object</span>


        </li>
    </ul>





    <h5 class="subsection-title">Properties:</h5>

    

<table class="props">
    <thead>
    <tr>
        
        <th>Name</th>
        

        <th>Type</th>

        
        <th>Attributes</th>
        

        
        <th>Default</th>
        

        <th class="last">Description</th>
    </tr>
    </thead>

    <tbody>
    

        <tr>
            
                <td class="name"><code>type</code></td>
            

            <td class="type">
            
                
<span class="param-type">string</span>


            
            </td>

            
                <td class="attributes">
                

                
                </td>
            

            
                <td class="default">
                
                </td>
            

            <td class="description last">The type of the extractor. It must be equal 'multinomial'.</td>
        </tr>

    

        <tr>
            
                <td class="name"><code>normalize</code></td>
            

            <td class="type">
            
                
<span class="param-type">boolean</span>


            
            </td>

            
                <td class="attributes">
                
                    &lt;optional><br>
                

                
                </td>
            

            
                <td class="default">
                
                    false
                
                </td>
            

            <td class="description last">Normalize the resulting vector of the extractor to have L2 norm 1.0.</td>
        </tr>

    

        <tr>
            
                <td class="name"><code>values</code></td>
            

            <td class="type">
            
                
<span class="param-type">Array.&lt;Object></span>


            
            </td>

            
                <td class="attributes">
                
                    &lt;optional><br>
                

                
                </td>
            

            
                <td class="default">
                
                </td>
            

            <td class="description last">A fixed set of values, which form a fixed feature set, no dimensionality changes if new values are seen in the updates.</td>
        </tr>

    

        <tr>
            
                <td class="name"><code>hashDimension</code></td>
            

            <td class="type">
            
                
<span class="param-type">number</span>


            
            </td>

            
                <td class="attributes">
                
                    &lt;optional><br>
                

                
                </td>
            

            
                <td class="default">
                
                </td>
            

            <td class="description last">A hashing code to set the fixed dimensionality. All values are hashed and divided modulo hashDimension to get the corresponding dimension.</td>
        </tr>

    

        <tr>
            
                <td class="name"><code>datetime</code></td>
            

            <td class="type">
            
                
<span class="param-type">Object</span>


            
            </td>

            
                <td class="attributes">
                
                    &lt;optional><br>
                

                
                </td>
            

            
                <td class="default">
                
                    false
                
                </td>
            

            <td class="description last">Same as 'values', only with predefined values which are extracted from date and time (month, day of month, day of week, time of day, hour).
<br> This fixes the dimensionality of feature extractor at the start, making it not dimension as new dates are seen. Cannot be used the same time as values.</td>
        </tr>

    

        <tr>
            
                <td class="name"><code>field</code></td>
            

            <td class="type">
            
                
<span class="param-type">string</span>


            
            </td>

            
                <td class="attributes">
                

                
                </td>
            

            
                <td class="default">
                
                </td>
            

            <td class="description last">The name of the field from which to take the value.</td>
        </tr>

    

        <tr>
            
                <td class="name"><code>source</code></td>
            

            <td class="type">
            
                
<span class="param-type">module:qm~FeatureSource</span>


            
            </td>

            
                <td class="attributes">
                

                
                </td>
            

            
                <td class="default">
                
                </td>
            

            <td class="description last">The source of the extractor.</td>
        </tr>

    
    </tbody>
</table>




<dl class="details">

    

    

    

    

    

    

    

    

    

    

    

    

    
    <dt class="tag-source">Source:</dt>
    <dd class="tag-source"><ul class="dummy"><li>
        <a href="qminerdoc.js.html">qminerdoc.js</a>, <a href="qminerdoc.js.html#line301">line 301</a>
    </li></ul></dd>
    

    

    

    
</dl>






            
                
<h4 class="name" id="~FeatureExtractorNumeric">FeatureExtractorNumeric</h4>




<div class="description">
    Feature type: numeric
</div>



    <h5>Type:</h5>
    <ul>
        <li>
            
<span class="param-type">Object</span>


        </li>
    </ul>





    <h5 class="subsection-title">Properties:</h5>

    

<table class="props">
    <thead>
    <tr>
        
        <th>Name</th>
        

        <th>Type</th>

        
        <th>Attributes</th>
        

        
        <th>Default</th>
        

        <th class="last">Description</th>
    </tr>
    </thead>

    <tbody>
    

        <tr>
            
                <td class="name"><code>type</code></td>
            

            <td class="type">
            
                
<span class="param-type">string</span>


            
            </td>

            
                <td class="attributes">
                

                
                </td>
            

            
                <td class="default">
                
                </td>
            

            <td class="description last">The type of the extractor. It must be equal 'numeric'.</td>
        </tr>

    

        <tr>
            
                <td class="name"><code>normalize</code></td>
            

            <td class="type">
            
                
<span class="param-type">boolean</span>


            
            </td>

            
                <td class="attributes">
                
                    &lt;optional><br>
                

                
                </td>
            

            
                <td class="default">
                
                    false
                
                </td>
            

            <td class="description last">Normalize values between 0.0 and 1.0.</td>
        </tr>

    

        <tr>
            
                <td class="name"><code>min</code></td>
            

            <td class="type">
            
                
<span class="param-type">number</span>


            
            </td>

            
                <td class="attributes">
                
                    &lt;optional><br>
                

                
                </td>
            

            
                <td class="default">
                
                </td>
            

            <td class="description last">The minimal value used to form the normalization.</td>
        </tr>

    

        <tr>
            
                <td class="name"><code>max</code></td>
            

            <td class="type">
            
                
<span class="param-type">number</span>


            
            </td>

            
                <td class="attributes">
                
                    &lt;optional><br>
                

                
                </td>
            

            
                <td class="default">
                
                </td>
            

            <td class="description last">The maximal value used to form the normalization.</td>
        </tr>

    

        <tr>
            
                <td class="name"><code>field</code></td>
            

            <td class="type">
            
                
<span class="param-type">string</span>


            
            </td>

            
                <td class="attributes">
                

                
                </td>
            

            
                <td class="default">
                
                </td>
            

            <td class="description last">The name of the field from which to take the value.</td>
        </tr>

    

        <tr>
            
                <td class="name"><code>source</code></td>
            

            <td class="type">
            
                
<span class="param-type">module:qm~FeatureSource</span>


            
            </td>

            
                <td class="attributes">
                

                
                </td>
            

            
                <td class="default">
                
                </td>
            

            <td class="description last">The source of the extractor.</td>
        </tr>

    
    </tbody>
</table>




<dl class="details">

    

    

    

    

    

    

    

    

    

    

    

    

    
    <dt class="tag-source">Source:</dt>
    <dd class="tag-source"><ul class="dummy"><li>
        <a href="qminerdoc.js.html">qminerdoc.js</a>, <a href="qminerdoc.js.html#line282">line 282</a>
    </li></ul></dd>
    

    

    

    
</dl>






            
                
<h4 class="name" id="~FeatureExtractorPair">FeatureExtractorPair</h4>




<div class="description">
    Feature type: pair
</div>



    <h5>Type:</h5>
    <ul>
        <li>
            
<span class="param-type">Object</span>


        </li>
    </ul>





    <h5 class="subsection-title">Properties:</h5>

    

<table class="props">
    <thead>
    <tr>
        
        <th>Name</th>
        

        <th>Type</th>

        

        

        <th class="last">Description</th>
    </tr>
    </thead>

    <tbody>
    

        <tr>
            
                <td class="name"><code>type</code></td>
            

            <td class="type">
            
                
<span class="param-type">string</span>


            
            </td>

            

            

            <td class="description last">The type of the extractor. It must be equal 'pair'.</td>
        </tr>

    

        <tr>
            
                <td class="name"><code>first</code></td>
            

            <td class="type">
            
                
<span class="param-type"><a href="module-qm.html#~FeatureExtractors">module:qm~FeatureExtractors</a></span>


            
            </td>

            

            

            <td class="description last">The first feature extractor.</td>
        </tr>

    

        <tr>
            
                <td class="name"><code>second</code></td>
            

            <td class="type">
            
                
<span class="param-type"><a href="module-qm.html#~FeatureExtractors">module:qm~FeatureExtractors</a></span>


            
            </td>

            

            

            <td class="description last">The second feature extractor.</td>
        </tr>

    

        <tr>
            
                <td class="name"><code>source</code></td>
            

            <td class="type">
            
                
<span class="param-type">module:qm~FeatureSource</span>


            
            </td>

            

            

            <td class="description last">The source of the extractor.</td>
        </tr>

    
    </tbody>
</table>




<dl class="details">

    

    

    

    

    

    

    

    

    

    

    

    

    
    <dt class="tag-source">Source:</dt>
    <dd class="tag-source"><ul class="dummy"><li>
        <a href="qminerdoc.js.html">qminerdoc.js</a>, <a href="qminerdoc.js.html#line333">line 333</a>
    </li></ul></dd>
    

    

    

    
</dl>






            
                
<h4 class="name" id="~FeatureExtractorRandom">FeatureExtractorRandom</h4>




<div class="description">
    Feature type: random
</div>



    <h5>Type:</h5>
    <ul>
        <li>
            
<span class="param-type">Object</span>


        </li>
    </ul>





    <h5 class="subsection-title">Properties:</h5>

    

<table class="props">
    <thead>
    <tr>
        
        <th>Name</th>
        

        <th>Type</th>

        
        <th>Attributes</th>
        

        
        <th>Default</th>
        

        <th class="last">Description</th>
    </tr>
    </thead>

    <tbody>
    

        <tr>
            
                <td class="name"><code>type</code></td>
            

            <td class="type">
            
                
<span class="param-type">string</span>


            
            </td>

            
                <td class="attributes">
                

                
                </td>
            

            
                <td class="default">
                
                </td>
            

            <td class="description last">The type of the extractor. It must be equal 'random'.</td>
        </tr>

    

        <tr>
            
                <td class="name"><code>seed</code></td>
            

            <td class="type">
            
                
<span class="param-type">number</span>


            
            </td>

            
                <td class="attributes">
                
                    &lt;optional><br>
                

                
                </td>
            

            
                <td class="default">
                
                    0
                
                </td>
            

            <td class="description last">A random seed number.</td>
        </tr>

    

        <tr>
            
                <td class="name"><code>source</code></td>
            

            <td class="type">
            
                
<span class="param-type">module:qm~FeatureSource</span>


            
            </td>

            
                <td class="attributes">
                

                
                </td>
            

            
                <td class="default">
                
                </td>
            

            <td class="description last">The source of the extractor.</td>
        </tr>

    
    </tbody>
</table>




<dl class="details">

    

    

    

    

    

    

    

    

    

    

    

    

    
    <dt class="tag-source">Source:</dt>
    <dd class="tag-source"><ul class="dummy"><li>
        <a href="qminerdoc.js.html">qminerdoc.js</a>, <a href="qminerdoc.js.html#line275">line 275</a>
    </li></ul></dd>
    

    

    

    
</dl>






            
                
<h4 class="name" id="~FeatureExtractors">FeatureExtractors</h4>




<div class="description">
    Feature types.
</div>



    <h5>Type:</h5>
    <ul>
        <li>
            
<span class="param-type">Object</span>


        </li>
    </ul>





    <h5 class="subsection-title">Properties:</h5>

    

<table class="props">
    <thead>
    <tr>
        
        <th>Name</th>
        

        <th>Type</th>

        

        

        <th class="last">Description</th>
    </tr>
    </thead>

    <tbody>
    

        <tr>
            
                <td class="name"><code>constant</code></td>
            

            <td class="type">
            
                
<span class="param-type"><a href="module-qm.html#~FeatureExtractorConstant">module:qm~FeatureExtractorConstant</a></span>


            
            </td>

            

            

            <td class="description last">The constant type.</td>
        </tr>

    

        <tr>
            
                <td class="name"><code>random</code></td>
            

            <td class="type">
            
                
<span class="param-type"><a href="module-qm.html#~FeatureExtractorRandom">module:qm~FeatureExtractorRandom</a></span>


            
            </td>

            

            

            <td class="description last">The random type.</td>
        </tr>

    

        <tr>
            
                <td class="name"><code>numeric</code></td>
            

            <td class="type">
            
                
<span class="param-type"><a href="module-qm.html#~FeatureExtractorNumeric">module:qm~FeatureExtractorNumeric</a></span>


            
            </td>

            

            

            <td class="description last">The numeric type.</td>
        </tr>

    

        <tr>
            
                <td class="name"><code>categorical</code></td>
            

            <td class="type">
            
                
<span class="param-type"><a href="module-qm.html#~FeatureExtractorCategorical">module:qm~FeatureExtractorCategorical</a></span>


            
            </td>

            

            

            <td class="description last">The categorical type.</td>
        </tr>

    

        <tr>
            
                <td class="name"><code>multinomial</code></td>
            

            <td class="type">
            
                
<span class="param-type"><a href="module-qm.html#~FeatureExtractorMultinomial">module:qm~FeatureExtractorMultinomial</a></span>


            
            </td>

            

            

            <td class="description last">The multinomial type.</td>
        </tr>

    

        <tr>
            
                <td class="name"><code>text</code></td>
            

            <td class="type">
            
                
<span class="param-type"><a href="module-qm.html#~FeatureExtractorText">module:qm~FeatureExtractorText</a></span>


            
            </td>

            

            

            <td class="description last">The text type.</td>
        </tr>

    

        <tr>
            
                <td class="name"><code>join</code></td>
            

            <td class="type">
            
                
<span class="param-type"><a href="module-qm.html#~FeatureExtractorJoin">module:qm~FeatureExtractorJoin</a></span>


            
            </td>

            

            

            <td class="description last">The join type.</td>
        </tr>

    

        <tr>
            
                <td class="name"><code>pair</code></td>
            

            <td class="type">
            
                
<span class="param-type"><a href="module-qm.html#~FeatureExtractorPair">module:qm~FeatureExtractorPair</a></span>


            
            </td>

            

            

            <td class="description last">The pair type.</td>
        </tr>

    

        <tr>
            
                <td class="name"><code>jsfunc</code></td>
            

            <td class="type">
            
                
<span class="param-type"><a href="module-qm.html#~FeatureExtractorJsfunc">module:qm~FeatureExtractorJsfunc</a></span>


            
            </td>

            

            

            <td class="description last">The jsfunc type.</td>
        </tr>

    

        <tr>
            
                <td class="name"><code>dateWindow</code></td>
            

            <td class="type">
            
                
<span class="param-type"><a href="module-qm.html#~FeatureExtractorDateWindow">module:qm~FeatureExtractorDateWindow</a></span>


            
            </td>

            

            

            <td class="description last">The dateWindow type.</td>
        </tr>

    
    </tbody>
</table>




<dl class="details">

    

    

    

    

    

    

    

    

    

    

    

    

    
    <dt class="tag-source">Source:</dt>
    <dd class="tag-source"><ul class="dummy"><li>
        <a href="qminerdoc.js.html">qminerdoc.js</a>, <a href="qminerdoc.js.html#line253">line 253</a>
    </li></ul></dd>
    

    

    

    
</dl>






            
                
<h4 class="name" id="~FeatureExtractorText">FeatureExtractorText</h4>




<div class="description">
    Feature type: text
</div>



    <h5>Type:</h5>
    <ul>
        <li>
            
<span class="param-type">Object</span>


        </li>
    </ul>





    <h5 class="subsection-title">Properties:</h5>

    

<table class="props">
    <thead>
    <tr>
        
        <th>Name</th>
        

        <th>Type</th>

        
        <th>Attributes</th>
        

        
        <th>Default</th>
        

        <th class="last">Description</th>
    </tr>
    </thead>

    <tbody>
    

        <tr>
            
                <td class="name"><code>type</code></td>
            

            <td class="type">
            
                
<span class="param-type">string</span>


            
            </td>

            
                <td class="attributes">
                

                
                </td>
            

            
                <td class="default">
                
                </td>
            

            <td class="description last">The type of the extractor. It must be equal 'text'.</td>
        </tr>

    

        <tr>
            
                <td class="name"><code>normalize</code></td>
            

            <td class="type">
            
                
<span class="param-type">boolean</span>


            
            </td>

            
                <td class="attributes">
                
                    &lt;optional><br>
                

                
                </td>
            

            
                <td class="default">
                
                    true
                
                </td>
            

            <td class="description last">Normalize the resulting vector of the extractor to have L2 norm 1.0.</td>
        </tr>

    

        <tr>
            
                <td class="name"><code>weight</code></td>
            

            <td class="type">
            
                
<span class="param-type">module:qm~FeatureWight</span>


            
            </td>

            
                <td class="attributes">
                

                
                </td>
            

            
                <td class="default">
                
                </td>
            

            <td class="description last">Type of weighting used for scoring terms.</td>
        </tr>

    

        <tr>
            
                <td class="name"><code>hashDimension</code></td>
            

            <td class="type">
            
                
<span class="param-type">number</span>


            
            </td>

            
                <td class="attributes">
                
                    &lt;optional><br>
                

                
                </td>
            

            
                <td class="default">
                
                </td>
            

            <td class="description last">A hashing code to set the fixed dimensionality. All values are hashed and divided modulo hashDimension to get the corresponding dimension.</td>
        </tr>

    

        <tr>
            
                <td class="name"><code>field</code></td>
            

            <td class="type">
            
                
<span class="param-type">string</span>


            
            </td>

            
                <td class="attributes">
                

                
                </td>
            

            
                <td class="default">
                
                </td>
            

            <td class="description last">The name of the field from which to take the value.</td>
        </tr>

    

        <tr>
            
                <td class="name"><code>tokenizer</code></td>
            

            <td class="type">
            
                
<span class="param-type">module:qm~FeatureTokenizer</span>


            
            </td>

            
                <td class="attributes">
                

                
                </td>
            

            
                <td class="default">
                
                </td>
            

            <td class="description last"></td>
        </tr>

    

        <tr>
            
                <td class="name"><code>mode</code></td>
            

            <td class="type">
            
                
<span class="param-type">module:qm~FeatureMode</span>


            
            </td>

            
                <td class="attributes">
                

                
                </td>
            

            
                <td class="default">
                
                </td>
            

            <td class="description last">How are multi-record cases combined into single vector.</td>
        </tr>

    

        <tr>
            
                <td class="name"><code>stream</code></td>
            

            <td class="type">
            
                
<span class="param-type">module:qm~FeatureStream</span>


            
            </td>

            
                <td class="attributes">
                

                
                </td>
            

            
                <td class="default">
                
                </td>
            

            <td class="description last">Details on forgetting old IDFs when running on stream.</td>
        </tr>

    

        <tr>
            
                <td class="name"><code>source</code></td>
            

            <td class="type">
            
                
<span class="param-type">module:qm~FeatureSource</span>


            
            </td>

            
                <td class="attributes">
                

                
                </td>
            

            
                <td class="default">
                
                </td>
            

            <td class="description last">The source of the extractor.</td>
        </tr>

    
    </tbody>
</table>




<dl class="details">

    

    

    

    

    

    

    

    

    

    

    

    

    
    <dt class="tag-source">Source:</dt>
    <dd class="tag-source"><ul class="dummy"><li>
        <a href="qminerdoc.js.html">qminerdoc.js</a>, <a href="qminerdoc.js.html#line313">line 313</a>
    </li></ul></dd>
    

    

    

    
</dl>






            
                
<h4 class="name" id="~SchemaDefinition">SchemaDefinition</h4>




<div class="description">
    Store schema definition object
</div>



    <h5>Type:</h5>
    <ul>
        <li>
            
<span class="param-type">Object</span>


        </li>
    </ul>





    <h5 class="subsection-title">Properties:</h5>

    

<table class="props">
    <thead>
    <tr>
        
        <th>Name</th>
        

        <th>Type</th>

        
        <th>Attributes</th>
        

        
        <th>Default</th>
        

        <th class="last">Description</th>
    </tr>
    </thead>

    <tbody>
    

        <tr>
            
                <td class="name"><code>name</code></td>
            

            <td class="type">
            
                
<span class="param-type">string</span>


            
            </td>

            
                <td class="attributes">
                

                
                </td>
            

            
                <td class="default">
                
                </td>
            

            <td class="description last">The name of the store. Store name can be composed by from English letters, numbers, _ or $ characters. It can only begin with a character.</td>
        </tr>

    

        <tr>
            
                <td class="name"><code>fields</code></td>
            

            <td class="type">
            
                
<span class="param-type">Array.&lt;<a href="module-qm.html#~SchemaFieldDefinition">module:qm~SchemaFieldDefinition</a>></span>


            
            </td>

            
                <td class="attributes">
                

                
                </td>
            

            
                <td class="default">
                
                </td>
            

            <td class="description last">The array of field descriptors.</td>
        </tr>

    

        <tr>
            
                <td class="name"><code>joins</code></td>
            

            <td class="type">
            
                
<span class="param-type">Array.&lt;<a href="module-qm.html#~SchemaJoinDefinition">module:qm~SchemaJoinDefinition</a>></span>


            
            </td>

            
                <td class="attributes">
                
                    &lt;optional><br>
                

                
                </td>
            

            
                <td class="default">
                
                    []
                
                </td>
            

            <td class="description last">The array of join descriptors, used for linking records from different stores.</td>
        </tr>

    

        <tr>
            
                <td class="name"><code>keys</code></td>
            

            <td class="type">
            
                
<span class="param-type">Array.&lt;<a href="module-qm.html#~SchemaKeyDefinition">module:qm~SchemaKeyDefinition</a>></span>


            
            </td>

            
                <td class="attributes">
                
                    &lt;optional><br>
                

                
                </td>
            

            
                <td class="default">
                
                    []
                
                </td>
            

            <td class="description last">The array of key descriptors. Keys define how records are indexed, which is needed for search using the query language.</td>
        </tr>

    

        <tr>
            
                <td class="name"><code>timeWindow</code></td>
            

            <td class="type">
            
                
<span class="param-type"><a href="module-qm.html#~SchemaTimeWindowDefinition">module:qm~SchemaTimeWindowDefinition</a></span>


            
            </td>

            
                <td class="attributes">
                
                    &lt;optional><br>
                

                
                </td>
            

            
                <td class="default">
                
                </td>
            

            <td class="description last">Time window description. Stores can have a window, which is used by garbage collector to delete records once they fall out of the time window. Window can be defined by number of records or by time.</td>
        </tr>

    
    </tbody>
</table>




<dl class="details">

    

    

    

    

    

    

    

    

    

    

    

    

    
    <dt class="tag-source">Source:</dt>
    <dd class="tag-source"><ul class="dummy"><li>
        <a href="qminerdoc.js.html">qminerdoc.js</a>, <a href="qminerdoc.js.html#line60">line 60</a>
    </li></ul></dd>
    

    

    

    
</dl>





    <h5>Example</h5>
    
    <pre class="prettyprint"><code>var qm = require('qminer');
// create a simple movies store, where each record contains only the movie title.
var base = new qm.Base({
    mode: 'createClean',
    schema: [{
      "name": "Movies",
      "fields": [{ name: "title", type: "string" }]
    }]
});</code></pre>



            
                
<h4 class="name" id="~SchemaFieldDefinition">SchemaFieldDefinition</h4>




<div class="description">
    Store schema field definition object
</div>



    <h5>Type:</h5>
    <ul>
        <li>
            
<span class="param-type">Object</span>


        </li>
    </ul>





    <h5 class="subsection-title">Properties:</h5>

    

<table class="props">
    <thead>
    <tr>
        
        <th>Name</th>
        

        <th>Type</th>

        
        <th>Attributes</th>
        

        
        <th>Default</th>
        

        <th class="last">Description</th>
    </tr>
    </thead>

    <tbody>
    

        <tr>
            
                <td class="name"><code>name</code></td>
            

            <td class="type">
            
                
<span class="param-type">string</span>


            
            </td>

            
                <td class="attributes">
                

                
                </td>
            

            
                <td class="default">
                
                </td>
            

            <td class="description last">The name of the field.</td>
        </tr>

    

        <tr>
            
                <td class="name"><code>type</code></td>
            

            <td class="type">
            
                
<span class="param-type"><a href="module-qm.html#~fieldTypes">module:qm~fieldTypes</a></span>


            
            </td>

            
                <td class="attributes">
                

                
                </td>
            

            
                <td class="default">
                
                </td>
            

            <td class="description last">The type of the field.</td>
        </tr>

    

        <tr>
            
                <td class="name"><code>primary</code></td>
            

            <td class="type">
            
                
<span class="param-type">boolean</span>


            
            </td>

            
                <td class="attributes">
                
                    &lt;optional><br>
                

                
                </td>
            

            
                <td class="default">
                
                    false
                
                </td>
            

            <td class="description last">Field which can be used to identify record. There can be only one primary field in a store. There can be at most one record for each value of the primary field. Currently following fields can be marked as primary: int, uin64, string, float, datetime. Primary fields of type string are also used for record names.</td>
        </tr>

    

        <tr>
            
                <td class="name"><code>null</code></td>
            

            <td class="type">
            
                
<span class="param-type">boolean</span>


            
            </td>

            
                <td class="attributes">
                
                    &lt;optional><br>
                

                
                </td>
            

            
                <td class="default">
                
                    false
                
                </td>
            

            <td class="description last">When set to true, null is a possible value for a field (allow missing values).</td>
        </tr>

    

        <tr>
            
                <td class="name"><code>store</code></td>
            

            <td class="type">
            
                
<span class="param-type">string</span>


            
            </td>

            
                <td class="attributes">
                
                    &lt;optional><br>
                

                
                </td>
            

            
                <td class="default">
                
                    'memory'
                
                </td>
            

            <td class="description last">Defines where to store the field, options are: <b>'cache'</b> or <b>'memory'</b>. The default option is <b>'memory'</b>, which stores the values in RAM. Option <b>'cache'</b> stores the values on disk, with a layer of FIFO cache in RAM, storing the most recently used values.</td>
        </tr>

    

        <tr>
            
                <td class="name"><code>default</code></td>
            

            <td class="type">
            
                
<span class="param-type">Object</span>


            
            </td>

            
                <td class="attributes">
                
                    &lt;optional><br>
                

                
                </td>
            

            
                <td class="default">
                
                </td>
            

            <td class="description last">Default value for field when not given for a new record.</td>
        </tr>

    

        <tr>
            
                <td class="name"><code>codebook</code></td>
            

            <td class="type">
            
                
<span class="param-type">boolean</span>


            
            </td>

            
                <td class="attributes">
                
                    &lt;optional><br>
                

                
                </td>
            

            
                <td class="default">
                
                    false
                
                </td>
            

            <td class="description last">Useful when many records have only few different values of this field. If set to true, then a separate table of all values is kept, and records only point to this table (replacing variable string field in record serialisation with fixed-length integer). Useful to decrease memory footprint, and faster to update. (STRING FIELD TYPE SPECIFIC).</td>
        </tr>

    

        <tr>
            
                <td class="name"><code>shortstring</code></td>
            

            <td class="type">
            
                
<span class="param-type">boolean</span>


            
            </td>

            
                <td class="attributes">
                
                    &lt;optional><br>
                

                
                </td>
            

            
                <td class="default">
                
                    false
                
                </td>
            

            <td class="description last">Useful for string shorter then 127 characters (STRING FIELD TYPE SPECIFIC).</td>
        </tr>

    
    </tbody>
</table>




<dl class="details">

    

    

    

    

    

    

    

    

    

    

    

    

    
    <dt class="tag-source">Source:</dt>
    <dd class="tag-source"><ul class="dummy"><li>
        <a href="qminerdoc.js.html">qminerdoc.js</a>, <a href="qminerdoc.js.html#line106">line 106</a>
    </li></ul></dd>
    

    

    

    
</dl>





    <h5>Example</h5>
    
    <pre class="prettyprint"><code>var qm = require('qminer');
 var base = new qm.Base({
     mode: 'createClean',
     schema: [
       { name: 'NewsArticles',
         fields: [
           { name: "ID", primary: true, type: "string", shortstring: true },
           { name: "Source", type: "string", codebook: true },
           { name: "DateTime", type: "datetime" },
           { name: "Title", type: "string", store: "cache" },
           { name: "Tokens", type: "string_v", store: "cache", null: true },
           { name: "Vector", type: "num_sp_v", store: "cache", null: true }]
       }
    ]
 });
// add a record:
// - we set the date using the ISO string representation
// - we set the string vector Tokens with an array of strings
// - we set the numeric sparse vector Vector with an array of two element arrays
//   (index, value), see the sparse vector constructor <a href="module-la.SparseVector.html">module:la.SparseVector</a>
base.store('NewsArticles').add({
  ID: 't12344', 
  Source: 's1234', 
  DateTime: '2015-01-01T00:05:00', 
  Title: 'the title', 
  Tokens: ['token1', 'token2'], 
  Vector: [[0,1], [1,1]]})</code></pre>



            
                
<h4 class="name" id="~SchemaJoinDefinition">SchemaJoinDefinition</h4>




<div class="description">
    Store schema join definition object
</div>



    <h5>Type:</h5>
    <ul>
        <li>
            
<span class="param-type">Object</span>


        </li>
    </ul>





    <h5 class="subsection-title">Properties:</h5>

    

<table class="props">
    <thead>
    <tr>
        
        <th>Name</th>
        

        <th>Type</th>

        

        

        <th class="last">Description</th>
    </tr>
    </thead>

    <tbody>
    

        <tr>
            
                <td class="name"><code>name</code></td>
            

            <td class="type">
            
                
<span class="param-type">string</span>


            
            </td>

            

            

            <td class="description last">The name of the join.</td>
        </tr>

    

        <tr>
            
                <td class="name"><code>type</code></td>
            

            <td class="type">
            
                
<span class="param-type">string</span>


            
            </td>

            

            

            <td class="description last">The supported types are: <b>'field'</b> and <b>'index'</b>. 
<br> A join with type=<b>'field'</b> can point to zero or one record and is implemented as an additional hidden field of type uint64, which can hold the ID of the record it links to. Accessing the record's join returns a record.
<br> A join with type=<b>'index'</b> can point to any number of records and is implemented using the inverted index, where for each record a list (vector) of linked records is kept. Accessing the record's join returns a record set.</td>
        </tr>

    

        <tr>
            
                <td class="name"><code>store</code></td>
            

            <td class="type">
            
                
<span class="param-type">string</span>


            
            </td>

            

            

            <td class="description last">The store name from which the linked records are.</td>
        </tr>

    
    </tbody>
</table>




<dl class="details">

    

    

    

    

    

    

    

    

    

    

    

    

    
    <dt class="tag-source">Source:</dt>
    <dd class="tag-source"><ul class="dummy"><li>
        <a href="qminerdoc.js.html">qminerdoc.js</a>, <a href="qminerdoc.js.html#line146">line 146</a>
    </li></ul></dd>
    

    

    

    
</dl>





    <h5>Example</h5>
    
    <pre class="prettyprint"><code>var qm = require('qminer');
// Create two stores: People which stores only names of persons and Movies, which stores only titles.
// Each person can direct zero or more movies, so we use an index join named 'directed' and
// each movie has a single director, so we use a field join 'director'. The joins are 
// inverses of each other. The inverse join simplifies the linking, since only one join needs
// to be specified, and the other direction can be linked automatically (in the example 
// below we specify only the 'director' link and the 'directed' join is updated automatically).
//
var base = new qm.Base({
    mode: 'createClean',
    schema: [
      { name: 'People', 
        fields: [{ name: 'name', type: 'string', primary: true }], 
        joins: [{ name: 'directed', 'type': 'index', 'store': 'Movies', 'inverse': 'director' }] },
      { name: 'Movies', 
        fields: [{ name: 'title', type: 'string', primary: true }], 
        joins: [{ name: 'director', 'type': 'field', 'store': 'People', 'inverse': 'directed' }] }
    ]
});
// Adds a movie, automatically adds 'Jim Jarmusch' to People, sets the 'director' join (field join)
// and automatically updates the index join 'directed', since it's an inverse join of 'director'
base.store('Movies').add({ title: 'Broken Flowers', director: { name: 'Jim Jarmusch' } });
// Adds a movie, sets the 'director' join, updates the index join of 'Jim Jarmusch'
base.store('Movies').add({ title: 'Coffee and Cigarettes', director: { name: 'Jim Jarmusch' } });
// Adds movie, automatically adds 'Lars von Trier' to People, sets the 'director' join
// and 'directed' inverse join (automatically)
base.store('Movies').add({ title: 'Dogville', director: { name: 'Lars von Trier' } });

var movie = base.store('Movies')[0]; // get the first movie (Broken Flowers)
// Each movie has a property corresponding to the join name: 'director'. 
// Accessing the property returns a <a href="module-qm.Record.html">module:qm.Record</a> from the store People.
var person = movie.director; // get the director
console.log(person.name); // prints 'Jim Jarmusch'
// Each person has a property corresponding to the join name: 'directed'. 
// Accessing the property returns a <a href="module-qm.RecSet.html">module:qm.RecSet</a> from the store People.
var movies = person.directed; // get all the movies the person directed.
movies.each(function (movie) { console.log(movie.title); }); 
// prints: 
//   'Broken Flowers'
//   'Coffee and Cigarettes'</code></pre>



            
                
<h4 class="name" id="~SchemaKeyDefinition">SchemaKeyDefinition</h4>




<div class="description">
    Store schema key definition object
</div>



    <h5>Type:</h5>
    <ul>
        <li>
            
<span class="param-type">Object</span>


        </li>
    </ul>





    <h5 class="subsection-title">Properties:</h5>

    

<table class="props">
    <thead>
    <tr>
        
        <th>Name</th>
        

        <th>Type</th>

        
        <th>Attributes</th>
        

        

        <th class="last">Description</th>
    </tr>
    </thead>

    <tbody>
    

        <tr>
            
                <td class="name"><code>field</code></td>
            

            <td class="type">
            
                
<span class="param-type">string</span>


            
            </td>

            
                <td class="attributes">
                

                
                </td>
            

            

            <td class="description last">The name of the field that will be indexed.</td>
        </tr>

    

        <tr>
            
                <td class="name"><code>type</code></td>
            

            <td class="type">
            
                
<span class="param-type">string</span>


            
            </td>

            
                <td class="attributes">
                

                
                </td>
            

            

            <td class="description last">The supported types are: <b>'value'</b>, <b>'text'</b> and <b>'location'</b>.
<br> A key with type=<b>'value'</b> indexes records using an inverted index using full value of the field (no processing).
 The key type supports 'string', 'string_v' and 'datetime' fields types.
<br> A key with type=<b>'text'</b> indexes string fields by using a tokenizer and text processing. Supported by string fields.
<br> A key with type=<b>'location'</b> indexes records as points on a sphere and enables nearest-neighbour queries. Supported by float_pair type fields.</td>
        </tr>

    

        <tr>
            
                <td class="name"><code>name</code></td>
            

            <td class="type">
            
                
<span class="param-type">string</span>


            
            </td>

            
                <td class="attributes">
                
                    &lt;optional><br>
                

                
                </td>
            

            

            <td class="description last">Allows using a different name for the key in search queries. This allows for multiple keys to be put against the same field. Default value is the name of the field.</td>
        </tr>

    

        <tr>
            
                <td class="name"><code>vocabulary</code></td>
            

            <td class="type">
            
                
<span class="param-type">string</span>


            
            </td>

            
                <td class="attributes">
                
                    &lt;optional><br>
                

                
                </td>
            

            

            <td class="description last">defines the name of the vocabulary used to store the tokens or values. This can be used indicate to several keys to use the same vocabulary, to save on memory. Supported by 'value' and 'text' keys.</td>
        </tr>

    

        <tr>
            
                <td class="name"><code>tokenize</code></td>
            

            <td class="type">
            
                
<span class="param-type">string</span>


            
            </td>

            
                <td class="attributes">
                
                    &lt;optional><br>
                

                
                </td>
            

            

            <td class="description last">defines the tokenizer that is used for tokenizing the values stored in indexed fields. Tokenizer uses same parameters as in bag-of-words feature extractor. Default is english stopword list and no stemmer. Supported by 'text' keys.</td>
        </tr>

    
    </tbody>
</table>




<dl class="details">

    

    

    

    

    

    

    

    

    

    

    

    

    
    <dt class="tag-source">Source:</dt>
    <dd class="tag-source"><ul class="dummy"><li>
        <a href="qminerdoc.js.html">qminerdoc.js</a>, <a href="qminerdoc.js.html#line196">line 196</a>
    </li></ul></dd>
    

    

    

    
</dl>





    <h5>Example</h5>
    
    <pre class="prettyprint"><code>var qm = require('qminer');
// Create a store People which stores only names of persons.
var base = new qm.Base({
    mode: 'createClean',
    schema: [
        { name: 'People',
          fields: [{ name: 'name', type: 'string', primary: true }],
          keys: [
            { field: 'name', type: 'value'}, 
            { field: 'name', name: 'nameText', type: 'text'}
         ]
       }
    ]
});

base.store('People').add({name : 'John Smith'});
base.store('People').add({name : 'Mary Smith'});
// search based on indexed values
base.search({$from : 'People', name: 'John Smith'}); // Return the record set containing 'John Smith'
// search based on indexed values
base.search({$from : 'People', name: 'Smith'}); // Returns the empty record set.
// search based on text indexing
base.search({$from : 'People', nameText: 'Smith'}); // Returns both records.</code></pre>



            
                
<h4 class="name" id="~SchemaTimeWindowDefinition">SchemaTimeWindowDefinition</h4>




<div class="description">
    Stores can have a window, which is used by garbage collector to delete records once they
fall out of the time window. Window can be defined by number of records or by time.
Window defined by parameter window, its value being the number of records to be kept.
</div>



    <h5>Type:</h5>
    <ul>
        <li>
            
<span class="param-type">Object</span>


        </li>
    </ul>





    <h5 class="subsection-title">Properties:</h5>

    

<table class="props">
    <thead>
    <tr>
        
        <th>Name</th>
        

        <th>Type</th>

        
        <th>Attributes</th>
        

        

        <th class="last">Description</th>
    </tr>
    </thead>

    <tbody>
    

        <tr>
            
                <td class="name"><code>duration</code></td>
            

            <td class="type">
            
                
<span class="param-type">number</span>


            
            </td>

            
                <td class="attributes">
                

                
                </td>
            

            

            <td class="description last">the size of the time window (in number of units).</td>
        </tr>

    

        <tr>
            
                <td class="name"><code>unit</code></td>
            

            <td class="type">
            
                
<span class="param-type">string</span>


            
            </td>

            
                <td class="attributes">
                

                
                </td>
            

            

            <td class="description last">defines in which units the window size is specified. Possible values are <b>second</b>, <b>minute</b>, <b>hour</b>, <b>day</b>, <b>week</b> or <b>month</b>.</td>
        </tr>

    

        <tr>
            
                <td class="name"><code>field</code></td>
            

            <td class="type">
            
                
<span class="param-type">string</span>


            
            </td>

            
                <td class="attributes">
                
                    &lt;optional><br>
                

                
                </td>
            

            

            <td class="description last">name of the datetime filed, which defines the time of the record. In case it is not given, the insert time is used in its place.</td>
        </tr>

    
    </tbody>
</table>




<dl class="details">

    

    

    

    

    

    

    

    

    

    

    

    

    
    <dt class="tag-source">Source:</dt>
    <dd class="tag-source"><ul class="dummy"><li>
        <a href="qminerdoc.js.html">qminerdoc.js</a>, <a href="qminerdoc.js.html#line233">line 233</a>
    </li></ul></dd>
    

    

    

    
</dl>





    <h5>Example</h5>
    
    <pre class="prettyprint"><code>var qm = require('qminer');
// Create a store
var base = new qm.Base([{
// ...
  timeWindow : { 
    duration : 12,
    unit : "hour",
    field : "DateTime"
  }
}]);</code></pre>



            
    

    
</article>

</section>




</div>

<nav>
    <h2><a href="index.html">Home</a></h2><h3>Modules</h3><ul><li><a href="module-analytics.html">analytics</a></li><li><a href="module-datasets.html">datasets</a></li><li><a href="module-fs.html">fs</a></li><li><a href="module-ht.html">ht</a></li><li><a href="module-la.html">la</a></li><li><a href="module-qm.html">qm</a></li><li><a href="module-statistics.html">statistics</a></li></ul><h3>Classes</h3><ul><li><a href="module-analytics.HierarchMarkov.html">HierarchMarkov</a></li><li><a href="module-analytics.NearestNeighborAD.html">NearestNeighborAD</a></li><li><a href="module-analytics.RidgeReg.html">RidgeReg</a></li><li><a href="module-analytics.SVC.html">SVC</a></li><li><a href="module-analytics.SVR.html">SVR</a></li><li><a href="module-fs.FIn.html">FIn</a></li><li><a href="module-fs.FOut.html">FOut</a></li><li><a href="module-ht.IntFltMap.html">IntFltMap</a></li><li><a href="module-ht.IntIntMap.html">IntIntMap</a></li><li><a href="module-ht.IntStrMap.html">IntStrMap</a></li><li><a href="module-ht.StrFltMap.html">StrFltMap</a></li><li><a href="module-ht.StrIntMap.html">StrIntMap</a></li><li><a href="module-ht.StrStrMap.html">StrStrMap</a></li><li><a href="module-la.BoolVector.html">BoolVector</a></li><li><a href="module-la.IntVector.html">IntVector</a></li><li><a href="module-la.Matrix.html">Matrix</a></li><li><a href="module-la.SparseMatrix.html">SparseMatrix</a></li><li><a href="module-la.SparseVector.html">SparseVector</a></li><li><a href="module-la.StrVector.html">StrVector</a></li><li><a href="module-la.Vector.html">Vector</a></li><li><a href="module-qm.Base.html">Base</a></li><li><a href="module-qm.FeatureSpace.html">FeatureSpace</a></li></ul><h3>Namespaces</h3><ul><li><a href="module-qm.Iterator.html">Iterator</a></li><li><a href="module-qm.Record.html">Record</a></li><li><a href="module-qm.RecSet.html">RecSet</a></li><li><a href="module-qm.Store.html">Store</a></li></ul>
</nav>

<br class="clear">

<footer>
    Documentation generated by <a href="https://github.com/jsdoc3/jsdoc">JSDoc 3.3.0-beta2</a> on Fri Apr 17 2015 15:31:16 GMT+0200 (Central Europe Daylight Time)
</footer>

<script> prettyPrint(); </script>
<script src="scripts/linenumber.js"> </script>
</body>
=======
>>>>>>> 89b90858
</html><|MERGE_RESOLUTION|>--- conflicted
+++ resolved
@@ -136,41 +136,53 @@
                     <dt><a href="module-qm.html#~BaseConstructorParam">BaseConstructorParam</a></dt>
                     <dd>
                     </dd>
-                    <dt><a href="module-qm.html#~FeatureExtractor">FeatureExtractor</a></dt>
-                    <dd>
-                    </dd>
-                    <dt><a href="module-qm.html#~FeatureTypeCategorical">FeatureTypeCategorical</a></dt>
-                    <dd>
-                    </dd>
-                    <dt><a href="module-qm.html#~FeatureTypeConstant">FeatureTypeConstant</a></dt>
-                    <dd>
-                    </dd>
-                    <dt><a href="module-qm.html#~FeatureTypeMultinomial">FeatureTypeMultinomial</a></dt>
+                    <dt><a href="module-qm.html#~FeatureExtractorCategorical">FeatureExtractorCategorical</a></dt>
+                    <dd>
+                    </dd>
+                    <dt><a href="module-qm.html#~FeatureExtractorConstant">FeatureExtractorConstant</a></dt>
+                    <dd>
+                    </dd>
+                    <dt><a href="module-qm.html#~FeatureExtractorDateWindow">FeatureExtractorDateWindow</a></dt>
+                    <dd>
+                    </dd>
+                    <dt><a href="module-qm.html#~FeatureExtractorJoin">FeatureExtractorJoin</a></dt>
+                    <dd>
+                    </dd>
+                    <dt><a href="module-qm.html#~FeatureExtractorJsfunc">FeatureExtractorJsfunc</a></dt>
                     <dd>
                     </dd>
                   </dl>
                 </div>
                 <div class="summary-column">
                   <dl class="dl-summary-callout">
-                    <dt><a href="module-qm.html#~FeatureTypeNumeric">FeatureTypeNumeric</a></dt>
-                    <dd>
-                    </dd>
-                    <dt><a href="module-qm.html#~FeatureTypeRandom">FeatureTypeRandom</a></dt>
-                    <dd>
-                    </dd>
-                    <dt><a href="module-qm.html#~FeatureTypes">FeatureTypes</a></dt>
-                    <dd>
-                    </dd>
-                    <dt><a href="module-qm.html#~SchemaDefinition">SchemaDefinition</a></dt>
-                    <dd>
-                    </dd>
-                    <dt><a href="module-qm.html#~SchemaFieldDefinition">SchemaFieldDefinition</a></dt>
+                    <dt><a href="module-qm.html#~FeatureExtractorMultinomial">FeatureExtractorMultinomial</a></dt>
+                    <dd>
+                    </dd>
+                    <dt><a href="module-qm.html#~FeatureExtractorNumeric">FeatureExtractorNumeric</a></dt>
+                    <dd>
+                    </dd>
+                    <dt><a href="module-qm.html#~FeatureExtractorPair">FeatureExtractorPair</a></dt>
+                    <dd>
+                    </dd>
+                    <dt><a href="module-qm.html#~FeatureExtractorRandom">FeatureExtractorRandom</a></dt>
+                    <dd>
+                    </dd>
+                    <dt><a href="module-qm.html#~FeatureExtractors">FeatureExtractors</a></dt>
+                    <dd>
+                    </dd>
+                    <dt><a href="module-qm.html#~FeatureExtractorText">FeatureExtractorText</a></dt>
                     <dd>
                     </dd>
                   </dl>
                 </div>
                 <div class="summary-column">
                   <dl class="dl-summary-callout">
+                    <dt><a href="module-qm.html#~SchemaDefinition">SchemaDefinition</a></dt>
+                    <dd>
+                    </dd>
+                    <dt><a href="module-qm.html#~SchemaFieldDefinition">SchemaFieldDefinition</a></dt>
+                    <dd>
+                    </dd>
                     <dt><a href="module-qm.html#~SchemaJoinDefinition">SchemaJoinDefinition</a></dt>
                     <dd>
                     </dd>
@@ -770,9 +782,9 @@
               </section>
               <dl class="dl-compact">
               </dl>
-              <h3 id="~FeatureExtractor"><div class="symbol-detail-labels"><span class="label label-inner">inner</span></div><span class="symbol-name">FeatureExtractor</span><small class="property-type">
+              <h3 id="~FeatureExtractorCategorical"><div class="symbol-detail-labels"><span class="label label-inner">inner</span></div><span class="symbol-name">FeatureExtractorCategorical</span><small class="property-type">
                 &nbsp;Object</small></h3>
-              <p>Feature extractor parameter object</p>
+              <p>Feature type: categorical</p>
               <section>
                 <h4>Properties</h4>
                 <table class="jsdoc-details-table">
@@ -790,13 +802,55 @@
                         <p>type</p>
                       </td>
                       <td>
-                        <p><a href="module-qm.html#~FeatureTypes">module:qm~FeatureTypes</a></p>
-                      </td>
-                      <td>
-                        <p>&nbsp;</p>
-                      </td>
-                      <td>
-                        <p>The type of the extractor.</p>
+                        <p>string</p>
+                      </td>
+                      <td>
+                        <p>&nbsp;</p>
+                      </td>
+                      <td>
+                        <p>The type of the extractor. It must be equal 'categorical'.</p>
+                      </td>
+                    </tr>
+                    <tr>
+                      <td>
+                        <p>values</p>
+                      </td>
+                      <td>
+                        <p>Array of Object</p>
+                      </td>
+                      <td>
+                        <p>Yes</p>
+                      </td>
+                      <td>
+                        <p>A fixed set of values, which form a fixed feature set. No dimensionalizy changes if new values are seen in the upgrades.</p>
+                      </td>
+                    </tr>
+                    <tr>
+                      <td>
+                        <p>hashDimension</p>
+                      </td>
+                      <td>
+                        <p>number</p>
+                      </td>
+                      <td>
+                        <p>Yes</p>
+                      </td>
+                      <td>
+                        <p>A hashing code to set the fixed dimensionality. All values are hashed and divided modulo hasDimension to get the corresponding dimension.</p>
+                      </td>
+                    </tr>
+                    <tr>
+                      <td>
+                        <p>field</p>
+                      </td>
+                      <td>
+                        <p>string</p>
+                      </td>
+                      <td>
+                        <p>&nbsp;</p>
+                      </td>
+                      <td>
+                        <p>The name of the field form which to take the values.</p>
                       </td>
                     </tr>
                     <tr>
@@ -818,9 +872,9 @@
               </section>
               <dl class="dl-compact">
               </dl>
-              <h3 id="~FeatureTypeCategorical"><div class="symbol-detail-labels"><span class="label label-inner">inner</span></div><span class="symbol-name">FeatureTypeCategorical</span><small class="property-type">
+              <h3 id="~FeatureExtractorConstant"><div class="symbol-detail-labels"><span class="label label-inner">inner</span></div><span class="symbol-name">FeatureExtractorConstant</span><small class="property-type">
                 &nbsp;Object</small></h3>
-              <p>Feature type: categorical</p>
+              <p>Feature type: contant</p>
               <section>
                 <h4>Properties</h4>
                 <table class="jsdoc-details-table">
@@ -835,21 +889,21 @@
                   <tbody>
                     <tr>
                       <td>
-                        <p>values</p>
-                      </td>
-                      <td>
-                        <p>Array of Object</p>
-                      </td>
-                      <td>
-                        <p>Yes</p>
-                      </td>
-                      <td>
-                        <p>A fixed set of values, which form a fixed feature set. No dimensionalizy changes if new values are seen in the upgrades.</p>
-                      </td>
-                    </tr>
-                    <tr>
-                      <td>
-                        <p>hashDimension</p>
+                        <p>type</p>
+                      </td>
+                      <td>
+                        <p>string</p>
+                      </td>
+                      <td>
+                        <p>&nbsp;</p>
+                      </td>
+                      <td>
+                        <p>The type of the extractor. It must be equal 'constant'.</p>
+                      </td>
+                    </tr>
+                    <tr>
+                      <td>
+                        <p>const</p>
                       </td>
                       <td>
                         <p>number</p>
@@ -858,21 +912,22 @@
                         <p>Yes</p>
                       </td>
                       <td>
-                        <p>A hashing code to set the fixed dimensionality. All values are hashed and divided modulo hasDimension to get the corresponding dimension.</p>
-                      </td>
-                    </tr>
-                    <tr>
-                      <td>
-                        <p>field</p>
-                      </td>
-                      <td>
-                        <p>string</p>
-                      </td>
-                      <td>
-                        <p>&nbsp;</p>
-                      </td>
-                      <td>
-                        <p>The name of the field form which to take the values.</p>
+                        <p>A constant number.</p>
+                        <p>Defaults to <code>1.0</code>.</p>
+                      </td>
+                    </tr>
+                    <tr>
+                      <td>
+                        <p>source</p>
+                      </td>
+                      <td>
+                        <p>module:qm~FeatureSource</p>
+                      </td>
+                      <td>
+                        <p>&nbsp;</p>
+                      </td>
+                      <td>
+                        <p>The source of the extractor.</p>
                       </td>
                     </tr>
                   </tbody>
@@ -880,11 +935,11 @@
               </section>
               <dl class="dl-compact">
               </dl>
-              <h3 id="~FeatureTypeConstant"><div class="symbol-detail-labels"><span class="label label-inner">inner</span></div><span class="symbol-name">FeatureTypeConstant</span><small class="property-type">
+              <h3 id="~FeatureExtractorDateWindow"><div class="symbol-detail-labels"><span class="label label-inner">inner</span></div><span class="symbol-name">FeatureExtractorDateWindow</span><small class="property-type">
                 &nbsp;Object</small></h3>
-              <p>Feature type: contant</p>
-              <section>
-                <h4>Property</h4>
+              <p>Feature type: dateWindow</p>
+              <section>
+                <h4>Properties</h4>
                 <table class="jsdoc-details-table">
                   <thead>
                     <tr>
@@ -897,7 +952,36 @@
                   <tbody>
                     <tr>
                       <td>
-                        <p>const</p>
+                        <p>type</p>
+                      </td>
+                      <td>
+                        <p>string</p>
+                      </td>
+                      <td>
+                        <p>&nbsp;</p>
+                      </td>
+                      <td>
+                        <p>The type of the extractor. It must be equal 'dateWindow'.</p>
+                      </td>
+                    </tr>
+                    <tr>
+                      <td>
+                        <p>unit</p>
+                      </td>
+                      <td>
+                        <p>module:qm~FeatureDateWindowUnit</p>
+                      </td>
+                      <td>
+                        <p>Yes</p>
+                      </td>
+                      <td>
+                        <p>How granular is the time window.</p>
+                        <p>Defaults to <code>'day'</code>.</p>
+                      </td>
+                    </tr>
+                    <tr>
+                      <td>
+                        <p>window</p>
                       </td>
                       <td>
                         <p>number</p>
@@ -906,8 +990,65 @@
                         <p>Yes</p>
                       </td>
                       <td>
-                        <p>A constant number.</p>
-                        <p>Defaults to <code>1.0</code>.</p>
+                        <p>The size of the window.</p>
+                        <p>Defaults to <code>1</code>.</p>
+                      </td>
+                    </tr>
+                    <tr>
+                      <td>
+                        <p>normalize</p>
+                      </td>
+                      <td>
+                        <p>boolean</p>
+                      </td>
+                      <td>
+                        <p>Yes</p>
+                      </td>
+                      <td>
+                        <p>Normalize the resulting vector of the extractor to have L2 norm 1.0. //TODO</p>
+                        <p>Defaults to <code></code>.</p>
+                      </td>
+                    </tr>
+                    <tr>
+                      <td>
+                        <p>start</p>
+                      </td>
+                      <td>
+                        <p>number</p>
+                      </td>
+                      <td>
+                        <p>&nbsp;</p>
+                      </td>
+                      <td>
+                        <p>//TODO</p>
+                      </td>
+                    </tr>
+                    <tr>
+                      <td>
+                        <p>end</p>
+                      </td>
+                      <td>
+                        <p>number</p>
+                      </td>
+                      <td>
+                        <p>&nbsp;</p>
+                      </td>
+                      <td>
+                        <p>//TODO</p>
+                      </td>
+                    </tr>
+                    <tr>
+                      <td>
+                        <p>source</p>
+                      </td>
+                      <td>
+                        <p>module:qm~FeatureSource</p>
+                      </td>
+                      <td>
+                        <p>&nbsp;</p>
+                      </td>
+                      <td>
+                        <p>The source of the extractor.</p>
                       </td>
                     </tr>
                   </tbody>
@@ -915,9 +1056,9 @@
               </section>
               <dl class="dl-compact">
               </dl>
-              <h3 id="~FeatureTypeMultinomial"><div class="symbol-detail-labels"><span class="label label-inner">inner</span></div><span class="symbol-name">FeatureTypeMultinomial</span><small class="property-type">
+              <h3 id="~FeatureExtractorJoin"><div class="symbol-detail-labels"><span class="label label-inner">inner</span></div><span class="symbol-name">FeatureExtractorJoin</span><small class="property-type">
                 &nbsp;Object</small></h3>
-              <p>Feature type: multinomial</p>
+              <p>Feature type: join</p>
               <section>
                 <h4>Properties</h4>
                 <table class="jsdoc-details-table">
@@ -932,36 +1073,21 @@
                   <tbody>
                     <tr>
                       <td>
-                        <p>normalize</p>
-                      </td>
-                      <td>
-                        <p>boolean</p>
-                      </td>
-                      <td>
-                        <p>Yes</p>
-                      </td>
-                      <td>
-                        <p>Normalize the resulting vector of the extractor to have L2 norm 1.0.</p>
-                        <p>Defaults to <code></code>.</p>
-                      </td>
-                    </tr>
-                    <tr>
-                      <td>
-                        <p>values</p>
-                      </td>
-                      <td>
-                        <p>Array of Object</p>
-                      </td>
-                      <td>
-                        <p>Yes</p>
-                      </td>
-                      <td>
-                        <p>A fixed set of values, which form a fixed feature set, no dimensionality changes if new values are seen in the updates.</p>
-                      </td>
-                    </tr>
-                    <tr>
-                      <td>
-                        <p>hashDimension</p>
+                        <p>type</p>
+                      </td>
+                      <td>
+                        <p>string</p>
+                      </td>
+                      <td>
+                        <p>&nbsp;</p>
+                      </td>
+                      <td>
+                        <p>The type of the extractor. It must be equal 'join'.</p>
+                      </td>
+                    </tr>
+                    <tr>
+                      <td>
+                        <p>bucketSize</p>
                       </td>
                       <td>
                         <p>number</p>
@@ -970,37 +1096,22 @@
                         <p>Yes</p>
                       </td>
                       <td>
-                        <p>A hashing code to set the fixed dimensionality. All values are hashed and divided modulo hashDimension to get the corresponding dimension.</p>
-                      </td>
-                    </tr>
-                    <tr>
-                      <td>
-                        <p>datetime</p>
-                      </td>
-                      <td>
-                        <p>Object</p>
-                      </td>
-                      <td>
-                        <p>Yes</p>
-                      </td>
-                      <td>
-                        <p>Same as 'values', only with predefined values which are extracted from date and time (month, day of month, day of week, time of day, hour).
-                          <br> This fixes the dimensionality of feature extractor at the start, making it not dimension as new dates are seen. Cannot be used the same time as values.</p>
-                        <p>Defaults to <code></code>.</p>
-                      </td>
-                    </tr>
-                    <tr>
-                      <td>
-                        <p>field</p>
-                      </td>
-                      <td>
-                        <p>string</p>
-                      </td>
-                      <td>
-                        <p>&nbsp;</p>
-                      </td>
-                      <td>
-                        <p>The name of the field from which to take the value.</p>
+                        <p>The size of the bucket in which we group consecutive records.</p>
+                        <p>Defaults to <code>1</code>.</p>
+                      </td>
+                    </tr>
+                    <tr>
+                      <td>
+                        <p>source</p>
+                      </td>
+                      <td>
+                        <p>module:qm~FeatureSource</p>
+                      </td>
+                      <td>
+                        <p>&nbsp;</p>
+                      </td>
+                      <td>
+                        <p>The source of the extractor.</p>
                       </td>
                     </tr>
                   </tbody>
@@ -1008,9 +1119,9 @@
               </section>
               <dl class="dl-compact">
               </dl>
-              <h3 id="~FeatureTypeNumeric"><div class="symbol-detail-labels"><span class="label label-inner">inner</span></div><span class="symbol-name">FeatureTypeNumeric</span><small class="property-type">
+              <h3 id="~FeatureExtractorJsfunc"><div class="symbol-detail-labels"><span class="label label-inner">inner</span></div><span class="symbol-name">FeatureExtractorJsfunc</span><small class="property-type">
                 &nbsp;Object</small></h3>
-              <p>Feature type: numeric</p>
+              <p>Feature type: jsfunc</p>
               <section>
                 <h4>Properties</h4>
                 <table class="jsdoc-details-table">
@@ -1025,22 +1136,49 @@
                   <tbody>
                     <tr>
                       <td>
-                        <p>normalize</p>
-                      </td>
-                      <td>
-                        <p>boolean</p>
-                      </td>
-                      <td>
-                        <p>Yes</p>
-                      </td>
-                      <td>
-                        <p>Normalize values between 0.0 and 1.0.</p>
-                        <p>Defaults to <code></code>.</p>
-                      </td>
-                    </tr>
-                    <tr>
-                      <td>
-                        <p>min</p>
+                        <p>type</p>
+                      </td>
+                      <td>
+                        <p>string</p>
+                      </td>
+                      <td>
+                        <p>&nbsp;</p>
+                      </td>
+                      <td>
+                        <p>The type of the extractor. It must be equal 'jsfunc'.</p>
+                      </td>
+                    </tr>
+                    <tr>
+                      <td>
+                        <p>name</p>
+                      </td>
+                      <td>
+                        <p>string</p>
+                      </td>
+                      <td>
+                        <p>&nbsp;</p>
+                      </td>
+                      <td>
+                        <p>The feature's name.</p>
+                      </td>
+                    </tr>
+                    <tr>
+                      <td>
+                        <p>fun</p>
+                      </td>
+                      <td>
+                        <p>function()</p>
+                      </td>
+                      <td>
+                        <p>&nbsp;</p>
+                      </td>
+                      <td>
+                        <p>The javascript function callback. It should take a record as input and return a number or a dense vector.</p>
+                      </td>
+                    </tr>
+                    <tr>
+                      <td>
+                        <p>dim</p>
                       </td>
                       <td>
                         <p>number</p>
@@ -1049,35 +1187,22 @@
                         <p>Yes</p>
                       </td>
                       <td>
-                        <p>The minimal value used to form the normalization.</p>
-                      </td>
-                    </tr>
-                    <tr>
-                      <td>
-                        <p>max</p>
-                      </td>
-                      <td>
-                        <p>number</p>
-                      </td>
-                      <td>
-                        <p>Yes</p>
-                      </td>
-                      <td>
-                        <p>The maximal value used to form the normalization.</p>
-                      </td>
-                    </tr>
-                    <tr>
-                      <td>
-                        <p>field</p>
-                      </td>
-                      <td>
-                        <p>string</p>
-                      </td>
-                      <td>
-                        <p>&nbsp;</p>
-                      </td>
-                      <td>
-                        <p>The name of the field from which to take the value.</p>
+                        <p>The dimension of the feature extractor.</p>
+                        <p>Defaults to <code>1</code>.</p>
+                      </td>
+                    </tr>
+                    <tr>
+                      <td>
+                        <p>source</p>
+                      </td>
+                      <td>
+                        <p>module:qm~FeatureSource</p>
+                      </td>
+                      <td>
+                        <p>&nbsp;</p>
+                      </td>
+                      <td>
+                        <p>The source of the extractor.</p>
                       </td>
                     </tr>
                   </tbody>
@@ -1085,11 +1210,11 @@
               </section>
               <dl class="dl-compact">
               </dl>
-              <h3 id="~FeatureTypeRandom"><div class="symbol-detail-labels"><span class="label label-inner">inner</span></div><span class="symbol-name">FeatureTypeRandom</span><small class="property-type">
+              <h3 id="~FeatureExtractorMultinomial"><div class="symbol-detail-labels"><span class="label label-inner">inner</span></div><span class="symbol-name">FeatureExtractorMultinomial</span><small class="property-type">
                 &nbsp;Object</small></h3>
-              <p>Feature type: random</p>
-              <section>
-                <h4>Property</h4>
+              <p>Feature type: multinomial</p>
+              <section>
+                <h4>Properties</h4>
                 <table class="jsdoc-details-table">
                   <thead>
                     <tr>
@@ -1102,7 +1227,50 @@
                   <tbody>
                     <tr>
                       <td>
-                        <p>seed</p>
+                        <p>type</p>
+                      </td>
+                      <td>
+                        <p>string</p>
+                      </td>
+                      <td>
+                        <p>&nbsp;</p>
+                      </td>
+                      <td>
+                        <p>The type of the extractor. It must be equal 'multinomial'.</p>
+                      </td>
+                    </tr>
+                    <tr>
+                      <td>
+                        <p>normalize</p>
+                      </td>
+                      <td>
+                        <p>boolean</p>
+                      </td>
+                      <td>
+                        <p>Yes</p>
+                      </td>
+                      <td>
+                        <p>Normalize the resulting vector of the extractor to have L2 norm 1.0.</p>
+                        <p>Defaults to <code></code>.</p>
+                      </td>
+                    </tr>
+                    <tr>
+                      <td>
+                        <p>values</p>
+                      </td>
+                      <td>
+                        <p>Array of Object</p>
+                      </td>
+                      <td>
+                        <p>Yes</p>
+                      </td>
+                      <td>
+                        <p>A fixed set of values, which form a fixed feature set, no dimensionality changes if new values are seen in the updates.</p>
+                      </td>
+                    </tr>
+                    <tr>
+                      <td>
+                        <p>hashDimension</p>
                       </td>
                       <td>
                         <p>number</p>
@@ -1111,8 +1279,51 @@
                         <p>Yes</p>
                       </td>
                       <td>
-                        <p>A random seed number.</p>
+                        <p>A hashing code to set the fixed dimensionality. All values are hashed and divided modulo hashDimension to get the corresponding dimension.</p>
+                      </td>
+                    </tr>
+                    <tr>
+                      <td>
+                        <p>datetime</p>
+                      </td>
+                      <td>
+                        <p>Object</p>
+                      </td>
+                      <td>
+                        <p>Yes</p>
+                      </td>
+                      <td>
+                        <p>Same as 'values', only with predefined values which are extracted from date and time (month, day of month, day of week, time of day, hour).
+                          <br> This fixes the dimensionality of feature extractor at the start, making it not dimension as new dates are seen. Cannot be used the same time as values.</p>
                         <p>Defaults to <code></code>.</p>
+                      </td>
+                    </tr>
+                    <tr>
+                      <td>
+                        <p>field</p>
+                      </td>
+                      <td>
+                        <p>string</p>
+                      </td>
+                      <td>
+                        <p>&nbsp;</p>
+                      </td>
+                      <td>
+                        <p>The name of the field from which to take the value.</p>
+                      </td>
+                    </tr>
+                    <tr>
+                      <td>
+                        <p>source</p>
+                      </td>
+                      <td>
+                        <p>module:qm~FeatureSource</p>
+                      </td>
+                      <td>
+                        <p>&nbsp;</p>
+                      </td>
+                      <td>
+                        <p>The source of the extractor.</p>
                       </td>
                     </tr>
                   </tbody>
@@ -1120,9 +1331,9 @@
               </section>
               <dl class="dl-compact">
               </dl>
-              <h3 id="~FeatureTypes"><div class="symbol-detail-labels"><span class="label label-inner">inner</span></div><span class="symbol-name">FeatureTypes</span><small class="property-type">
+              <h3 id="~FeatureExtractorNumeric"><div class="symbol-detail-labels"><span class="label label-inner">inner</span></div><span class="symbol-name">FeatureExtractorNumeric</span><small class="property-type">
                 &nbsp;Object</small></h3>
-              <p>Feature types.</p>
+              <p>Feature type: numeric</p>
               <section>
                 <h4>Properties</h4>
                 <table class="jsdoc-details-table">
@@ -1137,10 +1348,254 @@
                   <tbody>
                     <tr>
                       <td>
+                        <p>type</p>
+                      </td>
+                      <td>
+                        <p>string</p>
+                      </td>
+                      <td>
+                        <p>&nbsp;</p>
+                      </td>
+                      <td>
+                        <p>The type of the extractor. It must be equal 'numeric'.</p>
+                      </td>
+                    </tr>
+                    <tr>
+                      <td>
+                        <p>normalize</p>
+                      </td>
+                      <td>
+                        <p>boolean</p>
+                      </td>
+                      <td>
+                        <p>Yes</p>
+                      </td>
+                      <td>
+                        <p>Normalize values between 0.0 and 1.0.</p>
+                        <p>Defaults to <code></code>.</p>
+                      </td>
+                    </tr>
+                    <tr>
+                      <td>
+                        <p>min</p>
+                      </td>
+                      <td>
+                        <p>number</p>
+                      </td>
+                      <td>
+                        <p>Yes</p>
+                      </td>
+                      <td>
+                        <p>The minimal value used to form the normalization.</p>
+                      </td>
+                    </tr>
+                    <tr>
+                      <td>
+                        <p>max</p>
+                      </td>
+                      <td>
+                        <p>number</p>
+                      </td>
+                      <td>
+                        <p>Yes</p>
+                      </td>
+                      <td>
+                        <p>The maximal value used to form the normalization.</p>
+                      </td>
+                    </tr>
+                    <tr>
+                      <td>
+                        <p>field</p>
+                      </td>
+                      <td>
+                        <p>string</p>
+                      </td>
+                      <td>
+                        <p>&nbsp;</p>
+                      </td>
+                      <td>
+                        <p>The name of the field from which to take the value.</p>
+                      </td>
+                    </tr>
+                    <tr>
+                      <td>
+                        <p>source</p>
+                      </td>
+                      <td>
+                        <p>module:qm~FeatureSource</p>
+                      </td>
+                      <td>
+                        <p>&nbsp;</p>
+                      </td>
+                      <td>
+                        <p>The source of the extractor.</p>
+                      </td>
+                    </tr>
+                  </tbody>
+                </table>
+              </section>
+              <dl class="dl-compact">
+              </dl>
+              <h3 id="~FeatureExtractorPair"><div class="symbol-detail-labels"><span class="label label-inner">inner</span></div><span class="symbol-name">FeatureExtractorPair</span><small class="property-type">
+                &nbsp;Object</small></h3>
+              <p>Feature type: pair</p>
+              <section>
+                <h4>Properties</h4>
+                <table class="jsdoc-details-table">
+                  <thead>
+                    <tr>
+                      <th>Name</th>
+                      <th>Type</th>
+                      <th>Optional</th>
+                      <th>Description</th>
+                    </tr>
+                  </thead>
+                  <tbody>
+                    <tr>
+                      <td>
+                        <p>type</p>
+                      </td>
+                      <td>
+                        <p>string</p>
+                      </td>
+                      <td>
+                        <p>&nbsp;</p>
+                      </td>
+                      <td>
+                        <p>The type of the extractor. It must be equal 'pair'.</p>
+                      </td>
+                    </tr>
+                    <tr>
+                      <td>
+                        <p>first</p>
+                      </td>
+                      <td>
+                        <p><a href="module-qm.html#~FeatureExtractors">module:qm~FeatureExtractors</a></p>
+                      </td>
+                      <td>
+                        <p>&nbsp;</p>
+                      </td>
+                      <td>
+                        <p>The first feature extractor.</p>
+                      </td>
+                    </tr>
+                    <tr>
+                      <td>
+                        <p>second</p>
+                      </td>
+                      <td>
+                        <p><a href="module-qm.html#~FeatureExtractors">module:qm~FeatureExtractors</a></p>
+                      </td>
+                      <td>
+                        <p>&nbsp;</p>
+                      </td>
+                      <td>
+                        <p>The second feature extractor.</p>
+                      </td>
+                    </tr>
+                    <tr>
+                      <td>
+                        <p>source</p>
+                      </td>
+                      <td>
+                        <p>module:qm~FeatureSource</p>
+                      </td>
+                      <td>
+                        <p>&nbsp;</p>
+                      </td>
+                      <td>
+                        <p>The source of the extractor.</p>
+                      </td>
+                    </tr>
+                  </tbody>
+                </table>
+              </section>
+              <dl class="dl-compact">
+              </dl>
+              <h3 id="~FeatureExtractorRandom"><div class="symbol-detail-labels"><span class="label label-inner">inner</span></div><span class="symbol-name">FeatureExtractorRandom</span><small class="property-type">
+                &nbsp;Object</small></h3>
+              <p>Feature type: random</p>
+              <section>
+                <h4>Properties</h4>
+                <table class="jsdoc-details-table">
+                  <thead>
+                    <tr>
+                      <th>Name</th>
+                      <th>Type</th>
+                      <th>Optional</th>
+                      <th>Description</th>
+                    </tr>
+                  </thead>
+                  <tbody>
+                    <tr>
+                      <td>
+                        <p>type</p>
+                      </td>
+                      <td>
+                        <p>string</p>
+                      </td>
+                      <td>
+                        <p>&nbsp;</p>
+                      </td>
+                      <td>
+                        <p>The type of the extractor. It must be equal 'random'.</p>
+                      </td>
+                    </tr>
+                    <tr>
+                      <td>
+                        <p>seed</p>
+                      </td>
+                      <td>
+                        <p>number</p>
+                      </td>
+                      <td>
+                        <p>Yes</p>
+                      </td>
+                      <td>
+                        <p>A random seed number.</p>
+                        <p>Defaults to <code></code>.</p>
+                      </td>
+                    </tr>
+                    <tr>
+                      <td>
+                        <p>source</p>
+                      </td>
+                      <td>
+                        <p>module:qm~FeatureSource</p>
+                      </td>
+                      <td>
+                        <p>&nbsp;</p>
+                      </td>
+                      <td>
+                        <p>The source of the extractor.</p>
+                      </td>
+                    </tr>
+                  </tbody>
+                </table>
+              </section>
+              <dl class="dl-compact">
+              </dl>
+              <h3 id="~FeatureExtractors"><div class="symbol-detail-labels"><span class="label label-inner">inner</span></div><span class="symbol-name">FeatureExtractors</span><small class="property-type">
+                &nbsp;Object</small></h3>
+              <p>Feature types.</p>
+              <section>
+                <h4>Properties</h4>
+                <table class="jsdoc-details-table">
+                  <thead>
+                    <tr>
+                      <th>Name</th>
+                      <th>Type</th>
+                      <th>Optional</th>
+                      <th>Description</th>
+                    </tr>
+                  </thead>
+                  <tbody>
+                    <tr>
+                      <td>
                         <p>constant</p>
                       </td>
                       <td>
-                        <p><a href="module-qm.html#~FeatureTypeConstant">module:qm~FeatureTypeConstant</a></p>
+                        <p><a href="module-qm.html#~FeatureExtractorConstant">module:qm~FeatureExtractorConstant</a></p>
                       </td>
                       <td>
                         <p>&nbsp;</p>
@@ -1154,7 +1609,7 @@
                         <p>random</p>
                       </td>
                       <td>
-                        <p><a href="module-qm.html#~FeatureTypeRandom">module:qm~FeatureTypeRandom</a></p>
+                        <p><a href="module-qm.html#~FeatureExtractorRandom">module:qm~FeatureExtractorRandom</a></p>
                       </td>
                       <td>
                         <p>&nbsp;</p>
@@ -1168,7 +1623,7 @@
                         <p>numeric</p>
                       </td>
                       <td>
-                        <p><a href="module-qm.html#~FeatureTypeNumeric">module:qm~FeatureTypeNumeric</a></p>
+                        <p><a href="module-qm.html#~FeatureExtractorNumeric">module:qm~FeatureExtractorNumeric</a></p>
                       </td>
                       <td>
                         <p>&nbsp;</p>
@@ -1182,7 +1637,7 @@
                         <p>categorical</p>
                       </td>
                       <td>
-                        <p><a href="module-qm.html#~FeatureTypeCategorical">module:qm~FeatureTypeCategorical</a></p>
+                        <p><a href="module-qm.html#~FeatureExtractorCategorical">module:qm~FeatureExtractorCategorical</a></p>
                       </td>
                       <td>
                         <p>&nbsp;</p>
@@ -1196,7 +1651,7 @@
                         <p>multinomial</p>
                       </td>
                       <td>
-                        <p><a href="module-qm.html#~FeatureTypeMultinomial">module:qm~FeatureTypeMultinomial</a></p>
+                        <p><a href="module-qm.html#~FeatureExtractorMultinomial">module:qm~FeatureExtractorMultinomial</a></p>
                       </td>
                       <td>
                         <p>&nbsp;</p>
@@ -1210,7 +1665,7 @@
                         <p>text</p>
                       </td>
                       <td>
-                        <p>module:qm~FeatureTypeText</p>
+                        <p><a href="module-qm.html#~FeatureExtractorText">module:qm~FeatureExtractorText</a></p>
                       </td>
                       <td>
                         <p>&nbsp;</p>
@@ -1224,7 +1679,7 @@
                         <p>join</p>
                       </td>
                       <td>
-                        <p>module:qm~FeatureTypeJoin</p>
+                        <p><a href="module-qm.html#~FeatureExtractorJoin">module:qm~FeatureExtractorJoin</a></p>
                       </td>
                       <td>
                         <p>&nbsp;</p>
@@ -1238,7 +1693,7 @@
                         <p>pair</p>
                       </td>
                       <td>
-                        <p>module:qm~FeatureTypePair</p>
+                        <p><a href="module-qm.html#~FeatureExtractorPair">module:qm~FeatureExtractorPair</a></p>
                       </td>
                       <td>
                         <p>&nbsp;</p>
@@ -1252,7 +1707,7 @@
                         <p>jsfunc</p>
                       </td>
                       <td>
-                        <p>module:qm~FeatureTypeJsfunc</p>
+                        <p><a href="module-qm.html#~FeatureExtractorJsfunc">module:qm~FeatureExtractorJsfunc</a></p>
                       </td>
                       <td>
                         <p>&nbsp;</p>
@@ -1266,13 +1721,159 @@
                         <p>dateWindow</p>
                       </td>
                       <td>
-                        <p>module:qm~FeatureTypeDateWindow</p>
+                        <p><a href="module-qm.html#~FeatureExtractorDateWindow">module:qm~FeatureExtractorDateWindow</a></p>
                       </td>
                       <td>
                         <p>&nbsp;</p>
                       </td>
                       <td>
                         <p>The dateWindow type.</p>
+                      </td>
+                    </tr>
+                  </tbody>
+                </table>
+              </section>
+              <dl class="dl-compact">
+              </dl>
+              <h3 id="~FeatureExtractorText"><div class="symbol-detail-labels"><span class="label label-inner">inner</span></div><span class="symbol-name">FeatureExtractorText</span><small class="property-type">
+                &nbsp;Object</small></h3>
+              <p>Feature type: text</p>
+              <section>
+                <h4>Properties</h4>
+                <table class="jsdoc-details-table">
+                  <thead>
+                    <tr>
+                      <th>Name</th>
+                      <th>Type</th>
+                      <th>Optional</th>
+                      <th>Description</th>
+                    </tr>
+                  </thead>
+                  <tbody>
+                    <tr>
+                      <td>
+                        <p>type</p>
+                      </td>
+                      <td>
+                        <p>string</p>
+                      </td>
+                      <td>
+                        <p>&nbsp;</p>
+                      </td>
+                      <td>
+                        <p>The type of the extractor. It must be equal 'text'.</p>
+                      </td>
+                    </tr>
+                    <tr>
+                      <td>
+                        <p>normalize</p>
+                      </td>
+                      <td>
+                        <p>boolean</p>
+                      </td>
+                      <td>
+                        <p>Yes</p>
+                      </td>
+                      <td>
+                        <p>Normalize the resulting vector of the extractor to have L2 norm 1.0.</p>
+                        <p>Defaults to <code>true</code>.</p>
+                      </td>
+                    </tr>
+                    <tr>
+                      <td>
+                        <p>weight</p>
+                      </td>
+                      <td>
+                        <p>module:qm~FeatureWight</p>
+                      </td>
+                      <td>
+                        <p>&nbsp;</p>
+                      </td>
+                      <td>
+                        <p>Type of weighting used for scoring terms.</p>
+                      </td>
+                    </tr>
+                    <tr>
+                      <td>
+                        <p>hashDimension</p>
+                      </td>
+                      <td>
+                        <p>number</p>
+                      </td>
+                      <td>
+                        <p>Yes</p>
+                      </td>
+                      <td>
+                        <p>A hashing code to set the fixed dimensionality. All values are hashed and divided modulo hashDimension to get the corresponding dimension.</p>
+                      </td>
+                    </tr>
+                    <tr>
+                      <td>
+                        <p>field</p>
+                      </td>
+                      <td>
+                        <p>string</p>
+                      </td>
+                      <td>
+                        <p>&nbsp;</p>
+                      </td>
+                      <td>
+                        <p>The name of the field from which to take the value.</p>
+                      </td>
+                    </tr>
+                    <tr>
+                      <td>
+                        <p>tokenizer</p>
+                      </td>
+                      <td>
+                        <p>module:qm~FeatureTokenizer</p>
+                      </td>
+                      <td>
+                        <p>&nbsp;</p>
+                      </td>
+                      <td>
+                      </td>
+                    </tr>
+                    <tr>
+                      <td>
+                        <p>mode</p>
+                      </td>
+                      <td>
+                        <p>module:qm~FeatureMode</p>
+                      </td>
+                      <td>
+                        <p>&nbsp;</p>
+                      </td>
+                      <td>
+                        <p>How are multi-record cases combined into single vector.</p>
+                      </td>
+                    </tr>
+                    <tr>
+                      <td>
+                        <p>stream</p>
+                      </td>
+                      <td>
+                        <p>module:qm~FeatureStream</p>
+                      </td>
+                      <td>
+                        <p>&nbsp;</p>
+                      </td>
+                      <td>
+                        <p>Details on forgetting old IDFs when running on stream.</p>
+                      </td>
+                    </tr>
+                    <tr>
+                      <td>
+                        <p>source</p>
+                      </td>
+                      <td>
+                        <p>module:qm~FeatureSource</p>
+                      </td>
+                      <td>
+                        <p>&nbsp;</p>
+                      </td>
+                      <td>
+                        <p>The source of the extractor.</p>
                       </td>
                     </tr>
                   </tbody>
@@ -1899,6176 +2500,4 @@
   <script src="scripts/scrollanchor.js"></script>
 </body>
 
-<<<<<<< HEAD
-    
-
-    
-
-    
-        <h3 class="subsection-title">Classes</h3>
-
-        <dl>
-            <dt><a href="module-qm.Base.html">Base</a></dt>
-            <dd></dd>
-        
-            <dt><a href="module-qm.FeatureSpace.html">FeatureSpace</a></dt>
-            <dd></dd>
-        </dl>
-    
-
-     
-
-    
-        <h3 class="subsection-title">Namespaces</h3>
-
-        <dl>
-            <dt><a href="module-qm.Iterator.html">Iterator</a></dt>
-            <dd></dd>
-        
-            <dt><a href="module-qm.Record.html">Record</a></dt>
-            <dd></dd>
-        
-            <dt><a href="module-qm.RecSet.html">RecSet</a></dt>
-            <dd></dd>
-        
-            <dt><a href="module-qm.Store.html">Store</a></dt>
-            <dd></dd>
-        </dl>
-    
-
-    
-        <h3 class="subsection-title">Members</h3>
-
-        
-            
-<h4 class="name" id="~baseModes"><span class="type-signature">(inner, readonly) </span>baseModes<span class="type-signature"> :string</span></h4>
-
-
-
-
-<div class="description">
-    Base access modes.
-</div>
-
-
-
-    <h5>Type:</h5>
-    <ul>
-        <li>
-            
-<span class="param-type">string</span>
-
-
-        </li>
-    </ul>
-
-
-
-
-
-    <h5 class="subsection-title">Properties:</h5>
-
-    
-
-<table class="props">
-    <thead>
-    <tr>
-        
-        <th>Name</th>
-        
-
-        <th>Type</th>
-
-        
-
-        
-
-        <th class="last">Description</th>
-    </tr>
-    </thead>
-
-    <tbody>
-    
-
-        <tr>
-            
-                <td class="name"><code>create</code></td>
-            
-
-            <td class="type">
-            
-                
-<span class="param-type">string</span>
-
-
-            
-            </td>
-
-            
-
-            
-
-            <td class="description last">sets up the db folder</td>
-        </tr>
-
-    
-
-        <tr>
-            
-                <td class="name"><code>createClean</code></td>
-            
-
-            <td class="type">
-            
-                
-<span class="param-type">string</span>
-
-
-            
-            </td>
-
-            
-
-            
-
-            <td class="description last">cleans the db folder and calls create</td>
-        </tr>
-
-    
-
-        <tr>
-            
-                <td class="name"><code>open</code></td>
-            
-
-            <td class="type">
-            
-                
-<span class="param-type">string</span>
-
-
-            
-            </td>
-
-            
-
-            
-
-            <td class="description last">opens with write permissions</td>
-        </tr>
-
-    
-
-        <tr>
-            
-                <td class="name"><code>openReadOnly</code></td>
-            
-
-            <td class="type">
-            
-                
-<span class="param-type">string</span>
-
-
-            
-            </td>
-
-            
-
-            
-
-            <td class="description last">opens in read-only mode</td>
-        </tr>
-
-    
-    </tbody>
-</table>
-
-
-
-
-<dl class="details">
-
-    
-
-    
-
-    
-
-    
-
-    
-
-    
-
-    
-
-    
-
-    
-
-    
-
-    
-
-    
-
-    
-    <dt class="tag-source">Source:</dt>
-    <dd class="tag-source"><ul class="dummy"><li>
-        <a href="qminerdoc.js.html">qminerdoc.js</a>, <a href="qminerdoc.js.html#line36">line 36</a>
-    </li></ul></dd>
-    
-
-    
-
-    
-
-    
-</dl>
-
-
-
-
-
-
-        
-            
-<h4 class="name" id="~fieldTypes"><span class="type-signature">(inner, readonly) </span>fieldTypes<span class="type-signature"> :string</span></h4>
-
-
-
-
-<div class="description">
-    Field types.
-</div>
-
-
-
-    <h5>Type:</h5>
-    <ul>
-        <li>
-            
-<span class="param-type">string</span>
-
-
-        </li>
-    </ul>
-
-
-
-
-
-    <h5 class="subsection-title">Properties:</h5>
-
-    
-
-<table class="props">
-    <thead>
-    <tr>
-        
-        <th>Name</th>
-        
-
-        <th>Type</th>
-
-        
-
-        
-
-        <th class="last">Description</th>
-    </tr>
-    </thead>
-
-    <tbody>
-    
-
-        <tr>
-            
-                <td class="name"><code>int</code></td>
-            
-
-            <td class="type">
-            
-                
-<span class="param-type">string</span>
-
-
-            
-            </td>
-
-            
-
-            
-
-            <td class="description last">signed 32-bit integer</td>
-        </tr>
-
-    
-
-        <tr>
-            
-                <td class="name"><code>int_v</code></td>
-            
-
-            <td class="type">
-            
-                
-<span class="param-type">string</span>
-
-
-            
-            </td>
-
-            
-
-            
-
-            <td class="description last">vector of signed 32-bit integers</td>
-        </tr>
-
-    
-
-        <tr>
-            
-                <td class="name"><code>string</code></td>
-            
-
-            <td class="type">
-            
-                
-<span class="param-type">string</span>
-
-
-            
-            </td>
-
-            
-
-            
-
-            <td class="description last">string</td>
-        </tr>
-
-    
-
-        <tr>
-            
-                <td class="name"><code>string_v</code></td>
-            
-
-            <td class="type">
-            
-                
-<span class="param-type">string</span>
-
-
-            
-            </td>
-
-            
-
-            
-
-            <td class="description last">vector of strings</td>
-        </tr>
-
-    
-
-        <tr>
-            
-                <td class="name"><code>bool</code></td>
-            
-
-            <td class="type">
-            
-                
-<span class="param-type">string</span>
-
-
-            
-            </td>
-
-            
-
-            
-
-            <td class="description last">boolean</td>
-        </tr>
-
-    
-
-        <tr>
-            
-                <td class="name"><code>float</code></td>
-            
-
-            <td class="type">
-            
-                
-<span class="param-type">string</span>
-
-
-            
-            </td>
-
-            
-
-            
-
-            <td class="description last">double precision floating point number</td>
-        </tr>
-
-    
-
-        <tr>
-            
-                <td class="name"><code>float_pair</code></td>
-            
-
-            <td class="type">
-            
-                
-<span class="param-type">string</span>
-
-
-            
-            </td>
-
-            
-
-            
-
-            <td class="description last">a pair of floats, useful for storing geo coordinates</td>
-        </tr>
-
-    
-
-        <tr>
-            
-                <td class="name"><code>float_v</code></td>
-            
-
-            <td class="type">
-            
-                
-<span class="param-type">string</span>
-
-
-            
-            </td>
-
-            
-
-            
-
-            <td class="description last">vector of floats</td>
-        </tr>
-
-    
-
-        <tr>
-            
-                <td class="name"><code>datetime</code></td>
-            
-
-            <td class="type">
-            
-                
-<span class="param-type">string</span>
-
-
-            
-            </td>
-
-            
-
-            
-
-            <td class="description last">date and time format, stored in a form of milliseconds since 1600</td>
-        </tr>
-
-    
-
-        <tr>
-            
-                <td class="name"><code>num_sp_v</code></td>
-            
-
-            <td class="type">
-            
-                
-<span class="param-type">string</span>
-
-
-            
-            </td>
-
-            
-
-            
-
-            <td class="description last">sparse vector(same format as used by QMiner JavaScript linear algebra library)</td>
-        </tr>
-
-    
-    </tbody>
-</table>
-
-
-
-
-<dl class="details">
-
-    
-
-    
-
-    
-
-    
-
-    
-
-    
-
-    
-
-    
-
-    
-
-    
-
-    
-
-    
-
-    
-    <dt class="tag-source">Source:</dt>
-    <dd class="tag-source"><ul class="dummy"><li>
-        <a href="qminerdoc.js.html">qminerdoc.js</a>, <a href="qminerdoc.js.html#line84">line 84</a>
-    </li></ul></dd>
-    
-
-    
-
-    
-
-    
-</dl>
-
-
-
-
-
-
-        
-    
-
-    
-        <h3 class="subsection-title">Methods</h3>
-
-        
-            
-
-    
-
-    <h4 class="name" id=".config"><span class="type-signature">(static) </span>config<span class="signature">(configPath<span class="signature-attributes">opt</span>, overwrite<span class="signature-attributes">opt</span>, portN<span class="signature-attributes">opt</span>, cacheSize<span class="signature-attributes">opt</span>)</span><span class="type-signature"></span></h4>
-
-    
-
-
-
-<div class="description">
-    Creates a directory structure.
-</div>
-
-
-
-
-
-
-
-
-
-    <h5>Parameters:</h5>
-    
-
-<table class="params">
-    <thead>
-    <tr>
-        
-        <th>Name</th>
-        
-
-        <th>Type</th>
-
-        
-        <th>Attributes</th>
-        
-
-        
-        <th>Default</th>
-        
-
-        <th class="last">Description</th>
-    </tr>
-    </thead>
-
-    <tbody>
-    
-
-        <tr>
-            
-                <td class="name"><code>configPath</code></td>
-            
-
-            <td class="type">
-            
-                
-<span class="param-type">string</span>
-
-
-            
-            </td>
-
-            
-                <td class="attributes">
-                
-                    &lt;optional><br>
-                
-
-                
-
-                
-                </td>
-            
-
-            
-                <td class="default">
-                
-                    'qm.conf'
-                
-                </td>
-            
-
-            <td class="description last">The path to configuration file.</td>
-        </tr>
-
-    
-
-        <tr>
-            
-                <td class="name"><code>overwrite</code></td>
-            
-
-            <td class="type">
-            
-                
-<span class="param-type">boolean</span>
-
-
-            
-            </td>
-
-            
-                <td class="attributes">
-                
-                    &lt;optional><br>
-                
-
-                
-
-                
-                </td>
-            
-
-            
-                <td class="default">
-                
-                    false
-                
-                </td>
-            
-
-            <td class="description last">If you want to overwrite the configuration file.</td>
-        </tr>
-
-    
-
-        <tr>
-            
-                <td class="name"><code>portN</code></td>
-            
-
-            <td class="type">
-            
-                
-<span class="param-type">number</span>
-
-
-            
-            </td>
-
-            
-                <td class="attributes">
-                
-                    &lt;optional><br>
-                
-
-                
-
-                
-                </td>
-            
-
-            
-                <td class="default">
-                
-                    8080
-                
-                </td>
-            
-
-            <td class="description last">The number of the port. Currently not used.</td>
-        </tr>
-
-    
-
-        <tr>
-            
-                <td class="name"><code>cacheSize</code></td>
-            
-
-            <td class="type">
-            
-                
-<span class="param-type">number</span>
-
-
-            
-            </td>
-
-            
-                <td class="attributes">
-                
-                    &lt;optional><br>
-                
-
-                
-
-                
-                </td>
-            
-
-            
-                <td class="default">
-                
-                    1024
-                
-                </td>
-            
-
-            <td class="description last">Sets available memory for indexing (in MB).</td>
-        </tr>
-
-    
-    </tbody>
-</table>
-
-
-
-
-
-
-<dl class="details">
-
-    
-
-    
-
-    
-
-    
-
-    
-
-    
-
-    
-
-    
-
-    
-
-    
-
-    
-
-    
-
-    
-    <dt class="tag-source">Source:</dt>
-    <dd class="tag-source"><ul class="dummy"><li>
-        <a href="qminerdoc.js.html">qminerdoc.js</a>, <a href="qminerdoc.js.html#line15">line 15</a>
-    </li></ul></dd>
-    
-
-    
-
-    
-
-    
-</dl>
-
-
-
-
-
-
-
-
-
-
-
-
-
-
-
-
-        
-            
-
-    
-
-    <h4 class="name" id=".create"><span class="type-signature">(static) </span>create<span class="signature">(configPath<span class="signature-attributes">opt</span>, schemaPath<span class="signature-attributes">opt</span>, clear<span class="signature-attributes">opt</span>)</span><span class="type-signature"> &rarr; {<a href="module-qm.Base.html">module:qm.Base</a>}</span></h4>
-
-    
-
-
-
-<div class="description">
-    Creates an empty base.
-</div>
-
-
-
-
-
-
-
-
-
-    <h5>Parameters:</h5>
-    
-
-<table class="params">
-    <thead>
-    <tr>
-        
-        <th>Name</th>
-        
-
-        <th>Type</th>
-
-        
-        <th>Attributes</th>
-        
-
-        
-        <th>Default</th>
-        
-
-        <th class="last">Description</th>
-    </tr>
-    </thead>
-
-    <tbody>
-    
-
-        <tr>
-            
-                <td class="name"><code>configPath</code></td>
-            
-
-            <td class="type">
-            
-                
-<span class="param-type">string</span>
-
-
-            
-            </td>
-
-            
-                <td class="attributes">
-                
-                    &lt;optional><br>
-                
-
-                
-
-                
-                </td>
-            
-
-            
-                <td class="default">
-                
-                    'qm.conf'
-                
-                </td>
-            
-
-            <td class="description last">Configuration file path.</td>
-        </tr>
-
-    
-
-        <tr>
-            
-                <td class="name"><code>schemaPath</code></td>
-            
-
-            <td class="type">
-            
-                
-<span class="param-type">string</span>
-
-
-            
-            </td>
-
-            
-                <td class="attributes">
-                
-                    &lt;optional><br>
-                
-
-                
-
-                
-                </td>
-            
-
-            
-                <td class="default">
-                
-                    ''
-                
-                </td>
-            
-
-            <td class="description last">Schema file path.</td>
-        </tr>
-
-    
-
-        <tr>
-            
-                <td class="name"><code>clear</code></td>
-            
-
-            <td class="type">
-            
-                
-<span class="param-type">boolean</span>
-
-
-            
-            </td>
-
-            
-                <td class="attributes">
-                
-                    &lt;optional><br>
-                
-
-                
-
-                
-                </td>
-            
-
-            
-                <td class="default">
-                
-                    false
-                
-                </td>
-            
-
-            <td class="description last">Clear the existing db folder.</td>
-        </tr>
-
-    
-    </tbody>
-</table>
-
-
-
-
-
-
-<dl class="details">
-
-    
-
-    
-
-    
-
-    
-
-    
-
-    
-
-    
-
-    
-
-    
-
-    
-
-    
-
-    
-
-    
-    <dt class="tag-source">Source:</dt>
-    <dd class="tag-source"><ul class="dummy"><li>
-        <a href="qminerdoc.js.html">qminerdoc.js</a>, <a href="qminerdoc.js.html#line23">line 23</a>
-    </li></ul></dd>
-    
-
-    
-
-    
-
-    
-</dl>
-
-
-
-
-
-
-
-
-
-
-
-
-
-<h5>Returns:</h5>
-
-        
-
-
-<dl>
-    <dt>
-        Type
-    </dt>
-    <dd>
-        
-<span class="param-type"><a href="module-qm.Base.html">module:qm.Base</a></span>
-
-
-    </dd>
-</dl>
-
-    
-
-
-
-        
-            
-
-    
-
-    <h4 class="name" id=".open"><span class="type-signature">(static) </span>open<span class="signature">(configPath<span class="signature-attributes">opt</span>, readOnly<span class="signature-attributes">opt</span>)</span><span class="type-signature"> &rarr; {<a href="module-qm.Base.html">module:qm.Base</a>}</span></h4>
-
-    
-
-
-
-<div class="description">
-    Opens a base.
-</div>
-
-
-
-
-
-
-
-
-
-    <h5>Parameters:</h5>
-    
-
-<table class="params">
-    <thead>
-    <tr>
-        
-        <th>Name</th>
-        
-
-        <th>Type</th>
-
-        
-        <th>Attributes</th>
-        
-
-        
-        <th>Default</th>
-        
-
-        <th class="last">Description</th>
-    </tr>
-    </thead>
-
-    <tbody>
-    
-
-        <tr>
-            
-                <td class="name"><code>configPath</code></td>
-            
-
-            <td class="type">
-            
-                
-<span class="param-type">string</span>
-
-
-            
-            </td>
-
-            
-                <td class="attributes">
-                
-                    &lt;optional><br>
-                
-
-                
-
-                
-                </td>
-            
-
-            
-                <td class="default">
-                
-                    'qm.conf'
-                
-                </td>
-            
-
-            <td class="description last">The configuration file path.</td>
-        </tr>
-
-    
-
-        <tr>
-            
-                <td class="name"><code>readOnly</code></td>
-            
-
-            <td class="type">
-            
-                
-<span class="param-type">boolean</span>
-
-
-            
-            </td>
-
-            
-                <td class="attributes">
-                
-                    &lt;optional><br>
-                
-
-                
-
-                
-                </td>
-            
-
-            
-                <td class="default">
-                
-                    false
-                
-                </td>
-            
-
-            <td class="description last">Open in read only mode?</td>
-        </tr>
-
-    
-    </tbody>
-</table>
-
-
-
-
-
-
-<dl class="details">
-
-    
-
-    
-
-    
-
-    
-
-    
-
-    
-
-    
-
-    
-
-    
-
-    
-
-    
-
-    
-
-    
-    <dt class="tag-source">Source:</dt>
-    <dd class="tag-source"><ul class="dummy"><li>
-        <a href="qminerdoc.js.html">qminerdoc.js</a>, <a href="qminerdoc.js.html#line30">line 30</a>
-    </li></ul></dd>
-    
-
-    
-
-    
-
-    
-</dl>
-
-
-
-
-
-
-
-
-
-
-
-
-
-<h5>Returns:</h5>
-
-        
-
-
-<dl>
-    <dt>
-        Type
-    </dt>
-    <dd>
-        
-<span class="param-type"><a href="module-qm.Base.html">module:qm.Base</a></span>
-
-
-    </dd>
-</dl>
-
-    
-
-
-
-        
-    
-
-    
-        <h3 class="subsection-title">Type Definitions</h3>
-
-        
-                
-<h4 class="name" id="~BaseConstructorParam">BaseConstructorParam</h4>
-
-
-
-
-<div class="description">
-    Base constructor parameter object
-</div>
-
-
-
-    <h5>Type:</h5>
-    <ul>
-        <li>
-            
-<span class="param-type">Object</span>
-
-
-        </li>
-    </ul>
-
-
-
-
-
-    <h5 class="subsection-title">Properties:</h5>
-
-    
-
-<table class="props">
-    <thead>
-    <tr>
-        
-        <th>Name</th>
-        
-
-        <th>Type</th>
-
-        
-        <th>Attributes</th>
-        
-
-        
-        <th>Default</th>
-        
-
-        <th class="last">Description</th>
-    </tr>
-    </thead>
-
-    <tbody>
-    
-
-        <tr>
-            
-                <td class="name"><code>BaseConstructorParam.mode</code></td>
-            
-
-            <td class="type">
-            
-                
-<span class="param-type"><a href="module-qm.html#~baseModes">module:qm~baseModes</a></span>
-
-
-            
-            </td>
-
-            
-                <td class="attributes">
-                
-                    &lt;optional><br>
-                
-
-                
-                </td>
-            
-
-            
-                <td class="default">
-                
-                    'openReadOnly'
-                
-                </td>
-            
-
-            <td class="description last">Base access mode: 
-<br> create (sets up the db folder), 
-<br> createClean (cleans db folder and then sets it up), 
-<br> open (opens the db with read/write permissions), 
-<br> openReadOnly (opens the db in read only mode).</td>
-        </tr>
-
-    
-
-        <tr>
-            
-                <td class="name"><code>BaseConstructorParam.indexCache</code></td>
-            
-
-            <td class="type">
-            
-                
-<span class="param-type">number</span>
-
-
-            
-            </td>
-
-            
-                <td class="attributes">
-                
-                    &lt;optional><br>
-                
-
-                
-                </td>
-            
-
-            
-                <td class="default">
-                
-                    1024
-                
-                </td>
-            
-
-            <td class="description last">The ammount of memory reserved for indexing (in MB).</td>
-        </tr>
-
-    
-
-        <tr>
-            
-                <td class="name"><code>BaseConstructorParam.storeCache</code></td>
-            
-
-            <td class="type">
-            
-                
-<span class="param-type">number</span>
-
-
-            
-            </td>
-
-            
-                <td class="attributes">
-                
-                    &lt;optional><br>
-                
-
-                
-                </td>
-            
-
-            
-                <td class="default">
-                
-                    1024
-                
-                </td>
-            
-
-            <td class="description last">The ammount of memory reserved for store cache (in MB).</td>
-        </tr>
-
-    
-
-        <tr>
-            
-                <td class="name"><code>BaseConstructorParam.schemaPath</code></td>
-            
-
-            <td class="type">
-            
-                
-<span class="param-type">string</span>
-
-
-            
-            </td>
-
-            
-                <td class="attributes">
-                
-                    &lt;optional><br>
-                
-
-                
-                </td>
-            
-
-            
-                <td class="default">
-                
-                    ''
-                
-                </td>
-            
-
-            <td class="description last">The path to schema definition file.</td>
-        </tr>
-
-    
-
-        <tr>
-            
-                <td class="name"><code>BaseConstructorParam.schema</code></td>
-            
-
-            <td class="type">
-            
-                
-<span class="param-type">Array.&lt;<a href="module-qm.html#~SchemaDefinition">module:qm~SchemaDefinition</a>></span>
-
-
-            
-            </td>
-
-            
-                <td class="attributes">
-                
-                    &lt;optional><br>
-                
-
-                
-                </td>
-            
-
-            
-                <td class="default">
-                
-                    []
-                
-                </td>
-            
-
-            <td class="description last">Schema definition object array.</td>
-        </tr>
-
-    
-
-        <tr>
-            
-                <td class="name"><code>BaseConstructorParam.dbPath</code></td>
-            
-
-            <td class="type">
-            
-                
-<span class="param-type">string</span>
-
-
-            
-            </td>
-
-            
-                <td class="attributes">
-                
-                    &lt;optional><br>
-                
-
-                
-                </td>
-            
-
-            
-                <td class="default">
-                
-                    './db/'
-                
-                </td>
-            
-
-            <td class="description last">The path to db directory.</td>
-        </tr>
-
-    
-    </tbody>
-</table>
-
-
-
-
-<dl class="details">
-
-    
-
-    
-
-    
-
-    
-
-    
-
-    
-
-    
-
-    
-
-    
-
-    
-
-    
-
-    
-
-    
-    <dt class="tag-source">Source:</dt>
-    <dd class="tag-source"><ul class="dummy"><li>
-        <a href="qminerdoc.js.html">qminerdoc.js</a>, <a href="qminerdoc.js.html#line46">line 46</a>
-    </li></ul></dd>
-    
-
-    
-
-    
-
-    
-</dl>
-
-
-
-
-
-
-            
-                
-<h4 class="name" id="~FeatureExtractorCategorical">FeatureExtractorCategorical</h4>
-
-
-
-
-<div class="description">
-    Feature type: categorical
-</div>
-
-
-
-    <h5>Type:</h5>
-    <ul>
-        <li>
-            
-<span class="param-type">Object</span>
-
-
-        </li>
-    </ul>
-
-
-
-
-
-    <h5 class="subsection-title">Properties:</h5>
-
-    
-
-<table class="props">
-    <thead>
-    <tr>
-        
-        <th>Name</th>
-        
-
-        <th>Type</th>
-
-        
-        <th>Attributes</th>
-        
-
-        
-
-        <th class="last">Description</th>
-    </tr>
-    </thead>
-
-    <tbody>
-    
-
-        <tr>
-            
-                <td class="name"><code>type</code></td>
-            
-
-            <td class="type">
-            
-                
-<span class="param-type">string</span>
-
-
-            
-            </td>
-
-            
-                <td class="attributes">
-                
-
-                
-                </td>
-            
-
-            
-
-            <td class="description last">The type of the extractor. It must be equal 'categorical'.</td>
-        </tr>
-
-    
-
-        <tr>
-            
-                <td class="name"><code>values</code></td>
-            
-
-            <td class="type">
-            
-                
-<span class="param-type">Array.&lt;Object></span>
-
-
-            
-            </td>
-
-            
-                <td class="attributes">
-                
-                    &lt;optional><br>
-                
-
-                
-                </td>
-            
-
-            
-
-            <td class="description last">A fixed set of values, which form a fixed feature set. No dimensionalizy changes if new values are seen in the upgrades.</td>
-        </tr>
-
-    
-
-        <tr>
-            
-                <td class="name"><code>hashDimension</code></td>
-            
-
-            <td class="type">
-            
-                
-<span class="param-type">number</span>
-
-
-            
-            </td>
-
-            
-                <td class="attributes">
-                
-                    &lt;optional><br>
-                
-
-                
-                </td>
-            
-
-            
-
-            <td class="description last">A hashing code to set the fixed dimensionality. All values are hashed and divided modulo hasDimension to get the corresponding dimension.</td>
-        </tr>
-
-    
-
-        <tr>
-            
-                <td class="name"><code>field</code></td>
-            
-
-            <td class="type">
-            
-                
-<span class="param-type">string</span>
-
-
-            
-            </td>
-
-            
-                <td class="attributes">
-                
-
-                
-                </td>
-            
-
-            
-
-            <td class="description last">The name of the field form which to take the values.</td>
-        </tr>
-
-    
-
-        <tr>
-            
-                <td class="name"><code>source</code></td>
-            
-
-            <td class="type">
-            
-                
-<span class="param-type">module:qm~FeatureSource</span>
-
-
-            
-            </td>
-
-            
-                <td class="attributes">
-                
-
-                
-                </td>
-            
-
-            
-
-            <td class="description last">The source of the extractor.</td>
-        </tr>
-
-    
-    </tbody>
-</table>
-
-
-
-
-<dl class="details">
-
-    
-
-    
-
-    
-
-    
-
-    
-
-    
-
-    
-
-    
-
-    
-
-    
-
-    
-
-    
-
-    
-    <dt class="tag-source">Source:</dt>
-    <dd class="tag-source"><ul class="dummy"><li>
-        <a href="qminerdoc.js.html">qminerdoc.js</a>, <a href="qminerdoc.js.html#line292">line 292</a>
-    </li></ul></dd>
-    
-
-    
-
-    
-
-    
-</dl>
-
-
-
-
-
-
-            
-                
-<h4 class="name" id="~FeatureExtractorConstant">FeatureExtractorConstant</h4>
-
-
-
-
-<div class="description">
-    Feature type: contant
-</div>
-
-
-
-    <h5>Type:</h5>
-    <ul>
-        <li>
-            
-<span class="param-type">Object</span>
-
-
-        </li>
-    </ul>
-
-
-
-
-
-    <h5 class="subsection-title">Properties:</h5>
-
-    
-
-<table class="props">
-    <thead>
-    <tr>
-        
-        <th>Name</th>
-        
-
-        <th>Type</th>
-
-        
-        <th>Attributes</th>
-        
-
-        
-        <th>Default</th>
-        
-
-        <th class="last">Description</th>
-    </tr>
-    </thead>
-
-    <tbody>
-    
-
-        <tr>
-            
-                <td class="name"><code>type</code></td>
-            
-
-            <td class="type">
-            
-                
-<span class="param-type">string</span>
-
-
-            
-            </td>
-
-            
-                <td class="attributes">
-                
-
-                
-                </td>
-            
-
-            
-                <td class="default">
-                
-                </td>
-            
-
-            <td class="description last">The type of the extractor. It must be equal 'constant'.</td>
-        </tr>
-
-    
-
-        <tr>
-            
-                <td class="name"><code>const</code></td>
-            
-
-            <td class="type">
-            
-                
-<span class="param-type">number</span>
-
-
-            
-            </td>
-
-            
-                <td class="attributes">
-                
-                    &lt;optional><br>
-                
-
-                
-                </td>
-            
-
-            
-                <td class="default">
-                
-                    1.0
-                
-                </td>
-            
-
-            <td class="description last">A constant number.</td>
-        </tr>
-
-    
-
-        <tr>
-            
-                <td class="name"><code>source</code></td>
-            
-
-            <td class="type">
-            
-                
-<span class="param-type">module:qm~FeatureSource</span>
-
-
-            
-            </td>
-
-            
-                <td class="attributes">
-                
-
-                
-                </td>
-            
-
-            
-                <td class="default">
-                
-                </td>
-            
-
-            <td class="description last">The source of the extractor.</td>
-        </tr>
-
-    
-    </tbody>
-</table>
-
-
-
-
-<dl class="details">
-
-    
-
-    
-
-    
-
-    
-
-    
-
-    
-
-    
-
-    
-
-    
-
-    
-
-    
-
-    
-
-    
-    <dt class="tag-source">Source:</dt>
-    <dd class="tag-source"><ul class="dummy"><li>
-        <a href="qminerdoc.js.html">qminerdoc.js</a>, <a href="qminerdoc.js.html#line268">line 268</a>
-    </li></ul></dd>
-    
-
-    
-
-    
-
-    
-</dl>
-
-
-
-
-
-
-            
-                
-<h4 class="name" id="~FeatureExtractorDateWindow">FeatureExtractorDateWindow</h4>
-
-
-
-
-<div class="description">
-    Feature type: dateWindow
-</div>
-
-
-
-    <h5>Type:</h5>
-    <ul>
-        <li>
-            
-<span class="param-type">Object</span>
-
-
-        </li>
-    </ul>
-
-
-
-
-
-    <h5 class="subsection-title">Properties:</h5>
-
-    
-
-<table class="props">
-    <thead>
-    <tr>
-        
-        <th>Name</th>
-        
-
-        <th>Type</th>
-
-        
-        <th>Attributes</th>
-        
-
-        
-        <th>Default</th>
-        
-
-        <th class="last">Description</th>
-    </tr>
-    </thead>
-
-    <tbody>
-    
-
-        <tr>
-            
-                <td class="name"><code>type</code></td>
-            
-
-            <td class="type">
-            
-                
-<span class="param-type">string</span>
-
-
-            
-            </td>
-
-            
-                <td class="attributes">
-                
-
-                
-                </td>
-            
-
-            
-                <td class="default">
-                
-                </td>
-            
-
-            <td class="description last">The type of the extractor. It must be equal 'dateWindow'.</td>
-        </tr>
-
-    
-
-        <tr>
-            
-                <td class="name"><code>unit</code></td>
-            
-
-            <td class="type">
-            
-                
-<span class="param-type">module:qm~FeatureDateWindowUnit</span>
-
-
-            
-            </td>
-
-            
-                <td class="attributes">
-                
-                    &lt;optional><br>
-                
-
-                
-                </td>
-            
-
-            
-                <td class="default">
-                
-                    'day'
-                
-                </td>
-            
-
-            <td class="description last">How granular is the time window.</td>
-        </tr>
-
-    
-
-        <tr>
-            
-                <td class="name"><code>window</code></td>
-            
-
-            <td class="type">
-            
-                
-<span class="param-type">number</span>
-
-
-            
-            </td>
-
-            
-                <td class="attributes">
-                
-                    &lt;optional><br>
-                
-
-                
-                </td>
-            
-
-            
-                <td class="default">
-                
-                    1
-                
-                </td>
-            
-
-            <td class="description last">The size of the window.</td>
-        </tr>
-
-    
-
-        <tr>
-            
-                <td class="name"><code>normalize</code></td>
-            
-
-            <td class="type">
-            
-                
-<span class="param-type">boolean</span>
-
-
-            
-            </td>
-
-            
-                <td class="attributes">
-                
-                    &lt;optional><br>
-                
-
-                
-                </td>
-            
-
-            
-                <td class="default">
-                
-                    false
-                
-                </td>
-            
-
-            <td class="description last">Normalize the resulting vector of the extractor to have L2 norm 1.0. //TODO</td>
-        </tr>
-
-    
-
-        <tr>
-            
-                <td class="name"><code>start</code></td>
-            
-
-            <td class="type">
-            
-                
-<span class="param-type">number</span>
-
-
-            
-            </td>
-
-            
-                <td class="attributes">
-                
-
-                
-                </td>
-            
-
-            
-                <td class="default">
-                
-                </td>
-            
-
-            <td class="description last">//TODO</td>
-        </tr>
-
-    
-
-        <tr>
-            
-                <td class="name"><code>end</code></td>
-            
-
-            <td class="type">
-            
-                
-<span class="param-type">number</span>
-
-
-            
-            </td>
-
-            
-                <td class="attributes">
-                
-
-                
-                </td>
-            
-
-            
-                <td class="default">
-                
-                </td>
-            
-
-            <td class="description last">//TODO</td>
-        </tr>
-
-    
-
-        <tr>
-            
-                <td class="name"><code>source</code></td>
-            
-
-            <td class="type">
-            
-                
-<span class="param-type">module:qm~FeatureSource</span>
-
-
-            
-            </td>
-
-            
-                <td class="attributes">
-                
-
-                
-                </td>
-            
-
-            
-                <td class="default">
-                
-                </td>
-            
-
-            <td class="description last">The source of the extractor.</td>
-        </tr>
-
-    
-    </tbody>
-</table>
-
-
-
-
-<dl class="details">
-
-    
-
-    
-
-    
-
-    
-
-    
-
-    
-
-    
-
-    
-
-    
-
-    
-
-    
-
-    
-
-    
-    <dt class="tag-source">Source:</dt>
-    <dd class="tag-source"><ul class="dummy"><li>
-        <a href="qminerdoc.js.html">qminerdoc.js</a>, <a href="qminerdoc.js.html#line341">line 341</a>
-    </li></ul></dd>
-    
-
-    
-
-    
-
-    
-</dl>
-
-
-
-
-
-
-            
-                
-<h4 class="name" id="~FeatureExtractorJoin">FeatureExtractorJoin</h4>
-
-
-
-
-<div class="description">
-    Feature type: join
-</div>
-
-
-
-    <h5>Type:</h5>
-    <ul>
-        <li>
-            
-<span class="param-type">Object</span>
-
-
-        </li>
-    </ul>
-
-
-
-
-
-    <h5 class="subsection-title">Properties:</h5>
-
-    
-
-<table class="props">
-    <thead>
-    <tr>
-        
-        <th>Name</th>
-        
-
-        <th>Type</th>
-
-        
-        <th>Attributes</th>
-        
-
-        
-        <th>Default</th>
-        
-
-        <th class="last">Description</th>
-    </tr>
-    </thead>
-
-    <tbody>
-    
-
-        <tr>
-            
-                <td class="name"><code>type</code></td>
-            
-
-            <td class="type">
-            
-                
-<span class="param-type">string</span>
-
-
-            
-            </td>
-
-            
-                <td class="attributes">
-                
-
-                
-                </td>
-            
-
-            
-                <td class="default">
-                
-                </td>
-            
-
-            <td class="description last">The type of the extractor. It must be equal 'join'.</td>
-        </tr>
-
-    
-
-        <tr>
-            
-                <td class="name"><code>bucketSize</code></td>
-            
-
-            <td class="type">
-            
-                
-<span class="param-type">number</span>
-
-
-            
-            </td>
-
-            
-                <td class="attributes">
-                
-                    &lt;optional><br>
-                
-
-                
-                </td>
-            
-
-            
-                <td class="default">
-                
-                    1
-                
-                </td>
-            
-
-            <td class="description last">The size of the bucket in which we group consecutive records.</td>
-        </tr>
-
-    
-
-        <tr>
-            
-                <td class="name"><code>source</code></td>
-            
-
-            <td class="type">
-            
-                
-<span class="param-type">module:qm~FeatureSource</span>
-
-
-            
-            </td>
-
-            
-                <td class="attributes">
-                
-
-                
-                </td>
-            
-
-            
-                <td class="default">
-                
-                </td>
-            
-
-            <td class="description last">The source of the extractor.</td>
-        </tr>
-
-    
-    </tbody>
-</table>
-
-
-
-
-<dl class="details">
-
-    
-
-    
-
-    
-
-    
-
-    
-
-    
-
-    
-
-    
-
-    
-
-    
-
-    
-
-    
-
-    
-    <dt class="tag-source">Source:</dt>
-    <dd class="tag-source"><ul class="dummy"><li>
-        <a href="qminerdoc.js.html">qminerdoc.js</a>, <a href="qminerdoc.js.html#line326">line 326</a>
-    </li></ul></dd>
-    
-
-    
-
-    
-
-    
-</dl>
-
-
-
-
-
-
-            
-                
-<h4 class="name" id="~FeatureExtractorJsfunc">FeatureExtractorJsfunc</h4>
-
-
-
-
-<div class="description">
-    Feature type: jsfunc
-</div>
-
-
-
-    <h5>Type:</h5>
-    <ul>
-        <li>
-            
-<span class="param-type">Object</span>
-
-
-        </li>
-    </ul>
-
-
-
-
-
-    <h5 class="subsection-title">Properties:</h5>
-
-    
-
-<table class="props">
-    <thead>
-    <tr>
-        
-        <th>Name</th>
-        
-
-        <th>Type</th>
-
-        
-        <th>Attributes</th>
-        
-
-        
-        <th>Default</th>
-        
-
-        <th class="last">Description</th>
-    </tr>
-    </thead>
-
-    <tbody>
-    
-
-        <tr>
-            
-                <td class="name"><code>type</code></td>
-            
-
-            <td class="type">
-            
-                
-<span class="param-type">string</span>
-
-
-            
-            </td>
-
-            
-                <td class="attributes">
-                
-
-                
-                </td>
-            
-
-            
-                <td class="default">
-                
-                </td>
-            
-
-            <td class="description last">The type of the extractor. It must be equal 'jsfunc'.</td>
-        </tr>
-
-    
-
-        <tr>
-            
-                <td class="name"><code>name</code></td>
-            
-
-            <td class="type">
-            
-                
-<span class="param-type">string</span>
-
-
-            
-            </td>
-
-            
-                <td class="attributes">
-                
-
-                
-                </td>
-            
-
-            
-                <td class="default">
-                
-                </td>
-            
-
-            <td class="description last">The feature's name.</td>
-        </tr>
-
-    
-
-        <tr>
-            
-                <td class="name"><code>fun</code></td>
-            
-
-            <td class="type">
-            
-                
-<span class="param-type">function</span>
-
-
-            
-            </td>
-
-            
-                <td class="attributes">
-                
-
-                
-                </td>
-            
-
-            
-                <td class="default">
-                
-                </td>
-            
-
-            <td class="description last">The javascript function callback. It should take a record as input and return a number or a dense vector.</td>
-        </tr>
-
-    
-
-        <tr>
-            
-                <td class="name"><code>dim</code></td>
-            
-
-            <td class="type">
-            
-                
-<span class="param-type">number</span>
-
-
-            
-            </td>
-
-            
-                <td class="attributes">
-                
-                    &lt;optional><br>
-                
-
-                
-                </td>
-            
-
-            
-                <td class="default">
-                
-                    1
-                
-                </td>
-            
-
-            <td class="description last">The dimension of the feature extractor.</td>
-        </tr>
-
-    
-
-        <tr>
-            
-                <td class="name"><code>source</code></td>
-            
-
-            <td class="type">
-            
-                
-<span class="param-type">module:qm~FeatureSource</span>
-
-
-            
-            </td>
-
-            
-                <td class="attributes">
-                
-
-                
-                </td>
-            
-
-            
-                <td class="default">
-                
-                </td>
-            
-
-            <td class="description last">The source of the extractor.</td>
-        </tr>
-
-    
-    </tbody>
-</table>
-
-
-
-
-<dl class="details">
-
-    
-
-    
-
-    
-
-    
-
-    
-
-    
-
-    
-
-    
-
-    
-
-    
-
-    
-
-    
-
-    
-    <dt class="tag-source">Source:</dt>
-    <dd class="tag-source"><ul class="dummy"><li>
-        <a href="qminerdoc.js.html">qminerdoc.js</a>, <a href="qminerdoc.js.html#line352">line 352</a>
-    </li></ul></dd>
-    
-
-    
-
-    
-
-    
-</dl>
-
-
-
-
-
-
-            
-                
-<h4 class="name" id="~FeatureExtractorMultinomial">FeatureExtractorMultinomial</h4>
-
-
-
-
-<div class="description">
-    Feature type: multinomial
-</div>
-
-
-
-    <h5>Type:</h5>
-    <ul>
-        <li>
-            
-<span class="param-type">Object</span>
-
-
-        </li>
-    </ul>
-
-
-
-
-
-    <h5 class="subsection-title">Properties:</h5>
-
-    
-
-<table class="props">
-    <thead>
-    <tr>
-        
-        <th>Name</th>
-        
-
-        <th>Type</th>
-
-        
-        <th>Attributes</th>
-        
-
-        
-        <th>Default</th>
-        
-
-        <th class="last">Description</th>
-    </tr>
-    </thead>
-
-    <tbody>
-    
-
-        <tr>
-            
-                <td class="name"><code>type</code></td>
-            
-
-            <td class="type">
-            
-                
-<span class="param-type">string</span>
-
-
-            
-            </td>
-
-            
-                <td class="attributes">
-                
-
-                
-                </td>
-            
-
-            
-                <td class="default">
-                
-                </td>
-            
-
-            <td class="description last">The type of the extractor. It must be equal 'multinomial'.</td>
-        </tr>
-
-    
-
-        <tr>
-            
-                <td class="name"><code>normalize</code></td>
-            
-
-            <td class="type">
-            
-                
-<span class="param-type">boolean</span>
-
-
-            
-            </td>
-
-            
-                <td class="attributes">
-                
-                    &lt;optional><br>
-                
-
-                
-                </td>
-            
-
-            
-                <td class="default">
-                
-                    false
-                
-                </td>
-            
-
-            <td class="description last">Normalize the resulting vector of the extractor to have L2 norm 1.0.</td>
-        </tr>
-
-    
-
-        <tr>
-            
-                <td class="name"><code>values</code></td>
-            
-
-            <td class="type">
-            
-                
-<span class="param-type">Array.&lt;Object></span>
-
-
-            
-            </td>
-
-            
-                <td class="attributes">
-                
-                    &lt;optional><br>
-                
-
-                
-                </td>
-            
-
-            
-                <td class="default">
-                
-                </td>
-            
-
-            <td class="description last">A fixed set of values, which form a fixed feature set, no dimensionality changes if new values are seen in the updates.</td>
-        </tr>
-
-    
-
-        <tr>
-            
-                <td class="name"><code>hashDimension</code></td>
-            
-
-            <td class="type">
-            
-                
-<span class="param-type">number</span>
-
-
-            
-            </td>
-
-            
-                <td class="attributes">
-                
-                    &lt;optional><br>
-                
-
-                
-                </td>
-            
-
-            
-                <td class="default">
-                
-                </td>
-            
-
-            <td class="description last">A hashing code to set the fixed dimensionality. All values are hashed and divided modulo hashDimension to get the corresponding dimension.</td>
-        </tr>
-
-    
-
-        <tr>
-            
-                <td class="name"><code>datetime</code></td>
-            
-
-            <td class="type">
-            
-                
-<span class="param-type">Object</span>
-
-
-            
-            </td>
-
-            
-                <td class="attributes">
-                
-                    &lt;optional><br>
-                
-
-                
-                </td>
-            
-
-            
-                <td class="default">
-                
-                    false
-                
-                </td>
-            
-
-            <td class="description last">Same as 'values', only with predefined values which are extracted from date and time (month, day of month, day of week, time of day, hour).
-<br> This fixes the dimensionality of feature extractor at the start, making it not dimension as new dates are seen. Cannot be used the same time as values.</td>
-        </tr>
-
-    
-
-        <tr>
-            
-                <td class="name"><code>field</code></td>
-            
-
-            <td class="type">
-            
-                
-<span class="param-type">string</span>
-
-
-            
-            </td>
-
-            
-                <td class="attributes">
-                
-
-                
-                </td>
-            
-
-            
-                <td class="default">
-                
-                </td>
-            
-
-            <td class="description last">The name of the field from which to take the value.</td>
-        </tr>
-
-    
-
-        <tr>
-            
-                <td class="name"><code>source</code></td>
-            
-
-            <td class="type">
-            
-                
-<span class="param-type">module:qm~FeatureSource</span>
-
-
-            
-            </td>
-
-            
-                <td class="attributes">
-                
-
-                
-                </td>
-            
-
-            
-                <td class="default">
-                
-                </td>
-            
-
-            <td class="description last">The source of the extractor.</td>
-        </tr>
-
-    
-    </tbody>
-</table>
-
-
-
-
-<dl class="details">
-
-    
-
-    
-
-    
-
-    
-
-    
-
-    
-
-    
-
-    
-
-    
-
-    
-
-    
-
-    
-
-    
-    <dt class="tag-source">Source:</dt>
-    <dd class="tag-source"><ul class="dummy"><li>
-        <a href="qminerdoc.js.html">qminerdoc.js</a>, <a href="qminerdoc.js.html#line301">line 301</a>
-    </li></ul></dd>
-    
-
-    
-
-    
-
-    
-</dl>
-
-
-
-
-
-
-            
-                
-<h4 class="name" id="~FeatureExtractorNumeric">FeatureExtractorNumeric</h4>
-
-
-
-
-<div class="description">
-    Feature type: numeric
-</div>
-
-
-
-    <h5>Type:</h5>
-    <ul>
-        <li>
-            
-<span class="param-type">Object</span>
-
-
-        </li>
-    </ul>
-
-
-
-
-
-    <h5 class="subsection-title">Properties:</h5>
-
-    
-
-<table class="props">
-    <thead>
-    <tr>
-        
-        <th>Name</th>
-        
-
-        <th>Type</th>
-
-        
-        <th>Attributes</th>
-        
-
-        
-        <th>Default</th>
-        
-
-        <th class="last">Description</th>
-    </tr>
-    </thead>
-
-    <tbody>
-    
-
-        <tr>
-            
-                <td class="name"><code>type</code></td>
-            
-
-            <td class="type">
-            
-                
-<span class="param-type">string</span>
-
-
-            
-            </td>
-
-            
-                <td class="attributes">
-                
-
-                
-                </td>
-            
-
-            
-                <td class="default">
-                
-                </td>
-            
-
-            <td class="description last">The type of the extractor. It must be equal 'numeric'.</td>
-        </tr>
-
-    
-
-        <tr>
-            
-                <td class="name"><code>normalize</code></td>
-            
-
-            <td class="type">
-            
-                
-<span class="param-type">boolean</span>
-
-
-            
-            </td>
-
-            
-                <td class="attributes">
-                
-                    &lt;optional><br>
-                
-
-                
-                </td>
-            
-
-            
-                <td class="default">
-                
-                    false
-                
-                </td>
-            
-
-            <td class="description last">Normalize values between 0.0 and 1.0.</td>
-        </tr>
-
-    
-
-        <tr>
-            
-                <td class="name"><code>min</code></td>
-            
-
-            <td class="type">
-            
-                
-<span class="param-type">number</span>
-
-
-            
-            </td>
-
-            
-                <td class="attributes">
-                
-                    &lt;optional><br>
-                
-
-                
-                </td>
-            
-
-            
-                <td class="default">
-                
-                </td>
-            
-
-            <td class="description last">The minimal value used to form the normalization.</td>
-        </tr>
-
-    
-
-        <tr>
-            
-                <td class="name"><code>max</code></td>
-            
-
-            <td class="type">
-            
-                
-<span class="param-type">number</span>
-
-
-            
-            </td>
-
-            
-                <td class="attributes">
-                
-                    &lt;optional><br>
-                
-
-                
-                </td>
-            
-
-            
-                <td class="default">
-                
-                </td>
-            
-
-            <td class="description last">The maximal value used to form the normalization.</td>
-        </tr>
-
-    
-
-        <tr>
-            
-                <td class="name"><code>field</code></td>
-            
-
-            <td class="type">
-            
-                
-<span class="param-type">string</span>
-
-
-            
-            </td>
-
-            
-                <td class="attributes">
-                
-
-                
-                </td>
-            
-
-            
-                <td class="default">
-                
-                </td>
-            
-
-            <td class="description last">The name of the field from which to take the value.</td>
-        </tr>
-
-    
-
-        <tr>
-            
-                <td class="name"><code>source</code></td>
-            
-
-            <td class="type">
-            
-                
-<span class="param-type">module:qm~FeatureSource</span>
-
-
-            
-            </td>
-
-            
-                <td class="attributes">
-                
-
-                
-                </td>
-            
-
-            
-                <td class="default">
-                
-                </td>
-            
-
-            <td class="description last">The source of the extractor.</td>
-        </tr>
-
-    
-    </tbody>
-</table>
-
-
-
-
-<dl class="details">
-
-    
-
-    
-
-    
-
-    
-
-    
-
-    
-
-    
-
-    
-
-    
-
-    
-
-    
-
-    
-
-    
-    <dt class="tag-source">Source:</dt>
-    <dd class="tag-source"><ul class="dummy"><li>
-        <a href="qminerdoc.js.html">qminerdoc.js</a>, <a href="qminerdoc.js.html#line282">line 282</a>
-    </li></ul></dd>
-    
-
-    
-
-    
-
-    
-</dl>
-
-
-
-
-
-
-            
-                
-<h4 class="name" id="~FeatureExtractorPair">FeatureExtractorPair</h4>
-
-
-
-
-<div class="description">
-    Feature type: pair
-</div>
-
-
-
-    <h5>Type:</h5>
-    <ul>
-        <li>
-            
-<span class="param-type">Object</span>
-
-
-        </li>
-    </ul>
-
-
-
-
-
-    <h5 class="subsection-title">Properties:</h5>
-
-    
-
-<table class="props">
-    <thead>
-    <tr>
-        
-        <th>Name</th>
-        
-
-        <th>Type</th>
-
-        
-
-        
-
-        <th class="last">Description</th>
-    </tr>
-    </thead>
-
-    <tbody>
-    
-
-        <tr>
-            
-                <td class="name"><code>type</code></td>
-            
-
-            <td class="type">
-            
-                
-<span class="param-type">string</span>
-
-
-            
-            </td>
-
-            
-
-            
-
-            <td class="description last">The type of the extractor. It must be equal 'pair'.</td>
-        </tr>
-
-    
-
-        <tr>
-            
-                <td class="name"><code>first</code></td>
-            
-
-            <td class="type">
-            
-                
-<span class="param-type"><a href="module-qm.html#~FeatureExtractors">module:qm~FeatureExtractors</a></span>
-
-
-            
-            </td>
-
-            
-
-            
-
-            <td class="description last">The first feature extractor.</td>
-        </tr>
-
-    
-
-        <tr>
-            
-                <td class="name"><code>second</code></td>
-            
-
-            <td class="type">
-            
-                
-<span class="param-type"><a href="module-qm.html#~FeatureExtractors">module:qm~FeatureExtractors</a></span>
-
-
-            
-            </td>
-
-            
-
-            
-
-            <td class="description last">The second feature extractor.</td>
-        </tr>
-
-    
-
-        <tr>
-            
-                <td class="name"><code>source</code></td>
-            
-
-            <td class="type">
-            
-                
-<span class="param-type">module:qm~FeatureSource</span>
-
-
-            
-            </td>
-
-            
-
-            
-
-            <td class="description last">The source of the extractor.</td>
-        </tr>
-
-    
-    </tbody>
-</table>
-
-
-
-
-<dl class="details">
-
-    
-
-    
-
-    
-
-    
-
-    
-
-    
-
-    
-
-    
-
-    
-
-    
-
-    
-
-    
-
-    
-    <dt class="tag-source">Source:</dt>
-    <dd class="tag-source"><ul class="dummy"><li>
-        <a href="qminerdoc.js.html">qminerdoc.js</a>, <a href="qminerdoc.js.html#line333">line 333</a>
-    </li></ul></dd>
-    
-
-    
-
-    
-
-    
-</dl>
-
-
-
-
-
-
-            
-                
-<h4 class="name" id="~FeatureExtractorRandom">FeatureExtractorRandom</h4>
-
-
-
-
-<div class="description">
-    Feature type: random
-</div>
-
-
-
-    <h5>Type:</h5>
-    <ul>
-        <li>
-            
-<span class="param-type">Object</span>
-
-
-        </li>
-    </ul>
-
-
-
-
-
-    <h5 class="subsection-title">Properties:</h5>
-
-    
-
-<table class="props">
-    <thead>
-    <tr>
-        
-        <th>Name</th>
-        
-
-        <th>Type</th>
-
-        
-        <th>Attributes</th>
-        
-
-        
-        <th>Default</th>
-        
-
-        <th class="last">Description</th>
-    </tr>
-    </thead>
-
-    <tbody>
-    
-
-        <tr>
-            
-                <td class="name"><code>type</code></td>
-            
-
-            <td class="type">
-            
-                
-<span class="param-type">string</span>
-
-
-            
-            </td>
-
-            
-                <td class="attributes">
-                
-
-                
-                </td>
-            
-
-            
-                <td class="default">
-                
-                </td>
-            
-
-            <td class="description last">The type of the extractor. It must be equal 'random'.</td>
-        </tr>
-
-    
-
-        <tr>
-            
-                <td class="name"><code>seed</code></td>
-            
-
-            <td class="type">
-            
-                
-<span class="param-type">number</span>
-
-
-            
-            </td>
-
-            
-                <td class="attributes">
-                
-                    &lt;optional><br>
-                
-
-                
-                </td>
-            
-
-            
-                <td class="default">
-                
-                    0
-                
-                </td>
-            
-
-            <td class="description last">A random seed number.</td>
-        </tr>
-
-    
-
-        <tr>
-            
-                <td class="name"><code>source</code></td>
-            
-
-            <td class="type">
-            
-                
-<span class="param-type">module:qm~FeatureSource</span>
-
-
-            
-            </td>
-
-            
-                <td class="attributes">
-                
-
-                
-                </td>
-            
-
-            
-                <td class="default">
-                
-                </td>
-            
-
-            <td class="description last">The source of the extractor.</td>
-        </tr>
-
-    
-    </tbody>
-</table>
-
-
-
-
-<dl class="details">
-
-    
-
-    
-
-    
-
-    
-
-    
-
-    
-
-    
-
-    
-
-    
-
-    
-
-    
-
-    
-
-    
-    <dt class="tag-source">Source:</dt>
-    <dd class="tag-source"><ul class="dummy"><li>
-        <a href="qminerdoc.js.html">qminerdoc.js</a>, <a href="qminerdoc.js.html#line275">line 275</a>
-    </li></ul></dd>
-    
-
-    
-
-    
-
-    
-</dl>
-
-
-
-
-
-
-            
-                
-<h4 class="name" id="~FeatureExtractors">FeatureExtractors</h4>
-
-
-
-
-<div class="description">
-    Feature types.
-</div>
-
-
-
-    <h5>Type:</h5>
-    <ul>
-        <li>
-            
-<span class="param-type">Object</span>
-
-
-        </li>
-    </ul>
-
-
-
-
-
-    <h5 class="subsection-title">Properties:</h5>
-
-    
-
-<table class="props">
-    <thead>
-    <tr>
-        
-        <th>Name</th>
-        
-
-        <th>Type</th>
-
-        
-
-        
-
-        <th class="last">Description</th>
-    </tr>
-    </thead>
-
-    <tbody>
-    
-
-        <tr>
-            
-                <td class="name"><code>constant</code></td>
-            
-
-            <td class="type">
-            
-                
-<span class="param-type"><a href="module-qm.html#~FeatureExtractorConstant">module:qm~FeatureExtractorConstant</a></span>
-
-
-            
-            </td>
-
-            
-
-            
-
-            <td class="description last">The constant type.</td>
-        </tr>
-
-    
-
-        <tr>
-            
-                <td class="name"><code>random</code></td>
-            
-
-            <td class="type">
-            
-                
-<span class="param-type"><a href="module-qm.html#~FeatureExtractorRandom">module:qm~FeatureExtractorRandom</a></span>
-
-
-            
-            </td>
-
-            
-
-            
-
-            <td class="description last">The random type.</td>
-        </tr>
-
-    
-
-        <tr>
-            
-                <td class="name"><code>numeric</code></td>
-            
-
-            <td class="type">
-            
-                
-<span class="param-type"><a href="module-qm.html#~FeatureExtractorNumeric">module:qm~FeatureExtractorNumeric</a></span>
-
-
-            
-            </td>
-
-            
-
-            
-
-            <td class="description last">The numeric type.</td>
-        </tr>
-
-    
-
-        <tr>
-            
-                <td class="name"><code>categorical</code></td>
-            
-
-            <td class="type">
-            
-                
-<span class="param-type"><a href="module-qm.html#~FeatureExtractorCategorical">module:qm~FeatureExtractorCategorical</a></span>
-
-
-            
-            </td>
-
-            
-
-            
-
-            <td class="description last">The categorical type.</td>
-        </tr>
-
-    
-
-        <tr>
-            
-                <td class="name"><code>multinomial</code></td>
-            
-
-            <td class="type">
-            
-                
-<span class="param-type"><a href="module-qm.html#~FeatureExtractorMultinomial">module:qm~FeatureExtractorMultinomial</a></span>
-
-
-            
-            </td>
-
-            
-
-            
-
-            <td class="description last">The multinomial type.</td>
-        </tr>
-
-    
-
-        <tr>
-            
-                <td class="name"><code>text</code></td>
-            
-
-            <td class="type">
-            
-                
-<span class="param-type"><a href="module-qm.html#~FeatureExtractorText">module:qm~FeatureExtractorText</a></span>
-
-
-            
-            </td>
-
-            
-
-            
-
-            <td class="description last">The text type.</td>
-        </tr>
-
-    
-
-        <tr>
-            
-                <td class="name"><code>join</code></td>
-            
-
-            <td class="type">
-            
-                
-<span class="param-type"><a href="module-qm.html#~FeatureExtractorJoin">module:qm~FeatureExtractorJoin</a></span>
-
-
-            
-            </td>
-
-            
-
-            
-
-            <td class="description last">The join type.</td>
-        </tr>
-
-    
-
-        <tr>
-            
-                <td class="name"><code>pair</code></td>
-            
-
-            <td class="type">
-            
-                
-<span class="param-type"><a href="module-qm.html#~FeatureExtractorPair">module:qm~FeatureExtractorPair</a></span>
-
-
-            
-            </td>
-
-            
-
-            
-
-            <td class="description last">The pair type.</td>
-        </tr>
-
-    
-
-        <tr>
-            
-                <td class="name"><code>jsfunc</code></td>
-            
-
-            <td class="type">
-            
-                
-<span class="param-type"><a href="module-qm.html#~FeatureExtractorJsfunc">module:qm~FeatureExtractorJsfunc</a></span>
-
-
-            
-            </td>
-
-            
-
-            
-
-            <td class="description last">The jsfunc type.</td>
-        </tr>
-
-    
-
-        <tr>
-            
-                <td class="name"><code>dateWindow</code></td>
-            
-
-            <td class="type">
-            
-                
-<span class="param-type"><a href="module-qm.html#~FeatureExtractorDateWindow">module:qm~FeatureExtractorDateWindow</a></span>
-
-
-            
-            </td>
-
-            
-
-            
-
-            <td class="description last">The dateWindow type.</td>
-        </tr>
-
-    
-    </tbody>
-</table>
-
-
-
-
-<dl class="details">
-
-    
-
-    
-
-    
-
-    
-
-    
-
-    
-
-    
-
-    
-
-    
-
-    
-
-    
-
-    
-
-    
-    <dt class="tag-source">Source:</dt>
-    <dd class="tag-source"><ul class="dummy"><li>
-        <a href="qminerdoc.js.html">qminerdoc.js</a>, <a href="qminerdoc.js.html#line253">line 253</a>
-    </li></ul></dd>
-    
-
-    
-
-    
-
-    
-</dl>
-
-
-
-
-
-
-            
-                
-<h4 class="name" id="~FeatureExtractorText">FeatureExtractorText</h4>
-
-
-
-
-<div class="description">
-    Feature type: text
-</div>
-
-
-
-    <h5>Type:</h5>
-    <ul>
-        <li>
-            
-<span class="param-type">Object</span>
-
-
-        </li>
-    </ul>
-
-
-
-
-
-    <h5 class="subsection-title">Properties:</h5>
-
-    
-
-<table class="props">
-    <thead>
-    <tr>
-        
-        <th>Name</th>
-        
-
-        <th>Type</th>
-
-        
-        <th>Attributes</th>
-        
-
-        
-        <th>Default</th>
-        
-
-        <th class="last">Description</th>
-    </tr>
-    </thead>
-
-    <tbody>
-    
-
-        <tr>
-            
-                <td class="name"><code>type</code></td>
-            
-
-            <td class="type">
-            
-                
-<span class="param-type">string</span>
-
-
-            
-            </td>
-
-            
-                <td class="attributes">
-                
-
-                
-                </td>
-            
-
-            
-                <td class="default">
-                
-                </td>
-            
-
-            <td class="description last">The type of the extractor. It must be equal 'text'.</td>
-        </tr>
-
-    
-
-        <tr>
-            
-                <td class="name"><code>normalize</code></td>
-            
-
-            <td class="type">
-            
-                
-<span class="param-type">boolean</span>
-
-
-            
-            </td>
-
-            
-                <td class="attributes">
-                
-                    &lt;optional><br>
-                
-
-                
-                </td>
-            
-
-            
-                <td class="default">
-                
-                    true
-                
-                </td>
-            
-
-            <td class="description last">Normalize the resulting vector of the extractor to have L2 norm 1.0.</td>
-        </tr>
-
-    
-
-        <tr>
-            
-                <td class="name"><code>weight</code></td>
-            
-
-            <td class="type">
-            
-                
-<span class="param-type">module:qm~FeatureWight</span>
-
-
-            
-            </td>
-
-            
-                <td class="attributes">
-                
-
-                
-                </td>
-            
-
-            
-                <td class="default">
-                
-                </td>
-            
-
-            <td class="description last">Type of weighting used for scoring terms.</td>
-        </tr>
-
-    
-
-        <tr>
-            
-                <td class="name"><code>hashDimension</code></td>
-            
-
-            <td class="type">
-            
-                
-<span class="param-type">number</span>
-
-
-            
-            </td>
-
-            
-                <td class="attributes">
-                
-                    &lt;optional><br>
-                
-
-                
-                </td>
-            
-
-            
-                <td class="default">
-                
-                </td>
-            
-
-            <td class="description last">A hashing code to set the fixed dimensionality. All values are hashed and divided modulo hashDimension to get the corresponding dimension.</td>
-        </tr>
-
-    
-
-        <tr>
-            
-                <td class="name"><code>field</code></td>
-            
-
-            <td class="type">
-            
-                
-<span class="param-type">string</span>
-
-
-            
-            </td>
-
-            
-                <td class="attributes">
-                
-
-                
-                </td>
-            
-
-            
-                <td class="default">
-                
-                </td>
-            
-
-            <td class="description last">The name of the field from which to take the value.</td>
-        </tr>
-
-    
-
-        <tr>
-            
-                <td class="name"><code>tokenizer</code></td>
-            
-
-            <td class="type">
-            
-                
-<span class="param-type">module:qm~FeatureTokenizer</span>
-
-
-            
-            </td>
-
-            
-                <td class="attributes">
-                
-
-                
-                </td>
-            
-
-            
-                <td class="default">
-                
-                </td>
-            
-
-            <td class="description last"></td>
-        </tr>
-
-    
-
-        <tr>
-            
-                <td class="name"><code>mode</code></td>
-            
-
-            <td class="type">
-            
-                
-<span class="param-type">module:qm~FeatureMode</span>
-
-
-            
-            </td>
-
-            
-                <td class="attributes">
-                
-
-                
-                </td>
-            
-
-            
-                <td class="default">
-                
-                </td>
-            
-
-            <td class="description last">How are multi-record cases combined into single vector.</td>
-        </tr>
-
-    
-
-        <tr>
-            
-                <td class="name"><code>stream</code></td>
-            
-
-            <td class="type">
-            
-                
-<span class="param-type">module:qm~FeatureStream</span>
-
-
-            
-            </td>
-
-            
-                <td class="attributes">
-                
-
-                
-                </td>
-            
-
-            
-                <td class="default">
-                
-                </td>
-            
-
-            <td class="description last">Details on forgetting old IDFs when running on stream.</td>
-        </tr>
-
-    
-
-        <tr>
-            
-                <td class="name"><code>source</code></td>
-            
-
-            <td class="type">
-            
-                
-<span class="param-type">module:qm~FeatureSource</span>
-
-
-            
-            </td>
-
-            
-                <td class="attributes">
-                
-
-                
-                </td>
-            
-
-            
-                <td class="default">
-                
-                </td>
-            
-
-            <td class="description last">The source of the extractor.</td>
-        </tr>
-
-    
-    </tbody>
-</table>
-
-
-
-
-<dl class="details">
-
-    
-
-    
-
-    
-
-    
-
-    
-
-    
-
-    
-
-    
-
-    
-
-    
-
-    
-
-    
-
-    
-    <dt class="tag-source">Source:</dt>
-    <dd class="tag-source"><ul class="dummy"><li>
-        <a href="qminerdoc.js.html">qminerdoc.js</a>, <a href="qminerdoc.js.html#line313">line 313</a>
-    </li></ul></dd>
-    
-
-    
-
-    
-
-    
-</dl>
-
-
-
-
-
-
-            
-                
-<h4 class="name" id="~SchemaDefinition">SchemaDefinition</h4>
-
-
-
-
-<div class="description">
-    Store schema definition object
-</div>
-
-
-
-    <h5>Type:</h5>
-    <ul>
-        <li>
-            
-<span class="param-type">Object</span>
-
-
-        </li>
-    </ul>
-
-
-
-
-
-    <h5 class="subsection-title">Properties:</h5>
-
-    
-
-<table class="props">
-    <thead>
-    <tr>
-        
-        <th>Name</th>
-        
-
-        <th>Type</th>
-
-        
-        <th>Attributes</th>
-        
-
-        
-        <th>Default</th>
-        
-
-        <th class="last">Description</th>
-    </tr>
-    </thead>
-
-    <tbody>
-    
-
-        <tr>
-            
-                <td class="name"><code>name</code></td>
-            
-
-            <td class="type">
-            
-                
-<span class="param-type">string</span>
-
-
-            
-            </td>
-
-            
-                <td class="attributes">
-                
-
-                
-                </td>
-            
-
-            
-                <td class="default">
-                
-                </td>
-            
-
-            <td class="description last">The name of the store. Store name can be composed by from English letters, numbers, _ or $ characters. It can only begin with a character.</td>
-        </tr>
-
-    
-
-        <tr>
-            
-                <td class="name"><code>fields</code></td>
-            
-
-            <td class="type">
-            
-                
-<span class="param-type">Array.&lt;<a href="module-qm.html#~SchemaFieldDefinition">module:qm~SchemaFieldDefinition</a>></span>
-
-
-            
-            </td>
-
-            
-                <td class="attributes">
-                
-
-                
-                </td>
-            
-
-            
-                <td class="default">
-                
-                </td>
-            
-
-            <td class="description last">The array of field descriptors.</td>
-        </tr>
-
-    
-
-        <tr>
-            
-                <td class="name"><code>joins</code></td>
-            
-
-            <td class="type">
-            
-                
-<span class="param-type">Array.&lt;<a href="module-qm.html#~SchemaJoinDefinition">module:qm~SchemaJoinDefinition</a>></span>
-
-
-            
-            </td>
-
-            
-                <td class="attributes">
-                
-                    &lt;optional><br>
-                
-
-                
-                </td>
-            
-
-            
-                <td class="default">
-                
-                    []
-                
-                </td>
-            
-
-            <td class="description last">The array of join descriptors, used for linking records from different stores.</td>
-        </tr>
-
-    
-
-        <tr>
-            
-                <td class="name"><code>keys</code></td>
-            
-
-            <td class="type">
-            
-                
-<span class="param-type">Array.&lt;<a href="module-qm.html#~SchemaKeyDefinition">module:qm~SchemaKeyDefinition</a>></span>
-
-
-            
-            </td>
-
-            
-                <td class="attributes">
-                
-                    &lt;optional><br>
-                
-
-                
-                </td>
-            
-
-            
-                <td class="default">
-                
-                    []
-                
-                </td>
-            
-
-            <td class="description last">The array of key descriptors. Keys define how records are indexed, which is needed for search using the query language.</td>
-        </tr>
-
-    
-
-        <tr>
-            
-                <td class="name"><code>timeWindow</code></td>
-            
-
-            <td class="type">
-            
-                
-<span class="param-type"><a href="module-qm.html#~SchemaTimeWindowDefinition">module:qm~SchemaTimeWindowDefinition</a></span>
-
-
-            
-            </td>
-
-            
-                <td class="attributes">
-                
-                    &lt;optional><br>
-                
-
-                
-                </td>
-            
-
-            
-                <td class="default">
-                
-                </td>
-            
-
-            <td class="description last">Time window description. Stores can have a window, which is used by garbage collector to delete records once they fall out of the time window. Window can be defined by number of records or by time.</td>
-        </tr>
-
-    
-    </tbody>
-</table>
-
-
-
-
-<dl class="details">
-
-    
-
-    
-
-    
-
-    
-
-    
-
-    
-
-    
-
-    
-
-    
-
-    
-
-    
-
-    
-
-    
-    <dt class="tag-source">Source:</dt>
-    <dd class="tag-source"><ul class="dummy"><li>
-        <a href="qminerdoc.js.html">qminerdoc.js</a>, <a href="qminerdoc.js.html#line60">line 60</a>
-    </li></ul></dd>
-    
-
-    
-
-    
-
-    
-</dl>
-
-
-
-
-
-    <h5>Example</h5>
-    
-    <pre class="prettyprint"><code>var qm = require('qminer');
-// create a simple movies store, where each record contains only the movie title.
-var base = new qm.Base({
-    mode: 'createClean',
-    schema: [{
-      "name": "Movies",
-      "fields": [{ name: "title", type: "string" }]
-    }]
-});</code></pre>
-
-
-
-            
-                
-<h4 class="name" id="~SchemaFieldDefinition">SchemaFieldDefinition</h4>
-
-
-
-
-<div class="description">
-    Store schema field definition object
-</div>
-
-
-
-    <h5>Type:</h5>
-    <ul>
-        <li>
-            
-<span class="param-type">Object</span>
-
-
-        </li>
-    </ul>
-
-
-
-
-
-    <h5 class="subsection-title">Properties:</h5>
-
-    
-
-<table class="props">
-    <thead>
-    <tr>
-        
-        <th>Name</th>
-        
-
-        <th>Type</th>
-
-        
-        <th>Attributes</th>
-        
-
-        
-        <th>Default</th>
-        
-
-        <th class="last">Description</th>
-    </tr>
-    </thead>
-
-    <tbody>
-    
-
-        <tr>
-            
-                <td class="name"><code>name</code></td>
-            
-
-            <td class="type">
-            
-                
-<span class="param-type">string</span>
-
-
-            
-            </td>
-
-            
-                <td class="attributes">
-                
-
-                
-                </td>
-            
-
-            
-                <td class="default">
-                
-                </td>
-            
-
-            <td class="description last">The name of the field.</td>
-        </tr>
-
-    
-
-        <tr>
-            
-                <td class="name"><code>type</code></td>
-            
-
-            <td class="type">
-            
-                
-<span class="param-type"><a href="module-qm.html#~fieldTypes">module:qm~fieldTypes</a></span>
-
-
-            
-            </td>
-
-            
-                <td class="attributes">
-                
-
-                
-                </td>
-            
-
-            
-                <td class="default">
-                
-                </td>
-            
-
-            <td class="description last">The type of the field.</td>
-        </tr>
-
-    
-
-        <tr>
-            
-                <td class="name"><code>primary</code></td>
-            
-
-            <td class="type">
-            
-                
-<span class="param-type">boolean</span>
-
-
-            
-            </td>
-
-            
-                <td class="attributes">
-                
-                    &lt;optional><br>
-                
-
-                
-                </td>
-            
-
-            
-                <td class="default">
-                
-                    false
-                
-                </td>
-            
-
-            <td class="description last">Field which can be used to identify record. There can be only one primary field in a store. There can be at most one record for each value of the primary field. Currently following fields can be marked as primary: int, uin64, string, float, datetime. Primary fields of type string are also used for record names.</td>
-        </tr>
-
-    
-
-        <tr>
-            
-                <td class="name"><code>null</code></td>
-            
-
-            <td class="type">
-            
-                
-<span class="param-type">boolean</span>
-
-
-            
-            </td>
-
-            
-                <td class="attributes">
-                
-                    &lt;optional><br>
-                
-
-                
-                </td>
-            
-
-            
-                <td class="default">
-                
-                    false
-                
-                </td>
-            
-
-            <td class="description last">When set to true, null is a possible value for a field (allow missing values).</td>
-        </tr>
-
-    
-
-        <tr>
-            
-                <td class="name"><code>store</code></td>
-            
-
-            <td class="type">
-            
-                
-<span class="param-type">string</span>
-
-
-            
-            </td>
-
-            
-                <td class="attributes">
-                
-                    &lt;optional><br>
-                
-
-                
-                </td>
-            
-
-            
-                <td class="default">
-                
-                    'memory'
-                
-                </td>
-            
-
-            <td class="description last">Defines where to store the field, options are: <b>'cache'</b> or <b>'memory'</b>. The default option is <b>'memory'</b>, which stores the values in RAM. Option <b>'cache'</b> stores the values on disk, with a layer of FIFO cache in RAM, storing the most recently used values.</td>
-        </tr>
-
-    
-
-        <tr>
-            
-                <td class="name"><code>default</code></td>
-            
-
-            <td class="type">
-            
-                
-<span class="param-type">Object</span>
-
-
-            
-            </td>
-
-            
-                <td class="attributes">
-                
-                    &lt;optional><br>
-                
-
-                
-                </td>
-            
-
-            
-                <td class="default">
-                
-                </td>
-            
-
-            <td class="description last">Default value for field when not given for a new record.</td>
-        </tr>
-
-    
-
-        <tr>
-            
-                <td class="name"><code>codebook</code></td>
-            
-
-            <td class="type">
-            
-                
-<span class="param-type">boolean</span>
-
-
-            
-            </td>
-
-            
-                <td class="attributes">
-                
-                    &lt;optional><br>
-                
-
-                
-                </td>
-            
-
-            
-                <td class="default">
-                
-                    false
-                
-                </td>
-            
-
-            <td class="description last">Useful when many records have only few different values of this field. If set to true, then a separate table of all values is kept, and records only point to this table (replacing variable string field in record serialisation with fixed-length integer). Useful to decrease memory footprint, and faster to update. (STRING FIELD TYPE SPECIFIC).</td>
-        </tr>
-
-    
-
-        <tr>
-            
-                <td class="name"><code>shortstring</code></td>
-            
-
-            <td class="type">
-            
-                
-<span class="param-type">boolean</span>
-
-
-            
-            </td>
-
-            
-                <td class="attributes">
-                
-                    &lt;optional><br>
-                
-
-                
-                </td>
-            
-
-            
-                <td class="default">
-                
-                    false
-                
-                </td>
-            
-
-            <td class="description last">Useful for string shorter then 127 characters (STRING FIELD TYPE SPECIFIC).</td>
-        </tr>
-
-    
-    </tbody>
-</table>
-
-
-
-
-<dl class="details">
-
-    
-
-    
-
-    
-
-    
-
-    
-
-    
-
-    
-
-    
-
-    
-
-    
-
-    
-
-    
-
-    
-    <dt class="tag-source">Source:</dt>
-    <dd class="tag-source"><ul class="dummy"><li>
-        <a href="qminerdoc.js.html">qminerdoc.js</a>, <a href="qminerdoc.js.html#line106">line 106</a>
-    </li></ul></dd>
-    
-
-    
-
-    
-
-    
-</dl>
-
-
-
-
-
-    <h5>Example</h5>
-    
-    <pre class="prettyprint"><code>var qm = require('qminer');
- var base = new qm.Base({
-     mode: 'createClean',
-     schema: [
-       { name: 'NewsArticles',
-         fields: [
-           { name: "ID", primary: true, type: "string", shortstring: true },
-           { name: "Source", type: "string", codebook: true },
-           { name: "DateTime", type: "datetime" },
-           { name: "Title", type: "string", store: "cache" },
-           { name: "Tokens", type: "string_v", store: "cache", null: true },
-           { name: "Vector", type: "num_sp_v", store: "cache", null: true }]
-       }
-    ]
- });
-// add a record:
-// - we set the date using the ISO string representation
-// - we set the string vector Tokens with an array of strings
-// - we set the numeric sparse vector Vector with an array of two element arrays
-//   (index, value), see the sparse vector constructor <a href="module-la.SparseVector.html">module:la.SparseVector</a>
-base.store('NewsArticles').add({
-  ID: 't12344', 
-  Source: 's1234', 
-  DateTime: '2015-01-01T00:05:00', 
-  Title: 'the title', 
-  Tokens: ['token1', 'token2'], 
-  Vector: [[0,1], [1,1]]})</code></pre>
-
-
-
-            
-                
-<h4 class="name" id="~SchemaJoinDefinition">SchemaJoinDefinition</h4>
-
-
-
-
-<div class="description">
-    Store schema join definition object
-</div>
-
-
-
-    <h5>Type:</h5>
-    <ul>
-        <li>
-            
-<span class="param-type">Object</span>
-
-
-        </li>
-    </ul>
-
-
-
-
-
-    <h5 class="subsection-title">Properties:</h5>
-
-    
-
-<table class="props">
-    <thead>
-    <tr>
-        
-        <th>Name</th>
-        
-
-        <th>Type</th>
-
-        
-
-        
-
-        <th class="last">Description</th>
-    </tr>
-    </thead>
-
-    <tbody>
-    
-
-        <tr>
-            
-                <td class="name"><code>name</code></td>
-            
-
-            <td class="type">
-            
-                
-<span class="param-type">string</span>
-
-
-            
-            </td>
-
-            
-
-            
-
-            <td class="description last">The name of the join.</td>
-        </tr>
-
-    
-
-        <tr>
-            
-                <td class="name"><code>type</code></td>
-            
-
-            <td class="type">
-            
-                
-<span class="param-type">string</span>
-
-
-            
-            </td>
-
-            
-
-            
-
-            <td class="description last">The supported types are: <b>'field'</b> and <b>'index'</b>. 
-<br> A join with type=<b>'field'</b> can point to zero or one record and is implemented as an additional hidden field of type uint64, which can hold the ID of the record it links to. Accessing the record's join returns a record.
-<br> A join with type=<b>'index'</b> can point to any number of records and is implemented using the inverted index, where for each record a list (vector) of linked records is kept. Accessing the record's join returns a record set.</td>
-        </tr>
-
-    
-
-        <tr>
-            
-                <td class="name"><code>store</code></td>
-            
-
-            <td class="type">
-            
-                
-<span class="param-type">string</span>
-
-
-            
-            </td>
-
-            
-
-            
-
-            <td class="description last">The store name from which the linked records are.</td>
-        </tr>
-
-    
-    </tbody>
-</table>
-
-
-
-
-<dl class="details">
-
-    
-
-    
-
-    
-
-    
-
-    
-
-    
-
-    
-
-    
-
-    
-
-    
-
-    
-
-    
-
-    
-    <dt class="tag-source">Source:</dt>
-    <dd class="tag-source"><ul class="dummy"><li>
-        <a href="qminerdoc.js.html">qminerdoc.js</a>, <a href="qminerdoc.js.html#line146">line 146</a>
-    </li></ul></dd>
-    
-
-    
-
-    
-
-    
-</dl>
-
-
-
-
-
-    <h5>Example</h5>
-    
-    <pre class="prettyprint"><code>var qm = require('qminer');
-// Create two stores: People which stores only names of persons and Movies, which stores only titles.
-// Each person can direct zero or more movies, so we use an index join named 'directed' and
-// each movie has a single director, so we use a field join 'director'. The joins are 
-// inverses of each other. The inverse join simplifies the linking, since only one join needs
-// to be specified, and the other direction can be linked automatically (in the example 
-// below we specify only the 'director' link and the 'directed' join is updated automatically).
-//
-var base = new qm.Base({
-    mode: 'createClean',
-    schema: [
-      { name: 'People', 
-        fields: [{ name: 'name', type: 'string', primary: true }], 
-        joins: [{ name: 'directed', 'type': 'index', 'store': 'Movies', 'inverse': 'director' }] },
-      { name: 'Movies', 
-        fields: [{ name: 'title', type: 'string', primary: true }], 
-        joins: [{ name: 'director', 'type': 'field', 'store': 'People', 'inverse': 'directed' }] }
-    ]
-});
-// Adds a movie, automatically adds 'Jim Jarmusch' to People, sets the 'director' join (field join)
-// and automatically updates the index join 'directed', since it's an inverse join of 'director'
-base.store('Movies').add({ title: 'Broken Flowers', director: { name: 'Jim Jarmusch' } });
-// Adds a movie, sets the 'director' join, updates the index join of 'Jim Jarmusch'
-base.store('Movies').add({ title: 'Coffee and Cigarettes', director: { name: 'Jim Jarmusch' } });
-// Adds movie, automatically adds 'Lars von Trier' to People, sets the 'director' join
-// and 'directed' inverse join (automatically)
-base.store('Movies').add({ title: 'Dogville', director: { name: 'Lars von Trier' } });
-
-var movie = base.store('Movies')[0]; // get the first movie (Broken Flowers)
-// Each movie has a property corresponding to the join name: 'director'. 
-// Accessing the property returns a <a href="module-qm.Record.html">module:qm.Record</a> from the store People.
-var person = movie.director; // get the director
-console.log(person.name); // prints 'Jim Jarmusch'
-// Each person has a property corresponding to the join name: 'directed'. 
-// Accessing the property returns a <a href="module-qm.RecSet.html">module:qm.RecSet</a> from the store People.
-var movies = person.directed; // get all the movies the person directed.
-movies.each(function (movie) { console.log(movie.title); }); 
-// prints: 
-//   'Broken Flowers'
-//   'Coffee and Cigarettes'</code></pre>
-
-
-
-            
-                
-<h4 class="name" id="~SchemaKeyDefinition">SchemaKeyDefinition</h4>
-
-
-
-
-<div class="description">
-    Store schema key definition object
-</div>
-
-
-
-    <h5>Type:</h5>
-    <ul>
-        <li>
-            
-<span class="param-type">Object</span>
-
-
-        </li>
-    </ul>
-
-
-
-
-
-    <h5 class="subsection-title">Properties:</h5>
-
-    
-
-<table class="props">
-    <thead>
-    <tr>
-        
-        <th>Name</th>
-        
-
-        <th>Type</th>
-
-        
-        <th>Attributes</th>
-        
-
-        
-
-        <th class="last">Description</th>
-    </tr>
-    </thead>
-
-    <tbody>
-    
-
-        <tr>
-            
-                <td class="name"><code>field</code></td>
-            
-
-            <td class="type">
-            
-                
-<span class="param-type">string</span>
-
-
-            
-            </td>
-
-            
-                <td class="attributes">
-                
-
-                
-                </td>
-            
-
-            
-
-            <td class="description last">The name of the field that will be indexed.</td>
-        </tr>
-
-    
-
-        <tr>
-            
-                <td class="name"><code>type</code></td>
-            
-
-            <td class="type">
-            
-                
-<span class="param-type">string</span>
-
-
-            
-            </td>
-
-            
-                <td class="attributes">
-                
-
-                
-                </td>
-            
-
-            
-
-            <td class="description last">The supported types are: <b>'value'</b>, <b>'text'</b> and <b>'location'</b>.
-<br> A key with type=<b>'value'</b> indexes records using an inverted index using full value of the field (no processing).
- The key type supports 'string', 'string_v' and 'datetime' fields types.
-<br> A key with type=<b>'text'</b> indexes string fields by using a tokenizer and text processing. Supported by string fields.
-<br> A key with type=<b>'location'</b> indexes records as points on a sphere and enables nearest-neighbour queries. Supported by float_pair type fields.</td>
-        </tr>
-
-    
-
-        <tr>
-            
-                <td class="name"><code>name</code></td>
-            
-
-            <td class="type">
-            
-                
-<span class="param-type">string</span>
-
-
-            
-            </td>
-
-            
-                <td class="attributes">
-                
-                    &lt;optional><br>
-                
-
-                
-                </td>
-            
-
-            
-
-            <td class="description last">Allows using a different name for the key in search queries. This allows for multiple keys to be put against the same field. Default value is the name of the field.</td>
-        </tr>
-
-    
-
-        <tr>
-            
-                <td class="name"><code>vocabulary</code></td>
-            
-
-            <td class="type">
-            
-                
-<span class="param-type">string</span>
-
-
-            
-            </td>
-
-            
-                <td class="attributes">
-                
-                    &lt;optional><br>
-                
-
-                
-                </td>
-            
-
-            
-
-            <td class="description last">defines the name of the vocabulary used to store the tokens or values. This can be used indicate to several keys to use the same vocabulary, to save on memory. Supported by 'value' and 'text' keys.</td>
-        </tr>
-
-    
-
-        <tr>
-            
-                <td class="name"><code>tokenize</code></td>
-            
-
-            <td class="type">
-            
-                
-<span class="param-type">string</span>
-
-
-            
-            </td>
-
-            
-                <td class="attributes">
-                
-                    &lt;optional><br>
-                
-
-                
-                </td>
-            
-
-            
-
-            <td class="description last">defines the tokenizer that is used for tokenizing the values stored in indexed fields. Tokenizer uses same parameters as in bag-of-words feature extractor. Default is english stopword list and no stemmer. Supported by 'text' keys.</td>
-        </tr>
-
-    
-    </tbody>
-</table>
-
-
-
-
-<dl class="details">
-
-    
-
-    
-
-    
-
-    
-
-    
-
-    
-
-    
-
-    
-
-    
-
-    
-
-    
-
-    
-
-    
-    <dt class="tag-source">Source:</dt>
-    <dd class="tag-source"><ul class="dummy"><li>
-        <a href="qminerdoc.js.html">qminerdoc.js</a>, <a href="qminerdoc.js.html#line196">line 196</a>
-    </li></ul></dd>
-    
-
-    
-
-    
-
-    
-</dl>
-
-
-
-
-
-    <h5>Example</h5>
-    
-    <pre class="prettyprint"><code>var qm = require('qminer');
-// Create a store People which stores only names of persons.
-var base = new qm.Base({
-    mode: 'createClean',
-    schema: [
-        { name: 'People',
-          fields: [{ name: 'name', type: 'string', primary: true }],
-          keys: [
-            { field: 'name', type: 'value'}, 
-            { field: 'name', name: 'nameText', type: 'text'}
-         ]
-       }
-    ]
-});
-
-base.store('People').add({name : 'John Smith'});
-base.store('People').add({name : 'Mary Smith'});
-// search based on indexed values
-base.search({$from : 'People', name: 'John Smith'}); // Return the record set containing 'John Smith'
-// search based on indexed values
-base.search({$from : 'People', name: 'Smith'}); // Returns the empty record set.
-// search based on text indexing
-base.search({$from : 'People', nameText: 'Smith'}); // Returns both records.</code></pre>
-
-
-
-            
-                
-<h4 class="name" id="~SchemaTimeWindowDefinition">SchemaTimeWindowDefinition</h4>
-
-
-
-
-<div class="description">
-    Stores can have a window, which is used by garbage collector to delete records once they
-fall out of the time window. Window can be defined by number of records or by time.
-Window defined by parameter window, its value being the number of records to be kept.
-</div>
-
-
-
-    <h5>Type:</h5>
-    <ul>
-        <li>
-            
-<span class="param-type">Object</span>
-
-
-        </li>
-    </ul>
-
-
-
-
-
-    <h5 class="subsection-title">Properties:</h5>
-
-    
-
-<table class="props">
-    <thead>
-    <tr>
-        
-        <th>Name</th>
-        
-
-        <th>Type</th>
-
-        
-        <th>Attributes</th>
-        
-
-        
-
-        <th class="last">Description</th>
-    </tr>
-    </thead>
-
-    <tbody>
-    
-
-        <tr>
-            
-                <td class="name"><code>duration</code></td>
-            
-
-            <td class="type">
-            
-                
-<span class="param-type">number</span>
-
-
-            
-            </td>
-
-            
-                <td class="attributes">
-                
-
-                
-                </td>
-            
-
-            
-
-            <td class="description last">the size of the time window (in number of units).</td>
-        </tr>
-
-    
-
-        <tr>
-            
-                <td class="name"><code>unit</code></td>
-            
-
-            <td class="type">
-            
-                
-<span class="param-type">string</span>
-
-
-            
-            </td>
-
-            
-                <td class="attributes">
-                
-
-                
-                </td>
-            
-
-            
-
-            <td class="description last">defines in which units the window size is specified. Possible values are <b>second</b>, <b>minute</b>, <b>hour</b>, <b>day</b>, <b>week</b> or <b>month</b>.</td>
-        </tr>
-
-    
-
-        <tr>
-            
-                <td class="name"><code>field</code></td>
-            
-
-            <td class="type">
-            
-                
-<span class="param-type">string</span>
-
-
-            
-            </td>
-
-            
-                <td class="attributes">
-                
-                    &lt;optional><br>
-                
-
-                
-                </td>
-            
-
-            
-
-            <td class="description last">name of the datetime filed, which defines the time of the record. In case it is not given, the insert time is used in its place.</td>
-        </tr>
-
-    
-    </tbody>
-</table>
-
-
-
-
-<dl class="details">
-
-    
-
-    
-
-    
-
-    
-
-    
-
-    
-
-    
-
-    
-
-    
-
-    
-
-    
-
-    
-
-    
-    <dt class="tag-source">Source:</dt>
-    <dd class="tag-source"><ul class="dummy"><li>
-        <a href="qminerdoc.js.html">qminerdoc.js</a>, <a href="qminerdoc.js.html#line233">line 233</a>
-    </li></ul></dd>
-    
-
-    
-
-    
-
-    
-</dl>
-
-
-
-
-
-    <h5>Example</h5>
-    
-    <pre class="prettyprint"><code>var qm = require('qminer');
-// Create a store
-var base = new qm.Base([{
-// ...
-  timeWindow : { 
-    duration : 12,
-    unit : "hour",
-    field : "DateTime"
-  }
-}]);</code></pre>
-
-
-
-            
-    
-
-    
-</article>
-
-</section>
-
-
-
-
-</div>
-
-<nav>
-    <h2><a href="index.html">Home</a></h2><h3>Modules</h3><ul><li><a href="module-analytics.html">analytics</a></li><li><a href="module-datasets.html">datasets</a></li><li><a href="module-fs.html">fs</a></li><li><a href="module-ht.html">ht</a></li><li><a href="module-la.html">la</a></li><li><a href="module-qm.html">qm</a></li><li><a href="module-statistics.html">statistics</a></li></ul><h3>Classes</h3><ul><li><a href="module-analytics.HierarchMarkov.html">HierarchMarkov</a></li><li><a href="module-analytics.NearestNeighborAD.html">NearestNeighborAD</a></li><li><a href="module-analytics.RidgeReg.html">RidgeReg</a></li><li><a href="module-analytics.SVC.html">SVC</a></li><li><a href="module-analytics.SVR.html">SVR</a></li><li><a href="module-fs.FIn.html">FIn</a></li><li><a href="module-fs.FOut.html">FOut</a></li><li><a href="module-ht.IntFltMap.html">IntFltMap</a></li><li><a href="module-ht.IntIntMap.html">IntIntMap</a></li><li><a href="module-ht.IntStrMap.html">IntStrMap</a></li><li><a href="module-ht.StrFltMap.html">StrFltMap</a></li><li><a href="module-ht.StrIntMap.html">StrIntMap</a></li><li><a href="module-ht.StrStrMap.html">StrStrMap</a></li><li><a href="module-la.BoolVector.html">BoolVector</a></li><li><a href="module-la.IntVector.html">IntVector</a></li><li><a href="module-la.Matrix.html">Matrix</a></li><li><a href="module-la.SparseMatrix.html">SparseMatrix</a></li><li><a href="module-la.SparseVector.html">SparseVector</a></li><li><a href="module-la.StrVector.html">StrVector</a></li><li><a href="module-la.Vector.html">Vector</a></li><li><a href="module-qm.Base.html">Base</a></li><li><a href="module-qm.FeatureSpace.html">FeatureSpace</a></li></ul><h3>Namespaces</h3><ul><li><a href="module-qm.Iterator.html">Iterator</a></li><li><a href="module-qm.Record.html">Record</a></li><li><a href="module-qm.RecSet.html">RecSet</a></li><li><a href="module-qm.Store.html">Store</a></li></ul>
-</nav>
-
-<br class="clear">
-
-<footer>
-    Documentation generated by <a href="https://github.com/jsdoc3/jsdoc">JSDoc 3.3.0-beta2</a> on Fri Apr 17 2015 15:31:16 GMT+0200 (Central Europe Daylight Time)
-</footer>
-
-<script> prettyPrint(); </script>
-<script src="scripts/linenumber.js"> </script>
-</body>
-=======
->>>>>>> 89b90858
 </html>