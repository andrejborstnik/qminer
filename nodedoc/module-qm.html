<!DOCTYPE html>
<html lang="en">
<head>
    <meta charset="utf-8">
    <title>JSDoc: Module: qm</title>

    <script src="scripts/prettify/prettify.js"> </script>
    <script src="scripts/prettify/lang-css.js"> </script>
    <!--[if lt IE 9]>
      <script src="//html5shiv.googlecode.com/svn/trunk/html5.js"></script>
    <![endif]-->
    <link type="text/css" rel="stylesheet" href="styles/prettify-tomorrow.css">
    <link type="text/css" rel="stylesheet" href="styles/jsdoc-default.css">
</head>

<body>

<div id="main">

    <h1 class="page-title">Module: qm</h1>

    




<section>

<header>
    
        
            
        
    
</header>

<article>
    <div class="container-overview">
    
        
            <div class="description">Qminer module.</div>
        

        
            















<dl class="details">

    

    

    

    

    

    

    

    

    

    

    

    

    
    <dt class="tag-source">Source:</dt>
    <dd class="tag-source"><ul class="dummy"><li>
        <a href="qminerdoc.js.html">qminerdoc.js</a>, <a href="qminerdoc.js.html#line1">line 1</a>
    </li></ul></dd>
    

    

    

    
</dl>















    <h5>Example</h5>
    
    <pre class="prettyprint"><code>// import module
var qm = require('qminer');</code></pre>



        
    
    </div>

    

    

    
        <h3 class="subsection-title">Classes</h3>

        <dl>
            <dt><a href="module-qm.Base.html">Base</a></dt>
            <dd></dd>
        
            <dt><a href="module-qm.Record.html">Record</a></dt>
            <dd></dd>
        
            <dt><a href="module-qm.RecSet.html">RecSet</a></dt>
            <dd></dd>
        
            <dt><a href="module-qm.Store.html">Store</a></dt>
            <dd></dd>
        </dl>
    

     

    

    
        <h3 class="subsection-title">Members</h3>

        
            
<h4 class="name" id="~baseModes"><span class="type-signature">(inner, readonly) </span>baseModes<span class="type-signature"> :string</span></h4>




<div class="description">
    Base access modes.
</div>



    <h5>Type:</h5>
    <ul>
        <li>
            
<span class="param-type">string</span>


        </li>
    </ul>





    <h5 class="subsection-title">Properties:</h5>

    

<table class="props">
    <thead>
    <tr>
        
        <th>Name</th>
        

        <th>Type</th>

        

        

        <th class="last">Description</th>
    </tr>
    </thead>

    <tbody>
    

        <tr>
            
                <td class="name"><code>create</code></td>
            

            <td class="type">
            
                
<span class="param-type">string</span>


            
            </td>

            

            

            <td class="description last">sets up the db folder</td>
        </tr>

    

        <tr>
            
                <td class="name"><code>createClean</code></td>
            

            <td class="type">
            
                
<span class="param-type">string</span>


            
            </td>

            

            

            <td class="description last">cleans the db folder and calls create</td>
        </tr>

    

        <tr>
            
                <td class="name"><code>open</code></td>
            

            <td class="type">
            
                
<span class="param-type">string</span>


            
            </td>

            

            

            <td class="description last">opens with write permissions</td>
        </tr>

    

        <tr>
            
                <td class="name"><code>openReadOnly</code></td>
            

            <td class="type">
            
                
<span class="param-type">string</span>


            
            </td>

            

            

            <td class="description last">opens in read-only mode</td>
        </tr>

    
    </tbody>
</table>




<dl class="details">

    

    

    

    

    

    

    

    

    

    

    

    

    
    <dt class="tag-source">Source:</dt>
    <dd class="tag-source"><ul class="dummy"><li>
        <a href="qminerdoc.js.html">qminerdoc.js</a>, <a href="qminerdoc.js.html#line36">line 36</a>
    </li></ul></dd>
    

    

    

    
</dl>






        
            
<h4 class="name" id="~fieldTypes"><span class="type-signature">(inner, readonly) </span>fieldTypes<span class="type-signature"> :string</span></h4>




<div class="description">
    Field types.
</div>



    <h5>Type:</h5>
    <ul>
        <li>
            
<span class="param-type">string</span>


        </li>
    </ul>





    <h5 class="subsection-title">Properties:</h5>

    

<table class="props">
    <thead>
    <tr>
        
        <th>Name</th>
        

        <th>Type</th>

        

        

        <th class="last">Description</th>
    </tr>
    </thead>

    <tbody>
    

        <tr>
            
                <td class="name"><code>int</code></td>
            

            <td class="type">
            
                
<span class="param-type">string</span>


            
            </td>

            

            

            <td class="description last">signed 32-bit integer</td>
        </tr>

    

        <tr>
            
                <td class="name"><code>int_v</code></td>
            

            <td class="type">
            
                
<span class="param-type">string</span>


            
            </td>

            

            

            <td class="description last">vector of signed 32-bit integers</td>
        </tr>

    

        <tr>
            
                <td class="name"><code>string</code></td>
            

            <td class="type">
            
                
<span class="param-type">string</span>


            
            </td>

            

            

            <td class="description last">string</td>
        </tr>

    

        <tr>
            
                <td class="name"><code>string_v</code></td>
            

            <td class="type">
            
                
<span class="param-type">string</span>


            
            </td>

            

            

            <td class="description last">vector of strings</td>
        </tr>

    

        <tr>
            
                <td class="name"><code>bool</code></td>
            

            <td class="type">
            
                
<span class="param-type">string</span>


            
            </td>

            

            

            <td class="description last">boolean</td>
        </tr>

    

        <tr>
            
                <td class="name"><code>float</code></td>
            

            <td class="type">
            
                
<span class="param-type">string</span>


            
            </td>

            

            

            <td class="description last">double precision floating point number</td>
        </tr>

    

        <tr>
            
                <td class="name"><code>float_pair</code></td>
            

            <td class="type">
            
                
<span class="param-type">string</span>


            
            </td>

            

            

            <td class="description last">a pair of floats, useful for storing geo coordinates</td>
        </tr>

    

        <tr>
            
                <td class="name"><code>float_v</code></td>
            

            <td class="type">
            
                
<span class="param-type">string</span>


            
            </td>

            

            

            <td class="description last">vector of floats</td>
        </tr>

    

        <tr>
            
                <td class="name"><code>datetime</code></td>
            

            <td class="type">
            
                
<span class="param-type">string</span>


            
            </td>

            

            

            <td class="description last">date and time format, stored in a form of milliseconds since 1600</td>
        </tr>

    

        <tr>
            
                <td class="name"><code>num_sp_v</code></td>
            

            <td class="type">
            
                
<span class="param-type">string</span>


            
            </td>

            

            

            <td class="description last">sparse vector(same format as used by QMiner JavaScript linear algebra library)</td>
        </tr>

    
    </tbody>
</table>




<dl class="details">

    

    

    

    

    

    

    

    

    

    

    

    

    
    <dt class="tag-source">Source:</dt>
    <dd class="tag-source"><ul class="dummy"><li>
        <a href="qminerdoc.js.html">qminerdoc.js</a>, <a href="qminerdoc.js.html#line84">line 84</a>
    </li></ul></dd>
    

    

    

    
</dl>






        
    

    
        <h3 class="subsection-title">Methods</h3>

        
            

    

    <h4 class="name" id=".config"><span class="type-signature">(static) </span>config<span class="signature">(configPath<span class="signature-attributes">opt</span>, overwrite<span class="signature-attributes">opt</span>, portN<span class="signature-attributes">opt</span>, cacheSize<span class="signature-attributes">opt</span>)</span><span class="type-signature"></span></h4>

    



<div class="description">
    Creates a directory structure.
</div>









    <h5>Parameters:</h5>
    

<table class="params">
    <thead>
    <tr>
        
        <th>Name</th>
        

        <th>Type</th>

        
        <th>Attributes</th>
        

        
        <th>Default</th>
        

        <th class="last">Description</th>
    </tr>
    </thead>

    <tbody>
    

        <tr>
            
                <td class="name"><code>configPath</code></td>
            

            <td class="type">
            
                
<span class="param-type">string</span>


            
            </td>

            
                <td class="attributes">
                
                    &lt;optional><br>
                

                

                
                </td>
            

            
                <td class="default">
                
                    'qm.conf'
                
                </td>
            

            <td class="description last">The path to configuration file.</td>
        </tr>

    

        <tr>
            
                <td class="name"><code>overwrite</code></td>
            

            <td class="type">
            
                
<span class="param-type">boolean</span>


            
            </td>

            
                <td class="attributes">
                
                    &lt;optional><br>
                

                

                
                </td>
            

            
                <td class="default">
                
                    false
                
                </td>
            

            <td class="description last">If you want to overwrite the configuration file.</td>
        </tr>

    

        <tr>
            
                <td class="name"><code>portN</code></td>
            

            <td class="type">
            
                
<span class="param-type">number</span>


            
            </td>

            
                <td class="attributes">
                
                    &lt;optional><br>
                

                

                
                </td>
            

            
                <td class="default">
                
                    8080
                
                </td>
            

            <td class="description last">The number of the port. Currently not used.</td>
        </tr>

    

        <tr>
            
                <td class="name"><code>cacheSize</code></td>
            

            <td class="type">
            
                
<span class="param-type">number</span>


            
            </td>

            
                <td class="attributes">
                
                    &lt;optional><br>
                

                

                
                </td>
            

            
                <td class="default">
                
                    1024
                
                </td>
            

            <td class="description last">Sets available memory for indexing (in MB).</td>
        </tr>

    
    </tbody>
</table>






<dl class="details">

    

    

    

    

    

    

    

    

    

    

    

    

    
    <dt class="tag-source">Source:</dt>
    <dd class="tag-source"><ul class="dummy"><li>
        <a href="qminerdoc.js.html">qminerdoc.js</a>, <a href="qminerdoc.js.html#line15">line 15</a>
    </li></ul></dd>
    

    

    

    
</dl>
















        
            

    

    <h4 class="name" id=".create"><span class="type-signature">(static) </span>create<span class="signature">(configPath<span class="signature-attributes">opt</span>, schemaPath<span class="signature-attributes">opt</span>, clear<span class="signature-attributes">opt</span>)</span><span class="type-signature"> &rarr; {<a href="module-qm.Base.html">module:qm.Base</a>}</span></h4>

    



<div class="description">
    Creates an empty base.
</div>









    <h5>Parameters:</h5>
    

<table class="params">
    <thead>
    <tr>
        
        <th>Name</th>
        

        <th>Type</th>

        
        <th>Attributes</th>
        

        
        <th>Default</th>
        

        <th class="last">Description</th>
    </tr>
    </thead>

    <tbody>
    

        <tr>
            
                <td class="name"><code>configPath</code></td>
            

            <td class="type">
            
                
<span class="param-type">string</span>


            
            </td>

            
                <td class="attributes">
                
                    &lt;optional><br>
                

                

                
                </td>
            

            
                <td class="default">
                
                    'qm.conf'
                
                </td>
            

            <td class="description last">Configuration file path.</td>
        </tr>

    

        <tr>
            
                <td class="name"><code>schemaPath</code></td>
            

            <td class="type">
            
                
<span class="param-type">string</span>


            
            </td>

            
                <td class="attributes">
                
                    &lt;optional><br>
                

                

                
                </td>
            

            
                <td class="default">
                
                    ''
                
                </td>
            

            <td class="description last">Schema file path.</td>
        </tr>

    

        <tr>
            
                <td class="name"><code>clear</code></td>
            

            <td class="type">
            
                
<span class="param-type">boolean</span>


            
            </td>

            
                <td class="attributes">
                
                    &lt;optional><br>
                

                

                
                </td>
            

            
                <td class="default">
                
                    false
                
                </td>
            

            <td class="description last">Clear the existing db folder.</td>
        </tr>

    
    </tbody>
</table>






<dl class="details">

    

    

    

    

    

    

    

    

    

    

    

    

    
    <dt class="tag-source">Source:</dt>
    <dd class="tag-source"><ul class="dummy"><li>
        <a href="qminerdoc.js.html">qminerdoc.js</a>, <a href="qminerdoc.js.html#line23">line 23</a>
    </li></ul></dd>
    

    

    

    
</dl>













<h5>Returns:</h5>

        


<dl>
    <dt>
        Type
    </dt>
    <dd>
        
<span class="param-type"><a href="module-qm.Base.html">module:qm.Base</a></span>


    </dd>
</dl>

    



        
            

    

    <h4 class="name" id=".open"><span class="type-signature">(static) </span>open<span class="signature">(configPath<span class="signature-attributes">opt</span>, readOnly<span class="signature-attributes">opt</span>)</span><span class="type-signature"> &rarr; {<a href="module-qm.Base.html">module:qm.Base</a>}</span></h4>

    



<div class="description">
    Opens a base.
</div>









    <h5>Parameters:</h5>
    

<table class="params">
    <thead>
    <tr>
        
        <th>Name</th>
        

        <th>Type</th>

        
        <th>Attributes</th>
        

        
        <th>Default</th>
        

        <th class="last">Description</th>
    </tr>
    </thead>

    <tbody>
    

        <tr>
            
                <td class="name"><code>configPath</code></td>
            

            <td class="type">
            
                
<span class="param-type">string</span>


            
            </td>

            
                <td class="attributes">
                
                    &lt;optional><br>
                

                

                
                </td>
            

            
                <td class="default">
                
                    'qm.conf'
                
                </td>
            

            <td class="description last">The configuration file path.</td>
        </tr>

    

        <tr>
            
                <td class="name"><code>readOnly</code></td>
            

            <td class="type">
            
                
<span class="param-type">boolean</span>


            
            </td>

            
                <td class="attributes">
                
                    &lt;optional><br>
                

                

                
                </td>
            

            
                <td class="default">
                
                    false
                
                </td>
            

            <td class="description last">Open in read only mode?</td>
        </tr>

    
    </tbody>
</table>






<dl class="details">

    

    

    

    

    

    

    

    

    

    

    

    

    
    <dt class="tag-source">Source:</dt>
    <dd class="tag-source"><ul class="dummy"><li>
        <a href="qminerdoc.js.html">qminerdoc.js</a>, <a href="qminerdoc.js.html#line30">line 30</a>
    </li></ul></dd>
    

    

    

    
</dl>













<h5>Returns:</h5>

        


<dl>
    <dt>
        Type
    </dt>
    <dd>
        
<span class="param-type"><a href="module-qm.Base.html">module:qm.Base</a></span>


    </dd>
</dl>

    



        
    

    
        <h3 class="subsection-title">Type Definitions</h3>

        
                
<h4 class="name" id="~BaseConstructorParam">BaseConstructorParam</h4>




<div class="description">
    Base constructor parameter object
</div>



    <h5>Type:</h5>
    <ul>
        <li>
            
<span class="param-type">Object</span>


        </li>
    </ul>





    <h5 class="subsection-title">Properties:</h5>

    

<table class="props">
    <thead>
    <tr>
        
        <th>Name</th>
        

        <th>Type</th>

        
        <th>Attributes</th>
        

        
        <th>Default</th>
        

        <th class="last">Description</th>
    </tr>
    </thead>

    <tbody>
    

        <tr>
            
                <td class="name"><code>BaseConstructorParam.mode</code></td>
            

            <td class="type">
            
                
<span class="param-type"><a href="module-qm.html#~baseModes">module:qm~baseModes</a></span>


            
            </td>

            
                <td class="attributes">
                
                    &lt;optional><br>
                

                
                </td>
            

            
                <td class="default">
                
                    'openReadOnly'
                
                </td>
            

            <td class="description last">Base access mode: 
<br> create (sets up the db folder), 
<br> createClean (cleans db folder and then sets it up), 
<br> open (opens the db with read/write permissions), 
<br> openReadOnly (opens the db in read only mode).</td>
        </tr>

    

        <tr>
            
                <td class="name"><code>BaseConstructorParam.indexCache</code></td>
            

            <td class="type">
            
                
<span class="param-type">number</span>


            
            </td>

            
                <td class="attributes">
                
                    &lt;optional><br>
                

                
                </td>
            

            
                <td class="default">
                
                    1024
                
                </td>
            

            <td class="description last">The ammount of memory reserved for indexing (in MB).</td>
        </tr>

    

        <tr>
            
                <td class="name"><code>BaseConstructorParam.storeCache</code></td>
            

            <td class="type">
            
                
<span class="param-type">number</span>


            
            </td>

            
                <td class="attributes">
                
                    &lt;optional><br>
                

                
                </td>
            

            
                <td class="default">
                
                    1024
                
                </td>
            

            <td class="description last">The ammount of memory reserved for store cache (in MB).</td>
        </tr>

    

        <tr>
            
                <td class="name"><code>BaseConstructorParam.schemaPath</code></td>
            

            <td class="type">
            
                
<span class="param-type">string</span>


            
            </td>

            
                <td class="attributes">
                
                    &lt;optional><br>
                

                
                </td>
            

            
                <td class="default">
                
                    ''
                
                </td>
            

            <td class="description last">The path to schema definition file.</td>
        </tr>

    

        <tr>
            
                <td class="name"><code>BaseConstructorParam.schema</code></td>
            

            <td class="type">
            
                
<span class="param-type">Array.&lt;<a href="module-qm.html#~SchemaDefinition">module:qm~SchemaDefinition</a>></span>


            
            </td>

            
                <td class="attributes">
                
                    &lt;optional><br>
                

                
                </td>
            

            
                <td class="default">
                
                    []
                
                </td>
            

            <td class="description last">Schema definition object array.</td>
        </tr>

    

        <tr>
            
                <td class="name"><code>BaseConstructorParam.dbPath</code></td>
            

            <td class="type">
            
                
<span class="param-type">string</span>


            
            </td>

            
                <td class="attributes">
                
                    &lt;optional><br>
                

                
                </td>
            

            
                <td class="default">
                
                    './db/'
                
                </td>
            

            <td class="description last">The path to db directory.</td>
        </tr>

    
    </tbody>
</table>




<dl class="details">

    

    

    

    

    

    

    

    

    

    

    

    

    
    <dt class="tag-source">Source:</dt>
    <dd class="tag-source"><ul class="dummy"><li>
        <a href="qminerdoc.js.html">qminerdoc.js</a>, <a href="qminerdoc.js.html#line46">line 46</a>
    </li></ul></dd>
    

    

    

    
</dl>






            
                
<h4 class="name" id="~SchemaDefinition">SchemaDefinition</h4>




<div class="description">
    Store schema definition object
</div>



    <h5>Type:</h5>
    <ul>
        <li>
            
<span class="param-type">Object</span>


        </li>
    </ul>





    <h5 class="subsection-title">Properties:</h5>

    

<table class="props">
    <thead>
    <tr>
        
        <th>Name</th>
        

        <th>Type</th>

        
        <th>Attributes</th>
        

        
        <th>Default</th>
        

        <th class="last">Description</th>
    </tr>
    </thead>

    <tbody>
    

        <tr>
            
                <td class="name"><code>name</code></td>
            

            <td class="type">
            
                
<span class="param-type">string</span>


            
            </td>

            
                <td class="attributes">
                

                
                </td>
            

            
                <td class="default">
                
                </td>
            

            <td class="description last">The name of the store. Store name can be composed by from English letters, numbers, _ or $ characters. It can only begin with a character.</td>
        </tr>

    

        <tr>
            
                <td class="name"><code>fields</code></td>
            

            <td class="type">
            
                
<span class="param-type">Array.&lt;<a href="module-qm.html#~SchemaFieldDefinition">module:qm~SchemaFieldDefinition</a>></span>


            
            </td>

            
                <td class="attributes">
                

                
                </td>
            

            
                <td class="default">
                
                </td>
            

            <td class="description last">The array of field descriptors.</td>
        </tr>

    

        <tr>
            
                <td class="name"><code>joins</code></td>
            

            <td class="type">
            
                
<span class="param-type">Array.&lt;<a href="module-qm.html#~SchemaJoinDefinition">module:qm~SchemaJoinDefinition</a>></span>


            
            </td>

            
                <td class="attributes">
                
                    &lt;optional><br>
                

                
                </td>
            

            
                <td class="default">
                
                    []
                
                </td>
            

            <td class="description last">The array of join descriptors, used for linking records from different stores.</td>
        </tr>

    

        <tr>
            
                <td class="name"><code>keys</code></td>
            

            <td class="type">
            
                
<span class="param-type">Array.&lt;<a href="module-qm.html#~SchemaKeyDefinition">module:qm~SchemaKeyDefinition</a>></span>


            
            </td>

            
                <td class="attributes">
                
                    &lt;optional><br>
                

                
                </td>
            

            
                <td class="default">
                
                    []
                
                </td>
            

            <td class="description last">The array of key descriptors. Keys define how records are indexed, which is needed for search using the query language.</td>
        </tr>

    

        <tr>
            
                <td class="name"><code>timeWindow</code></td>
            

            <td class="type">
            
                
<span class="param-type">qm~SchemaTimeWindowDefinition</span>


            
            </td>

            
                <td class="attributes">
                
                    &lt;optional><br>
                

                
                </td>
            

            
                <td class="default">
                
                </td>
            

            <td class="description last">Time window description. Stores can have a window, which is used by garbage collector to delete records once they fall out of the time window. Window can be defined by number of records or by time.</td>
        </tr>

    
    </tbody>
</table>




<dl class="details">

    

    

    

    

    

    

    

    

    

    

    

    

    
    <dt class="tag-source">Source:</dt>
    <dd class="tag-source"><ul class="dummy"><li>
        <a href="qminerdoc.js.html">qminerdoc.js</a>, <a href="qminerdoc.js.html#line60">line 60</a>
    </li></ul></dd>
    

    

    

    
</dl>





    <h5>Example</h5>
    
    <pre class="prettyprint"><code>var qm = require('qminer');
// create a simple movies store, where each record contains only the movie title.
var base = new qm.Base({
    mode: 'createClean',
    schema: [{
      "name": "Movies",
      "fields": [{ name: "title", type: "string" }]
    }]
});</code></pre>



            
                
<h4 class="name" id="~SchemaFieldDefinition">SchemaFieldDefinition</h4>




<div class="description">
    Store schema field definition object
</div>



    <h5>Type:</h5>
    <ul>
        <li>
            
<span class="param-type">Object</span>


        </li>
    </ul>





    <h5 class="subsection-title">Properties:</h5>

    

<table class="props">
    <thead>
    <tr>
        
        <th>Name</th>
        

        <th>Type</th>

        
        <th>Attributes</th>
        

        
        <th>Default</th>
        

        <th class="last">Description</th>
    </tr>
    </thead>

    <tbody>
    

        <tr>
            
                <td class="name"><code>name</code></td>
            

            <td class="type">
            
                
<span class="param-type">string</span>


            
            </td>

            
                <td class="attributes">
                

                
                </td>
            

            
                <td class="default">
                
                </td>
            

            <td class="description last">The name of the field.</td>
        </tr>

    

        <tr>
            
                <td class="name"><code>type</code></td>
            

            <td class="type">
            
                
<span class="param-type"><a href="module-qm.html#~fieldTypes">module:qm~fieldTypes</a></span>


            
            </td>

            
                <td class="attributes">
                

                
                </td>
            

            
                <td class="default">
                
                </td>
            

            <td class="description last">The type of the field.</td>
        </tr>

    

        <tr>
            
                <td class="name"><code>primary</code></td>
            

            <td class="type">
            
                
<span class="param-type">boolean</span>


            
            </td>

            
                <td class="attributes">
                
                    &lt;optional><br>
                

                
                </td>
            

            
                <td class="default">
                
                    false
                
                </td>
            

            <td class="description last">Field which can be used to identify record. There can be only one primary field in a store. There can be at most one record for each value of the primary field. Currently following fields can be marked as primary: int, uin64, string, float, datetime. Primary fields of type string are also used for record names.</td>
        </tr>

    

        <tr>
            
                <td class="name"><code>null</code></td>
            

            <td class="type">
            
                
<span class="param-type">boolean</span>


            
            </td>

            
                <td class="attributes">
                
                    &lt;optional><br>
                

                
                </td>
            

            
                <td class="default">
                
                    false
                
                </td>
            

            <td class="description last">When set to true, null is a possible value for a field (allow missing values).</td>
        </tr>

    

        <tr>
            
                <td class="name"><code>store</code></td>
            

            <td class="type">
            
                
<span class="param-type">string</span>


            
            </td>

            
                <td class="attributes">
                
                    &lt;optional><br>
                

                
                </td>
            

            
                <td class="default">
                
                    'memory'
                
                </td>
            

            <td class="description last">Defines where to store the field, options are: <b>'cache'</b> or <b>'memory'</b>. The default option is <b>'memory'</b>, which stores the values in RAM. Option <b>'cache'</b> stores the values on disk, with a layer of FIFO cache in RAM, storing the most recently used values.</td>
        </tr>

    

        <tr>
            
                <td class="name"><code>default</code></td>
            

            <td class="type">
            
                
<span class="param-type">Object</span>


            
            </td>

            
                <td class="attributes">
                
                    &lt;optional><br>
                

                
                </td>
            

            
                <td class="default">
                
                </td>
            

            <td class="description last">Default value for field when not given for a new record.</td>
        </tr>

    

        <tr>
            
                <td class="name"><code>codebook</code></td>
            

            <td class="type">
            
                
<span class="param-type">boolean</span>


            
            </td>

            
                <td class="attributes">
                
                    &lt;optional><br>
                

                
                </td>
            

            
                <td class="default">
                
                    false
                
                </td>
            

            <td class="description last">Useful when many records have only few different values of this field. If set to true, then a separate table of all values is kept, and records only point to this table (replacing variable string field in record serialisation with fixed-length integer). Useful to decrease memory footprint, and faster to update. (STRING FIELD TYPE SPECIFIC).</td>
        </tr>

    

        <tr>
            
                <td class="name"><code>shortstring</code></td>
            

            <td class="type">
            
                
<span class="param-type">boolean</span>


            
            </td>

            
                <td class="attributes">
                
                    &lt;optional><br>
                

                
                </td>
            

            
                <td class="default">
                
                    false
                
                </td>
            

            <td class="description last">Useful for string shorter then 127 characters (STRING FIELD TYPE SPECIFIC).</td>
        </tr>

    
    </tbody>
</table>




<dl class="details">

    

    

    

    

    

    

    

    

    

    

    

    

    
    <dt class="tag-source">Source:</dt>
    <dd class="tag-source"><ul class="dummy"><li>
        <a href="qminerdoc.js.html">qminerdoc.js</a>, <a href="qminerdoc.js.html#line106">line 106</a>
    </li></ul></dd>
    

    

    

    
</dl>





    <h5>Example</h5>
    
    <pre class="prettyprint"><code>var qm = require('qminer');
 var base = new qm.Base({
     mode: 'createClean',
     schema: [
       { name: 'NewsArticles',
         fields: [
           { name: "ID", primary: true, type: "string", shortstring: true },
           { name: "Source", type: "string", codebook: true },
           { name: "DateTime", type: "datetime" },
           { name: "Title", type: "string", store: "cache" },
           { name: "Tokens", type: "string_v", store: "cache", null: true },
           { name: "Vector", type: "num_sp_v", store: "cache", null: true }]
       }
    ]
 });
// add a record:
// - we set the date using the ISO string representation
// - we set the string vector Tokens with an array of strings
// - we set the numeric sparse vector Vector with an array of two element arrays
//   (index, value), see the sparse vector constructor <a href="module-la.SparseVector.html">module:la.SparseVector</a>
base.store('NewsArticles').add({
  ID: 't12344', 
  Source: 's1234', 
  DateTime: '2015-01-01T00:05:00', 
  Title: 'the title', 
  Tokens: ['token1', 'token2'], 
  Vector: [[0,1], [1,1]]})</code></pre>



            
                
<h4 class="name" id="~SchemaJoinDefinition">SchemaJoinDefinition</h4>




<div class="description">
    Store schema join definition object
</div>



    <h5>Type:</h5>
    <ul>
        <li>
            
<span class="param-type">Object</span>


        </li>
    </ul>





    <h5 class="subsection-title">Properties:</h5>

    

<table class="props">
    <thead>
    <tr>
        
        <th>Name</th>
        

        <th>Type</th>

        

        

        <th class="last">Description</th>
    </tr>
    </thead>

    <tbody>
    

        <tr>
            
                <td class="name"><code>name</code></td>
            

            <td class="type">
            
                
<span class="param-type">string</span>


            
            </td>

            

            

            <td class="description last">The name of the join.</td>
        </tr>

    

        <tr>
            
                <td class="name"><code>type</code></td>
            

            <td class="type">
            
                
<span class="param-type">string</span>


            
            </td>

            

            

            <td class="description last">The supported types are: <b>'field'</b> and <b>'index'</b>. 
<br> A join with type=<b>'field'</b> can point to zero or one record and is implemented as an additional hidden field of type uint64, which can hold the ID of the record it links to. Accessing the record's join returns a record.
<br> A join with type=<b>'index'</b> can point to any number of records and is implemented using the inverted index, where for each record a list (vector) of linked records is kept. Accessing the record's join returns a record set.</td>
        </tr>

    

        <tr>
            
                <td class="name"><code>store</code></td>
            

            <td class="type">
            
                
<span class="param-type">string</span>


            
            </td>

            

            

            <td class="description last">The store name from which the linked records are.</td>
        </tr>

    
    </tbody>
</table>




<dl class="details">

    

    

    

    

    

    

    

    

    

    

    

    

    
    <dt class="tag-source">Source:</dt>
    <dd class="tag-source"><ul class="dummy"><li>
        <a href="qminerdoc.js.html">qminerdoc.js</a>, <a href="qminerdoc.js.html#line146">line 146</a>
    </li></ul></dd>
    

    

    

    
</dl>





    <h5>Example</h5>
    
    <pre class="prettyprint"><code>var qm = require('qminer');
// Create two stores: People which stores only names of persons and Movies, which stores only titles.
// Each person can direct zero or more movies, so we use an index join named 'directed' and
// each movie has a single director, so we use a field join 'director'. The joins are 
// inverses of each other. The inverse join simplifies the linking, since only one join needs
// to be specified, and the other direction can be linked automatically (in the example 
// below we specify only the 'director' link and the 'directed' join is updated automatically).
//
var base = new qm.Base({
    mode: 'createClean',
    schema: [
      { name: 'People', 
        fields: [{ name: 'name', type: 'string', primary: true }], 
        joins: [{ name: 'directed', 'type': 'index', 'store': 'Movies', 'inverse': 'director' }] },
      { name: 'Movies', 
        fields: [{ name: 'title', type: 'string', primary: true }], 
        joins: [{ name: 'director', 'type': 'field', 'store': 'People', 'inverse': 'directed' }] }
    ]
});
// Adds a movie, automatically adds 'Jim Jarmusch' to People, sets the 'director' join (field join)
// and automatically updates the index join 'directed', since it's an inverse join of 'director'
base.store('Movies').add({ title: 'Broken Flowers', director: { name: 'Jim Jarmusch' } });
// Adds a movie, sets the 'director' join, updates the index join of 'Jim Jarmusch'
base.store('Movies').add({ title: 'Coffee and Cigarettes', director: { name: 'Jim Jarmusch' } });
// Adds movie, automatically adds 'Lars von Trier' to People, sets the 'director' join
// and 'directed' inverse join (automatically)
base.store('Movies').add({ title: 'Dogville', director: { name: 'Lars von Trier' } });

var movie = base.store('Movies')[0]; // get the first movie (Broken Flowers)
// Each movie has a property corresponding to the join name: 'director'. 
// Accessing the property returns a <a href="module-qm.Record.html">module:qm.Record</a> from the store People.
var person = movie.director; // get the director
console.log(person.name); // prints 'Jim Jarmusch'
// Each person has a property corresponding to the join name: 'directed'. 
// Accessing the property returns a <a href="module-qm.RecSet.html">module:qm.RecSet</a> from the store People.
var movies = person.directed; // get all the movies the person directed.
movies.each(function (movie) { console.log(movie.title); }); 
// prints: 
//   'Broken Flowers'
//   'Coffee and Cigarettes'</code></pre>



            
                
<h4 class="name" id="~SchemaKeyDefinition">SchemaKeyDefinition</h4>




<div class="description">
    Store schema key definition object
</div>



    <h5>Type:</h5>
    <ul>
        <li>
            
<span class="param-type">Object</span>


        </li>
    </ul>





    <h5 class="subsection-title">Properties:</h5>

    

<table class="props">
    <thead>
    <tr>
        
        <th>Name</th>
        

        <th>Type</th>

        
        <th>Attributes</th>
        

        

        <th class="last">Description</th>
    </tr>
    </thead>

    <tbody>
    

        <tr>
            
                <td class="name"><code>field</code></td>
            

            <td class="type">
            
                
<span class="param-type">string</span>


            
            </td>

            
                <td class="attributes">
                

                
                </td>
            

            

            <td class="description last">The name of the field that will be indexed.</td>
        </tr>

    

        <tr>
            
                <td class="name"><code>type</code></td>
            

            <td class="type">
            
                
<span class="param-type">string</span>


            
            </td>

            
                <td class="attributes">
                

                
                </td>
            

            

            <td class="description last">The supported types are: <b>'value'</b>, <b>'text'</b> and <b>'location'</b>.
<br> A key with type=<b>'value'</b> indexes records using an inverted index using full value of the field (no processing).
 The key type supports 'string', 'string_v' and 'datetime' fields types.
<br> A key with type=<b>'text'</b> indexes string fields by using a tokenizer and text processing. Supported by string fields.
<br> A key with type=<b>'location'</b> indexes records as points on a sphere and enables nearest-neighbour queries. Supported by float_pair type fields.</td>
        </tr>

    

        <tr>
            
                <td class="name"><code>name</code></td>
            

            <td class="type">
            
                
<span class="param-type">string</span>


            
            </td>

            
                <td class="attributes">
                
                    &lt;optional><br>
                

                
                </td>
            

            

            <td class="description last">Allows using a different name for the key in search queries. This allows for multiple keys to be put against the same field. Default value is the name of the field.</td>
        </tr>

    

        <tr>
            
                <td class="name"><code>vocabulary</code></td>
            

            <td class="type">
            
                
<span class="param-type">string</span>


            
            </td>

            
                <td class="attributes">
                
                    &lt;optional><br>
                

                
                </td>
            

            

            <td class="description last">defines the name of the vocabulary used to store the tokens or values. This can be used indicate to several keys to use the same vocabulary, to save on memory. Supported by 'value' and 'text' keys.</td>
        </tr>

    

        <tr>
            
                <td class="name"><code>tokenize</code></td>
            

            <td class="type">
            
                
<span class="param-type">string</span>


            
            </td>

            
                <td class="attributes">
                
                    &lt;optional><br>
                

                
                </td>
            

            

            <td class="description last">defines the tokenizer that is used for tokenizing the values stored in indexed fields. Tokenizer uses same parameters as in bag-of-words feature extractor. Default is english stopword list and no stemmer. Supported by 'text' keys.</td>
        </tr>

    
    </tbody>
</table>




<dl class="details">

    

    

    

    

    

    

    

    

    

    

    

    

    
    <dt class="tag-source">Source:</dt>
    <dd class="tag-source"><ul class="dummy"><li>
        <a href="qminerdoc.js.html">qminerdoc.js</a>, <a href="qminerdoc.js.html#line196">line 196</a>
    </li></ul></dd>
    

    

    

    
</dl>





    <h5>Example</h5>
    
    <pre class="prettyprint"><code>var qm = require('qminer');
// Create a store People which stores only names of persons.
var base = new qm.Base({
    mode: 'createClean',
    schema: [
        { name: 'People',
          fields: [{ name: 'name', type: 'string', primary: true }],
          keys: [
            { field: 'name', type: 'value'}, 
            { field: 'name', name: 'nameText', type: 'text'}
         ]
       }
    ]
});

base.store('People').add({name : 'John Smith'});
base.store('People').add({name : 'Mary Smith'});
// search based on indexed values
base.search({$from : 'People', name: 'John Smith'}); // Return the record set containing 'John Smith'
// search based on indexed values
base.search({$from : 'People', name: 'Smith'}); // Returns the empty record set.
// search based on text indexing
base.search({$from : 'People', nameText: 'Smith'}); // Returns both records.</code></pre>



            
                
<h4 class="name" id="~SchemaTimeWindowDefinition">SchemaTimeWindowDefinition</h4>




<div class="description">
    Stores can have a window, which is used by garbage collector to delete records once they
fall out of the time window. Window can be defined by number of records or by time.
Window defined by parameter window, its value being the number of records to be kept.
</div>



    <h5>Type:</h5>
    <ul>
        <li>
            
<span class="param-type">Object</span>


        </li>
    </ul>





    <h5 class="subsection-title">Properties:</h5>

    

<table class="props">
    <thead>
    <tr>
        
        <th>Name</th>
        

        <th>Type</th>

        
        <th>Attributes</th>
        

        

        <th class="last">Description</th>
    </tr>
    </thead>

    <tbody>
    

        <tr>
            
                <td class="name"><code>duration</code></td>
            

            <td class="type">
            
                
<span class="param-type">number</span>


            
            </td>

            
                <td class="attributes">
                

                
                </td>
            

            

            <td class="description last">the size of the time window (in number of units).</td>
        </tr>

    

        <tr>
            
                <td class="name"><code>unit</code></td>
            

            <td class="type">
            
                
<span class="param-type">string</span>


            
            </td>

            
                <td class="attributes">
                

                
                </td>
            

            

            <td class="description last">defines in which units the window size is specified. Possible values are <b>second</b>, <b>minute</b>, <b>hour</b>, <b>day</b>, <b>week</b> or <b>month</b>.</td>
        </tr>

    

        <tr>
            
                <td class="name"><code>field</code></td>
            

            <td class="type">
            
                
<span class="param-type">string</span>


            
            </td>

            
                <td class="attributes">
                
                    &lt;optional><br>
                

                
                </td>
            

            

            <td class="description last">name of the datetime filed, which defines the time of the record. In case it is not given, the insert time is used in its place.</td>
        </tr>

    
    </tbody>
</table>




<dl class="details">

    

    

    

    

    

    

    

    

    

    

    

    

    
    <dt class="tag-source">Source:</dt>
    <dd class="tag-source"><ul class="dummy"><li>
        <a href="qminerdoc.js.html">qminerdoc.js</a>, <a href="qminerdoc.js.html#line233">line 233</a>
    </li></ul></dd>
    

    

    

    
</dl>





    <h5>Example</h5>
    
    <pre class="prettyprint"><code>var qm = require('qminer');
// Create a store
var base = new qm.Base([{
// ...
  timeWindow : { 
    duration : 12,
    unit : "hour",
    field : "DateTime"
  }
}]);</code></pre>



            
    

    
</article>

</section>




</div>

<nav>
    <h2><a href="index.html">Home</a></h2><h3>Modules</h3><ul><li><a href="module-analytics.html">analytics</a></li><li><a href="module-datasets.html">datasets</a></li><li><a href="module-fs.html">fs</a></li><li><a href="module-ht.html">ht</a></li><li><a href="module-la.html">la</a></li><li><a href="module-qm.html">qm</a></li><li><a href="module-statistics.html">statistics</a></li></ul><h3>Classes</h3><ul><li><a href="module-analytics.HierarchMarkov.html">HierarchMarkov</a></li><li><a href="module-analytics.NearestNeighborAD.html">NearestNeighborAD</a></li><li><a href="module-analytics.RidgeReg.html">RidgeReg</a></li><li><a href="module-analytics.SVC.html">SVC</a></li><li><a href="module-analytics.SVR.html">SVR</a></li><li><a href="module-fs.FIn.html">FIn</a></li><li><a href="module-fs.FOut.html">FOut</a></li><li><a href="module-ht.IntFltMap.html">IntFltMap</a></li><li><a href="module-ht.IntIntMap.html">IntIntMap</a></li><li><a href="module-ht.IntStrMap.html">IntStrMap</a></li><li><a href="module-ht.StrFltMap.html">StrFltMap</a></li><li><a href="module-ht.StrIntMap.html">StrIntMap</a></li><li><a href="module-ht.StrStrMap.html">StrStrMap</a></li><li><a href="module-la.BoolVector.html">BoolVector</a></li><li><a href="module-la.IntVector.html">IntVector</a></li><li><a href="module-la.Matrix.html">Matrix</a></li><li><a href="module-la.SparseMatrix.html">SparseMatrix</a></li><li><a href="module-la.SparseVector.html">SparseVector</a></li><li><a href="module-la.StrVector.html">StrVector</a></li><li><a href="module-la.Vector.html">Vector</a></li><li><a href="module-qm.Base.html">Base</a></li><li><a href="module-qm.Record.html">Record</a></li><li><a href="module-qm.RecSet.html">RecSet</a></li><li><a href="module-qm.Store.html">Store</a></li></ul>
</nav>

<br class="clear">

<footer>
<<<<<<< HEAD
    Documentation generated by <a href="https://github.com/jsdoc3/jsdoc">JSDoc 3.3.0-beta2</a> on Mon Apr 13 2015 09:53:11 GMT+0200 (Central Europe Daylight Time)
=======
    Documentation generated by <a href="https://github.com/jsdoc3/jsdoc">JSDoc 3.3.0-beta2</a> on Mon Apr 13 2015 13:10:02 GMT+0200 (Central Europe Daylight Time)
>>>>>>> 8fcc9ce5
</footer>

<script> prettyPrint(); </script>
<script src="scripts/linenumber.js"> </script>
</body>
</html><|MERGE_RESOLUTION|>--- conflicted
+++ resolved
@@ -114,7 +114,7 @@
 
     <h5>Example</h5>
     
-    <pre class="prettyprint"><code>// import module
+    <pre class="prettyprint"><code>// import module var qm = require('qminer');</code></pre>
 
 
@@ -1498,10 +1498,10 @@
                 </td>
             
 
-            <td class="description last">Base access mode: 
-<br> create (sets up the db folder), 
-<br> createClean (cleans db folder and then sets it up), 
-<br> open (opens the db with read/write permissions), 
+            <td class="description last">Base access mode: +<br> create (sets up the db folder), +<br> createClean (cleans db folder and then sets it up), +<br> open (opens the db with read/write permissions),  <br> openReadOnly (opens the db in read only mode).</td>
         </tr>
 
@@ -2023,14 +2023,14 @@
 
     <h5>Example</h5>
     
-    <pre class="prettyprint"><code>var qm = require('qminer');
-// create a simple movies store, where each record contains only the movie title.
-var base = new qm.Base({
-    mode: 'createClean',
-    schema: [{
-      "name": "Movies",
-      "fields": [{ name: "title", type: "string" }]
-    }]
+    <pre class="prettyprint"><code>var qm = require('qminer');+// create a simple movies store, where each record contains only the movie title.+var base = new qm.Base({+    mode: 'createClean',+    schema: [{+      "name": "Movies",+      "fields": [{ name: "title", type: "string" }]+    }] });</code></pre>
 
 
@@ -2427,32 +2427,32 @@
 
     <h5>Example</h5>
     
-    <pre class="prettyprint"><code>var qm = require('qminer');
- var base = new qm.Base({
-     mode: 'createClean',
-     schema: [
-       { name: 'NewsArticles',
-         fields: [
-           { name: "ID", primary: true, type: "string", shortstring: true },
-           { name: "Source", type: "string", codebook: true },
-           { name: "DateTime", type: "datetime" },
-           { name: "Title", type: "string", store: "cache" },
-           { name: "Tokens", type: "string_v", store: "cache", null: true },
-           { name: "Vector", type: "num_sp_v", store: "cache", null: true }]
-       }
-    ]
- });
-// add a record:
-// - we set the date using the ISO string representation
-// - we set the string vector Tokens with an array of strings
-// - we set the numeric sparse vector Vector with an array of two element arrays
-//   (index, value), see the sparse vector constructor <a href="module-la.SparseVector.html">module:la.SparseVector</a>
-base.store('NewsArticles').add({
-  ID: 't12344', 
-  Source: 's1234', 
-  DateTime: '2015-01-01T00:05:00', 
-  Title: 'the title', 
-  Tokens: ['token1', 'token2'], 
+    <pre class="prettyprint"><code>var qm = require('qminer');+ var base = new qm.Base({+     mode: 'createClean',+     schema: [+       { name: 'NewsArticles',+         fields: [+           { name: "ID", primary: true, type: "string", shortstring: true },+           { name: "Source", type: "string", codebook: true },+           { name: "DateTime", type: "datetime" },+           { name: "Title", type: "string", store: "cache" },+           { name: "Tokens", type: "string_v", store: "cache", null: true },+           { name: "Vector", type: "num_sp_v", store: "cache", null: true }]+       }+    ]+ });+// add a record:+// - we set the date using the ISO string representation+// - we set the string vector Tokens with an array of strings+// - we set the numeric sparse vector Vector with an array of two element arrays+//   (index, value), see the sparse vector constructor <a href="module-la.SparseVector.html">module:la.SparseVector</a>+base.store('NewsArticles').add({+  ID: 't12344', +  Source: 's1234', +  DateTime: '2015-01-01T00:05:00', +  Title: 'the title', +  Tokens: ['token1', 'token2'],    Vector: [[0,1], [1,1]]})</code></pre>
 
 
@@ -2549,8 +2549,8 @@
 
             
 
-            <td class="description last">The supported types are: <b>'field'</b> and <b>'index'</b>. 
-<br> A join with type=<b>'field'</b> can point to zero or one record and is implemented as an additional hidden field of type uint64, which can hold the ID of the record it links to. Accessing the record's join returns a record.
+            <td class="description last">The supported types are: <b>'field'</b> and <b>'index'</b>. +<br> A join with type=<b>'field'</b> can point to zero or one record and is implemented as an additional hidden field of type uint64, which can hold the ID of the record it links to. Accessing the record's join returns a record. <br> A join with type=<b>'index'</b> can point to any number of records and is implemented using the inverted index, where for each record a list (vector) of linked records is kept. Accessing the record's join returns a record set.</td>
         </tr>
 
@@ -2630,45 +2630,45 @@
 
     <h5>Example</h5>
     
-    <pre class="prettyprint"><code>var qm = require('qminer');
-// Create two stores: People which stores only names of persons and Movies, which stores only titles.
-// Each person can direct zero or more movies, so we use an index join named 'directed' and
-// each movie has a single director, so we use a field join 'director'. The joins are 
-// inverses of each other. The inverse join simplifies the linking, since only one join needs
-// to be specified, and the other direction can be linked automatically (in the example 
-// below we specify only the 'director' link and the 'directed' join is updated automatically).
-//
-var base = new qm.Base({
-    mode: 'createClean',
-    schema: [
-      { name: 'People', 
-        fields: [{ name: 'name', type: 'string', primary: true }], 
-        joins: [{ name: 'directed', 'type': 'index', 'store': 'Movies', 'inverse': 'director' }] },
-      { name: 'Movies', 
-        fields: [{ name: 'title', type: 'string', primary: true }], 
-        joins: [{ name: 'director', 'type': 'field', 'store': 'People', 'inverse': 'directed' }] }
-    ]
-});
-// Adds a movie, automatically adds 'Jim Jarmusch' to People, sets the 'director' join (field join)
-// and automatically updates the index join 'directed', since it's an inverse join of 'director'
-base.store('Movies').add({ title: 'Broken Flowers', director: { name: 'Jim Jarmusch' } });
-// Adds a movie, sets the 'director' join, updates the index join of 'Jim Jarmusch'
-base.store('Movies').add({ title: 'Coffee and Cigarettes', director: { name: 'Jim Jarmusch' } });
-// Adds movie, automatically adds 'Lars von Trier' to People, sets the 'director' join
-// and 'directed' inverse join (automatically)
-base.store('Movies').add({ title: 'Dogville', director: { name: 'Lars von Trier' } });
-
-var movie = base.store('Movies')[0]; // get the first movie (Broken Flowers)
-// Each movie has a property corresponding to the join name: 'director'. 
-// Accessing the property returns a <a href="module-qm.Record.html">module:qm.Record</a> from the store People.
-var person = movie.director; // get the director
-console.log(person.name); // prints 'Jim Jarmusch'
-// Each person has a property corresponding to the join name: 'directed'. 
-// Accessing the property returns a <a href="module-qm.RecSet.html">module:qm.RecSet</a> from the store People.
-var movies = person.directed; // get all the movies the person directed.
-movies.each(function (movie) { console.log(movie.title); }); 
-// prints: 
-//   'Broken Flowers'
+    <pre class="prettyprint"><code>var qm = require('qminer');+// Create two stores: People which stores only names of persons and Movies, which stores only titles.+// Each person can direct zero or more movies, so we use an index join named 'directed' and+// each movie has a single director, so we use a field join 'director'. The joins are +// inverses of each other. The inverse join simplifies the linking, since only one join needs+// to be specified, and the other direction can be linked automatically (in the example +// below we specify only the 'director' link and the 'directed' join is updated automatically).+//+var base = new qm.Base({+    mode: 'createClean',+    schema: [+      { name: 'People', +        fields: [{ name: 'name', type: 'string', primary: true }], +        joins: [{ name: 'directed', 'type': 'index', 'store': 'Movies', 'inverse': 'director' }] },+      { name: 'Movies', +        fields: [{ name: 'title', type: 'string', primary: true }], +        joins: [{ name: 'director', 'type': 'field', 'store': 'People', 'inverse': 'directed' }] }+    ]+});+// Adds a movie, automatically adds 'Jim Jarmusch' to People, sets the 'director' join (field join)+// and automatically updates the index join 'directed', since it's an inverse join of 'director'+base.store('Movies').add({ title: 'Broken Flowers', director: { name: 'Jim Jarmusch' } });+// Adds a movie, sets the 'director' join, updates the index join of 'Jim Jarmusch'+base.store('Movies').add({ title: 'Coffee and Cigarettes', director: { name: 'Jim Jarmusch' } });+// Adds movie, automatically adds 'Lars von Trier' to People, sets the 'director' join+// and 'directed' inverse join (automatically)+base.store('Movies').add({ title: 'Dogville', director: { name: 'Lars von Trier' } });++var movie = base.store('Movies')[0]; // get the first movie (Broken Flowers)+// Each movie has a property corresponding to the join name: 'director'. +// Accessing the property returns a <a href="module-qm.Record.html">module:qm.Record</a> from the store People.+var person = movie.director; // get the director+console.log(person.name); // prints 'Jim Jarmusch'+// Each person has a property corresponding to the join name: 'directed'. +// Accessing the property returns a <a href="module-qm.RecSet.html">module:qm.RecSet</a> from the store People.+var movies = person.directed; // get all the movies the person directed.+movies.each(function (movie) { console.log(movie.title); }); +// prints: +//   'Broken Flowers' //   'Coffee and Cigarettes'</code></pre>
 
 
@@ -2779,10 +2779,10 @@
 
             
 
-            <td class="description last">The supported types are: <b>'value'</b>, <b>'text'</b> and <b>'location'</b>.
-<br> A key with type=<b>'value'</b> indexes records using an inverted index using full value of the field (no processing).
- The key type supports 'string', 'string_v' and 'datetime' fields types.
-<br> A key with type=<b>'text'</b> indexes string fields by using a tokenizer and text processing. Supported by string fields.
+            <td class="description last">The supported types are: <b>'value'</b>, <b>'text'</b> and <b>'location'</b>.+<br> A key with type=<b>'value'</b> indexes records using an inverted index using full value of the field (no processing).+ The key type supports 'string', 'string_v' and 'datetime' fields types.+<br> A key with type=<b>'text'</b> indexes string fields by using a tokenizer and text processing. Supported by string fields. <br> A key with type=<b>'location'</b> indexes records as points on a sphere and enables nearest-neighbour queries. Supported by float_pair type fields.</td>
         </tr>
 
@@ -2932,28 +2932,28 @@
 
     <h5>Example</h5>
     
-    <pre class="prettyprint"><code>var qm = require('qminer');
-// Create a store People which stores only names of persons.
-var base = new qm.Base({
-    mode: 'createClean',
-    schema: [
-        { name: 'People',
-          fields: [{ name: 'name', type: 'string', primary: true }],
-          keys: [
-            { field: 'name', type: 'value'}, 
-            { field: 'name', name: 'nameText', type: 'text'}
-         ]
-       }
-    ]
-});
-
-base.store('People').add({name : 'John Smith'});
-base.store('People').add({name : 'Mary Smith'});
-// search based on indexed values
-base.search({$from : 'People', name: 'John Smith'}); // Return the record set containing 'John Smith'
-// search based on indexed values
-base.search({$from : 'People', name: 'Smith'}); // Returns the empty record set.
-// search based on text indexing
+    <pre class="prettyprint"><code>var qm = require('qminer');+// Create a store People which stores only names of persons.+var base = new qm.Base({+    mode: 'createClean',+    schema: [+        { name: 'People',+          fields: [{ name: 'name', type: 'string', primary: true }],+          keys: [+            { field: 'name', type: 'value'}, +            { field: 'name', name: 'nameText', type: 'text'}+         ]+       }+    ]+});++base.store('People').add({name : 'John Smith'});+base.store('People').add({name : 'Mary Smith'});+// search based on indexed values+base.search({$from : 'People', name: 'John Smith'}); // Return the record set containing 'John Smith'+// search based on indexed values+base.search({$from : 'People', name: 'Smith'}); // Returns the empty record set.+// search based on text indexing base.search({$from : 'People', nameText: 'Smith'}); // Returns both records.</code></pre>
 
 
@@ -2966,8 +2966,8 @@
 
 
 <div class="description">
-    Stores can have a window, which is used by garbage collector to delete records once they
-fall out of the time window. Window can be defined by number of records or by time.
+    Stores can have a window, which is used by garbage collector to delete records once they+fall out of the time window. Window can be defined by number of records or by time. Window defined by parameter window, its value being the number of records to be kept.
 </div>
 
@@ -3153,15 +3153,15 @@
 
     <h5>Example</h5>
     
-    <pre class="prettyprint"><code>var qm = require('qminer');
-// Create a store
-var base = new qm.Base([{
-// ...
-  timeWindow : { 
-    duration : 12,
-    unit : "hour",
-    field : "DateTime"
-  }
+    <pre class="prettyprint"><code>var qm = require('qminer');+// Create a store+var base = new qm.Base([{+// ...+  timeWindow : { +    duration : 12,+    unit : "hour",+    field : "DateTime"+  } }]);</code></pre>
 
 
@@ -3186,11 +3186,7 @@
 <br class="clear">
 
 <footer>
-<<<<<<< HEAD
-    Documentation generated by <a href="https://github.com/jsdoc3/jsdoc">JSDoc 3.3.0-beta2</a> on Mon Apr 13 2015 09:53:11 GMT+0200 (Central Europe Daylight Time)
-=======
-    Documentation generated by <a href="https://github.com/jsdoc3/jsdoc">JSDoc 3.3.0-beta2</a> on Mon Apr 13 2015 13:10:02 GMT+0200 (Central Europe Daylight Time)
->>>>>>> 8fcc9ce5
+    Documentation generated by <a href="https://github.com/jsdoc3/jsdoc">JSDoc 3.3.0-beta2</a> on Mon Apr 13 2015 15:36:11 GMT+0200 (Central Europe Daylight Time)
 </footer>
 
 <script> prettyPrint(); </script>
