<!doctype html>
<html>
        <head>
                <meta name="generator" content="JSDoc 3">
                <meta charset="utf-8">
                <title>Module: qm</title>
                <link rel="stylesheet" href="https://brick.a.ssl.fastly.net/Karla:400,400i,700,700i" type="text/css">
                <link rel="stylesheet" href="https://brick.a.ssl.fastly.net/Noto+Serif:400,400i,700,700i" type="text/css">
                <link rel="stylesheet" href="https://brick.a.ssl.fastly.net/Inconsolata:500" type="text/css">
                <link href="css/baseline.css" rel="stylesheet">
        </head>
        <body onload="prettyPrint()">
                <nav id="jsdoc-navbar" role="navigation" class="jsdoc-navbar">
    <div id="jsdoc-navbar-container">
        <div id="jsdoc-navbar-content">
            <a href="index.html" class="jsdoc-navbar-package-name">Home</a>
        </div>
    </div>
</nav>

                <div id="jsdoc-body-container">
                        <div id="jsdoc-content">
                                <div id="jsdoc-content-container">
                                        <div id="jsdoc-main" role="main">
                    <header class="page-header">
        <h1><div class="symbol-detail-labels"><span class="label label-kind">module</span></div><small></small><span class="symbol-name">qm</span></h1>        <p class="source-link">Source: <a href="qminer_aggrdoc.js.html#source-line-8">qminer_aggrdoc.<wbr>js:8</a></p>
            <div class="symbol-description">
                    <p>Qminer module.</p>

            </div>
                <section>
        <h2>
            Example
        </h2>
                <div>
<<<<<<< HEAD
    <pre class="prettyprint"><code>// import module
var qm = require(&#x27;qminer&#x27;);</code></pre>
=======
    <pre class="prettyprint"><code>// import module
var qm = require(&#x27;qminer&#x27;);</code></pre>
>>>>>>> f9e1985b
</div>

    </section>

        <dl class="dl-compact">
            
            
            
        </dl>
</header>


    <section id="summary">
                

                    <div class="summary-callout">
            <h2 class="summary-callout-heading">Child classes</h2>
        <div class="summary-content">
                    <div class="summary-column">
        <dl class="dl-summary-callout">
                <dt><a href="module-qm.Base.html">Base(paramObj)</a></dt>
                <dd>
                </dd>
                <dt><a href="module-qm.CircularRecordBuffer.html">CircularRecordBuffer([param])</a></dt>
                <dd>
                </dd>
                <dt><a href="module-qm.FeatureSpace.html">FeatureSpace(base, param)</a></dt>
                <dd>
                </dd>
        </dl>
</div>

                    <div class="summary-column">
        <dl class="dl-summary-callout">
                <dt><a href="module-qm.Iterator.html">Iterator()</a></dt>
                <dd>
                </dd>
                <dt><a href="module-qm.Record.html">Record()</a></dt>
                <dd>
                </dd>
                <dt><a href="module-qm.RecordSet.html">RecordSet()</a></dt>
                <dd>
                </dd>
        </dl>
</div>

                    <div class="summary-column">
        <dl class="dl-summary-callout">
                <dt><a href="module-qm.Store.html">Store()</a></dt>
                <dd>
                </dd>
                <dt><a href="module-qm.StreamAggr.html">StreamAggr(base, json[, storeName])</a></dt>
                <dd>
                </dd>
        </dl>
</div>

        </div>
    </div>


                

                    <div class="summary-callout">
            <h2 class="summary-callout-heading">Properties</h2>
        <div class="summary-content">
                    <div class="summary-column">
        <dl class="dl-summary-callout">
                <dt><a href="module-qm.html#.flags">flags</a></dt>
                <dd>
                </dd>
                <dt><a href="module-qm.html#~BaseModes">BaseModes</a></dt>
                <dd>
                </dd>
                <dt><a href="module-qm.html#~FeatureMode">FeatureMode</a></dt>
                <dd>
                </dd>
        </dl>
</div>

                    <div class="summary-column">
        <dl class="dl-summary-callout">
                <dt><a href="module-qm.html#~FeatureStream">FeatureStream</a></dt>
                <dd>
                </dd>
                <dt><a href="module-qm.html#~FeatureTokenizerStemmer">FeatureTokenizerStemmer</a></dt>
                <dd>
                </dd>
                <dt><a href="module-qm.html#~FeatureTokenizerStopwords">FeatureTokenizerStopwords</a></dt>
                <dd>
                </dd>
        </dl>
</div>

                    <div class="summary-column">
        <dl class="dl-summary-callout">
                <dt><a href="module-qm.html#~FeatureTokenizerType">FeatureTokenizerType</a></dt>
                <dd>
                </dd>
                <dt><a href="module-qm.html#~FeatureWeight">FeatureWeight</a></dt>
                <dd>
                </dd>
                <dt><a href="module-qm.html#~FieldTypes">FieldTypes</a></dt>
                <dd>
                </dd>
        </dl>
</div>

        </div>
    </div>


                    <div class="summary-callout">
            <h2 class="summary-callout-heading">Method</h2>
        <div class="summary-content">
                    <div class="summary-column">
        <dl class="dl-summary-callout">
                <dt><a href="module-qm.html#.verbosity">verbosity([level])</a></dt>
                <dd>
                </dd>
        </dl>
</div>

                    <div class="summary-column">
</div>

                    <div class="summary-column">
</div>

        </div>
    </div>


                    <div class="summary-callout">
            <h2 class="summary-callout-heading">Abstract types</h2>
        <div class="summary-content">
                    <div class="summary-column">
        <dl class="dl-summary-callout">
                <dt><a href="module-qm.html#~BaseConstructorParam">BaseConstructorParam</a></dt>
                <dd>
                </dd>
                <dt><a href="module-qm.html#~BaseLoadCSVParam">BaseLoadCSVParam</a></dt>
                <dd>
                </dd>
                <dt><a href="module-qm.html#~FeatureExtractorCategorical">FeatureExtractorCategorical</a></dt>
                <dd>
                </dd>
                <dt><a href="module-qm.html#~FeatureExtractorConstant">FeatureExtractorConstant</a></dt>
                <dd>
                </dd>
                <dt><a href="module-qm.html#~FeatureExtractorDateWindow">FeatureExtractorDateWindow</a></dt>
                <dd>
                </dd>
                <dt><a href="module-qm.html#~FeatureExtractorJoin">FeatureExtractorJoin</a></dt>
                <dd>
                </dd>
                <dt><a href="module-qm.html#~FeatureExtractorJsfunc">FeatureExtractorJsfunc</a></dt>
                <dd>
                </dd>
                <dt><a href="module-qm.html#~FeatureExtractorMultinomial">FeatureExtractorMultinomial</a></dt>
                <dd>
                </dd>
                <dt><a href="module-qm.html#~FeatureExtractorNumeric">FeatureExtractorNumeric</a></dt>
                <dd>
                </dd>
                <dt><a href="module-qm.html#~FeatureExtractorPair">FeatureExtractorPair</a></dt>
                <dd>
                </dd>
                <dt><a href="module-qm.html#~FeatureExtractorRandom">FeatureExtractorRandom</a></dt>
                <dd>
                </dd>
                <dt><a href="module-qm.html#~FeatureExtractors">FeatureExtractors</a></dt>
                <dd>
                </dd>
                <dt><a href="module-qm.html#~FeatureExtractorSparseVector">FeatureExtractorSparseVector</a></dt>
                <dd>
                </dd>
        </dl>
</div>

                    <div class="summary-column">
        <dl class="dl-summary-callout">
                <dt><a href="module-qm.html#~FeatureExtractorText">FeatureExtractorText</a></dt>
                <dd>
                </dd>
                <dt><a href="module-qm.html#~FeatureSource">FeatureSource</a></dt>
                <dd>
                </dd>
                <dt><a href="module-qm.html#~FeatureTokenizer">FeatureTokenizer</a></dt>
                <dd>
                </dd>
                <dt><a href="module-qm.html#~SchemaDefinition">SchemaDefinition</a></dt>
                <dd>
                </dd>
                <dt><a href="module-qm.html#~SchemaFieldDefinition">SchemaFieldDefinition</a></dt>
                <dd>
                </dd>
                <dt><a href="module-qm.html#~SchemaJoinDefinition">SchemaJoinDefinition</a></dt>
                <dd>
                </dd>
                <dt><a href="module-qm.html#~SchemaKeyDefinition">SchemaKeyDefinition</a></dt>
                <dd>
                </dd>
                <dt><a href="module-qm.html#~SchemaTimeWindowDefinition">SchemaTimeWindowDefinition</a></dt>
                <dd>
                </dd>
                <dt><a href="module-qm.html#~StreamAggregateEMA">StreamAggregateEMA</a></dt>
                <dd>
                </dd>
                <dt><a href="module-qm.html#~StreamAggregateHistogram">StreamAggregateHistogram</a></dt>
                <dd>
                </dd>
                <dt><a href="module-qm.html#~StreamAggregateMax">StreamAggregateMax</a></dt>
                <dd>
                </dd>
                <dt><a href="module-qm.html#~StreamAggregateMerger">StreamAggregateMerger</a></dt>
                <dd>
                </dd>
                <dt><a href="module-qm.html#~StreamAggregateMin">StreamAggregateMin</a></dt>
                <dd>
                </dd>
        </dl>
</div>

                    <div class="summary-column">
        <dl class="dl-summary-callout">
                <dt><a href="module-qm.html#~StreamAggregateMovingAverage">StreamAggregateMovingAverage</a></dt>
                <dd>
                </dd>
                <dt><a href="module-qm.html#~StreamAggregateMovingCorrelation">StreamAggregateMovingCorrelation</a></dt>
                <dd>
                </dd>
                <dt><a href="module-qm.html#~StreamAggregateMovingCovariance">StreamAggregateMovingCovariance</a></dt>
                <dd>
                </dd>
                <dt><a href="module-qm.html#~StreamAggregateMovingVariance">StreamAggregateMovingVariance</a></dt>
                <dd>
                </dd>
<<<<<<< HEAD
=======
                <dt><a href="module-qm.html#~StreamAggregateRecordBuffer">StreamAggregateRecordBuffer</a></dt>
                <dd>
                </dd>
>>>>>>> f9e1985b
                <dt><a href="module-qm.html#~StreamAggregateResampler">StreamAggregateResampler</a></dt>
                <dd>
                </dd>
                <dt><a href="module-qm.html#~StreamAggregateSlottedHistogram">StreamAggregateSlottedHistogram</a></dt>
                <dd>
                </dd>
                <dt><a href="module-qm.html#~StreamAggregateSum">StreamAggregateSum</a></dt>
                <dd>
                </dd>
                <dt><a href="module-qm.html#~StreamAggregateTimeSeriesTick">StreamAggregateTimeSeriesTick</a></dt>
                <dd>
                </dd>
                <dt><a href="module-qm.html#~StreamAggregateTimeSeriesWindow">StreamAggregateTimeSeriesWindow</a></dt>
                <dd>
                </dd>
                <dt><a href="module-qm.html#~StreamAggregateVecDiff">StreamAggregateVecDiff</a></dt>
                <dd>
                </dd>
                <dt><a href="module-qm.html#~StreamAggregators">StreamAggregators</a></dt>
                <dd>
                </dd>
        </dl>
</div>

        </div>
    </div>


                
    </section>







            <section>
                <h2>Classes</h2>
    <section id='members-links'>
            <h3><a href="module-qm.Base.html">Base</a></h3>
            
            
            <h3><a href="module-qm.CircularRecordBuffer.html">CircularRecordBuffer</a></h3>
            
            
            <h3><a href="module-qm.FeatureSpace.html">FeatureSpace</a></h3>
            
            
            <h3><a href="module-qm.Iterator.html">Iterator</a></h3>
            
            
            <h3><a href="module-qm.Record.html">Record</a></h3>
            
            
            <h3><a href="module-qm.RecordSet.html">RecordSet</a></h3>
            
            
            <h3><a href="module-qm.Store.html">Store</a></h3>
            
            
            <h3><a href="module-qm.StreamAggr.html">StreamAggr</a></h3>
            
            
    </section>


            

                <h2>Properties</h2>
    <section>
                <h3 id=".flags"><div class="symbol-detail-labels"><span class="label label-static">static</span></div><span class="symbol-name">flags</span></h3>
    
    
    
        <section>
        <h4>Property</h4>
            <table class="jsdoc-details-table">
        <thead>
            <tr>
                <th>Name</th>
                <th>Type</th>
                <th>Optional</th>
                <th>Description</th>
            </tr>
        </thead>
        <tbody>
                <tr>
        <td>
            <p>flags</p>
        </td>
        <td>
                <p>Object</p>
        </td>
        <td>
                <p>&nbsp;</p>
        </td>
        <td>
                <p>Returns an object with all compile flags</p>
        </td>
</tr>

        </tbody>
</table>

    </section>


    <dl class="dl-compact">
        
        














        
        
        
        
        
        
    </dl>

                <h3 id="~BaseModes"><div class="symbol-detail-labels"><span class="label label-inner">inner</span>&nbsp;<span class="label label-readonly">read-only</span></div><span class="symbol-name">BaseModes</span><small class="property-type">
            &nbsp;string</small></h3>
        <p>Base access modes.</p>

    
    
        <section>
        <h4>Properties</h4>
            <table class="jsdoc-details-table">
        <thead>
            <tr>
                <th>Name</th>
                <th>Type</th>
                <th>Optional</th>
                <th>Description</th>
            </tr>
        </thead>
        <tbody>
                <tr>
        <td>
            <p>create</p>
        </td>
        <td>
                <p>&nbsp;</p>
        </td>
        <td>
                <p>&nbsp;</p>
        </td>
        <td>
                <p>sets up the db folder</p>
        </td>
</tr>

                <tr>
        <td>
            <p>createClean</p>
        </td>
        <td>
                <p>&nbsp;</p>
        </td>
        <td>
                <p>&nbsp;</p>
        </td>
        <td>
                <p>cleans the db folder and calls create</p>
        </td>
</tr>

                <tr>
        <td>
            <p>open</p>
        </td>
        <td>
                <p>&nbsp;</p>
        </td>
        <td>
                <p>&nbsp;</p>
        </td>
        <td>
                <p>opens with write permissions</p>
        </td>
</tr>

                <tr>
        <td>
            <p>openReadOnly</p>
        </td>
        <td>
                <p>&nbsp;</p>
        </td>
        <td>
                <p>&nbsp;</p>
        </td>
        <td>
                <p>opens in read-only mode</p>
        </td>
</tr>

        </tbody>
</table>

    </section>


    <dl class="dl-compact">
        
        














        
        
        
        
        
        
    </dl>

                <h3 id="~FeatureMode"><div class="symbol-detail-labels"><span class="label label-inner">inner</span>&nbsp;<span class="label label-readonly">read-only</span></div><span class="symbol-name">FeatureMode</span><small class="property-type">
            &nbsp;string</small></h3>
        <p>How are multi-record cases combined into a single vector. //TODO not implemented for join record cases (works only if the start store and the
feature store are the same)</p>

    
    
        <section>
        <h4>Properties</h4>
            <table class="jsdoc-details-table">
        <thead>
            <tr>
                <th>Name</th>
                <th>Type</th>
                <th>Optional</th>
                <th>Description</th>
            </tr>
        </thead>
        <tbody>
                <tr>
        <td>
            <p>concatenate</p>
        </td>
        <td>
                <p>&nbsp;</p>
        </td>
        <td>
                <p>&nbsp;</p>
        </td>
        <td>
                <p>Multi-record cases are merged into one document.</p>
        </td>
</tr>

                <tr>
        <td>
            <p>centroid</p>
        </td>
        <td>
                <p>&nbsp;</p>
        </td>
        <td>
                <p>&nbsp;</p>
        </td>
        <td>
                <p>Treat each case as a separate document.</p>
        </td>
</tr>

                <tr>
        <td>
            <p>tokenized</p>
        </td>
        <td>
                <p>&nbsp;</p>
        </td>
        <td>
                <p>&nbsp;</p>
        </td>
        <td>
                <p>Use the tokenizer option</p>
        </td>
</tr>

        </tbody>
</table>

    </section>


    <dl class="dl-compact">
        
        














        
        
        
        
        
        
    </dl>

                <h3 id="~FeatureStream"><div class="symbol-detail-labels"><span class="label label-inner">inner</span>&nbsp;<span class="label label-readonly">read-only</span></div><span class="symbol-name">FeatureStream</span><small class="property-type">
            &nbsp;string</small></h3>
        <p>Details on forgetting old IDFs when running on stream.</p>

    
    
        <section>
        <h4>Properties</h4>
            <table class="jsdoc-details-table">
        <thead>
            <tr>
                <th>Name</th>
                <th>Type</th>
                <th>Optional</th>
                <th>Description</th>
            </tr>
        </thead>
        <tbody>
                <tr>
        <td>
            <p>field</p>
        </td>
        <td>
                <p>&nbsp;</p>
        </td>
        <td>
                <p>&nbsp;</p>
        </td>
        <td>
                <p>(optional) Field name which is providing timestamp, if missing system time is used.</p>
        </td>
</tr>

                <tr>
        <td>
            <p>factor</p>
        </td>
        <td>
                <p>&nbsp;</p>
        </td>
        <td>
                <p>&nbsp;</p>
        </td>
        <td>
                <p>Forgetting factor, by which the old IDFs are multiplied after each iteration.</p>
        </td>
</tr>

                <tr>
        <td>
            <p>interval</p>
        </td>
        <td>
                <p>&nbsp;</p>
        </td>
        <td>
                <p>&nbsp;</p>
        </td>
        <td>
                <p>The time between iterations when the factor is applied, standard JSon time format is used to specify the interval duration.</p>
        </td>
</tr>

        </tbody>
</table>

    </section>


    <dl class="dl-compact">
        
        














        
        
        
        
        
        
    </dl>

                <h3 id="~FeatureTokenizerStemmer"><div class="symbol-detail-labels"><span class="label label-inner">inner</span>&nbsp;<span class="label label-readonly">read-only</span></div><span class="symbol-name">FeatureTokenizerStemmer</span><small class="property-type">
            &nbsp;Object</small></h3>
        <p>The steemer used for extraction.</p>

    
    
        <section>
        <h4>Properties</h4>
            <table class="jsdoc-details-table">
        <thead>
            <tr>
                <th>Name</th>
                <th>Type</th>
                <th>Optional</th>
                <th>Description</th>
            </tr>
        </thead>
        <tbody>
                <tr>
        <td>
            <p>boolean</p>
        </td>
        <td>
                <p>&nbsp;</p>
        </td>
        <td>
                <p>&nbsp;</p>
        </td>
        <td>
                <p>For using the porter stemmer.</p>
        </td>
</tr>

                <tr>
        <td>
            <p>porter</p>
        </td>
        <td>
                <p>&nbsp;</p>
        </td>
        <td>
                <p>&nbsp;</p>
        </td>
        <td>
                <p>For using the porter stemmer.</p>
        </td>
</tr>

                <tr>
        <td>
            <p>none</p>
        </td>
        <td>
                <p>&nbsp;</p>
        </td>
        <td>
                <p>&nbsp;</p>
        </td>
        <td>
                <p>For using no stemmer.</p>
        </td>
</tr>

        </tbody>
</table>

    </section>


    <dl class="dl-compact">
        
        














        
        
        
        
        
        
    </dl>

                <h3 id="~FeatureTokenizerStopwords"><div class="symbol-detail-labels"><span class="label label-inner">inner</span>&nbsp;<span class="label label-readonly">read-only</span></div><span class="symbol-name">FeatureTokenizerStopwords</span><small class="property-type">
            &nbsp;Object</small></h3>
        <p>THe stopwords used for extraction.</p>

    
    
        <section>
        <h4>Properties</h4>
            <table class="jsdoc-details-table">
        <thead>
            <tr>
                <th>Name</th>
                <th>Type</th>
                <th>Optional</th>
                <th>Description</th>
            </tr>
        </thead>
        <tbody>
                <tr>
        <td>
            <p>none</p>
        </td>
        <td>
                <p>&nbsp;</p>
        </td>
        <td>
                <p>&nbsp;</p>
        </td>
        <td>
                <p>The pre-defined stopword list (none).</p>
        </td>
</tr>

                <tr>
        <td>
            <p>en</p>
        </td>
        <td>
                <p>&nbsp;</p>
        </td>
        <td>
                <p>&nbsp;</p>
        </td>
        <td>
                <p>The pre-defined stopword list (english).</p>
        </td>
</tr>

                <tr>
        <td>
            <p>si</p>
        </td>
        <td>
                <p>&nbsp;</p>
        </td>
        <td>
                <p>&nbsp;</p>
        </td>
        <td>
                <p>The pre-defined stopword list (slovene).</p>
        </td>
</tr>

                <tr>
        <td>
            <p>es</p>
        </td>
        <td>
                <p>&nbsp;</p>
        </td>
        <td>
                <p>&nbsp;</p>
        </td>
        <td>
                <p>The pre-defined stopword list (spanish).</p>
        </td>
</tr>

                <tr>
        <td>
            <p>de</p>
        </td>
        <td>
                <p>&nbsp;</p>
        </td>
        <td>
                <p>&nbsp;</p>
        </td>
        <td>
                <p>The pre-defined stopword list (german).</p>
        </td>
</tr>

                <tr>
        <td>
            <p>array</p>
        </td>
        <td>
                <p>&nbsp;</p>
        </td>
        <td>
                <p>&nbsp;</p>
        </td>
        <td>
                <p>An array of stopwords. The array must be given as a parameter instead of 'array'!</p>
        </td>
</tr>

        </tbody>
</table>

    </section>


    <dl class="dl-compact">
        
        














        
        
        
        
        
        
    </dl>

                <h3 id="~FeatureTokenizerType"><div class="symbol-detail-labels"><span class="label label-inner">inner</span>&nbsp;<span class="label label-readonly">read-only</span></div><span class="symbol-name">FeatureTokenizerType</span><small class="property-type">
            &nbsp;string</small></h3>
        <p>The type of the encoding text.</p>

    
    
        <section>
        <h4>Properties</h4>
            <table class="jsdoc-details-table">
        <thead>
            <tr>
                <th>Name</th>
                <th>Type</th>
                <th>Optional</th>
                <th>Description</th>
            </tr>
        </thead>
        <tbody>
                <tr>
        <td>
            <p>simple</p>
        </td>
        <td>
                <p>&nbsp;</p>
        </td>
        <td>
                <p>&nbsp;</p>
        </td>
        <td>
                <p>The simple encoding.</p>
        </td>
</tr>

                <tr>
        <td>
            <p>html</p>
        </td>
        <td>
                <p>&nbsp;</p>
        </td>
        <td>
                <p>&nbsp;</p>
        </td>
        <td>
                <p>The html encoding.</p>
        </td>
</tr>

                <tr>
        <td>
            <p>unicode</p>
        </td>
        <td>
                <p>&nbsp;</p>
        </td>
        <td>
                <p>&nbsp;</p>
        </td>
        <td>
                <p>The unicode encoding.</p>
        </td>
</tr>

        </tbody>
</table>

    </section>


    <dl class="dl-compact">
        
        














        
        
        
        
        
        
    </dl>

                <h3 id="~FeatureWeight"><div class="symbol-detail-labels"><span class="label label-inner">inner</span>&nbsp;<span class="label label-readonly">read-only</span></div><span class="symbol-name">FeatureWeight</span><small class="property-type">
            &nbsp;string</small></h3>
        <p>Type of weighting used for scoring terms.</p>

    
    
        <section>
        <h4>Properties</h4>
            <table class="jsdoc-details-table">
        <thead>
            <tr>
                <th>Name</th>
                <th>Type</th>
                <th>Optional</th>
                <th>Description</th>
            </tr>
        </thead>
        <tbody>
                <tr>
        <td>
            <p>none</p>
        </td>
        <td>
                <p>&nbsp;</p>
        </td>
        <td>
                <p>&nbsp;</p>
        </td>
        <td>
                <p>Sets 1 if term occurs, 0 otherwise.</p>
        </td>
</tr>

                <tr>
        <td>
            <p>tf</p>
        </td>
        <td>
                <p>&nbsp;</p>
        </td>
        <td>
                <p>&nbsp;</p>
        </td>
        <td>
                <p>Sets the term frequency in the document.</p>
        </td>
</tr>

                <tr>
        <td>
            <p>idf</p>
        </td>
        <td>
                <p>&nbsp;</p>
        </td>
        <td>
                <p>&nbsp;</p>
        </td>
        <td>
                <p>Sets the inverse document frequency in the document.</p>
        </td>
</tr>

                <tr>
        <td>
            <p>tfidf</p>
        </td>
        <td>
                <p>&nbsp;</p>
        </td>
        <td>
                <p>&nbsp;</p>
        </td>
        <td>
                <p>Sets the product of the tf and idf frequency.</p>
        </td>
</tr>

        </tbody>
</table>

    </section>


    <dl class="dl-compact">
        
        














        
        
        
        
        
        
    </dl>

                <h3 id="~FieldTypes"><div class="symbol-detail-labels"><span class="label label-inner">inner</span>&nbsp;<span class="label label-readonly">read-only</span></div><span class="symbol-name">FieldTypes</span><small class="property-type">
            &nbsp;string</small></h3>
        <p>Field types.</p>

    
    
        <section>
        <h4>Properties</h4>
            <table class="jsdoc-details-table">
        <thead>
            <tr>
                <th>Name</th>
                <th>Type</th>
                <th>Optional</th>
                <th>Description</th>
            </tr>
        </thead>
        <tbody>
                <tr>
        <td>
            <p>int</p>
        </td>
        <td>
                <p>&nbsp;</p>
        </td>
        <td>
                <p>&nbsp;</p>
        </td>
        <td>
                <p>signed 32-bit integer</p>
        </td>
</tr>

                <tr>
        <td>
            <p>int_v</p>
        </td>
        <td>
                <p>&nbsp;</p>
        </td>
        <td>
                <p>&nbsp;</p>
        </td>
        <td>
                <p>vector of signed 32-bit integers</p>
        </td>
</tr>

                <tr>
        <td>
            <p>string</p>
        </td>
        <td>
                <p>&nbsp;</p>
        </td>
        <td>
                <p>&nbsp;</p>
        </td>
        <td>
                <p>string</p>
        </td>
</tr>

                <tr>
        <td>
            <p>string_v</p>
        </td>
        <td>
                <p>&nbsp;</p>
        </td>
        <td>
                <p>&nbsp;</p>
        </td>
        <td>
                <p>vector of strings</p>
        </td>
</tr>

                <tr>
        <td>
            <p>bool</p>
        </td>
        <td>
                <p>&nbsp;</p>
        </td>
        <td>
                <p>&nbsp;</p>
        </td>
        <td>
                <p>boolean</p>
        </td>
</tr>

                <tr>
        <td>
            <p>float</p>
        </td>
        <td>
                <p>&nbsp;</p>
        </td>
        <td>
                <p>&nbsp;</p>
        </td>
        <td>
                <p>double precision floating point number</p>
        </td>
</tr>

                <tr>
        <td>
            <p>float_pair</p>
        </td>
        <td>
                <p>&nbsp;</p>
        </td>
        <td>
                <p>&nbsp;</p>
        </td>
        <td>
                <p>a pair of floats, useful for storing geo coordinates</p>
        </td>
</tr>

                <tr>
        <td>
            <p>float_v</p>
        </td>
        <td>
                <p>&nbsp;</p>
        </td>
        <td>
                <p>&nbsp;</p>
        </td>
        <td>
                <p>vector of floats</p>
        </td>
</tr>

                <tr>
        <td>
            <p>datetime</p>
        </td>
        <td>
                <p>&nbsp;</p>
        </td>
        <td>
                <p>&nbsp;</p>
        </td>
        <td>
                <p>date and time format, stored in a form of milliseconds since 1600</p>
        </td>
</tr>

                <tr>
        <td>
            <p>num_sp_v</p>
        </td>
        <td>
                <p>&nbsp;</p>
        </td>
        <td>
                <p>&nbsp;</p>
        </td>
        <td>
                <p>sparse vector(same format as used by QMiner JavaScript linear algebra library)</p>
        </td>
</tr>

        </tbody>
</table>

    </section>


    <dl class="dl-compact">
        
        














        
        
        
        
        
        
    </dl>

    </section>


                <h2>Method</h2>
    <section>
                <h3 id=".verbosity"><div class="symbol-detail-labels"><span class="label label-static">static</span></div><span class="symbol-name">verbosity</span><span class="signature"><span class="signature-params">([level])</span></span></h3>
        <p>Set verbosity of QMiner internals.</p>

    
        <section>
        <h4>Parameter</h4>
            <table class="jsdoc-details-table">
        <thead>
            <tr>
                <th>Name</th>
                <th>Type</th>
                <th>Optional</th>
                <th>Description</th>
            </tr>
        </thead>
        <tbody>
                <tr>
        <td>
            <p>level</p>
        </td>
        <td>
                <p>number</p>
        </td>
        <td>
                <p>Yes</p>
        </td>
        <td>
                <p>verbosity level: 0 = no output, 1 = log output, 2 = log and debug output.</p>
                <p>Defaults to <code>0</code>.</p>
        </td>
</tr>

        </tbody>
</table>

    </section>

    

    <dl class="dl-compact">
        
        














        
        
        
        
        
        
    </dl>

    </section>


                <h2>Abstract types</h2>
    <section>
                <h3 id="~BaseConstructorParam"><div class="symbol-detail-labels"><span class="label label-inner">inner</span></div><span class="symbol-name">BaseConstructorParam</span><small class="property-type">
            &nbsp;Object</small></h3>
        <p>Base constructor parameter object</p>

    
    
        <section>
        <h4>Properties</h4>
            <table class="jsdoc-details-table">
        <thead>
            <tr>
                <th>Name</th>
                <th>Type</th>
                <th>Optional</th>
                <th>Description</th>
            </tr>
        </thead>
        <tbody>
                <tr>
        <td>
            <p>BaseConstructorParam.mode</p>
        </td>
        <td>
                <p><a href="module-qm.html#~BaseModes">module:qm~BaseModes</a></p>
        </td>
        <td>
                <p>Yes</p>
        </td>
        <td>
                <p>Base access mode: 
<br> create (sets up the db folder), 
<br> createClean (cleans db folder and then sets it up), 
<br> open (opens the db with read/write permissions), 
<br> openReadOnly (opens the db in read only mode).</p>
                <p>Defaults to <code>'openReadOnly'</code>.</p>
        </td>
</tr>

                <tr>
        <td>
            <p>BaseConstructorParam.indexCache</p>
        </td>
        <td>
                <p>number</p>
        </td>
        <td>
                <p>Yes</p>
        </td>
        <td>
                <p>The ammount of memory reserved for indexing (in MB).</p>
                <p>Defaults to <code>1024</code>.</p>
        </td>
</tr>

                <tr>
        <td>
            <p>BaseConstructorParam.storeCache</p>
        </td>
        <td>
                <p>number</p>
        </td>
        <td>
                <p>Yes</p>
        </td>
        <td>
                <p>The ammount of memory reserved for store cache (in MB).</p>
                <p>Defaults to <code>1024</code>.</p>
        </td>
</tr>

                <tr>
        <td>
            <p>BaseConstructorParam.schemaPath</p>
        </td>
        <td>
                <p>string</p>
        </td>
        <td>
                <p>Yes</p>
        </td>
        <td>
                <p>The path to schema definition file.</p>
                <p>Defaults to <code>''</code>.</p>
        </td>
</tr>

                <tr>
        <td>
            <p>BaseConstructorParam.schema</p>
        </td>
        <td>
                <p>Array of <a href="module-qm.html#~SchemaDefinition">module:qm~SchemaDefinition</a></p>
        </td>
        <td>
                <p>Yes</p>
        </td>
        <td>
                <p>Schema definition object array.</p>
                <p>Defaults to <code>[]</code>.</p>
        </td>
</tr>

                <tr>
        <td>
            <p>BaseConstructorParam.dbPath</p>
        </td>
        <td>
                <p>string</p>
        </td>
        <td>
                <p>Yes</p>
        </td>
        <td>
                <p>The path to db directory.</p>
                <p>Defaults to <code>'./db/'</code>.</p>
        </td>
</tr>

        </tbody>
</table>

    </section>


    <dl class="dl-compact">
        
        














        
        
        
        
        
        
    </dl>

                <h3 id="~BaseLoadCSVParam"><div class="symbol-detail-labels"><span class="label label-inner">inner</span></div><span class="symbol-name">BaseLoadCSVParam</span><small class="property-type">
            &nbsp;object</small></h3>
        <p>The parameter given to <a href="module-qm.Base.html#loadCSV">module:qm.Base#loadCSV</a>.</p>

    
    
        <section>
        <h4>Properties</h4>
            <table class="jsdoc-details-table">
        <thead>
            <tr>
                <th>Name</th>
                <th>Type</th>
                <th>Optional</th>
                <th>Description</th>
            </tr>
        </thead>
        <tbody>
                <tr>
        <td>
            <p>BaseLoadCSVParam.file</p>
        </td>
        <td>
                <p>string</p>
        </td>
        <td>
                <p>&nbsp;</p>
        </td>
        <td>
                <p>The name of the input file.</p>
        </td>
</tr>

                <tr>
        <td>
            <p>BaseLoadCSVParam.store</p>
        </td>
        <td>
                <p>string</p>
        </td>
        <td>
                <p>&nbsp;</p>
        </td>
        <td>
                <p>Name of the store which will be created.</p>
        </td>
</tr>

                <tr>
        <td>
            <p>BaseLoadCSVParam.base</p>
        </td>
        <td>
                <p><a href="module-qm.Base.html">module:qm.Base</a></p>
        </td>
        <td>
                <p>&nbsp;</p>
        </td>
        <td>
                <p>QMiner base object that creates the store.</p>
        </td>
</tr>

                <tr>
        <td>
            <p>BaseLoadCSVParam.delimiter</p>
        </td>
        <td>
                <p>string</p>
        </td>
        <td>
                <p>Yes</p>
        </td>
        <td>
                <p>Optional delimiter.</p>
                <p>Defaults to <code>','</code>.</p>
        </td>
</tr>

                <tr>
        <td>
            <p>BaseLoadCSVParam.quote</p>
        </td>
        <td>
                <p>string</p>
        </td>
        <td>
                <p>Yes</p>
        </td>
        <td>
                <p>Optional character to escape values that contain a delimiter.</p>
                <p>Defaults to <code>'"'</code>.</p>
        </td>
</tr>

        </tbody>
</table>

    </section>


    <dl class="dl-compact">
        
        














        
        
        
        
        
        
    </dl>

                <h3 id="~FeatureExtractorCategorical"><div class="symbol-detail-labels"><span class="label label-inner">inner</span></div><span class="symbol-name">FeatureExtractorCategorical</span><small class="property-type">
            &nbsp;Object</small></h3>
        <p>The feature extractor of type 'categorical'.</p>

        <section>
        <h4>
            Example
        </h4>
                <div>
<<<<<<< HEAD
    <pre class="prettyprint"><code>var qm = require(&#x27;qminer&#x27;);
// create a simple base, where each record contains the student name and it&#x27;s study group
// here we know the student is part of only one study group
var base = new qm.Base({
   mode: &#x27;createClean&#x27;,
   schema: [{
      name: &quot;Class&quot;,
      fields: [
         { name: &quot;Name&quot;, type: &quot;string&quot; },
         { name: &quot;StudyGroup&quot;, type: &quot;string&quot; }
      ]
   }]
});
// create a feature space containing the categorical extractor, where the it&#x27;s values
// are taken from the field &quot;StudyGroup&quot;: &quot;A&quot;, &quot;B&quot;, &quot;C&quot; and &quot;D&quot;
var ftr = new qm.FeatureSpace(base, { type: &quot;categorical&quot;, source: &quot;Class&quot;, field: &quot;StudyGroup&quot;, values: [&quot;A&quot;, &quot;B&quot;, &quot;C&quot;, &quot;D&quot;] });
base.close();</code></pre>
=======
    <pre class="prettyprint"><code>var qm = require(&#x27;qminer&#x27;);
// create a simple base, where each record contains the student name and it&#x27;s study group
// here we know the student is part of only one study group
var base = new qm.Base({
   mode: &#x27;createClean&#x27;,
   schema: [{
      name: &quot;Class&quot;,
      fields: [
         { name: &quot;Name&quot;, type: &quot;string&quot; },
         { name: &quot;StudyGroup&quot;, type: &quot;string&quot; }
      ]
   }]
});
// create a feature space containing the categorical extractor, where the it&#x27;s values
// are taken from the field &quot;StudyGroup&quot;: &quot;A&quot;, &quot;B&quot;, &quot;C&quot; and &quot;D&quot;
var ftr = new qm.FeatureSpace(base, { type: &quot;categorical&quot;, source: &quot;Class&quot;, field: &quot;StudyGroup&quot;, values: [&quot;A&quot;, &quot;B&quot;, &quot;C&quot;, &quot;D&quot;] });
base.close();</code></pre>
>>>>>>> f9e1985b
</div>

    </section>

    
        <section>
        <h4>Properties</h4>
            <table class="jsdoc-details-table">
        <thead>
            <tr>
                <th>Name</th>
                <th>Type</th>
                <th>Optional</th>
                <th>Description</th>
            </tr>
        </thead>
        <tbody>
                <tr>
        <td>
            <p>FeatureExtractorCategorical.type</p>
        </td>
        <td>
                <p>string</p>
        </td>
        <td>
                <p>&nbsp;</p>
        </td>
        <td>
                <p>The type of the extractor. It must be equal <b>'categorical'</b>.</p>
        </td>
</tr>

                <tr>
        <td>
            <p>FeatureExtractorCategorical.values</p>
        </td>
        <td>
                <p>Array of Object</p>
        </td>
        <td>
                <p>Yes</p>
        </td>
        <td>
                <p>A fixed set of values, which form a fixed feature set. No dimensionality changes if new values are seen in the upgrades.</p>
        </td>
</tr>

                <tr>
        <td>
            <p>FeatureExtractorCategorical.hashDimension</p>
        </td>
        <td>
                <p>number</p>
        </td>
        <td>
                <p>Yes</p>
        </td>
        <td>
                <p>A hashing code to set the fixed dimensionality. All values are hashed and divided modulo hasDimension to get the corresponding dimension.</p>
        </td>
</tr>

                <tr>
        <td>
            <p>FeatureExtractorCategorical.field</p>
        </td>
        <td>
                <p>string</p>
        </td>
        <td>
                <p>&nbsp;</p>
        </td>
        <td>
                <p>The name of the field form which to take the values.</p>
        </td>
</tr>

                <tr>
        <td>
            <p>FeatureExtractorCategorical.source</p>
        </td>
        <td>
                <p><a href="module-qm.html#~FeatureSource">module:qm~FeatureSource</a></p>
        </td>
        <td>
                <p>&nbsp;</p>
        </td>
        <td>
                <p>The source of the extractor.</p>
        </td>
</tr>

        </tbody>
</table>

    </section>


    <dl class="dl-compact">
        
        














        
        
        
        
        
        
    </dl>

                <h3 id="~FeatureExtractorConstant"><div class="symbol-detail-labels"><span class="label label-inner">inner</span></div><span class="symbol-name">FeatureExtractorConstant</span><small class="property-type">
            &nbsp;Object</small></h3>
        <p>The feature extractor of type 'contant'.</p>

        <section>
        <h4>
            Example
        </h4>
                <div>
<<<<<<< HEAD
    <pre class="prettyprint"><code>var qm = require(&#x27;qminer&#x27;);
// create a simple base, where each record contains only a persons name
var base = new qm.Base({
  mode: &#x27;createClean&#x27;,
  schema: [{
     name: &quot;Person&quot;,
     fields: [{ name: &quot;Name&quot;, type: &quot;string&quot; }]
  }]
});
// create a feature space containing the constant extractor, where the constant is equal 5
var ftr = new qm.FeatureSpace(base, { type: &quot;constant&quot;, source: &quot;Person&quot;, const: 5 });
base.close();</code></pre>
=======
    <pre class="prettyprint"><code>var qm = require(&#x27;qminer&#x27;);
// create a simple base, where each record contains only a persons name
var base = new qm.Base({
  mode: &#x27;createClean&#x27;,
  schema: [{
     name: &quot;Person&quot;,
     fields: [{ name: &quot;Name&quot;, type: &quot;string&quot; }]
  }]
});
// create a feature space containing the constant extractor, where the constant is equal 5
var ftr = new qm.FeatureSpace(base, { type: &quot;constant&quot;, source: &quot;Person&quot;, const: 5 });
base.close();</code></pre>
>>>>>>> f9e1985b
</div>

    </section>

    
        <section>
        <h4>Properties</h4>
            <table class="jsdoc-details-table">
        <thead>
            <tr>
                <th>Name</th>
                <th>Type</th>
                <th>Optional</th>
                <th>Description</th>
            </tr>
        </thead>
        <tbody>
                <tr>
        <td>
            <p>FeatureExtractorConstant.type</p>
        </td>
        <td>
                <p>string</p>
        </td>
        <td>
                <p>&nbsp;</p>
        </td>
        <td>
                <p>The type of the extractor. It must be equal <b>'constant'</b>.</p>
        </td>
</tr>

                <tr>
        <td>
            <p>FeatureExtractorConstant.const</p>
        </td>
        <td>
                <p>number</p>
        </td>
        <td>
                <p>Yes</p>
        </td>
        <td>
                <p>A constant number.</p>
                <p>Defaults to <code>1.0</code>.</p>
        </td>
</tr>

                <tr>
        <td>
            <p>FeatureExtractorConstant.source</p>
        </td>
        <td>
                <p><a href="module-qm.html#~FeatureSource">module:qm~FeatureSource</a></p>
        </td>
        <td>
                <p>&nbsp;</p>
        </td>
        <td>
                <p>The source of the extractor.</p>
        </td>
</tr>

        </tbody>
</table>

    </section>


    <dl class="dl-compact">
        
        














        
        
        
        
        
        
    </dl>

                <h3 id="~FeatureExtractorDateWindow"><div class="symbol-detail-labels"><span class="label label-inner">inner</span></div><span class="symbol-name">FeatureExtractorDateWindow</span><small class="property-type">
            &nbsp;Object</small></h3>
        <p>The feature extractor of type 'dateWindow'.</p>

        <section>
        <h4>
            Example
        </h4>
                <div>
<<<<<<< HEAD
    <pre class="prettyprint"><code>// import qm module
var qm = require(&#x27;qminer&#x27;);</code></pre>
=======
    <pre class="prettyprint"><code>// import qm module
var qm = require(&#x27;qminer&#x27;);</code></pre>
>>>>>>> f9e1985b
</div>

    </section>

    
        <section>
        <h4>Properties</h4>
            <table class="jsdoc-details-table">
        <thead>
            <tr>
                <th>Name</th>
                <th>Type</th>
                <th>Optional</th>
                <th>Description</th>
            </tr>
        </thead>
        <tbody>
                <tr>
        <td>
            <p>FeatureExtractorDateWindow.type</p>
        </td>
        <td>
                <p>string</p>
        </td>
        <td>
                <p>&nbsp;</p>
        </td>
        <td>
                <p>The type of the extractor. It must be equal <b>'dateWindow'</b>.</p>
        </td>
</tr>

                <tr>
        <td>
            <p>FeatureExtractorDateWindow.unit</p>
        </td>
        <td>
                <p>string</p>
        </td>
        <td>
                <p>Yes</p>
        </td>
        <td>
                <p>How granular is the time window. The options are: 'day', 'week', 'month', 'year', '12hours', '6hours', '4hours', '2hours',
'hour', '30minutes', '15minutes', '10minutes', 'minute', 'second'.</p>
                <p>Defaults to <code>'day'</code>.</p>
        </td>
</tr>

                <tr>
        <td>
            <p>FeatureExtractorDateWindow.window</p>
        </td>
        <td>
                <p>number</p>
        </td>
        <td>
                <p>Yes</p>
        </td>
        <td>
                <p>The size of the window.</p>
                <p>Defaults to <code>1</code>.</p>
        </td>
</tr>

                <tr>
        <td>
            <p>FeatureExtractorDateWindow.normalize</p>
        </td>
        <td>
                <p>boolean</p>
        </td>
        <td>
                <p>Yes</p>
        </td>
        <td>
                <p>Normalize the resulting vector of the extractor to have L2 norm 1.0. //TODO</p>
                <p>Defaults to <code>'false'</code>.</p>
        </td>
</tr>

                <tr>
        <td>
            <p>FeatureExtractorDateWindow.start</p>
        </td>
        <td>
                <p>number</p>
        </td>
        <td>
                <p>&nbsp;</p>
        </td>
        <td>
                <p>//TODO</p>
        </td>
</tr>

                <tr>
        <td>
            <p>FeatureExtractorDateWindow.end</p>
        </td>
        <td>
                <p>number</p>
        </td>
        <td>
                <p>&nbsp;</p>
        </td>
        <td>
                <p>//TODO</p>
        </td>
</tr>

                <tr>
        <td>
            <p>FeatureExtractorDateWindow.source</p>
        </td>
        <td>
                <p><a href="module-qm.html#~FeatureSource">module:qm~FeatureSource</a></p>
        </td>
        <td>
                <p>&nbsp;</p>
        </td>
        <td>
                <p>The source of the extractor.</p>
        </td>
</tr>

        </tbody>
</table>

    </section>


    <dl class="dl-compact">
        
        














        
        
        
        
        
        
    </dl>

                <h3 id="~FeatureExtractorJoin"><div class="symbol-detail-labels"><span class="label label-inner">inner</span></div><span class="symbol-name">FeatureExtractorJoin</span><small class="property-type">
            &nbsp;Object</small></h3>
        <p>The feature extractor of type 'join'.</p>

        <section>
        <h4>
            Example
        </h4>
                <div>
<<<<<<< HEAD
    <pre class="prettyprint"><code>// import qm module
var qm = require(&#x27;qminer&#x27;);</code></pre>
=======
    <pre class="prettyprint"><code>// import qm module
var qm = require(&#x27;qminer&#x27;);</code></pre>
>>>>>>> f9e1985b
</div>

    </section>

    
        <section>
        <h4>Properties</h4>
            <table class="jsdoc-details-table">
        <thead>
            <tr>
                <th>Name</th>
                <th>Type</th>
                <th>Optional</th>
                <th>Description</th>
            </tr>
        </thead>
        <tbody>
                <tr>
        <td>
            <p>FeatureExtractorJoin.type</p>
        </td>
        <td>
                <p>string</p>
        </td>
        <td>
                <p>&nbsp;</p>
        </td>
        <td>
                <p>The type of the extractor. It must be equal <b>'join'</b>.</p>
        </td>
</tr>

                <tr>
        <td>
            <p>FeatureExtractorJoin.bucketSize</p>
        </td>
        <td>
                <p>number</p>
        </td>
        <td>
                <p>Yes</p>
        </td>
        <td>
                <p>The size of the bucket in which we group consecutive records.</p>
                <p>Defaults to <code>1</code>.</p>
        </td>
</tr>

                <tr>
        <td>
            <p>FeatureExtractorJoin.source</p>
        </td>
        <td>
                <p><a href="module-qm.html#~FeatureSource">module:qm~FeatureSource</a></p>
        </td>
        <td>
                <p>&nbsp;</p>
        </td>
        <td>
                <p>The source of the extractor.</p>
        </td>
</tr>

        </tbody>
</table>

    </section>


    <dl class="dl-compact">
        
        














        
        
        
        
        
        
    </dl>

                <h3 id="~FeatureExtractorJsfunc"><div class="symbol-detail-labels"><span class="label label-inner">inner</span></div><span class="symbol-name">FeatureExtractorJsfunc</span><small class="property-type">
            &nbsp;Object</small></h3>
        <p>The feature extractor of type 'jsfunc'.</p>

        <section>
        <h4>
            Example
        </h4>
                <div>
<<<<<<< HEAD
    <pre class="prettyprint"><code>var qm = require(&#x27;qminer&#x27;);
// create a simple base, where each record contains the name of the student and his study groups
// each student is part of multiple study groups
var base = new qm.Base({
   mode: &#x27;createClean&#x27;,
   schema: [{
      name: &quot;Class&quot;,
      fields: [
         { name: &quot;Name&quot;, type: &quot;string&quot; },
         { name: &quot;StudyGroups&quot;, type: &quot;string_v&quot; }
      ]
   }]
});
// create a feature space containing the jsfunc extractor, where the function counts the number
// of study groups each student is part of. The functions name is &quot;NumberOFGroups&quot;, it&#x27;s dimension
// is 1 (returns only one value, not an array)
var ftr = new qm.FeatureSpace(base, {
             type: &quot;jsfunc&quot;, source: &quot;Class&quot;, name: &quot;NumberOfGroups&quot;, dim: 1,
             fun: function (rec) { return rec.StudyGroups.length; }
          });
base.close();</code></pre>
=======
    <pre class="prettyprint"><code>var qm = require(&#x27;qminer&#x27;);
// create a simple base, where each record contains the name of the student and his study groups
// each student is part of multiple study groups
var base = new qm.Base({
   mode: &#x27;createClean&#x27;,
   schema: [{
      name: &quot;Class&quot;,
      fields: [
         { name: &quot;Name&quot;, type: &quot;string&quot; },
         { name: &quot;StudyGroups&quot;, type: &quot;string_v&quot; }
      ]
   }]
});
// create a feature space containing the jsfunc extractor, where the function counts the number
// of study groups each student is part of. The functions name is &quot;NumberOFGroups&quot;, it&#x27;s dimension
// is 1 (returns only one value, not an array)
var ftr = new qm.FeatureSpace(base, {
             type: &quot;jsfunc&quot;, source: &quot;Class&quot;, name: &quot;NumberOfGroups&quot;, dim: 1,
             fun: function (rec) { return rec.StudyGroups.length; }
          });
base.close();</code></pre>
>>>>>>> f9e1985b
</div>

    </section>

    
        <section>
        <h4>Properties</h4>
            <table class="jsdoc-details-table">
        <thead>
            <tr>
                <th>Name</th>
                <th>Type</th>
                <th>Optional</th>
                <th>Description</th>
            </tr>
        </thead>
        <tbody>
                <tr>
        <td>
            <p>FeatureExtractorJsfunc.type</p>
        </td>
        <td>
                <p>string</p>
        </td>
        <td>
                <p>&nbsp;</p>
        </td>
        <td>
                <p>The type of the extractor. It must be equal <b>'jsfunc'</b>.</p>
        </td>
</tr>

                <tr>
        <td>
            <p>FeatureExtractorJsfunc.name</p>
        </td>
        <td>
                <p>string</p>
        </td>
        <td>
                <p>&nbsp;</p>
        </td>
        <td>
                <p>The feature's name.</p>
        </td>
</tr>

                <tr>
        <td>
            <p>FeatureExtractorJsfunc.fun</p>
        </td>
        <td>
                <p>function()</p>
        </td>
        <td>
                <p>&nbsp;</p>
        </td>
        <td>
                <p>The javascript function callback. It should take a record as input and return a number or a dense vector.</p>
        </td>
</tr>

                <tr>
        <td>
            <p>FeatureExtractorJsfunc.dim</p>
        </td>
        <td>
                <p>number</p>
        </td>
        <td>
                <p>Yes</p>
        </td>
        <td>
                <p>The dimension of the feature extractor.</p>
                <p>Defaults to <code>1</code>.</p>
        </td>
</tr>

                <tr>
        <td>
            <p>FeatureExtractorJsfunc.source</p>
        </td>
        <td>
                <p><a href="module-qm.html#~FeatureSource">module:qm~FeatureSource</a></p>
        </td>
        <td>
                <p>&nbsp;</p>
        </td>
        <td>
                <p>The source of the extractor.</p>
        </td>
</tr>

        </tbody>
</table>

    </section>


    <dl class="dl-compact">
        
        














        
        
        
        
        
        
    </dl>

                <h3 id="~FeatureExtractorMultinomial"><div class="symbol-detail-labels"><span class="label label-inner">inner</span></div><span class="symbol-name">FeatureExtractorMultinomial</span><small class="property-type">
            &nbsp;Object</small></h3>
        <p>The feature extractor of type 'multinomial'.</p>

        <section>
        <h4>
            Example
        </h4>
                <div>
<<<<<<< HEAD
    <pre class="prettyprint"><code>var qm = require(&#x27;qminer&#x27;);
// create a simple base, where each record contains the student name and an array of study groups
// here we know a student can be part of multiple study groups
var base = new qm.Base({
   mode: &#x27;createClean&#x27;,
   schema: [{
      name: &quot;Class&quot;,
      fields: [
         { name: &quot;Name&quot;, type: &quot;string&quot; },
         { name: &quot;StudyGroups&quot;, type: &quot;string_v&quot; }
      ]
   }]
});
// create a feature space containing the multinomial extractor, where the values are normalized,
// and taken from the field &quot;StudyGroup&quot;: &quot;A&quot;, &quot;B&quot;, &quot;C&quot;, &quot;D&quot;, &quot;E&quot;, &quot;F&quot;
var ftr = new qm.FeatureSpace(base, {
             type: &quot;multinomial&quot;, source: &quot;Class&quot;, field: &quot;StudyGroups&quot;, normalize: true, values: [&quot;A&quot;, &quot;B&quot;, &quot;C&quot;, &quot;D&quot;, &quot;E&quot;, &quot;F&quot;]
          });
base.close();</code></pre>
=======
    <pre class="prettyprint"><code>var qm = require(&#x27;qminer&#x27;);
// create a simple base, where each record contains the student name and an array of study groups
// here we know a student can be part of multiple study groups
var base = new qm.Base({
   mode: &#x27;createClean&#x27;,
   schema: [{
      name: &quot;Class&quot;,
      fields: [
         { name: &quot;Name&quot;, type: &quot;string&quot; },
         { name: &quot;StudyGroups&quot;, type: &quot;string_v&quot; }
      ]
   }]
});
// create a feature space containing the multinomial extractor, where the values are normalized,
// and taken from the field &quot;StudyGroup&quot;: &quot;A&quot;, &quot;B&quot;, &quot;C&quot;, &quot;D&quot;, &quot;E&quot;, &quot;F&quot;
var ftr = new qm.FeatureSpace(base, {
             type: &quot;multinomial&quot;, source: &quot;Class&quot;, field: &quot;StudyGroups&quot;, normalize: true, values: [&quot;A&quot;, &quot;B&quot;, &quot;C&quot;, &quot;D&quot;, &quot;E&quot;, &quot;F&quot;]
          });
base.close();</code></pre>
>>>>>>> f9e1985b
</div>

    </section>

    
        <section>
        <h4>Properties</h4>
            <table class="jsdoc-details-table">
        <thead>
            <tr>
                <th>Name</th>
                <th>Type</th>
                <th>Optional</th>
                <th>Description</th>
            </tr>
        </thead>
        <tbody>
                <tr>
        <td>
            <p>FeatureExtractorMultinomial.type</p>
        </td>
        <td>
                <p>string</p>
        </td>
        <td>
                <p>&nbsp;</p>
        </td>
        <td>
                <p>The type of the extractor. It must be equal <b>'multinomial'</b>.</p>
        </td>
</tr>

                <tr>
        <td>
            <p>FeatureExtractorMultinomial.normalize</p>
        </td>
        <td>
                <p>boolean</p>
        </td>
        <td>
                <p>Yes</p>
        </td>
        <td>
                <p>Normalize the resulting vector of the extractor to have L2 norm 1.0.</p>
                <p>Defaults to <code>'false'</code>.</p>
        </td>
</tr>

                <tr>
        <td>
            <p>FeatureExtractorMultinomial.values</p>
        </td>
        <td>
                <p>Array of Object</p>
        </td>
        <td>
                <p>Yes</p>
        </td>
        <td>
                <p>A fixed set of values, which form a fixed feature set, no dimensionality changes if new values are seen in the updates. Cannot be used the same time as datetime.</p>
        </td>
</tr>

                <tr>
        <td>
            <p>FeatureExtractorMultinomial.hashDimension</p>
        </td>
        <td>
                <p>number</p>
        </td>
        <td>
                <p>Yes</p>
        </td>
        <td>
                <p>A hashing code to set the fixed dimensionality. All values are hashed and divided modulo hashDimension to get the corresponding dimension.</p>
        </td>
</tr>

                <tr>
        <td>
            <p>FeatureExtractorMultinomial.datetime</p>
        </td>
        <td>
                <p>Object</p>
        </td>
        <td>
                <p>Yes</p>
        </td>
        <td>
                <p>Same as 'values', only with predefined values which are extracted from date and time (month, day of month, day of week, time of day, hour).
<br> This fixes the dimensionality of feature extractor at the start, making it not dimension as new dates are seen. Cannot be used the same time as values.</p>
                <p>Defaults to <code>false</code>.</p>
        </td>
</tr>

                <tr>
        <td>
            <p>FeatureExtractorMultinomial.field</p>
        </td>
        <td>
                <p>string</p>
        </td>
        <td>
                <p>&nbsp;</p>
        </td>
        <td>
                <p>The name of the field from which to take the value.</p>
        </td>
</tr>

                <tr>
        <td>
            <p>FeatureExtractorMultinomial.source</p>
        </td>
        <td>
                <p><a href="module-qm.html#~FeatureSource">module:qm~FeatureSource</a></p>
        </td>
        <td>
                <p>&nbsp;</p>
        </td>
        <td>
                <p>The source of the extractor.</p>
        </td>
</tr>

        </tbody>
</table>

    </section>


    <dl class="dl-compact">
        
        














        
        
        
        
        
        
    </dl>

                <h3 id="~FeatureExtractorNumeric"><div class="symbol-detail-labels"><span class="label label-inner">inner</span></div><span class="symbol-name">FeatureExtractorNumeric</span><small class="property-type">
            &nbsp;Object</small></h3>
        <p>The feature extractor of type 'numeric'.</p>

        <section>
        <h4>
            Example
        </h4>
                <div>
<<<<<<< HEAD
    <pre class="prettyprint"><code>var qm = require(&#x27;qminer&#x27;);
// create a simple base, where each record contains the student name and it&#x27;s grade
var base = new qm.Base({
   mode: &#x27;createClean&#x27;,
   schema: [{
      name: &quot;Class&quot;,
      fields: [
         { name: &quot;Name&quot;, type: &quot;string&quot; },
         { name: &quot;Grade&quot;, type: &quot;int&quot; }
      ]
   }]
});
// create a feature space containing the numeric extractor, where the values are
// normalized, the values are taken from the field &quot;Grade&quot;
var ftr = new qm.FeatureSpace(base, { type: &quot;numeric&quot;, source: &quot;Class&quot;, normalize: true, field: &quot;Grade&quot; });
base.close();</code></pre>
=======
    <pre class="prettyprint"><code>var qm = require(&#x27;qminer&#x27;);
// create a simple base, where each record contains the student name and it&#x27;s grade
var base = new qm.Base({
   mode: &#x27;createClean&#x27;,
   schema: [{
      name: &quot;Class&quot;,
      fields: [
         { name: &quot;Name&quot;, type: &quot;string&quot; },
         { name: &quot;Grade&quot;, type: &quot;int&quot; }
      ]
   }]
});
// create a feature space containing the numeric extractor, where the values are
// normalized, the values are taken from the field &quot;Grade&quot;
var ftr = new qm.FeatureSpace(base, { type: &quot;numeric&quot;, source: &quot;Class&quot;, normalize: true, field: &quot;Grade&quot; });
base.close();</code></pre>
>>>>>>> f9e1985b
</div>

    </section>

    
        <section>
        <h4>Properties</h4>
            <table class="jsdoc-details-table">
        <thead>
            <tr>
                <th>Name</th>
                <th>Type</th>
                <th>Optional</th>
                <th>Description</th>
            </tr>
        </thead>
        <tbody>
                <tr>
        <td>
            <p>FeatureExtractorNumeric.type</p>
        </td>
        <td>
                <p>string</p>
        </td>
        <td>
                <p>&nbsp;</p>
        </td>
        <td>
                <p>The type of the extractor. It must be equal <b>'numeric'</b>.</p>
        </td>
</tr>

                <tr>
        <td>
            <p>FeatureExtractorNumeric.normalize</p>
        </td>
        <td>
                <p>boolean</p>
        </td>
        <td>
                <p>Yes</p>
        </td>
        <td>
                <p>Normalize values between 0.0 and 1.0.</p>
                <p>Defaults to <code>'false'</code>.</p>
        </td>
</tr>

                <tr>
        <td>
            <p>FeatureExtractorNumeric.min</p>
        </td>
        <td>
                <p>number</p>
        </td>
        <td>
                <p>Yes</p>
        </td>
        <td>
                <p>The minimal value used to form the normalization.</p>
        </td>
</tr>

                <tr>
        <td>
            <p>FeatureExtractorNumeric.max</p>
        </td>
        <td>
                <p>number</p>
        </td>
        <td>
                <p>Yes</p>
        </td>
        <td>
                <p>The maximal value used to form the normalization.</p>
        </td>
</tr>

                <tr>
        <td>
            <p>FeatureExtractorNumeric.field</p>
        </td>
        <td>
                <p>string</p>
        </td>
        <td>
                <p>&nbsp;</p>
        </td>
        <td>
                <p>The name of the field from which to take the value.</p>
        </td>
</tr>

                <tr>
        <td>
            <p>FeatureExtractorNumeric.source</p>
        </td>
        <td>
                <p><a href="module-qm.html#~FeatureSource">module:qm~FeatureSource</a></p>
        </td>
        <td>
                <p>&nbsp;</p>
        </td>
        <td>
                <p>The source of the extractor.</p>
        </td>
</tr>

        </tbody>
</table>

    </section>


    <dl class="dl-compact">
        
        














        
        
        
        
        
        
    </dl>

                <h3 id="~FeatureExtractorPair"><div class="symbol-detail-labels"><span class="label label-inner">inner</span></div><span class="symbol-name">FeatureExtractorPair</span><small class="property-type">
            &nbsp;Object</small></h3>
        <p>The feature extractor of type 'pair'.</p>

        <section>
        <h4>
            Example
        </h4>
                <div>
    <pre class="prettyprint"><code>var qm = require(&#x27;qminer&#x27;);</code></pre>
</div>

    </section>

    
        <section>
        <h4>Properties</h4>
            <table class="jsdoc-details-table">
        <thead>
            <tr>
                <th>Name</th>
                <th>Type</th>
                <th>Optional</th>
                <th>Description</th>
            </tr>
        </thead>
        <tbody>
                <tr>
        <td>
            <p>FeatureExtractorPair.type</p>
        </td>
        <td>
                <p>string</p>
        </td>
        <td>
                <p>&nbsp;</p>
        </td>
        <td>
                <p>The type of the extractor. It must be equal <b>'pair'</b>.</p>
        </td>
</tr>

                <tr>
        <td>
            <p>FeatureExtractorPair.first</p>
        </td>
        <td>
                <p><a href="module-qm.html#~FeatureExtractors">module:qm~FeatureExtractors</a></p>
        </td>
        <td>
                <p>&nbsp;</p>
        </td>
        <td>
                <p>The first feature extractor.</p>
        </td>
</tr>

                <tr>
        <td>
            <p>FeatureExtractorPair.second</p>
        </td>
        <td>
                <p><a href="module-qm.html#~FeatureExtractors">module:qm~FeatureExtractors</a></p>
        </td>
        <td>
                <p>&nbsp;</p>
        </td>
        <td>
                <p>The second feature extractor.</p>
        </td>
</tr>

                <tr>
        <td>
            <p>FeatureExtractorPair.source</p>
        </td>
        <td>
                <p><a href="module-qm.html#~FeatureSource">module:qm~FeatureSource</a></p>
        </td>
        <td>
                <p>&nbsp;</p>
        </td>
        <td>
                <p>The source of the extractor.</p>
        </td>
</tr>

        </tbody>
</table>

    </section>


    <dl class="dl-compact">
        
        














        
        
        
        
        
        
    </dl>

                <h3 id="~FeatureExtractorRandom"><div class="symbol-detail-labels"><span class="label label-inner">inner</span></div><span class="symbol-name">FeatureExtractorRandom</span><small class="property-type">
            &nbsp;Object</small></h3>
        <p>The feature extractor of type 'random'.</p>

        <section>
        <h4>
            Example
        </h4>
                <div>
<<<<<<< HEAD
    <pre class="prettyprint"><code>var qm = require(&#x27;qminer&#x27;);
// create a simple base, where each record contains only a persons name
var base = new qm.Base({
  mode: &#x27;createClean&#x27;,
  schema: [{
     name: &quot;Person&quot;,
     fields: [{ name: &quot;Name&quot;, type: &quot;string&quot; }]
  }]
});
// create a feature space containing the random extractor
var ftr = new qm.FeatureSpace(base, { type: &quot;random&quot;, source: &quot;Person&quot; });
base.close();</code></pre>
=======
    <pre class="prettyprint"><code>var qm = require(&#x27;qminer&#x27;);
// create a simple base, where each record contains only a persons name
var base = new qm.Base({
  mode: &#x27;createClean&#x27;,
  schema: [{
     name: &quot;Person&quot;,
     fields: [{ name: &quot;Name&quot;, type: &quot;string&quot; }]
  }]
});
// create a feature space containing the random extractor
var ftr = new qm.FeatureSpace(base, { type: &quot;random&quot;, source: &quot;Person&quot; });
base.close();</code></pre>
>>>>>>> f9e1985b
</div>

    </section>

    
        <section>
        <h4>Properties</h4>
            <table class="jsdoc-details-table">
        <thead>
            <tr>
                <th>Name</th>
                <th>Type</th>
                <th>Optional</th>
                <th>Description</th>
            </tr>
        </thead>
        <tbody>
                <tr>
        <td>
            <p>FeatureExtractorRandom.type</p>
        </td>
        <td>
                <p>string</p>
        </td>
        <td>
                <p>&nbsp;</p>
        </td>
        <td>
                <p>The type of the extractor. It must be equal <b>'random'</b>.</p>
        </td>
</tr>

                <tr>
        <td>
            <p>FeatureExtractorRandom.seed</p>
        </td>
        <td>
                <p>number</p>
        </td>
        <td>
                <p>Yes</p>
        </td>
        <td>
                <p>The seed number used to construct the random number.</p>
                <p>Defaults to <code>0</code>.</p>
        </td>
</tr>

                <tr>
        <td>
            <p>FeatureExtractorRandom.source</p>
        </td>
        <td>
                <p><a href="module-qm.html#~FeatureSource">module:qm~FeatureSource</a></p>
        </td>
        <td>
                <p>&nbsp;</p>
        </td>
        <td>
                <p>The source of the extractor.</p>
        </td>
</tr>

        </tbody>
</table>

    </section>


    <dl class="dl-compact">
        
        














        
        
        
        
        
        
    </dl>

                <h3 id="~FeatureExtractors"><div class="symbol-detail-labels"><span class="label label-inner">inner</span></div><span class="symbol-name">FeatureExtractors</span><small class="property-type">
            &nbsp;Object</small></h3>
        <p>Feature extractor types.</p>

    
    
        <section>
        <h4>Properties</h4>
            <table class="jsdoc-details-table">
        <thead>
            <tr>
                <th>Name</th>
                <th>Type</th>
                <th>Optional</th>
                <th>Description</th>
            </tr>
        </thead>
        <tbody>
                <tr>
        <td>
            <p>constant</p>
        </td>
        <td>
                <p><a href="module-qm.html#~FeatureExtractorConstant">module:qm~FeatureExtractorConstant</a></p>
        </td>
        <td>
                <p>&nbsp;</p>
        </td>
        <td>
                <p>The constant type.</p>
        </td>
</tr>

                <tr>
        <td>
            <p>random</p>
        </td>
        <td>
                <p><a href="module-qm.html#~FeatureExtractorRandom">module:qm~FeatureExtractorRandom</a></p>
        </td>
        <td>
                <p>&nbsp;</p>
        </td>
        <td>
                <p>The random type.</p>
        </td>
</tr>

                <tr>
        <td>
            <p>numeric</p>
        </td>
        <td>
                <p><a href="module-qm.html#~FeatureExtractorNumeric">module:qm~FeatureExtractorNumeric</a></p>
        </td>
        <td>
                <p>&nbsp;</p>
        </td>
        <td>
                <p>The numeric type.</p>
        </td>
</tr>

                <tr>
        <td>
            <p>categorical</p>
        </td>
        <td>
                <p><a href="module-qm.html#~FeatureExtractorCategorical">module:qm~FeatureExtractorCategorical</a></p>
        </td>
        <td>
                <p>&nbsp;</p>
        </td>
        <td>
                <p>The categorical type.</p>
        </td>
</tr>

                <tr>
        <td>
            <p>multinomial</p>
        </td>
        <td>
                <p><a href="module-qm.html#~FeatureExtractorMultinomial">module:qm~FeatureExtractorMultinomial</a></p>
        </td>
        <td>
                <p>&nbsp;</p>
        </td>
        <td>
                <p>The multinomial type.</p>
        </td>
</tr>

                <tr>
        <td>
            <p>text</p>
        </td>
        <td>
                <p><a href="module-qm.html#~FeatureExtractorText">module:qm~FeatureExtractorText</a></p>
        </td>
        <td>
                <p>&nbsp;</p>
        </td>
        <td>
                <p>The text type.</p>
        </td>
</tr>

                <tr>
        <td>
            <p>join</p>
        </td>
        <td>
                <p><a href="module-qm.html#~FeatureExtractorJoin">module:qm~FeatureExtractorJoin</a></p>
        </td>
        <td>
                <p>&nbsp;</p>
        </td>
        <td>
                <p>The join type.</p>
        </td>
</tr>

                <tr>
        <td>
            <p>pair</p>
        </td>
        <td>
                <p><a href="module-qm.html#~FeatureExtractorPair">module:qm~FeatureExtractorPair</a></p>
        </td>
        <td>
                <p>&nbsp;</p>
        </td>
        <td>
                <p>The pair type.</p>
        </td>
</tr>

                <tr>
        <td>
            <p>jsfunc</p>
        </td>
        <td>
                <p><a href="module-qm.html#~FeatureExtractorJsfunc">module:qm~FeatureExtractorJsfunc</a></p>
        </td>
        <td>
                <p>&nbsp;</p>
        </td>
        <td>
                <p>The jsfunc type.</p>
        </td>
</tr>

                <tr>
        <td>
            <p>dateWindow</p>
        </td>
        <td>
                <p><a href="module-qm.html#~FeatureExtractorDateWindow">module:qm~FeatureExtractorDateWindow</a></p>
        </td>
        <td>
                <p>&nbsp;</p>
        </td>
        <td>
                <p>The date window type.</p>
        </td>
</tr>

                <tr>
        <td>
            <p>sparseVector</p>
        </td>
        <td>
                <p><a href="module-qm.html#~FeatureExtractorSparseVector">module:qm~FeatureExtractorSparseVector</a></p>
        </td>
        <td>
                <p>&nbsp;</p>
        </td>
        <td>
                <p>The sparse vector type.</p>
        </td>
</tr>

        </tbody>
</table>

    </section>


    <dl class="dl-compact">
        
        














        
        
        
        
        
        
    </dl>

                <h3 id="~FeatureExtractorSparseVector"><div class="symbol-detail-labels"><span class="label label-inner">inner</span></div><span class="symbol-name">FeatureExtractorSparseVector</span><small class="property-type">
            &nbsp;Object</small></h3>
        <p>The feature extractor of type 'num_sp_v'.</p>

        <section>
        <h4>
            Example
        </h4>
                <div>
<<<<<<< HEAD
    <pre class="prettyprint"><code>var qm = require(&#x27;qminer&#x27;);
// create a simple base, where each record contains the student name and it&#x27;s grade
var base = new qm.Base({
   mode: &#x27;createClean&#x27;,
   schema: [{
      &quot;name&quot;: &quot;Class&quot;,
      &quot;fields&quot;: [
         { &quot;name&quot;: &quot;Name&quot;, &quot;type&quot;: &quot;string&quot; },
         { &quot;name&quot;: &quot;Features&quot;, &quot;type&quot;: &quot;num_sp_v&quot; }
      ]
   }]
});
// create a feature space containing the numeric extractor, where the values are
// normalized, the values are taken from the field &quot;Grade&quot;
var ftr = new qm.FeatureSpace(base, { type: &quot;num_sp_v&quot;, source: &quot;Class&quot;, normalize: false, field: &quot;Features&quot; });
base.close();</code></pre>
=======
    <pre class="prettyprint"><code>var qm = require(&#x27;qminer&#x27;);
// create a simple base, where each record contains the student name and it&#x27;s grade
var base = new qm.Base({
   mode: &#x27;createClean&#x27;,
   schema: [{
      &quot;name&quot;: &quot;Class&quot;,
      &quot;fields&quot;: [
         { &quot;name&quot;: &quot;Name&quot;, &quot;type&quot;: &quot;string&quot; },
         { &quot;name&quot;: &quot;Features&quot;, &quot;type&quot;: &quot;num_sp_v&quot; }
      ]
   }]
});
// create a feature space containing the numeric extractor, where the values are
// normalized, the values are taken from the field &quot;Grade&quot;
var ftr = new qm.FeatureSpace(base, { type: &quot;num_sp_v&quot;, source: &quot;Class&quot;, normalize: false, field: &quot;Features&quot; });
base.close();</code></pre>
>>>>>>> f9e1985b
</div>

    </section>

    
        <section>
        <h4>Properties</h4>
            <table class="jsdoc-details-table">
        <thead>
            <tr>
                <th>Name</th>
                <th>Type</th>
                <th>Optional</th>
                <th>Description</th>
            </tr>
        </thead>
        <tbody>
                <tr>
        <td>
            <p>FeatureExtractorSparseVector.type</p>
        </td>
        <td>
                <p>string</p>
        </td>
        <td>
                <p>&nbsp;</p>
        </td>
        <td>
                <p>The type of the extractor. It must be equal <b>'num_sp_v'</b>.</p>
        </td>
</tr>

                <tr>
        <td>
            <p>FeatureExtractorSparseVector.dimension</p>
        </td>
        <td>
                <p>number</p>
        </td>
        <td>
                <p>Yes</p>
        </td>
        <td>
                <p>Dimensionality of sparse vectors.</p>
                <p>Defaults to <code>0</code>.</p>
        </td>
</tr>

                <tr>
        <td>
            <p>FeatureExtractorSparseVector.normalize</p>
        </td>
        <td>
                <p>boolean</p>
        </td>
        <td>
                <p>Yes</p>
        </td>
        <td>
                <p>Normalize vectors to L2 norm of 1.0.</p>
                <p>Defaults to <code>false</code>.</p>
        </td>
</tr>

                <tr>
        <td>
            <p>FeatureExtractorSparseVector.field</p>
        </td>
        <td>
                <p>string</p>
        </td>
        <td>
                <p>&nbsp;</p>
        </td>
        <td>
                <p>The name of the field from which to take the value.</p>
        </td>
</tr>

                <tr>
        <td>
            <p>FeatureExtractorSparseVector.source</p>
        </td>
        <td>
                <p><a href="module-qm.html#~FeatureSource">module:qm~FeatureSource</a></p>
        </td>
        <td>
                <p>&nbsp;</p>
        </td>
        <td>
                <p>The source of the extractor.</p>
        </td>
</tr>

        </tbody>
</table>

    </section>


    <dl class="dl-compact">
        
        














        
        
        
        
        
        
    </dl>

                <h3 id="~FeatureExtractorText"><div class="symbol-detail-labels"><span class="label label-inner">inner</span></div><span class="symbol-name">FeatureExtractorText</span><small class="property-type">
            &nbsp;Object</small></h3>
        <p>The feature extractor of type 'text'.</p>

        <section>
        <h4>
            Example
        </h4>
                <div>
<<<<<<< HEAD
    <pre class="prettyprint"><code>var qm = require(&#x27;qminer&#x27;);
// create a simple base, where each record contains the title of the article and it&#x27;s content
var base = new qm.Base({
   mode: &#x27;createClean&#x27;,
   schema: [{
      name: &quot;Articles&quot;,
      fields: [
         { name: &quot;Title&quot;, type: &quot;string&quot; },
         { name: &quot;Text&quot;, type: &quot;string&quot; }
      ]
   }]
});
// create a feature spave containing the text (bag of words) extractor, where the values are normalized,
// weighted with &#x27;tfidf&#x27; and the tokenizer is of &#x27;simple&#x27; type, it uses english stopwords.
var ftr = new qm.FeatureSpace(base, {
             type: &quot;text&quot;, source: &quot;Articles&quot;, field: &quot;Text&quot;, normalize: true, weight: &quot;tfidf&quot;,
             tokenizer: { type: &quot;simple&quot;, stopwords: &quot;en&quot;}
          });
base.close();</code></pre>
=======
    <pre class="prettyprint"><code>var qm = require(&#x27;qminer&#x27;);
// create a simple base, where each record contains the title of the article and it&#x27;s content
var base = new qm.Base({
   mode: &#x27;createClean&#x27;,
   schema: [{
      name: &quot;Articles&quot;,
      fields: [
         { name: &quot;Title&quot;, type: &quot;string&quot; },
         { name: &quot;Text&quot;, type: &quot;string&quot; }
      ]
   }]
});
// create a feature spave containing the text (bag of words) extractor, where the values are normalized,
// weighted with &#x27;tfidf&#x27; and the tokenizer is of &#x27;simple&#x27; type, it uses english stopwords.
var ftr = new qm.FeatureSpace(base, {
             type: &quot;text&quot;, source: &quot;Articles&quot;, field: &quot;Text&quot;, normalize: true, weight: &quot;tfidf&quot;,
             tokenizer: { type: &quot;simple&quot;, stopwords: &quot;en&quot;}
          });
base.close();</code></pre>
>>>>>>> f9e1985b
</div>

    </section>

    
        <section>
        <h4>Properties</h4>
            <table class="jsdoc-details-table">
        <thead>
            <tr>
                <th>Name</th>
                <th>Type</th>
                <th>Optional</th>
                <th>Description</th>
            </tr>
        </thead>
        <tbody>
                <tr>
        <td>
            <p>FeatureExtractorText.type</p>
        </td>
        <td>
                <p>string</p>
        </td>
        <td>
                <p>&nbsp;</p>
        </td>
        <td>
                <p>The type of the extractor. It must be equal <b>'text'</b>.</p>
        </td>
</tr>

                <tr>
        <td>
            <p>FeatureExtractorText.normalize</p>
        </td>
        <td>
                <p>boolean</p>
        </td>
        <td>
                <p>Yes</p>
        </td>
        <td>
                <p>Normalize the resulting vector of the extractor to have L2 norm 1.0.</p>
                <p>Defaults to <code>'true'</code>.</p>
        </td>
</tr>

                <tr>
        <td>
            <p>FeatureExtractorText.weight</p>
        </td>
        <td>
                <p><a href="module-qm.html#~FeatureWeight">module:qm~FeatureWeight</a></p>
        </td>
        <td>
                <p>Yes</p>
        </td>
        <td>
                <p>Type of weighting used for scoring terms.</p>
                <p>Defaults to <code>'tfidf'</code>.</p>
        </td>
</tr>

                <tr>
        <td>
            <p>FeatureExtractorText.hashDimension</p>
        </td>
        <td>
                <p>number</p>
        </td>
        <td>
                <p>Yes</p>
        </td>
        <td>
                <p>A hashing code to set the fixed dimensionality. All values are hashed and divided modulo hashDimension to get the corresponding dimension.</p>
        </td>
</tr>

                <tr>
        <td>
            <p>FeatureExtractorText.field</p>
        </td>
        <td>
                <p>string</p>
        </td>
        <td>
                <p>&nbsp;</p>
        </td>
        <td>
                <p>The name of the field from which to take the value.</p>
        </td>
</tr>

                <tr>
        <td>
            <p>FeatureExtractorText.tokenizer</p>
        </td>
        <td>
                <p><a href="module-qm.html#~FeatureTokenizer">module:qm~FeatureTokenizer</a></p>
        </td>
        <td>
                <p>&nbsp;</p>
        </td>
        <td>
                <p>The settings for extraction of text.</p>
        </td>
</tr>

                <tr>
        <td>
            <p>FeatureExtractorText.mode</p>
        </td>
        <td>
                <p><a href="module-qm.html#~FeatureMode">module:qm~FeatureMode</a></p>
        </td>
        <td>
                <p>&nbsp;</p>
        </td>
        <td>
                <p>How are multi-record cases combined into single vector.</p>
        </td>
</tr>

                <tr>
        <td>
            <p>FeatureExtractorText.stream</p>
        </td>
        <td>
                <p><a href="module-qm.html#~FeatureStream">module:qm~FeatureStream</a></p>
        </td>
        <td>
                <p>&nbsp;</p>
        </td>
        <td>
                <p>Details on forgetting old IDFs when running on stream.</p>
        </td>
</tr>

                <tr>
        <td>
            <p>FeatureExtractorText.source</p>
        </td>
        <td>
                <p><a href="module-qm.html#~FeatureSource">module:qm~FeatureSource</a></p>
        </td>
        <td>
                <p>&nbsp;</p>
        </td>
        <td>
                <p>The source of the extractor.</p>
        </td>
</tr>

        </tbody>
</table>

    </section>


    <dl class="dl-compact">
        
        














        
        
        
        
        
        
    </dl>

                <h3 id="~FeatureSource"><div class="symbol-detail-labels"><span class="label label-inner">inner</span></div><span class="symbol-name">FeatureSource</span><small class="property-type">
            &nbsp;Object</small></h3>
        <p>From where are the input records taken.</p>

    
    
        <section>
        <h4>Property</h4>
            <table class="jsdoc-details-table">
        <thead>
            <tr>
                <th>Name</th>
                <th>Type</th>
                <th>Optional</th>
                <th>Description</th>
            </tr>
        </thead>
        <tbody>
                <tr>
        <td>
            <p>FeatureSource.store</p>
        </td>
        <td>
                <p>string</p>
        </td>
        <td>
                <p>&nbsp;</p>
        </td>
        <td>
                <p>The store name.</p>
        </td>
</tr>

        </tbody>
</table>

    </section>


    <dl class="dl-compact">
        
        














        
        
        
        
        
        
    </dl>

                <h3 id="~FeatureTokenizer"><div class="symbol-detail-labels"><span class="label label-inner">inner</span></div><span class="symbol-name">FeatureTokenizer</span><small class="property-type">
            &nbsp;Object</small></h3>
        <p>The settings for extraction of text.</p>

    
    
        <section>
        <h4>Properties</h4>
            <table class="jsdoc-details-table">
        <thead>
            <tr>
                <th>Name</th>
                <th>Type</th>
                <th>Optional</th>
                <th>Description</th>
            </tr>
        </thead>
        <tbody>
                <tr>
        <td>
            <p>FeatureTokenizer.type</p>
        </td>
        <td>
                <p><a href="module-qm.html#~FeatureTokenizerType">module:qm~FeatureTokenizerType</a></p>
        </td>
        <td>
                <p>Yes</p>
        </td>
        <td>
                <p>The type of the encoding text.</p>
                <p>Defaults to <code>'simple'</code>.</p>
        </td>
</tr>

                <tr>
        <td>
            <p>FeatureTokenizer.stopwords</p>
        </td>
        <td>
                <p><a href="module-qm.html#~FeatureTokenizerStopwords">module:qm~FeatureTokenizerStopwords</a></p>
        </td>
        <td>
                <p>Yes</p>
        </td>
        <td>
                <p>The stopwords used for extraction.</p>
                <p>Defaults to <code>'en'</code>.</p>
        </td>
</tr>

                <tr>
        <td>
            <p>FeatureTokenizer.stemmer</p>
        </td>
        <td>
                <p><a href="module-qm.html#~FeatureTokenizerStemmer">module:qm~FeatureTokenizerStemmer</a></p>
        </td>
        <td>
                <p>Yes</p>
        </td>
        <td>
                <p>The stemmer used for extraction.</p>
                <p>Defaults to <code>'none'</code>.</p>
        </td>
</tr>

                <tr>
        <td>
            <p>FeatureTokenizer.uppercase</p>
        </td>
        <td>
                <p>boolean</p>
        </td>
        <td>
                <p>Yes</p>
        </td>
        <td>
                <p>Changing all words to uppercase.</p>
                <p>Defaults to <code>'true'</code>.</p>
        </td>
</tr>

        </tbody>
</table>

    </section>


    <dl class="dl-compact">
        
        














        
        
        
        
        
        
    </dl>

                <h3 id="~SchemaDefinition"><div class="symbol-detail-labels"><span class="label label-inner">inner</span></div><span class="symbol-name">SchemaDefinition</span><small class="property-type">
            &nbsp;Object</small></h3>
        <p>Store schema definition object</p>

        <section>
        <h4>
            Example
        </h4>
                <div>
<<<<<<< HEAD
    <pre class="prettyprint"><code>var qm = require(&#x27;qminer&#x27;);
// create a simple movies store, where each record contains only the movie title.
var base = new qm.Base({
    mode: &#x27;createClean&#x27;,
    schema: [{
      name: &quot;Movies&quot;,
      fields: [{ name: &quot;title&quot;, type: &quot;string&quot; }]
    }]
});
base.close();</code></pre>
=======
    <pre class="prettyprint"><code>var qm = require(&#x27;qminer&#x27;);
// create a simple movies store, where each record contains only the movie title.
var base = new qm.Base({
    mode: &#x27;createClean&#x27;,
    schema: [{
      name: &quot;Movies&quot;,
      fields: [{ name: &quot;title&quot;, type: &quot;string&quot; }]
    }]
});
base.close();</code></pre>
>>>>>>> f9e1985b
</div>

    </section>

    
        <section>
        <h4>Properties</h4>
            <table class="jsdoc-details-table">
        <thead>
            <tr>
                <th>Name</th>
                <th>Type</th>
                <th>Optional</th>
                <th>Description</th>
            </tr>
        </thead>
        <tbody>
                <tr>
        <td>
            <p>SchemaDefinition.name</p>
        </td>
        <td>
                <p>string</p>
        </td>
        <td>
                <p>&nbsp;</p>
        </td>
        <td>
                <p>The name of the store. Store name can be composed by from English letters, numbers, _ or $ characters. It can only begin with a character.</p>
        </td>
</tr>

                <tr>
        <td>
            <p>SchemaDefinition.fields</p>
        </td>
        <td>
                <p>Array of <a href="module-qm.html#~SchemaFieldDefinition">module:qm~SchemaFieldDefinition</a></p>
        </td>
        <td>
                <p>&nbsp;</p>
        </td>
        <td>
                <p>The array of field descriptors.</p>
        </td>
</tr>

                <tr>
        <td>
            <p>SchemaDefinition.joins</p>
        </td>
        <td>
                <p>Array of <a href="module-qm.html#~SchemaJoinDefinition">module:qm~SchemaJoinDefinition</a></p>
        </td>
        <td>
                <p>Yes</p>
        </td>
        <td>
                <p>The array of join descriptors, used for linking records from different stores.</p>
                <p>Defaults to <code>[]</code>.</p>
        </td>
</tr>

                <tr>
        <td>
            <p>SchemaDefinition.keys</p>
        </td>
        <td>
                <p>Array of <a href="module-qm.html#~SchemaKeyDefinition">module:qm~SchemaKeyDefinition</a></p>
        </td>
        <td>
                <p>Yes</p>
        </td>
        <td>
                <p>The array of key descriptors. Keys define how records are indexed, which is needed for search using the query language.</p>
                <p>Defaults to <code>[]</code>.</p>
        </td>
</tr>

                <tr>
        <td>
            <p>SchemaDefinition.timeWindow</p>
        </td>
        <td>
                <p><a href="module-qm.html#~SchemaTimeWindowDefinition">module:qm~SchemaTimeWindowDefinition</a></p>
        </td>
        <td>
                <p>Yes</p>
        </td>
        <td>
                <p>Time window description. Stores can have a window, which is used by garbage collector to delete records once they fall out of the time window. Window can be defined by number of records or by time.</p>
        </td>
</tr>

        </tbody>
</table>

    </section>


    <dl class="dl-compact">
        
        














        
        
        
        
        
        
    </dl>

                <h3 id="~SchemaFieldDefinition"><div class="symbol-detail-labels"><span class="label label-inner">inner</span></div><span class="symbol-name">SchemaFieldDefinition</span><small class="property-type">
            &nbsp;Object</small></h3>
        <p>Store schema field definition object</p>

        <section>
        <h4>
            Example
        </h4>
                <div>
<<<<<<< HEAD
    <pre class="prettyprint"><code>var qm = require(&#x27;qminer&#x27;);
 var base = new qm.Base({
     mode: &#x27;createClean&#x27;,
     schema: [
       { name: &#x27;NewsArticles&#x27;,
         fields: [
           { name: &quot;ID&quot;, primary: true, type: &quot;string&quot;, shortstring: true },
           { name: &quot;Source&quot;, type: &quot;string&quot;, codebook: true },
           { name: &quot;DateTime&quot;, type: &quot;datetime&quot; },
           { name: &quot;Title&quot;, type: &quot;string&quot;, store: &quot;cache&quot; },
           { name: &quot;Tokens&quot;, type: &quot;string_v&quot;, store: &quot;cache&quot;, null: true },
           { name: &quot;Vector&quot;, type: &quot;num_sp_v&quot;, store: &quot;cache&quot;, null: true }]
       }
    ]
 });
// add a record:
// - we set the date using the ISO string representation
// - we set the string vector Tokens with an array of strings
// - we set the numeric sparse vector Vector with an array of two element arrays
//   (index, value), see the sparse vector constructor {@link module:la.SparseVector}
base.store(&#x27;NewsArticles&#x27;).push({
  ID: &#x27;t12344&#x27;, 
  Source: &#x27;s1234&#x27;, 
  DateTime: &#x27;2015-01-01T00:05:00&#x27;, 
  Title: &#x27;the title&#x27;, 
  Tokens: [&#x27;token1&#x27;, &#x27;token2&#x27;], 
  Vector: [[0,1], [1,1]]});
base.close();</code></pre>
=======
    <pre class="prettyprint"><code>var qm = require(&#x27;qminer&#x27;);
 var base = new qm.Base({
     mode: &#x27;createClean&#x27;,
     schema: [
       { name: &#x27;NewsArticles&#x27;,
         fields: [
           { name: &quot;ID&quot;, primary: true, type: &quot;string&quot;, shortstring: true },
           { name: &quot;Source&quot;, type: &quot;string&quot;, codebook: true },
           { name: &quot;DateTime&quot;, type: &quot;datetime&quot; },
           { name: &quot;Title&quot;, type: &quot;string&quot;, store: &quot;cache&quot; },
           { name: &quot;Tokens&quot;, type: &quot;string_v&quot;, store: &quot;cache&quot;, null: true },
           { name: &quot;Vector&quot;, type: &quot;num_sp_v&quot;, store: &quot;cache&quot;, null: true }]
       }
    ]
 });
// add a record:
// - we set the date using the ISO string representation
// - we set the string vector Tokens with an array of strings
// - we set the numeric sparse vector Vector with an array of two element arrays
//   (index, value), see the sparse vector constructor {@link module:la.SparseVector}
base.store(&#x27;NewsArticles&#x27;).push({
  ID: &#x27;t12344&#x27;, 
  Source: &#x27;s1234&#x27;, 
  DateTime: &#x27;2015-01-01T00:05:00&#x27;, 
  Title: &#x27;the title&#x27;, 
  Tokens: [&#x27;token1&#x27;, &#x27;token2&#x27;], 
  Vector: [[0,1], [1,1]]});
base.close();</code></pre>
>>>>>>> f9e1985b
</div>

    </section>

    
        <section>
        <h4>Properties</h4>
            <table class="jsdoc-details-table">
        <thead>
            <tr>
                <th>Name</th>
                <th>Type</th>
                <th>Optional</th>
                <th>Description</th>
            </tr>
        </thead>
        <tbody>
                <tr>
        <td>
            <p>SchemaFieldDefinition.name</p>
        </td>
        <td>
                <p>string</p>
        </td>
        <td>
                <p>&nbsp;</p>
        </td>
        <td>
                <p>The name of the field.</p>
        </td>
</tr>

                <tr>
        <td>
            <p>SchemaFieldDefinition.type</p>
        </td>
        <td>
                <p><a href="module-qm.html#~FieldTypes">module:qm~FieldTypes</a></p>
        </td>
        <td>
                <p>&nbsp;</p>
        </td>
        <td>
                <p>The type of the field.</p>
        </td>
</tr>

                <tr>
        <td>
            <p>SchemaFieldDefinition.primary</p>
        </td>
        <td>
                <p>boolean</p>
        </td>
        <td>
                <p>Yes</p>
        </td>
        <td>
                <p>Field which can be used to identify record. There can be only one primary field in a store. There can be at most one record for each value of the primary field. Currently following fields can be marked as primary: int, uin64, string, float, datetime. Primary fields of type string are also used for record names.</p>
                <p>Defaults to <code>false</code>.</p>
        </td>
</tr>

                <tr>
        <td>
            <p>SchemaFieldDefinition.null</p>
        </td>
        <td>
                <p>boolean</p>
        </td>
        <td>
                <p>Yes</p>
        </td>
        <td>
                <p>When set to true, null is a possible value for a field (allow missing values).</p>
                <p>Defaults to <code>false</code>.</p>
        </td>
</tr>

                <tr>
        <td>
            <p>SchemaFieldDefinition.store</p>
        </td>
        <td>
                <p>string</p>
        </td>
        <td>
                <p>Yes</p>
        </td>
        <td>
                <p>Defines where to store the field, options are: <b>'cache'</b> or <b>'memory'</b>. The default option is <b>'memory'</b>, which stores the values in RAM. Option <b>'cache'</b> stores the values on disk, with a layer of FIFO cache in RAM, storing the most recently used values.</p>
                <p>Defaults to <code>'memory'</code>.</p>
        </td>
</tr>

                <tr>
        <td>
            <p>SchemaFieldDefinition.default</p>
        </td>
        <td>
                <p>Object</p>
        </td>
        <td>
                <p>Yes</p>
        </td>
        <td>
                <p>Default value for field when not given for a new record.</p>
        </td>
</tr>

                <tr>
        <td>
            <p>SchemaFieldDefinition.codebook</p>
        </td>
        <td>
                <p>boolean</p>
        </td>
        <td>
                <p>Yes</p>
        </td>
        <td>
                <p>Useful when many records have only few different values of this field. If set to true, then a separate table of all values is kept, and records only point to this table (replacing variable string field in record serialisation with fixed-length integer). Useful to decrease memory footprint, and faster to update. (STRING FIELD TYPE SPECIFIC).</p>
                <p>Defaults to <code>false</code>.</p>
        </td>
</tr>

                <tr>
        <td>
            <p>SchemaFieldDefinition.shortstring</p>
        </td>
        <td>
                <p>boolean</p>
        </td>
        <td>
                <p>Yes</p>
        </td>
        <td>
                <p>Useful for string shorter then 127 characters (STRING FIELD TYPE SPECIFIC).</p>
                <p>Defaults to <code>false</code>.</p>
        </td>
</tr>

        </tbody>
</table>

    </section>


    <dl class="dl-compact">
        
        














        
        
        
        
        
        
    </dl>

                <h3 id="~SchemaJoinDefinition"><div class="symbol-detail-labels"><span class="label label-inner">inner</span></div><span class="symbol-name">SchemaJoinDefinition</span><small class="property-type">
            &nbsp;Object</small></h3>
        <p>Store schema join definition object</p>

        <section>
        <h4>
            Example
        </h4>
                <div>
<<<<<<< HEAD
    <pre class="prettyprint"><code>var qm = require(&#x27;qminer&#x27;);
// Create two stores: People which stores only names of persons and Movies, which stores only titles.
// Each person can direct zero or more movies, so we use an index join named &#x27;directed&#x27; and
// each movie has a single director, so we use a field join &#x27;director&#x27;. The joins are 
// inverses of each other. The inverse join simplifies the linking, since only one join needs
// to be specified, and the other direction can be linked automatically (in the example 
// below we specify only the &#x27;director&#x27; link and the &#x27;directed&#x27; join is updated automatically).
//
var base = new qm.Base({
    mode: &#x27;createClean&#x27;,
    schema: [
      { name: &#x27;People&#x27;, 
        fields: [{ name: &#x27;name&#x27;, type: &#x27;string&#x27;, primary: true }], 
        joins: [{ name: &#x27;directed&#x27;, &#x27;type&#x27;: &#x27;index&#x27;, &#x27;store&#x27;: &#x27;Movies&#x27;, &#x27;inverse&#x27;: &#x27;director&#x27; }] },
      { name: &#x27;Movies&#x27;, 
        fields: [{ name: &#x27;title&#x27;, type: &#x27;string&#x27;, primary: true }], 
        joins: [{ name: &#x27;director&#x27;, &#x27;type&#x27;: &#x27;field&#x27;, &#x27;store&#x27;: &#x27;People&#x27;, &#x27;inverse&#x27;: &#x27;directed&#x27; }] }
    ]
});
// Adds a movie, automatically adds &#x27;Jim Jarmusch&#x27; to People, sets the &#x27;director&#x27; join (field join)
// and automatically updates the index join &#x27;directed&#x27;, since it&#x27;s an inverse join of &#x27;director&#x27;
base.store(&#x27;Movies&#x27;).push({ title: &#x27;Broken Flowers&#x27;, director: { name: &#x27;Jim Jarmusch&#x27; } });
// Adds a movie, sets the &#x27;director&#x27; join, updates the index join of &#x27;Jim Jarmusch&#x27;
base.store(&#x27;Movies&#x27;).push({ title: &#x27;Coffee and Cigarettes&#x27;, director: { name: &#x27;Jim Jarmusch&#x27; } });
// Adds movie, automatically adds &#x27;Lars von Trier&#x27; to People, sets the &#x27;director&#x27; join
// and &#x27;directed&#x27; inverse join (automatically)
base.store(&#x27;Movies&#x27;).push({ title: &#x27;Dogville&#x27;, director: { name: &#x27;Lars von Trier&#x27; } });

var movie = base.store(&#x27;Movies&#x27;)[0]; // get the first movie (Broken Flowers)
// Each movie has a property corresponding to the join name: &#x27;director&#x27;. 
// Accessing the property returns a {@link module:qm.Record} from the store People.
var person = movie.director; // get the director
var personName = person.name; // get person&#x27;s name (&#x27;Jim Jarmusch&#x27;)
// Each person has a property corresponding to the join name: &#x27;directed&#x27;. 
// Accessing the property returns a {@link module:qm.RecSet} from the store People.
var movies = person.directed; // get all the movies the person directed.
movies.each(function (movie) { var title = movie.title; });
// Gets the following titles:
//   &#x27;Broken Flowers&#x27;
//   &#x27;Coffee and Cigarettes&#x27;
base.close();</code></pre>
=======
    <pre class="prettyprint"><code>var qm = require(&#x27;qminer&#x27;);
// Create two stores: People which stores only names of persons and Movies, which stores only titles.
// Each person can direct zero or more movies, so we use an index join named &#x27;directed&#x27; and
// each movie has a single director, so we use a field join &#x27;director&#x27;. The joins are 
// inverses of each other. The inverse join simplifies the linking, since only one join needs
// to be specified, and the other direction can be linked automatically (in the example 
// below we specify only the &#x27;director&#x27; link and the &#x27;directed&#x27; join is updated automatically).
//
var base = new qm.Base({
    mode: &#x27;createClean&#x27;,
    schema: [
      { name: &#x27;People&#x27;, 
        fields: [{ name: &#x27;name&#x27;, type: &#x27;string&#x27;, primary: true }], 
        joins: [{ name: &#x27;directed&#x27;, &#x27;type&#x27;: &#x27;index&#x27;, &#x27;store&#x27;: &#x27;Movies&#x27;, &#x27;inverse&#x27;: &#x27;director&#x27; }] },
      { name: &#x27;Movies&#x27;, 
        fields: [{ name: &#x27;title&#x27;, type: &#x27;string&#x27;, primary: true }], 
        joins: [{ name: &#x27;director&#x27;, &#x27;type&#x27;: &#x27;field&#x27;, &#x27;store&#x27;: &#x27;People&#x27;, &#x27;inverse&#x27;: &#x27;directed&#x27; }] }
    ]
});
// Adds a movie, automatically adds &#x27;Jim Jarmusch&#x27; to People, sets the &#x27;director&#x27; join (field join)
// and automatically updates the index join &#x27;directed&#x27;, since it&#x27;s an inverse join of &#x27;director&#x27;
base.store(&#x27;Movies&#x27;).push({ title: &#x27;Broken Flowers&#x27;, director: { name: &#x27;Jim Jarmusch&#x27; } });
// Adds a movie, sets the &#x27;director&#x27; join, updates the index join of &#x27;Jim Jarmusch&#x27;
base.store(&#x27;Movies&#x27;).push({ title: &#x27;Coffee and Cigarettes&#x27;, director: { name: &#x27;Jim Jarmusch&#x27; } });
// Adds movie, automatically adds &#x27;Lars von Trier&#x27; to People, sets the &#x27;director&#x27; join
// and &#x27;directed&#x27; inverse join (automatically)
base.store(&#x27;Movies&#x27;).push({ title: &#x27;Dogville&#x27;, director: { name: &#x27;Lars von Trier&#x27; } });

var movie = base.store(&#x27;Movies&#x27;)[0]; // get the first movie (Broken Flowers)
// Each movie has a property corresponding to the join name: &#x27;director&#x27;. 
// Accessing the property returns a {@link module:qm.Record} from the store People.
var person = movie.director; // get the director
console.log(person.name); // prints &#x27;Jim Jarmusch&#x27;
// Each person has a property corresponding to the join name: &#x27;directed&#x27;. 
// Accessing the property returns a {@link module:qm.RecSet} from the store People.
var movies = person.directed; // get all the movies the person directed.
movies.each(function (movie) { console.log(movie.title); }); 
// prints: 
//   &#x27;Broken Flowers&#x27;
//   &#x27;Coffee and Cigarettes&#x27;
base.close();</code></pre>
>>>>>>> f9e1985b
</div>

    </section>

    
        <section>
        <h4>Properties</h4>
            <table class="jsdoc-details-table">
        <thead>
            <tr>
                <th>Name</th>
                <th>Type</th>
                <th>Optional</th>
                <th>Description</th>
            </tr>
        </thead>
        <tbody>
                <tr>
        <td>
            <p>SchemaJoinDefinition.name</p>
        </td>
        <td>
                <p>string</p>
        </td>
        <td>
                <p>&nbsp;</p>
        </td>
        <td>
                <p>The name of the join.</p>
        </td>
</tr>

                <tr>
        <td>
            <p>SchemaJoinDefinition.type</p>
        </td>
        <td>
                <p>string</p>
        </td>
        <td>
                <p>&nbsp;</p>
        </td>
        <td>
                <p>The supported types are: <b>'field'</b> and <b>'index'</b>. 
<br> A join with type=<b>'field'</b> can point to zero or one record and is implemented as an additional hidden field of type uint64, which can hold the ID of the record it links to. Accessing the record's join returns a record.
<br> A join with type=<b>'index'</b> can point to any number of records and is implemented using the inverted index, where for each record a list (vector) of linked records is kept. Accessing the record's join returns a record set.</p>
        </td>
</tr>

                <tr>
        <td>
            <p>SchemaJoinDefinition.store</p>
        </td>
        <td>
                <p>string</p>
        </td>
        <td>
                <p>&nbsp;</p>
        </td>
        <td>
                <p>The store name from which the linked records are.</p>
        </td>
</tr>

        </tbody>
</table>

    </section>


    <dl class="dl-compact">
        
        














        
        
        
        
        
        
    </dl>

                <h3 id="~SchemaKeyDefinition"><div class="symbol-detail-labels"><span class="label label-inner">inner</span></div><span class="symbol-name">SchemaKeyDefinition</span><small class="property-type">
            &nbsp;Object</small></h3>
        <p>Store schema key definition object</p>

        <section>
        <h4>
            Example
        </h4>
                <div>
<<<<<<< HEAD
    <pre class="prettyprint"><code>var qm = require(&#x27;qminer&#x27;);
// Create a store People which stores only names of persons.
var base = new qm.Base({
    mode: &#x27;createClean&#x27;,
    schema: [
        { name: &#x27;People&#x27;,
          fields: [{ name: &#x27;name&#x27;, type: &#x27;string&#x27;, primary: true }],
          keys: [
            { field: &#x27;name&#x27;, type: &#x27;value&#x27;}, 
            { field: &#x27;name&#x27;, name: &#x27;nameText&#x27;, type: &#x27;text&#x27;}
         ]
       }
    ]
});

base.store(&#x27;People&#x27;).push({name : &#x27;John Smith&#x27;});
base.store(&#x27;People&#x27;).push({name : &#x27;Mary Smith&#x27;});
// search based on indexed values
base.search({$from : &#x27;People&#x27;, name: &#x27;John Smith&#x27;}); // Return the record set containing &#x27;John Smith&#x27;
// search based on indexed values
base.search({$from : &#x27;People&#x27;, name: &#x27;Smith&#x27;}); // Returns the empty record set.
// search based on text indexing
base.search({$from : &#x27;People&#x27;, nameText: &#x27;Smith&#x27;}); // Returns both records.
base.close();</code></pre>
=======
    <pre class="prettyprint"><code>var qm = require(&#x27;qminer&#x27;);
// Create a store People which stores only names of persons.
var base = new qm.Base({
    mode: &#x27;createClean&#x27;,
    schema: [
        { name: &#x27;People&#x27;,
          fields: [{ name: &#x27;name&#x27;, type: &#x27;string&#x27;, primary: true }],
          keys: [
            { field: &#x27;name&#x27;, type: &#x27;value&#x27;}, 
            { field: &#x27;name&#x27;, name: &#x27;nameText&#x27;, type: &#x27;text&#x27;}
         ]
       }
    ]
});

base.store(&#x27;People&#x27;).push({name : &#x27;John Smith&#x27;});
base.store(&#x27;People&#x27;).push({name : &#x27;Mary Smith&#x27;});
// search based on indexed values
base.search({$from : &#x27;People&#x27;, name: &#x27;John Smith&#x27;}); // Return the record set containing &#x27;John Smith&#x27;
// search based on indexed values
base.search({$from : &#x27;People&#x27;, name: &#x27;Smith&#x27;}); // Returns the empty record set.
// search based on text indexing
base.search({$from : &#x27;People&#x27;, nameText: &#x27;Smith&#x27;}); // Returns both records.
base.close();</code></pre>
>>>>>>> f9e1985b
</div>

    </section>

    
        <section>
        <h4>Properties</h4>
            <table class="jsdoc-details-table">
        <thead>
            <tr>
                <th>Name</th>
                <th>Type</th>
                <th>Optional</th>
                <th>Description</th>
            </tr>
        </thead>
        <tbody>
                <tr>
        <td>
            <p>SchemaKeyDefinition.field</p>
        </td>
        <td>
                <p>string</p>
        </td>
        <td>
                <p>&nbsp;</p>
        </td>
        <td>
                <p>The name of the field that will be indexed.</p>
        </td>
</tr>

                <tr>
        <td>
            <p>SchemaKeyDefinition.type</p>
        </td>
        <td>
                <p>string</p>
        </td>
        <td>
                <p>&nbsp;</p>
        </td>
        <td>
                <p>The supported types are: <b>'value'</b>, <b>'text'</b> and <b>'location'</b>.
<br> A key with type=<b>'value'</b> indexes records using an inverted index using full value of the field (no processing).
 The key type supports 'string', 'string_v' and 'datetime' fields types.
<br> A key with type=<b>'text'</b> indexes string fields by using a tokenizer and text processing. Supported by string fields.
<br> A key with type=<b>'location'</b> indexes records as points on a sphere and enables nearest-neighbour queries. Supported by float_pair type fields.</p>
        </td>
</tr>

                <tr>
        <td>
            <p>SchemaKeyDefinition.name</p>
        </td>
        <td>
                <p>string</p>
        </td>
        <td>
                <p>Yes</p>
        </td>
        <td>
                <p>Allows using a different name for the key in search queries. This allows for multiple keys to be put against the same field. Default value is the name of the field.</p>
        </td>
</tr>

                <tr>
        <td>
            <p>SchemaKeyDefinition.vocabulary</p>
        </td>
        <td>
                <p>string</p>
        </td>
        <td>
                <p>Yes</p>
        </td>
        <td>
                <p>defines the name of the vocabulary used to store the tokens or values. This can be used indicate to several keys to use the same vocabulary, to save on memory. Supported by 'value' and 'text' keys.</p>
        </td>
</tr>

                <tr>
        <td>
            <p>SchemaKeyDefinition.tokenize</p>
        </td>
        <td>
                <p>string</p>
        </td>
        <td>
                <p>Yes</p>
        </td>
        <td>
                <p>defines the tokenizer that is used for tokenizing the values stored in indexed fields. Tokenizer uses same parameters as in bag-of-words feature extractor. Default is english stopword list and no stemmer. Supported by 'text' keys.</p>
        </td>
</tr>

        </tbody>
</table>

    </section>


    <dl class="dl-compact">
        
        














        
        
        
        
        
        
    </dl>

                <h3 id="~SchemaTimeWindowDefinition"><div class="symbol-detail-labels"><span class="label label-inner">inner</span></div><span class="symbol-name">SchemaTimeWindowDefinition</span><small class="property-type">
            &nbsp;Object</small></h3>
        <p>Stores can have a window, which is used by garbage collector to delete records once they
fall out of the time window. Window can be defined by number of records or by time.
Window defined by parameter window, its value being the number of records to be kept.</p>

        <section>
        <h4>
            Example
        </h4>
                <div>
<<<<<<< HEAD
    <pre class="prettyprint"><code>var qm = require(&#x27;qminer&#x27;);
// Create a store
// var base = new qm.Base([{
// ...
//  timeWindow : { 
//    duration : 12,
//    unit : &quot;hour&quot;,
//    field : &quot;DateTime&quot;
//  }
//}]);
//base.close();</code></pre>
=======
    <pre class="prettyprint"><code>var qm = require(&#x27;qminer&#x27;);
// Create a store
// var base = new qm.Base([{
// ...
//  timeWindow : { 
//    duration : 12,
//    unit : &quot;hour&quot;,
//    field : &quot;DateTime&quot;
//  }
//}]);
//base.close();</code></pre>
>>>>>>> f9e1985b
</div>

    </section>

    
        <section>
        <h4>Properties</h4>
            <table class="jsdoc-details-table">
        <thead>
            <tr>
                <th>Name</th>
                <th>Type</th>
                <th>Optional</th>
                <th>Description</th>
            </tr>
        </thead>
        <tbody>
                <tr>
        <td>
            <p>SchemaTimeWindowDefinition.duration</p>
        </td>
        <td>
                <p>number</p>
        </td>
        <td>
                <p>&nbsp;</p>
        </td>
        <td>
                <p>the size of the time window (in number of units).</p>
        </td>
</tr>

                <tr>
        <td>
            <p>SchemaTimeWindowDefinition.unit</p>
        </td>
        <td>
                <p>string</p>
        </td>
        <td>
                <p>&nbsp;</p>
        </td>
        <td>
                <p>defines in which units the window size is specified. Possible values are <b>second</b>, <b>minute</b>, <b>hour</b>, <b>day</b>, <b>week</b> or <b>month</b>.</p>
        </td>
</tr>

                <tr>
        <td>
            <p>SchemaTimeWindowDefinition.field</p>
        </td>
        <td>
                <p>string</p>
        </td>
        <td>
                <p>Yes</p>
        </td>
        <td>
                <p>name of the datetime filed, which defines the time of the record. In case it is not given, the insert time is used in its place.</p>
        </td>
</tr>

        </tbody>
</table>

    </section>


    <dl class="dl-compact">
        
        














        
        
        
        
        
        
    </dl>

                <h3 id="~StreamAggregateEMA"><div class="symbol-detail-labels"><span class="label label-inner">inner</span></div><span class="symbol-name">StreamAggregateEMA</span><small class="property-type">
            &nbsp;module:qmStreamAggr</small></h3>
        <p>This stream aggregator represents the exponential moving average window buffer. It calculates the weighted moving average 
of the values in the connected stream aggregator, where the weights are exponentially decreasing.  It implements the following methods:
<br><a href="module-qm.StreamAggr.html#getFloat">module:qm.StreamAggr#getFloat</a> returns the exponentional average of the values in it's buffer window.
<br><a href="module-qm.StreamAggr.html#getTimestamp">module:qm.StreamAggr#getTimestamp</a> returns the timestamp of the newest record in it's buffer window.</p>

        <section>
        <h4>
            Example
        </h4>
                <div>
<<<<<<< HEAD
    <pre class="prettyprint"><code>// import the qm module
var qm = require(&#x27;qminer&#x27;);
// create a base with a simple store
var base = new qm.Base({
   mode: &quot;createClean&quot;,
   schema: [
   {
       name: &quot;Heat&quot;,
       fields: [
           { name: &quot;Celcius&quot;, type: &quot;float&quot; },
           { name: &quot;Time&quot;, type: &quot;datetime&quot; }
       ]
   }]
});

// create a new time series tick stream aggregator for the &#x27;Heat&#x27; store, that takes the values from the &#x27;Celcius&#x27; field
// and the timestamp from the &#x27;Time&#x27; field. The size of the window should be 1 hour.
var timeser = {
   name: &#x27;TimeSeriesAggr&#x27;,
   type: &#x27;timeSeriesTick&#x27;,
   store: &#x27;Heat&#x27;,
   timestamp: &#x27;Time&#x27;,
   value: &#x27;Celcius&#x27;,
   winsize: 3600000
};
var timeSeries = base.store(&quot;Heat&quot;).addStreamAggr(timeser);

// add an exponentional moving average aggregator, that is connected with the &#x27;TimeSeriesAggr&#x27; aggregator.
// It should interpolate with the previous value, the decay should be 3 seconds and the initWindow should be 2 seconds.
var ema = {
   name: &#x27;emaAggr&#x27;,
   type: &#x27;ema&#x27;,
   store: &#x27;Heat&#x27;,
   inAggr: &#x27;TimeSeriesAggr&#x27;,
   emaType: &#x27;previous&#x27;,
   interval: 3000,
   initWindow: 2000
};
var expoMovingAverage = base.store(&quot;Heat&quot;).addStreamAggr(ema);
base.close();</code></pre>
=======
    <pre class="prettyprint"><code>// import the qm module
var qm = require(&#x27;qminer&#x27;);
// create a base with a simple store
var base = new qm.Base({
   mode: &quot;createClean&quot;,
   schema: [
   {
       name: &quot;Heat&quot;,
       fields: [
           { name: &quot;Celcius&quot;, type: &quot;float&quot; },
           { name: &quot;Time&quot;, type: &quot;datetime&quot; }
       ]
   }]
});

// create a new time series tick stream aggregator for the &#x27;Heat&#x27; store, that takes the values from the &#x27;Celcius&#x27; field
// and the timestamp from the &#x27;Time&#x27; field. The size of the window should be 1 hour.
var timeser = {
   name: &#x27;TimeSeriesAggr&#x27;,
   type: &#x27;timeSeriesTick&#x27;,
   store: &#x27;Heat&#x27;,
   timestamp: &#x27;Time&#x27;,
   value: &#x27;Celcius&#x27;,
   winsize: 3600000
};
var timeSeries = base.store(&quot;Heat&quot;).addStreamAggr(timeser);

// add an exponentional moving average aggregator, that is connected with the &#x27;TimeSeriesAggr&#x27; aggregator.
// It should interpolate with the previous value, the decay should be 3 seconds and the initWindow should be 2 seconds.
var ema = {
   name: &#x27;emaAggr&#x27;,
   type: &#x27;ema&#x27;,
   store: &#x27;Heat&#x27;,
   inAggr: &#x27;TimeSeriesAggr&#x27;,
   emaType: &#x27;previous&#x27;,
   interval: 3000,
   initWindow: 2000
};
var expoMovingAverage = base.store(&quot;Heat&quot;).addStreamAggr(ema);
base.close();</code></pre>
>>>>>>> f9e1985b
</div>

    </section>

    
        <section>
        <h4>Properties</h4>
            <table class="jsdoc-details-table">
        <thead>
            <tr>
                <th>Name</th>
                <th>Type</th>
                <th>Optional</th>
                <th>Description</th>
            </tr>
        </thead>
        <tbody>
                <tr>
        <td>
            <p>StreamAggregateEMA.name</p>
        </td>
        <td>
                <p>string</p>
        </td>
        <td>
                <p>&nbsp;</p>
        </td>
        <td>
                <p>The given name for the stream aggregator.</p>
        </td>
</tr>

                <tr>
        <td>
            <p>StreamAggregateEMA.type</p>
        </td>
        <td>
                <p>string</p>
        </td>
        <td>
                <p>&nbsp;</p>
        </td>
        <td>
                <p>The type of the stream aggregator. It must be equal to <b>'ema'</b>.</p>
        </td>
</tr>

                <tr>
        <td>
            <p>StreamAggregateEMA.store</p>
        </td>
        <td>
                <p>string</p>
        </td>
        <td>
                <p>&nbsp;</p>
        </td>
        <td>
                <p>The name of the store from which it takes the data.</p>
        </td>
</tr>

                <tr>
        <td>
            <p>StreamAggregateEMA.inAggr</p>
        </td>
        <td>
                <p>string</p>
        </td>
        <td>
                <p>&nbsp;</p>
        </td>
        <td>
                <p>The name of the stream aggregator to which it connects and gets data. 
It <b>cannot</b> connect to the module:qm~StreamAggr_TimeSeriesWindow.</p>
        </td>
</tr>

                <tr>
        <td>
            <p>StreamAggregateEMA.emaType</p>
        </td>
        <td>
                <p>string</p>
        </td>
        <td>
                <p>&nbsp;</p>
        </td>
        <td>
                <p>The type of interpolation. The choices are 'previous', 'linear' and 'next'.
<br> Type 'previous' interpolates with the previous value. 
<br> Type 'next' interpolates with the next value.
<br> Type 'linear' makes a linear interpolation.</p>
        </td>
</tr>

                <tr>
        <td>
            <p>StreamAggregateEMA.interval</p>
        </td>
        <td>
                <p>number</p>
        </td>
        <td>
                <p>&nbsp;</p>
        </td>
        <td>
                <p>The time interval defining the decay. It must be greater than initWindow.</p>
        </td>
</tr>

                <tr>
        <td>
            <p>StreamAggregateEMA.initWindow</p>
        </td>
        <td>
                <p>number</p>
        </td>
        <td>
                <p>&nbsp;</p>
        </td>
        <td>
                <p>The time window of required values for initialization.</p>
        </td>
</tr>

        </tbody>
</table>

    </section>


    <dl class="dl-compact">
        
        














        
        
        
        
        
        
    </dl>

                <h3 id="~StreamAggregateHistogram"><div class="symbol-detail-labels"><span class="label label-inner">inner</span></div><span class="symbol-name">StreamAggregateHistogram</span><small class="property-type">
            &nbsp;<a href="module-qm.StreamAggr.html">module:qm.StreamAggr</a></small></h3>
        <p>This stream aggregator represents an online histogram. It can connect to a buffered aggregate (such as <a href="module-qm.html#~StreamAggregateTimeSeriesWindow">module:qm~StreamAggregateTimeSeriesWindow</a>)
or a time series (such as <a href="module-qm.html#~StreamAggregateEMA">module:qm~StreamAggregateEMA</a>).
The aggregate defines an ordered set of points p(0), ..., p(n) that define n bins. Infinites at both ends are allowed.
A new measurement is tested for inclusion in the left-closed right-opened intervals [p(i), p(i+1)) and the corresponding
bin counter is increased for the appropriate bin (or decreased if the point is outgoing from the buffer).
It implements the following methods:
<br><a href="module-qm.StreamAggr.html#getFloatLength">module:qm.StreamAggr#getFloatLength</a> returns the number of bins.
<br><a href="module-qm.StreamAggr.html#getFloatAt">module:qm.StreamAggr#getFloatAt</a> returns the count for a bin index.
<br><a href="module-qm.StreamAggr.html#getFloatVector">module:qm.StreamAggr#getFloatVector</a> returns the vector of counts, the length is equal to the number of bins.</p>

        <section>
        <h4>
            Example
        </h4>
                <div>
<<<<<<< HEAD
    <pre class="prettyprint"><code>// import the qm module
var qm = require(&#x27;qminer&#x27;);
// create a base with a simple store
var base = new qm.Base({
   mode: &quot;createClean&quot;,
   schema: [
   {
       name: &quot;Heat&quot;,
       fields: [
           { name: &quot;Celcius&quot;, type: &quot;float&quot; },
           { name: &quot;Time&quot;, type: &quot;datetime&quot; }
       ]
   }]
});

// create a new time series stream aggregator for the &#x27;Heat&#x27; store, that takes the values from the &#x27;Celcius&#x27; field
// and the timestamp from the &#x27;Time&#x27; field. The size of the window is 1 day.
var timeser = {
   name: &#x27;TimeSeriesBuffer&#x27;,
   type: &#x27;timeSeriesWinBuf&#x27;,
   store: &#x27;Heat&#x27;,
   timestamp: &#x27;Time&#x27;,
   value: &#x27;Celcius&#x27;,
   winsize: 86400000 // one day in miliseconds
};
var timeSeries = base.store(&quot;Heat&quot;).addStreamAggr(timeser);

// add a histogram aggregator, that is connected with the &#x27;TimeSeriesAggr&#x27; aggregator
var aggrJson = {
   name: &#x27;Histogram&#x27;,
   type: &#x27;onlineHistogram&#x27;,
   store: &#x27;Heat&#x27;,
   inAggr: &#x27;TimeSeriesBuffer&#x27;,
   lowerBound: 0,
   upperBound: 10,
   bins: 5,
   addNegInf: false,
   addPosInf: false
};
var hist = base.store(&quot;Heat&quot;).addStreamAggr(aggrJson);
base.close();</code></pre>
=======
    <pre class="prettyprint"><code>// import the qm module
var qm = require(&#x27;qminer&#x27;);
// create a base with a simple store
var base = new qm.Base({
   mode: &quot;createClean&quot;,
   schema: [
   {
       name: &quot;Heat&quot;,
       fields: [
           { name: &quot;Celcius&quot;, type: &quot;float&quot; },
           { name: &quot;Time&quot;, type: &quot;datetime&quot; }
       ]
   }]
});

// create a new time series stream aggregator for the &#x27;Heat&#x27; store, that takes the values from the &#x27;Celcius&#x27; field
// and the timestamp from the &#x27;Time&#x27; field. The size of the window is 1 day.
var timeser = {
   name: &#x27;TimeSeriesBuffer&#x27;,
   type: &#x27;timeSeriesWinBuf&#x27;,
   store: &#x27;Heat&#x27;,
   timestamp: &#x27;Time&#x27;,
   value: &#x27;Celcius&#x27;,
   winsize: 86400000 // one day in miliseconds
};
var timeSeries = base.store(&quot;Heat&quot;).addStreamAggr(timeser);

// add a histogram aggregator, that is connected with the &#x27;TimeSeriesAggr&#x27; aggregator
var aggrJson = {
   name: &#x27;Histogram&#x27;,
   type: &#x27;onlineHistogram&#x27;,
   store: &#x27;Heat&#x27;,
   inAggr: &#x27;TimeSeriesBuffer&#x27;,
   lowerBound: 0,
   upperBound: 10,
   bins: 5,
   addNegInf: false,
   addPosInf: false
};
var hist = base.store(&quot;Heat&quot;).addStreamAggr(aggrJson);
base.close();</code></pre>
>>>>>>> f9e1985b
</div>

    </section>

    
        <section>
        <h4>Properties</h4>
            <table class="jsdoc-details-table">
        <thead>
            <tr>
                <th>Name</th>
                <th>Type</th>
                <th>Optional</th>
                <th>Description</th>
            </tr>
        </thead>
        <tbody>
                <tr>
        <td>
            <p>name</p>
        </td>
        <td>
                <p>string</p>
        </td>
        <td>
                <p>&nbsp;</p>
        </td>
        <td>
                <p>The given name of the stream aggregator.</p>
        </td>
</tr>

                <tr>
        <td>
            <p>type</p>
        </td>
        <td>
                <p>string</p>
        </td>
        <td>
                <p>&nbsp;</p>
        </td>
        <td>
                <p>The type for the stream aggregator. It must be equal to <b>'onlineHistogram'</b>.</p>
        </td>
</tr>

                <tr>
        <td>
            <p>store</p>
        </td>
        <td>
                <p>string</p>
        </td>
        <td>
                <p>&nbsp;</p>
        </td>
        <td>
                <p>The name of the store from which it takes the data.</p>
        </td>
</tr>

                <tr>
        <td>
            <p>inAggr</p>
        </td>
        <td>
                <p>string</p>
        </td>
        <td>
                <p>&nbsp;</p>
        </td>
        <td>
                <p>The name of the stream aggregator to which it connects and gets data.</p>
        </td>
</tr>

                <tr>
        <td>
            <p>lowerBound</p>
        </td>
        <td>
                <p>number</p>
        </td>
        <td>
                <p>&nbsp;</p>
        </td>
        <td>
                <p>The lowest non-infinite bin point.</p>
        </td>
</tr>

                <tr>
        <td>
            <p>upperBound</p>
        </td>
        <td>
                <p>number</p>
        </td>
        <td>
                <p>&nbsp;</p>
        </td>
        <td>
                <p>The highest non-infinite bin point.</p>
        </td>
</tr>

                <tr>
        <td>
            <p>bins</p>
        </td>
        <td>
                <p>number</p>
        </td>
        <td>
                <p>Yes</p>
        </td>
        <td>
                <p>The number of bins bounded by <code>lowerBound</code> and <code>upperBound</code>.</p>
                <p>Defaults to <code>5</code>.</p>
        </td>
</tr>

                <tr>
        <td>
            <p>addNegInf</p>
        </td>
        <td>
                <p>boolean</p>
        </td>
        <td>
                <p>Yes</p>
        </td>
        <td>
                <p>Include a bin [-Inf, lowerBound].</p>
                <p>Defaults to <code>false</code>.</p>
        </td>
</tr>

                <tr>
        <td>
            <p>addPosInf</p>
        </td>
        <td>
                <p>boolean</p>
        </td>
        <td>
                <p>Yes</p>
        </td>
        <td>
                <p>Include a bin [upperBound, Inf].</p>
                <p>Defaults to <code>false</code>.</p>
        </td>
</tr>

        </tbody>
</table>

    </section>


    <dl class="dl-compact">
        
        














        
        
        
        
        
        
    </dl>

                <h3 id="~StreamAggregateMax"><div class="symbol-detail-labels"><span class="label label-inner">inner</span></div><span class="symbol-name">StreamAggregateMax</span><small class="property-type">
            &nbsp;<a href="module-qm.StreamAggr.html">module:qm.StreamAggr</a></small></h3>
        <p>This stream aggregator represents the maximum moving window buffer. It monitors the maximal value in the connected stream aggregator. 
It implements the following methods:
<br><a href="module-qm.StreamAggr.html#getFloat">module:qm.StreamAggr#getFloat</a> returns the maximal value of the records in the it's buffer window.
<br><a href="module-qm.StreamAggr.html#getTimestamp">module:qm.StreamAggr#getTimestamp</a> returns the timestamp of the newest record in it's buffer window.</p>

        <section>
        <h4>
            Example
        </h4>
                <div>
<<<<<<< HEAD
    <pre class="prettyprint"><code>// import the qm module
var qm = require(&#x27;qminer&#x27;);
// create a base with a simple store
var base = new qm.Base({
   mode: &quot;createClean&quot;,
   schema: [
   {
       name: &quot;Heat&quot;,
       fields: [
           { name: &quot;Celcius&quot;, type: &quot;float&quot; },
           { name: &quot;Time&quot;, type: &quot;datetime&quot; }
       ]
   }]
});

// create a new time series stream aggregator for the &#x27;Heat&#x27; store, that takes the values from the &#x27;Celcius&#x27; field
// and the timestamp from the &#x27;Time&#x27; field. The size of the window is 1 day.
var timeser = {
   name: &#x27;TimeSeriesAggr&#x27;,
   type: &#x27;timeSeriesWinBuf&#x27;,
   store: &#x27;Heat&#x27;,
   timestamp: &#x27;Time&#x27;,
   value: &#x27;Celcius&#x27;,
   winsize: 86400000 // one day in miliseconds
};
var timeSeries = base.store(&quot;Heat&quot;).addStreamAggr(timeser);

// add a max aggregator, that is connected with the &#x27;TimeSeriesAggr&#x27; aggregator
var max = {
   name: &#x27;MaxAggr&#x27;,
   type: &#x27;winBufMax&#x27;,
   store: &#x27;Heat&#x27;,
   inAggr: &#x27;TimeSeriesAggr&#x27;
};
var maximal = base.store(&quot;Heat&quot;).addStreamAggr(max);
base.close();</code></pre>
=======
    <pre class="prettyprint"><code>// import the qm module
var qm = require(&#x27;qminer&#x27;);
// create a base with a simple store
var base = new qm.Base({
   mode: &quot;createClean&quot;,
   schema: [
   {
       name: &quot;Heat&quot;,
       fields: [
           { name: &quot;Celcius&quot;, type: &quot;float&quot; },
           { name: &quot;Time&quot;, type: &quot;datetime&quot; }
       ]
   }]
});

// create a new time series stream aggregator for the &#x27;Heat&#x27; store, that takes the values from the &#x27;Celcius&#x27; field
// and the timestamp from the &#x27;Time&#x27; field. The size of the window is 1 day.
var timeser = {
   name: &#x27;TimeSeriesAggr&#x27;,
   type: &#x27;timeSeriesWinBuf&#x27;,
   store: &#x27;Heat&#x27;,
   timestamp: &#x27;Time&#x27;,
   value: &#x27;Celcius&#x27;,
   winsize: 86400000 // one day in miliseconds
};
var timeSeries = base.store(&quot;Heat&quot;).addStreamAggr(timeser);

// add a max aggregator, that is connected with the &#x27;TimeSeriesAggr&#x27; aggregator
var max = {
   name: &#x27;MaxAggr&#x27;,
   type: &#x27;winBufMax&#x27;,
   store: &#x27;Heat&#x27;,
   inAggr: &#x27;TimeSeriesAggr&#x27;
};
var maximal = base.store(&quot;Heat&quot;).addStreamAggr(max);
base.close();</code></pre>
>>>>>>> f9e1985b
</div>

    </section>

    
        <section>
        <h4>Properties</h4>
            <table class="jsdoc-details-table">
        <thead>
            <tr>
                <th>Name</th>
                <th>Type</th>
                <th>Optional</th>
                <th>Description</th>
            </tr>
        </thead>
        <tbody>
                <tr>
        <td>
            <p>StreamAggregateMax.name</p>
        </td>
        <td>
                <p>string</p>
        </td>
        <td>
                <p>&nbsp;</p>
        </td>
        <td>
                <p>The given name of the stream aggregator.</p>
        </td>
</tr>

                <tr>
        <td>
            <p>StreamAggregateMax.type</p>
        </td>
        <td>
                <p>string</p>
        </td>
        <td>
                <p>&nbsp;</p>
        </td>
        <td>
                <p>The type for the stream aggregator. It must be equal to <b>'winBufMax'</b>.</p>
        </td>
</tr>

                <tr>
        <td>
            <p>StreamAggregateMax.store</p>
        </td>
        <td>
                <p>string</p>
        </td>
        <td>
                <p>&nbsp;</p>
        </td>
        <td>
                <p>The name of the store from which it takes the data.</p>
        </td>
</tr>

                <tr>
        <td>
            <p>StreamAggregateMax.inAggr</p>
        </td>
        <td>
                <p>string</p>
        </td>
        <td>
                <p>&nbsp;</p>
        </td>
        <td>
                <p>The name of the stream aggregator to which it connects and gets data.</p>
        </td>
</tr>

        </tbody>
</table>

    </section>


    <dl class="dl-compact">
        
        














        
        
        
        
        
        
    </dl>

                <h3 id="~StreamAggregateMerger"><div class="symbol-detail-labels"><span class="label label-inner">inner</span></div><span class="symbol-name">StreamAggregateMerger</span><small class="property-type">
            &nbsp;<a href="module-qm.StreamAggr.html">module:qm.StreamAggr</a></small></h3>
        <p>This stream aggregator represents the merger aggregator. It merges records from two or more stores into a new store
depending on the timestamp. No methods are implemented for this aggregator.</p>
<image src="pictures/merger.gif" alt="Merger Animation">

        <section>
        <h4>
            Example
        </h4>
                <div>
<<<<<<< HEAD
    <pre class="prettyprint"><code>// import the qm module
var qm = require(&#x27;qminer&#x27;);
// create a base with a simple store
var base = new qm.Base({
   mode: &quot;createClean&quot;,
   schema: [
   {
       name: &quot;Cars&quot;,
       fields: [
           { name: &quot;NumberOfCars&quot;, type: &quot;float&quot; },
           { name: &quot;Time&quot;, type: &quot;datetime&quot; }
       ]
   },
   {
       name: &quot;Temperature&quot;,
       fields: [
           { name: &quot;Celcius&quot;, type: &quot;float&quot; },
           { name: &quot;Time&quot;, type: &quot;datetime&quot; }
       ]
   },
   {
       name: &quot;Merged&quot;,
       fields: [
           { name: &quot;NumberOfCars&quot;, type: &quot;float&quot; },
           { name: &quot;Celcius&quot;, type: &quot;float&quot; },
           { name: &quot;Time&quot;, type: &quot;datetime&quot; }
       ]
   }]
});
// create a new merger stream aggregator that mergers the records of the &#x27;Cars&#x27; and &#x27;Temperature&#x27; stores.
// The records are interpolated linearly and stored in the &#x27;Merged&#x27; store.
var mer = {
   name: &#x27;MergerAggr&#x27;,
   type: &#x27;stmerger&#x27;,
   outStore: &#x27;Merged&#x27;,
   createStore: false,
   timestamp: &#x27;Time&#x27;,
   fields: [
       { source: &#x27;Cars&#x27;, inField: &#x27;NumberOfCars&#x27;, outField: &#x27;NumberOfCars&#x27;, interpolation: &#x27;linear&#x27;, timestamp: &#x27;Time&#x27; },
       { source: &#x27;Temperature&#x27;, inField: &#x27;Celcius&#x27;, outField: &#x27;Celcius&#x27;, interpolation: &#x27;linear&#x27;, timestamp: &#x27;Time&#x27; }
   ]
};
var merger = new qm.StreamAggr(base, mer);
base.close();</code></pre>
=======
    <pre class="prettyprint"><code>// import the qm module
var qm = require(&#x27;qminer&#x27;);
// create a base with a simple store
var base = new qm.Base({
   mode: &quot;createClean&quot;,
   schema: [
   {
       name: &quot;Cars&quot;,
       fields: [
           { name: &quot;NumberOfCars&quot;, type: &quot;float&quot; },
           { name: &quot;Time&quot;, type: &quot;datetime&quot; }
       ]
   },
   {
       name: &quot;Temperature&quot;,
       fields: [
           { name: &quot;Celcius&quot;, type: &quot;float&quot; },
           { name: &quot;Time&quot;, type: &quot;datetime&quot; }
       ]
   },
   {
       name: &quot;Merged&quot;,
       fields: [
           { name: &quot;NumberOfCars&quot;, type: &quot;float&quot; },
           { name: &quot;Celcius&quot;, type: &quot;float&quot; },
           { name: &quot;Time&quot;, type: &quot;datetime&quot; }
       ]
   }]
});
// create a new merger stream aggregator that mergers the records of the &#x27;Cars&#x27; and &#x27;Temperature&#x27; stores.
// The records are interpolated linearly and stored in the &#x27;Merged&#x27; store.
var mer = {
   name: &#x27;MergerAggr&#x27;,
   type: &#x27;stmerger&#x27;,
   outStore: &#x27;Merged&#x27;,
   createStore: false,
   timestamp: &#x27;Time&#x27;,
   fields: [
       { source: &#x27;Cars&#x27;, inField: &#x27;NumberOfCars&#x27;, outField: &#x27;NumberOfCars&#x27;, interpolation: &#x27;linear&#x27;, timestamp: &#x27;Time&#x27; },
       { source: &#x27;Temperature&#x27;, inField: &#x27;Celcius&#x27;, outField: &#x27;Celcius&#x27;, interpolation: &#x27;linear&#x27;, timestamp: &#x27;Time&#x27; }
   ]
};
var merger = new qm.StreamAggr(base, mer);
base.close();</code></pre>
>>>>>>> f9e1985b
</div>

    </section>

    
        <section>
        <h4>Properties</h4>
            <table class="jsdoc-details-table">
        <thead>
            <tr>
                <th>Name</th>
                <th>Type</th>
                <th>Optional</th>
                <th>Description</th>
            </tr>
        </thead>
        <tbody>
                <tr>
        <td>
            <p>StreamAggregateMerger.name</p>
        </td>
        <td>
                <p>string</p>
        </td>
        <td>
                <p>&nbsp;</p>
        </td>
        <td>
                <p>The given name for the stream aggregator.</p>
        </td>
</tr>

                <tr>
        <td>
            <p>StreamAggregateMerger.type</p>
        </td>
        <td>
                <p>string</p>
        </td>
        <td>
                <p>&nbsp;</p>
        </td>
        <td>
                <p>The type of the stream aggregator. It must be equal to <b>'stmerger'</b>.</p>
        </td>
</tr>

                <tr>
        <td>
            <p>StreamAggregateMerger.outStore</p>
        </td>
        <td>
                <p>string</p>
        </td>
        <td>
                <p>&nbsp;</p>
        </td>
        <td>
                <p>The name of the store where it saves the merged records.</p>
        </td>
</tr>

                <tr>
        <td>
            <p>StreamAggregateMerger.createStore</p>
        </td>
        <td>
                <p>boolean</p>
        </td>
        <td>
                <p>&nbsp;</p>
        </td>
        <td>
                <p>If the outStore must be created.</p>
        </td>
</tr>

                <tr>
        <td>
            <p>StreamAggregateMerger.timestamp</p>
        </td>
        <td>
                <p>string</p>
        </td>
        <td>
                <p>&nbsp;</p>
        </td>
        <td>
                <p>The store field of outStore, where the timestamp is saved.</p>
        </td>
</tr>

                <tr>
        <td>
            <p>StreamAggregateMerger.fields</p>
        </td>
        <td>
                <p>Array of Object</p>
        </td>
        <td>
                <p>&nbsp;</p>
        </td>
        <td>
                <p>An array of json objects. The json objects contain:
<br> source (string) - The name of the store, from which it takes the values.
<br> inField (string) - The field name of source, from which it takes the values.
<br> outField (string) - The field name of outStore, into which it saves the values.
<br> interpolation (string) - The type of the interpolation. The options are: 'previous', 'next' and 'linear'.
<br> timestamp (string) - The field name of source, where the timestamp is saved.</p>
        </td>
</tr>

        </tbody>
</table>

    </section>


    <dl class="dl-compact">
        
        














        
        
        
        
        
        
    </dl>

                <h3 id="~StreamAggregateMin"><div class="symbol-detail-labels"><span class="label label-inner">inner</span></div><span class="symbol-name">StreamAggregateMin</span><small class="property-type">
            &nbsp;<a href="module-qm.StreamAggr.html">module:qm.StreamAggr</a></small></h3>
        <p>This stream aggregator represents the minimum moving window buffer. It monitors the minimal value in the connected stream aggregator.
It implements the following methods:
<br><a href="module-qm.StreamAggr.html#getFloat">module:qm.StreamAggr#getFloat</a> returns the minimal value of the records in it's buffer window.
<br><a href="module-qm.StreamAggr.html#getTimestamp">module:qm.StreamAggr#getTimestamp</a> returns the timestamp of the newest record in it's buffer window.</p>

        <section>
        <h4>
            Example
        </h4>
                <div>
<<<<<<< HEAD
    <pre class="prettyprint"><code>// import the qm module
var qm = require(&#x27;qminer&#x27;);
// create a base with a simple store
var base = new qm.Base({
   mode: &quot;createClean&quot;,
   schema: [
   {
       name: &quot;Heat&quot;,
       fields: [
           { name: &quot;Celcius&quot;, type: &quot;float&quot; },
           { name: &quot;Time&quot;, type: &quot;datetime&quot; }
       ]
   }]
});

// create a new time series stream aggregator for the &#x27;Heat&#x27; store, that takes the values from the &#x27;Celcius&#x27; field
// and the timestamp from the &#x27;Time&#x27; field. The size of the window is 1 day.
var timeser = {
   name: &#x27;TimeSeriesAggr&#x27;,
   type: &#x27;timeSeriesWinBuf&#x27;,
   store: &#x27;Heat&#x27;,
   timestamp: &#x27;Time&#x27;,
   value: &#x27;Celcius&#x27;,
   winsize: 86400000 // 1 day in miliseconds
};
var timeSeries = base.store(&quot;Heat&quot;).addStreamAggr(timeser);

// add a min aggregator, that is connected with the &#x27;TimeSeriesAggr&#x27; aggregator
var min = {
   name: &#x27;MinAggr&#x27;,
   type: &#x27;winBufMin&#x27;,
   store: &#x27;Heat&#x27;,
   inAggr: &#x27;TimeSeriesAggr&#x27;
};
var minimal = base.store(&quot;Heat&quot;).addStreamAggr(min);
base.close();</code></pre>
=======
    <pre class="prettyprint"><code>// import the qm module
var qm = require(&#x27;qminer&#x27;);
// create a base with a simple store
var base = new qm.Base({
   mode: &quot;createClean&quot;,
   schema: [
   {
       name: &quot;Heat&quot;,
       fields: [
           { name: &quot;Celcius&quot;, type: &quot;float&quot; },
           { name: &quot;Time&quot;, type: &quot;datetime&quot; }
       ]
   }]
});

// create a new time series stream aggregator for the &#x27;Heat&#x27; store, that takes the values from the &#x27;Celcius&#x27; field
// and the timestamp from the &#x27;Time&#x27; field. The size of the window is 1 day.
var timeser = {
   name: &#x27;TimeSeriesAggr&#x27;,
   type: &#x27;timeSeriesWinBuf&#x27;,
   store: &#x27;Heat&#x27;,
   timestamp: &#x27;Time&#x27;,
   value: &#x27;Celcius&#x27;,
   winsize: 86400000 // 1 day in miliseconds
};
var timeSeries = base.store(&quot;Heat&quot;).addStreamAggr(timeser);

// add a min aggregator, that is connected with the &#x27;TimeSeriesAggr&#x27; aggregator
var min = {
   name: &#x27;MinAggr&#x27;,
   type: &#x27;winBufMin&#x27;,
   store: &#x27;Heat&#x27;,
   inAggr: &#x27;TimeSeriesAggr&#x27;
};
var minimal = base.store(&quot;Heat&quot;).addStreamAggr(min);
base.close();</code></pre>
>>>>>>> f9e1985b
</div>

    </section>

    
        <section>
        <h4>Properties</h4>
            <table class="jsdoc-details-table">
        <thead>
            <tr>
                <th>Name</th>
                <th>Type</th>
                <th>Optional</th>
                <th>Description</th>
            </tr>
        </thead>
        <tbody>
                <tr>
        <td>
            <p>StreamAggregateMin.name</p>
        </td>
        <td>
                <p>string</p>
        </td>
        <td>
                <p>&nbsp;</p>
        </td>
        <td>
                <p>The given name of the stream aggregator.</p>
        </td>
</tr>

                <tr>
        <td>
            <p>StreamAggregateMin.type</p>
        </td>
        <td>
                <p>string</p>
        </td>
        <td>
                <p>&nbsp;</p>
        </td>
        <td>
                <p>The type of the stream aggregator. It must be equal to <b>'winBufMin'</b>.</p>
        </td>
</tr>

                <tr>
        <td>
            <p>StreamAggregateMin.store</p>
        </td>
        <td>
                <p>string</p>
        </td>
        <td>
                <p>&nbsp;</p>
        </td>
        <td>
                <p>The name of the store from which it takes the data.</p>
        </td>
</tr>

                <tr>
        <td>
            <p>StreamAggregateMin.inAggr</p>
        </td>
        <td>
                <p>string</p>
        </td>
        <td>
                <p>&nbsp;</p>
        </td>
        <td>
                <p>The name of the stream aggregator to which it connects and gets data.</p>
        </td>
</tr>

        </tbody>
</table>

    </section>


    <dl class="dl-compact">
        
        














        
        
        
        
        
        
    </dl>

                <h3 id="~StreamAggregateMovingAverage"><div class="symbol-detail-labels"><span class="label label-inner">inner</span></div><span class="symbol-name">StreamAggregateMovingAverage</span><small class="property-type">
            &nbsp;module:qmStreamAggr</small></h3>
        <p>This stream aggregator represents the moving average window buffer. It calculates the moving average value of the connected stream aggregator values.
It implements the following methods:
<br><a href="module-qm.StreamAggr.html#getFloat">module:qm.StreamAggr#getFloat</a> returns the average of the values in it's buffer window.
<br><a href="module-qm.StreamAggr.html#getTimestamp">module:qm.StreamAggr#getTimestamp</a> returns the timestamp of the newest record in it's buffer window.</p>

        <section>
        <h4>
            Example
        </h4>
                <div>
<<<<<<< HEAD
    <pre class="prettyprint"><code>// import the qm module
var qm = require(&#x27;qminer&#x27;);
// create a base with a simple store
var base = new qm.Base({
   mode: &quot;createClean&quot;,
   schema: [
   {
       name: &quot;Heat&quot;,
       fields: [
           { name: &quot;Celcius&quot;, type: &quot;float&quot; },
           { name: &quot;Time&quot;, type: &quot;datetime&quot; }
       ]
   }]
});

// create a new time series stream aggregator for the &#x27;Heat&#x27; store, that takes the values from the &#x27;Celcius&#x27; field
// and the timestamp from the &#x27;Time&#x27; field. The size of the window should be 1 day.
var timeser = {
   name: &#x27;TimeSeriesAggr&#x27;,
   type: &#x27;timeSeriesWinBuf&#x27;,
   store: &#x27;Heat&#x27;,
   timestamp: &#x27;Time&#x27;,
   value: &#x27;Celcius&#x27;,
   winsize: 86400000
};
var timeSeries = base.store(&quot;Heat&quot;).addStreamAggr(timeser);

// add a moving average aggregator, that is connected with the &#x27;TimeSeriesAggr&#x27; aggregator
var ma = {
   name: &#x27;movingAverageAggr&#x27;,
   type: &#x27;ma&#x27;,
   store: &#x27;Heat&#x27;,
   inAggr: &#x27;TimeSeriesAggr&#x27;
};
var movingAverage = base.store(&quot;Heat&quot;).addStreamAggr(ma);
base.close();</code></pre>
=======
    <pre class="prettyprint"><code>// import the qm module
var qm = require(&#x27;qminer&#x27;);
// create a base with a simple store
var base = new qm.Base({
   mode: &quot;createClean&quot;,
   schema: [
   {
       name: &quot;Heat&quot;,
       fields: [
           { name: &quot;Celcius&quot;, type: &quot;float&quot; },
           { name: &quot;Time&quot;, type: &quot;datetime&quot; }
       ]
   }]
});

// create a new time series stream aggregator for the &#x27;Heat&#x27; store, that takes the values from the &#x27;Celcius&#x27; field
// and the timestamp from the &#x27;Time&#x27; field. The size of the window should be 1 day.
var timeser = {
   name: &#x27;TimeSeriesAggr&#x27;,
   type: &#x27;timeSeriesWinBuf&#x27;,
   store: &#x27;Heat&#x27;,
   timestamp: &#x27;Time&#x27;,
   value: &#x27;Celcius&#x27;,
   winsize: 86400000
};
var timeSeries = base.store(&quot;Heat&quot;).addStreamAggr(timeser);

// add a moving average aggregator, that is connected with the &#x27;TimeSeriesAggr&#x27; aggregator
var ma = {
   name: &#x27;movingAverageAggr&#x27;,
   type: &#x27;ma&#x27;,
   store: &#x27;Heat&#x27;,
   inAggr: &#x27;TimeSeriesAggr&#x27;
};
var movingAverage = base.store(&quot;Heat&quot;).addStreamAggr(ma);
base.close();</code></pre>
>>>>>>> f9e1985b
</div>

    </section>

    
        <section>
        <h4>Properties</h4>
            <table class="jsdoc-details-table">
        <thead>
            <tr>
                <th>Name</th>
                <th>Type</th>
                <th>Optional</th>
                <th>Description</th>
            </tr>
        </thead>
        <tbody>
                <tr>
        <td>
            <p>StreamAggregateMovingAverage.name</p>
        </td>
        <td>
                <p>string</p>
        </td>
        <td>
                <p>&nbsp;</p>
        </td>
        <td>
                <p>The given name of the stream aggregator.</p>
        </td>
</tr>

                <tr>
        <td>
            <p>StreamAggregateMovingAverage.type</p>
        </td>
        <td>
                <p>string</p>
        </td>
        <td>
                <p>&nbsp;</p>
        </td>
        <td>
                <p>The type of the stream aggregator. It must be equal to <b>'ma'</b>.</p>
        </td>
</tr>

                <tr>
        <td>
            <p>StreamAggregateMovingAverage.store</p>
        </td>
        <td>
                <p>string</p>
        </td>
        <td>
                <p>&nbsp;</p>
        </td>
        <td>
                <p>The name of the store from which it takes the data.</p>
        </td>
</tr>

                <tr>
        <td>
            <p>StreamAggregateMovingAverage.inAggr</p>
        </td>
        <td>
                <p>string</p>
        </td>
        <td>
                <p>&nbsp;</p>
        </td>
        <td>
                <p>The name of the stream aggregator to which it connects and gets data.</p>
        </td>
</tr>

        </tbody>
</table>

    </section>


    <dl class="dl-compact">
        
        














        
        
        
        
        
        
    </dl>

                <h3 id="~StreamAggregateMovingCorrelation"><div class="symbol-detail-labels"><span class="label label-inner">inner</span></div><span class="symbol-name">StreamAggregateMovingCorrelation</span><small class="property-type">
            &nbsp;<a href="module-qm.StreamAggr.html">module:qm.StreamAggr</a></small></h3>
        <p>This stream aggregator represents the moving covariance window buffer. It calculates the moving correlation of the three stream aggregators,
that it's connected to. It implements the following methods:
<br><a href="module-qm.StreamAggr.html#getFloat">module:qm.StreamAggr#getFloat</a> returns the correlation of the values in it's buffer window.
<br><a href="module-qm.StreamAggr.html#getTimestamp">module:qm.StreamAggr#getTimestamp</a> returns the timestamp of the newest record in it's buffer window.</p>

        <section>
        <h4>
            Example
        </h4>
                <div>
<<<<<<< HEAD
    <pre class="prettyprint"><code>// import the qm module
var qm = require(&#x27;qminer&#x27;);
// create a base with a simple store
var base = new qm.Base({
   mode: &quot;createClean&quot;,
   schema: [
   {
       name: &quot;Heat&quot;,
       fields: [
           { name: &quot;Celcius&quot;, type: &quot;float&quot; },
           { name: &quot;WaterConsumption&quot;, type: &quot;float&quot; },
           { name: &quot;Time&quot;, type: &quot;datetime&quot; }
       ]
   }]
});

// create a new time series stream aggregator for the &#x27;Heat&#x27; store, that takes the values from the &#x27;Celcius&#x27; field
// and the timestamp from the &#x27;Time&#x27; field. The size of the window is 1 day.
var celcius = {
   name: &#x27;CelciusAggr&#x27;,
   type: &#x27;timeSeriesWinBuf&#x27;,
   store: &#x27;Heat&#x27;,
   timestamp: &#x27;Time&#x27;,
   value: &#x27;Celcius&#x27;,
   winsize: 86400000
}; base.store(&quot;Heat&quot;).addStreamAggr(celcius);

// create a new time series stream aggregator for the &#x27;Heat&#x27; store, that takes the values from the &#x27;WaterConsumption&#x27; field
// and the timestamp from the &#x27;Time&#x27; field. The size of the window is 1 day.
var water = {
   name: &#x27;WaterAggr&#x27;,
   type: &#x27;timeSeriesWinBuf&#x27;,
   store: &#x27;Heat&#x27;,
   timestamp: &#x27;Time&#x27;,
   value: &#x27;WaterConsumption&#x27;,
   winsize: 86400000
}; base.store(&quot;Heat&quot;).addStreamAggr(water);

// add a covariance aggregator, that is connected with the &#x27;CelciusAggr&#x27; and &#x27;WaterAggr&#x27; aggregators
var covariance = {
   name: &#x27;covarianceAggr&#x27;,
   type: &#x27;covariance&#x27;,
   store: &#x27;Heat&#x27;,
   inAggrX: &#x27;CelciusAggr&#x27;,
   inAggrY: &#x27;WaterAggr&#x27;
}; base.store(&quot;Heat&quot;).addStreamAggr(covariance);

// add the two variance aggregators, that take from the &#x27;Celcius&#x27; and &#x27;WaterConsumption&#x27; fields, respectively.
var celVar = {
   name: &#x27;celciusVarAggr&#x27;,
   type: &#x27;variance&#x27;,
   store: &#x27;Heat&#x27;,
   inAggr: &#x27;CelciusAggr&#x27;
}; base.store(&quot;Heat&quot;).addStreamAggr(celVar);

var waterVar = {
   name: &#x27;waterVarAggr&#x27;,
   type: &#x27;variance&#x27;,
   store: &#x27;Heat&#x27;,
   inAggr: &#x27;WaterAggr&#x27;
}; base.store(&quot;Heat&quot;).addStreamAggr(waterVar);

// add a correlation aggregator, that is connected to &#x27;CovarianceAggr&#x27;, &#x27;CelciusVarAggr&#x27; and &#x27;WaterValAggr&#x27; aggregators
var corr = {
   name: &#x27;corrAggr&#x27;,
   type: &#x27;correlation&#x27;,
   store: &#x27;Heat&#x27;,
   inAggrCov: &#x27;covarianceAggr&#x27;,
   inAggrVarX: &#x27;celciusVarAggr&#x27;,
   inAggrVarY: &#x27;waterVarAggr&#x27;
};
var correlation = base.store(&quot;Heat&quot;).addStreamAggr(corr);
base.close();</code></pre>
=======
    <pre class="prettyprint"><code>// import the qm module
var qm = require(&#x27;qminer&#x27;);
// create a base with a simple store
var base = new qm.Base({
   mode: &quot;createClean&quot;,
   schema: [
   {
       name: &quot;Heat&quot;,
       fields: [
           { name: &quot;Celcius&quot;, type: &quot;float&quot; },
           { name: &quot;WaterConsumption&quot;, type: &quot;float&quot; },
           { name: &quot;Time&quot;, type: &quot;datetime&quot; }
       ]
   }]
});

// create a new time series stream aggregator for the &#x27;Heat&#x27; store, that takes the values from the &#x27;Celcius&#x27; field
// and the timestamp from the &#x27;Time&#x27; field. The size of the window is 1 day.
var celcius = {
   name: &#x27;CelciusAggr&#x27;,
   type: &#x27;timeSeriesWinBuf&#x27;,
   store: &#x27;Heat&#x27;,
   timestamp: &#x27;Time&#x27;,
   value: &#x27;Celcius&#x27;,
   winsize: 86400000
}; base.store(&quot;Heat&quot;).addStreamAggr(celcius);

// create a new time series stream aggregator for the &#x27;Heat&#x27; store, that takes the values from the &#x27;WaterConsumption&#x27; field
// and the timestamp from the &#x27;Time&#x27; field. The size of the window is 1 day.
var water = {
   name: &#x27;WaterAggr&#x27;,
   type: &#x27;timeSeriesWinBuf&#x27;,
   store: &#x27;Heat&#x27;,
   timestamp: &#x27;Time&#x27;,
   value: &#x27;WaterConsumption&#x27;,
   winsize: 86400000
}; base.store(&quot;Heat&quot;).addStreamAggr(water);

// add a covariance aggregator, that is connected with the &#x27;CelciusAggr&#x27; and &#x27;WaterAggr&#x27; aggregators
var covariance = {
   name: &#x27;covarianceAggr&#x27;,
   type: &#x27;covariance&#x27;,
   store: &#x27;Heat&#x27;,
   inAggrX: &#x27;CelciusAggr&#x27;,
   inAggrY: &#x27;WaterAggr&#x27;
}; base.store(&quot;Heat&quot;).addStreamAggr(covariance);

// add the two variance aggregators, that take from the &#x27;Celcius&#x27; and &#x27;WaterConsumption&#x27; fields, respectively.
var celVar = {
   name: &#x27;celciusVarAggr&#x27;,
   type: &#x27;variance&#x27;,
   store: &#x27;Heat&#x27;,
   inAggr: &#x27;CelciusAggr&#x27;
}; base.store(&quot;Heat&quot;).addStreamAggr(celVar);

var waterVar = {
   name: &#x27;waterVarAggr&#x27;,
   type: &#x27;variance&#x27;,
   store: &#x27;Heat&#x27;,
   inAggr: &#x27;WaterAggr&#x27;
}; base.store(&quot;Heat&quot;).addStreamAggr(waterVar);

// add a correlation aggregator, that is connected to &#x27;CovarianceAggr&#x27;, &#x27;CelciusVarAggr&#x27; and &#x27;WaterValAggr&#x27; aggregators
var corr = {
   name: &#x27;corrAggr&#x27;,
   type: &#x27;correlation&#x27;,
   store: &#x27;Heat&#x27;,
   inAggrCov: &#x27;covarianceAggr&#x27;,
   inAggrVarX: &#x27;celciusVarAggr&#x27;,
   inAggrVarY: &#x27;waterVarAggr&#x27;
};
var correlation = base.store(&quot;Heat&quot;).addStreamAggr(corr);
base.close();</code></pre>
>>>>>>> f9e1985b
</div>

    </section>

    
        <section>
        <h4>Properties</h4>
            <table class="jsdoc-details-table">
        <thead>
            <tr>
                <th>Name</th>
                <th>Type</th>
                <th>Optional</th>
                <th>Description</th>
            </tr>
        </thead>
        <tbody>
                <tr>
        <td>
            <p>StreamAggregateMovingCorrelation.name</p>
        </td>
        <td>
                <p>string</p>
        </td>
        <td>
                <p>&nbsp;</p>
        </td>
        <td>
                <p>The given name for the stream aggregator.</p>
        </td>
</tr>

                <tr>
        <td>
            <p>StreamAggregateMovingCorrelation.type</p>
        </td>
        <td>
                <p>string</p>
        </td>
        <td>
                <p>&nbsp;</p>
        </td>
        <td>
                <p>The type of the stream aggregator. It must be equal to <b>'correlation'</b>.</p>
        </td>
</tr>

                <tr>
        <td>
            <p>StreamAggregateMovingCorrelation.store</p>
        </td>
        <td>
                <p>string</p>
        </td>
        <td>
                <p>&nbsp;</p>
        </td>
        <td>
                <p>The name of the store from which it takes the data.</p>
        </td>
</tr>

                <tr>
        <td>
            <p>StreamAggregateMovingCorrelation.inAggrCov</p>
        </td>
        <td>
                <p>string</p>
        </td>
        <td>
                <p>&nbsp;</p>
        </td>
        <td>
                <p>The name of the covariance stream aggregator.</p>
        </td>
</tr>

                <tr>
        <td>
            <p>StreamAggregateMovingCorrelation.inAggrVarX</p>
        </td>
        <td>
                <p>string</p>
        </td>
        <td>
                <p>&nbsp;</p>
        </td>
        <td>
                <p>The name of the first variance stream aggregator.</p>
        </td>
</tr>

                <tr>
        <td>
            <p>StreamAggregateMovingCorrelation.inAggrVarY</p>
        </td>
        <td>
                <p>string</p>
        </td>
        <td>
                <p>&nbsp;</p>
        </td>
        <td>
                <p>The name of the second variance stream aggregator.</p>
        </td>
</tr>

        </tbody>
</table>

    </section>


    <dl class="dl-compact">
        
        














        
        
        
        
        
        
    </dl>

                <h3 id="~StreamAggregateMovingCovariance"><div class="symbol-detail-labels"><span class="label label-inner">inner</span></div><span class="symbol-name">StreamAggregateMovingCovariance</span><small class="property-type">
            &nbsp;<a href="module-qm.StreamAggr.html">module:qm.StreamAggr</a></small></h3>
        <p>This stream aggregator represents the moving covariance window buffer. It calculates the moving covariance of the two stream aggregators, that it's connected to.
It implements the following methods:
<br><a href="module-qm.StreamAggr.html#getFloat">module:qm.StreamAggr#getFloat</a> returns the covariance of the values in it's buffer window.
<br><a href="module-qm.StreamAggr.html#getTimestamp">module:qm.StreamAggr#getTimestamp</a> returns the timestamp of the newest record in it's buffer window.</p>

        <section>
        <h4>
            Example
        </h4>
                <div>
<<<<<<< HEAD
    <pre class="prettyprint"><code>// import the qm module
var qm = require(&#x27;qminer&#x27;);
// create a base with a simple store
var base = new qm.Base({
   mode: &quot;createClean&quot;,
   schema: [
   {
       name: &quot;Heat&quot;,
       fields: [
           { name: &quot;Celcius&quot;, type: &quot;float&quot; },
           { name: &quot;WaterConsumption&quot;, type: &quot;float&quot; },
           { name: &quot;Time&quot;, type: &quot;datetime&quot; }
       ]
   }]
});

// create a new time series stream aggregator for the &#x27;Heat&#x27; store, that takes the values from the &#x27;Celcius&#x27; field
// and the timestamp from the &#x27;Time&#x27; field. The size of the window is 1 day.
var celcius = {
   name: &#x27;CelciusAggr&#x27;,
   type: &#x27;timeSeriesWinBuf&#x27;,
   store: &#x27;Heat&#x27;,
   timestamp: &#x27;Time&#x27;,
   value: &#x27;Celcius&#x27;,
   winsize: 86400000
}; base.store(&quot;Heat&quot;).addStreamAggr(celcius);

// create a new time series stream aggregator for the &#x27;Heat&#x27; store, that takes the values from the &#x27;WaterConsumption&#x27; field
// and the timestamp from the &#x27;Time&#x27; field. The size of the window is 1 day.
var water = {
   name: &#x27;WaterAggr&#x27;,
   type: &#x27;timeSeriesWinBuf&#x27;,
   store: &#x27;Heat&#x27;,
   timestamp: &#x27;Time&#x27;,
   value: &#x27;WaterConsumption&#x27;,
   winsize: 86400000
}; base.store(&quot;Heat&quot;).addStreamAggr(water);

// add a covariance aggregator, that is connected with the &#x27;CelciusAggr&#x27; and &#x27;WaterAggr&#x27; stream aggregators
var covariance = {
   name: &#x27;covAggr&#x27;,
   type: &#x27;covariance&#x27;,
   store: &#x27;Heat&#x27;,
   inAggrX: &#x27;CelciusAggr&#x27;,
   inAggrY: &#x27;WaterAggr&#x27;
};
var covarianceAggr = base.store(&quot;Heat&quot;).addStreamAggr(covariance);
base.close();</code></pre>
=======
    <pre class="prettyprint"><code>// import the qm module
var qm = require(&#x27;qminer&#x27;);
// create a base with a simple store
var base = new qm.Base({
   mode: &quot;createClean&quot;,
   schema: [
   {
       name: &quot;Heat&quot;,
       fields: [
           { name: &quot;Celcius&quot;, type: &quot;float&quot; },
           { name: &quot;WaterConsumption&quot;, type: &quot;float&quot; },
           { name: &quot;Time&quot;, type: &quot;datetime&quot; }
       ]
   }]
});

// create a new time series stream aggregator for the &#x27;Heat&#x27; store, that takes the values from the &#x27;Celcius&#x27; field
// and the timestamp from the &#x27;Time&#x27; field. The size of the window is 1 day.
var celcius = {
   name: &#x27;CelciusAggr&#x27;,
   type: &#x27;timeSeriesWinBuf&#x27;,
   store: &#x27;Heat&#x27;,
   timestamp: &#x27;Time&#x27;,
   value: &#x27;Celcius&#x27;,
   winsize: 86400000
}; base.store(&quot;Heat&quot;).addStreamAggr(celcius);

// create a new time series stream aggregator for the &#x27;Heat&#x27; store, that takes the values from the &#x27;WaterConsumption&#x27; field
// and the timestamp from the &#x27;Time&#x27; field. The size of the window is 1 day.
var water = {
   name: &#x27;WaterAggr&#x27;,
   type: &#x27;timeSeriesWinBuf&#x27;,
   store: &#x27;Heat&#x27;,
   timestamp: &#x27;Time&#x27;,
   value: &#x27;WaterConsumption&#x27;,
   winsize: 86400000
}; base.store(&quot;Heat&quot;).addStreamAggr(water);

// add a covariance aggregator, that is connected with the &#x27;CelciusAggr&#x27; and &#x27;WaterAggr&#x27; stream aggregators
var covariance = {
   name: &#x27;covAggr&#x27;,
   type: &#x27;covariance&#x27;,
   store: &#x27;Heat&#x27;,
   inAggrX: &#x27;CelciusAggr&#x27;,
   inAggrY: &#x27;WaterAggr&#x27;
};
var covarianceAggr = base.store(&quot;Heat&quot;).addStreamAggr(covariance);
base.close();</code></pre>
>>>>>>> f9e1985b
</div>

    </section>

    
        <section>
        <h4>Properties</h4>
            <table class="jsdoc-details-table">
        <thead>
            <tr>
                <th>Name</th>
                <th>Type</th>
                <th>Optional</th>
                <th>Description</th>
            </tr>
        </thead>
        <tbody>
                <tr>
        <td>
            <p>StreamAggregateMovingCovariance.name</p>
        </td>
        <td>
                <p>string</p>
        </td>
        <td>
                <p>&nbsp;</p>
        </td>
        <td>
                <p>The given name for the stream aggregator.</p>
        </td>
</tr>

                <tr>
        <td>
            <p>StreamAggregateMovingCovariance.type</p>
        </td>
        <td>
                <p>string</p>
        </td>
        <td>
                <p>&nbsp;</p>
        </td>
        <td>
                <p>The type of the stream aggregator. It must be equal to <b>'covariance'</b>.</p>
        </td>
</tr>

                <tr>
        <td>
            <p>StreamAggregateMovingCovariance.store</p>
        </td>
        <td>
                <p>string</p>
        </td>
        <td>
                <p>&nbsp;</p>
        </td>
        <td>
                <p>The name of the store from which it takes the data.</p>
        </td>
</tr>

                <tr>
        <td>
            <p>StreamAggregateMovingCovariance.inAggrX</p>
        </td>
        <td>
                <p>string</p>
        </td>
        <td>
                <p>&nbsp;</p>
        </td>
        <td>
                <p>The name of the first stream aggregator to which it connects and gets data.</p>
        </td>
</tr>

                <tr>
        <td>
            <p>StreamAggregateMovingCovariance.inAggrY</p>
        </td>
        <td>
                <p>string</p>
        </td>
        <td>
                <p>&nbsp;</p>
        </td>
        <td>
                <p>The name of the recond stream aggregator to which it connects and gets data.</p>
        </td>
</tr>

        </tbody>
</table>

    </section>


    <dl class="dl-compact">
        
        














        
        
        
        
        
        
    </dl>

                <h3 id="~StreamAggregateMovingVariance"><div class="symbol-detail-labels"><span class="label label-inner">inner</span></div><span class="symbol-name">StreamAggregateMovingVariance</span><small class="property-type">
            &nbsp;<a href="module-qm.StreamAggr.html">module:qm.StreamAggr</a></small></h3>
        <p>This stream aggregator represents the moving variance window buffer. It calculates the moving variance of the stream aggregator, that it's connected to. 
It implements the following methods:
<br><a href="module-qm.StreamAggr.html#getFloat">module:qm.StreamAggr#getFloat</a> returns the variance of the values in it's buffer window.
<br><a href="module-qm.StreamAggr.html#getTimestamp">module:qm.StreamAggr#getTimestamp</a> returns the timestamp of the newest record in it's buffer window.</p>

        <section>
        <h4>
            Example
        </h4>
                <div>
<<<<<<< HEAD
    <pre class="prettyprint"><code>// import the qm module
var qm = require(&#x27;qminer&#x27;);
// create a base with a simple store
var base = new qm.Base({
   mode: &quot;createClean&quot;,
   schema: [
   {
       name: &quot;Heat&quot;,
       fields: [
           { name: &quot;Celcius&quot;, type: &quot;float&quot; },
           { name: &quot;Time&quot;, type: &quot;datetime&quot; }
       ]
   }]
});

// create a new time series stream aggregator for the &#x27;Heat&#x27; store, that takes the values from the &#x27;Celcius&#x27; field
// and the timestamp from the &#x27;Time&#x27; field. The size of the window is 1 day.
var timeser = {
   name: &#x27;TimeSeriesAggr&#x27;,
   type: &#x27;timeSeriesWinBuf&#x27;,
   store: &#x27;Heat&#x27;,
   timestamp: &#x27;Time&#x27;,
   value: &#x27;Celcius&#x27;,
   winsize: 86400000
};
var timeSeries = base.store(&quot;Heat&quot;).addStreamAggr(timeser);

// add a variance aggregator, that is connected with the &#x27;TimeSeriesAggr&#x27; aggregator
var variance = {
   name: &#x27;varAggr&#x27;,
   type: &#x27;variance&#x27;,
   store: &#x27;Heat&#x27;,
   inAggr: &#x27;TimeSeriesAggr&#x27;
};
var varianceAggr = base.store(&quot;Heat&quot;).addStreamAggr(variance);
base.close();</code></pre>
=======
    <pre class="prettyprint"><code>// import the qm module
var qm = require(&#x27;qminer&#x27;);
// create a base with a simple store
var base = new qm.Base({
   mode: &quot;createClean&quot;,
   schema: [
   {
       name: &quot;Heat&quot;,
       fields: [
           { name: &quot;Celcius&quot;, type: &quot;float&quot; },
           { name: &quot;Time&quot;, type: &quot;datetime&quot; }
       ]
   }]
});

// create a new time series stream aggregator for the &#x27;Heat&#x27; store, that takes the values from the &#x27;Celcius&#x27; field
// and the timestamp from the &#x27;Time&#x27; field. The size of the window is 1 day.
var timeser = {
   name: &#x27;TimeSeriesAggr&#x27;,
   type: &#x27;timeSeriesWinBuf&#x27;,
   store: &#x27;Heat&#x27;,
   timestamp: &#x27;Time&#x27;,
   value: &#x27;Celcius&#x27;,
   winsize: 86400000
};
var timeSeries = base.store(&quot;Heat&quot;).addStreamAggr(timeser);

// add a variance aggregator, that is connected with the &#x27;TimeSeriesAggr&#x27; aggregator
var variance = {
   name: &#x27;varAggr&#x27;,
   type: &#x27;variance&#x27;,
   store: &#x27;Heat&#x27;,
   inAggr: &#x27;TimeSeriesAggr&#x27;
};
var varianceAggr = base.store(&quot;Heat&quot;).addStreamAggr(variance);
base.close();</code></pre>
>>>>>>> f9e1985b
</div>

    </section>

    
        <section>
        <h4>Properties</h4>
            <table class="jsdoc-details-table">
        <thead>
            <tr>
                <th>Name</th>
                <th>Type</th>
                <th>Optional</th>
                <th>Description</th>
            </tr>
        </thead>
        <tbody>
                <tr>
        <td>
            <p>StreamAggregateMovingVariance.name</p>
        </td>
        <td>
                <p>string</p>
        </td>
        <td>
                <p>&nbsp;</p>
        </td>
        <td>
                <p>The given name for the stream aggregator.</p>
        </td>
</tr>

                <tr>
        <td>
            <p>StreamAggregateMovingVariance.type</p>
        </td>
        <td>
                <p>string</p>
        </td>
        <td>
                <p>&nbsp;</p>
        </td>
        <td>
                <p>The type of the stream aggregator. It must be equal to <b>'variance'</b>.</p>
        </td>
</tr>

                <tr>
        <td>
            <p>StreamAggregateMovingVariance.store</p>
        </td>
        <td>
                <p>string</p>
        </td>
        <td>
                <p>&nbsp;</p>
        </td>
        <td>
                <p>The name of the store from which it takes the data.</p>
        </td>
</tr>

                <tr>
        <td>
            <p>StreamAggregateMovingVariance.inAggr</p>
        </td>
        <td>
                <p>string</p>
        </td>
        <td>
                <p>&nbsp;</p>
        </td>
        <td>
                <p>The name of the stream aggregator to which it connects and gets data.</p>
        </td>
</tr>

        </tbody>
</table>

    </section>


    <dl class="dl-compact">
        
        














        
        
        
        
        
        
    </dl>

<<<<<<< HEAD
=======
                <h3 id="~StreamAggregateRecordBuffer"><div class="symbol-detail-labels"><span class="label label-inner">inner</span></div><span class="symbol-name">StreamAggregateRecordBuffer</span><small class="property-type">
            &nbsp;<a href="module-qm.StreamAggr.html">module:qm.StreamAggr</a></small></h3>
        <p>This stream aggregator represents record buffer. It stores the values inside a moving window.
It implements all the methods of <b>except</b> <a href="module-qm.StreamAggr.html#getFloat">module:qm.StreamAggr#getFloat</a>, <a href="module-qm.StreamAggr.html#getTimestamp">module:qm.StreamAggr#getTimestamp</a>.</p>

        <section>
        <h4>
            Example
        </h4>
                <div>
    <pre class="prettyprint"><code>// import the qm module
var qm = require(&#x27;qminer&#x27;);
// create a base with a simple store
var base = new qm.Base({
   mode: &quot;createClean&quot;,
   schema: [
   {
       name: &quot;Heat&quot;,
       fields: [
           { name: &quot;Celcius&quot;, type: &quot;float&quot; },
           { name: &quot;Time&quot;, type: &quot;datetime&quot; }
       ]
   }]
});

// create a new time series stream aggregator for the &#x27;Heat&#x27; store. The size of the window is 3 records.
var aggr = {
   name: &#x27;Delay&#x27;,
   type: &#x27;recordBuffer&#x27;,
   size: 3
};
base.store(&quot;Heat&quot;).addStreamAggr(aggr);
base.close();</code></pre>
</div>

    </section>

    
        <section>
        <h4>Properties</h4>
            <table class="jsdoc-details-table">
        <thead>
            <tr>
                <th>Name</th>
                <th>Type</th>
                <th>Optional</th>
                <th>Description</th>
            </tr>
        </thead>
        <tbody>
                <tr>
        <td>
            <p>StreamAggregateTimeSeriesWindow.name</p>
        </td>
        <td>
                <p>string</p>
        </td>
        <td>
                <p>&nbsp;</p>
        </td>
        <td>
                <p>The given name of the stream aggregator.</p>
        </td>
</tr>

                <tr>
        <td>
            <p>StreamAggregateTimeSeriesWindow.type</p>
        </td>
        <td>
                <p>string</p>
        </td>
        <td>
                <p>&nbsp;</p>
        </td>
        <td>
                <p>The type of the stream aggregator. It must be equal to <b>'recordBuffer'</b>.</p>
        </td>
</tr>

                <tr>
        <td>
            <p>StreamAggregateTimeSeriesWindow.size</p>
        </td>
        <td>
                <p>number</p>
        </td>
        <td>
                <p>&nbsp;</p>
        </td>
        <td>
                <p>The size of the window.</p>
        </td>
</tr>

        </tbody>
</table>

    </section>


    <dl class="dl-compact">
        
        














        
        
        
        
        
        
    </dl>

>>>>>>> f9e1985b
                <h3 id="~StreamAggregateResampler"><div class="symbol-detail-labels"><span class="label label-inner">inner</span></div><span class="symbol-name">StreamAggregateResampler</span><small class="property-type">
            &nbsp;<a href="module-qm.StreamAggr.html">module:qm.StreamAggr</a></small></h3>
        <p>This stream aggregator represents the resampler window buffer. It creates new values that are interpolated by using the values from an existing store.
No methods are implemented for this aggregator.</p>

        <section>
        <h4>
            Example
        </h4>
                <div>
<<<<<<< HEAD
    <pre class="prettyprint"><code>// import the qm module
var qm = require(&#x27;qminer&#x27;);
// create a base with a simple store
var base = new qm.Base({
   mode: &quot;createClean&quot;,
   schema: [
   {
       name: &quot;Heat&quot;,
       fields: [
           { name: &quot;Celcius&quot;, type: &quot;float&quot; },
           { name: &quot;Time&quot;, type: &quot;datetime&quot; }
       ]
   },
   {
       name: &quot;interpolatedValues&quot;,
       fields: [
           { name: &quot;Value&quot;, type: &quot;float&quot; },
           { name: &quot;Time&quot;, type: &quot;datetime&quot; }
       ]
   }]
});
// create a new resampler stream aggregator for the &#x27;Heat&#x27; store, that takes the values from the &#x27;Celcius&#x27; field
// and the timestamp from the &#x27;Time&#x27; field. The interpolated values are stored in the &#x27;interpolatedValues&#x27; store.
// The interpolation should be linear and the interval should be 2 seconds.
var res = {
   name: &#x27;resamplerAggr&#x27;,
   type: &#x27;resampler&#x27;,
   store: &#x27;Heat&#x27;,
   outStore: &#x27;interpolatedValues&#x27;,
   timestamp: &#x27;Time&#x27;,
   fields: [{
       name: &#x27;Celcius&#x27;,
       interpolator: &#x27;linear&#x27;
   }],
   createStore: false,
   interval: 2000
};
var resampler = base.store(&quot;Heat&quot;).addStreamAggr(res);
base.close();</code></pre>
=======
    <pre class="prettyprint"><code>// import the qm module
var qm = require(&#x27;qminer&#x27;);
// create a base with a simple store
var base = new qm.Base({
   mode: &quot;createClean&quot;,
   schema: [
   {
       name: &quot;Heat&quot;,
       fields: [
           { name: &quot;Celcius&quot;, type: &quot;float&quot; },
           { name: &quot;Time&quot;, type: &quot;datetime&quot; }
       ]
   },
   {
       name: &quot;interpolatedValues&quot;,
       fields: [
           { name: &quot;Value&quot;, type: &quot;float&quot; },
           { name: &quot;Time&quot;, type: &quot;datetime&quot; }
       ]
   }]
});
// create a new resampler stream aggregator for the &#x27;Heat&#x27; store, that takes the values from the &#x27;Celcius&#x27; field
// and the timestamp from the &#x27;Time&#x27; field. The interpolated values are stored in the &#x27;interpolatedValues&#x27; store.
// The interpolation should be linear and the interval should be 2 seconds.
var res = {
   name: &#x27;resamplerAggr&#x27;,
   type: &#x27;resampler&#x27;,
   store: &#x27;Heat&#x27;,
   outStore: &#x27;interpolatedValues&#x27;,
   timestamp: &#x27;Time&#x27;,
   fields: [{
       name: &#x27;Celcius&#x27;,
       interpolator: &#x27;linear&#x27;
   }],
   createStore: false,
   interval: 2000
};
var resampler = base.store(&quot;Heat&quot;).addStreamAggr(res);
base.close();</code></pre>
>>>>>>> f9e1985b
</div>

    </section>

    
        <section>
        <h4>Properties</h4>
            <table class="jsdoc-details-table">
        <thead>
            <tr>
                <th>Name</th>
                <th>Type</th>
                <th>Optional</th>
                <th>Description</th>
            </tr>
        </thead>
        <tbody>
                <tr>
        <td>
            <p>StreamAggregateResampler.name</p>
        </td>
        <td>
                <p>string</p>
        </td>
        <td>
                <p>&nbsp;</p>
        </td>
        <td>
                <p>The given name for the stream aggregator.</p>
        </td>
</tr>

                <tr>
        <td>
            <p>StreamAggregateResampler.type</p>
        </td>
        <td>
                <p>string</p>
        </td>
        <td>
                <p>&nbsp;</p>
        </td>
        <td>
                <p>The type of the stream aggregator. It must be equal to <b>'resampler'</b>.</p>
        </td>
</tr>

                <tr>
        <td>
            <p>StreamAggregateResampler.store</p>
        </td>
        <td>
                <p>string</p>
        </td>
        <td>
                <p>&nbsp;</p>
        </td>
        <td>
                <p>The name of the store from which it takes the data.</p>
        </td>
</tr>

                <tr>
        <td>
            <p>StreamAggregateResampler.outStore</p>
        </td>
        <td>
                <p>string</p>
        </td>
        <td>
                <p>&nbsp;</p>
        </td>
        <td>
                <p>The store in which the samples are stored.</p>
        </td>
</tr>

                <tr>
        <td>
            <p>StreamAggregateResampler.timestamp</p>
        </td>
        <td>
                <p>string</p>
        </td>
        <td>
                <p>&nbsp;</p>
        </td>
        <td>
                <p>The store field from which it takes the timestamps.</p>
        </td>
</tr>

                <tr>
        <td>
            <p>StreamAggregateResampler.fields</p>
        </td>
        <td>
                <p>Object</p>
        </td>
        <td>
                <p>&nbsp;</p>
        </td>
        <td>
                <p>The json, which contains:
<br> name (string) - the store field from which it takes the values.
<br> interpolator (string) - the type of the interpolation. The options are 'previous', 'next' and 'linear'.
<br> The 'previous' type interpolates with the previous value.</p>
        </td>
</tr>

                <tr>
        <td>
            <p>StreamAggregateResampler.createStore</p>
        </td>
        <td>
                <p>boolean</p>
        </td>
        <td>
                <p>&nbsp;</p>
        </td>
        <td>
                <p>If the outStore must be created.</p>
        </td>
</tr>

                <tr>
        <td>
            <p>StreamAggregateResampler.interval</p>
        </td>
        <td>
                <p>number</p>
        </td>
        <td>
                <p>&nbsp;</p>
        </td>
        <td>
                <p>The size/frequency the interpolated values should be given.</p>
        </td>
</tr>

        </tbody>
</table>

    </section>


    <dl class="dl-compact">
        
        














        
        
        
        
        
        
    </dl>

                <h3 id="~StreamAggregateSlottedHistogram"><div class="symbol-detail-labels"><span class="label label-inner">inner</span></div><span class="symbol-name">StreamAggregateSlottedHistogram</span><small class="property-type">
            &nbsp;<a href="module-qm.StreamAggr.html">module:qm.StreamAggr</a></small></h3>
        <p>This stream aggregator represents an online slotted histogram. It can connect to a buffered aggregate (such as <a href="module-qm.html#~StreamAggregateTimeSeriesWindow">module:qm~StreamAggregateTimeSeriesWindow</a>)
or a time series (such as <a href="module-qm.html#~StreamAggregateEMA">module:qm~StreamAggregateEMA</a>). 
It maps historical values into single period (e.g. into hours of the week). 
The aggregate defines an ordered set of points p(0), ..., p(n) that define n bins. Infinites at both ends are NOT allowed.
A new measurement is tested for inclusion in the left-closed right-opened intervals [p(i), p(i+1)) and the corresponding
bin counter is increased for the appropriate bin (or decreased if the point is outgoing from the buffer).
It implements the following methods:
<br><a href="module-qm.StreamAggr.html#getFloatLength">module:qm.StreamAggr#getFloatLength</a> returns the number of bins.
<br><a href="module-qm.StreamAggr.html#getFloatAt">module:qm.StreamAggr#getFloatAt</a> returns the count for a bin index.
<br><a href="module-qm.StreamAggr.html#getFloatVector">module:qm.StreamAggr#getFloatVector</a> returns the vector of counts, the length is equal to the number of bins.</p>

        <section>
        <h4>
            Example
        </h4>
                <div>
<<<<<<< HEAD
    <pre class="prettyprint"><code>// import the qm module
var qm = require(&#x27;qminer&#x27;);
// create a base with a simple store
var base = new qm.Base({
   mode: &quot;createClean&quot;,
   schema: [
   {
       name: &quot;Heat&quot;,
       fields: [
           { name: &quot;Celcius&quot;, type: &quot;float&quot; },
           { name: &quot;Time&quot;, type: &quot;datetime&quot; }
       ]
   }]
});

// create a new time series stream aggregator for the &#x27;Heat&#x27; store, that takes the values from the &#x27;Celcius&#x27; field
// and the timestamp from the &#x27;Time&#x27; field. The size of the window is 4 weeks.
var timeser = {
   name: &#x27;TimeSeriesBuffer&#x27;,
   type: &#x27;timeSeriesWinBuf&#x27;,
   store: &#x27;Heat&#x27;,
   timestamp: &#x27;Time&#x27;,
   value: &#x27;Celcius&#x27;,
   winsize: 2419200000 // 4 weeks
};
var timeSeries = base.store(&quot;Heat&quot;).addStreamAggr(timeser);

// add a slotted-histogram aggregator, that is connected with the &#x27;TimeSeriesAggr&#x27; aggregator
// it will present accumulated histogram for the last 2 hours (window) of the week (period) for the last 4 weeks (see aggregate above)
var aggrJson = {
   name: &#x27;Histogram&#x27;,
   type: &#x27;onlineSlottedHistogram&#x27;,
   store: &#x27;Heat&#x27;,
   inAggr: &#x27;TimeSeriesBuffer&#x27;,
   period: 604800000, // 1 week
   window: 7200000, // 2h
   bins: 5, // 5 possible clusters
   granularity: 300000  // 5 min
};
var hist = base.store(&quot;Heat&quot;).addStreamAggr(aggrJson);
base.close();</code></pre>
=======
    <pre class="prettyprint"><code>// import the qm module
var qm = require(&#x27;qminer&#x27;);
// create a base with a simple store
var base = new qm.Base({
   mode: &quot;createClean&quot;,
   schema: [
   {
       name: &quot;Heat&quot;,
       fields: [
           { name: &quot;Celcius&quot;, type: &quot;float&quot; },
           { name: &quot;Time&quot;, type: &quot;datetime&quot; }
       ]
   }]
});

// create a new time series stream aggregator for the &#x27;Heat&#x27; store, that takes the values from the &#x27;Celcius&#x27; field
// and the timestamp from the &#x27;Time&#x27; field. The size of the window is 4 weeks.
var timeser = {
   name: &#x27;TimeSeriesBuffer&#x27;,
   type: &#x27;timeSeriesWinBuf&#x27;,
   store: &#x27;Heat&#x27;,
   timestamp: &#x27;Time&#x27;,
   value: &#x27;Celcius&#x27;,
   winsize: 2419200000 // 4 weeks
};
var timeSeries = base.store(&quot;Heat&quot;).addStreamAggr(timeser);

// add a slotted-histogram aggregator, that is connected with the &#x27;TimeSeriesAggr&#x27; aggregator
// it will present accumulated histogram for the last 2 hours (window) of the week (period) for the last 4 weeks (see aggregate above)
var aggrJson = {
   name: &#x27;Histogram&#x27;,
   type: &#x27;onlineSlottedHistogram&#x27;,
   store: &#x27;Heat&#x27;,
   inAggr: &#x27;TimeSeriesBuffer&#x27;,
   period: 604800000, // 1 week
   window: 7200000, // 2h
   bins: 5, // 5 possible clusters
   granularity: 300000  // 5 min
};
var hist = base.store(&quot;Heat&quot;).addStreamAggr(aggrJson);
base.close();</code></pre>
>>>>>>> f9e1985b
</div>

    </section>

    
        <section>
        <h4>Properties</h4>
            <table class="jsdoc-details-table">
        <thead>
            <tr>
                <th>Name</th>
                <th>Type</th>
                <th>Optional</th>
                <th>Description</th>
            </tr>
        </thead>
        <tbody>
                <tr>
        <td>
            <p>name</p>
        </td>
        <td>
                <p>string</p>
        </td>
        <td>
                <p>&nbsp;</p>
        </td>
        <td>
                <p>The given name of the stream aggregator.</p>
        </td>
</tr>

                <tr>
        <td>
            <p>type</p>
        </td>
        <td>
                <p>string</p>
        </td>
        <td>
                <p>&nbsp;</p>
        </td>
        <td>
                <p>The type for the stream aggregator. It must be equal to <b>'onlineHistogram'</b>.</p>
        </td>
</tr>

                <tr>
        <td>
            <p>store</p>
        </td>
        <td>
                <p>string</p>
        </td>
        <td>
                <p>&nbsp;</p>
        </td>
        <td>
                <p>The name of the store from which it takes the data.</p>
        </td>
</tr>

                <tr>
        <td>
            <p>inAggr</p>
        </td>
        <td>
                <p>string</p>
        </td>
        <td>
                <p>&nbsp;</p>
        </td>
        <td>
                <p>The name of the stream aggregator to which it connects and gets data.</p>
        </td>
</tr>

                <tr>
        <td>
            <p>period</p>
        </td>
        <td>
                <p>number</p>
        </td>
        <td>
                <p>&nbsp;</p>
        </td>
        <td>
                <p>Cycle length in msec.</p>
        </td>
</tr>

                <tr>
        <td>
            <p>window</p>
        </td>
        <td>
                <p>number</p>
        </td>
        <td>
                <p>&nbsp;</p>
        </td>
        <td>
                <p>Window length that is reported when aggregate is queried.</p>
        </td>
</tr>

                <tr>
        <td>
            <p>bins</p>
        </td>
        <td>
                <p>number</p>
        </td>
        <td>
                <p>&nbsp;</p>
        </td>
        <td>
                <p>The number of bins - input data is expected to be withing interval [0, bins-1].</p>
        </td>
</tr>

                <tr>
        <td>
            <p>granularity</p>
        </td>
        <td>
                <p>number</p>
        </td>
        <td>
                <p>&nbsp;</p>
        </td>
        <td>
                <p>Storage granularity in msec. History is stored in slots with this length. Number of slots=period/granularity</p>
        </td>
</tr>

        </tbody>
</table>

    </section>


    <dl class="dl-compact">
        
        














        
        
        
        
        
        
    </dl>

                <h3 id="~StreamAggregateSum"><div class="symbol-detail-labels"><span class="label label-inner">inner</span></div><span class="symbol-name">StreamAggregateSum</span><small class="property-type">
            &nbsp;<a href="module-qm.StreamAggr.html">module:qm.StreamAggr</a></small></h3>
        <p>This stream aggregator represents the sum moving window buffer. It sums all the values, that are in the connected stream aggregator.
It implements the following methods:
<br><a href="module-qm.StreamAggr.html#getFloat">module:qm.StreamAggr#getFloat</a> returns the sum of the values of the records in the it's buffer window.
<br><a href="module-qm.StreamAggr.html#getTimestamp">module:qm.StreamAggr#getTimestamp</a> returns the timestamp of the newest record in it's buffer window.</p>

        <section>
        <h4>
            Example
        </h4>
                <div>
<<<<<<< HEAD
    <pre class="prettyprint"><code>// import the qm module
var qm = require(&#x27;qminer&#x27;);
// create a base with a simple store
var base = new qm.Base({
   mode: &quot;createClean&quot;,
   schema: [
   {
       name: &quot;Income&quot;,
       fields: [
           { name: &quot;Amount&quot;, type: &quot;float&quot; },
           { name: &quot;Time&quot;, type: &quot;datetime&quot; }
       ]
   }]
});

// create a new time series stream aggregator for the &#x27;Income&#x27; store, that takes the values from the &#x27;Amount&#x27; field
// and the timestamp from the &#x27;Time&#x27; field. The size of the window should 1 week.
var timeser = {
   name: &#x27;TimeSeriesAggr&#x27;,
   type: &#x27;timeSeriesWinBuf&#x27;,
   store: &#x27;Income&#x27;,
   timestamp: &#x27;Time&#x27;,
   value: &#x27;Amount&#x27;,
   winsize: 604800000 // 7 days in miliseconds
};
var timeSeries = base.store(&quot;Income&quot;).addStreamAggr(timeser);

// add a sum aggregator, that is connected with the &#x27;TimeSeriesAggr&#x27; aggregator
var sum = {
   name: &#x27;SumAggr&#x27;,
   type: &#x27;winBufSum&#x27;,
   store: &#x27;Heat&#x27;,
   inAggr: &#x27;TimeSeriesAggr&#x27;
};
var sumAggr = base.store(&quot;Income&quot;).addStreamAggr(sum);
base.close();</code></pre>
=======
    <pre class="prettyprint"><code>// import the qm module
var qm = require(&#x27;qminer&#x27;);
// create a base with a simple store
var base = new qm.Base({
   mode: &quot;createClean&quot;,
   schema: [
   {
       name: &quot;Income&quot;,
       fields: [
           { name: &quot;Amount&quot;, type: &quot;float&quot; },
           { name: &quot;Time&quot;, type: &quot;datetime&quot; }
       ]
   }]
});

// create a new time series stream aggregator for the &#x27;Income&#x27; store, that takes the values from the &#x27;Amount&#x27; field
// and the timestamp from the &#x27;Time&#x27; field. The size of the window should 1 week.
var timeser = {
   name: &#x27;TimeSeriesAggr&#x27;,
   type: &#x27;timeSeriesWinBuf&#x27;,
   store: &#x27;Income&#x27;,
   timestamp: &#x27;Time&#x27;,
   value: &#x27;Amount&#x27;,
   winsize: 604800000 // 7 days in miliseconds
};
var timeSeries = base.store(&quot;Income&quot;).addStreamAggr(timeser);

// add a sum aggregator, that is connected with the &#x27;TimeSeriesAggr&#x27; aggregator
var sum = {
   name: &#x27;SumAggr&#x27;,
   type: &#x27;winBufSum&#x27;,
   store: &#x27;Heat&#x27;,
   inAggr: &#x27;TimeSeriesAggr&#x27;
};
var sumAggr = base.store(&quot;Income&quot;).addStreamAggr(sum);
base.close();</code></pre>
>>>>>>> f9e1985b
</div>

    </section>

    
        <section>
        <h4>Properties</h4>
            <table class="jsdoc-details-table">
        <thead>
            <tr>
                <th>Name</th>
                <th>Type</th>
                <th>Optional</th>
                <th>Description</th>
            </tr>
        </thead>
        <tbody>
                <tr>
        <td>
            <p>StreamAggregateSum.name</p>
        </td>
        <td>
                <p>string</p>
        </td>
        <td>
                <p>&nbsp;</p>
        </td>
        <td>
                <p>The given name of the stream aggregator.</p>
        </td>
</tr>

                <tr>
        <td>
            <p>StreamAggregateSum.type</p>
        </td>
        <td>
                <p>string</p>
        </td>
        <td>
                <p>&nbsp;</p>
        </td>
        <td>
                <p>The type of the stream aggregator. It must be equal to <b>'winBufSum'</b>.</p>
        </td>
</tr>

                <tr>
        <td>
            <p>StreamAggregateSum.store</p>
        </td>
        <td>
                <p>string</p>
        </td>
        <td>
                <p>&nbsp;</p>
        </td>
        <td>
                <p>The name of the store from which it takes the data.</p>
        </td>
</tr>

                <tr>
        <td>
            <p>StreamAggregateSum.inAggr</p>
        </td>
        <td>
                <p>string</p>
        </td>
        <td>
                <p>&nbsp;</p>
        </td>
        <td>
                <p>The name of the stream aggregator to which it connects and gets data.</p>
        </td>
</tr>

        </tbody>
</table>

    </section>


    <dl class="dl-compact">
        
        














        
        
        
        
        
        
    </dl>

                <h3 id="~StreamAggregateTimeSeriesTick"><div class="symbol-detail-labels"><span class="label label-inner">inner</span></div><span class="symbol-name">StreamAggregateTimeSeriesTick</span><small class="property-type">
            &nbsp;<a href="module-qm.StreamAggr.html">module:qm.StreamAggr</a></small></h3>
        <p>This stream aggregator represents the time series tick window buffer. It exposes the data to other stream aggregators 
(similar to module:qm~StreamAggr_TimeSeriesWindow). It implements the following methods:
<br><a href="module-qm.StreamAggr.html#getFloat">module:qm.StreamAggr#getFloat</a> returns the last value added in it's buffer.
<br><a href="module-qm.StreamAggr.html#getTimestamp">module:qm.StreamAggr#getTimestamp</a> returns the timestamp of the newest record in it's buffer.</p>

        <section>
        <h4>
            Example
        </h4>
                <div>
<<<<<<< HEAD
    <pre class="prettyprint"><code>// import the qm module
var qm = require(&#x27;qminer&#x27;);
// create a base with a simple store
var base = new qm.Base({
   mode: &quot;createClean&quot;,
   schema: [
   {
       name: &quot;Students&quot;,
       fields: [
           { name: &quot;Id&quot;, type: &quot;float&quot; },
           { name: &quot;TimeOfGraduation&quot;, type: &quot;datetime&quot; }
       ]
   }]
});

// create a new time series tick stream aggregator for the &#x27;Students&#x27; store, that takes the values from the &#x27;Id&#x27; field
// and the timestamp from the &#x27;TimeOfGraduation&#x27; field.
var tick = {
   name: &#x27;TimeSeriesTickAggr&#x27;,
   type: &#x27;timeSeriesTick&#x27;,
   store: &#x27;Students&#x27;,
   timestamp: &#x27;TimeOfGraduation&#x27;,
   value: &#x27;Id&#x27;,
};
var timeSeriesTick = base.store(&quot;Students&quot;).addStreamAggr(tick);
base.close();</code></pre>
=======
    <pre class="prettyprint"><code>// import the qm module
var qm = require(&#x27;qminer&#x27;);
// create a base with a simple store
var base = new qm.Base({
   mode: &quot;createClean&quot;,
   schema: [
   {
       name: &quot;Students&quot;,
       fields: [
           { name: &quot;Id&quot;, type: &quot;float&quot; },
           { name: &quot;TimeOfGraduation&quot;, type: &quot;datetime&quot; }
       ]
   }]
});

// create a new time series tick stream aggregator for the &#x27;Students&#x27; store, that takes the values from the &#x27;Id&#x27; field
// and the timestamp from the &#x27;TimeOfGraduation&#x27; field.
var tick = {
   name: &#x27;TimeSeriesTickAggr&#x27;,
   type: &#x27;timeSeriesTick&#x27;,
   store: &#x27;Students&#x27;,
   timestamp: &#x27;TimeOfGraduation&#x27;,
   value: &#x27;Id&#x27;,
};
var timeSeriesTick = base.store(&quot;Students&quot;).addStreamAggr(tick);
base.close();</code></pre>
>>>>>>> f9e1985b
</div>

    </section>

    
        <section>
        <h4>Properties</h4>
            <table class="jsdoc-details-table">
        <thead>
            <tr>
                <th>Name</th>
                <th>Type</th>
                <th>Optional</th>
                <th>Description</th>
            </tr>
        </thead>
        <tbody>
                <tr>
        <td>
            <p>StreamAggregateTimeSeriesTick.name</p>
        </td>
        <td>
                <p>string</p>
        </td>
        <td>
                <p>&nbsp;</p>
        </td>
        <td>
                <p>The given name for the stream aggregator.</p>
        </td>
</tr>

                <tr>
        <td>
            <p>StreamAggregateTimeSeriesTick.type</p>
        </td>
        <td>
                <p>string</p>
        </td>
        <td>
                <p>&nbsp;</p>
        </td>
        <td>
                <p>The type of the stream aggregator. It must be equal to <b>'timeSeriesTick'</b>.</p>
        </td>
</tr>

                <tr>
        <td>
            <p>StreamAggregateTimeSeriesTick.store</p>
        </td>
        <td>
                <p>string</p>
        </td>
        <td>
                <p>&nbsp;</p>
        </td>
        <td>
                <p>The name of the store from which it takes the data.</p>
        </td>
</tr>

                <tr>
        <td>
            <p>StreamAggregateTimeSeriesTick.value</p>
        </td>
        <td>
                <p>string</p>
        </td>
        <td>
                <p>&nbsp;</p>
        </td>
        <td>
                <p>The name of the store field, from which it takes the values.</p>
        </td>
</tr>

                <tr>
        <td>
            <p>StreamAggregateTimeSeriesTick.timestamp</p>
        </td>
        <td>
                <p>string</p>
        </td>
        <td>
                <p>&nbsp;</p>
        </td>
        <td>
                <p>The name of the store field, from which it takes the timestamp.</p>
        </td>
</tr>

        </tbody>
</table>

    </section>


    <dl class="dl-compact">
        
        














        
        
        
        
        
        
    </dl>

                <h3 id="~StreamAggregateTimeSeriesWindow"><div class="symbol-detail-labels"><span class="label label-inner">inner</span></div><span class="symbol-name">StreamAggregateTimeSeriesWindow</span><small class="property-type">
            &nbsp;<a href="module-qm.StreamAggr.html">module:qm.StreamAggr</a></small></h3>
        <p>This stream aggregator represents the time series window buffer. It stores the values inside a moving window. 
It implements all the methods of <b>except</b> <a href="module-qm.StreamAggr.html#getFloat">module:qm.StreamAggr#getFloat</a>, <a href="module-qm.StreamAggr.html#getTimestamp">module:qm.StreamAggr#getTimestamp</a>.</p>

        <section>
        <h4>
            Example
        </h4>
                <div>
<<<<<<< HEAD
    <pre class="prettyprint"><code>// import the qm module
var qm = require(&#x27;qminer&#x27;);
// create a base with a simple store
var base = new qm.Base({
   mode: &quot;createClean&quot;,
   schema: [
   {
       name: &quot;Heat&quot;,
       fields: [
           { name: &quot;Celcius&quot;, type: &quot;float&quot; },
           { name: &quot;Time&quot;, type: &quot;datetime&quot; }
       ]
   }]
});

// create a new time series stream aggregator for the &#x27;Heat&#x27; store, that takes the values from the &#x27;Celcius&#x27; field
// and the timestamp from the &#x27;Time&#x27; field. The size of the window is 2 seconds (2000ms).
var aggr = {
   name: &#x27;TimeSeriesAggr&#x27;,
   type: &#x27;timeSeriesWinBuf&#x27;,
   store: &#x27;Heat&#x27;,
   timestamp: &#x27;Time&#x27;,
   value: &#x27;Celcius&#x27;,
   winsize: 2000
};
base.store(&quot;Heat&quot;).addStreamAggr(aggr); 
base.close();</code></pre>
=======
    <pre class="prettyprint"><code>// import the qm module
var qm = require(&#x27;qminer&#x27;);
// create a base with a simple store
var base = new qm.Base({
   mode: &quot;createClean&quot;,
   schema: [
   {
       name: &quot;Heat&quot;,
       fields: [
           { name: &quot;Celcius&quot;, type: &quot;float&quot; },
           { name: &quot;Time&quot;, type: &quot;datetime&quot; }
       ]
   }]
});

// create a new time series stream aggregator for the &#x27;Heat&#x27; store, that takes the values from the &#x27;Celcius&#x27; field
// and the timestamp from the &#x27;Time&#x27; field. The size of the window is 2 seconds (2000ms).
var aggr = {
   name: &#x27;TimeSeriesAggr&#x27;,
   type: &#x27;timeSeriesWinBuf&#x27;,
   store: &#x27;Heat&#x27;,
   timestamp: &#x27;Time&#x27;,
   value: &#x27;Celcius&#x27;,
   winsize: 2000
};
base.store(&quot;Heat&quot;).addStreamAggr(aggr); 
base.close();</code></pre>
>>>>>>> f9e1985b
</div>

    </section>

    
        <section>
        <h4>Properties</h4>
            <table class="jsdoc-details-table">
        <thead>
            <tr>
                <th>Name</th>
                <th>Type</th>
                <th>Optional</th>
                <th>Description</th>
            </tr>
        </thead>
        <tbody>
                <tr>
        <td>
            <p>StreamAggregateTimeSeriesWindow.name</p>
        </td>
        <td>
                <p>string</p>
        </td>
        <td>
                <p>&nbsp;</p>
        </td>
        <td>
                <p>The given name of the stream aggregator.</p>
        </td>
</tr>

                <tr>
        <td>
            <p>StreamAggregateTimeSeriesWindow.type</p>
        </td>
        <td>
                <p>string</p>
        </td>
        <td>
                <p>&nbsp;</p>
        </td>
        <td>
                <p>The type of the stream aggregator. It must be equal to <b>'timeSeriesWinBuf'</b>.</p>
        </td>
</tr>

                <tr>
        <td>
            <p>StreamAggregateTimeSeriesWindow.store</p>
        </td>
        <td>
                <p>string</p>
        </td>
        <td>
                <p>&nbsp;</p>
        </td>
        <td>
                <p>The name of the store from which to takes the data.</p>
        </td>
</tr>

                <tr>
        <td>
            <p>StreamAggregateTimeSeriesWindow.timestamp</p>
        </td>
        <td>
                <p>string</p>
        </td>
        <td>
                <p>&nbsp;</p>
        </td>
        <td>
                <p>The field of the store, where it takes the timestamp.</p>
        </td>
</tr>

                <tr>
        <td>
            <p>StreamAggregateTimeSeriesWindow.value</p>
        </td>
        <td>
                <p>string</p>
        </td>
        <td>
                <p>&nbsp;</p>
        </td>
        <td>
                <p>The field of the store, where it takes the values.</p>
        </td>
</tr>

                <tr>
        <td>
            <p>StreamAggregateTimeSeriesWindow.winsize</p>
        </td>
        <td>
                <p>number</p>
        </td>
        <td>
                <p>&nbsp;</p>
        </td>
        <td>
                <p>The size of the window, in miliseconds.</p>
        </td>
</tr>

        </tbody>
</table>

    </section>


    <dl class="dl-compact">
        
        














        
        
        
        
        
        
    </dl>

                <h3 id="~StreamAggregateVecDiff"><div class="symbol-detail-labels"><span class="label label-inner">inner</span></div><span class="symbol-name">StreamAggregateVecDiff</span><small class="property-type">
            &nbsp;<a href="module-qm.StreamAggr.html">module:qm.StreamAggr</a></small></h3>
        <p>This stream aggregator represents difference between two vectors (e.g. online histograms). </p>
<p>It implements the following methods:
<br><a href="module-qm.StreamAggr.html#getFloatLength">module:qm.StreamAggr#getFloatLength</a> returns the number of bins.
<br><a href="module-qm.StreamAggr.html#getFloatAt">module:qm.StreamAggr#getFloatAt</a> returns the count for a bin index.
<br><a href="module-qm.StreamAggr.html#getFloatVector">module:qm.StreamAggr#getFloatVector</a> returns the vector of counts, the length is equal to the number of bins.</p>

        <section>
        <h4>
            Example
        </h4>
                <div>
<<<<<<< HEAD
    <pre class="prettyprint"><code>// import the qm module
var qm = require(&#x27;qminer&#x27;);
// create a base with a simple store
// the store records results of clustering
var base = new qm.Base({
mode: &quot;createClean&quot;,
schema: [
{
	name: &quot;Rpm&quot;,
	fields: [
		{ name: &quot;ClusterId&quot;, type: &quot;float&quot; },
		{ name: &quot;Time&quot;, type: &quot;datetime&quot; }
	]
}]
});		

var store = base.store(&#x27;Rpm&#x27;);

// create a new time series stream aggregator for the &#x27;Rpm&#x27; store that takes the recorded cluster id
// and the timestamp from the &#x27;Time&#x27; field. The size of the window is 4 weeks.
var timeser1 = {
	name: &#x27;TimeSeries1&#x27;,
	type: &#x27;timeSeriesWinBuf&#x27;,
	store: &#x27;Rpm&#x27;,
	timestamp: &#x27;Time&#x27;,
	value: &#x27;ClusterId&#x27;,
	winsize: 7200000 // 2 hours
};
var timeSeries1 = base.store(&quot;Rpm&quot;).addStreamAggr(timeser1);

// add a histogram aggregator, that is connected with the &#x27;TimeSeries1&#x27; aggregator
var aggrJson1 = {
	name: &#x27;Histogram1&#x27;,
	type: &#x27;onlineHistogram&#x27;,
	store: &#x27;Rpm&#x27;,
	inAggr: &#x27;TimeSeries1&#x27;,
	lowerBound: 0,
	upperBound: 5,
	bins: 5,
	addNegInf: false,
	addPosInf: false
};
var hist1 = base.store(&quot;Rpm&quot;).addStreamAggr(aggrJson1);

// create a new time series stream aggregator for the &#x27;Rpm&#x27; store that takes the recorded cluster id
// and the timestamp from the &#x27;Time&#x27; field. 
var timeser2 = {
	name: &#x27;TimeSeries2&#x27;,
	type: &#x27;timeSeriesWinBuf&#x27;,
	store: &#x27;Rpm&#x27;,
	timestamp: &#x27;Time&#x27;,
	value: &#x27;ClusterId&#x27;,
	winsize: 21600000 // 6 hours
};
var timeSeries2 = base.store(&quot;Rpm&quot;).addStreamAggr(timeser2);

// add a histogram aggregator, that is connected with the &#x27;TimeSeries1&#x27; aggregator
var aggrJson2 = {
	name: &#x27;Histogram2&#x27;,
	type: &#x27;onlineHistogram&#x27;,
	store: &#x27;Rpm&#x27;,
	inAggr: &#x27;TimeSeries2&#x27;,
	lowerBound: 0,
	upperBound: 5,
	bins: 5,
	addNegInf: false,
	addPosInf: false
};
var hist2 = base.store(&quot;Rpm&quot;).addStreamAggr(aggrJson2);

// add diff aggregator that subtracts Histogram1 with 2h window from Histogram2 with 6h window
var aggrJson3 = {
	name: &#x27;DiffAggr&#x27;,
	type: &#x27;onlineVecDiff&#x27;,
	storeX: &#x27;Rpm&#x27;,
	storeY: &#x27;Rpm&#x27;,
	inAggrX: &#x27;Histogram2&#x27;,
	inAggrY: &#x27;Histogram1&#x27;
}
var diff = store.addStreamAggr(aggrJson3);
base.close();</code></pre>
=======
    <pre class="prettyprint"><code>// import the qm module
var qm = require(&#x27;qminer&#x27;);
// create a base with a simple store
// the store records results of clustering
var base = new qm.Base({
mode: &quot;createClean&quot;,
schema: [
{
	name: &quot;Rpm&quot;,
	fields: [
		{ name: &quot;ClusterId&quot;, type: &quot;float&quot; },
		{ name: &quot;Time&quot;, type: &quot;datetime&quot; }
	]
}]
});		

var store = base.store(&#x27;Rpm&#x27;);

// create a new time series stream aggregator for the &#x27;Rpm&#x27; store that takes the recorded cluster id
// and the timestamp from the &#x27;Time&#x27; field. The size of the window is 4 weeks.
var timeser1 = {
	name: &#x27;TimeSeries1&#x27;,
	type: &#x27;timeSeriesWinBuf&#x27;,
	store: &#x27;Rpm&#x27;,
	timestamp: &#x27;Time&#x27;,
	value: &#x27;ClusterId&#x27;,
	winsize: 7200000 // 2 hours
};
var timeSeries1 = base.store(&quot;Rpm&quot;).addStreamAggr(timeser1);

// add a histogram aggregator, that is connected with the &#x27;TimeSeries1&#x27; aggregator
var aggrJson1 = {
	name: &#x27;Histogram1&#x27;,
	type: &#x27;onlineHistogram&#x27;,
	store: &#x27;Rpm&#x27;,
	inAggr: &#x27;TimeSeries1&#x27;,
	lowerBound: 0,
	upperBound: 5,
	bins: 5,
	addNegInf: false,
	addPosInf: false
};
var hist1 = base.store(&quot;Rpm&quot;).addStreamAggr(aggrJson1);

// create a new time series stream aggregator for the &#x27;Rpm&#x27; store that takes the recorded cluster id
// and the timestamp from the &#x27;Time&#x27; field. 
var timeser2 = {
	name: &#x27;TimeSeries2&#x27;,
	type: &#x27;timeSeriesWinBuf&#x27;,
	store: &#x27;Rpm&#x27;,
	timestamp: &#x27;Time&#x27;,
	value: &#x27;ClusterId&#x27;,
	winsize: 21600000 // 6 hours
};
var timeSeries2 = base.store(&quot;Rpm&quot;).addStreamAggr(timeser2);

// add a histogram aggregator, that is connected with the &#x27;TimeSeries1&#x27; aggregator
var aggrJson2 = {
	name: &#x27;Histogram2&#x27;,
	type: &#x27;onlineHistogram&#x27;,
	store: &#x27;Rpm&#x27;,
	inAggr: &#x27;TimeSeries2&#x27;,
	lowerBound: 0,
	upperBound: 5,
	bins: 5,
	addNegInf: false,
	addPosInf: false
};
var hist2 = base.store(&quot;Rpm&quot;).addStreamAggr(aggrJson2);

// add diff aggregator that subtracts Histogram1 with 2h window from Histogram2 with 6h window
var aggrJson3 = {
	name: &#x27;DiffAggr&#x27;,
	type: &#x27;onlineVecDiff&#x27;,
	storeX: &#x27;Rpm&#x27;,
	storeY: &#x27;Rpm&#x27;,
	inAggrX: &#x27;Histogram2&#x27;,
	inAggrY: &#x27;Histogram1&#x27;
}
var diff = store.addStreamAggr(aggrJson3);
base.close();</code></pre>
>>>>>>> f9e1985b
</div>

    </section>

    
        <section>
        <h4>Properties</h4>
            <table class="jsdoc-details-table">
        <thead>
            <tr>
                <th>Name</th>
                <th>Type</th>
                <th>Optional</th>
                <th>Description</th>
            </tr>
        </thead>
        <tbody>
                <tr>
        <td>
            <p>name</p>
        </td>
        <td>
                <p>string</p>
        </td>
        <td>
                <p>&nbsp;</p>
        </td>
        <td>
                <p>The given name of the stream aggregator.</p>
        </td>
</tr>

                <tr>
        <td>
            <p>type</p>
        </td>
        <td>
                <p>string</p>
        </td>
        <td>
                <p>&nbsp;</p>
        </td>
        <td>
                <p>The type for the stream aggregator. It must be equal to <b>'onlineVecDiff'</b>.</p>
        </td>
</tr>

                <tr>
        <td>
            <p>storeX</p>
        </td>
        <td>
                <p>string</p>
        </td>
        <td>
                <p>&nbsp;</p>
        </td>
        <td>
                <p>The name of the store from which it takes the data for the first vector.</p>
        </td>
</tr>

                <tr>
        <td>
            <p>storeY</p>
        </td>
        <td>
                <p>string</p>
        </td>
        <td>
                <p>&nbsp;</p>
        </td>
        <td>
                <p>The name of the store from which it takes the data for the second vector.</p>
        </td>
</tr>

                <tr>
        <td>
            <p>inAggrX</p>
        </td>
        <td>
                <p>string</p>
        </td>
        <td>
                <p>&nbsp;</p>
        </td>
        <td>
                <p>The name of the first stream aggregator to which it connects and gets data.</p>
        </td>
</tr>

                <tr>
        <td>
            <p>inAggrY</p>
        </td>
        <td>
                <p>string</p>
        </td>
        <td>
                <p>&nbsp;</p>
        </td>
        <td>
                <p>The name of the second stream aggregator to which it connects and gets data.</p>
        </td>
</tr>

        </tbody>
</table>

    </section>


    <dl class="dl-compact">
        
        














        
        
        
        
        
        
    </dl>

                <h3 id="~StreamAggregators"><div class="symbol-detail-labels"><span class="label label-inner">inner</span></div><span class="symbol-name">StreamAggregators</span><small class="property-type">
            &nbsp;<a href="module-qm.StreamAggr.html">module:qm.StreamAggr</a></small></h3>
        <p>Stream aggregator types.</p>

    
    
        <section>
        <h4>Properties</h4>
            <table class="jsdoc-details-table">
        <thead>
            <tr>
                <th>Name</th>
                <th>Type</th>
                <th>Optional</th>
                <th>Description</th>
            </tr>
        </thead>
        <tbody>
                <tr>
        <td>
            <p>timeSeries</p>
        </td>
        <td>
                <p><a href="module-qm.html#~StreamAggregateTimeSeriesWindow">module:qm~StreamAggregateTimeSeriesWindow</a></p>
        </td>
        <td>
                <p>&nbsp;</p>
        </td>
        <td>
                <p>The time series type.</p>
        </td>
</tr>

                <tr>
        <td>
<<<<<<< HEAD
=======
            <p>recordBuffer</p>
        </td>
        <td>
                <p><a href="module-qm.html#~StreamAggregateRecordBuffer">module:qm~StreamAggregateRecordBuffer</a></p>
        </td>
        <td>
                <p>&nbsp;</p>
        </td>
        <td>
                <p>The record buffer type.</p>
        </td>
</tr>

                <tr>
        <td>
>>>>>>> f9e1985b
            <p>sum</p>
        </td>
        <td>
                <p><a href="module-qm.html#~StreamAggregateSum">module:qm~StreamAggregateSum</a></p>
        </td>
        <td>
                <p>&nbsp;</p>
        </td>
        <td>
                <p>The sum type.</p>
        </td>
</tr>

                <tr>
        <td>
            <p>min</p>
        </td>
        <td>
                <p><a href="module-qm.html#~StreamAggregateMin">module:qm~StreamAggregateMin</a></p>
        </td>
        <td>
                <p>&nbsp;</p>
        </td>
        <td>
                <p>The minimal type.</p>
        </td>
</tr>

                <tr>
        <td>
            <p>max</p>
        </td>
        <td>
                <p><a href="module-qm.html#~StreamAggregateMax">module:qm~StreamAggregateMax</a></p>
        </td>
        <td>
                <p>&nbsp;</p>
        </td>
        <td>
                <p>The maximal type.</p>
        </td>
</tr>

                <tr>
        <td>
            <p>tick</p>
        </td>
        <td>
                <p><a href="module-qm.html#~StreamAggregateTimeSeriesTick">module:qm~StreamAggregateTimeSeriesTick</a></p>
        </td>
        <td>
                <p>&nbsp;</p>
        </td>
        <td>
                <p>The time series tick type.</p>
        </td>
</tr>

                <tr>
        <td>
            <p>ma</p>
        </td>
        <td>
                <p><a href="module-qm.html#~StreamAggregateMovingAverage">module:qm~StreamAggregateMovingAverage</a></p>
        </td>
        <td>
                <p>&nbsp;</p>
        </td>
        <td>
                <p>The moving average type.</p>
        </td>
</tr>

                <tr>
        <td>
            <p>ema</p>
        </td>
        <td>
                <p><a href="module-qm.html#~StreamAggregateEMA">module:qm~StreamAggregateEMA</a></p>
        </td>
        <td>
                <p>&nbsp;</p>
        </td>
        <td>
                <p>The exponental moving average type.</p>
        </td>
</tr>

                <tr>
        <td>
            <p>var</p>
        </td>
        <td>
                <p><a href="module-qm.html#~StreamAggregateMovingVariance">module:qm~StreamAggregateMovingVariance</a></p>
        </td>
        <td>
                <p>&nbsp;</p>
        </td>
        <td>
                <p>The moving variance type.</p>
        </td>
</tr>

                <tr>
        <td>
            <p>cov</p>
        </td>
        <td>
                <p><a href="module-qm.html#~StreamAggregateMovingCovariance">module:qm~StreamAggregateMovingCovariance</a></p>
        </td>
        <td>
                <p>&nbsp;</p>
        </td>
        <td>
                <p>The moving covariance type.</p>
        </td>
</tr>

                <tr>
        <td>
            <p>cor</p>
        </td>
        <td>
                <p><a href="module-qm.html#~StreamAggregateMovingCorrelation">module:qm~StreamAggregateMovingCorrelation</a></p>
        </td>
        <td>
                <p>&nbsp;</p>
        </td>
        <td>
                <p>The moving correlation type.</p>
        </td>
</tr>

                <tr>
        <td>
            <p>res</p>
        </td>
        <td>
                <p><a href="module-qm.html#~StreamAggregateResampler">module:qm~StreamAggregateResampler</a></p>
        </td>
        <td>
                <p>&nbsp;</p>
        </td>
        <td>
                <p>The resampler type.</p>
        </td>
</tr>

                <tr>
        <td>
            <p>mer</p>
        </td>
        <td>
                <p><a href="module-qm.html#~StreamAggregateMerger">module:qm~StreamAggregateMerger</a></p>
        </td>
        <td>
                <p>&nbsp;</p>
        </td>
        <td>
                <p>The merger type.</p>
        </td>
</tr>

                <tr>
        <td>
            <p>hist</p>
        </td>
        <td>
                <p><a href="module-qm.html#~StreamAggregateHistogram">module:qm~StreamAggregateHistogram</a></p>
        </td>
        <td>
                <p>&nbsp;</p>
        </td>
        <td>
                <p>The online histogram type.</p>
        </td>
</tr>

                <tr>
        <td>
            <p>slotted-hist</p>
        </td>
        <td>
                <p><a href="module-qm.html#~StreamAggregateSlottedHistogram">module:qm~StreamAggregateSlottedHistogram</a></p>
        </td>
        <td>
                <p>&nbsp;</p>
        </td>
        <td>
                <p>The online slotted-histogram type.</p>
        </td>
</tr>

                <tr>
        <td>
            <p>vec-diff</p>
        </td>
        <td>
                <p><a href="module-qm.html#~StreamAggregateVecDiff">module:qm~StreamAggregateVecDiff</a></p>
        </td>
        <td>
                <p>&nbsp;</p>
        </td>
        <td>
                <p>The difference of two vectors (e.g. online histograms) type.</p>
        </td>
</tr>

        </tbody>
</table>

    </section>


    <dl class="dl-compact">
        
        














        
        
        
        
        
        
    </dl>

    </section>


            
</section>

                                        </div>
                                </div>
                                <nav id="jsdoc-toc-nav" role="navigation"></nav>
                        </div>
                </div>
                    <footer id="jsdoc-footer" class="jsdoc-footer">
                            <div id="jsdoc-footer-container">
                                    <p>
                                      
                                    </p>
                            </div>
                    </footer>
                <script src="scripts/jquery.min.js"></script>
                <script src="scripts/jquery.cookie.js"></script>
                <script src="scripts/tree.jquery.js"></script>
                <script src="scripts/prettify.js"></script>
                <script src="scripts/jsdoc-toc.js"></script>
                <script src="scripts/linenumber.js"></script>
                <script src="scripts/scrollanchor.js"></script>
        </body>
</html><|MERGE_RESOLUTION|>--- conflicted
+++ resolved
@@ -33,13 +33,8 @@
             Example
         </h2>
                 <div>
-<<<<<<< HEAD
-    <pre class="prettyprint"><code>// import module
+    <pre class="prettyprint"><code>// import module var qm = require(&#x27;qminer&#x27;);</code></pre>
-=======
-    <pre class="prettyprint"><code>// import module
-var qm = require(&#x27;qminer&#x27;);</code></pre>
->>>>>>> f9e1985b
 </div>
 
     </section>
@@ -278,12 +273,9 @@
                 <dt><a href="module-qm.html#~StreamAggregateMovingVariance">StreamAggregateMovingVariance</a></dt>
                 <dd>
                 </dd>
-<<<<<<< HEAD
-=======
                 <dt><a href="module-qm.html#~StreamAggregateRecordBuffer">StreamAggregateRecordBuffer</a></dt>
                 <dd>
                 </dd>
->>>>>>> f9e1985b
                 <dt><a href="module-qm.html#~StreamAggregateResampler">StreamAggregateResampler</a></dt>
                 <dd>
                 </dd>
@@ -1708,43 +1700,23 @@
             Example
         </h4>
                 <div>
-<<<<<<< HEAD
-    <pre class="prettyprint"><code>var qm = require(&#x27;qminer&#x27;);
-// create a simple base, where each record contains the student name and it&#x27;s study group
-// here we know the student is part of only one study group
-var base = new qm.Base({
-   mode: &#x27;createClean&#x27;,
-   schema: [{
-      name: &quot;Class&quot;,
-      fields: [
-         { name: &quot;Name&quot;, type: &quot;string&quot; },
-         { name: &quot;StudyGroup&quot;, type: &quot;string&quot; }
-      ]
-   }]
-});
-// create a feature space containing the categorical extractor, where the it&#x27;s values
-// are taken from the field &quot;StudyGroup&quot;: &quot;A&quot;, &quot;B&quot;, &quot;C&quot; and &quot;D&quot;
-var ftr = new qm.FeatureSpace(base, { type: &quot;categorical&quot;, source: &quot;Class&quot;, field: &quot;StudyGroup&quot;, values: [&quot;A&quot;, &quot;B&quot;, &quot;C&quot;, &quot;D&quot;] });
+    <pre class="prettyprint"><code>var qm = require(&#x27;qminer&#x27;);+// create a simple base, where each record contains the student name and it&#x27;s study group+// here we know the student is part of only one study group+var base = new qm.Base({+   mode: &#x27;createClean&#x27;,+   schema: [{+      name: &quot;Class&quot;,+      fields: [+         { name: &quot;Name&quot;, type: &quot;string&quot; },+         { name: &quot;StudyGroup&quot;, type: &quot;string&quot; }+      ]+   }]+});+// create a feature space containing the categorical extractor, where the it&#x27;s values+// are taken from the field &quot;StudyGroup&quot;: &quot;A&quot;, &quot;B&quot;, &quot;C&quot; and &quot;D&quot;+var ftr = new qm.FeatureSpace(base, { type: &quot;categorical&quot;, source: &quot;Class&quot;, field: &quot;StudyGroup&quot;, values: [&quot;A&quot;, &quot;B&quot;, &quot;C&quot;, &quot;D&quot;] }); base.close();</code></pre>
-=======
-    <pre class="prettyprint"><code>var qm = require(&#x27;qminer&#x27;);
-// create a simple base, where each record contains the student name and it&#x27;s study group
-// here we know the student is part of only one study group
-var base = new qm.Base({
-   mode: &#x27;createClean&#x27;,
-   schema: [{
-      name: &quot;Class&quot;,
-      fields: [
-         { name: &quot;Name&quot;, type: &quot;string&quot; },
-         { name: &quot;StudyGroup&quot;, type: &quot;string&quot; }
-      ]
-   }]
-});
-// create a feature space containing the categorical extractor, where the it&#x27;s values
-// are taken from the field &quot;StudyGroup&quot;: &quot;A&quot;, &quot;B&quot;, &quot;C&quot; and &quot;D&quot;
-var ftr = new qm.FeatureSpace(base, { type: &quot;categorical&quot;, source: &quot;Class&quot;, field: &quot;StudyGroup&quot;, values: [&quot;A&quot;, &quot;B&quot;, &quot;C&quot;, &quot;D&quot;] });
-base.close();</code></pre>
->>>>>>> f9e1985b
 </div>
 
     </section>
@@ -1877,33 +1849,18 @@
             Example
         </h4>
                 <div>
-<<<<<<< HEAD
-    <pre class="prettyprint"><code>var qm = require(&#x27;qminer&#x27;);
-// create a simple base, where each record contains only a persons name
-var base = new qm.Base({
-  mode: &#x27;createClean&#x27;,
-  schema: [{
-     name: &quot;Person&quot;,
-     fields: [{ name: &quot;Name&quot;, type: &quot;string&quot; }]
-  }]
-});
-// create a feature space containing the constant extractor, where the constant is equal 5
-var ftr = new qm.FeatureSpace(base, { type: &quot;constant&quot;, source: &quot;Person&quot;, const: 5 });
+    <pre class="prettyprint"><code>var qm = require(&#x27;qminer&#x27;);+// create a simple base, where each record contains only a persons name+var base = new qm.Base({+  mode: &#x27;createClean&#x27;,+  schema: [{+     name: &quot;Person&quot;,+     fields: [{ name: &quot;Name&quot;, type: &quot;string&quot; }]+  }]+});+// create a feature space containing the constant extractor, where the constant is equal 5+var ftr = new qm.FeatureSpace(base, { type: &quot;constant&quot;, source: &quot;Person&quot;, const: 5 }); base.close();</code></pre>
-=======
-    <pre class="prettyprint"><code>var qm = require(&#x27;qminer&#x27;);
-// create a simple base, where each record contains only a persons name
-var base = new qm.Base({
-  mode: &#x27;createClean&#x27;,
-  schema: [{
-     name: &quot;Person&quot;,
-     fields: [{ name: &quot;Name&quot;, type: &quot;string&quot; }]
-  }]
-});
-// create a feature space containing the constant extractor, where the constant is equal 5
-var ftr = new qm.FeatureSpace(base, { type: &quot;constant&quot;, source: &quot;Person&quot;, const: 5 });
-base.close();</code></pre>
->>>>>>> f9e1985b
 </div>
 
     </section>
@@ -2007,13 +1964,8 @@
             Example
         </h4>
                 <div>
-<<<<<<< HEAD
-    <pre class="prettyprint"><code>// import qm module
+    <pre class="prettyprint"><code>// import qm module var qm = require(&#x27;qminer&#x27;);</code></pre>
-=======
-    <pre class="prettyprint"><code>// import qm module
-var qm = require(&#x27;qminer&#x27;);</code></pre>
->>>>>>> f9e1985b
 </div>
 
     </section>
@@ -2180,13 +2132,8 @@
             Example
         </h4>
                 <div>
-<<<<<<< HEAD
-    <pre class="prettyprint"><code>// import qm module
+    <pre class="prettyprint"><code>// import qm module var qm = require(&#x27;qminer&#x27;);</code></pre>
-=======
-    <pre class="prettyprint"><code>// import qm module
-var qm = require(&#x27;qminer&#x27;);</code></pre>
->>>>>>> f9e1985b
 </div>
 
     </section>
@@ -2290,51 +2237,27 @@
             Example
         </h4>
                 <div>
-<<<<<<< HEAD
-    <pre class="prettyprint"><code>var qm = require(&#x27;qminer&#x27;);
-// create a simple base, where each record contains the name of the student and his study groups
-// each student is part of multiple study groups
-var base = new qm.Base({
-   mode: &#x27;createClean&#x27;,
-   schema: [{
-      name: &quot;Class&quot;,
-      fields: [
-         { name: &quot;Name&quot;, type: &quot;string&quot; },
-         { name: &quot;StudyGroups&quot;, type: &quot;string_v&quot; }
-      ]
-   }]
-});
-// create a feature space containing the jsfunc extractor, where the function counts the number
-// of study groups each student is part of. The functions name is &quot;NumberOFGroups&quot;, it&#x27;s dimension
-// is 1 (returns only one value, not an array)
-var ftr = new qm.FeatureSpace(base, {
-             type: &quot;jsfunc&quot;, source: &quot;Class&quot;, name: &quot;NumberOfGroups&quot;, dim: 1,
-             fun: function (rec) { return rec.StudyGroups.length; }
-          });
+    <pre class="prettyprint"><code>var qm = require(&#x27;qminer&#x27;);+// create a simple base, where each record contains the name of the student and his study groups+// each student is part of multiple study groups+var base = new qm.Base({+   mode: &#x27;createClean&#x27;,+   schema: [{+      name: &quot;Class&quot;,+      fields: [+         { name: &quot;Name&quot;, type: &quot;string&quot; },+         { name: &quot;StudyGroups&quot;, type: &quot;string_v&quot; }+      ]+   }]+});+// create a feature space containing the jsfunc extractor, where the function counts the number+// of study groups each student is part of. The functions name is &quot;NumberOFGroups&quot;, it&#x27;s dimension+// is 1 (returns only one value, not an array)+var ftr = new qm.FeatureSpace(base, {+             type: &quot;jsfunc&quot;, source: &quot;Class&quot;, name: &quot;NumberOfGroups&quot;, dim: 1,+             fun: function (rec) { return rec.StudyGroups.length; }+          }); base.close();</code></pre>
-=======
-    <pre class="prettyprint"><code>var qm = require(&#x27;qminer&#x27;);
-// create a simple base, where each record contains the name of the student and his study groups
-// each student is part of multiple study groups
-var base = new qm.Base({
-   mode: &#x27;createClean&#x27;,
-   schema: [{
-      name: &quot;Class&quot;,
-      fields: [
-         { name: &quot;Name&quot;, type: &quot;string&quot; },
-         { name: &quot;StudyGroups&quot;, type: &quot;string_v&quot; }
-      ]
-   }]
-});
-// create a feature space containing the jsfunc extractor, where the function counts the number
-// of study groups each student is part of. The functions name is &quot;NumberOFGroups&quot;, it&#x27;s dimension
-// is 1 (returns only one value, not an array)
-var ftr = new qm.FeatureSpace(base, {
-             type: &quot;jsfunc&quot;, source: &quot;Class&quot;, name: &quot;NumberOfGroups&quot;, dim: 1,
-             fun: function (rec) { return rec.StudyGroups.length; }
-          });
-base.close();</code></pre>
->>>>>>> f9e1985b
 </div>
 
     </section>
@@ -2468,47 +2391,25 @@
             Example
         </h4>
                 <div>
-<<<<<<< HEAD
-    <pre class="prettyprint"><code>var qm = require(&#x27;qminer&#x27;);
-// create a simple base, where each record contains the student name and an array of study groups
-// here we know a student can be part of multiple study groups
-var base = new qm.Base({
-   mode: &#x27;createClean&#x27;,
-   schema: [{
-      name: &quot;Class&quot;,
-      fields: [
-         { name: &quot;Name&quot;, type: &quot;string&quot; },
-         { name: &quot;StudyGroups&quot;, type: &quot;string_v&quot; }
-      ]
-   }]
-});
-// create a feature space containing the multinomial extractor, where the values are normalized,
-// and taken from the field &quot;StudyGroup&quot;: &quot;A&quot;, &quot;B&quot;, &quot;C&quot;, &quot;D&quot;, &quot;E&quot;, &quot;F&quot;
-var ftr = new qm.FeatureSpace(base, {
-             type: &quot;multinomial&quot;, source: &quot;Class&quot;, field: &quot;StudyGroups&quot;, normalize: true, values: [&quot;A&quot;, &quot;B&quot;, &quot;C&quot;, &quot;D&quot;, &quot;E&quot;, &quot;F&quot;]
-          });
+    <pre class="prettyprint"><code>var qm = require(&#x27;qminer&#x27;);+// create a simple base, where each record contains the student name and an array of study groups+// here we know a student can be part of multiple study groups+var base = new qm.Base({+   mode: &#x27;createClean&#x27;,+   schema: [{+      name: &quot;Class&quot;,+      fields: [+         { name: &quot;Name&quot;, type: &quot;string&quot; },+         { name: &quot;StudyGroups&quot;, type: &quot;string_v&quot; }+      ]+   }]+});+// create a feature space containing the multinomial extractor, where the values are normalized,+// and taken from the field &quot;StudyGroup&quot;: &quot;A&quot;, &quot;B&quot;, &quot;C&quot;, &quot;D&quot;, &quot;E&quot;, &quot;F&quot;+var ftr = new qm.FeatureSpace(base, {+             type: &quot;multinomial&quot;, source: &quot;Class&quot;, field: &quot;StudyGroups&quot;, normalize: true, values: [&quot;A&quot;, &quot;B&quot;, &quot;C&quot;, &quot;D&quot;, &quot;E&quot;, &quot;F&quot;]+          }); base.close();</code></pre>
-=======
-    <pre class="prettyprint"><code>var qm = require(&#x27;qminer&#x27;);
-// create a simple base, where each record contains the student name and an array of study groups
-// here we know a student can be part of multiple study groups
-var base = new qm.Base({
-   mode: &#x27;createClean&#x27;,
-   schema: [{
-      name: &quot;Class&quot;,
-      fields: [
-         { name: &quot;Name&quot;, type: &quot;string&quot; },
-         { name: &quot;StudyGroups&quot;, type: &quot;string_v&quot; }
-      ]
-   }]
-});
-// create a feature space containing the multinomial extractor, where the values are normalized,
-// and taken from the field &quot;StudyGroup&quot;: &quot;A&quot;, &quot;B&quot;, &quot;C&quot;, &quot;D&quot;, &quot;E&quot;, &quot;F&quot;
-var ftr = new qm.FeatureSpace(base, {
-             type: &quot;multinomial&quot;, source: &quot;Class&quot;, field: &quot;StudyGroups&quot;, normalize: true, values: [&quot;A&quot;, &quot;B&quot;, &quot;C&quot;, &quot;D&quot;, &quot;E&quot;, &quot;F&quot;]
-          });
-base.close();</code></pre>
->>>>>>> f9e1985b
 </div>
 
     </section>
@@ -2674,41 +2575,22 @@
             Example
         </h4>
                 <div>
-<<<<<<< HEAD
-    <pre class="prettyprint"><code>var qm = require(&#x27;qminer&#x27;);
-// create a simple base, where each record contains the student name and it&#x27;s grade
-var base = new qm.Base({
-   mode: &#x27;createClean&#x27;,
-   schema: [{
-      name: &quot;Class&quot;,
-      fields: [
-         { name: &quot;Name&quot;, type: &quot;string&quot; },
-         { name: &quot;Grade&quot;, type: &quot;int&quot; }
-      ]
-   }]
-});
-// create a feature space containing the numeric extractor, where the values are
-// normalized, the values are taken from the field &quot;Grade&quot;
-var ftr = new qm.FeatureSpace(base, { type: &quot;numeric&quot;, source: &quot;Class&quot;, normalize: true, field: &quot;Grade&quot; });
+    <pre class="prettyprint"><code>var qm = require(&#x27;qminer&#x27;);+// create a simple base, where each record contains the student name and it&#x27;s grade+var base = new qm.Base({+   mode: &#x27;createClean&#x27;,+   schema: [{+      name: &quot;Class&quot;,+      fields: [+         { name: &quot;Name&quot;, type: &quot;string&quot; },+         { name: &quot;Grade&quot;, type: &quot;int&quot; }+      ]+   }]+});+// create a feature space containing the numeric extractor, where the values are+// normalized, the values are taken from the field &quot;Grade&quot;+var ftr = new qm.FeatureSpace(base, { type: &quot;numeric&quot;, source: &quot;Class&quot;, normalize: true, field: &quot;Grade&quot; }); base.close();</code></pre>
-=======
-    <pre class="prettyprint"><code>var qm = require(&#x27;qminer&#x27;);
-// create a simple base, where each record contains the student name and it&#x27;s grade
-var base = new qm.Base({
-   mode: &#x27;createClean&#x27;,
-   schema: [{
-      name: &quot;Class&quot;,
-      fields: [
-         { name: &quot;Name&quot;, type: &quot;string&quot; },
-         { name: &quot;Grade&quot;, type: &quot;int&quot; }
-      ]
-   }]
-});
-// create a feature space containing the numeric extractor, where the values are
-// normalized, the values are taken from the field &quot;Grade&quot;
-var ftr = new qm.FeatureSpace(base, { type: &quot;numeric&quot;, source: &quot;Class&quot;, normalize: true, field: &quot;Grade&quot; });
-base.close();</code></pre>
->>>>>>> f9e1985b
 </div>
 
     </section>
@@ -2975,33 +2857,18 @@
             Example
         </h4>
                 <div>
-<<<<<<< HEAD
-    <pre class="prettyprint"><code>var qm = require(&#x27;qminer&#x27;);
-// create a simple base, where each record contains only a persons name
-var base = new qm.Base({
-  mode: &#x27;createClean&#x27;,
-  schema: [{
-     name: &quot;Person&quot;,
-     fields: [{ name: &quot;Name&quot;, type: &quot;string&quot; }]
-  }]
-});
-// create a feature space containing the random extractor
-var ftr = new qm.FeatureSpace(base, { type: &quot;random&quot;, source: &quot;Person&quot; });
+    <pre class="prettyprint"><code>var qm = require(&#x27;qminer&#x27;);+// create a simple base, where each record contains only a persons name+var base = new qm.Base({+  mode: &#x27;createClean&#x27;,+  schema: [{+     name: &quot;Person&quot;,+     fields: [{ name: &quot;Name&quot;, type: &quot;string&quot; }]+  }]+});+// create a feature space containing the random extractor+var ftr = new qm.FeatureSpace(base, { type: &quot;random&quot;, source: &quot;Person&quot; }); base.close();</code></pre>
-=======
-    <pre class="prettyprint"><code>var qm = require(&#x27;qminer&#x27;);
-// create a simple base, where each record contains only a persons name
-var base = new qm.Base({
-  mode: &#x27;createClean&#x27;,
-  schema: [{
-     name: &quot;Person&quot;,
-     fields: [{ name: &quot;Name&quot;, type: &quot;string&quot; }]
-  }]
-});
-// create a feature space containing the random extractor
-var ftr = new qm.FeatureSpace(base, { type: &quot;random&quot;, source: &quot;Person&quot; });
-base.close();</code></pre>
->>>>>>> f9e1985b
 </div>
 
     </section>
@@ -3319,41 +3186,22 @@
             Example
         </h4>
                 <div>
-<<<<<<< HEAD
-    <pre class="prettyprint"><code>var qm = require(&#x27;qminer&#x27;);
-// create a simple base, where each record contains the student name and it&#x27;s grade
-var base = new qm.Base({
-   mode: &#x27;createClean&#x27;,
-   schema: [{
-      &quot;name&quot;: &quot;Class&quot;,
-      &quot;fields&quot;: [
-         { &quot;name&quot;: &quot;Name&quot;, &quot;type&quot;: &quot;string&quot; },
-         { &quot;name&quot;: &quot;Features&quot;, &quot;type&quot;: &quot;num_sp_v&quot; }
-      ]
-   }]
-});
-// create a feature space containing the numeric extractor, where the values are
-// normalized, the values are taken from the field &quot;Grade&quot;
-var ftr = new qm.FeatureSpace(base, { type: &quot;num_sp_v&quot;, source: &quot;Class&quot;, normalize: false, field: &quot;Features&quot; });
+    <pre class="prettyprint"><code>var qm = require(&#x27;qminer&#x27;);+// create a simple base, where each record contains the student name and it&#x27;s grade+var base = new qm.Base({+   mode: &#x27;createClean&#x27;,+   schema: [{+      &quot;name&quot;: &quot;Class&quot;,+      &quot;fields&quot;: [+         { &quot;name&quot;: &quot;Name&quot;, &quot;type&quot;: &quot;string&quot; },+         { &quot;name&quot;: &quot;Features&quot;, &quot;type&quot;: &quot;num_sp_v&quot; }+      ]+   }]+});+// create a feature space containing the numeric extractor, where the values are+// normalized, the values are taken from the field &quot;Grade&quot;+var ftr = new qm.FeatureSpace(base, { type: &quot;num_sp_v&quot;, source: &quot;Class&quot;, normalize: false, field: &quot;Features&quot; }); base.close();</code></pre>
-=======
-    <pre class="prettyprint"><code>var qm = require(&#x27;qminer&#x27;);
-// create a simple base, where each record contains the student name and it&#x27;s grade
-var base = new qm.Base({
-   mode: &#x27;createClean&#x27;,
-   schema: [{
-      &quot;name&quot;: &quot;Class&quot;,
-      &quot;fields&quot;: [
-         { &quot;name&quot;: &quot;Name&quot;, &quot;type&quot;: &quot;string&quot; },
-         { &quot;name&quot;: &quot;Features&quot;, &quot;type&quot;: &quot;num_sp_v&quot; }
-      ]
-   }]
-});
-// create a feature space containing the numeric extractor, where the values are
-// normalized, the values are taken from the field &quot;Grade&quot;
-var ftr = new qm.FeatureSpace(base, { type: &quot;num_sp_v&quot;, source: &quot;Class&quot;, normalize: false, field: &quot;Features&quot; });
-base.close();</code></pre>
->>>>>>> f9e1985b
 </div>
 
     </section>
@@ -3488,47 +3336,25 @@
             Example
         </h4>
                 <div>
-<<<<<<< HEAD
-    <pre class="prettyprint"><code>var qm = require(&#x27;qminer&#x27;);
-// create a simple base, where each record contains the title of the article and it&#x27;s content
-var base = new qm.Base({
-   mode: &#x27;createClean&#x27;,
-   schema: [{
-      name: &quot;Articles&quot;,
-      fields: [
-         { name: &quot;Title&quot;, type: &quot;string&quot; },
-         { name: &quot;Text&quot;, type: &quot;string&quot; }
-      ]
-   }]
-});
-// create a feature spave containing the text (bag of words) extractor, where the values are normalized,
-// weighted with &#x27;tfidf&#x27; and the tokenizer is of &#x27;simple&#x27; type, it uses english stopwords.
-var ftr = new qm.FeatureSpace(base, {
-             type: &quot;text&quot;, source: &quot;Articles&quot;, field: &quot;Text&quot;, normalize: true, weight: &quot;tfidf&quot;,
-             tokenizer: { type: &quot;simple&quot;, stopwords: &quot;en&quot;}
-          });
+    <pre class="prettyprint"><code>var qm = require(&#x27;qminer&#x27;);+// create a simple base, where each record contains the title of the article and it&#x27;s content+var base = new qm.Base({+   mode: &#x27;createClean&#x27;,+   schema: [{+      name: &quot;Articles&quot;,+      fields: [+         { name: &quot;Title&quot;, type: &quot;string&quot; },+         { name: &quot;Text&quot;, type: &quot;string&quot; }+      ]+   }]+});+// create a feature spave containing the text (bag of words) extractor, where the values are normalized,+// weighted with &#x27;tfidf&#x27; and the tokenizer is of &#x27;simple&#x27; type, it uses english stopwords.+var ftr = new qm.FeatureSpace(base, {+             type: &quot;text&quot;, source: &quot;Articles&quot;, field: &quot;Text&quot;, normalize: true, weight: &quot;tfidf&quot;,+             tokenizer: { type: &quot;simple&quot;, stopwords: &quot;en&quot;}+          }); base.close();</code></pre>
-=======
-    <pre class="prettyprint"><code>var qm = require(&#x27;qminer&#x27;);
-// create a simple base, where each record contains the title of the article and it&#x27;s content
-var base = new qm.Base({
-   mode: &#x27;createClean&#x27;,
-   schema: [{
-      name: &quot;Articles&quot;,
-      fields: [
-         { name: &quot;Title&quot;, type: &quot;string&quot; },
-         { name: &quot;Text&quot;, type: &quot;string&quot; }
-      ]
-   }]
-});
-// create a feature spave containing the text (bag of words) extractor, where the values are normalized,
-// weighted with &#x27;tfidf&#x27; and the tokenizer is of &#x27;simple&#x27; type, it uses english stopwords.
-var ftr = new qm.FeatureSpace(base, {
-             type: &quot;text&quot;, source: &quot;Articles&quot;, field: &quot;Text&quot;, normalize: true, weight: &quot;tfidf&quot;,
-             tokenizer: { type: &quot;simple&quot;, stopwords: &quot;en&quot;}
-          });
-base.close();</code></pre>
->>>>>>> f9e1985b
 </div>
 
     </section>
@@ -3900,29 +3726,16 @@
             Example
         </h4>
                 <div>
-<<<<<<< HEAD
-    <pre class="prettyprint"><code>var qm = require(&#x27;qminer&#x27;);
-// create a simple movies store, where each record contains only the movie title.
-var base = new qm.Base({
-    mode: &#x27;createClean&#x27;,
-    schema: [{
-      name: &quot;Movies&quot;,
-      fields: [{ name: &quot;title&quot;, type: &quot;string&quot; }]
-    }]
-});
+    <pre class="prettyprint"><code>var qm = require(&#x27;qminer&#x27;);+// create a simple movies store, where each record contains only the movie title.+var base = new qm.Base({+    mode: &#x27;createClean&#x27;,+    schema: [{+      name: &quot;Movies&quot;,+      fields: [{ name: &quot;title&quot;, type: &quot;string&quot; }]+    }]+}); base.close();</code></pre>
-=======
-    <pre class="prettyprint"><code>var qm = require(&#x27;qminer&#x27;);
-// create a simple movies store, where each record contains only the movie title.
-var base = new qm.Base({
-    mode: &#x27;createClean&#x27;,
-    schema: [{
-      name: &quot;Movies&quot;,
-      fields: [{ name: &quot;title&quot;, type: &quot;string&quot; }]
-    }]
-});
-base.close();</code></pre>
->>>>>>> f9e1985b
 </div>
 
     </section>
@@ -4057,65 +3870,34 @@
             Example
         </h4>
                 <div>
-<<<<<<< HEAD
-    <pre class="prettyprint"><code>var qm = require(&#x27;qminer&#x27;);
- var base = new qm.Base({
-     mode: &#x27;createClean&#x27;,
-     schema: [
-       { name: &#x27;NewsArticles&#x27;,
-         fields: [
-           { name: &quot;ID&quot;, primary: true, type: &quot;string&quot;, shortstring: true },
-           { name: &quot;Source&quot;, type: &quot;string&quot;, codebook: true },
-           { name: &quot;DateTime&quot;, type: &quot;datetime&quot; },
-           { name: &quot;Title&quot;, type: &quot;string&quot;, store: &quot;cache&quot; },
-           { name: &quot;Tokens&quot;, type: &quot;string_v&quot;, store: &quot;cache&quot;, null: true },
-           { name: &quot;Vector&quot;, type: &quot;num_sp_v&quot;, store: &quot;cache&quot;, null: true }]
-       }
-    ]
- });
-// add a record:
-// - we set the date using the ISO string representation
-// - we set the string vector Tokens with an array of strings
-// - we set the numeric sparse vector Vector with an array of two element arrays
-//   (index, value), see the sparse vector constructor {@link module:la.SparseVector}
-base.store(&#x27;NewsArticles&#x27;).push({
-  ID: &#x27;t12344&#x27;, 
-  Source: &#x27;s1234&#x27;, 
-  DateTime: &#x27;2015-01-01T00:05:00&#x27;, 
-  Title: &#x27;the title&#x27;, 
-  Tokens: [&#x27;token1&#x27;, &#x27;token2&#x27;], 
-  Vector: [[0,1], [1,1]]});
+    <pre class="prettyprint"><code>var qm = require(&#x27;qminer&#x27;);+ var base = new qm.Base({+     mode: &#x27;createClean&#x27;,+     schema: [+       { name: &#x27;NewsArticles&#x27;,+         fields: [+           { name: &quot;ID&quot;, primary: true, type: &quot;string&quot;, shortstring: true },+           { name: &quot;Source&quot;, type: &quot;string&quot;, codebook: true },+           { name: &quot;DateTime&quot;, type: &quot;datetime&quot; },+           { name: &quot;Title&quot;, type: &quot;string&quot;, store: &quot;cache&quot; },+           { name: &quot;Tokens&quot;, type: &quot;string_v&quot;, store: &quot;cache&quot;, null: true },+           { name: &quot;Vector&quot;, type: &quot;num_sp_v&quot;, store: &quot;cache&quot;, null: true }]+       }+    ]+ });+// add a record:+// - we set the date using the ISO string representation+// - we set the string vector Tokens with an array of strings+// - we set the numeric sparse vector Vector with an array of two element arrays+//   (index, value), see the sparse vector constructor {@link module:la.SparseVector}+base.store(&#x27;NewsArticles&#x27;).push({+  ID: &#x27;t12344&#x27;, +  Source: &#x27;s1234&#x27;, +  DateTime: &#x27;2015-01-01T00:05:00&#x27;, +  Title: &#x27;the title&#x27;, +  Tokens: [&#x27;token1&#x27;, &#x27;token2&#x27;], +  Vector: [[0,1], [1,1]]}); base.close();</code></pre>
-=======
-    <pre class="prettyprint"><code>var qm = require(&#x27;qminer&#x27;);
- var base = new qm.Base({
-     mode: &#x27;createClean&#x27;,
-     schema: [
-       { name: &#x27;NewsArticles&#x27;,
-         fields: [
-           { name: &quot;ID&quot;, primary: true, type: &quot;string&quot;, shortstring: true },
-           { name: &quot;Source&quot;, type: &quot;string&quot;, codebook: true },
-           { name: &quot;DateTime&quot;, type: &quot;datetime&quot; },
-           { name: &quot;Title&quot;, type: &quot;string&quot;, store: &quot;cache&quot; },
-           { name: &quot;Tokens&quot;, type: &quot;string_v&quot;, store: &quot;cache&quot;, null: true },
-           { name: &quot;Vector&quot;, type: &quot;num_sp_v&quot;, store: &quot;cache&quot;, null: true }]
-       }
-    ]
- });
-// add a record:
-// - we set the date using the ISO string representation
-// - we set the string vector Tokens with an array of strings
-// - we set the numeric sparse vector Vector with an array of two element arrays
-//   (index, value), see the sparse vector constructor {@link module:la.SparseVector}
-base.store(&#x27;NewsArticles&#x27;).push({
-  ID: &#x27;t12344&#x27;, 
-  Source: &#x27;s1234&#x27;, 
-  DateTime: &#x27;2015-01-01T00:05:00&#x27;, 
-  Title: &#x27;the title&#x27;, 
-  Tokens: [&#x27;token1&#x27;, &#x27;token2&#x27;], 
-  Vector: [[0,1], [1,1]]});
-base.close();</code></pre>
->>>>>>> f9e1985b
 </div>
 
     </section>
@@ -4298,91 +4080,47 @@
             Example
         </h4>
                 <div>
-<<<<<<< HEAD
-    <pre class="prettyprint"><code>var qm = require(&#x27;qminer&#x27;);
-// Create two stores: People which stores only names of persons and Movies, which stores only titles.
-// Each person can direct zero or more movies, so we use an index join named &#x27;directed&#x27; and
-// each movie has a single director, so we use a field join &#x27;director&#x27;. The joins are 
-// inverses of each other. The inverse join simplifies the linking, since only one join needs
-// to be specified, and the other direction can be linked automatically (in the example 
-// below we specify only the &#x27;director&#x27; link and the &#x27;directed&#x27; join is updated automatically).
-//
-var base = new qm.Base({
-    mode: &#x27;createClean&#x27;,
-    schema: [
-      { name: &#x27;People&#x27;, 
-        fields: [{ name: &#x27;name&#x27;, type: &#x27;string&#x27;, primary: true }], 
-        joins: [{ name: &#x27;directed&#x27;, &#x27;type&#x27;: &#x27;index&#x27;, &#x27;store&#x27;: &#x27;Movies&#x27;, &#x27;inverse&#x27;: &#x27;director&#x27; }] },
-      { name: &#x27;Movies&#x27;, 
-        fields: [{ name: &#x27;title&#x27;, type: &#x27;string&#x27;, primary: true }], 
-        joins: [{ name: &#x27;director&#x27;, &#x27;type&#x27;: &#x27;field&#x27;, &#x27;store&#x27;: &#x27;People&#x27;, &#x27;inverse&#x27;: &#x27;directed&#x27; }] }
-    ]
-});
-// Adds a movie, automatically adds &#x27;Jim Jarmusch&#x27; to People, sets the &#x27;director&#x27; join (field join)
-// and automatically updates the index join &#x27;directed&#x27;, since it&#x27;s an inverse join of &#x27;director&#x27;
-base.store(&#x27;Movies&#x27;).push({ title: &#x27;Broken Flowers&#x27;, director: { name: &#x27;Jim Jarmusch&#x27; } });
-// Adds a movie, sets the &#x27;director&#x27; join, updates the index join of &#x27;Jim Jarmusch&#x27;
-base.store(&#x27;Movies&#x27;).push({ title: &#x27;Coffee and Cigarettes&#x27;, director: { name: &#x27;Jim Jarmusch&#x27; } });
-// Adds movie, automatically adds &#x27;Lars von Trier&#x27; to People, sets the &#x27;director&#x27; join
-// and &#x27;directed&#x27; inverse join (automatically)
-base.store(&#x27;Movies&#x27;).push({ title: &#x27;Dogville&#x27;, director: { name: &#x27;Lars von Trier&#x27; } });
-
-var movie = base.store(&#x27;Movies&#x27;)[0]; // get the first movie (Broken Flowers)
-// Each movie has a property corresponding to the join name: &#x27;director&#x27;. 
-// Accessing the property returns a {@link module:qm.Record} from the store People.
-var person = movie.director; // get the director
-var personName = person.name; // get person&#x27;s name (&#x27;Jim Jarmusch&#x27;)
-// Each person has a property corresponding to the join name: &#x27;directed&#x27;. 
-// Accessing the property returns a {@link module:qm.RecSet} from the store People.
-var movies = person.directed; // get all the movies the person directed.
-movies.each(function (movie) { var title = movie.title; });
-// Gets the following titles:
-//   &#x27;Broken Flowers&#x27;
-//   &#x27;Coffee and Cigarettes&#x27;
+    <pre class="prettyprint"><code>var qm = require(&#x27;qminer&#x27;);+// Create two stores: People which stores only names of persons and Movies, which stores only titles.+// Each person can direct zero or more movies, so we use an index join named &#x27;directed&#x27; and+// each movie has a single director, so we use a field join &#x27;director&#x27;. The joins are +// inverses of each other. The inverse join simplifies the linking, since only one join needs+// to be specified, and the other direction can be linked automatically (in the example +// below we specify only the &#x27;director&#x27; link and the &#x27;directed&#x27; join is updated automatically).+//+var base = new qm.Base({+    mode: &#x27;createClean&#x27;,+    schema: [+      { name: &#x27;People&#x27;, +        fields: [{ name: &#x27;name&#x27;, type: &#x27;string&#x27;, primary: true }], +        joins: [{ name: &#x27;directed&#x27;, &#x27;type&#x27;: &#x27;index&#x27;, &#x27;store&#x27;: &#x27;Movies&#x27;, &#x27;inverse&#x27;: &#x27;director&#x27; }] },+      { name: &#x27;Movies&#x27;, +        fields: [{ name: &#x27;title&#x27;, type: &#x27;string&#x27;, primary: true }], +        joins: [{ name: &#x27;director&#x27;, &#x27;type&#x27;: &#x27;field&#x27;, &#x27;store&#x27;: &#x27;People&#x27;, &#x27;inverse&#x27;: &#x27;directed&#x27; }] }+    ]+});+// Adds a movie, automatically adds &#x27;Jim Jarmusch&#x27; to People, sets the &#x27;director&#x27; join (field join)+// and automatically updates the index join &#x27;directed&#x27;, since it&#x27;s an inverse join of &#x27;director&#x27;+base.store(&#x27;Movies&#x27;).push({ title: &#x27;Broken Flowers&#x27;, director: { name: &#x27;Jim Jarmusch&#x27; } });+// Adds a movie, sets the &#x27;director&#x27; join, updates the index join of &#x27;Jim Jarmusch&#x27;+base.store(&#x27;Movies&#x27;).push({ title: &#x27;Coffee and Cigarettes&#x27;, director: { name: &#x27;Jim Jarmusch&#x27; } });+// Adds movie, automatically adds &#x27;Lars von Trier&#x27; to People, sets the &#x27;director&#x27; join+// and &#x27;directed&#x27; inverse join (automatically)+base.store(&#x27;Movies&#x27;).push({ title: &#x27;Dogville&#x27;, director: { name: &#x27;Lars von Trier&#x27; } });++var movie = base.store(&#x27;Movies&#x27;)[0]; // get the first movie (Broken Flowers)+// Each movie has a property corresponding to the join name: &#x27;director&#x27;. +// Accessing the property returns a {@link module:qm.Record} from the store People.+var person = movie.director; // get the director+console.log(person.name); // prints &#x27;Jim Jarmusch&#x27;+// Each person has a property corresponding to the join name: &#x27;directed&#x27;. +// Accessing the property returns a {@link module:qm.RecSet} from the store People.+var movies = person.directed; // get all the movies the person directed.+movies.each(function (movie) { console.log(movie.title); }); +// prints: +//   &#x27;Broken Flowers&#x27;+//   &#x27;Coffee and Cigarettes&#x27; base.close();</code></pre>
-=======
-    <pre class="prettyprint"><code>var qm = require(&#x27;qminer&#x27;);
-// Create two stores: People which stores only names of persons and Movies, which stores only titles.
-// Each person can direct zero or more movies, so we use an index join named &#x27;directed&#x27; and
-// each movie has a single director, so we use a field join &#x27;director&#x27;. The joins are 
-// inverses of each other. The inverse join simplifies the linking, since only one join needs
-// to be specified, and the other direction can be linked automatically (in the example 
-// below we specify only the &#x27;director&#x27; link and the &#x27;directed&#x27; join is updated automatically).
-//
-var base = new qm.Base({
-    mode: &#x27;createClean&#x27;,
-    schema: [
-      { name: &#x27;People&#x27;, 
-        fields: [{ name: &#x27;name&#x27;, type: &#x27;string&#x27;, primary: true }], 
-        joins: [{ name: &#x27;directed&#x27;, &#x27;type&#x27;: &#x27;index&#x27;, &#x27;store&#x27;: &#x27;Movies&#x27;, &#x27;inverse&#x27;: &#x27;director&#x27; }] },
-      { name: &#x27;Movies&#x27;, 
-        fields: [{ name: &#x27;title&#x27;, type: &#x27;string&#x27;, primary: true }], 
-        joins: [{ name: &#x27;director&#x27;, &#x27;type&#x27;: &#x27;field&#x27;, &#x27;store&#x27;: &#x27;People&#x27;, &#x27;inverse&#x27;: &#x27;directed&#x27; }] }
-    ]
-});
-// Adds a movie, automatically adds &#x27;Jim Jarmusch&#x27; to People, sets the &#x27;director&#x27; join (field join)
-// and automatically updates the index join &#x27;directed&#x27;, since it&#x27;s an inverse join of &#x27;director&#x27;
-base.store(&#x27;Movies&#x27;).push({ title: &#x27;Broken Flowers&#x27;, director: { name: &#x27;Jim Jarmusch&#x27; } });
-// Adds a movie, sets the &#x27;director&#x27; join, updates the index join of &#x27;Jim Jarmusch&#x27;
-base.store(&#x27;Movies&#x27;).push({ title: &#x27;Coffee and Cigarettes&#x27;, director: { name: &#x27;Jim Jarmusch&#x27; } });
-// Adds movie, automatically adds &#x27;Lars von Trier&#x27; to People, sets the &#x27;director&#x27; join
-// and &#x27;directed&#x27; inverse join (automatically)
-base.store(&#x27;Movies&#x27;).push({ title: &#x27;Dogville&#x27;, director: { name: &#x27;Lars von Trier&#x27; } });
-
-var movie = base.store(&#x27;Movies&#x27;)[0]; // get the first movie (Broken Flowers)
-// Each movie has a property corresponding to the join name: &#x27;director&#x27;. 
-// Accessing the property returns a {@link module:qm.Record} from the store People.
-var person = movie.director; // get the director
-console.log(person.name); // prints &#x27;Jim Jarmusch&#x27;
-// Each person has a property corresponding to the join name: &#x27;directed&#x27;. 
-// Accessing the property returns a {@link module:qm.RecSet} from the store People.
-var movies = person.directed; // get all the movies the person directed.
-movies.each(function (movie) { console.log(movie.title); }); 
-// prints: 
-//   &#x27;Broken Flowers&#x27;
-//   &#x27;Coffee and Cigarettes&#x27;
-base.close();</code></pre>
->>>>>>> f9e1985b
 </div>
 
     </section>
@@ -4487,57 +4225,30 @@
             Example
         </h4>
                 <div>
-<<<<<<< HEAD
-    <pre class="prettyprint"><code>var qm = require(&#x27;qminer&#x27;);
-// Create a store People which stores only names of persons.
-var base = new qm.Base({
-    mode: &#x27;createClean&#x27;,
-    schema: [
-        { name: &#x27;People&#x27;,
-          fields: [{ name: &#x27;name&#x27;, type: &#x27;string&#x27;, primary: true }],
-          keys: [
-            { field: &#x27;name&#x27;, type: &#x27;value&#x27;}, 
-            { field: &#x27;name&#x27;, name: &#x27;nameText&#x27;, type: &#x27;text&#x27;}
-         ]
-       }
-    ]
-});
-
-base.store(&#x27;People&#x27;).push({name : &#x27;John Smith&#x27;});
-base.store(&#x27;People&#x27;).push({name : &#x27;Mary Smith&#x27;});
-// search based on indexed values
-base.search({$from : &#x27;People&#x27;, name: &#x27;John Smith&#x27;}); // Return the record set containing &#x27;John Smith&#x27;
-// search based on indexed values
-base.search({$from : &#x27;People&#x27;, name: &#x27;Smith&#x27;}); // Returns the empty record set.
-// search based on text indexing
-base.search({$from : &#x27;People&#x27;, nameText: &#x27;Smith&#x27;}); // Returns both records.
+    <pre class="prettyprint"><code>var qm = require(&#x27;qminer&#x27;);+// Create a store People which stores only names of persons.+var base = new qm.Base({+    mode: &#x27;createClean&#x27;,+    schema: [+        { name: &#x27;People&#x27;,+          fields: [{ name: &#x27;name&#x27;, type: &#x27;string&#x27;, primary: true }],+          keys: [+            { field: &#x27;name&#x27;, type: &#x27;value&#x27;}, +            { field: &#x27;name&#x27;, name: &#x27;nameText&#x27;, type: &#x27;text&#x27;}+         ]+       }+    ]+});++base.store(&#x27;People&#x27;).push({name : &#x27;John Smith&#x27;});+base.store(&#x27;People&#x27;).push({name : &#x27;Mary Smith&#x27;});+// search based on indexed values+base.search({$from : &#x27;People&#x27;, name: &#x27;John Smith&#x27;}); // Return the record set containing &#x27;John Smith&#x27;+// search based on indexed values+base.search({$from : &#x27;People&#x27;, name: &#x27;Smith&#x27;}); // Returns the empty record set.+// search based on text indexing+base.search({$from : &#x27;People&#x27;, nameText: &#x27;Smith&#x27;}); // Returns both records. base.close();</code></pre>
-=======
-    <pre class="prettyprint"><code>var qm = require(&#x27;qminer&#x27;);
-// Create a store People which stores only names of persons.
-var base = new qm.Base({
-    mode: &#x27;createClean&#x27;,
-    schema: [
-        { name: &#x27;People&#x27;,
-          fields: [{ name: &#x27;name&#x27;, type: &#x27;string&#x27;, primary: true }],
-          keys: [
-            { field: &#x27;name&#x27;, type: &#x27;value&#x27;}, 
-            { field: &#x27;name&#x27;, name: &#x27;nameText&#x27;, type: &#x27;text&#x27;}
-         ]
-       }
-    ]
-});
-
-base.store(&#x27;People&#x27;).push({name : &#x27;John Smith&#x27;});
-base.store(&#x27;People&#x27;).push({name : &#x27;Mary Smith&#x27;});
-// search based on indexed values
-base.search({$from : &#x27;People&#x27;, name: &#x27;John Smith&#x27;}); // Return the record set containing &#x27;John Smith&#x27;
-// search based on indexed values
-base.search({$from : &#x27;People&#x27;, name: &#x27;Smith&#x27;}); // Returns the empty record set.
-// search based on text indexing
-base.search({$from : &#x27;People&#x27;, nameText: &#x27;Smith&#x27;}); // Returns both records.
-base.close();</code></pre>
->>>>>>> f9e1985b
 </div>
 
     </section>
@@ -4676,31 +4387,17 @@
             Example
         </h4>
                 <div>
-<<<<<<< HEAD
-    <pre class="prettyprint"><code>var qm = require(&#x27;qminer&#x27;);
-// Create a store
-// var base = new qm.Base([{
-// ...
-//  timeWindow : { 
-//    duration : 12,
-//    unit : &quot;hour&quot;,
-//    field : &quot;DateTime&quot;
-//  }
-//}]);
+    <pre class="prettyprint"><code>var qm = require(&#x27;qminer&#x27;);+// Create a store+// var base = new qm.Base([{+// ...+//  timeWindow : { +//    duration : 12,+//    unit : &quot;hour&quot;,+//    field : &quot;DateTime&quot;+//  }+//}]); //base.close();</code></pre>
-=======
-    <pre class="prettyprint"><code>var qm = require(&#x27;qminer&#x27;);
-// Create a store
-// var base = new qm.Base([{
-// ...
-//  timeWindow : { 
-//    duration : 12,
-//    unit : &quot;hour&quot;,
-//    field : &quot;DateTime&quot;
-//  }
-//}]);
-//base.close();</code></pre>
->>>>>>> f9e1985b
 </div>
 
     </section>
@@ -4806,89 +4503,46 @@
             Example
         </h4>
                 <div>
-<<<<<<< HEAD
-    <pre class="prettyprint"><code>// import the qm module
-var qm = require(&#x27;qminer&#x27;);
-// create a base with a simple store
-var base = new qm.Base({
-   mode: &quot;createClean&quot;,
-   schema: [
-   {
-       name: &quot;Heat&quot;,
-       fields: [
-           { name: &quot;Celcius&quot;, type: &quot;float&quot; },
-           { name: &quot;Time&quot;, type: &quot;datetime&quot; }
-       ]
-   }]
-});
-
-// create a new time series tick stream aggregator for the &#x27;Heat&#x27; store, that takes the values from the &#x27;Celcius&#x27; field
-// and the timestamp from the &#x27;Time&#x27; field. The size of the window should be 1 hour.
-var timeser = {
-   name: &#x27;TimeSeriesAggr&#x27;,
-   type: &#x27;timeSeriesTick&#x27;,
-   store: &#x27;Heat&#x27;,
-   timestamp: &#x27;Time&#x27;,
-   value: &#x27;Celcius&#x27;,
-   winsize: 3600000
-};
-var timeSeries = base.store(&quot;Heat&quot;).addStreamAggr(timeser);
-
-// add an exponentional moving average aggregator, that is connected with the &#x27;TimeSeriesAggr&#x27; aggregator.
-// It should interpolate with the previous value, the decay should be 3 seconds and the initWindow should be 2 seconds.
-var ema = {
-   name: &#x27;emaAggr&#x27;,
-   type: &#x27;ema&#x27;,
-   store: &#x27;Heat&#x27;,
-   inAggr: &#x27;TimeSeriesAggr&#x27;,
-   emaType: &#x27;previous&#x27;,
-   interval: 3000,
-   initWindow: 2000
-};
-var expoMovingAverage = base.store(&quot;Heat&quot;).addStreamAggr(ema);
+    <pre class="prettyprint"><code>// import the qm module+var qm = require(&#x27;qminer&#x27;);+// create a base with a simple store+var base = new qm.Base({+   mode: &quot;createClean&quot;,+   schema: [+   {+       name: &quot;Heat&quot;,+       fields: [+           { name: &quot;Celcius&quot;, type: &quot;float&quot; },+           { name: &quot;Time&quot;, type: &quot;datetime&quot; }+       ]+   }]+});++// create a new time series tick stream aggregator for the &#x27;Heat&#x27; store, that takes the values from the &#x27;Celcius&#x27; field+// and the timestamp from the &#x27;Time&#x27; field. The size of the window should be 1 hour.+var timeser = {+   name: &#x27;TimeSeriesAggr&#x27;,+   type: &#x27;timeSeriesTick&#x27;,+   store: &#x27;Heat&#x27;,+   timestamp: &#x27;Time&#x27;,+   value: &#x27;Celcius&#x27;,+   winsize: 3600000+};+var timeSeries = base.store(&quot;Heat&quot;).addStreamAggr(timeser);++// add an exponentional moving average aggregator, that is connected with the &#x27;TimeSeriesAggr&#x27; aggregator.+// It should interpolate with the previous value, the decay should be 3 seconds and the initWindow should be 2 seconds.+var ema = {+   name: &#x27;emaAggr&#x27;,+   type: &#x27;ema&#x27;,+   store: &#x27;Heat&#x27;,+   inAggr: &#x27;TimeSeriesAggr&#x27;,+   emaType: &#x27;previous&#x27;,+   interval: 3000,+   initWindow: 2000+};+var expoMovingAverage = base.store(&quot;Heat&quot;).addStreamAggr(ema); base.close();</code></pre>
-=======
-    <pre class="prettyprint"><code>// import the qm module
-var qm = require(&#x27;qminer&#x27;);
-// create a base with a simple store
-var base = new qm.Base({
-   mode: &quot;createClean&quot;,
-   schema: [
-   {
-       name: &quot;Heat&quot;,
-       fields: [
-           { name: &quot;Celcius&quot;, type: &quot;float&quot; },
-           { name: &quot;Time&quot;, type: &quot;datetime&quot; }
-       ]
-   }]
-});
-
-// create a new time series tick stream aggregator for the &#x27;Heat&#x27; store, that takes the values from the &#x27;Celcius&#x27; field
-// and the timestamp from the &#x27;Time&#x27; field. The size of the window should be 1 hour.
-var timeser = {
-   name: &#x27;TimeSeriesAggr&#x27;,
-   type: &#x27;timeSeriesTick&#x27;,
-   store: &#x27;Heat&#x27;,
-   timestamp: &#x27;Time&#x27;,
-   value: &#x27;Celcius&#x27;,
-   winsize: 3600000
-};
-var timeSeries = base.store(&quot;Heat&quot;).addStreamAggr(timeser);
-
-// add an exponentional moving average aggregator, that is connected with the &#x27;TimeSeriesAggr&#x27; aggregator.
-// It should interpolate with the previous value, the decay should be 3 seconds and the initWindow should be 2 seconds.
-var ema = {
-   name: &#x27;emaAggr&#x27;,
-   type: &#x27;ema&#x27;,
-   store: &#x27;Heat&#x27;,
-   inAggr: &#x27;TimeSeriesAggr&#x27;,
-   emaType: &#x27;previous&#x27;,
-   interval: 3000,
-   initWindow: 2000
-};
-var expoMovingAverage = base.store(&quot;Heat&quot;).addStreamAggr(ema);
-base.close();</code></pre>
->>>>>>> f9e1985b
 </div>
 
     </section>
@@ -5063,91 +4717,47 @@
             Example
         </h4>
                 <div>
-<<<<<<< HEAD
-    <pre class="prettyprint"><code>// import the qm module
-var qm = require(&#x27;qminer&#x27;);
-// create a base with a simple store
-var base = new qm.Base({
-   mode: &quot;createClean&quot;,
-   schema: [
-   {
-       name: &quot;Heat&quot;,
-       fields: [
-           { name: &quot;Celcius&quot;, type: &quot;float&quot; },
-           { name: &quot;Time&quot;, type: &quot;datetime&quot; }
-       ]
-   }]
-});
-
-// create a new time series stream aggregator for the &#x27;Heat&#x27; store, that takes the values from the &#x27;Celcius&#x27; field
-// and the timestamp from the &#x27;Time&#x27; field. The size of the window is 1 day.
-var timeser = {
-   name: &#x27;TimeSeriesBuffer&#x27;,
-   type: &#x27;timeSeriesWinBuf&#x27;,
-   store: &#x27;Heat&#x27;,
-   timestamp: &#x27;Time&#x27;,
-   value: &#x27;Celcius&#x27;,
-   winsize: 86400000 // one day in miliseconds
-};
-var timeSeries = base.store(&quot;Heat&quot;).addStreamAggr(timeser);
-
-// add a histogram aggregator, that is connected with the &#x27;TimeSeriesAggr&#x27; aggregator
-var aggrJson = {
-   name: &#x27;Histogram&#x27;,
-   type: &#x27;onlineHistogram&#x27;,
-   store: &#x27;Heat&#x27;,
-   inAggr: &#x27;TimeSeriesBuffer&#x27;,
-   lowerBound: 0,
-   upperBound: 10,
-   bins: 5,
-   addNegInf: false,
-   addPosInf: false
-};
-var hist = base.store(&quot;Heat&quot;).addStreamAggr(aggrJson);
+    <pre class="prettyprint"><code>// import the qm module+var qm = require(&#x27;qminer&#x27;);+// create a base with a simple store+var base = new qm.Base({+   mode: &quot;createClean&quot;,+   schema: [+   {+       name: &quot;Heat&quot;,+       fields: [+           { name: &quot;Celcius&quot;, type: &quot;float&quot; },+           { name: &quot;Time&quot;, type: &quot;datetime&quot; }+       ]+   }]+});++// create a new time series stream aggregator for the &#x27;Heat&#x27; store, that takes the values from the &#x27;Celcius&#x27; field+// and the timestamp from the &#x27;Time&#x27; field. The size of the window is 1 day.+var timeser = {+   name: &#x27;TimeSeriesBuffer&#x27;,+   type: &#x27;timeSeriesWinBuf&#x27;,+   store: &#x27;Heat&#x27;,+   timestamp: &#x27;Time&#x27;,+   value: &#x27;Celcius&#x27;,+   winsize: 86400000 // one day in miliseconds+};+var timeSeries = base.store(&quot;Heat&quot;).addStreamAggr(timeser);++// add a histogram aggregator, that is connected with the &#x27;TimeSeriesAggr&#x27; aggregator+var aggrJson = {+   name: &#x27;Histogram&#x27;,+   type: &#x27;onlineHistogram&#x27;,+   store: &#x27;Heat&#x27;,+   inAggr: &#x27;TimeSeriesBuffer&#x27;,+   lowerBound: 0,+   upperBound: 10,+   bins: 5,+   addNegInf: false,+   addPosInf: false+};+var hist = base.store(&quot;Heat&quot;).addStreamAggr(aggrJson); base.close();</code></pre>
-=======
-    <pre class="prettyprint"><code>// import the qm module
-var qm = require(&#x27;qminer&#x27;);
-// create a base with a simple store
-var base = new qm.Base({
-   mode: &quot;createClean&quot;,
-   schema: [
-   {
-       name: &quot;Heat&quot;,
-       fields: [
-           { name: &quot;Celcius&quot;, type: &quot;float&quot; },
-           { name: &quot;Time&quot;, type: &quot;datetime&quot; }
-       ]
-   }]
-});
-
-// create a new time series stream aggregator for the &#x27;Heat&#x27; store, that takes the values from the &#x27;Celcius&#x27; field
-// and the timestamp from the &#x27;Time&#x27; field. The size of the window is 1 day.
-var timeser = {
-   name: &#x27;TimeSeriesBuffer&#x27;,
-   type: &#x27;timeSeriesWinBuf&#x27;,
-   store: &#x27;Heat&#x27;,
-   timestamp: &#x27;Time&#x27;,
-   value: &#x27;Celcius&#x27;,
-   winsize: 86400000 // one day in miliseconds
-};
-var timeSeries = base.store(&quot;Heat&quot;).addStreamAggr(timeser);
-
-// add a histogram aggregator, that is connected with the &#x27;TimeSeriesAggr&#x27; aggregator
-var aggrJson = {
-   name: &#x27;Histogram&#x27;,
-   type: &#x27;onlineHistogram&#x27;,
-   store: &#x27;Heat&#x27;,
-   inAggr: &#x27;TimeSeriesBuffer&#x27;,
-   lowerBound: 0,
-   upperBound: 10,
-   bins: 5,
-   addNegInf: false,
-   addPosInf: false
-};
-var hist = base.store(&quot;Heat&quot;).addStreamAggr(aggrJson);
-base.close();</code></pre>
->>>>>>> f9e1985b
 </div>
 
     </section>
@@ -5346,81 +4956,42 @@
             Example
         </h4>
                 <div>
-<<<<<<< HEAD
-    <pre class="prettyprint"><code>// import the qm module
-var qm = require(&#x27;qminer&#x27;);
-// create a base with a simple store
-var base = new qm.Base({
-   mode: &quot;createClean&quot;,
-   schema: [
-   {
-       name: &quot;Heat&quot;,
-       fields: [
-           { name: &quot;Celcius&quot;, type: &quot;float&quot; },
-           { name: &quot;Time&quot;, type: &quot;datetime&quot; }
-       ]
-   }]
-});
-
-// create a new time series stream aggregator for the &#x27;Heat&#x27; store, that takes the values from the &#x27;Celcius&#x27; field
-// and the timestamp from the &#x27;Time&#x27; field. The size of the window is 1 day.
-var timeser = {
-   name: &#x27;TimeSeriesAggr&#x27;,
-   type: &#x27;timeSeriesWinBuf&#x27;,
-   store: &#x27;Heat&#x27;,
-   timestamp: &#x27;Time&#x27;,
-   value: &#x27;Celcius&#x27;,
-   winsize: 86400000 // one day in miliseconds
-};
-var timeSeries = base.store(&quot;Heat&quot;).addStreamAggr(timeser);
-
-// add a max aggregator, that is connected with the &#x27;TimeSeriesAggr&#x27; aggregator
-var max = {
-   name: &#x27;MaxAggr&#x27;,
-   type: &#x27;winBufMax&#x27;,
-   store: &#x27;Heat&#x27;,
-   inAggr: &#x27;TimeSeriesAggr&#x27;
-};
-var maximal = base.store(&quot;Heat&quot;).addStreamAggr(max);
+    <pre class="prettyprint"><code>// import the qm module+var qm = require(&#x27;qminer&#x27;);+// create a base with a simple store+var base = new qm.Base({+   mode: &quot;createClean&quot;,+   schema: [+   {+       name: &quot;Heat&quot;,+       fields: [+           { name: &quot;Celcius&quot;, type: &quot;float&quot; },+           { name: &quot;Time&quot;, type: &quot;datetime&quot; }+       ]+   }]+});++// create a new time series stream aggregator for the &#x27;Heat&#x27; store, that takes the values from the &#x27;Celcius&#x27; field+// and the timestamp from the &#x27;Time&#x27; field. The size of the window is 1 day.+var timeser = {+   name: &#x27;TimeSeriesAggr&#x27;,+   type: &#x27;timeSeriesWinBuf&#x27;,+   store: &#x27;Heat&#x27;,+   timestamp: &#x27;Time&#x27;,+   value: &#x27;Celcius&#x27;,+   winsize: 86400000 // one day in miliseconds+};+var timeSeries = base.store(&quot;Heat&quot;).addStreamAggr(timeser);++// add a max aggregator, that is connected with the &#x27;TimeSeriesAggr&#x27; aggregator+var max = {+   name: &#x27;MaxAggr&#x27;,+   type: &#x27;winBufMax&#x27;,+   store: &#x27;Heat&#x27;,+   inAggr: &#x27;TimeSeriesAggr&#x27;+};+var maximal = base.store(&quot;Heat&quot;).addStreamAggr(max); base.close();</code></pre>
-=======
-    <pre class="prettyprint"><code>// import the qm module
-var qm = require(&#x27;qminer&#x27;);
-// create a base with a simple store
-var base = new qm.Base({
-   mode: &quot;createClean&quot;,
-   schema: [
-   {
-       name: &quot;Heat&quot;,
-       fields: [
-           { name: &quot;Celcius&quot;, type: &quot;float&quot; },
-           { name: &quot;Time&quot;, type: &quot;datetime&quot; }
-       ]
-   }]
-});
-
-// create a new time series stream aggregator for the &#x27;Heat&#x27; store, that takes the values from the &#x27;Celcius&#x27; field
-// and the timestamp from the &#x27;Time&#x27; field. The size of the window is 1 day.
-var timeser = {
-   name: &#x27;TimeSeriesAggr&#x27;,
-   type: &#x27;timeSeriesWinBuf&#x27;,
-   store: &#x27;Heat&#x27;,
-   timestamp: &#x27;Time&#x27;,
-   value: &#x27;Celcius&#x27;,
-   winsize: 86400000 // one day in miliseconds
-};
-var timeSeries = base.store(&quot;Heat&quot;).addStreamAggr(timeser);
-
-// add a max aggregator, that is connected with the &#x27;TimeSeriesAggr&#x27; aggregator
-var max = {
-   name: &#x27;MaxAggr&#x27;,
-   type: &#x27;winBufMax&#x27;,
-   store: &#x27;Heat&#x27;,
-   inAggr: &#x27;TimeSeriesAggr&#x27;
-};
-var maximal = base.store(&quot;Heat&quot;).addStreamAggr(max);
-base.close();</code></pre>
->>>>>>> f9e1985b
 </div>
 
     </section>
@@ -5540,97 +5111,50 @@
             Example
         </h4>
                 <div>
-<<<<<<< HEAD
-    <pre class="prettyprint"><code>// import the qm module
-var qm = require(&#x27;qminer&#x27;);
-// create a base with a simple store
-var base = new qm.Base({
-   mode: &quot;createClean&quot;,
-   schema: [
-   {
-       name: &quot;Cars&quot;,
-       fields: [
-           { name: &quot;NumberOfCars&quot;, type: &quot;float&quot; },
-           { name: &quot;Time&quot;, type: &quot;datetime&quot; }
-       ]
-   },
-   {
-       name: &quot;Temperature&quot;,
-       fields: [
-           { name: &quot;Celcius&quot;, type: &quot;float&quot; },
-           { name: &quot;Time&quot;, type: &quot;datetime&quot; }
-       ]
-   },
-   {
-       name: &quot;Merged&quot;,
-       fields: [
-           { name: &quot;NumberOfCars&quot;, type: &quot;float&quot; },
-           { name: &quot;Celcius&quot;, type: &quot;float&quot; },
-           { name: &quot;Time&quot;, type: &quot;datetime&quot; }
-       ]
-   }]
-});
-// create a new merger stream aggregator that mergers the records of the &#x27;Cars&#x27; and &#x27;Temperature&#x27; stores.
-// The records are interpolated linearly and stored in the &#x27;Merged&#x27; store.
-var mer = {
-   name: &#x27;MergerAggr&#x27;,
-   type: &#x27;stmerger&#x27;,
-   outStore: &#x27;Merged&#x27;,
-   createStore: false,
-   timestamp: &#x27;Time&#x27;,
-   fields: [
-       { source: &#x27;Cars&#x27;, inField: &#x27;NumberOfCars&#x27;, outField: &#x27;NumberOfCars&#x27;, interpolation: &#x27;linear&#x27;, timestamp: &#x27;Time&#x27; },
-       { source: &#x27;Temperature&#x27;, inField: &#x27;Celcius&#x27;, outField: &#x27;Celcius&#x27;, interpolation: &#x27;linear&#x27;, timestamp: &#x27;Time&#x27; }
-   ]
-};
-var merger = new qm.StreamAggr(base, mer);
+    <pre class="prettyprint"><code>// import the qm module+var qm = require(&#x27;qminer&#x27;);+// create a base with a simple store+var base = new qm.Base({+   mode: &quot;createClean&quot;,+   schema: [+   {+       name: &quot;Cars&quot;,+       fields: [+           { name: &quot;NumberOfCars&quot;, type: &quot;float&quot; },+           { name: &quot;Time&quot;, type: &quot;datetime&quot; }+       ]+   },+   {+       name: &quot;Temperature&quot;,+       fields: [+           { name: &quot;Celcius&quot;, type: &quot;float&quot; },+           { name: &quot;Time&quot;, type: &quot;datetime&quot; }+       ]+   },+   {+       name: &quot;Merged&quot;,+       fields: [+           { name: &quot;NumberOfCars&quot;, type: &quot;float&quot; },+           { name: &quot;Celcius&quot;, type: &quot;float&quot; },+           { name: &quot;Time&quot;, type: &quot;datetime&quot; }+       ]+   }]+});+// create a new merger stream aggregator that mergers the records of the &#x27;Cars&#x27; and &#x27;Temperature&#x27; stores.+// The records are interpolated linearly and stored in the &#x27;Merged&#x27; store.+var mer = {+   name: &#x27;MergerAggr&#x27;,+   type: &#x27;stmerger&#x27;,+   outStore: &#x27;Merged&#x27;,+   createStore: false,+   timestamp: &#x27;Time&#x27;,+   fields: [+       { source: &#x27;Cars&#x27;, inField: &#x27;NumberOfCars&#x27;, outField: &#x27;NumberOfCars&#x27;, interpolation: &#x27;linear&#x27;, timestamp: &#x27;Time&#x27; },+       { source: &#x27;Temperature&#x27;, inField: &#x27;Celcius&#x27;, outField: &#x27;Celcius&#x27;, interpolation: &#x27;linear&#x27;, timestamp: &#x27;Time&#x27; }+   ]+};+var merger = new qm.StreamAggr(base, mer); base.close();</code></pre>
-=======
-    <pre class="prettyprint"><code>// import the qm module
-var qm = require(&#x27;qminer&#x27;);
-// create a base with a simple store
-var base = new qm.Base({
-   mode: &quot;createClean&quot;,
-   schema: [
-   {
-       name: &quot;Cars&quot;,
-       fields: [
-           { name: &quot;NumberOfCars&quot;, type: &quot;float&quot; },
-           { name: &quot;Time&quot;, type: &quot;datetime&quot; }
-       ]
-   },
-   {
-       name: &quot;Temperature&quot;,
-       fields: [
-           { name: &quot;Celcius&quot;, type: &quot;float&quot; },
-           { name: &quot;Time&quot;, type: &quot;datetime&quot; }
-       ]
-   },
-   {
-       name: &quot;Merged&quot;,
-       fields: [
-           { name: &quot;NumberOfCars&quot;, type: &quot;float&quot; },
-           { name: &quot;Celcius&quot;, type: &quot;float&quot; },
-           { name: &quot;Time&quot;, type: &quot;datetime&quot; }
-       ]
-   }]
-});
-// create a new merger stream aggregator that mergers the records of the &#x27;Cars&#x27; and &#x27;Temperature&#x27; stores.
-// The records are interpolated linearly and stored in the &#x27;Merged&#x27; store.
-var mer = {
-   name: &#x27;MergerAggr&#x27;,
-   type: &#x27;stmerger&#x27;,
-   outStore: &#x27;Merged&#x27;,
-   createStore: false,
-   timestamp: &#x27;Time&#x27;,
-   fields: [
-       { source: &#x27;Cars&#x27;, inField: &#x27;NumberOfCars&#x27;, outField: &#x27;NumberOfCars&#x27;, interpolation: &#x27;linear&#x27;, timestamp: &#x27;Time&#x27; },
-       { source: &#x27;Temperature&#x27;, inField: &#x27;Celcius&#x27;, outField: &#x27;Celcius&#x27;, interpolation: &#x27;linear&#x27;, timestamp: &#x27;Time&#x27; }
-   ]
-};
-var merger = new qm.StreamAggr(base, mer);
-base.close();</code></pre>
->>>>>>> f9e1985b
 </div>
 
     </section>
@@ -5786,81 +5310,42 @@
             Example
         </h4>
                 <div>
-<<<<<<< HEAD
-    <pre class="prettyprint"><code>// import the qm module
-var qm = require(&#x27;qminer&#x27;);
-// create a base with a simple store
-var base = new qm.Base({
-   mode: &quot;createClean&quot;,
-   schema: [
-   {
-       name: &quot;Heat&quot;,
-       fields: [
-           { name: &quot;Celcius&quot;, type: &quot;float&quot; },
-           { name: &quot;Time&quot;, type: &quot;datetime&quot; }
-       ]
-   }]
-});
-
-// create a new time series stream aggregator for the &#x27;Heat&#x27; store, that takes the values from the &#x27;Celcius&#x27; field
-// and the timestamp from the &#x27;Time&#x27; field. The size of the window is 1 day.
-var timeser = {
-   name: &#x27;TimeSeriesAggr&#x27;,
-   type: &#x27;timeSeriesWinBuf&#x27;,
-   store: &#x27;Heat&#x27;,
-   timestamp: &#x27;Time&#x27;,
-   value: &#x27;Celcius&#x27;,
-   winsize: 86400000 // 1 day in miliseconds
-};
-var timeSeries = base.store(&quot;Heat&quot;).addStreamAggr(timeser);
-
-// add a min aggregator, that is connected with the &#x27;TimeSeriesAggr&#x27; aggregator
-var min = {
-   name: &#x27;MinAggr&#x27;,
-   type: &#x27;winBufMin&#x27;,
-   store: &#x27;Heat&#x27;,
-   inAggr: &#x27;TimeSeriesAggr&#x27;
-};
-var minimal = base.store(&quot;Heat&quot;).addStreamAggr(min);
+    <pre class="prettyprint"><code>// import the qm module+var qm = require(&#x27;qminer&#x27;);+// create a base with a simple store+var base = new qm.Base({+   mode: &quot;createClean&quot;,+   schema: [+   {+       name: &quot;Heat&quot;,+       fields: [+           { name: &quot;Celcius&quot;, type: &quot;float&quot; },+           { name: &quot;Time&quot;, type: &quot;datetime&quot; }+       ]+   }]+});++// create a new time series stream aggregator for the &#x27;Heat&#x27; store, that takes the values from the &#x27;Celcius&#x27; field+// and the timestamp from the &#x27;Time&#x27; field. The size of the window is 1 day.+var timeser = {+   name: &#x27;TimeSeriesAggr&#x27;,+   type: &#x27;timeSeriesWinBuf&#x27;,+   store: &#x27;Heat&#x27;,+   timestamp: &#x27;Time&#x27;,+   value: &#x27;Celcius&#x27;,+   winsize: 86400000 // 1 day in miliseconds+};+var timeSeries = base.store(&quot;Heat&quot;).addStreamAggr(timeser);++// add a min aggregator, that is connected with the &#x27;TimeSeriesAggr&#x27; aggregator+var min = {+   name: &#x27;MinAggr&#x27;,+   type: &#x27;winBufMin&#x27;,+   store: &#x27;Heat&#x27;,+   inAggr: &#x27;TimeSeriesAggr&#x27;+};+var minimal = base.store(&quot;Heat&quot;).addStreamAggr(min); base.close();</code></pre>
-=======
-    <pre class="prettyprint"><code>// import the qm module
-var qm = require(&#x27;qminer&#x27;);
-// create a base with a simple store
-var base = new qm.Base({
-   mode: &quot;createClean&quot;,
-   schema: [
-   {
-       name: &quot;Heat&quot;,
-       fields: [
-           { name: &quot;Celcius&quot;, type: &quot;float&quot; },
-           { name: &quot;Time&quot;, type: &quot;datetime&quot; }
-       ]
-   }]
-});
-
-// create a new time series stream aggregator for the &#x27;Heat&#x27; store, that takes the values from the &#x27;Celcius&#x27; field
-// and the timestamp from the &#x27;Time&#x27; field. The size of the window is 1 day.
-var timeser = {
-   name: &#x27;TimeSeriesAggr&#x27;,
-   type: &#x27;timeSeriesWinBuf&#x27;,
-   store: &#x27;Heat&#x27;,
-   timestamp: &#x27;Time&#x27;,
-   value: &#x27;Celcius&#x27;,
-   winsize: 86400000 // 1 day in miliseconds
-};
-var timeSeries = base.store(&quot;Heat&quot;).addStreamAggr(timeser);
-
-// add a min aggregator, that is connected with the &#x27;TimeSeriesAggr&#x27; aggregator
-var min = {
-   name: &#x27;MinAggr&#x27;,
-   type: &#x27;winBufMin&#x27;,
-   store: &#x27;Heat&#x27;,
-   inAggr: &#x27;TimeSeriesAggr&#x27;
-};
-var minimal = base.store(&quot;Heat&quot;).addStreamAggr(min);
-base.close();</code></pre>
->>>>>>> f9e1985b
 </div>
 
     </section>
@@ -5981,81 +5466,42 @@
             Example
         </h4>
                 <div>
-<<<<<<< HEAD
-    <pre class="prettyprint"><code>// import the qm module
-var qm = require(&#x27;qminer&#x27;);
-// create a base with a simple store
-var base = new qm.Base({
-   mode: &quot;createClean&quot;,
-   schema: [
-   {
-       name: &quot;Heat&quot;,
-       fields: [
-           { name: &quot;Celcius&quot;, type: &quot;float&quot; },
-           { name: &quot;Time&quot;, type: &quot;datetime&quot; }
-       ]
-   }]
-});
-
-// create a new time series stream aggregator for the &#x27;Heat&#x27; store, that takes the values from the &#x27;Celcius&#x27; field
-// and the timestamp from the &#x27;Time&#x27; field. The size of the window should be 1 day.
-var timeser = {
-   name: &#x27;TimeSeriesAggr&#x27;,
-   type: &#x27;timeSeriesWinBuf&#x27;,
-   store: &#x27;Heat&#x27;,
-   timestamp: &#x27;Time&#x27;,
-   value: &#x27;Celcius&#x27;,
-   winsize: 86400000
-};
-var timeSeries = base.store(&quot;Heat&quot;).addStreamAggr(timeser);
-
-// add a moving average aggregator, that is connected with the &#x27;TimeSeriesAggr&#x27; aggregator
-var ma = {
-   name: &#x27;movingAverageAggr&#x27;,
-   type: &#x27;ma&#x27;,
-   store: &#x27;Heat&#x27;,
-   inAggr: &#x27;TimeSeriesAggr&#x27;
-};
-var movingAverage = base.store(&quot;Heat&quot;).addStreamAggr(ma);
+    <pre class="prettyprint"><code>// import the qm module+var qm = require(&#x27;qminer&#x27;);+// create a base with a simple store+var base = new qm.Base({+   mode: &quot;createClean&quot;,+   schema: [+   {+       name: &quot;Heat&quot;,+       fields: [+           { name: &quot;Celcius&quot;, type: &quot;float&quot; },+           { name: &quot;Time&quot;, type: &quot;datetime&quot; }+       ]+   }]+});++// create a new time series stream aggregator for the &#x27;Heat&#x27; store, that takes the values from the &#x27;Celcius&#x27; field+// and the timestamp from the &#x27;Time&#x27; field. The size of the window should be 1 day.+var timeser = {+   name: &#x27;TimeSeriesAggr&#x27;,+   type: &#x27;timeSeriesWinBuf&#x27;,+   store: &#x27;Heat&#x27;,+   timestamp: &#x27;Time&#x27;,+   value: &#x27;Celcius&#x27;,+   winsize: 86400000+};+var timeSeries = base.store(&quot;Heat&quot;).addStreamAggr(timeser);++// add a moving average aggregator, that is connected with the &#x27;TimeSeriesAggr&#x27; aggregator+var ma = {+   name: &#x27;movingAverageAggr&#x27;,+   type: &#x27;ma&#x27;,+   store: &#x27;Heat&#x27;,+   inAggr: &#x27;TimeSeriesAggr&#x27;+};+var movingAverage = base.store(&quot;Heat&quot;).addStreamAggr(ma); base.close();</code></pre>
-=======
-    <pre class="prettyprint"><code>// import the qm module
-var qm = require(&#x27;qminer&#x27;);
-// create a base with a simple store
-var base = new qm.Base({
-   mode: &quot;createClean&quot;,
-   schema: [
-   {
-       name: &quot;Heat&quot;,
-       fields: [
-           { name: &quot;Celcius&quot;, type: &quot;float&quot; },
-           { name: &quot;Time&quot;, type: &quot;datetime&quot; }
-       ]
-   }]
-});
-
-// create a new time series stream aggregator for the &#x27;Heat&#x27; store, that takes the values from the &#x27;Celcius&#x27; field
-// and the timestamp from the &#x27;Time&#x27; field. The size of the window should be 1 day.
-var timeser = {
-   name: &#x27;TimeSeriesAggr&#x27;,
-   type: &#x27;timeSeriesWinBuf&#x27;,
-   store: &#x27;Heat&#x27;,
-   timestamp: &#x27;Time&#x27;,
-   value: &#x27;Celcius&#x27;,
-   winsize: 86400000
-};
-var timeSeries = base.store(&quot;Heat&quot;).addStreamAggr(timeser);
-
-// add a moving average aggregator, that is connected with the &#x27;TimeSeriesAggr&#x27; aggregator
-var ma = {
-   name: &#x27;movingAverageAggr&#x27;,
-   type: &#x27;ma&#x27;,
-   store: &#x27;Heat&#x27;,
-   inAggr: &#x27;TimeSeriesAggr&#x27;
-};
-var movingAverage = base.store(&quot;Heat&quot;).addStreamAggr(ma);
-base.close();</code></pre>
->>>>>>> f9e1985b
 </div>
 
     </section>
@@ -6176,155 +5622,79 @@
             Example
         </h4>
                 <div>
-<<<<<<< HEAD
-    <pre class="prettyprint"><code>// import the qm module
-var qm = require(&#x27;qminer&#x27;);
-// create a base with a simple store
-var base = new qm.Base({
-   mode: &quot;createClean&quot;,
-   schema: [
-   {
-       name: &quot;Heat&quot;,
-       fields: [
-           { name: &quot;Celcius&quot;, type: &quot;float&quot; },
-           { name: &quot;WaterConsumption&quot;, type: &quot;float&quot; },
-           { name: &quot;Time&quot;, type: &quot;datetime&quot; }
-       ]
-   }]
-});
-
-// create a new time series stream aggregator for the &#x27;Heat&#x27; store, that takes the values from the &#x27;Celcius&#x27; field
-// and the timestamp from the &#x27;Time&#x27; field. The size of the window is 1 day.
-var celcius = {
-   name: &#x27;CelciusAggr&#x27;,
-   type: &#x27;timeSeriesWinBuf&#x27;,
-   store: &#x27;Heat&#x27;,
-   timestamp: &#x27;Time&#x27;,
-   value: &#x27;Celcius&#x27;,
-   winsize: 86400000
-}; base.store(&quot;Heat&quot;).addStreamAggr(celcius);
-
-// create a new time series stream aggregator for the &#x27;Heat&#x27; store, that takes the values from the &#x27;WaterConsumption&#x27; field
-// and the timestamp from the &#x27;Time&#x27; field. The size of the window is 1 day.
-var water = {
-   name: &#x27;WaterAggr&#x27;,
-   type: &#x27;timeSeriesWinBuf&#x27;,
-   store: &#x27;Heat&#x27;,
-   timestamp: &#x27;Time&#x27;,
-   value: &#x27;WaterConsumption&#x27;,
-   winsize: 86400000
-}; base.store(&quot;Heat&quot;).addStreamAggr(water);
-
-// add a covariance aggregator, that is connected with the &#x27;CelciusAggr&#x27; and &#x27;WaterAggr&#x27; aggregators
-var covariance = {
-   name: &#x27;covarianceAggr&#x27;,
-   type: &#x27;covariance&#x27;,
-   store: &#x27;Heat&#x27;,
-   inAggrX: &#x27;CelciusAggr&#x27;,
-   inAggrY: &#x27;WaterAggr&#x27;
-}; base.store(&quot;Heat&quot;).addStreamAggr(covariance);
-
-// add the two variance aggregators, that take from the &#x27;Celcius&#x27; and &#x27;WaterConsumption&#x27; fields, respectively.
-var celVar = {
-   name: &#x27;celciusVarAggr&#x27;,
-   type: &#x27;variance&#x27;,
-   store: &#x27;Heat&#x27;,
-   inAggr: &#x27;CelciusAggr&#x27;
-}; base.store(&quot;Heat&quot;).addStreamAggr(celVar);
-
-var waterVar = {
-   name: &#x27;waterVarAggr&#x27;,
-   type: &#x27;variance&#x27;,
-   store: &#x27;Heat&#x27;,
-   inAggr: &#x27;WaterAggr&#x27;
-}; base.store(&quot;Heat&quot;).addStreamAggr(waterVar);
-
-// add a correlation aggregator, that is connected to &#x27;CovarianceAggr&#x27;, &#x27;CelciusVarAggr&#x27; and &#x27;WaterValAggr&#x27; aggregators
-var corr = {
-   name: &#x27;corrAggr&#x27;,
-   type: &#x27;correlation&#x27;,
-   store: &#x27;Heat&#x27;,
-   inAggrCov: &#x27;covarianceAggr&#x27;,
-   inAggrVarX: &#x27;celciusVarAggr&#x27;,
-   inAggrVarY: &#x27;waterVarAggr&#x27;
-};
-var correlation = base.store(&quot;Heat&quot;).addStreamAggr(corr);
+    <pre class="prettyprint"><code>// import the qm module+var qm = require(&#x27;qminer&#x27;);+// create a base with a simple store+var base = new qm.Base({+   mode: &quot;createClean&quot;,+   schema: [+   {+       name: &quot;Heat&quot;,+       fields: [+           { name: &quot;Celcius&quot;, type: &quot;float&quot; },+           { name: &quot;WaterConsumption&quot;, type: &quot;float&quot; },+           { name: &quot;Time&quot;, type: &quot;datetime&quot; }+       ]+   }]+});++// create a new time series stream aggregator for the &#x27;Heat&#x27; store, that takes the values from the &#x27;Celcius&#x27; field+// and the timestamp from the &#x27;Time&#x27; field. The size of the window is 1 day.+var celcius = {+   name: &#x27;CelciusAggr&#x27;,+   type: &#x27;timeSeriesWinBuf&#x27;,+   store: &#x27;Heat&#x27;,+   timestamp: &#x27;Time&#x27;,+   value: &#x27;Celcius&#x27;,+   winsize: 86400000+}; base.store(&quot;Heat&quot;).addStreamAggr(celcius);++// create a new time series stream aggregator for the &#x27;Heat&#x27; store, that takes the values from the &#x27;WaterConsumption&#x27; field+// and the timestamp from the &#x27;Time&#x27; field. The size of the window is 1 day.+var water = {+   name: &#x27;WaterAggr&#x27;,+   type: &#x27;timeSeriesWinBuf&#x27;,+   store: &#x27;Heat&#x27;,+   timestamp: &#x27;Time&#x27;,+   value: &#x27;WaterConsumption&#x27;,+   winsize: 86400000+}; base.store(&quot;Heat&quot;).addStreamAggr(water);++// add a covariance aggregator, that is connected with the &#x27;CelciusAggr&#x27; and &#x27;WaterAggr&#x27; aggregators+var covariance = {+   name: &#x27;covarianceAggr&#x27;,+   type: &#x27;covariance&#x27;,+   store: &#x27;Heat&#x27;,+   inAggrX: &#x27;CelciusAggr&#x27;,+   inAggrY: &#x27;WaterAggr&#x27;+}; base.store(&quot;Heat&quot;).addStreamAggr(covariance);++// add the two variance aggregators, that take from the &#x27;Celcius&#x27; and &#x27;WaterConsumption&#x27; fields, respectively.+var celVar = {+   name: &#x27;celciusVarAggr&#x27;,+   type: &#x27;variance&#x27;,+   store: &#x27;Heat&#x27;,+   inAggr: &#x27;CelciusAggr&#x27;+}; base.store(&quot;Heat&quot;).addStreamAggr(celVar);++var waterVar = {+   name: &#x27;waterVarAggr&#x27;,+   type: &#x27;variance&#x27;,+   store: &#x27;Heat&#x27;,+   inAggr: &#x27;WaterAggr&#x27;+}; base.store(&quot;Heat&quot;).addStreamAggr(waterVar);++// add a correlation aggregator, that is connected to &#x27;CovarianceAggr&#x27;, &#x27;CelciusVarAggr&#x27; and &#x27;WaterValAggr&#x27; aggregators+var corr = {+   name: &#x27;corrAggr&#x27;,+   type: &#x27;correlation&#x27;,+   store: &#x27;Heat&#x27;,+   inAggrCov: &#x27;covarianceAggr&#x27;,+   inAggrVarX: &#x27;celciusVarAggr&#x27;,+   inAggrVarY: &#x27;waterVarAggr&#x27;+};+var correlation = base.store(&quot;Heat&quot;).addStreamAggr(corr); base.close();</code></pre>
-=======
-    <pre class="prettyprint"><code>// import the qm module
-var qm = require(&#x27;qminer&#x27;);
-// create a base with a simple store
-var base = new qm.Base({
-   mode: &quot;createClean&quot;,
-   schema: [
-   {
-       name: &quot;Heat&quot;,
-       fields: [
-           { name: &quot;Celcius&quot;, type: &quot;float&quot; },
-           { name: &quot;WaterConsumption&quot;, type: &quot;float&quot; },
-           { name: &quot;Time&quot;, type: &quot;datetime&quot; }
-       ]
-   }]
-});
-
-// create a new time series stream aggregator for the &#x27;Heat&#x27; store, that takes the values from the &#x27;Celcius&#x27; field
-// and the timestamp from the &#x27;Time&#x27; field. The size of the window is 1 day.
-var celcius = {
-   name: &#x27;CelciusAggr&#x27;,
-   type: &#x27;timeSeriesWinBuf&#x27;,
-   store: &#x27;Heat&#x27;,
-   timestamp: &#x27;Time&#x27;,
-   value: &#x27;Celcius&#x27;,
-   winsize: 86400000
-}; base.store(&quot;Heat&quot;).addStreamAggr(celcius);
-
-// create a new time series stream aggregator for the &#x27;Heat&#x27; store, that takes the values from the &#x27;WaterConsumption&#x27; field
-// and the timestamp from the &#x27;Time&#x27; field. The size of the window is 1 day.
-var water = {
-   name: &#x27;WaterAggr&#x27;,
-   type: &#x27;timeSeriesWinBuf&#x27;,
-   store: &#x27;Heat&#x27;,
-   timestamp: &#x27;Time&#x27;,
-   value: &#x27;WaterConsumption&#x27;,
-   winsize: 86400000
-}; base.store(&quot;Heat&quot;).addStreamAggr(water);
-
-// add a covariance aggregator, that is connected with the &#x27;CelciusAggr&#x27; and &#x27;WaterAggr&#x27; aggregators
-var covariance = {
-   name: &#x27;covarianceAggr&#x27;,
-   type: &#x27;covariance&#x27;,
-   store: &#x27;Heat&#x27;,
-   inAggrX: &#x27;CelciusAggr&#x27;,
-   inAggrY: &#x27;WaterAggr&#x27;
-}; base.store(&quot;Heat&quot;).addStreamAggr(covariance);
-
-// add the two variance aggregators, that take from the &#x27;Celcius&#x27; and &#x27;WaterConsumption&#x27; fields, respectively.
-var celVar = {
-   name: &#x27;celciusVarAggr&#x27;,
-   type: &#x27;variance&#x27;,
-   store: &#x27;Heat&#x27;,
-   inAggr: &#x27;CelciusAggr&#x27;
-}; base.store(&quot;Heat&quot;).addStreamAggr(celVar);
-
-var waterVar = {
-   name: &#x27;waterVarAggr&#x27;,
-   type: &#x27;variance&#x27;,
-   store: &#x27;Heat&#x27;,
-   inAggr: &#x27;WaterAggr&#x27;
-}; base.store(&quot;Heat&quot;).addStreamAggr(waterVar);
-
-// add a correlation aggregator, that is connected to &#x27;CovarianceAggr&#x27;, &#x27;CelciusVarAggr&#x27; and &#x27;WaterValAggr&#x27; aggregators
-var corr = {
-   name: &#x27;corrAggr&#x27;,
-   type: &#x27;correlation&#x27;,
-   store: &#x27;Heat&#x27;,
-   inAggrCov: &#x27;covarianceAggr&#x27;,
-   inAggrVarX: &#x27;celciusVarAggr&#x27;,
-   inAggrVarY: &#x27;waterVarAggr&#x27;
-};
-var correlation = base.store(&quot;Heat&quot;).addStreamAggr(corr);
-base.close();</code></pre>
->>>>>>> f9e1985b
 </div>
 
     </section>
@@ -6475,105 +5845,54 @@
             Example
         </h4>
                 <div>
-<<<<<<< HEAD
-    <pre class="prettyprint"><code>// import the qm module
-var qm = require(&#x27;qminer&#x27;);
-// create a base with a simple store
-var base = new qm.Base({
-   mode: &quot;createClean&quot;,
-   schema: [
-   {
-       name: &quot;Heat&quot;,
-       fields: [
-           { name: &quot;Celcius&quot;, type: &quot;float&quot; },
-           { name: &quot;WaterConsumption&quot;, type: &quot;float&quot; },
-           { name: &quot;Time&quot;, type: &quot;datetime&quot; }
-       ]
-   }]
-});
-
-// create a new time series stream aggregator for the &#x27;Heat&#x27; store, that takes the values from the &#x27;Celcius&#x27; field
-// and the timestamp from the &#x27;Time&#x27; field. The size of the window is 1 day.
-var celcius = {
-   name: &#x27;CelciusAggr&#x27;,
-   type: &#x27;timeSeriesWinBuf&#x27;,
-   store: &#x27;Heat&#x27;,
-   timestamp: &#x27;Time&#x27;,
-   value: &#x27;Celcius&#x27;,
-   winsize: 86400000
-}; base.store(&quot;Heat&quot;).addStreamAggr(celcius);
-
-// create a new time series stream aggregator for the &#x27;Heat&#x27; store, that takes the values from the &#x27;WaterConsumption&#x27; field
-// and the timestamp from the &#x27;Time&#x27; field. The size of the window is 1 day.
-var water = {
-   name: &#x27;WaterAggr&#x27;,
-   type: &#x27;timeSeriesWinBuf&#x27;,
-   store: &#x27;Heat&#x27;,
-   timestamp: &#x27;Time&#x27;,
-   value: &#x27;WaterConsumption&#x27;,
-   winsize: 86400000
-}; base.store(&quot;Heat&quot;).addStreamAggr(water);
-
-// add a covariance aggregator, that is connected with the &#x27;CelciusAggr&#x27; and &#x27;WaterAggr&#x27; stream aggregators
-var covariance = {
-   name: &#x27;covAggr&#x27;,
-   type: &#x27;covariance&#x27;,
-   store: &#x27;Heat&#x27;,
-   inAggrX: &#x27;CelciusAggr&#x27;,
-   inAggrY: &#x27;WaterAggr&#x27;
-};
-var covarianceAggr = base.store(&quot;Heat&quot;).addStreamAggr(covariance);
+    <pre class="prettyprint"><code>// import the qm module+var qm = require(&#x27;qminer&#x27;);+// create a base with a simple store+var base = new qm.Base({+   mode: &quot;createClean&quot;,+   schema: [+   {+       name: &quot;Heat&quot;,+       fields: [+           { name: &quot;Celcius&quot;, type: &quot;float&quot; },+           { name: &quot;WaterConsumption&quot;, type: &quot;float&quot; },+           { name: &quot;Time&quot;, type: &quot;datetime&quot; }+       ]+   }]+});++// create a new time series stream aggregator for the &#x27;Heat&#x27; store, that takes the values from the &#x27;Celcius&#x27; field+// and the timestamp from the &#x27;Time&#x27; field. The size of the window is 1 day.+var celcius = {+   name: &#x27;CelciusAggr&#x27;,+   type: &#x27;timeSeriesWinBuf&#x27;,+   store: &#x27;Heat&#x27;,+   timestamp: &#x27;Time&#x27;,+   value: &#x27;Celcius&#x27;,+   winsize: 86400000+}; base.store(&quot;Heat&quot;).addStreamAggr(celcius);++// create a new time series stream aggregator for the &#x27;Heat&#x27; store, that takes the values from the &#x27;WaterConsumption&#x27; field+// and the timestamp from the &#x27;Time&#x27; field. The size of the window is 1 day.+var water = {+   name: &#x27;WaterAggr&#x27;,+   type: &#x27;timeSeriesWinBuf&#x27;,+   store: &#x27;Heat&#x27;,+   timestamp: &#x27;Time&#x27;,+   value: &#x27;WaterConsumption&#x27;,+   winsize: 86400000+}; base.store(&quot;Heat&quot;).addStreamAggr(water);++// add a covariance aggregator, that is connected with the &#x27;CelciusAggr&#x27; and &#x27;WaterAggr&#x27; stream aggregators+var covariance = {+   name: &#x27;covAggr&#x27;,+   type: &#x27;covariance&#x27;,+   store: &#x27;Heat&#x27;,+   inAggrX: &#x27;CelciusAggr&#x27;,+   inAggrY: &#x27;WaterAggr&#x27;+};+var covarianceAggr = base.store(&quot;Heat&quot;).addStreamAggr(covariance); base.close();</code></pre>
-=======
-    <pre class="prettyprint"><code>// import the qm module
-var qm = require(&#x27;qminer&#x27;);
-// create a base with a simple store
-var base = new qm.Base({
-   mode: &quot;createClean&quot;,
-   schema: [
-   {
-       name: &quot;Heat&quot;,
-       fields: [
-           { name: &quot;Celcius&quot;, type: &quot;float&quot; },
-           { name: &quot;WaterConsumption&quot;, type: &quot;float&quot; },
-           { name: &quot;Time&quot;, type: &quot;datetime&quot; }
-       ]
-   }]
-});
-
-// create a new time series stream aggregator for the &#x27;Heat&#x27; store, that takes the values from the &#x27;Celcius&#x27; field
-// and the timestamp from the &#x27;Time&#x27; field. The size of the window is 1 day.
-var celcius = {
-   name: &#x27;CelciusAggr&#x27;,
-   type: &#x27;timeSeriesWinBuf&#x27;,
-   store: &#x27;Heat&#x27;,
-   timestamp: &#x27;Time&#x27;,
-   value: &#x27;Celcius&#x27;,
-   winsize: 86400000
-}; base.store(&quot;Heat&quot;).addStreamAggr(celcius);
-
-// create a new time series stream aggregator for the &#x27;Heat&#x27; store, that takes the values from the &#x27;WaterConsumption&#x27; field
-// and the timestamp from the &#x27;Time&#x27; field. The size of the window is 1 day.
-var water = {
-   name: &#x27;WaterAggr&#x27;,
-   type: &#x27;timeSeriesWinBuf&#x27;,
-   store: &#x27;Heat&#x27;,
-   timestamp: &#x27;Time&#x27;,
-   value: &#x27;WaterConsumption&#x27;,
-   winsize: 86400000
-}; base.store(&quot;Heat&quot;).addStreamAggr(water);
-
-// add a covariance aggregator, that is connected with the &#x27;CelciusAggr&#x27; and &#x27;WaterAggr&#x27; stream aggregators
-var covariance = {
-   name: &#x27;covAggr&#x27;,
-   type: &#x27;covariance&#x27;,
-   store: &#x27;Heat&#x27;,
-   inAggrX: &#x27;CelciusAggr&#x27;,
-   inAggrY: &#x27;WaterAggr&#x27;
-};
-var covarianceAggr = base.store(&quot;Heat&quot;).addStreamAggr(covariance);
-base.close();</code></pre>
->>>>>>> f9e1985b
 </div>
 
     </section>
@@ -6709,81 +6028,42 @@
             Example
         </h4>
                 <div>
-<<<<<<< HEAD
-    <pre class="prettyprint"><code>// import the qm module
-var qm = require(&#x27;qminer&#x27;);
-// create a base with a simple store
-var base = new qm.Base({
-   mode: &quot;createClean&quot;,
-   schema: [
-   {
-       name: &quot;Heat&quot;,
-       fields: [
-           { name: &quot;Celcius&quot;, type: &quot;float&quot; },
-           { name: &quot;Time&quot;, type: &quot;datetime&quot; }
-       ]
-   }]
-});
-
-// create a new time series stream aggregator for the &#x27;Heat&#x27; store, that takes the values from the &#x27;Celcius&#x27; field
-// and the timestamp from the &#x27;Time&#x27; field. The size of the window is 1 day.
-var timeser = {
-   name: &#x27;TimeSeriesAggr&#x27;,
-   type: &#x27;timeSeriesWinBuf&#x27;,
-   store: &#x27;Heat&#x27;,
-   timestamp: &#x27;Time&#x27;,
-   value: &#x27;Celcius&#x27;,
-   winsize: 86400000
-};
-var timeSeries = base.store(&quot;Heat&quot;).addStreamAggr(timeser);
-
-// add a variance aggregator, that is connected with the &#x27;TimeSeriesAggr&#x27; aggregator
-var variance = {
-   name: &#x27;varAggr&#x27;,
-   type: &#x27;variance&#x27;,
-   store: &#x27;Heat&#x27;,
-   inAggr: &#x27;TimeSeriesAggr&#x27;
-};
-var varianceAggr = base.store(&quot;Heat&quot;).addStreamAggr(variance);
+    <pre class="prettyprint"><code>// import the qm module+var qm = require(&#x27;qminer&#x27;);+// create a base with a simple store+var base = new qm.Base({+   mode: &quot;createClean&quot;,+   schema: [+   {+       name: &quot;Heat&quot;,+       fields: [+           { name: &quot;Celcius&quot;, type: &quot;float&quot; },+           { name: &quot;Time&quot;, type: &quot;datetime&quot; }+       ]+   }]+});++// create a new time series stream aggregator for the &#x27;Heat&#x27; store, that takes the values from the &#x27;Celcius&#x27; field+// and the timestamp from the &#x27;Time&#x27; field. The size of the window is 1 day.+var timeser = {+   name: &#x27;TimeSeriesAggr&#x27;,+   type: &#x27;timeSeriesWinBuf&#x27;,+   store: &#x27;Heat&#x27;,+   timestamp: &#x27;Time&#x27;,+   value: &#x27;Celcius&#x27;,+   winsize: 86400000+};+var timeSeries = base.store(&quot;Heat&quot;).addStreamAggr(timeser);++// add a variance aggregator, that is connected with the &#x27;TimeSeriesAggr&#x27; aggregator+var variance = {+   name: &#x27;varAggr&#x27;,+   type: &#x27;variance&#x27;,+   store: &#x27;Heat&#x27;,+   inAggr: &#x27;TimeSeriesAggr&#x27;+};+var varianceAggr = base.store(&quot;Heat&quot;).addStreamAggr(variance); base.close();</code></pre>
-=======
-    <pre class="prettyprint"><code>// import the qm module
-var qm = require(&#x27;qminer&#x27;);
-// create a base with a simple store
-var base = new qm.Base({
-   mode: &quot;createClean&quot;,
-   schema: [
-   {
-       name: &quot;Heat&quot;,
-       fields: [
-           { name: &quot;Celcius&quot;, type: &quot;float&quot; },
-           { name: &quot;Time&quot;, type: &quot;datetime&quot; }
-       ]
-   }]
-});
-
-// create a new time series stream aggregator for the &#x27;Heat&#x27; store, that takes the values from the &#x27;Celcius&#x27; field
-// and the timestamp from the &#x27;Time&#x27; field. The size of the window is 1 day.
-var timeser = {
-   name: &#x27;TimeSeriesAggr&#x27;,
-   type: &#x27;timeSeriesWinBuf&#x27;,
-   store: &#x27;Heat&#x27;,
-   timestamp: &#x27;Time&#x27;,
-   value: &#x27;Celcius&#x27;,
-   winsize: 86400000
-};
-var timeSeries = base.store(&quot;Heat&quot;).addStreamAggr(timeser);
-
-// add a variance aggregator, that is connected with the &#x27;TimeSeriesAggr&#x27; aggregator
-var variance = {
-   name: &#x27;varAggr&#x27;,
-   type: &#x27;variance&#x27;,
-   store: &#x27;Heat&#x27;,
-   inAggr: &#x27;TimeSeriesAggr&#x27;
-};
-var varianceAggr = base.store(&quot;Heat&quot;).addStreamAggr(variance);
-base.close();</code></pre>
->>>>>>> f9e1985b
 </div>
 
     </section>
@@ -6892,8 +6172,6 @@
         
     </dl>
 
-<<<<<<< HEAD
-=======
                 <h3 id="~StreamAggregateRecordBuffer"><div class="symbol-detail-labels"><span class="label label-inner">inner</span></div><span class="symbol-name">StreamAggregateRecordBuffer</span><small class="property-type">
             &nbsp;<a href="module-qm.StreamAggr.html">module:qm.StreamAggr</a></small></h3>
         <p>This stream aggregator represents record buffer. It stores the values inside a moving window.
@@ -6904,28 +6182,28 @@
             Example
         </h4>
                 <div>
-    <pre class="prettyprint"><code>// import the qm module
-var qm = require(&#x27;qminer&#x27;);
-// create a base with a simple store
-var base = new qm.Base({
-   mode: &quot;createClean&quot;,
-   schema: [
-   {
-       name: &quot;Heat&quot;,
-       fields: [
-           { name: &quot;Celcius&quot;, type: &quot;float&quot; },
-           { name: &quot;Time&quot;, type: &quot;datetime&quot; }
-       ]
-   }]
-});
-
-// create a new time series stream aggregator for the &#x27;Heat&#x27; store. The size of the window is 3 records.
-var aggr = {
-   name: &#x27;Delay&#x27;,
-   type: &#x27;recordBuffer&#x27;,
-   size: 3
-};
-base.store(&quot;Heat&quot;).addStreamAggr(aggr);
+    <pre class="prettyprint"><code>// import the qm module+var qm = require(&#x27;qminer&#x27;);+// create a base with a simple store+var base = new qm.Base({+   mode: &quot;createClean&quot;,+   schema: [+   {+       name: &quot;Heat&quot;,+       fields: [+           { name: &quot;Celcius&quot;, type: &quot;float&quot; },+           { name: &quot;Time&quot;, type: &quot;datetime&quot; }+       ]+   }]+});++// create a new time series stream aggregator for the &#x27;Heat&#x27; store. The size of the window is 3 records.+var aggr = {+   name: &#x27;Delay&#x27;,+   type: &#x27;recordBuffer&#x27;,+   size: 3+};+base.store(&quot;Heat&quot;).addStreamAggr(aggr); base.close();</code></pre>
 </div>
 
@@ -7020,7 +6298,6 @@
         
     </dl>
 
->>>>>>> f9e1985b
                 <h3 id="~StreamAggregateResampler"><div class="symbol-detail-labels"><span class="label label-inner">inner</span></div><span class="symbol-name">StreamAggregateResampler</span><small class="property-type">
             &nbsp;<a href="module-qm.StreamAggr.html">module:qm.StreamAggr</a></small></h3>
         <p>This stream aggregator represents the resampler window buffer. It creates new values that are interpolated by using the values from an existing store.
@@ -7031,87 +6308,45 @@
             Example
         </h4>
                 <div>
-<<<<<<< HEAD
-    <pre class="prettyprint"><code>// import the qm module
-var qm = require(&#x27;qminer&#x27;);
-// create a base with a simple store
-var base = new qm.Base({
-   mode: &quot;createClean&quot;,
-   schema: [
-   {
-       name: &quot;Heat&quot;,
-       fields: [
-           { name: &quot;Celcius&quot;, type: &quot;float&quot; },
-           { name: &quot;Time&quot;, type: &quot;datetime&quot; }
-       ]
-   },
-   {
-       name: &quot;interpolatedValues&quot;,
-       fields: [
-           { name: &quot;Value&quot;, type: &quot;float&quot; },
-           { name: &quot;Time&quot;, type: &quot;datetime&quot; }
-       ]
-   }]
-});
-// create a new resampler stream aggregator for the &#x27;Heat&#x27; store, that takes the values from the &#x27;Celcius&#x27; field
-// and the timestamp from the &#x27;Time&#x27; field. The interpolated values are stored in the &#x27;interpolatedValues&#x27; store.
-// The interpolation should be linear and the interval should be 2 seconds.
-var res = {
-   name: &#x27;resamplerAggr&#x27;,
-   type: &#x27;resampler&#x27;,
-   store: &#x27;Heat&#x27;,
-   outStore: &#x27;interpolatedValues&#x27;,
-   timestamp: &#x27;Time&#x27;,
-   fields: [{
-       name: &#x27;Celcius&#x27;,
-       interpolator: &#x27;linear&#x27;
-   }],
-   createStore: false,
-   interval: 2000
-};
-var resampler = base.store(&quot;Heat&quot;).addStreamAggr(res);
+    <pre class="prettyprint"><code>// import the qm module+var qm = require(&#x27;qminer&#x27;);+// create a base with a simple store+var base = new qm.Base({+   mode: &quot;createClean&quot;,+   schema: [+   {+       name: &quot;Heat&quot;,+       fields: [+           { name: &quot;Celcius&quot;, type: &quot;float&quot; },+           { name: &quot;Time&quot;, type: &quot;datetime&quot; }+       ]+   },+   {+       name: &quot;interpolatedValues&quot;,+       fields: [+           { name: &quot;Value&quot;, type: &quot;float&quot; },+           { name: &quot;Time&quot;, type: &quot;datetime&quot; }+       ]+   }]+});+// create a new resampler stream aggregator for the &#x27;Heat&#x27; store, that takes the values from the &#x27;Celcius&#x27; field+// and the timestamp from the &#x27;Time&#x27; field. The interpolated values are stored in the &#x27;interpolatedValues&#x27; store.+// The interpolation should be linear and the interval should be 2 seconds.+var res = {+   name: &#x27;resamplerAggr&#x27;,+   type: &#x27;resampler&#x27;,+   store: &#x27;Heat&#x27;,+   outStore: &#x27;interpolatedValues&#x27;,+   timestamp: &#x27;Time&#x27;,+   fields: [{+       name: &#x27;Celcius&#x27;,+       interpolator: &#x27;linear&#x27;+   }],+   createStore: false,+   interval: 2000+};+var resampler = base.store(&quot;Heat&quot;).addStreamAggr(res); base.close();</code></pre>
-=======
-    <pre class="prettyprint"><code>// import the qm module
-var qm = require(&#x27;qminer&#x27;);
-// create a base with a simple store
-var base = new qm.Base({
-   mode: &quot;createClean&quot;,
-   schema: [
-   {
-       name: &quot;Heat&quot;,
-       fields: [
-           { name: &quot;Celcius&quot;, type: &quot;float&quot; },
-           { name: &quot;Time&quot;, type: &quot;datetime&quot; }
-       ]
-   },
-   {
-       name: &quot;interpolatedValues&quot;,
-       fields: [
-           { name: &quot;Value&quot;, type: &quot;float&quot; },
-           { name: &quot;Time&quot;, type: &quot;datetime&quot; }
-       ]
-   }]
-});
-// create a new resampler stream aggregator for the &#x27;Heat&#x27; store, that takes the values from the &#x27;Celcius&#x27; field
-// and the timestamp from the &#x27;Time&#x27; field. The interpolated values are stored in the &#x27;interpolatedValues&#x27; store.
-// The interpolation should be linear and the interval should be 2 seconds.
-var res = {
-   name: &#x27;resamplerAggr&#x27;,
-   type: &#x27;resampler&#x27;,
-   store: &#x27;Heat&#x27;,
-   outStore: &#x27;interpolatedValues&#x27;,
-   timestamp: &#x27;Time&#x27;,
-   fields: [{
-       name: &#x27;Celcius&#x27;,
-       interpolator: &#x27;linear&#x27;
-   }],
-   createStore: false,
-   interval: 2000
-};
-var resampler = base.store(&quot;Heat&quot;).addStreamAggr(res);
-base.close();</code></pre>
->>>>>>> f9e1985b
 </div>
 
     </section>
@@ -7301,91 +6536,47 @@
             Example
         </h4>
                 <div>
-<<<<<<< HEAD
-    <pre class="prettyprint"><code>// import the qm module
-var qm = require(&#x27;qminer&#x27;);
-// create a base with a simple store
-var base = new qm.Base({
-   mode: &quot;createClean&quot;,
-   schema: [
-   {
-       name: &quot;Heat&quot;,
-       fields: [
-           { name: &quot;Celcius&quot;, type: &quot;float&quot; },
-           { name: &quot;Time&quot;, type: &quot;datetime&quot; }
-       ]
-   }]
-});
-
-// create a new time series stream aggregator for the &#x27;Heat&#x27; store, that takes the values from the &#x27;Celcius&#x27; field
-// and the timestamp from the &#x27;Time&#x27; field. The size of the window is 4 weeks.
-var timeser = {
-   name: &#x27;TimeSeriesBuffer&#x27;,
-   type: &#x27;timeSeriesWinBuf&#x27;,
-   store: &#x27;Heat&#x27;,
-   timestamp: &#x27;Time&#x27;,
-   value: &#x27;Celcius&#x27;,
-   winsize: 2419200000 // 4 weeks
-};
-var timeSeries = base.store(&quot;Heat&quot;).addStreamAggr(timeser);
-
-// add a slotted-histogram aggregator, that is connected with the &#x27;TimeSeriesAggr&#x27; aggregator
-// it will present accumulated histogram for the last 2 hours (window) of the week (period) for the last 4 weeks (see aggregate above)
-var aggrJson = {
-   name: &#x27;Histogram&#x27;,
-   type: &#x27;onlineSlottedHistogram&#x27;,
-   store: &#x27;Heat&#x27;,
-   inAggr: &#x27;TimeSeriesBuffer&#x27;,
-   period: 604800000, // 1 week
-   window: 7200000, // 2h
-   bins: 5, // 5 possible clusters
-   granularity: 300000  // 5 min
-};
-var hist = base.store(&quot;Heat&quot;).addStreamAggr(aggrJson);
+    <pre class="prettyprint"><code>// import the qm module+var qm = require(&#x27;qminer&#x27;);+// create a base with a simple store+var base = new qm.Base({+   mode: &quot;createClean&quot;,+   schema: [+   {+       name: &quot;Heat&quot;,+       fields: [+           { name: &quot;Celcius&quot;, type: &quot;float&quot; },+           { name: &quot;Time&quot;, type: &quot;datetime&quot; }+       ]+   }]+});++// create a new time series stream aggregator for the &#x27;Heat&#x27; store, that takes the values from the &#x27;Celcius&#x27; field+// and the timestamp from the &#x27;Time&#x27; field. The size of the window is 4 weeks.+var timeser = {+   name: &#x27;TimeSeriesBuffer&#x27;,+   type: &#x27;timeSeriesWinBuf&#x27;,+   store: &#x27;Heat&#x27;,+   timestamp: &#x27;Time&#x27;,+   value: &#x27;Celcius&#x27;,+   winsize: 2419200000 // 4 weeks+};+var timeSeries = base.store(&quot;Heat&quot;).addStreamAggr(timeser);++// add a slotted-histogram aggregator, that is connected with the &#x27;TimeSeriesAggr&#x27; aggregator+// it will present accumulated histogram for the last 2 hours (window) of the week (period) for the last 4 weeks (see aggregate above)+var aggrJson = {+   name: &#x27;Histogram&#x27;,+   type: &#x27;onlineSlottedHistogram&#x27;,+   store: &#x27;Heat&#x27;,+   inAggr: &#x27;TimeSeriesBuffer&#x27;,+   period: 604800000, // 1 week+   window: 7200000, // 2h+   bins: 5, // 5 possible clusters+   granularity: 300000  // 5 min+};+var hist = base.store(&quot;Heat&quot;).addStreamAggr(aggrJson); base.close();</code></pre>
-=======
-    <pre class="prettyprint"><code>// import the qm module
-var qm = require(&#x27;qminer&#x27;);
-// create a base with a simple store
-var base = new qm.Base({
-   mode: &quot;createClean&quot;,
-   schema: [
-   {
-       name: &quot;Heat&quot;,
-       fields: [
-           { name: &quot;Celcius&quot;, type: &quot;float&quot; },
-           { name: &quot;Time&quot;, type: &quot;datetime&quot; }
-       ]
-   }]
-});
-
-// create a new time series stream aggregator for the &#x27;Heat&#x27; store, that takes the values from the &#x27;Celcius&#x27; field
-// and the timestamp from the &#x27;Time&#x27; field. The size of the window is 4 weeks.
-var timeser = {
-   name: &#x27;TimeSeriesBuffer&#x27;,
-   type: &#x27;timeSeriesWinBuf&#x27;,
-   store: &#x27;Heat&#x27;,
-   timestamp: &#x27;Time&#x27;,
-   value: &#x27;Celcius&#x27;,
-   winsize: 2419200000 // 4 weeks
-};
-var timeSeries = base.store(&quot;Heat&quot;).addStreamAggr(timeser);
-
-// add a slotted-histogram aggregator, that is connected with the &#x27;TimeSeriesAggr&#x27; aggregator
-// it will present accumulated histogram for the last 2 hours (window) of the week (period) for the last 4 weeks (see aggregate above)
-var aggrJson = {
-   name: &#x27;Histogram&#x27;,
-   type: &#x27;onlineSlottedHistogram&#x27;,
-   store: &#x27;Heat&#x27;,
-   inAggr: &#x27;TimeSeriesBuffer&#x27;,
-   period: 604800000, // 1 week
-   window: 7200000, // 2h
-   bins: 5, // 5 possible clusters
-   granularity: 300000  // 5 min
-};
-var hist = base.store(&quot;Heat&quot;).addStreamAggr(aggrJson);
-base.close();</code></pre>
->>>>>>> f9e1985b
 </div>
 
     </section>
@@ -7566,81 +6757,42 @@
             Example
         </h4>
                 <div>
-<<<<<<< HEAD
-    <pre class="prettyprint"><code>// import the qm module
-var qm = require(&#x27;qminer&#x27;);
-// create a base with a simple store
-var base = new qm.Base({
-   mode: &quot;createClean&quot;,
-   schema: [
-   {
-       name: &quot;Income&quot;,
-       fields: [
-           { name: &quot;Amount&quot;, type: &quot;float&quot; },
-           { name: &quot;Time&quot;, type: &quot;datetime&quot; }
-       ]
-   }]
-});
-
-// create a new time series stream aggregator for the &#x27;Income&#x27; store, that takes the values from the &#x27;Amount&#x27; field
-// and the timestamp from the &#x27;Time&#x27; field. The size of the window should 1 week.
-var timeser = {
-   name: &#x27;TimeSeriesAggr&#x27;,
-   type: &#x27;timeSeriesWinBuf&#x27;,
-   store: &#x27;Income&#x27;,
-   timestamp: &#x27;Time&#x27;,
-   value: &#x27;Amount&#x27;,
-   winsize: 604800000 // 7 days in miliseconds
-};
-var timeSeries = base.store(&quot;Income&quot;).addStreamAggr(timeser);
-
-// add a sum aggregator, that is connected with the &#x27;TimeSeriesAggr&#x27; aggregator
-var sum = {
-   name: &#x27;SumAggr&#x27;,
-   type: &#x27;winBufSum&#x27;,
-   store: &#x27;Heat&#x27;,
-   inAggr: &#x27;TimeSeriesAggr&#x27;
-};
-var sumAggr = base.store(&quot;Income&quot;).addStreamAggr(sum);
+    <pre class="prettyprint"><code>// import the qm module+var qm = require(&#x27;qminer&#x27;);+// create a base with a simple store+var base = new qm.Base({+   mode: &quot;createClean&quot;,+   schema: [+   {+       name: &quot;Income&quot;,+       fields: [+           { name: &quot;Amount&quot;, type: &quot;float&quot; },+           { name: &quot;Time&quot;, type: &quot;datetime&quot; }+       ]+   }]+});++// create a new time series stream aggregator for the &#x27;Income&#x27; store, that takes the values from the &#x27;Amount&#x27; field+// and the timestamp from the &#x27;Time&#x27; field. The size of the window should 1 week.+var timeser = {+   name: &#x27;TimeSeriesAggr&#x27;,+   type: &#x27;timeSeriesWinBuf&#x27;,+   store: &#x27;Income&#x27;,+   timestamp: &#x27;Time&#x27;,+   value: &#x27;Amount&#x27;,+   winsize: 604800000 // 7 days in miliseconds+};+var timeSeries = base.store(&quot;Income&quot;).addStreamAggr(timeser);++// add a sum aggregator, that is connected with the &#x27;TimeSeriesAggr&#x27; aggregator+var sum = {+   name: &#x27;SumAggr&#x27;,+   type: &#x27;winBufSum&#x27;,+   store: &#x27;Heat&#x27;,+   inAggr: &#x27;TimeSeriesAggr&#x27;+};+var sumAggr = base.store(&quot;Income&quot;).addStreamAggr(sum); base.close();</code></pre>
-=======
-    <pre class="prettyprint"><code>// import the qm module
-var qm = require(&#x27;qminer&#x27;);
-// create a base with a simple store
-var base = new qm.Base({
-   mode: &quot;createClean&quot;,
-   schema: [
-   {
-       name: &quot;Income&quot;,
-       fields: [
-           { name: &quot;Amount&quot;, type: &quot;float&quot; },
-           { name: &quot;Time&quot;, type: &quot;datetime&quot; }
-       ]
-   }]
-});
-
-// create a new time series stream aggregator for the &#x27;Income&#x27; store, that takes the values from the &#x27;Amount&#x27; field
-// and the timestamp from the &#x27;Time&#x27; field. The size of the window should 1 week.
-var timeser = {
-   name: &#x27;TimeSeriesAggr&#x27;,
-   type: &#x27;timeSeriesWinBuf&#x27;,
-   store: &#x27;Income&#x27;,
-   timestamp: &#x27;Time&#x27;,
-   value: &#x27;Amount&#x27;,
-   winsize: 604800000 // 7 days in miliseconds
-};
-var timeSeries = base.store(&quot;Income&quot;).addStreamAggr(timeser);
-
-// add a sum aggregator, that is connected with the &#x27;TimeSeriesAggr&#x27; aggregator
-var sum = {
-   name: &#x27;SumAggr&#x27;,
-   type: &#x27;winBufSum&#x27;,
-   store: &#x27;Heat&#x27;,
-   inAggr: &#x27;TimeSeriesAggr&#x27;
-};
-var sumAggr = base.store(&quot;Income&quot;).addStreamAggr(sum);
-base.close();</code></pre>
->>>>>>> f9e1985b
 </div>
 
     </section>
@@ -7761,61 +6913,32 @@
             Example
         </h4>
                 <div>
-<<<<<<< HEAD
-    <pre class="prettyprint"><code>// import the qm module
-var qm = require(&#x27;qminer&#x27;);
-// create a base with a simple store
-var base = new qm.Base({
-   mode: &quot;createClean&quot;,
-   schema: [
-   {
-       name: &quot;Students&quot;,
-       fields: [
-           { name: &quot;Id&quot;, type: &quot;float&quot; },
-           { name: &quot;TimeOfGraduation&quot;, type: &quot;datetime&quot; }
-       ]
-   }]
-});
-
-// create a new time series tick stream aggregator for the &#x27;Students&#x27; store, that takes the values from the &#x27;Id&#x27; field
-// and the timestamp from the &#x27;TimeOfGraduation&#x27; field.
-var tick = {
-   name: &#x27;TimeSeriesTickAggr&#x27;,
-   type: &#x27;timeSeriesTick&#x27;,
-   store: &#x27;Students&#x27;,
-   timestamp: &#x27;TimeOfGraduation&#x27;,
-   value: &#x27;Id&#x27;,
-};
-var timeSeriesTick = base.store(&quot;Students&quot;).addStreamAggr(tick);
+    <pre class="prettyprint"><code>// import the qm module+var qm = require(&#x27;qminer&#x27;);+// create a base with a simple store+var base = new qm.Base({+   mode: &quot;createClean&quot;,+   schema: [+   {+       name: &quot;Students&quot;,+       fields: [+           { name: &quot;Id&quot;, type: &quot;float&quot; },+           { name: &quot;TimeOfGraduation&quot;, type: &quot;datetime&quot; }+       ]+   }]+});++// create a new time series tick stream aggregator for the &#x27;Students&#x27; store, that takes the values from the &#x27;Id&#x27; field+// and the timestamp from the &#x27;TimeOfGraduation&#x27; field.+var tick = {+   name: &#x27;TimeSeriesTickAggr&#x27;,+   type: &#x27;timeSeriesTick&#x27;,+   store: &#x27;Students&#x27;,+   timestamp: &#x27;TimeOfGraduation&#x27;,+   value: &#x27;Id&#x27;,+};+var timeSeriesTick = base.store(&quot;Students&quot;).addStreamAggr(tick); base.close();</code></pre>
-=======
-    <pre class="prettyprint"><code>// import the qm module
-var qm = require(&#x27;qminer&#x27;);
-// create a base with a simple store
-var base = new qm.Base({
-   mode: &quot;createClean&quot;,
-   schema: [
-   {
-       name: &quot;Students&quot;,
-       fields: [
-           { name: &quot;Id&quot;, type: &quot;float&quot; },
-           { name: &quot;TimeOfGraduation&quot;, type: &quot;datetime&quot; }
-       ]
-   }]
-});
-
-// create a new time series tick stream aggregator for the &#x27;Students&#x27; store, that takes the values from the &#x27;Id&#x27; field
-// and the timestamp from the &#x27;TimeOfGraduation&#x27; field.
-var tick = {
-   name: &#x27;TimeSeriesTickAggr&#x27;,
-   type: &#x27;timeSeriesTick&#x27;,
-   store: &#x27;Students&#x27;,
-   timestamp: &#x27;TimeOfGraduation&#x27;,
-   value: &#x27;Id&#x27;,
-};
-var timeSeriesTick = base.store(&quot;Students&quot;).addStreamAggr(tick);
-base.close();</code></pre>
->>>>>>> f9e1985b
 </div>
 
     </section>
@@ -7949,63 +7072,33 @@
             Example
         </h4>
                 <div>
-<<<<<<< HEAD
-    <pre class="prettyprint"><code>// import the qm module
-var qm = require(&#x27;qminer&#x27;);
-// create a base with a simple store
-var base = new qm.Base({
-   mode: &quot;createClean&quot;,
-   schema: [
-   {
-       name: &quot;Heat&quot;,
-       fields: [
-           { name: &quot;Celcius&quot;, type: &quot;float&quot; },
-           { name: &quot;Time&quot;, type: &quot;datetime&quot; }
-       ]
-   }]
-});
-
-// create a new time series stream aggregator for the &#x27;Heat&#x27; store, that takes the values from the &#x27;Celcius&#x27; field
-// and the timestamp from the &#x27;Time&#x27; field. The size of the window is 2 seconds (2000ms).
-var aggr = {
-   name: &#x27;TimeSeriesAggr&#x27;,
-   type: &#x27;timeSeriesWinBuf&#x27;,
-   store: &#x27;Heat&#x27;,
-   timestamp: &#x27;Time&#x27;,
-   value: &#x27;Celcius&#x27;,
-   winsize: 2000
-};
-base.store(&quot;Heat&quot;).addStreamAggr(aggr); 
+    <pre class="prettyprint"><code>// import the qm module+var qm = require(&#x27;qminer&#x27;);+// create a base with a simple store+var base = new qm.Base({+   mode: &quot;createClean&quot;,+   schema: [+   {+       name: &quot;Heat&quot;,+       fields: [+           { name: &quot;Celcius&quot;, type: &quot;float&quot; },+           { name: &quot;Time&quot;, type: &quot;datetime&quot; }+       ]+   }]+});++// create a new time series stream aggregator for the &#x27;Heat&#x27; store, that takes the values from the &#x27;Celcius&#x27; field+// and the timestamp from the &#x27;Time&#x27; field. The size of the window is 2 seconds (2000ms).+var aggr = {+   name: &#x27;TimeSeriesAggr&#x27;,+   type: &#x27;timeSeriesWinBuf&#x27;,+   store: &#x27;Heat&#x27;,+   timestamp: &#x27;Time&#x27;,+   value: &#x27;Celcius&#x27;,+   winsize: 2000+};+base.store(&quot;Heat&quot;).addStreamAggr(aggr);  base.close();</code></pre>
-=======
-    <pre class="prettyprint"><code>// import the qm module
-var qm = require(&#x27;qminer&#x27;);
-// create a base with a simple store
-var base = new qm.Base({
-   mode: &quot;createClean&quot;,
-   schema: [
-   {
-       name: &quot;Heat&quot;,
-       fields: [
-           { name: &quot;Celcius&quot;, type: &quot;float&quot; },
-           { name: &quot;Time&quot;, type: &quot;datetime&quot; }
-       ]
-   }]
-});
-
-// create a new time series stream aggregator for the &#x27;Heat&#x27; store, that takes the values from the &#x27;Celcius&#x27; field
-// and the timestamp from the &#x27;Time&#x27; field. The size of the window is 2 seconds (2000ms).
-var aggr = {
-   name: &#x27;TimeSeriesAggr&#x27;,
-   type: &#x27;timeSeriesWinBuf&#x27;,
-   store: &#x27;Heat&#x27;,
-   timestamp: &#x27;Time&#x27;,
-   value: &#x27;Celcius&#x27;,
-   winsize: 2000
-};
-base.store(&quot;Heat&quot;).addStreamAggr(aggr); 
-base.close();</code></pre>
->>>>>>> f9e1985b
 </div>
 
     </section>
@@ -8157,171 +7250,87 @@
             Example
         </h4>
                 <div>
-<<<<<<< HEAD
-    <pre class="prettyprint"><code>// import the qm module
-var qm = require(&#x27;qminer&#x27;);
-// create a base with a simple store
-// the store records results of clustering
-var base = new qm.Base({
-mode: &quot;createClean&quot;,
-schema: [
-{
-	name: &quot;Rpm&quot;,
-	fields: [
-		{ name: &quot;ClusterId&quot;, type: &quot;float&quot; },
-		{ name: &quot;Time&quot;, type: &quot;datetime&quot; }
-	]
-}]
-});		
-
-var store = base.store(&#x27;Rpm&#x27;);
-
-// create a new time series stream aggregator for the &#x27;Rpm&#x27; store that takes the recorded cluster id
-// and the timestamp from the &#x27;Time&#x27; field. The size of the window is 4 weeks.
-var timeser1 = {
-	name: &#x27;TimeSeries1&#x27;,
-	type: &#x27;timeSeriesWinBuf&#x27;,
-	store: &#x27;Rpm&#x27;,
-	timestamp: &#x27;Time&#x27;,
-	value: &#x27;ClusterId&#x27;,
-	winsize: 7200000 // 2 hours
-};
-var timeSeries1 = base.store(&quot;Rpm&quot;).addStreamAggr(timeser1);
-
-// add a histogram aggregator, that is connected with the &#x27;TimeSeries1&#x27; aggregator
-var aggrJson1 = {
-	name: &#x27;Histogram1&#x27;,
-	type: &#x27;onlineHistogram&#x27;,
-	store: &#x27;Rpm&#x27;,
-	inAggr: &#x27;TimeSeries1&#x27;,
-	lowerBound: 0,
-	upperBound: 5,
-	bins: 5,
-	addNegInf: false,
-	addPosInf: false
-};
-var hist1 = base.store(&quot;Rpm&quot;).addStreamAggr(aggrJson1);
-
-// create a new time series stream aggregator for the &#x27;Rpm&#x27; store that takes the recorded cluster id
-// and the timestamp from the &#x27;Time&#x27; field. 
-var timeser2 = {
-	name: &#x27;TimeSeries2&#x27;,
-	type: &#x27;timeSeriesWinBuf&#x27;,
-	store: &#x27;Rpm&#x27;,
-	timestamp: &#x27;Time&#x27;,
-	value: &#x27;ClusterId&#x27;,
-	winsize: 21600000 // 6 hours
-};
-var timeSeries2 = base.store(&quot;Rpm&quot;).addStreamAggr(timeser2);
-
-// add a histogram aggregator, that is connected with the &#x27;TimeSeries1&#x27; aggregator
-var aggrJson2 = {
-	name: &#x27;Histogram2&#x27;,
-	type: &#x27;onlineHistogram&#x27;,
-	store: &#x27;Rpm&#x27;,
-	inAggr: &#x27;TimeSeries2&#x27;,
-	lowerBound: 0,
-	upperBound: 5,
-	bins: 5,
-	addNegInf: false,
-	addPosInf: false
-};
-var hist2 = base.store(&quot;Rpm&quot;).addStreamAggr(aggrJson2);
-
-// add diff aggregator that subtracts Histogram1 with 2h window from Histogram2 with 6h window
-var aggrJson3 = {
-	name: &#x27;DiffAggr&#x27;,
-	type: &#x27;onlineVecDiff&#x27;,
-	storeX: &#x27;Rpm&#x27;,
-	storeY: &#x27;Rpm&#x27;,
-	inAggrX: &#x27;Histogram2&#x27;,
-	inAggrY: &#x27;Histogram1&#x27;
-}
-var diff = store.addStreamAggr(aggrJson3);
+    <pre class="prettyprint"><code>// import the qm module+var qm = require(&#x27;qminer&#x27;);+// create a base with a simple store+// the store records results of clustering+var base = new qm.Base({+mode: &quot;createClean&quot;,+schema: [+{+	name: &quot;Rpm&quot;,+	fields: [+		{ name: &quot;ClusterId&quot;, type: &quot;float&quot; },+		{ name: &quot;Time&quot;, type: &quot;datetime&quot; }+	]+}]+});		++var store = base.store(&#x27;Rpm&#x27;);++// create a new time series stream aggregator for the &#x27;Rpm&#x27; store that takes the recorded cluster id+// and the timestamp from the &#x27;Time&#x27; field. The size of the window is 4 weeks.+var timeser1 = {+	name: &#x27;TimeSeries1&#x27;,+	type: &#x27;timeSeriesWinBuf&#x27;,+	store: &#x27;Rpm&#x27;,+	timestamp: &#x27;Time&#x27;,+	value: &#x27;ClusterId&#x27;,+	winsize: 7200000 // 2 hours+};+var timeSeries1 = base.store(&quot;Rpm&quot;).addStreamAggr(timeser1);++// add a histogram aggregator, that is connected with the &#x27;TimeSeries1&#x27; aggregator+var aggrJson1 = {+	name: &#x27;Histogram1&#x27;,+	type: &#x27;onlineHistogram&#x27;,+	store: &#x27;Rpm&#x27;,+	inAggr: &#x27;TimeSeries1&#x27;,+	lowerBound: 0,+	upperBound: 5,+	bins: 5,+	addNegInf: false,+	addPosInf: false+};+var hist1 = base.store(&quot;Rpm&quot;).addStreamAggr(aggrJson1);++// create a new time series stream aggregator for the &#x27;Rpm&#x27; store that takes the recorded cluster id+// and the timestamp from the &#x27;Time&#x27; field. +var timeser2 = {+	name: &#x27;TimeSeries2&#x27;,+	type: &#x27;timeSeriesWinBuf&#x27;,+	store: &#x27;Rpm&#x27;,+	timestamp: &#x27;Time&#x27;,+	value: &#x27;ClusterId&#x27;,+	winsize: 21600000 // 6 hours+};+var timeSeries2 = base.store(&quot;Rpm&quot;).addStreamAggr(timeser2);++// add a histogram aggregator, that is connected with the &#x27;TimeSeries1&#x27; aggregator+var aggrJson2 = {+	name: &#x27;Histogram2&#x27;,+	type: &#x27;onlineHistogram&#x27;,+	store: &#x27;Rpm&#x27;,+	inAggr: &#x27;TimeSeries2&#x27;,+	lowerBound: 0,+	upperBound: 5,+	bins: 5,+	addNegInf: false,+	addPosInf: false+};+var hist2 = base.store(&quot;Rpm&quot;).addStreamAggr(aggrJson2);++// add diff aggregator that subtracts Histogram1 with 2h window from Histogram2 with 6h window+var aggrJson3 = {+	name: &#x27;DiffAggr&#x27;,+	type: &#x27;onlineVecDiff&#x27;,+	storeX: &#x27;Rpm&#x27;,+	storeY: &#x27;Rpm&#x27;,+	inAggrX: &#x27;Histogram2&#x27;,+	inAggrY: &#x27;Histogram1&#x27;+}+var diff = store.addStreamAggr(aggrJson3); base.close();</code></pre>
-=======
-    <pre class="prettyprint"><code>// import the qm module
-var qm = require(&#x27;qminer&#x27;);
-// create a base with a simple store
-// the store records results of clustering
-var base = new qm.Base({
-mode: &quot;createClean&quot;,
-schema: [
-{
-	name: &quot;Rpm&quot;,
-	fields: [
-		{ name: &quot;ClusterId&quot;, type: &quot;float&quot; },
-		{ name: &quot;Time&quot;, type: &quot;datetime&quot; }
-	]
-}]
-});		
-
-var store = base.store(&#x27;Rpm&#x27;);
-
-// create a new time series stream aggregator for the &#x27;Rpm&#x27; store that takes the recorded cluster id
-// and the timestamp from the &#x27;Time&#x27; field. The size of the window is 4 weeks.
-var timeser1 = {
-	name: &#x27;TimeSeries1&#x27;,
-	type: &#x27;timeSeriesWinBuf&#x27;,
-	store: &#x27;Rpm&#x27;,
-	timestamp: &#x27;Time&#x27;,
-	value: &#x27;ClusterId&#x27;,
-	winsize: 7200000 // 2 hours
-};
-var timeSeries1 = base.store(&quot;Rpm&quot;).addStreamAggr(timeser1);
-
-// add a histogram aggregator, that is connected with the &#x27;TimeSeries1&#x27; aggregator
-var aggrJson1 = {
-	name: &#x27;Histogram1&#x27;,
-	type: &#x27;onlineHistogram&#x27;,
-	store: &#x27;Rpm&#x27;,
-	inAggr: &#x27;TimeSeries1&#x27;,
-	lowerBound: 0,
-	upperBound: 5,
-	bins: 5,
-	addNegInf: false,
-	addPosInf: false
-};
-var hist1 = base.store(&quot;Rpm&quot;).addStreamAggr(aggrJson1);
-
-// create a new time series stream aggregator for the &#x27;Rpm&#x27; store that takes the recorded cluster id
-// and the timestamp from the &#x27;Time&#x27; field. 
-var timeser2 = {
-	name: &#x27;TimeSeries2&#x27;,
-	type: &#x27;timeSeriesWinBuf&#x27;,
-	store: &#x27;Rpm&#x27;,
-	timestamp: &#x27;Time&#x27;,
-	value: &#x27;ClusterId&#x27;,
-	winsize: 21600000 // 6 hours
-};
-var timeSeries2 = base.store(&quot;Rpm&quot;).addStreamAggr(timeser2);
-
-// add a histogram aggregator, that is connected with the &#x27;TimeSeries1&#x27; aggregator
-var aggrJson2 = {
-	name: &#x27;Histogram2&#x27;,
-	type: &#x27;onlineHistogram&#x27;,
-	store: &#x27;Rpm&#x27;,
-	inAggr: &#x27;TimeSeries2&#x27;,
-	lowerBound: 0,
-	upperBound: 5,
-	bins: 5,
-	addNegInf: false,
-	addPosInf: false
-};
-var hist2 = base.store(&quot;Rpm&quot;).addStreamAggr(aggrJson2);
-
-// add diff aggregator that subtracts Histogram1 with 2h window from Histogram2 with 6h window
-var aggrJson3 = {
-	name: &#x27;DiffAggr&#x27;,
-	type: &#x27;onlineVecDiff&#x27;,
-	storeX: &#x27;Rpm&#x27;,
-	storeY: &#x27;Rpm&#x27;,
-	inAggrX: &#x27;Histogram2&#x27;,
-	inAggrY: &#x27;Histogram1&#x27;
-}
-var diff = store.addStreamAggr(aggrJson3);
-base.close();</code></pre>
->>>>>>> f9e1985b
 </div>
 
     </section>
@@ -8495,8 +7504,6 @@
 
                 <tr>
         <td>
-<<<<<<< HEAD
-=======
             <p>recordBuffer</p>
         </td>
         <td>
@@ -8512,7 +7519,6 @@
 
                 <tr>
         <td>
->>>>>>> f9e1985b
             <p>sum</p>
         </td>
         <td>
