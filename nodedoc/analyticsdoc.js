/**
 * Copyright (c) 2015, Jozef Stefan Institute, Quintelligence d.o.o. and contributors
 * All rights reserved.
 * 
 * This source code is licensed under the FreeBSD license found in the
 * LICENSE file in the root directory of this source tree.
 */
/**
 * Analytics module.
 * @module analytics
 * @example
 * // import module, load dataset, create model, evaluate model
 */
/**
* SVC constructor parameters
* @typedef {Object} svcParam
* @property  {number} [svcParam.c=1.0] - Cost parameter. Increasing the parameter forces the model to fit the training data more accurately (setting it too large may lead to overfitting) 
* @property  {number} [svcParam.j=1.0] - Unbalance parameter. Increasing it gives more weight to the positive examples (getting a better fit on the positive training examples gets a higher priority). Setting c=n is like adding n-1 copies of the positive training examples to the data set.
* @property  {number} [svcParam.batchSize=10000] - Number of examples used in the subgradient estimation. Higher number of samples slows down the algorithm, but makes the local steps more accurate
* @property  {number} [svcParam.maxIterations=10000] - Maximum number of iterations
* @property  {number} [svcParam.maxTime=1.0] - Maximum runtime in seconds
* @property  {number} [svcParam.minDiff=1e-6] - Stopping criterion tolerance
* @property  {boolean} [svcParam.verbose=false] - Toggle verbose output in the console
*/
/**
* SVC
* @classdesc Support Vector Machine Classifier. Implements a soft margin linear support vector classifier using the PEGASOS algorithm, see: {@link http://ttic.uchicago.edu/~nati/Publications/PegasosMPB.pdf Pegasos: Primal Estimated sub-GrAdient SOlver for SVM}.
* @class
* @param {module:fs.FIn | module:analytics~svcParam} arg - File input stream (loads the model from disk) or constructor parameters svcParam.
* @example
* // import module
* var analytics = require('qminer').analytics;
* // CLASSIFICATION WITH SVC
* // Set up fake train and test data.
* // Four training examples with, number of features = 2
* var featureMatrix = new la.Matrix({rows:2, cols:4, random:true});
* // classification targets for four examples
* var targets = new la.Vector([-1, -1, 1, 1]);
* // Set up the classification model
* var SVC = new analytics.SVC({verbose:true});
* // Train classifier
* SVC.fit(featureMatrix, targets);
* // Save the model to disk
* SVC.save('svc.bin');
* // Set up a fake test vector
* var test = new la.Vector([1.1, -0.5]);
* // Predict the target value
* var prediction = SVC.predict(test);
*/
 exports.SVC = function(arg) {};
/**
	* returns the svc parameters	
	* @returns {module:analytics~svcParam} Parameters of the classifier model.
	*/
 exports.SVC.prototype.getParams = function() {};
/**
	* sets the svc parameters
	* @param {module:analytics~svcParam} param - Classifier training parameters.
	*/
 exports.SVC.prototype.setParams = function(param) {};
/**	
	* @property {module:la.Vector} weights - Vector of coefficients of the linear model
	*/
 exports.SVC.prototype.weights = undefined;
/**
	* saves model to output file stream 
	* @param {module:fs.FOut} fout - Output stream.
	* @returns {module:fs.FOut} Output stream
	*/
 exports.SVC.prototype.save = function(fout) {}
/**
     * sends vector through the model and returns the distance to the decision boundery
     * @param {module:la.Vector | module:la.SparseVector | module:la.Matrix | module:la.SparseMatrix} X - Input feature vector or matrix with feature vectors as columns
     * @returns {number | module:la.Vector} Prediction real number (if input vector) or vector (if input matrix). Sign of the number corresponds to the class and the magnitude corresponds to the distance from the margin (certainty).
     */
 exports.SVC.prototype.decisionFunction = function(X) {}
/**
	* sends vector through the model and returns the prediction as a real number
    * @param {module:la.Vector | module:la.SparseVector | module:la.Matrix | module:la.SparseMatrix} X - Input feature vector or matrix with feature vectors as columns
    * @returns {number | module:la.Vector} Prediction real number (if input vector) or vector (if input matrix), 1 for positive class and -1 for negative.
	*/
 exports.SVC.prototype.predict = function(X) {}
/**
	* fits an SVM classification model, given column examples in a matrix and vector of targets
	* @param {module:la.Matrix | module:la.SparseMatrix} X - Input feature matrix where columns correspond to feature vectors
	* @param {module:la.Vector} y - Input vector of targets, one for each column of X
	*/
 exports.SVC.prototype.fit = function(X, y) {}
/**
* SVR constructor parameters
* @typedef {Object} svrParam
* @property  {number} [svrParam.c=1.0] - Cost parameter. Increasing the parameter forces the model to fit the training data more accurately (setting it too large may lead to overfitting)
* @property  {number} [svrParam.eps=1e-1] - Epsilon insensitive loss parameter. Larger values result in fewer support vectors (smaller model complexity).
* @property  {number} [svrParam.batchSize=10000] - Number of examples used in the subgradient estimation. Higher number of samples slows down the algorithm, but makes the local steps more accurate
* @property  {number} [svrParam.maxIterations=10000] - Maximum number of iterations
* @property  {number} [svrParam.maxTime=1.0] - Maximum runtime in seconds
* @property  {number} [svrParam.minDiff=1e-6] - Stopping criterion tolerance
* @property  {boolean} [svrParam.verbose=false] - Toggle verbose output in the console
*/
/**
* SVR
* @classdesc Support Vector Machine Regression. Implements a soft margin linear support vector regression using the PEGASOS algorithm with epsilon insensitive loss, see: {@link http://ttic.uchicago.edu/~nati/Publications/PegasosMPB.pdf Pegasos: Primal Estimated sub-GrAdient SOlver for SVM}.
* @class
* @param {module:fs.FIn | module:analytics~svrParam} arg - File input stream (loads the model from disk) or constructor parameters svcParam.
* @example
* // import module
* var analytics = require('qminer').analytics;
* // REGRESSION WITH SVR
* // Set up fake train and test data.
* // Four training examples with, number of features = 2
* var featureMatrix = new la.Matrix({rows:2, cols:4, random:true});
* // Regression targets for four examples
* var targets = new la.Vector([1.1, -2, 3, 4.2]);
* // Set up the regression model
* var SVR = new analytics.SVR({verbose:true});
* // Train regression
* SVR.fit(featureMatrix, targets);
* // Save the model to disk
* SVR.save('svr.bin');
* // Set up a fake test vector
* var test = new la.Vector([1.1, -0.8]);
* // Predict the target value
* var prediction = SVR.predict(test);
*/
 exports.SVR = function(arg) {};
/**
	* returns the svr parameters
	* @returns {module:analytics~svrParam} Parameters of the regression model.
	*/
 exports.SVR.prototype.getParams = function() {};
/**
	* sets the svr parameters
	* @param {module:analytics~svrParam} param - Regression training parameters.
	*/
 exports.SVR.prototype.setParams = function(param) {};
/**
	* @property {module:la.Vector} weights - Vector of coefficients of the linear model
	*/
 exports.SVR.prototype.weights = undefined;
/**
	* saves model to output file stream
	* @param {module:fs.FOut} fout - Output stream.
	* @returns {module:fs.FOut} Output stream
	*/
 exports.SVR.prototype.save = function(fout) {}
/**
     * sends vector through the model and returns the prediction as a real number
     * @param {module:la.Vector | module:la.SparseVector | module:la.Matrix | module:la.SparseMatrix} X - Input feature vector or matrix with feature vectors as columns
     * @returns {number | module:la.Vector} Prediction real number (if input vector) or vector (if input matrix).
     */
 exports.SVR.prototype.decisionFunction = function(X) {}
/**
	* sends vector through the model and returns the prediction as a real number
    * @param {module:la.Vector | module:la.SparseVector | module:la.Matrix | module:la.SparseMatrix} X - Input feature vector or matrix with feature vectors as columns
    * @returns {number | module:la.Vector} Prediction real number (if input vector) or vector (if input matrix).
	*/
 exports.SVR.prototype.predict = function(X) {}
/**
	* fits an SVM regression model, given column examples in a matrix and vector of targets
	* @param {module:la.Matrix | module:la.SparseMatrix} X - Input feature matrix where columns correspond to feature vectors
	* @param {module:la.Vector} y - Input vector of targets, one for each column of X
	*/
 exports.SVR.prototype.fit = function(X, y) {}
/**
 * Ridge regression. Minimizes: ||A' x - b||^2 + ||gamma x||^2
 *
 * Uses Tikhonov regularization: http://en.wikipedia.org/wiki/Tikhonov_regularization
 *
 * @class
 * @param {(number|module:fs.FIn)} [arg] - Loads a model from input stream, or creates a new model by setting gamma=arg. Empty constructor sets gamma to zero.
 * @example
 * la = require('qminer').la;
 * analytics = require('qminer').analytics;
 * // create a new model with gamma = 1.0
 * var regmod = new analytics.RidgeReg(1.0);
 * // generate a random feature matrix
 * var A = la.randn(10,100);
 * // generate a random model
 * var w = la.randn(10);
 * // generate noise
 * var n = la.randn(100).multiply(0.01);
 * // generate responses (model'*data + noise)
 * var b = A.transpose().multiply(w).plus(n);
 * // fit model
 * regmod.fit(A, b);
 * // compare
 * console.log('true model:');
 * w.print();
 * console.log('trained model:');
 * regmod.weights.print();
 * // cosine between the true and the estimated model should be close to 1 if the fit succeeded
 * console.log('cosine(w, regmod.weights): ' + regmod.weights.cosine(w));
 */
 exports.RidgeReg = function(arg) {};
/**
     * Fits a column matrix of feature vectors X onto the response variable y.
     *
     * @param {module:la.Matrix} X - Column matrix which stores the feature vectors.
     * @param {module:la.Vector} y - Response variable.
     * @returns {module:analytics.RidgeReg} Self
     */
 exports.RidgeReg.prototype.fit = function(X,y) {}
/**
     * Returns the expected response for the provided feature vector.
     *
     * @param {module:la.Vector} x - Feature vector
     * @returns {number} Predicted response
     */
 exports.RidgeReg.prototype.decisionFunction = function(X) {}
/**
     * Returns the expected response for the provided feature vector.
     *
     * @param {module:la.Vector} x - Feature vector
     * @returns {number} Predicted response
     */
 exports.RidgeReg.prototype.predict = function(X) {}
/**
     * @property {module:la.Vector} weights - Vector of coefficients for linear regression
     */
 exports.RidgeReg.prototype.weights = undefined;
/**
     * Saves the model into the output stream.
     *
     * @param {module:fs.FOut} fout - Output stream
     */
 exports.RidgeReg.prototype.save = function(fout) {};
/**
 * Sigmoid funnction (y = 1/[1 + exp[-Ax+B]]) fited on decision function to mimic
 *
 * @class
 * @param {(null|module:fs.FIn)} [arg] - Loads a model from input stream, or creates a new model.
 * @example
 * la = require('qminer').la;
 * analytics = require('qminer').analytics;
 * // create a new model
 * var sigmoid = new analytics.Sigmoid();
 * // generate a random predictions
 * var x = new la.Vector([0.5, 2.3, -0.1, 0.5, -7.3, 1.2]);
 * // generate a random labels
 * var y = new la.Vector([1, 1, -1, 1, -1, -1]);
 * // fit model
 * sigmoid.fit(x, y);
 * // get predictions
 * var pred1 = sigmoid.predict(1.2);
 * var pred2 = sigmoid.predict(-1.2);
 */
 exports.Sigmoid = function(arg) {};
/**
     * Fits a column matrix of feature vectors X onto the response variable y.
     *
     * @param {module:la.Vector} x - Predicted values (e.g., using analytics.SVR)
     * @param {module:la.Vector} y - Actual binary labels: 1 or -1.
     * @returns {module:analytics.Sigmoid} Self
     */
 exports.Sigmoid.prototype.fit = function(X,y) {}
/**
     * Returns the expected response for the provided feature vector.
     *
     * @param {(number|module:la.Vector)} x - Prediction score (or vector of them).
     * @returns {(number|module:la.Vector)} Normalized prediction score (or vector of them).
     */
 exports.Sigmoid.prototype.decisionFunction = function(x) {}
/**
     * Returns the expected response for the provided feature vector.
     *
     * @param {(number|module:la.Vector)} x - Prediction score (or vector of them).
     * @returns {(number|module:la.Vector)} Normalized prediction score (or vector of them).
     */
 exports.Sigmoid.prototype.predict = function(x) {}
/**
     * @property {module:la.Vector} weights - Vector with elements A and B that define the sigmoid function.
     */
 exports.Sigmoid.prototype.weights = undefined;
/**
     * Saves the model into the output stream.
     *
     * @param {module:fs.FOut} fout - Output stream
     */
 exports.Sigmoid.prototype.save = function(fout) {};
/**
 * Logistic regression model. Uses Newtons method to compute the weights.
 *
 * @constructor
 * @property {Object|FIn} [opts] - The options used for initialization or the input stream from which the model is loaded. If this parameter is an input stream than no other parameters are required.
 * @property {Number} [opts.lambda = 1] - the regularization parameter
 * @property {Boolean} [opts.intercept = false] - indicates wether to automatically include the intercept
 */
/**
	 * Fits a column matrix of feature vectors X onto the response variable y.
	 *
	 * @param {Matrix} X - the column matrix which stores the feature vectors.
	 * @param {Vector} y - the response variable.
	 * @param {Number} [eps] - the epsilon used for convergence
	 * @returns {LogReg} - returns itself
	 */
/**
	 * Returns the expected response for the provided feature vector.
	 *
	 * @param {Vector} x - the feature vector
	 * @returns {Number} - the expected response
	 */
/**
	 * The models weights.
	 *
	 * @type {Vector}
	 */
/**
	 * Saves the model into the output stream.
	 *
	 * @param {FOut} sout - the output stream
	 */
/**
 * Proportional Hazards model with a constant hazard function.
 *
 * Uses Newtons method to compute the weights.
 *
 * @constructor
 * @property {Object|FIn} [opts] - The options used for initialization or the input stream from which the model is loaded. If this parameter is an input stream than no other parameters are required.
 * @property {Number} [opts.lambda = 0] - the regularization parameter
 */
/**
	 * Fits a column matrix of feature vectors X onto the response variable y.
	 *
	 * @param {Matrix} X - the column matrix which stores the feature vectors.
	 * @param {Vector} y - the response variable.
	 * @param {Number} [eps] - the epsilon used for convergence
	 * @returns {ExpReg} - returns itself
	 */
/**
	 * Returns the expected response for the provided feature vector.
	 *
	 * @param {Vector} x - the feature vector
	 * @returns {Number} - the expected response
	 */
/**
	 * The models weights.
	 *
	 * @type {Vector}
	 */
/**
	 * Saves the model into the output stream.
	 *
	 * @param {FOut} sout - the output stream
	 */
/**
	 * Fits the model onto the data. The data instances must be stored as column vectors in X, while their times
	 * have to be stored in timeV. An optional parameter indicates wether the data provided is in
	 * batches and indicates wether the instance at index i ends a batch.
	 *
	 * @param {Matrix} X - the column matrix containing the data instances
	 * @param {Vector} timeV - a vector containing the sampling times of the instances
	 * @param {BoolVector} [endsBatchV] - a vector of boolean indicating wether the current instance ends a batch
	 * @returns {HMC} - returns itself
	 */
/**
	 * Returns the probability distribution over the future states given that the current state is the one in
	 * the parameter.
	 *
	 * @param {Number} level - the level on which we want the future states
	 * @param {Number} startState - the ID of the current state (the state we are starting from)
	 * @param {Number} [time] - optional parameter, if not specified the distribution of the next state will be returned
	 * @returns {Array} - the probability distribution
	 */
/**
	 * Returns the probability distribution over the past states given that the current state is the one in
	 * the parameter.
	 *
	 * @param {Number} level - the level on which we want the past states
	 * @param {Number} startState - the ID of the current state (the state we are starting from)
	 * @param {Number} [time] - optional parameter, if not specified the distribution of the previous state will be returned
	 * @returns {Array} - the probability distribution
	 */
/**
	 * Returns the probability distribution of past and future states over time.
	 *
	 * @param {Number} level - the level on which we want the distributions
	 * @param {Number} state - the state we are starting from
	 * @param {Number} dt - the time step (lower dt => more distributions will be returned)
	 * @returns {Array} - array of probability distributions over time
	 */
/**
	 * Returns information about previous states.
	 *
	 * @param {Number} level - the level on which we want the past states
	 * @retuns {Array} - information about the past states
	 */
/**
	 * Returns an object representation of this model.
	 *
	 * @returns {Object}
	 */
/**
	 * Returns the underlying transition model at the lowest level. (for CTMC the matrix of intensities)
	 *
	 * @returns {Array} - the transition model
	 */
/**
	 * Returns the current state throughout the hierarchy. If the level is specified it
	 * will return the current state only on that level.
	 *
	 * @param {Number} [level] - optional level parameter
	 * @returns {Array|Number} - if the level is specified it returns info about the current state on that level, otherwise it return info about the current state on each level on the hierarchy
	 */
/**
	 * Returns the centroid of the specified state containing only the observation parameters.
	 *
	 * @param {Number} stateId - the ID of the state
	 * @param {Boolean} [observations=true] - indicates wether to output observation or control coordinates
	 * @returns {Array} - the coordinates of the state
	 */
/**
	 * Returns a histogram of the specified feature in the specified state.
	 *
	 * @param {Number} stateId - the ID of the state
	 * @param {Number} ftrId - the ID of the feature
	 * @returns {Array} - the histogram
	 */
/**
	 * Returns an array of IDs of all the states on the specified height.
	 *
	 * @param {Number} height - the height
	 * @returns {Array} - the array of IDs
	 */
/**
	 * Returns the weights of features in this state.
	 *
	 * @param {Number} stateId - The Id of the state.
	 * @returns {Array} - An array of weights.
	 */
/**
	 * Sets a callback function which is fired when the model changes states. An array of current states
	 * throughout the hierarchy is passed to the callback.
	 *
	 * @param {function} callback - the funciton which is called
	 */
/**
	 * Sets a callback function which is fired when the model detects an anomaly. A string description is
	 * passed to the callback.
	 *
	 * @param {function} callback - the funciton which is called
	 */
/**
	 * Sets a callback function which is fired when the model detects an outlier. A string description is
	 * passed to the callback.
	 *
	 * @param {function} callback - the funciton which is called
	 */
/**
	 * Sets a callback function which is fired when a prediction is made. 4 paramters are passed
	 * to the callback:
	 * - Id of the target state
	 * - probability of occurring
	 * - vector of probabilities
	 * - vector of times corresponding to those probabilities
	 *
	 * @param {function} callback - the funciton which is called
	 */
/**
	 * Rebuilds its hierarchy.
	 */
/**
	 * Rebuilds the histograms using the instances stored in the columns of X.
	 *
	 * @param {Matrix} obsMat - the column matrix containing observation data instances
	 * @param {Matrix} controlMat - the column matrix containing control data instances
	 */
/**
	 * Returns the name of a state.
	 *
	 * @param {Number} stateId - ID of the state
	 * @returns {String} - the name of the state
	 */
/**
	 * Sets the name of the state.
	 *
	 * @param {Number} stateId - ID of the state
	 * @param {String} name - name of the state
	 */
/**
	 * Returns true if the state is a target on the specified height.
	 *
	 * @param {Number} stateId - Id of the state
	 * @param {Number} height - the height
	 * @returns {Boolean}
	 */
/**
	 * Sets whether the specified state is a target state or not.
	 *
	 * @param {Number} stateId - ID of the state
	 * @param {Number} height - the height on which the state is a target
	 * @param {Boolean} isTarget - set target on/off
	 */
/**
	 * Sets the factor of the specified control:
	 *
	 * @param {Number} ftrIdx - the index of the control feature
	 * @param {Number} factor
	 */
/**
	 * Saves the model to the output stream.
	 *
	 * @param {FOut} fout - the output stream
	 */

    exports.preprocessing = new function() {
        this.binarize = function (y, labelId) {
            var target = new la.Vector();
            for (var i = 0; i < y.length; i++) {
                target.push(y[i] === labelId ? 1 : -1);
            }
            return target;
        };

        this.applyModel = function (model, X) {
            var target = new la.Vector();
            for (var i = 0; i < X.cols; i++) {
                target.push(model.decisionFunction(X[i]));
            }
            return target;
        }
    };

    /**
    * SVM model
    * @typedef {Object} svmModel
    * @property  {module:la.Vector} svmModel.weigths - SVM normal vector
    */
    /**
	* Get SVC model
	* @returns {module:analytics~svmModel} Get current SVM model
	*/
    exports.SVC.prototype.getModel = function() { return { weights: this.weights }; }
    /**
	* Get SVR model
	* @returns {module:analytics~svmModel} Get current SVM model
	*/
    exports.SVR.prototype.getModel = function() { return { weights: this.weights }; }

    // var model = new OneVsAll({
    //     model : analytics.SVC,
    //     modelParam: { c: 10, j: 10, maxTime: 123 },
    //     cats : 123
    // });
    //
    // var X = featureSpace.extractSparseMatrix(recordSet);
    // var y = store.getCol("label");
    // model.fit(X, y);
    //
    // model.predict(featureSpace.extractSparseVector(record));

    /**
    * @classdesc One vs. all model for multiclass prediction. Builds binary model
    * for each category and predicts the one with the highest score. Binary model is
    * provided as part of the constructor.
    * @class
    * @param {Object} [oneVsAllParam] - Constructor parameters
    * @param {function} [oneVsAllParam.model] - Constructor for binary model to be
    * used internaly. Constructor should expect only one parameter.
    * @param {Object} [oneVsAllParam.modelParam] - Parameter for oneVsAllParam.model constructor.
    * @param {number} [oneVsAllParam.categories] - Number of categories.
    */
    exports.OneVsAll = function (oneVsAllParam) {
        // remember parameters
        this.model = oneVsAllParam.model;
        this.modelParam = oneVsAllParam.modelParam;
        this.cats = oneVsAllParam.categories;
        // trained models
        this.models = [ ];

        /**
         * apply all models to the given vector and returns a vector of scores, one for each category.
         * Semantic of scores depand on the provided binary model.
         * @param {module:la.Vector | module:la.SparseVector | module:la.Matrix | module:la.SparseMatrix} X -
         * Input feature vector or matrix with feature vectors as columns
         * @returns {module:la.Vector | module:la.Matrix}
         * Score for each input vector and category. In case input is a vector, ouput is
         * a vector of scores. In case input is a matrix, output is matrix with columns corresponding
         * to instances, and rows corresponding to labels.
         */
        this.decisionFunction = function(X) {
            // check what is our input
            if (x instanceof la.Vector || x instanceof la.SparseVector) {
                // evaluate all models
                var scores = new la.Vector();
                for (var cat = 0; cat < this.cats; cat++) {
                    scores.push(this.models[cat].decisionFunction(x));
                }
                return scores;
            } else if (x instanceof la.Matrix || x instanceof la.SparseMatrix) {
                // create matrix where cols are instances and rows are scores for categories
                var scores = new la.Matrix({rows: this.cats, cols: x.cols});
                for (var i = 0; i < x.cols; i++) {
                    var x_i = x.getCol(i);
                    for (var cat = 0; cat < this.cats; cat++) {
                        scores.put(cat, i, this.models[cat].decisionFunction(x_i));
                    }
                }
                return scores;
            } else {
                throw "analytics.OneVsAll.decisionFunction: Input data of unsupported type!";
            }
        }

        /**
         * apply all models to the given vector and returns category with the highest score.
         * @param {module:la.Vector | module:la.SparseVector | module:la.Matrix | module:la.SparseMatrix} X -
         * Input feature vector or matrix with feature vectors as columns
         * @returns {number | module:la.IntVector} Highest scored category, or categories when input is matrix.
         */
        this.predict = function(x) {
            // evaluate all models
            var scores = this.decisionFunction(x);
            // select maximal one
            if (scores instanceof la.Vector) {
                return scores.getMaxIdx();
            } else if (scores instanceof la.Matrix) {
                var predictions = new la.IntVector();
                for (var i = 0; i < scores.length; i++) {
                    predictions.push(scores.getCol(i).getMaxIdx());
                }
                return predictions;
            } else {
                throw "analytics.OneVsAll.predict: decisionFunction returns unsupported type!";
            }
        }

        // X = feature matrix
        // y = target label from 0..cats
        /**
         * apply all models to the given vector and returns category with the highest score.
         * @param {module:la.Matrix | module:la.SparseMatrix} X - training instance feature vectors
         * @param {module:la.Vector} y - target category for each training instance. Categories must
         * be integer numbers between 0 and oneVsAllParam.categories - 1.
         */
        this.fit = function(X, y) {
            this.models = [ ];
            // make model for each category
            for (var cat = 0; cat < this.cats; cat++) {
                console.log("Fitting label", (cat + 1), "/", this.cats);
                // prepare targert vector for current category
                var target = exports.preprocessing.binarize(y, cat);
                // get the model
                var catModel = new this.model(this.modelParam);
                this.models.push(catModel.fit(X, target));
            }
            console.log("Done!");
            return this;
        }
    };

    exports.ThresholdModel = function(params) {
        // what do we optimize
        this.target = params.target;
        if (this.target === "recall" || this.target === "precision") {
            this.level = params.level;
        }
        // threshold model
        this.model = null;

        // apply all models to the given vector and return distance to the class boundary
        // x = dense vector with prediction score for each class
        // result = traslated predictions based on thresholds
        this.decisionFunction = function(x) {
            if (x instanceof Number) {
                // just transate based on the model's threshold
                return x - this.model;
            } else if (x instanceof la.Vector) {
                // each element is a new instance
                var scores = new la.Vector();
                for (var i = 0; i < x.length; i++) {
                    scores.push(x[i] - this.model);
                }
                return scores;
            } else {
                throw "analytics.ThresholdModel.decisionFunction: Input data of unsupported type!";
            }
        }

        // return the most likely category
        // x = dense vector with prediction score for each class
        // result = array of positive label ids
        this.predict = function(x) {
            // evaluate all models
            var scores = this.decisionFunction(x)
            // check what we get
            if (scores instanceof la.Vector) {
                return res = new la.Vector();
                for (var i = 0; i < scores.length; i++) {
                    res.push(scores[i] > 0 ? 1 : -1);
                }
                return res;
            } else {
                return scores > 0 ? 1 : -1;
            }
        }

        // X = vector of predictions for each instance (output of decision_funcition)
        // y = target labels (1 or -1)
        this.fit = function(X, y) {
            if (this.target === "f1") {
                // find threshold that maximizes F1 measure
                this.model = exports.metrics.bestF1Threshold(y, X);
            } else if (this.target === "recall") {
                // find threshold that results in desired recall
                this.model = exports.metrics.desiredRecallThreshold(y, X, this.level);
            } else if (this.target === "precision") {
                // find threshold that results in desired precision
                this.model = exports.metrics.desiredPrecisionThreshold(y, X, this.level);
            } else {
                throw "Unknown threshold model target: " + this.target;
            }
        }
    }

    exports.metrics = new function() {
        // For evaluating provided categories (precision, recall, F1).
        this.ClassificationScore  = function (yTrue, yPred) {
            this.scores = {
                count: 0, predictionCount: 0,
                TP: 0, TN: 0, FP: 0, FN: 0,
                all: function () { return this.TP + this.FP + this.TN + this.FN; },
                precision: function () { return (this.FP == 0) ? 1 : this.TP / (this.TP + this.FP); },
                recall: function () { return this.TP / (this.TP + this.FN); },
                f1: function () { return 2 * this.precision() * this.recall() / (this.precision() + this.recall()); },
                accuracy: function () { return (this.TP + this.TN) / this.all(); }
            };

            // adds prediction to the current statistics. `correct` corresponds to the correct
            // label(s), `predicted` correspond to predicted lable(s). Labels can be either integers
            // or integer array (when there are zero or more then one lables).
            this.push = function (correct, predicted) {
                var catCorrect = (correct > 0);
                var catPredicted = (predicted > 0);
                // update counts for correct categories
                if (catCorrect) { this.scores.count++; }
                // update counts for how many times category was predicted
                if (catPredicted) { this.scores.predictionCount++; }
                // update true/false positive/negative count
                if (catCorrect && catPredicted) {
                    // both predicted and correct say true
                    this.scores.TP++;
                } else if (catCorrect) {
                    // this was only correct but not predicted
                    this.scores.FN++;
                } else if (catPredicted) {
                    // this was only predicted but not correct
                    this.scores.FP++;
                } else {
                    // both predicted and correct say false
                    this.scores.TN++;
                }
            };

            // initialize if we are passed the data
            if (arguments.length >= 2) {
                for (var i = 0; i < yTrue.length; i++) {
                    this.push(yTrue[i], yPred[i]);
                }
            }
        };

        this.accuracyScore = function (yTrue, yPred) {
            return new this.ClassificationScore (yTrue, yPred).scores.accuracy();
        };

        this.precisionScore = function (yTrue, yPred) {
            return new this.ClassificationScore (yTrue, yPred).scores.precision();
        };

        this.recallScore = function (yTrue, yPred) {
            return new this.ClassificationScore (yTrue, yPred).scores.recall();
        };

        this.f1Score = function (yTrue, yPred) {
            return new this.ClassificationScore (yTrue, yPred).scores.accuracy();
        };

        // used for computing ROC curve and other related measures such as AUC;
        this.PredictionCurve = function (yTrue, yPred) {
            // count of all examples
            this.length = 0;
            // count of all the positive and negative examples
    		this.allPositives = 0;
    		this.allNegatives = 0;
    		// store of predictions and ground truths
    		this.grounds = new la.Vector();
    		this.predictions = new la.Vector();

            // add new measurement with ground score (1 or -1) and predicted value
            this.push = function (ground, predict) {
                // remember the scores
                this.grounds.push(ground)
                this.predictions.push(predict);
                // update counts
                this.length++;
                if (ground > 0) {
                    this.allPositives++;
                } else {
                    this.allNegatives++;
                }
            };

            // initialize if we are given data
            if (arguments.length >= 2) {
                for (var i = 0; i < yTrue.length; i++) {
                    this.push(yTrue[i], yPred[i]);
                }
            }

            // get ROC parametrization sampled on `sample' points
    		this.roc = function (sample) {
    			// default sample size is 10
    			sample = sample || 10;
    			// sort according to predictions
    			var perm = this.predictions.sortPerm(false);
    			// maintaining the results as we go along
    			var TP = 0, FP = 0, ROC = [[0, 0]];
    			// for figuring out when to dump a new ROC sample
    			var next = Math.floor(perm.perm.length / sample);
    			// go over the sorted results
    			for (var i = 0; i < perm.perm.length; i++) {
    				// get the ground
    				var ground = this.grounds[perm.perm[i]];
    				// update TP/FP counts according to the ground
    				if (ground > 0) { TP++ } else { FP++; }
    				// see if time to do next save
    				next = next - 1;
    				if (next <= 0) {
    					// add new datapoint to the curve
    					ROC.push([FP/this.allNegatives, TP/this.allPositives]);
    					// setup next timer
    					next = Math.floor(perm.perm.length / sample);
    				}
    			}
    			// add the last point
    			ROC.push([1,1]);
    			// return ROC
    			return ROC;
    		}

            // get AUC of the current curve
    		this.auc = function (sample) {
    			// default sample size is 10
    			sample = sample || 10;
    	        // get the curve
    	        var curve = this.curve(sample);
    	        // compute the area
    	        var result = 0;
    	        for (var i = 1; i < curve.length; i++) {
    	            // get edge points
    	            var left = curve[i-1];
    	            var right = curve[i];
    	            // first the rectangle bellow
    	            result = result + (right[0] - left[0]) * left[1];
    	            // an then the triangle above
    	            result = result + (right[0] - left[0]) * (right[1] - left[1]) / 2;
    	        }
    	        return result;
    	    }

            this.evalPrecisionRecall = function (callback) {
                // sort according to predictions
                var perm = this.predictions.sortPerm(false);
                // maintaining the results as we go along
                var TP = 0, FP = 0, TN = this.allNegatives, FN = this.allPositives;
                // go over the sorted results
                for (var i = 0; i < perm.perm.length; i++) {
                    // get the ground
                    var ground = this.grounds[perm.perm[i]];
                    // update TP/FP counts according to the ground
                    if (ground > 0) { TP++; FN--; } else { FP++; TN--; }
                    // do the update
                    if ((TP + FP) > 0 && (TP + FN) > 0 && TP > 0) {
                        // compute current precision and recall
                        var precision = TP / (TP + FP);
                        var recall = TP / (TP + FN);
                        // see if we need to update current bep
                        callback.update(ground, perm.vec[i], precision, recall);
                    }
                }
                return callback.finish();
            }

            // get precision recall curve sampled on `sample' points
            this.precisionRecallCurve = function (sample) {
                return this.evalPrecisionRecall(new function (sample, length) {
                    // default sample size is 10
                    this.sample = sample || 10;
                    // curve
                    this.curve = [[0, 1]];
                    // for figuring out when to dump a new ROC sample
                    this.next = Math.floor(length / (this.sample));
                    this.counter = this.next;
                    console.log(length, this.sample, this.next);
                    // keep last value
                    this.precision = 0; this.recall = 0;
                    // handlers
                    this.update = function (yTrue, yPred, precision, recall) {
                        this.counter = this.counter - 1;
                        if (this.counter <= 0) {
                            // add to the curve
                            this.curve.push([recall, precision]);
                            // setup next timer
                            this.counter = this.next;
                        }
                        // always remember last value
                        this.precision = precision; this.recall = recall;
                    }
                    this.finish = function () {
                        // add the last point
                        this.curve.push([this.recall, this.precision]);
                        return this.curve;
                    }
                }(sample, this.length));
            };

            // get break-even point, the value where precision and recall intersect
            this.breakEvenPoint = function () {
                return this.evalPrecisionRecall(new function () {
                    this.minDiff = 1.0; this.bep = -1.0;
                    this.update = function (yTrue, yPred, precision, recall) {
                        var diff = Math.abs(precision - recall);
                        if (diff < minDiff) { minDiff = diff; bep = (precision + recall) / 2; }
                    }
                    this.finish = function () { return this.bep; }
                }());
            }

            // gets threshold for prediction score, which results in the highest F1
            this.bestF1 = function () {
                return this.evalPrecisionRecall(new function () {
                    this.maxF1 = 0.0; this.threshold = 0.0;
                    this.update = function (yTrue, yPred, precision, recall) {
                        var f1 = 2 * precision * recall / (precision + recall);
                        if (f1 > this.maxF1) {
                            this.maxF1 = f1;
                            this.threshold = yPred;
                        }
                    }
                    this.finish = function () { return this.threshold; }
                }());
            }

            // gets threshold for prediction score, nearest to specified recall
            this.desiredRecall = function (desiredRecall) {
                return this.evalPrecisionRecall(new function () {
                    this.recallDiff = 1.0; this.threshold = 0.0;
                    this.update = function (yTrue, yPred, precision, recall) {
                        var diff = Math.abs(desiredRecall - recall);
                        if (diff < this.recallDiff) {
                            this.recallDiff = diff;
                            this.threshold = yPred;
                        }
                    }
                    this.finish = function () { return this.threshold; }
                }());
            }

            // gets threshold for prediction score, nearest to specified recall
            this.desiredPrecision = function (desiredPrecision) {
                return this.evalPrecisionRecall(new function () {
                    this.precisionDiff = 1.0; this.threshold = 0.0;
                    this.update = function (yTrue, yPred, precision, recall) {
                        var diff = Math.abs(desiredPrecision - precision);
                        if (diff < this.precisionDiff) {
                            this.precisionDiff = diff;
                            this.threshold = yPred;
                        }
                    }
                    this.finish = function () { return this.threshold; }
                }());
            }
        };

        this.rocCurve = function (yTrue, yPred, sample) {
            return new this.PredictionCurve(yTrue, yPred).roc(sample);
        };

        this.rocAucScore = function (yTrue, yPred, sample) {
            return new this.PredictionCurve(yTrue, yPred).roc(sample);
        };

        this.precisionRecallCurve = function (yTrue, yPred, sample) {
            return new this.PredictionCurve(yTrue, yPred).precisionRecallCurve(sample);
        };

        this.breakEventPointScore = function (yTrue, yPred) {
            return new this.PredictionCurve(yTrue, yPred).breakEvenPoint();
        };

        this.bestF1Threshold = function (yTrue, yPred) {
            return new this.PredictionCurve(yTrue, yPred).bestF1();
        };

        this.desiredRecallThreshold = function (yTrue, yPred, desiredRecall) {
            return new this.PredictionCurve(yTrue, yPred).desiredRecall(desiredRecall);
        };

        this.desiredPrecisionThreshold = function (yTrue, yPred, desiredPrecision) {
            return new this.PredictionCurve(yTrue, yPred).desiredPrecision(desiredPrecision);
        };
    };

    /**
    * @classdesc Anomaly detector that checks if the test point is too far from the nearest known point.
    * @class
    * @param {Object} [detectorParam={rate:0.05, window:100, matrix: module:la.Matrix}] - Constructor parameters
    * @param {number} [detectorParam.rate=0.05] - The rate is the expected fraction of emmited anomalies (0.05 -> 5% of cases will be classified as anomalies).
    * @param {number} [detectorParam.window=100] - Number of most recent instances kept in the model.
    * @param {function} [detectorParam.matrix=module:la.Matrix] - Matrix implementation used to store the modelo (e.g., `la.Matrix` or `la.SparseMatrix`).
    */
    exports.NearestNeighborAD = function (detectorParam) {
<<<<<<< HEAD
        detectorParam = detectorParam == undefined ? {} : detectorParam;
        // model parameter
        this.rate = (detectorParam.rate == undefined) ? 0.05 : detectorParam.rate;
        assert(this.rate > 0 && this.rate <= 1.0, "NearestNeighborAD: rate parameter not in range (0,1]");
        // window size
        this.windowSize = (detectorParam.windowSize == undefined) ? 100 : detectorParam.windowSize;
        assert(this.windowSize >= 1, "NearestNeighborAD: window parameter not positive");
        // matrix constructor
        this.matrix = (detectorParam.matrix == undefined) ? la.Matrix : detectorParam.matrix;
        // dimensionality
        this.dim = (detectorParam.dim == undefined) ? -1 : detectorParam.dim;
        // model
        this.thresh = 0;
        this.dist = new la.Vector();
        this.distId = new la.IntVector();
        this.X = new this.matrix({ cols: this.windowSize, rows: this.dim });
=======
        // set default parameters
        this.rate = 0.05;
        this.windowSize = 100;
        this.matrix = la.Matrix;
        this.dim = -1;
        this.thresh = 0;
        this.dist = new la.Vector();
        this.distId = new la.IntVector();
        this.X = new this.matrix();
>>>>>>> b1225732
        this.init = 0;
        this.next = 0;
        // initial distance, should be biger then dataset diameter
        this.maxDist = 1e10;
        // for private consumption
        var that = this;
<<<<<<< HEAD
=======

        // parse parameters, if any are given
        if (detectorParam == x instanceof fs.FIn) {
            // read from input stream
            var params = detectorParam.readJson();
            this.rate = params.rate;
            this.windowSize = params.windowSize;
            this.dim = params.dim;
            this.thresh = params.thresh;
            this.init = params.init;
            this.next = params.next;
            this.maxDist = params.maxDist;
            this.dist.load(detectorParam);
            this.distId.load(detectorParam);
            this.X.load(detectorParam);
            // TODO: how to save this.matrix ?!
        } else if (detectorParam != undefined) {
            // update default parameter values if provided
            this.setParams(detectorParam);
        }
>>>>>>> b1225732

        /**
        * Save model to provided output stream
        * @param {module:fs.FOut} fout - output stream
        * @returns {module:fs.FOut} provided output stream
        */
        this.save = function (fout) {
            fout.writeJson({
                rate: this.rate,
                windowSize: this.windowSize,
                dim: this.dim,
                thresh: this.params,
                init: this.init,
                next: this.next,
                maxDist: this.maxDist
            });
            this.dist.save(fout);
            this.distId.save(fout);
            this.X.save(fout);
        }

        /**
        * Returns the model (TODO)
        * @returns {Object} Model object
        */
        this.getModel = function () {
            return {
                dist: this.dist,
                distId: this.distId,
                X: this.X,
                thresh: this.thresh,
                next: this.next
            };
        }

        /**
        * Sets parameters (TODO)
        * @param {Object} param - Parameters
        */
        this.setParams = function (param) {
            // update parameters that are provided
            if (param.rate != undefined) { this.rate = param.rate}
            if (param.windowSize != undefined) { this.windowSize = param.windowSize}
            if (param.matrix != undefined) { this.matrix = param.matrix}
            if (param.dim != undefined) { this.dim = param.dim}
            // check all valid
            assert(this.rate > 0 && this.rate <= 1.0, "NearestNeighborAD: rate parameter not in range (0,1]");
            assert(this.windowSize >= 1, "NearestNeighborAD: window parameter not positive");
        }

        /**
        * Returns parameters (TODO)
        * @returns {Object} Parameters
        */
        this.getParams = function () {
            return {
                rate: this.rate,
                windowSize: this.windowSize,
                matrix: this.matrix,
                dim: this.dim
            };
        }

        // return vector of distances between x and each column of X
        var vectorDistances = function (x) {
            return la.pdist2(that.X, x.toMat()).getCol(0);
        }

        // update distance vector for vector X[xId], ignoring vector X[ignoreId]
        var updateDistances = function (xId, ignoreId) {
            // in case we are not given vector to ignore, use self
            ignoreId = (ignoreId == undefined) ? xId : ignoreId;
            // compared to rest
            var x = that.X.getCol(xId);
            var y = vectorDistances(x);
            // update distances and compute its nearest neighbor
            var minDist = that.maxDist, minDistId = xId;
            for (var i = 0; i < that.init; i++) {
                // skip self and ignore
                if (i == xId) { continue; }
                if (i == ignoreId) { continue; }
                // x is the new nearest neighbor for column i
                if (y[i] < that.dist[i]) { that.dist[i] = y[i]; that.distId[i] = xId; }
                // found new nearest neighbor for x
                if (y[i] < minDist) { minDist = y[i]; minDistId = i; }
            }
            // update its own nearest neighbor
            that.dist[xId] = minDist;
            that.distId[xId] = minDistId;
        }

        // compute new threshold on the current distance vector
        var updateThreshold = function () {
            // sort distances
            var sorted = new la.Vector(that.dist); sorted.sort();
            // get the id corresonding to rate-th element
            var idx = Math.floor((1 - that.rate) * sorted.length);
            // set the threshold
            that.thresh = sorted[idx];
        }

        // Add new vector to the instance matrix and update distances
        var addVector = function (x, xId) {
            if (that.dist.length == xId) {
                // we are still adding vectors
                that.dist.push(that.maxDist);
                that.distId.push(xId);
                that.X.setCol(xId, x);
                that.init++;
            } else {
                // just replace existing vector
                that.dist[xId] = that.maxDist;
                that.distId[xId] = xId;
                that.X.setCol(xId, x);
            }
            // update distances
            updateDistances(xId);
        }

        // Remove vector from the instance matrix and update distances
        var delVector = function (xId) {
            // construct list of vectors that we need to reasses
            var toCheck = new la.IntVector();
            for (var i = 0; i < that.distId.length; i++) {
                // skip self
                if (i == xId) { continue; }
                // check if xId is current nearest neighbor
                if (that.distId[i] == xId) { toCheck.push(i); }
            }
            // reasses detected elements
            console.log("To check", toCheck.length);
            for (var i = 0; i < toCheck.length; i++) {
                var yId = toCheck[i];
                // find new nearest neighbor for yId, ignoring xId
                updateDistances(yId, xId);
            }
        }

        // return vector of distances between x and each column of X
        var vectorDistances = function (x) {
            return la.pdist2(that.X, x.toMat()).getCol(0);
        }

        // update distance vector for vector X[xId], ignoring vector X[ignoreId]
        var updateDistances = function (xId, ignoreId) {
            // in case we are not given vector to ignore, use self
            ignoreId = (ignoreId == undefined) ? xId : ignoreId;
            // compared to rest
            var x = that.X.getCol(xId);
            var y = vectorDistances(x);
            // update distances and compute its nearest neighbor
            var minDist = that.maxDist, minDistId = xId;
            for (var i = 0; i < that.init; i++) {
                // skip self and ignore
                if (i == xId) { continue; }
                if (i == ignoreId) { continue; }
                // x is the new nearest neighbor for column i
                if (y[i] < that.dist[i]) { that.dist[i] = y[i]; that.distId[i] = xId; }
                // found new nearest neighbor for x
                if (y[i] < minDist) { minDist = y[i]; minDistId = i; }
            }
            // update its own nearest neighbor
            that.dist[xId] = minDist;
            that.distId[xId] = minDistId;
        }

        // compute new threshold on the current distance vector
        var updateThreshold = function () {
            // sort distances
            var sorted = new la.Vector(that.dist); sorted.sort();
            // get the id corresonding to rate-th element
            var idx = Math.floor((1 - that.rate) * sorted.length);
            // set the threshold
            that.thresh = sorted[idx];
        }

        // Add new vector to the instance matrix and update distances
        var addVector = function (x, xId) {
            if (that.dist.length == xId) {
                // we are still adding vectors
                that.dist.push(that.maxDist);
                that.distId.push(xId);
                that.X.setCol(xId, x);
                that.init++;
            } else {
                // just replace existing vector
                that.dist[xId] = that.maxDist;
                that.distId[xId] = xId;
                that.X.setCol(xId, x);
            }
            // update distances
            updateDistances(xId);
        }

        // Remove vector from the instance matrix and update distances
        var delVector = function (xId) {
            // construct list of vectors that we need to reasses
            var toCheck = new la.IntVector();
            for (var i = 0; i < that.distId.length; i++) {
                // skip self
                if (i == xId) { continue; }
                // check if xId is current nearest neighbor
                if (that.distId[i] == xId) { toCheck.push(i); }
            }
            // reasses detected elements
            for (var i = 0; i < toCheck.length; i++) {
                var yId = toCheck[i];
                // find new nearest neighbor for yId, ignoring xId
                updateDistances(yId, xId);
            }
        }

        /**
        * Adds a new point (or points) to the known points and recomputes the threhshold
        * @param {(module:la.Vector | module:la.Matrix)} x - Test example (vector input) or column examples (matrix input)
        */
        this.partialFit = function (x) {
            // console.log(this.next);
            if (this.init < this.windowSize) {
                // we are not yet initialized, just remember the vector and update distances
                addVector(x, this.init);
                // check if we are now set to start
                if (this.init == this.windowSize) { updateThreshold(); }
            }
            else {
                // first remove old vector
                delVector(this.next);
                // add new vector
                addVector(x, this.next);
                // update threshold
                updateThreshold();
                // move to the next
                this.next++;
                // reset counter, if we get to the end
                if (this.next == this.windowSize) { this.next = 0; }
            }
        }

        /**
        * Analyzes the nearest neighbor distances and computes the detector threshold based on the rate parameter.
        * @param {module:la.Matrix} A - Matrix whose columns correspond to known examples. Gets saved as it is part of
        * the model.
        */
        this.fit = function (A) {
            // just call partial fit on each column
            for (var i = 0; i < A.cols; i++) {
                this.partialFit(A.getCol(i));
            }
        }

        /**
        * Compares the point to the known points and returns 1 if it's too far away (based on the precomputed threshold)
        * @param {module:la.Vector} x - Test vector
        * @returns {number} Returns 1.0 if x is an anomaly and 0.0 otherwise
        */
        this.predict = function (x) {
            // compute squared dist ...
            var d = vectorDistances(x);
            var idx = d.multiply(-1).getMaxIdx();
            var p = d[idx];
            // and compare to the threshold
            return p > this.thresh ? 1 : 0;
        }

        this.decisionFunction = function (x) {
            // compute squared dist ...
            var d = vectorDistances(x);
            var idx = d.multiply(-1).getMaxIdx();
            var p = d[idx];
            // and compare to the threshold
            return p - this.thresh;
        }
    }

    /**
    * @classdesc Principal components analysis
    * @class
    */
    exports.PCA = function (param) {
        param = param == undefined ? {} : param;

        // Fit params
        var iter = param.iter == undefined ? 100 : param.iter;
        var k = param.k; // can be undefined

        /**
        * Returns the model
        * @returns {Object} The model object whose keys are: P (eigenvectors), lambda (eigenvalues) and mu (mean)
        */
        this.getModel = function () {
            return { P: this.P, mu: this.mu, lambda: this.lambda };
        }

        /**
        * Sets parameters
        * @param {p} Object whose keys are: k (number of eigenvectors) and iter (maximum iterations)
        */
        this.setParams = function (p) {
            param = p;
        }

        /**
        * Gets parameters
        * @returns Object whose keys are: k (number of eigenvectors) and iter (maximum iterations)
        */
        this.getParams = function () {
            return param;
        }

        /**
        * Finds the eigenvectors of the variance matrix.
        * @param {module:la.Matrix} A - Matrix whose columns correspond to examples.
        */
        this.fit = function (A) {
            var rows = A.rows;
            var cols = A.cols;

            k = k == undefined ? rows : k;
            //iter = iter == undefined ? -1 : iter;

            var mu = stat.mean(A, 2);
            // cov(A) = 1/(n-1) A A' - mu mu'

            // center data (same as matlab)
            var cA = A.minus(mu.outer(la.ones(cols)));
            var C = cA.multiply(cA.transpose()).multiply(1 / (cols - 1));
            // alternative computation:
            //var C = (A.multiply(A.transpose()).multiply(1 / (cols - 1))).minus(mu.outer(mu));
            var res = la.svd(C, k, { iter: iter });

            this.P = res.U;
            this.lambda = res.s;
            this.mu = mu;
        }

        /**
        * Projects the example(s) and expresses them as coefficients in the eigenvector basis this.P.
        * Recovering the data in the original space: (this.P).multiply(p), where p's rows are the coefficients
        * in the eigenvector basis.
        * @param {(module:la.Vector | module:la.Matrix)} x - Test vector or matrix with column examples
        * @returns {(module:la.Vector | module:la.Matrix)} Returns projected vector or matrix
        */
        this.transform = function (x) {
            if (x.constructor.name == 'Matrix') {
                // P * (x - mu*ones(1, size(x,2))
                return this.P.multiplyT(x.minus(this.mu.outer(la.ones(x.cols))));

            } else if (x.constructor.name == 'Vector') {
                // P * (x - mu)
                return this.P.multiplyT(x.minus(this.mu));
            }
        }

        /**
        * Reconstructs the vector in the original space, reverses centering
        * @param {(module:la.Vector | module:la.Matrix)} x - Test vector or matrix with column examples, in the PCA space
        * @returns {(module:la.Vector | module:la.Matrix)} Returns the reconstruction
        */
        this.inverseTransform = function (x) {
            if (x.constructor.name == 'Matrix') {
                // P x + mu*ones(1, size(x,2)
                return (this.P.multiply(x)).plus(this.mu.outer(la.ones(x.cols)));
            } else if (x.constructor.name == 'Vector') {
                // P x + mu
                return (this.P.multiply(x)).plus(this.mu);
            }
        }
    }

    /**
    * @classdesc KMeans clustering
    * @class
    */
    exports.KMeans = function (param) {
        param = param == undefined ? {} : param;

        // Fit params
        var iter = param.iter == undefined ? 100 : param.iter;
        var k = param.k == undefined ? 2 : param.k;
        var verbose = param.verbose == undefined ? false : param.verbose;

        // Model
        var C = undefined;
        var idxv = undefined;
        var norC2 = undefined;

        /**
        * Returns the model
        * @returns {Object} The model object whose keys are: C (centroids), norC2 (centroid norms squared) and idxv (cluster ids of the training data)
        */
        this.getModel = function () {
            return { C: C, idxv: idxv };
        }

        /**
        * Sets parameters
        * @param {p} Object whose keys are: k (number of centroids), iter (maximum iterations) and verbose (if false, console output is supressed)
        */
        this.setParams = function (p) {
            param = p;
        }

        /**
        * Returns parameters
        * @returns Object whose keys are: k (number of centroids), iter (maximum iterations) and verbose (if false, console output is supressed)
        */
        this.getParams = function () {
            return param;
        }

        /**
        * Computes the centroids
        * @param {(module:la.Matrix | module:la.SparseMatrix)} A - Matrix whose columns correspond to examples.
        */
        this.fit = function (X) {
            // select random k columns of X, returns a dense C++ matrix
            var selectCols = function (X, k) {
                var idx = la.randi(X.cols, k);
                var idxMat = new la.SparseMatrix({ cols: 0, rows: X.cols });
                for (var i = 0; i < idx.length; i++) {
                    var spVec = new la.SparseVector([[idx[i], 1.0]], X.cols);
                    idxMat.push(spVec);
                }
                var C = X.multiply(idxMat);
                var result = {};
                result.C = C;
                result.idx = idx;
                return result;
            };

            // modified k-means algorithm that avoids empty centroids
            // A Modified k-means Algorithm to Avoid Empty Clusters, Malay K. Pakhira
            // http://www.academypublisher.com/ijrte/vol01/no01/ijrte0101220226.pdf
            var getCentroids = function (X, idx, oldC) {
                // select random k columns of X, returns a dense matrix
                // 1. construct a sparse matrix (coordinate representation) that encodes the closest centroids
                var idxvec = new la.IntVector(idx);
                var rangeV = la.rangeVec(0, X.cols - 1);
                var ones_cols = la.ones(X.cols);
                var idxMat = new la.SparseMatrix(idxvec, rangeV, ones_cols, X.cols);
                idxMat = idxMat.transpose();
                var ones_n = la.ones(X.cols);
                // 2. compute the number of points that belong to each centroid, invert
                var colSum = idxMat.multiplyT(ones_n);
                for (var i = 0; i < colSum.length; i++) {
                    var val = 1.0 / (1.0 + colSum.at(i)); // modification
                    colSum.put(i, val);
                }
                // 3. compute the centroids
                //var w = new qm_util.clsStopwatch();
                //w.tic();
                var sD = colSum.spDiag();
                var C = oldC;
                if (idxMat.cols == oldC.cols)
                    C = ((X.multiply(idxMat)).plus(oldC)).multiply(sD); // modification
                return C;
            };


            // X: column examples
            // k: number of centroids
            // iter: number of iterations
            assert(k <= X.cols, "k <= X.cols");
            var w = new qm_util.clsStopwatch();
            var norX2 = la.square(X.colNorms());
            var initialCentroids = selectCols(X, k);
            C = initialCentroids.C;
            var idxvOld = initialCentroids.idx;
            //printArray(idxvOld); // DEBUG
            var ones_n = la.ones(X.cols).multiply(0.5);
            var ones_k = la.ones(k).multiply(0.5);
            w.tic();
            for (var i = 0; i < iter; i++) {
                //console.say("iter: " + i);
                norC2 = la.square(C.colNorms());
                //D =  full(C'* X) - norC2' * (0.5* ones(1, n)) - (0.5 * ones(k,1) )* norX2';
                var D = C.multiplyT(X).minus(norC2.outer(ones_n)).minus(ones_k.outer(norX2));
                idxv = la.findMaxIdx(D);

                if (verbose) {
                    var energy = 0.0;
                    for (var j = 0; j < X.cols; j++) {
                        if (D.at(idxv[j], j) < 0) {
                            energy += Math.sqrt(-2 * D.at(idxv[j], j));
                        }
                    }
                    console.log("energy: " + 1.0 / X.cols * energy);
                }
                if (qm_util.arraysIdentical(idxv, idxvOld)) {
                    if (verbose) {
                        console.say("converged at iter: " + i); //DEBUG
                    }
                    break;
                }
                idxvOld = idxv.slice();
                C = getCentroids(X, idxv, C); //drag
            }
            if (verbose) {
                w.toc("end");
            }
            norC2 = la.square(C.colNorms());
        };

        /**
        * Returns an vector of cluster id assignments
        * @param {(module:la.Matrix | module:la.SparseMatrix)} A - Matrix whose columns correspond to examples.
        * @returns {module:la.IntVector} Vector of cluster assignments.
        */
        this.predict = function (X) {
            var ones_n = la.ones(X.cols).multiply(0.5);
            var ones_k = la.ones(k).multiply(0.5);
            var norX2 = la.square(X.colNorms());
            var D = C.multiplyT(X).minus(norC2.outer(ones_n)).minus(ones_k.outer(norX2));
            return la.findMaxIdx(D);
        }

        /**
        * Transforms the points to vectors of squared distances to centroids
        * @param {(module:la.Matrix | module:la.SparseMatrix)} A - Matrix whose columns correspond to examples.
        * @returns {module:la.Matrix} Matrix where each column represents the squared distances to the centroid vectors
        */
        this.transform = function (X) {
            var ones_n = la.ones(X.cols).multiply(0.5);
            var ones_k = la.ones(k).multiply(0.5);
            var norX2 = la.square(X.colNorms());
            var D = C.multiplyT(X).minus(norC2.outer(ones_n)).minus(ones_k.outer(norX2));
            D = D.multiply(-1);
            return D;
        }
    }

    ///////////////////////////////
    ////// code below not yet ported or verified for scikit
    ///////////////////////////////

    function defarg(arg, defaultval) {
        return arg == undefined ? defaultval : arg;
    }

    function createBatchModel(featureSpace, models) {
        this.featureSpace = featureSpace;
        this.models = models;
        // get targets
        this.target = [];
        for (var cat in this.models) { this.target.push(cat); }
        // serialize to stream
        this.save = function (sout) {
            // save list
            sout.writeLine(this.models);
            // save feature space
            this.featureSpace.save(sout);
            // save models
            for (var cat in this.models) {
                this.models[cat].model.save(sout);
            }
            return sout;
        }

        this.predict = function (record) {
            var vec = this.featureSpace.extractSparseVector(record);
            var result = {};
            for (var cat in this.models) {
                result[cat] = this.models[cat].model.predict(vec);
            }
            return result;
        }

        this.predictLabels = function (record) {
            var result = this.predict(record);
            var labels = [];
            for (var cat in result) {
                if (result[cat] > 0.0) {
                    labels.push(cat);
                }
            }
            return labels;
        }

        this.predictTop = function (record) {
            var result = this.predict(record);
            var top = null;
            for (var cat in result) {
                if (top) {
                    if (top.weight > result[cat]) {
                        top.category = cat;
                        top.weight = result[cat];
                    }
                } else {
                    top = { category: cat, weight: result[cat] }
                }
            }
            return top.category;
        }
        return this;
    }

    //!- `batchModel = analytics.newBatchModel(rs, features, target)` -- learns a new batch model
    //!     using record set `rs` as training data and `features`; `target` is
    //!     a field descriptor JSON object for the records which we are trying to predict
	//!     (obtained by calling store.field("Rating");
    //!     if target field string or string vector, the result is a SVM classification model,
    //!     and if target field is a float, the result is a SVM regression model; resulting
    //!     model has the following functions:
    //!   - `strArr = batchModel.target` -- array of categories for which we have models
    //!   - `scoreArr = batchModel.predict(rec)` -- creates feature vector from record `rec`, sends it
    //!     through the model and returns the result as a dictionary where labels are keys and scores (numbers) are values.
    //!   - `labelArr = batchModel.predictLabels(rec)` -- creates feature vector from record `rec`,
    //!     sends it through the model and returns the labels with positive weights as `labelArr`.
    //!   - `labelStr = batchModel.predictTop(rec)` -- creates feature vector from record `rec`,
    //!     sends it through the model and returns the top ranked label `labelStr`.
    //!   - `batchModel.save(fout)` -- saves the model to `fout` output stream
    exports.newBatchModel = function (records, features, target, limitCategories) {
        console.log("newBatchModel", "Start");
        // prepare feature space
        console.log("newBatchModel", "  creating feature space");
        var featureSpace = new qm.FeatureSpace(records.store.base, features);
        // initialize features
        featureSpace.updateRecords(records);
        console.log("newBatchModel", "  number of dimensions = " + featureSpace.dim);
        // prepare spare vectors
        console.log("newBatchModel", "  preparing feature vectors");
        var sparseVecs = featureSpace.extractSparseMatrix(records);
        // prepare target vectors
        var targets = {};
        // figure out if new category name, or update count
        function initCats(categories, catName) {
            if (categories[catName]) {
                categories[catName].count++;
            } else {
                // check if we should ignore this category
                if (limitCategories && !qm_util.isInArray(limitCategories, catName)) { return; }
                // check if we should ignore this category
                categories[catName] = {
                    name: catName,
                    type: "classification",
                    count: 1,
                    target: new la.Vector({ mxVals: records.length })
                };
            }
        }
        // initialize targets
        console.log("newBatchModel", "  preparing target vectors");
        if (target.type === "string_v") {
            // get all possible values for the field
            for (var i = 0; i < records.length; i++) {
                var cats = records[i][target.name];
                for (var j = 0; j < cats.length; j++) {
                    initCats(targets, cats[j]);
                }
            }
            // initialized with +1 or -1 for each category
            for (var i = 0; i < records.length; i++) {
                var cats = la.copyVecToArray(records[i][target.name]);
                for (var cat in targets) {
                    targets[cat].target.push(qm_util.isInArray(cats, cat) ? 1.0 : -1.0);
                }
            }
        } else if (target.type === "string") {
            // get all possible values for the field
            for (var i = 0; i < records.length; i++) {
                var recCat = records[i][target.name];
                initCats(targets, recCat);
            }
            // initialized with +1 or -1 for each category
            for (var i = 0; i < records.length; i++) {
                var recCat = records[i][target.name];
                for (var cat in targets) {
                    targets[cat].target.push((recCat === cat) ? 1.0 : -1.0);
                }
            }
        } else if (target.type === "float") {
            // initialized with +1 or -1 for each category
            targets[target.name] = {
                name: target.name,
                type: "regression",
                count: records.length,
                target: new la.Vector({ mxVals: records.length })

            };
            for (var i = 0; i < records.length; i++) {
                targets[target.name].target.push(records[i][target.name]);
            }
        }
        // training model for each category
        console.log("newBatchModel", "  training SVM");
        var models = {};
        for (var cat in targets) {
            if (targets[cat].count >= 50) {
                models[cat] = {
                    name: targets[cat].name,
                    type: targets[cat].type,
                };
                if (targets[cat].type === "classification") {
                    console.log("newBatchModel", "    ... " + cat + " (classification)");
                    models[cat].model = new exports.SVC({ c: 1, j: 10, batchSize: 10000, maxIterations: 100000, maxTime: 1800, minDiff: 0.001 });
                    models[cat].model.fit(sparseVecs, targets[cat].target);
                } else if (targets[cat].type === "regression") {
                    console.log("newBatchModel", "    ... " + cat + " (regression)");
                    models[cat].model = new exports.SVR({ c: 1, eps: 1e-2, batchSize: 10000, maxIterations: 100000, maxTime: 1800, minDiff: 0.001 });
                    models[cat].model.fit(sparseVecs, targets[cat].target);
                }
            }
        }
        // done
        console.log("newBatchModel", "Done");
        // we finished the constructor
        return new createBatchModel(featureSpace, models);
    };

    //!- `batchModel = analytics.loadBatchModel(base, fin)` -- loads batch model frm input stream `fin`
    exports.loadBatchModel = function (base, sin) {
        var models = JSON.parse(sin.readLine());
        var featureSpace = new qm.FeatureSpace(base, sin);
        for (var cat in models) {
            models[cat].model = new exports.SVC(sin);
        }
        // we finished the constructor
        return new createBatchModel(featureSpace, models);
    };

	//!- `result = analytics.crossValidation(rs, features, target, folds)` -- creates a batch
    //!     model for records from record set `rs` using `features; `target` is the
    //!     target field and is assumed discrete; the result is a results object
    //!     with the following API:
    //!     - `result.target` -- an object with categories as keys and the following
    //!       counts as members of these keys: `count`, `TP`, `TN`, `FP`, `FN`,
    //!       `all()`, `precision()`, `recall()`, `accuracy()`.
    //!     - `result.confusion` -- confusion matrix between categories
    //!     - `result.report()` -- prints basic report on to the console
    //!     - `result.reportCSV(fout)` -- prints CSV output to the `fout` output stream
    exports.crossValidation = function (records, features, target, folds, limitCategories) {
        // create empty folds
        var fold = [];
        for (var i = 0; i < folds; i++) {
            fold.push(new la.IntVector());
        }
        // split records into folds
        records.shuffle(1);
        var fold_i = 0;
        for (var i = 0; i < records.length; i++) {
            fold[fold_i].push(records[i].$id);
            fold_i++; if (fold_i >= folds) { fold_i = 0; }
        }
        // do cross validation
        var cfyRes = null;
        for (var fold_i = 0; fold_i < folds; fold_i++) {
            // prepare train and test record sets
            var train = new la.IntVector();
            var test = new la.IntVector();
            for (var i = 0; i < folds; i++) {
                if (i == fold_i) {
                    test.pushV(fold[i]);
                } else {
                    train.pushV(fold[i]);
                }
            }
            var trainRecs = records.store.newRecSet(train);
            var testRecs = records.store.newRecSet(test);
            console.log("Fold " + fold_i + ": " + trainRecs.length + " training and " + testRecs.length + " testing");
            // create model for the fold
            var model = exports.newBatchModel(trainRecs, features, target, limitCategories);
            // prepare test counts for each target
            if (!cfyRes) { cfyRes = new exports.ClassificationScore (model.target); }
            // evaluate predictions
            for (var i = 0; i < testRecs.length; i++) {
                var correct = testRecs[i][target.name];
                var predicted = model.predictLabels(testRecs[i]);
                cfyRes.count(correct, predicted);
            }
            // report
            cfyRes.report();
        }
        return cfyRes;
    };

    //!- `alModel = analytics.newActiveLearner(query, qRecSet, fRecSet, ftrSpace, settings)` -- initializes the
    //!    active learning. The algorihm is run by calling `model.startLoop()`. The algorithm has two stages: query mode, where the algorithm suggests potential
    //!    positive and negative examples based on the query text, and SVM mode, where the algorithm keeps
    //!   selecting examples that are closest to the SVM margin (every time an example is labeled, the SVM
    //!   is retrained.
    //!   The inputs are: query (text), record set `qRecSet`, record set `fRecSet`,  the feature space `ftrSpace` and a
    //!   `settings`JSON object. The settings object specifies:`textField` (string) which is the name
    //!    of the field in records that is used to create feature vectors, `nPos` (integer) and `nNeg` (integer) set the number of positive and negative
    //!    examples that have to be identified in the query mode before the program enters SVM mode.
    //!   We can set two additional parameters `querySampleSize` and `randomSampleSize` which specify the sizes of subsamples of qRecSet and fRecSet, where the rest of the data is ignored in the active learning.
    //!   Final parameters are all SVM parameters (c, j, batchSize, maxIterations, maxTime, minDiff, verbose).
    exports.newActiveLearner = function (query, qRecSet, fRecSet, ftrSpace, stts) {
        return new exports.ActiveLearner(query, qRecSet, fRecSet, ftrSpace, stts);
    }

    exports.ActiveLearner = function (query, qRecSet, fRecSet, ftrSpace, stts) {
        var settings = defarg(stts, {});
        settings.nPos = defarg(stts.nPos, 2);
        settings.nNeg = defarg(stts.nNeg, 2);
        settings.textField = defarg(stts.textField, "Text");
        settings.querySampleSize = defarg(stts.querySampleSize, -1);
        settings.randomSampleSize = defarg(stts.randomSampleSize, -1);
        settings.c = defarg(stts.c, 1.0);
        settings.j = defarg(stts.j, 1.0);
        settings.batchSize = defarg(stts.batchSize, 100);
        settings.maxIterations = defarg(stts.maxIterations, 100000);
        settings.maxTime = defarg(stts.maxTime, 1); // 1 second for computation by default
        settings.minDiff = defarg(stts.minDiff, 1e-6);
        settings.verbose = defarg(stts.verbose, false);

        // compute features or provide them
        settings.extractFeatures = defarg(stts.extractFeatures, true);

        if (!settings.extractFeatures) {
            if (stts.uMat == null) { throw 'settings uMat not provided, extractFeatures = false'; }
            if (stts.uRecSet == null) { throw 'settings uRecSet not provided, extractFeatures = false'; }
            if (stts.querySpVec == null) { throw 'settings querySpVec not provided, extractFeatures = false'; }
        }

        // QUERY MODE
        var queryMode = true;
        // bow similarity between query and training set

        var querySpVec;
        var uRecSet;
        var uMat;

        if (settings.extractFeatures) {
            var temp = {}; temp[settings.textField] = query;
            var queryRec = qRecSet.store.newRecord(temp); // record
            querySpVec = ftrSpace.extractSparseVector(queryRec);
            // use sampling?
            var sq = qRecSet;
            if (settings.querySampleSize >= 0 && qRecSet != undefined) {
                sq = qRecSet.sample(settings.querySampleSize);
            }
            var sf = fRecSet;
            if (settings.randomSampleSize >= 0 && fRecSet != undefined) {
                sf = fRecSet.sample(settings.randomSampleSize);
            }
            // take a union or just qset or just fset if some are undefined
            uRecSet = (sq != undefined) ? ((sf != undefined) ? sq.setunion(sf) : sq) : sf;
            if (uRecSet == undefined) { throw 'undefined record set for active learning!';}
            uMat = ftrSpace.extractSparseMatrix(uRecSet);

        } else {
            querySpVec = stts.querySpVec;
            uRecSet = stts.uRecSet;
            uMat = stts.uMat;
        }


        querySpVec.normalize();
        uMat.normalizeCols();

        var X = new la.SparseMatrix();
        var y = new la.Vector();
        var simV = uMat.multiplyT(querySpVec); //similarities (q, recSet)
        var sortedSimV = simV.sortPerm(); //ascending sort
        var simVs = sortedSimV.vec; //sorted similarities (q, recSet)
        var simVp = sortedSimV.perm; //permutation of sorted similarities (q, recSet)
        //// counters for questions in query mode
        var nPosQ = 0; //for traversing simVp from the end
        var nNegQ = 0; //for traversing simVp from the start


        // SVM MODE
        var svm;
        var posIdxV = new la.IntVector(); //indices in recordSet
        var negIdxV = new la.IntVector(); //indices in recordSet

        var posRecIdV = new la.IntVector(); //record IDs
        var negRecIdV = new la.IntVector(); //record IDs

        var classVec = new la.Vector({ "vals": uRecSet.length }); //svm scores for record set
        var resultVec = new la.Vector({ "vals": uRecSet.length }); // non-absolute svm scores for record set


        //!   - `rs = alModel.getRecSet()` -- returns the record set that is being used (result of sampling)
        this.getRecSet = function () { return uRecSet };

        //!   - `idx = alModel.selectedQuestionIdx()` -- returns the index of the last selected question in alModel.getRecSet()
        this.selectedQuestionIdx = -1;

        //!   - `bool = alModel.getQueryMode()` -- returns true if in query mode, false otherwise (SVM mode)
        this.getQueryMode = function () { return queryMode; };

        //!   - `numArr = alModel.getPos(thresh)` -- given a `threshold` (number) return the indexes of records classified above it as a javascript array of numbers. Must be in SVM mode.
        this.getPos = function (threshold) {
            if (this.queryMode) { return null; } // must be in SVM mode to return results
            if (!threshold) { threshold = 0; }
            var posIdxArray = [];
            for (var recN = 0; recN < uRecSet.length; recN++) {
                if (resultVec[recN] >= threshold) {
                    posIdxArray.push(recN);
                }
            }
            return posIdxArray;
        };

        this.debug = function () { debugger; }

        this.getTop = function (limit) {
            if (this.queryMode) { return null; } // must be in SVM mode to return results
            if (!limit) { limit = 20; }
            var idxArray = [];
            var marginArray = [];
            var sorted = resultVec.sortPerm(false);
            for (var recN = 0; recN < uRecSet.length && recN < limit; recN++) {
                idxArray.push(sorted.perm[recN]);
                var val = sorted.vec[recN];
                val = val == Number.POSITIVE_INFINITY ? Number.MAX_VALUE : val;
                val = val == Number.NEGATIVE_INFINITY ? -Number.MAX_VALUE : val;
                marginArray.push(val);
            }
            return { posIdx: idxArray, margins: marginArray };
        };

        //!   - `objJSON = alModel.getSettings()` -- returns the settings object
        this.getSettings = function () { return settings; }

        // returns record set index of the unlabeled record that is closest to the margin
        //!   - `recSetIdx = alModel.selectQuestion()` -- returns `recSetIdx` - the index of the record in `recSet`, whose class is unknonw and requires user input
        this.selectQuestion = function () {
            if (posRecIdV.length >= settings.nPos && negRecIdV.length >= settings.nNeg) { queryMode = false; }
            if (queryMode) {
                if (posRecIdV.length < settings.nPos && nPosQ + 1 < uRecSet.length) {
                    nPosQ = nPosQ + 1;
                    console.log("query mode, try to get pos");
                    this.selectedQuestionIdx = simVp[simVp.length - 1 - (nPosQ - 1)];
                    return this.selectedQuestionIdx;
                }
                if (negRecIdV.length < settings.nNeg && nNegQ + 1 < uRecSet.length) {
                    nNegQ = nNegQ + 1;
                    // TODO if nNegQ == rRecSet.length, find a new sample
                    console.log("query mode, try to get neg");
                    this.selectedQuestionIdx = simVp[nNegQ - 1];
                    return this.selectedQuestionIdx;
                }
            }
            else {
                ////call svm, get record closest to the margin
                svm = new exports.SVC(settings);
                svm.fit(X, y);//column examples, y float vector of +1/-1, default svm paramvals

                // mark positives
                for (var i = 0; i < posIdxV.length; i++) {
                    classVec[posIdxV[i]] = Number.POSITIVE_INFINITY;
                    resultVec[posIdxV[i]] = Number.POSITIVE_INFINITY;
                }
                // mark negatives
                for (var i = 0; i < negIdxV.length; i++) {
                    classVec[negIdxV[i]] = Number.POSITIVE_INFINITY;
                    resultVec[negIdxV[i]] = Number.NEGATIVE_INFINITY;
                }
                var posCount = posIdxV.length;
                var negCount = negIdxV.length;
                // classify unlabeled
                for (var recN = 0; recN < uRecSet.length; recN++) {
                    if (classVec[recN] !== Number.POSITIVE_INFINITY) {
                        var svmMargin = svm.predict(uMat.getCol(recN));
                        if (svmMargin > 0) {
                            posCount++;
                        } else {
                            negCount++;
                        }
                        classVec[recN] = Math.abs(svmMargin);
                        resultVec[recN] = svmMargin;
                    }
                }
                var sorted = classVec.sortPerm();
                console.log("svm mode, margin: " + sorted.vec[0] + ", npos: " + posCount + ", nneg: " + negCount);
                this.selectedQuestionIdx = sorted.perm[0];
                return this.selectedQuestionIdx;
            }

        };
        // asks the user for class label given a record set index
        //!   - `alModel.getAnswer(ALAnswer, recSetIdx)` -- given user input `ALAnswer` (string) and `recSetIdx` (integer, result of model.selectQuestion) the training set is updated.
        //!      The user input should be either "y" (indicating that recSet[recSetIdx] is a positive example), "n" (negative example).
        this.getAnswer = function (ALanswer, recSetIdx) {
            //todo options: ?newQuery
            if (ALanswer === "y") {
                posIdxV.push(recSetIdx);
                posRecIdV.push(uRecSet[recSetIdx].$id);
                //X.push(ftrSpace.extractSparseVector(uRecSet[recSetIdx]));
                X.push(uMat.getCol(recSetIdx));
                y.push(1.0);
            } else {
                negIdxV.push(recSetIdx);
                negRecIdV.push(uRecSet[recSetIdx].$id);
                //X.push(ftrSpace.extractSparseVector(uRecSet[recSetIdx]));
                X.push(uMat.getCol(recSetIdx));
                y.push(-1.0);
            }
            // +k query // rank unlabeled according to query, ask for k most similar
            // -k query // rank unlabeled according to query, ask for k least similar
        };
        //!   - `alModel.startLoop()` -- starts the active learning loop in console
        this.startLoop = function () {
            while (true) {
                var recSetIdx = this.selectQuestion();
                var ALanswer = sget(uRecSet[recSetIdx].Text + ": y/(n)/s? Command s stops the process").trim();
                if (ALanswer == "s") { break; }
                if (posIdxV.length + negIdxV.length == uRecSet.length) { break; }
                this.getAnswer(ALanswer, recSetIdx);
            }
        };
        //!   - `alModel.saveSvmModel(fout)` -- saves the binary SVM model to an output stream `fout`. The algorithm must be in SVM mode.
        this.saveSvmModel = function (outputStream) {
            // must be in SVM mode
            if (queryMode) {
                console.log("AL.save: Must be in svm mode");
                return;
            }
            svm.save(outputStream);
        };

        this.getWeights = function () {
            return svm.weights;
        }
        //this.saveLabeled
        //this.loadLabeled
    };


	//////////// RIDGE REGRESSION
	// solve a regularized least squares problem
	//!- `ridgeRegressionModel = new analytics.RidgeRegression(kappa, dim, buffer)` -- solves a regularized ridge
	//!  regression problem: min|X w - y|^2 + kappa |w|^2. The inputs to the algorithm are: `kappa`, the regularization parameter,
	//!  `dim` the dimension of the model and (optional) parameter `buffer` (integer) which specifies
	//!  the length of the window of tracked examples (useful in online mode). The model exposes the following functions:
	exports.RidgeRegression = function (kappa, dim, buffer) {
	    var X = [];
	    var y = [];
	    buffer = typeof buffer !== 'undefined' ? buffer : -1;
	    var w = new la.Vector({ "vals": dim });
	    //!   - `ridgeRegressionModel.add(vec, num)` -- adds a vector `vec` and target `num` (number) to the training set
	    this.add = function (x, target) {
	        X.push(x);
	        y.push(target);
	        if (buffer > 0) {
	            if (X.length > buffer) {
	                this.forget(X.length - buffer);
	            }
	        }
	    };
	    //!   - `ridgeRegressionModel.addupdate(vec, num)` -- adds a vector `vec` and target `num` (number) to the training set and retrains the model
	    this.addupdate = function (x, target) {
	        this.add(x, target);
	        this.update();
	    }
	    //!   - `ridgeRegressionModel.forget(n)` -- deletes first `n` (integer) examples from the training set
	    this.forget = function (ndeleted) {
	        ndeleted = typeof ndeleted !== 'undefined' ? ndeleted : 1;
	        ndeleted = Math.min(X.length, ndeleted);
	        X.splice(0, ndeleted);
	        y.splice(0, ndeleted);
	    };
	    //!   - `ridgeRegressionModel.update()` -- recomputes the model
	    this.update = function () {
	        var A = this.getMatrix();
	        var b = new la.Vector(y);
	        w = this.compute(A, b);
	    };
	    //!   - `vec = ridgeRegressionModel.getModel()` -- returns the parameter vector `vec` (dense vector)
	    this.getModel = function () {
	        return w;
	    };
	    this.getMatrix = function () {
	        if (X.length > 0) {
	            var A = new la.Matrix({ "cols": X[0].length, "rows": X.length });
	            for (var i = 0; i < X.length; i++) {
	                A.setRow(i, X[i]);
	            }
	            return A;
	        }
	    };
	    //!   - `vec2 = ridgeRegressionModel.compute(mat, vec)` -- computes the model parameters `vec2`, given
	    //!    a row training example matrix `mat` and target vector `vec` (dense vector). The vector `vec2` solves min_vec2 |mat' vec2 - vec|^2 + kappa |vec2|^2.
	    //!   - `vec2 = ridgeRegressionModel.compute(spMat, vec)` -- computes the model parameters `vec2`, given
	    //!    a row training example sparse matrix `spMat` and target vector `vec` (dense vector). The vector `vec2` solves min_vec2 |spMat' vec2 - vec|^2 + kappa |vec2|^2.
	    this.compute = function (A, b) {
	        var I = la.eye(A.cols);
	        var coefs = (A.transpose().multiply(A).plus(I.multiply(kappa))).solve(A.transpose().multiply(b));
	        return coefs;
	    };
	    //!   - `num = model.predict(vec)` -- predicts the target `num` (number), given feature vector `vec` based on the internal model parameters.
	    this.predict = function (x) {
	        return w.inner(x);
	    };
	};


    /**
     * StreamStory.
     * @class
     * @param {opts} HierarchMarkovParam - parameters. TODO typedef and describe
     */
    exports.HierarchMarkov = function (opts) {
    	// constructor
    	if (opts == null) throw 'Missing parameters!';
    	if (opts.base == null) throw 'Missing parameter base!';

    	// create model and feature space
    	var mc;
    	var obsFtrSpace;
    	var controlFtrSpace;

    	if (opts.hmcConfig != null && opts.obsFields != null &&
    			opts.contrFields != null && opts.base != null) {

    		mc = opts.sequenceEndV != null ? new exports.HMC(opts.hmcConfig, opts.sequenceEndV) : new exports.HMC(opts.hmcConfig);

    		obsFtrSpace = new qm.FeatureSpace(opts.base, opts.obsFields);
    		controlFtrSpace = new qm.FeatureSpace(opts.base, opts.contrFields);
    	}
    	else if (opts.hmcFile != null) {
    		var fin = new fs.FIn(opts.hmcFile);
    		mc = new exports.HMC(fin);
    		obsFtrSpace = new qm.FeatureSpace(opts.base, fin);
    		controlFtrSpace = new qm.FeatureSpace(opts.base, fin);
    	}
    	else {
    		throw 'Parameters missing: ' + JSON.stringify(opts);
    	}

    	function getFtrNames(ftrSpace) {
    		var names = [];

    		var dims = ftrSpace.dims;
    		for (var i = 0; i < dims.length; i++) {
				names.push(ftrSpace.getFeature(i));
			}

    		return names;
    	}

    	function getObsFtrCount() {
			return obsFtrSpace.dims.length;
		}

    	function getObsFtrNames() {
    		return getFtrNames(obsFtrSpace);
    	}

    	function getControlFtrNames() {
    		return getFtrNames(controlFtrSpace);
    	}

    	function getFtrDescriptions(stateId) {
    		var observations = [];
    		var controls = [];

			var coords = mc.fullCoords(stateId);
			var obsFtrNames = getObsFtrNames();
			var invObsCoords = obsFtrSpace.invertFeatureVector(coords);
			for (var i = 0; i < invObsCoords.length; i++) {
				observations.push({name: obsFtrNames[i], value: invObsCoords.at(i)});
			}

			var controlCoords = mc.fullCoords(stateId, false);
			var contrFtrNames = getControlFtrNames();
			var invControlCoords = controlFtrSpace.invertFeatureVector(controlCoords);
			for (var i = 0; i < invControlCoords.length; i++) {
				controls.push({name: contrFtrNames[i], value: invControlCoords.at(i)});
			}

			return {
				observations: observations,
				controls: controls
			};
    	}

    	function getFtrCoord(stateId, ftrIdx) {
    		if (ftrIdx < obsFtrSpace.dims.length) {
    			return obsFtrSpace.invertFeatureVector(mc.fullCoords(stateId))[ftrIdx];
    		} else {
    			return controlFtrSpace.invertFeatureVector(mc.fullCoords(stateId, false))[ftrIdx - obsFtrSpace.dims.length];
    		}
    	}

    	// public methods
    	var that = {
    		/**
    		 * Creates a new model out of the record set.
    		 */
    		fit: function (opts) {
    			var recSet = opts.recSet;
    			var batchEndV = opts.batchEndV;
    			var timeField = opts.timeField;

    			log.info('Updating feature space ...');
    			obsFtrSpace.updateRecords(recSet);
    			controlFtrSpace.updateRecords(recSet);

    			var obsColMat = obsFtrSpace.extractMatrix(recSet);
    			var contrColMat = controlFtrSpace.extractMatrix(recSet);
    			var timeV = recSet.getVector(timeField);

    			log.info('Creating model ...');
    			mc.fit({
    				observations: obsColMat,
    				controls: contrColMat,
    				times: timeV,
    				batchV: batchEndV
    			});
    			log.info('Done!');

    			return that;
    		},

    		/**
    		 * Adds a new record. Doesn't update the models statistics.
    		 */
    		update: function (rec) {
    			if (rec == null) return;

    			var obsFtrVec = obsFtrSpace.extractVector(rec);
    			var contFtrVec = controlFtrSpace.extractVector(rec);
    			var timestamp = rec.time.getTime();

    			mc.update(obsFtrVec, contFtrVec, timestamp);
    		},

    		/**
    		 * Saves the feature space and model into the specified files.
    		 */
    		save: function (mcFName) {
    			try {
    				console.log('Saving Markov chain ...');

    				var fout = new fs.FOut(mcFName);

	    			mc.save(fout);
	    			obsFtrSpace.save(fout);
	    			controlFtrSpace.save(fout);

	    			fout.flush();
	    			fout.close();

	    			console.log('Done!');
    			} catch (e) {
    				console.log('Failed to save the model!!' + e.message);
    			}
    		},

    		/**
    		 * Returns the state used in the visualization.
    		 */
    		getVizState: function () {
    			log.debug('Fetching visualization ...');
    			return mc.toJSON();
    		},

    		/**
    		 * Returns the hierarchical Markov chain model.
    		 */
    		getModel: function () {
    			return mc;
    		},

    		/**
    		 * Returns the feature space.
    		 */
    		getFtrSpace: function () {
    			return { observations: obsFtrSpace, controls: controlFtrSpace };
    		},

    		/**
    		 * Returns the current state at the specified height. If the height is not specified it
    		 * returns the current states through the hierarchy.
    		 */
    		currState: function (height) {
    			return mc.currState(height);
    		},

    		/**
    		 * Returns the most likely future states.
    		 */
    		futureStates: function (level, state, time) {
    			return mc.futureStates(level, state, time);
    		},

    		/**
    		 * Returns the most likely future states.
    		 */
    		pastStates: function (level, state, time) {
    			return mc.pastStates(level, state, time);
    		},

    		getFtrNames: function () {
    			return {
    				observation: getObsFtrNames(),
    				control: getControlFtrNames()
    			}
    		},

    		/**
    		 * Returns state details as a Javascript object.
    		 */
    		stateDetails: function (stateId, height) {
    			var futureStates = mc.futureStates(height, stateId);
    			var pastStates = mc.pastStates(height, stateId);
    			var isTarget = mc.isTarget(stateId, height);
    			var stateNm = mc.getStateName(stateId);
    			var wgts = mc.getStateWgtV(stateId);

    			var features = getFtrDescriptions(stateId);

    			return {
    				id: stateId,
    				name: stateNm.length > 0 ? stateNm : null,
    				isTarget: isTarget,
    				features: features,
    				futureStates: futureStates,
    				pastStates: pastStates,
    				featureWeights: wgts
    			};
    		},

    		/**
    		 * Returns a histogram for the desired feature in the desired state.
    		 */
    		histogram: function (stateId, ftrIdx) {
    			var hist = mc.histogram(stateId, ftrIdx);

    			var nObsFtrs = getObsFtrCount();

    			if (ftrIdx < nObsFtrs) {
	    			for (var i = 0; i < hist.binStartV.length; i++) {
	    				hist.binStartV[i] = obsFtrSpace.invertFeature(ftrIdx, hist.binStartV[i]);
	    			}
    			} else {
    				for (var i = 0; i < hist.binStartV.length; i++) {
	    				hist.binStartV[i] = controlFtrSpace.invertFeature(ftrIdx - nObsFtrs, hist.binStartV[i]);
	    			}
    			}

    			return hist;
    		},

    		/**
    		 * Callback when the current state changes.
    		 */
    		onStateChanged: function (callback) {
    			mc.onStateChanged(callback);
    		},

    		/**
    		 * Callback when an anomaly is detected.
    		 */
    		onAnomaly: function (callback) {
    			mc.onAnomaly(callback);
    		},

    		onOutlier: function (callback) {
    			mc.onOutlier(function (ftrV) {
    				var invFtrV = obsFtrSpace.invertFeatureVector(ftrV);

    				var features = [];
    				for (var i = 0; i < invFtrV.length; i++) {
    					features.push({name: obsFtrSpace.getFeature(i), value: invFtrV.at(i)});
    				}

    				callback(features);
    			});
    		},

    		onPrediction: function (callback) {
    			mc.onPrediction(callback);
    		},

    		/**
    		 * Returns the distribution of features accross the states on the
    		 * specified height.
    		 */
    		getFtrDist: function (height, ftrIdx) {
    			var stateIds = mc.stateIds(height);

    			var result = [];
    			for (var i = 0; i < stateIds.length; i++) {
    				var stateId = stateIds[i];
    				var coord = getFtrCoord(stateId, ftrIdx);
    				result.push({ state: stateId, value: coord });
    			}

    			return result;
    		},

    		setControl: function (ftrIdx, factor) {
    			var controlFtrIdx = ftrIdx - obsFtrSpace.dims.length;
    			mc.setControlFactor(controlFtrIdx, factor);
    		}
    	};

    	return that;
    };
    
<|MERGE_RESOLUTION|>--- conflicted
+++ resolved
@@ -4,13 +4,13 @@
  * 
  * This source code is licensed under the FreeBSD license found in the
  * LICENSE file in the root directory of this source tree.
- */
+ */
 /**
  * Analytics module.
  * @module analytics
  * @example
  * // import module, load dataset, create model, evaluate model
- */
+ */
 /**
 * SVC constructor parameters
 * @typedef {Object} svcParam
@@ -21,7 +21,7 @@
 * @property  {number} [svcParam.maxTime=1.0] - Maximum runtime in seconds
 * @property  {number} [svcParam.minDiff=1e-6] - Stopping criterion tolerance
 * @property  {boolean} [svcParam.verbose=false] - Toggle verbose output in the console
-*/
+*/
 /**
 * SVC
 * @classdesc Support Vector Machine Classifier. Implements a soft margin linear support vector classifier using the PEGASOS algorithm, see: {@link http://ttic.uchicago.edu/~nati/Publications/PegasosMPB.pdf Pegasos: Primal Estimated sub-GrAdient SOlver for SVM}.
@@ -46,46 +46,46 @@
 * var test = new la.Vector([1.1, -0.5]);
 * // Predict the target value
 * var prediction = SVC.predict(test);
-*/
- exports.SVC = function(arg) {};
+*/
+ exports.SVC = function(arg) {};
 /**
 	* returns the svc parameters	
 	* @returns {module:analytics~svcParam} Parameters of the classifier model.
-	*/
- exports.SVC.prototype.getParams = function() {};
+	*/
+ exports.SVC.prototype.getParams = function() {};
 /**
 	* sets the svc parameters
 	* @param {module:analytics~svcParam} param - Classifier training parameters.
-	*/
- exports.SVC.prototype.setParams = function(param) {};
+	*/
+ exports.SVC.prototype.setParams = function(param) {};
 /**	
 	* @property {module:la.Vector} weights - Vector of coefficients of the linear model
-	*/
- exports.SVC.prototype.weights = undefined;
+	*/
+ exports.SVC.prototype.weights = undefined;
 /**
 	* saves model to output file stream 
 	* @param {module:fs.FOut} fout - Output stream.
 	* @returns {module:fs.FOut} Output stream
-	*/
- exports.SVC.prototype.save = function(fout) {}
+	*/
+ exports.SVC.prototype.save = function(fout) {}
 /**
      * sends vector through the model and returns the distance to the decision boundery
      * @param {module:la.Vector | module:la.SparseVector | module:la.Matrix | module:la.SparseMatrix} X - Input feature vector or matrix with feature vectors as columns
      * @returns {number | module:la.Vector} Prediction real number (if input vector) or vector (if input matrix). Sign of the number corresponds to the class and the magnitude corresponds to the distance from the margin (certainty).
-     */
- exports.SVC.prototype.decisionFunction = function(X) {}
+     */
+ exports.SVC.prototype.decisionFunction = function(X) {}
 /**
 	* sends vector through the model and returns the prediction as a real number
     * @param {module:la.Vector | module:la.SparseVector | module:la.Matrix | module:la.SparseMatrix} X - Input feature vector or matrix with feature vectors as columns
     * @returns {number | module:la.Vector} Prediction real number (if input vector) or vector (if input matrix), 1 for positive class and -1 for negative.
-	*/
- exports.SVC.prototype.predict = function(X) {}
+	*/
+ exports.SVC.prototype.predict = function(X) {}
 /**
 	* fits an SVM classification model, given column examples in a matrix and vector of targets
 	* @param {module:la.Matrix | module:la.SparseMatrix} X - Input feature matrix where columns correspond to feature vectors
 	* @param {module:la.Vector} y - Input vector of targets, one for each column of X
-	*/
- exports.SVC.prototype.fit = function(X, y) {}
+	*/
+ exports.SVC.prototype.fit = function(X, y) {}
 /**
 * SVR constructor parameters
 * @typedef {Object} svrParam
@@ -96,7 +96,7 @@
 * @property  {number} [svrParam.maxTime=1.0] - Maximum runtime in seconds
 * @property  {number} [svrParam.minDiff=1e-6] - Stopping criterion tolerance
 * @property  {boolean} [svrParam.verbose=false] - Toggle verbose output in the console
-*/
+*/
 /**
 * SVR
 * @classdesc Support Vector Machine Regression. Implements a soft margin linear support vector regression using the PEGASOS algorithm with epsilon insensitive loss, see: {@link http://ttic.uchicago.edu/~nati/Publications/PegasosMPB.pdf Pegasos: Primal Estimated sub-GrAdient SOlver for SVM}.
@@ -121,46 +121,46 @@
 * var test = new la.Vector([1.1, -0.8]);
 * // Predict the target value
 * var prediction = SVR.predict(test);
-*/
- exports.SVR = function(arg) {};
+*/
+ exports.SVR = function(arg) {};
 /**
 	* returns the svr parameters
 	* @returns {module:analytics~svrParam} Parameters of the regression model.
-	*/
- exports.SVR.prototype.getParams = function() {};
+	*/
+ exports.SVR.prototype.getParams = function() {};
 /**
 	* sets the svr parameters
 	* @param {module:analytics~svrParam} param - Regression training parameters.
-	*/
- exports.SVR.prototype.setParams = function(param) {};
+	*/
+ exports.SVR.prototype.setParams = function(param) {};
 /**
 	* @property {module:la.Vector} weights - Vector of coefficients of the linear model
-	*/
- exports.SVR.prototype.weights = undefined;
+	*/
+ exports.SVR.prototype.weights = undefined;
 /**
 	* saves model to output file stream
 	* @param {module:fs.FOut} fout - Output stream.
 	* @returns {module:fs.FOut} Output stream
-	*/
- exports.SVR.prototype.save = function(fout) {}
+	*/
+ exports.SVR.prototype.save = function(fout) {}
 /**
      * sends vector through the model and returns the prediction as a real number
      * @param {module:la.Vector | module:la.SparseVector | module:la.Matrix | module:la.SparseMatrix} X - Input feature vector or matrix with feature vectors as columns
      * @returns {number | module:la.Vector} Prediction real number (if input vector) or vector (if input matrix).
-     */
- exports.SVR.prototype.decisionFunction = function(X) {}
+     */
+ exports.SVR.prototype.decisionFunction = function(X) {}
 /**
 	* sends vector through the model and returns the prediction as a real number
     * @param {module:la.Vector | module:la.SparseVector | module:la.Matrix | module:la.SparseMatrix} X - Input feature vector or matrix with feature vectors as columns
     * @returns {number | module:la.Vector} Prediction real number (if input vector) or vector (if input matrix).
-	*/
- exports.SVR.prototype.predict = function(X) {}
+	*/
+ exports.SVR.prototype.predict = function(X) {}
 /**
 	* fits an SVM regression model, given column examples in a matrix and vector of targets
 	* @param {module:la.Matrix | module:la.SparseMatrix} X - Input feature matrix where columns correspond to feature vectors
 	* @param {module:la.Vector} y - Input vector of targets, one for each column of X
-	*/
- exports.SVR.prototype.fit = function(X, y) {}
+	*/
+ exports.SVR.prototype.fit = function(X, y) {}
 /**
  * Ridge regression. Minimizes: ||A' x - b||^2 + ||gamma x||^2
  *
@@ -190,40 +190,40 @@
  * regmod.weights.print();
  * // cosine between the true and the estimated model should be close to 1 if the fit succeeded
  * console.log('cosine(w, regmod.weights): ' + regmod.weights.cosine(w));
- */
- exports.RidgeReg = function(arg) {};
+ */
+ exports.RidgeReg = function(arg) {};
 /**
      * Fits a column matrix of feature vectors X onto the response variable y.
      *
      * @param {module:la.Matrix} X - Column matrix which stores the feature vectors.
      * @param {module:la.Vector} y - Response variable.
      * @returns {module:analytics.RidgeReg} Self
-     */
- exports.RidgeReg.prototype.fit = function(X,y) {}
+     */
+ exports.RidgeReg.prototype.fit = function(X,y) {}
 /**
      * Returns the expected response for the provided feature vector.
      *
      * @param {module:la.Vector} x - Feature vector
      * @returns {number} Predicted response
-     */
- exports.RidgeReg.prototype.decisionFunction = function(X) {}
+     */
+ exports.RidgeReg.prototype.decisionFunction = function(X) {}
 /**
      * Returns the expected response for the provided feature vector.
      *
      * @param {module:la.Vector} x - Feature vector
      * @returns {number} Predicted response
-     */
- exports.RidgeReg.prototype.predict = function(X) {}
+     */
+ exports.RidgeReg.prototype.predict = function(X) {}
 /**
      * @property {module:la.Vector} weights - Vector of coefficients for linear regression
-     */
- exports.RidgeReg.prototype.weights = undefined;
+     */
+ exports.RidgeReg.prototype.weights = undefined;
 /**
      * Saves the model into the output stream.
      *
      * @param {module:fs.FOut} fout - Output stream
-     */
- exports.RidgeReg.prototype.save = function(fout) {};
+     */
+ exports.RidgeReg.prototype.save = function(fout) {};
 /**
  * Sigmoid funnction (y = 1/[1 + exp[-Ax+B]]) fited on decision function to mimic
  *
@@ -243,40 +243,40 @@
  * // get predictions
  * var pred1 = sigmoid.predict(1.2);
  * var pred2 = sigmoid.predict(-1.2);
- */
- exports.Sigmoid = function(arg) {};
+ */
+ exports.Sigmoid = function(arg) {};
 /**
      * Fits a column matrix of feature vectors X onto the response variable y.
      *
      * @param {module:la.Vector} x - Predicted values (e.g., using analytics.SVR)
      * @param {module:la.Vector} y - Actual binary labels: 1 or -1.
      * @returns {module:analytics.Sigmoid} Self
-     */
- exports.Sigmoid.prototype.fit = function(X,y) {}
+     */
+ exports.Sigmoid.prototype.fit = function(X,y) {}
 /**
      * Returns the expected response for the provided feature vector.
      *
      * @param {(number|module:la.Vector)} x - Prediction score (or vector of them).
      * @returns {(number|module:la.Vector)} Normalized prediction score (or vector of them).
-     */
- exports.Sigmoid.prototype.decisionFunction = function(x) {}
+     */
+ exports.Sigmoid.prototype.decisionFunction = function(x) {}
 /**
      * Returns the expected response for the provided feature vector.
      *
      * @param {(number|module:la.Vector)} x - Prediction score (or vector of them).
      * @returns {(number|module:la.Vector)} Normalized prediction score (or vector of them).
-     */
- exports.Sigmoid.prototype.predict = function(x) {}
+     */
+ exports.Sigmoid.prototype.predict = function(x) {}
 /**
      * @property {module:la.Vector} weights - Vector with elements A and B that define the sigmoid function.
-     */
- exports.Sigmoid.prototype.weights = undefined;
+     */
+ exports.Sigmoid.prototype.weights = undefined;
 /**
      * Saves the model into the output stream.
      *
      * @param {module:fs.FOut} fout - Output stream
-     */
- exports.Sigmoid.prototype.save = function(fout) {};
+     */
+ exports.Sigmoid.prototype.save = function(fout) {};
 /**
  * Logistic regression model. Uses Newtons method to compute the weights.
  *
@@ -284,7 +284,7 @@
  * @property {Object|FIn} [opts] - The options used for initialization or the input stream from which the model is loaded. If this parameter is an input stream than no other parameters are required.
  * @property {Number} [opts.lambda = 1] - the regularization parameter
  * @property {Boolean} [opts.intercept = false] - indicates wether to automatically include the intercept
- */
+ */
 /**
 	 * Fits a column matrix of feature vectors X onto the response variable y.
 	 *
@@ -292,23 +292,23 @@
 	 * @param {Vector} y - the response variable.
 	 * @param {Number} [eps] - the epsilon used for convergence
 	 * @returns {LogReg} - returns itself
-	 */
+	 */
 /**
 	 * Returns the expected response for the provided feature vector.
 	 *
 	 * @param {Vector} x - the feature vector
 	 * @returns {Number} - the expected response
-	 */
+	 */
 /**
 	 * The models weights.
 	 *
 	 * @type {Vector}
-	 */
+	 */
 /**
 	 * Saves the model into the output stream.
 	 *
 	 * @param {FOut} sout - the output stream
-	 */
+	 */
 /**
  * Proportional Hazards model with a constant hazard function.
  *
@@ -317,7 +317,7 @@
  * @constructor
  * @property {Object|FIn} [opts] - The options used for initialization or the input stream from which the model is loaded. If this parameter is an input stream than no other parameters are required.
  * @property {Number} [opts.lambda = 0] - the regularization parameter
- */
+ */
 /**
 	 * Fits a column matrix of feature vectors X onto the response variable y.
 	 *
@@ -325,23 +325,23 @@
 	 * @param {Vector} y - the response variable.
 	 * @param {Number} [eps] - the epsilon used for convergence
 	 * @returns {ExpReg} - returns itself
-	 */
+	 */
 /**
 	 * Returns the expected response for the provided feature vector.
 	 *
 	 * @param {Vector} x - the feature vector
 	 * @returns {Number} - the expected response
-	 */
+	 */
 /**
 	 * The models weights.
 	 *
 	 * @type {Vector}
-	 */
+	 */
 /**
 	 * Saves the model into the output stream.
 	 *
 	 * @param {FOut} sout - the output stream
-	 */
+	 */
 /**
 	 * Fits the model onto the data. The data instances must be stored as column vectors in X, while their times
 	 * have to be stored in timeV. An optional parameter indicates wether the data provided is in
@@ -351,7 +351,7 @@
 	 * @param {Vector} timeV - a vector containing the sampling times of the instances
 	 * @param {BoolVector} [endsBatchV] - a vector of boolean indicating wether the current instance ends a batch
 	 * @returns {HMC} - returns itself
-	 */
+	 */
 /**
 	 * Returns the probability distribution over the future states given that the current state is the one in
 	 * the parameter.
@@ -360,7 +360,7 @@
 	 * @param {Number} startState - the ID of the current state (the state we are starting from)
 	 * @param {Number} [time] - optional parameter, if not specified the distribution of the next state will be returned
 	 * @returns {Array} - the probability distribution
-	 */
+	 */
 /**
 	 * Returns the probability distribution over the past states given that the current state is the one in
 	 * the parameter.
@@ -369,7 +369,7 @@
 	 * @param {Number} startState - the ID of the current state (the state we are starting from)
 	 * @param {Number} [time] - optional parameter, if not specified the distribution of the previous state will be returned
 	 * @returns {Array} - the probability distribution
-	 */
+	 */
 /**
 	 * Returns the probability distribution of past and future states over time.
 	 *
@@ -377,74 +377,74 @@
 	 * @param {Number} state - the state we are starting from
 	 * @param {Number} dt - the time step (lower dt => more distributions will be returned)
 	 * @returns {Array} - array of probability distributions over time
-	 */
+	 */
 /**
 	 * Returns information about previous states.
 	 *
 	 * @param {Number} level - the level on which we want the past states
 	 * @retuns {Array} - information about the past states
-	 */
+	 */
 /**
 	 * Returns an object representation of this model.
 	 *
 	 * @returns {Object}
-	 */
+	 */
 /**
 	 * Returns the underlying transition model at the lowest level. (for CTMC the matrix of intensities)
 	 *
 	 * @returns {Array} - the transition model
-	 */
+	 */
 /**
 	 * Returns the current state throughout the hierarchy. If the level is specified it
 	 * will return the current state only on that level.
 	 *
 	 * @param {Number} [level] - optional level parameter
 	 * @returns {Array|Number} - if the level is specified it returns info about the current state on that level, otherwise it return info about the current state on each level on the hierarchy
-	 */
+	 */
 /**
 	 * Returns the centroid of the specified state containing only the observation parameters.
 	 *
 	 * @param {Number} stateId - the ID of the state
 	 * @param {Boolean} [observations=true] - indicates wether to output observation or control coordinates
 	 * @returns {Array} - the coordinates of the state
-	 */
+	 */
 /**
 	 * Returns a histogram of the specified feature in the specified state.
 	 *
 	 * @param {Number} stateId - the ID of the state
 	 * @param {Number} ftrId - the ID of the feature
 	 * @returns {Array} - the histogram
-	 */
+	 */
 /**
 	 * Returns an array of IDs of all the states on the specified height.
 	 *
 	 * @param {Number} height - the height
 	 * @returns {Array} - the array of IDs
-	 */
+	 */
 /**
 	 * Returns the weights of features in this state.
 	 *
 	 * @param {Number} stateId - The Id of the state.
 	 * @returns {Array} - An array of weights.
-	 */
+	 */
 /**
 	 * Sets a callback function which is fired when the model changes states. An array of current states
 	 * throughout the hierarchy is passed to the callback.
 	 *
 	 * @param {function} callback - the funciton which is called
-	 */
+	 */
 /**
 	 * Sets a callback function which is fired when the model detects an anomaly. A string description is
 	 * passed to the callback.
 	 *
 	 * @param {function} callback - the funciton which is called
-	 */
+	 */
 /**
 	 * Sets a callback function which is fired when the model detects an outlier. A string description is
 	 * passed to the callback.
 	 *
 	 * @param {function} callback - the funciton which is called
-	 */
+	 */
 /**
 	 * Sets a callback function which is fired when a prediction is made. 4 paramters are passed
 	 * to the callback:
@@ -454,53 +454,53 @@
 	 * - vector of times corresponding to those probabilities
 	 *
 	 * @param {function} callback - the funciton which is called
-	 */
+	 */
 /**
 	 * Rebuilds its hierarchy.
-	 */
+	 */
 /**
 	 * Rebuilds the histograms using the instances stored in the columns of X.
 	 *
 	 * @param {Matrix} obsMat - the column matrix containing observation data instances
 	 * @param {Matrix} controlMat - the column matrix containing control data instances
-	 */
+	 */
 /**
 	 * Returns the name of a state.
 	 *
 	 * @param {Number} stateId - ID of the state
 	 * @returns {String} - the name of the state
-	 */
+	 */
 /**
 	 * Sets the name of the state.
 	 *
 	 * @param {Number} stateId - ID of the state
 	 * @param {String} name - name of the state
-	 */
+	 */
 /**
 	 * Returns true if the state is a target on the specified height.
 	 *
 	 * @param {Number} stateId - Id of the state
 	 * @param {Number} height - the height
 	 * @returns {Boolean}
-	 */
+	 */
 /**
 	 * Sets whether the specified state is a target state or not.
 	 *
 	 * @param {Number} stateId - ID of the state
 	 * @param {Number} height - the height on which the state is a target
 	 * @param {Boolean} isTarget - set target on/off
-	 */
+	 */
 /**
 	 * Sets the factor of the specified control:
 	 *
 	 * @param {Number} ftrIdx - the index of the control feature
 	 * @param {Number} factor
-	 */
+	 */
 /**
 	 * Saves the model to the output stream.
 	 *
 	 * @param {FOut} fout - the output stream
-	 */
+	 */
 
     exports.preprocessing = new function() {
         this.binarize = function (y, labelId) {
@@ -1010,24 +1010,6 @@
     * @param {function} [detectorParam.matrix=module:la.Matrix] - Matrix implementation used to store the modelo (e.g., `la.Matrix` or `la.SparseMatrix`).
     */
     exports.NearestNeighborAD = function (detectorParam) {
-<<<<<<< HEAD
-        detectorParam = detectorParam == undefined ? {} : detectorParam;
-        // model parameter
-        this.rate = (detectorParam.rate == undefined) ? 0.05 : detectorParam.rate;
-        assert(this.rate > 0 && this.rate <= 1.0, "NearestNeighborAD: rate parameter not in range (0,1]");
-        // window size
-        this.windowSize = (detectorParam.windowSize == undefined) ? 100 : detectorParam.windowSize;
-        assert(this.windowSize >= 1, "NearestNeighborAD: window parameter not positive");
-        // matrix constructor
-        this.matrix = (detectorParam.matrix == undefined) ? la.Matrix : detectorParam.matrix;
-        // dimensionality
-        this.dim = (detectorParam.dim == undefined) ? -1 : detectorParam.dim;
-        // model
-        this.thresh = 0;
-        this.dist = new la.Vector();
-        this.distId = new la.IntVector();
-        this.X = new this.matrix({ cols: this.windowSize, rows: this.dim });
-=======
         // set default parameters
         this.rate = 0.05;
         this.windowSize = 100;
@@ -1037,15 +1019,12 @@
         this.dist = new la.Vector();
         this.distId = new la.IntVector();
         this.X = new this.matrix();
->>>>>>> b1225732
         this.init = 0;
         this.next = 0;
         // initial distance, should be biger then dataset diameter
         this.maxDist = 1e10;
         // for private consumption
         var that = this;
-<<<<<<< HEAD
-=======
 
         // parse parameters, if any are given
         if (detectorParam == x instanceof fs.FIn) {
@@ -1066,7 +1045,6 @@
             // update default parameter values if provided
             this.setParams(detectorParam);
         }
->>>>>>> b1225732
 
         /**
         * Save model to provided output stream
@@ -1198,80 +1176,6 @@
             }
             // reasses detected elements
             console.log("To check", toCheck.length);
-            for (var i = 0; i < toCheck.length; i++) {
-                var yId = toCheck[i];
-                // find new nearest neighbor for yId, ignoring xId
-                updateDistances(yId, xId);
-            }
-        }
-
-        // return vector of distances between x and each column of X
-        var vectorDistances = function (x) {
-            return la.pdist2(that.X, x.toMat()).getCol(0);
-        }
-
-        // update distance vector for vector X[xId], ignoring vector X[ignoreId]
-        var updateDistances = function (xId, ignoreId) {
-            // in case we are not given vector to ignore, use self
-            ignoreId = (ignoreId == undefined) ? xId : ignoreId;
-            // compared to rest
-            var x = that.X.getCol(xId);
-            var y = vectorDistances(x);
-            // update distances and compute its nearest neighbor
-            var minDist = that.maxDist, minDistId = xId;
-            for (var i = 0; i < that.init; i++) {
-                // skip self and ignore
-                if (i == xId) { continue; }
-                if (i == ignoreId) { continue; }
-                // x is the new nearest neighbor for column i
-                if (y[i] < that.dist[i]) { that.dist[i] = y[i]; that.distId[i] = xId; }
-                // found new nearest neighbor for x
-                if (y[i] < minDist) { minDist = y[i]; minDistId = i; }
-            }
-            // update its own nearest neighbor
-            that.dist[xId] = minDist;
-            that.distId[xId] = minDistId;
-        }
-
-        // compute new threshold on the current distance vector
-        var updateThreshold = function () {
-            // sort distances
-            var sorted = new la.Vector(that.dist); sorted.sort();
-            // get the id corresonding to rate-th element
-            var idx = Math.floor((1 - that.rate) * sorted.length);
-            // set the threshold
-            that.thresh = sorted[idx];
-        }
-
-        // Add new vector to the instance matrix and update distances
-        var addVector = function (x, xId) {
-            if (that.dist.length == xId) {
-                // we are still adding vectors
-                that.dist.push(that.maxDist);
-                that.distId.push(xId);
-                that.X.setCol(xId, x);
-                that.init++;
-            } else {
-                // just replace existing vector
-                that.dist[xId] = that.maxDist;
-                that.distId[xId] = xId;
-                that.X.setCol(xId, x);
-            }
-            // update distances
-            updateDistances(xId);
-        }
-
-        // Remove vector from the instance matrix and update distances
-        var delVector = function (xId) {
-            // construct list of vectors that we need to reasses
-            var toCheck = new la.IntVector();
-            for (var i = 0; i < that.distId.length; i++) {
-                // skip self
-                if (i == xId) { continue; }
-                // check if xId is current nearest neighbor
-                if (that.distId[i] == xId) { toCheck.push(i); }
-            }
-            // reasses detected elements
             for (var i = 0; i < toCheck.length; i++) {
                 var yId = toCheck[i];
                 // find new nearest neighbor for yId, ignoring xId
@@ -2460,4 +2364,4 @@
 
     	return that;
     };
-    
+    