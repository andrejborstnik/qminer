--- conflicted
+++ resolved
@@ -122,8 +122,8 @@
 
             
 
-            <td class="description last">Constructor arguments. There are two ways of constructing:
-<br>1. An array of vector elements. Example: ['a', 'b', 'c'] is a vector of length 3.
+            <td class="description last">Constructor arguments. There are two ways of constructing:+<br>1. An array of vector elements. Example: ['a', 'b', 'c'] is a vector of length 3. <br>2. A vector (copy constructor).</td>
         </tr>
 
@@ -192,10 +192,10 @@
 
     <h5>Example</h5>
     
-    <pre class="prettyprint"><code>var la = require('qminer').la;
-// create a new empty vector
-var vec = new la.StrVector();
-// create a new vector
+    <pre class="prettyprint"><code>var la = require('qminer').la;+// create a new empty vector+var vec = new la.StrVector();+// create a new vector var vec2 = new la.StrVector(['a', 'b', 'c']);</code></pre>
 
 
@@ -591,14 +591,14 @@
 
     <h5>Example</h5>
     
-    <pre class="prettyprint"><code>// import fs module
-var fs = require('qminer').fs;
-var la = require('qminer').la;
-// create an empty vector
-var vec = new la.StrVector();
-// open a read stream
-var fin = fs.openRead('vec.dat');
-// load the vector
+    <pre class="prettyprint"><code>// import fs module+var fs = require('qminer').fs;+var la = require('qminer').la;+// create an empty vector+var vec = new la.StrVector();+// open a read stream+var fin = fs.openRead('vec.dat');+// load the vector vec.load(fin);</code></pre>
 
 
@@ -757,14 +757,14 @@
 
     <h5>Example</h5>
     
-    <pre class="prettyprint"><code>// import fs module
-var fs = require('qminer').fs;
-var la = require('qminer').la;
-// create an empty vector
-var vec = new la.StrVector();
-// open a read stream
-var fin = fs.openRead('vec.dat');
-// load the matrix
+    <pre class="prettyprint"><code>// import fs module+var fs = require('qminer').fs;+var la = require('qminer').la;+// create an empty vector+var vec = new la.StrVector();+// open a read stream+var fin = fs.openRead('vec.dat');+// load the matrix vec.loadascii(fin);</code></pre>
 
 
@@ -1405,14 +1405,14 @@
 
     <h5>Example</h5>
     
-    <pre class="prettyprint"><code>// import fs module
-var fs = require('qminer').fs;
-var la = require('qminer').la;
-// create a new vector
-var vec = new la.StrVector(['a', 'b', 'c']);
-// open write stream
-var fout = fs.openWrite('vec.dat');
-// save vector and close write stream
+    <pre class="prettyprint"><code>// import fs module+var fs = require('qminer').fs;+var la = require('qminer').la;+// create a new vector+var vec = new la.StrVector(['a', 'b', 'c']);+// open write stream+var fout = fs.openWrite('vec.dat');+// save vector and close write stream vec.save(fout).close();</code></pre>
 
 
@@ -1571,14 +1571,14 @@
 
     <h5>Example</h5>
     
-    <pre class="prettyprint"><code>// import fs module
-var fs = require('qminer').fs;
-var la = require('qminer').la;
-// create a new vector
-var vec = new la.StrVector(['a', 'b', 'c']);
-// open write stream
-var fout = fs.openWrite('vec.dat');
-// save matrix and close write stream
+    <pre class="prettyprint"><code>// import fs module+var fs = require('qminer').fs;+var la = require('qminer').la;+// create a new vector+var vec = new la.StrVector(['a', 'b', 'c']);+// open write stream+var fout = fs.openWrite('vec.dat');+// save matrix and close write stream vec.saveascii(fout).close();</code></pre>
 
 
@@ -1834,9 +1834,9 @@
 
         
 <div class="param-desc">
-    Self.
-<br>1. Vector sorted in ascending order, if arg is boolean and true.  
-<br>2. Vector sorted in descending order, if arg is boolean and false.
+    Self.+<br>1. Vector sorted in ascending order, if arg is boolean and true.  +<br>2. Vector sorted in descending order, if arg is boolean and false. <br>3. Vector sorted by using the comparator callback, if arg is a <a href="module-la.html#~strVectorCompareCb">module:la~strVectorCompareCb</a>.
 </div>
 
@@ -1859,12 +1859,12 @@
 
     <h5>Example</h5>
     
-    <pre class="prettyprint"><code>var la = require('qminer').la;
-// create a new vector
-var vec = new la.StrVector(['asd', 'z', 'kkkk']);
-// sort ascending
-vec.sort(); // sorts to: ['asd', 'kkkk', 'z']
-// sort using callback
+    <pre class="prettyprint"><code>var la = require('qminer').la;+// create a new vector+var vec = new la.StrVector(['asd', 'z', 'kkkk']);+// sort ascending+vec.sort(); // sorts to: ['asd', 'kkkk', 'z']+// sort using callback vec.sort(function(arg1, arg2) { return arg1.length - arg2.length; }); // sorts to: ['z', 'asd', 'kkkk']</code></pre>
 
 
@@ -2035,11 +2035,11 @@
 
     <h5>Example</h5>
     
-    <pre class="prettyprint"><code>var la = require('qminer').la;
-// create a new vector
-var vec = new la.StrVector(['asd', 'z', 'kkkk']);
-// sort ascending
-var result = vec.sortPerm(); // result.vec: ['asd', 'kkkk', 'z']
+    <pre class="prettyprint"><code>var la = require('qminer').la;+// create a new vector+var vec = new la.StrVector(['asd', 'z', 'kkkk']);+// sort ascending+var result = vec.sortPerm(); // result.vec: ['asd', 'kkkk', 'z'] result.perm; // permutation index vector</code></pre>
 
 
@@ -2274,10 +2274,10 @@
 
     <h5>Example</h5>
     
-    <pre class="prettyprint"><code>var la = require('qminer').la;
-// create a new vector
-var vec = new la.StrVector(['a', 'b', 'c']);
-// splice the vector by removing the last two elements and adding 'd', 'e'
+    <pre class="prettyprint"><code>var la = require('qminer').la;+// create a new vector+var vec = new la.StrVector(['a', 'b', 'c']);+// splice the vector by removing the last two elements and adding 'd', 'e' vec.splice(1, 2, 'd', 'e')// returns vector ['a', 'd', 'e']</code></pre>
 
 
@@ -2543,10 +2543,10 @@
 
     <h5>Example</h5>
     
-    <pre class="prettyprint"><code>var la = require('qminer').la;
-// create a new vector
-var vec = new la.StrVector(['a', 'b', 'c']);
-// create vector as string
+    <pre class="prettyprint"><code>var la = require('qminer').la;+// create a new vector+var vec = new la.StrVector(['a', 'b', 'c']);+// create vector as string vec.toString(); // returns 'a, b, c'</code></pre>
 
 
@@ -2705,10 +2705,10 @@
 
     <h5>Example</h5>
     
-    <pre class="prettyprint"><code>var la = require('qminer').la;
-// create a new vector
-var vec = new la.StrVector(['a', 'b', 'c']);
-// trunc all elements with index 1 or more
+    <pre class="prettyprint"><code>var la = require('qminer').la;+// create a new vector+var vec = new la.StrVector(['a', 'b', 'c']);+// trunc all elements with index 1 or more vec.trunc(1); // returns vector ['a']</code></pre>
 
 
@@ -2894,21 +2894,13 @@
 </div>
 
 <nav>
-<<<<<<< HEAD
-    <h2><a href="index.html">Home</a></h2><h3>Modules</h3><ul><li><a href="module-fs.html">fs</a></li><li><a href="module-ht.html">ht</a></li><li><a href="module-la.html">la</a></li><li><a href="module-qm.html">qm</a></li><li><a href="module-stat.html">stat</a></li></ul><h3>Classes</h3><ul><li><a href="module-fs.FIn.html">FIn</a></li><li><a href="module-fs.FOut.html">FOut</a></li><li><a href="module-ht.IntFltMap.html">IntFltMap</a></li><li><a href="module-ht.IntIntMap.html">IntIntMap</a></li><li><a href="module-ht.IntStrMap.html">IntStrMap</a></li><li><a href="module-ht.StrFltMap.html">StrFltMap</a></li><li><a href="module-ht.StrIntMap.html">StrIntMap</a></li><li><a href="module-ht.StrStrMap.html">StrStrMap</a></li><li><a href="module-la.BoolVector.html">BoolVector</a></li><li><a href="module-la.IntVector.html">IntVector</a></li><li><a href="module-la.Matrix.html">Matrix</a></li><li><a href="module-la.SparseMatrix.html">SparseMatrix</a></li><li><a href="module-la.SparseVector.html">SparseVector</a></li><li><a href="module-la.StrVector.html">StrVector</a></li><li><a href="module-la.Vector.html">Vector</a></li><li><a href="module-qm.Base.html">Base</a></li></ul>
-=======
-    <h2><a href="index.html">Home</a></h2><h3>Modules</h3><ul><li><a href="module-analytics.html">analytics</a></li><li><a href="module-fs.html">fs</a></li><li><a href="module-ht.html">ht</a></li><li><a href="module-la.html">la</a></li><li><a href="module-qm.html">qm</a></li></ul><h3>Classes</h3><ul><li><a href="module-analytics.HierarchMarkov.html">HierarchMarkov</a></li><li><a href="module-analytics.RidgeReg.html">RidgeReg</a></li><li><a href="module-analytics.SVC.html">SVC</a></li><li><a href="module-analytics.SVR.html">SVR</a></li><li><a href="module-fs.FIn.html">FIn</a></li><li><a href="module-fs.FOut.html">FOut</a></li><li><a href="module-ht.IntFltMap.html">IntFltMap</a></li><li><a href="module-ht.IntIntMap.html">IntIntMap</a></li><li><a href="module-ht.IntStrMap.html">IntStrMap</a></li><li><a href="module-ht.StrFltMap.html">StrFltMap</a></li><li><a href="module-ht.StrIntMap.html">StrIntMap</a></li><li><a href="module-ht.StrStrMap.html">StrStrMap</a></li><li><a href="module-la.BoolVector.html">BoolVector</a></li><li><a href="module-la.IntVector.html">IntVector</a></li><li><a href="module-la.Matrix.html">Matrix</a></li><li><a href="module-la.SparseMatrix.html">SparseMatrix</a></li><li><a href="module-la.SparseVector.html">SparseVector</a></li><li><a href="module-la.StrVector.html">StrVector</a></li><li><a href="module-la.Vector.html">Vector</a></li><li><a href="module-qm.Base.html">Base</a></li><li><a href="module-qm.Store.html">Store</a></li></ul>
->>>>>>> c5775b47
+    <h2><a href="index.html">Home</a></h2><h3>Modules</h3><ul><li><a href="module-analytics.html">analytics</a></li><li><a href="module-datasets.html">datasets</a></li><li><a href="module-fs.html">fs</a></li><li><a href="module-ht.html">ht</a></li><li><a href="module-la.html">la</a></li><li><a href="module-qm.html">qm</a></li><li><a href="module-statistics.html">statistics</a></li></ul><h3>Classes</h3><ul><li><a href="module-analytics.HierarchMarkov.html">HierarchMarkov</a></li><li><a href="module-analytics.RidgeReg.html">RidgeReg</a></li><li><a href="module-analytics.SVC.html">SVC</a></li><li><a href="module-analytics.SVR.html">SVR</a></li><li><a href="module-fs.FIn.html">FIn</a></li><li><a href="module-fs.FOut.html">FOut</a></li><li><a href="module-ht.IntFltMap.html">IntFltMap</a></li><li><a href="module-ht.IntIntMap.html">IntIntMap</a></li><li><a href="module-ht.IntStrMap.html">IntStrMap</a></li><li><a href="module-ht.StrFltMap.html">StrFltMap</a></li><li><a href="module-ht.StrIntMap.html">StrIntMap</a></li><li><a href="module-ht.StrStrMap.html">StrStrMap</a></li><li><a href="module-la.BoolVector.html">BoolVector</a></li><li><a href="module-la.IntVector.html">IntVector</a></li><li><a href="module-la.Matrix.html">Matrix</a></li><li><a href="module-la.SparseMatrix.html">SparseMatrix</a></li><li><a href="module-la.SparseVector.html">SparseVector</a></li><li><a href="module-la.StrVector.html">StrVector</a></li><li><a href="module-la.Vector.html">Vector</a></li><li><a href="module-qm.Base.html">Base</a></li><li><a href="module-qm.Store.html">Store</a></li></ul>
 </nav>
 
 <br class="clear">
 
 <footer>
-<<<<<<< HEAD
-    Documentation generated by <a href="https://github.com/jsdoc3/jsdoc">JSDoc 3.3.0-beta2</a> on Thu Apr 02 2015 00:14:22 GMT+0200 (Central Europe Daylight Time)
-=======
-    Documentation generated by <a href="https://github.com/jsdoc3/jsdoc">JSDoc 3.3.0-beta2</a> on Thu Apr 02 2015 08:59:30 GMT+0200 (Central Europe Daylight Time)
->>>>>>> c5775b47
+    Documentation generated by <a href="https://github.com/jsdoc3/jsdoc">JSDoc 3.3.0-beta2</a> on Thu Apr 02 2015 12:33:42 GMT+0200 (Central Europe Daylight Time)
 </footer>
 
 <script> prettyPrint(); </script>
