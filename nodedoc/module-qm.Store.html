<!doctype html>
<html>

<head>
  <meta name="generator" content="JSDoc 3">
  <meta charset="utf-8">
  <title>Class: Store</title>
  <link rel="stylesheet" href="https://brick.a.ssl.fastly.net/Karla:400,400i,700,700i" type="text/css">
  <link rel="stylesheet" href="https://brick.a.ssl.fastly.net/Noto+Serif:400,400i,700,700i" type="text/css">
  <link rel="stylesheet" href="https://brick.a.ssl.fastly.net/Inconsolata:500" type="text/css">
  <link href="css/baseline.css" rel="stylesheet">
</head>

<body onload="prettyPrint()">
  <nav id="jsdoc-navbar" role="navigation" class="jsdoc-navbar">
    <div id="jsdoc-navbar-container">
      <div id="jsdoc-navbar-content">
        <a href="index.html" class="jsdoc-navbar-package-name">Home</a>
      </div>
    </div>
  </nav>
  <div id="jsdoc-body-container">
    <div id="jsdoc-content">
      <div id="jsdoc-content-container">
        <div id="jsdoc-main" role="main">
          <header class="page-header">
            <h1><div class="symbol-detail-labels"><span class="label label-kind">class</span>&nbsp;<span class="label label-static">static</span></div><small><a href="module-qm.html">qm</a>.<wbr></small><span class="symbol-name">Store</span></h1>
            <p class="source-link">Source: <a href="qminerdoc.js.html#source-line-457">qminerdoc.<wbr>js:457</a></p>
            <dl class="dl-compact">
            </dl>
          </header>
          <section id="summary">
            <div class="summary-callout">
              <h2 class="summary-callout-heading">Properties</h2>
              <div class="summary-content">
                <div class="summary-column">
                  <dl class="dl-summary-callout">
                    <dt><a href="module-qm.Store.html#allRecords">allRecords</a></dt>
                    <dd>
                    </dd>
                    <dt><a href="module-qm.Store.html#backwardIter">backwardIter</a></dt>
                    <dd>
                    </dd>
                    <dt><a href="module-qm.Store.html#base">base</a></dt>
                    <dd>
                    </dd>
                    <dt><a href="module-qm.Store.html#empty">empty</a></dt>
                    <dd>
                    </dd>
                  </dl>
                </div>
                <div class="summary-column">
                  <dl class="dl-summary-callout">
                    <dt><a href="module-qm.Store.html#fields">fields</a></dt>
                    <dd>
                    </dd>
                    <dt><a href="module-qm.Store.html#first">first</a></dt>
                    <dd>
                    </dd>
                    <dt><a href="module-qm.Store.html#forwardIter">forwardIter</a></dt>
                    <dd>
                    </dd>
                    <dt><a href="module-qm.Store.html#joins">joins</a></dt>
                    <dd>
                    </dd>
                  </dl>
                </div>
                <div class="summary-column">
                  <dl class="dl-summary-callout">
                    <dt><a href="module-qm.Store.html#keys">keys</a></dt>
                    <dd>
                    </dd>
                    <dt><a href="module-qm.Store.html#last">last</a></dt>
                    <dd>
                    </dd>
                    <dt><a href="module-qm.Store.html#length">length</a></dt>
                    <dd>
                    </dd>
                    <dt><a href="module-qm.Store.html#name">name</a></dt>
                    <dd>
                    </dd>
                  </dl>
                </div>
              </div>
            </div>
            <div class="summary-callout">
              <h2 class="summary-callout-heading">Methods</h2>
              <div class="summary-content">
                <div class="summary-column">
                  <dl class="dl-summary-callout">
                    <dt><a href="module-qm.Store.html#addTrigger">addTrigger(opts[, callback])</a></dt>
                    <dd>
                    </dd>
                    <dt><a href="module-qm.Store.html#cell">cell(recId, fieldName)</a></dt>
                    <dd>
                    </dd>
                    <dt><a href="module-qm.Store.html#clear">clear([num])</a></dt>
                    <dd>
                    </dd>
                    <dt><a href="module-qm.Store.html#each">each(callback)</a></dt>
                    <dd>
                    </dd>
                    <dt><a href="module-qm.Store.html#field">field(fieldName)</a></dt>
                    <dd>
                    </dd>
                    <dt><a href="module-qm.Store.html#getMatrix">getMatrix(fieldName)</a></dt>
                    <dd>
                    </dd>
                    <dt><a href="module-qm.Store.html#getStreamAggr">getStreamAggr(saName)</a></dt>
                    <dd>
                    </dd>
                  </dl>
                </div>
                <div class="summary-column">
                  <dl class="dl-summary-callout">
                    <dt><a href="module-qm.Store.html#getStreamAggrNames">getStreamAggrNames()</a></dt>
                    <dd>
                    </dd>
                    <dt><a href="module-qm.Store.html#getVector">getVector(fieldName)</a></dt>
                    <dd>
                    </dd>
                    <dt><a href="module-qm.Store.html#isDate">isDate(fieldName)</a></dt>
                    <dd>
                    </dd>
                    <dt><a href="module-qm.Store.html#isNumeric">isNumeric(fieldName)</a></dt>
                    <dd>
                    </dd>
                    <dt><a href="module-qm.Store.html#isString">isString(fieldName)</a></dt>
                    <dd>
                    </dd>
                    <dt><a href="module-qm.Store.html#key">key(keyName)</a></dt>
                    <dd>
                    </dd>
                    <dt><a href="module-qm.Store.html#loadJson">loadJson(file[, limit])</a></dt>
                    <dd>
                    </dd>
                  </dl>
                </div>
                <div class="summary-column">
                  <dl class="dl-summary-callout">
                    <dt><a href="module-qm.Store.html#map">map(callback)</a></dt>
                    <dd>
                    </dd>
                    <dt><a href="module-qm.Store.html#newRecord">newRecord(json)</a></dt>
                    <dd>
                    </dd>
                    <dt><a href="module-qm.Store.html#newRecordSet">newRecordSet(idVec)</a></dt>
                    <dd>
                    </dd>
                    <dt><a href="module-qm.Store.html#push">push(rec)</a></dt>
                    <dd>
                    </dd>
                    <dt><a href="module-qm.Store.html#recordByName">recordByName(recName)</a></dt>
                    <dd>
                    </dd>
                    <dt><a href="module-qm.Store.html#sample">sample(sampleSize)</a></dt>
                    <dd>
                    </dd>
                    <dt><a href="module-qm.Store.html#toJSON">toJSON()</a></dt>
                    <dd>
                    </dd>
                  </dl>
                </div>
              </div>
            </div>
          </section>
          <section>
            <h2 id="Store"><span class="symbol-name">Store</span><span class="signature"><span class="signature-params">()</span></span></h2>
            <p>Stores are containers of records.
              <b>Factory pattern:</b> this class cannot be construced using the new keyword. This class is constructed when calling a specific method or attribute, e.g. constructing the <a href="module-qm.Base.html">module:qm.Base</a> using schema or
              with the
              <a href="module-qm.Base.html#createStore">module:qm.Base#createStore</a>.</p>
            <section>
              <h3>
            Examples
        </h3>
              <div>
                <p>Creating a store with createStore function</p>
                <pre class="prettyprint"><code>// import qm module
var qm = require(&#x27;qminer&#x27;);
// factory based construction using base.createStore
var base = new qm.Base({ mode: &#x27;createClean&#x27; });
base.createStore([{
   name: &quot;People&quot;,
   fields: [
       { name: &quot;Name&quot;, type: &quot;string&quot;, primary: true },
       { name: &quot;Gender&quot;, type: &quot;string&quot;, shortstring: true },
       { name: &quot;Age&quot;, type: &quot;int&quot; }
   ],
   joins: [
       { name: &quot;ActedIn&quot;, type: &quot;index&quot;, store: &quot;Movies&quot;, inverse: &quot;Actor&quot; },
       { name: &quot;Directed&quot;, type: &quot;index&quot;, store: &quot;Movies&quot;, inverse: &quot;Director&quot; }
   ],
   keys: [
       { field: &quot;Name&quot;, type: &quot;text&quot; },
       { field: &quot;Gender&quot;, type: &quot;value&quot; }
   ]
},
{
   name: &quot;Movies&quot;,
   fields: [
       { name: &quot;Title&quot;, type: &quot;string&quot;, primary: true },
       { name: &quot;Plot&quot;, type: &quot;string&quot;, store: &quot;cache&quot; },
       { name: &quot;Year&quot;, type: &quot;int&quot; },
       { name: &quot;Rating&quot;, type: &quot;float&quot; },
       { name: &quot;Genres&quot;, type: &quot;string_v&quot;, codebook: true }
   ],
   joins: [
       { name: &quot;Actor&quot;, type: &quot;index&quot;, store: &quot;People&quot;, inverse: &quot;ActedIn&quot; },
       { name: &quot;Director&quot;, type: &quot;index&quot;, store: &quot;People&quot;, inverse: &quot;Directed&quot; }
   ],
   keys: [
       { field: &quot;Title&quot;, type: &quot;value&quot; },
       { field: &quot;Plot&quot;, type: &quot;text&quot;, vocabulary: &quot;voc_01&quot; },
       { field: &quot;Genres&quot;, type: &quot;value&quot; }
   ]
}]);
base.close();</code></pre>
              </div>
              <div>
                <p>Creating store with schema in base constructor</p>
                <pre class="prettyprint"><code>// import qm module
var qm = require(&#x27;qminer&#x27;);
// using the base constructor
var base = new qm.Base({
   mode: &quot;createClean&quot;,
   schema: [{
       name: &quot;Class&quot;,
       fields: [
           { name: &quot;Name&quot;, type: &quot;string&quot; },
           { name: &quot;StudyGroup&quot;, type: &quot;string&quot; }
       ]
   }]
});
base.close();</code></pre>
              </div>
            </section>
            <dl class="dl-compact">
            </dl>
          </section>
          <section>
            <h2>Properties</h2>
            <section>
              <h3 id="allRecords"><span class="symbol-name">allRecords</span></h3>
              <p>Creates a record set containing all the records from the store.</p>
              <dl class="dl-compact">
              </dl>
              <h3 id="backwardIter"><span class="symbol-name">backwardIter</span></h3>
              <p>Returns an iterator for iterating over the store form end to start.</p>
              <dl class="dl-compact">
              </dl>
              <h3 id="base"><span class="symbol-name">base</span></h3>
              <p>Returns the base, in which the store is contained.</p>
              <dl class="dl-compact">
              </dl>
              <h3 id="empty"><span class="symbol-name">empty</span></h3>
              <p>Checks if the store is empty.</p>
              <dl class="dl-compact">
              </dl>
              <h3 id="fields"><span class="symbol-name">fields</span></h3>
              <p>Gives an array of all field descriptor JSON objects.</p>
              <dl class="dl-compact">
              </dl>
              <h3 id="first"><span class="symbol-name">first</span></h3>
              <p>Returns the first record of the store.</p>
              <dl class="dl-compact">
              </dl>
              <h3 id="forwardIter"><span class="symbol-name">forwardIter</span></h3>
              <p>Returns an iterator for iterating over the store from start to end.</p>
              <dl class="dl-compact">
              </dl>
              <h3 id="joins"><span class="symbol-name">joins</span></h3>
              <p>Gives an array of all join descriptor JSON objects.</p>
              <dl class="dl-compact">
              </dl>
              <h3 id="keys"><span class="symbol-name">keys</span></h3>
              <p>Gives an array of all key descriptor JSON objects.</p>
              <dl class="dl-compact">
              </dl>
              <h3 id="last"><span class="symbol-name">last</span></h3>
              <p>Returns the last record of the store.</p>
              <dl class="dl-compact">
              </dl>
              <h3 id="length"><span class="symbol-name">length</span></h3>
              <p>Gives the number of records.</p>
              <dl class="dl-compact">
              </dl>
              <h3 id="name"><span class="symbol-name">name</span></h3>
              <p>Gives the name of the store.</p>
              <dl class="dl-compact">
              </dl>
            </section>
            <h2>Methods</h2>
            <section>
              <h3 id="addTrigger"><span class="symbol-name">addTrigger</span><span class="signature"><span class="signature-params">(opts[, callback])</span></span></h3>
              <p>Loads the store from a CSV file.</p>
              <section>
                <h4>Parameters</h4>
                <table class="jsdoc-details-table">
                  <thead>
                    <tr>
                      <th>Name</th>
                      <th>Type</th>
                      <th>Optional</th>
                      <th>Description</th>
                    </tr>
                  </thead>
                  <tbody>
                    <tr>
                      <td>
                        <p>opts</p>
                      </td>
                      <td>
<<<<<<< HEAD
                        <p>module:qm~baseLoadCSVParam</p>
=======
                        <p><a href="module-qm.html#~baseLoadCSVParam">module:qm~baseLoadCSVParam</a></p>
>>>>>>> 9e051940
                      </td>
                      <td>
                        <p>&nbsp;</p>
                      </td>
                      <td>
                        <p>Options object.</p>
                      </td>
                    </tr>
                    <tr>
                      <td>
                        <p>callback</p>
                      </td>
                      <td>
                        <p>function()</p>
                      </td>
                      <td>
                        <p>Yes</p>
                      </td>
                      <td>
                        <p>Callback function, called on errors and when the procedure finishes.</p>
                      </td>
                    </tr>
                  </tbody>
                </table>
              </section>
              <dl class="dl-compact">
              </dl>
              <h3 id="cell"><span class="symbol-name">cell</span><span class="signature"><span class="signature-params">(recId, fieldName)</span>&nbsp;&rarr; <span class="signature-returns"> Object</span></span></h3>
              <p>Gives the field value of a specific record.</p>
              <section>
                <h4>
            Example
        </h4>
                <div>
                  <pre class="prettyprint"><code>//import qm module
var qm = require(&#x27;qminer&#x27;);
// create a new base containing one store
var base = new qm.Base({
   mode: &quot;createClean&quot;,
   schema: [{
       name: &quot;Festivals&quot;,
       fields: [
           { name: &quot;Name&quot;, type: &quot;string&quot; },
           { name: &quot;Type&quot;, type: &quot;string&quot; },
           { name: &quot;Location&quot;, type: &quot;string&quot; }
       ]
   }]
});
// add some records in the store
base.store(&quot;Festivals&quot;).push({ Name: &quot;Metaldays&quot;, Type: &quot;music&quot;, Location: &quot;Tolmin, Slovenia&quot; });
base.store(&quot;Festivals&quot;).push({ Name: &quot;Festival de Cannes&quot;, Type: &quot;movie&quot;, Location: &quot;Cannes, France&quot; });
base.store(&quot;Festivals&quot;).push({ Name: &quot;The Festival of Chocolate&quot;, Type: &quot;food&quot;, Location: &quot;Hillsborough, USA&quot; });
// get the field value of the second record for field &quot;Type&quot;
var fieldValue = base.store(&quot;Festivals&quot;).cell(1, &quot;Type&quot;); // returns &quot;movie&quot;
base.close();</code></pre>
                </div>
              </section>
              <section>
                <h4>Parameters</h4>
                <table class="jsdoc-details-table">
                  <thead>
                    <tr>
                      <th>Name</th>
                      <th>Type</th>
                      <th>Optional</th>
                      <th>Description</th>
                    </tr>
                  </thead>
                  <tbody>
                    <tr>
                      <td>
                        <p>recId</p>
                      </td>
                      <td>
                        <p>number</p>
                      </td>
                      <td>
                        <p>&nbsp;</p>
                      </td>
                      <td>
                        <p>The record id.</p>
                      </td>
                    </tr>
                    <tr>
                      <td>
                        <p>fieldName</p>
                      </td>
                      <td>
                        <p>string</p>
                      </td>
                      <td>
                        <p>&nbsp;</p>
                      </td>
                      <td>
                        <p>The field's name.</p>
                      </td>
                    </tr>
                  </tbody>
                </table>
              </section>
              <dl class="dl-compact">
                <dt>Returns</dt>
                <dd>
                  <p><code>Object</code>&nbsp;The fieldName value of the record with recId.</p>
                </dd>
              </dl>
              <h3 id="clear"><span class="symbol-name">clear</span><span class="signature"><span class="signature-params">([num])</span>&nbsp;&rarr; <span class="signature-returns"> number</span></span></h3>
              <p>Deletes the records in the store.</p>
              <section>
                <h4>
            Example
        </h4>
                <div>
                  <pre class="prettyprint"><code>// import qm module
var qm = require(&#x27;qminer&#x27;);
// create a base containing one store
var base = new qm.Base({
   mode: &quot;createClean&quot;,
   schema: [{
       name: &quot;TVSeries&quot;,
       fields: [
           { name: &quot;Title&quot;, type: &quot;string&quot;, primary: true },
           { name: &quot;NumberOfEpisodes&quot;, type: &quot;int&quot; }
       ]
   }]
});
// add some records in the store
base.store(&quot;TVSeries&quot;).push({ Title: &quot;Archer&quot;, NumberOfEpisodes: 75 });
base.store(&quot;TVSeries&quot;).push({ Title: &quot;The Simpsons&quot;, NumberOfEpisodes: 574 });
base.store(&quot;TVSeries&quot;).push({ Title: &quot;New Girl&quot;, NumberOfEpisodes: 94 });
base.store(&quot;TVSeries&quot;).push({ Title: &quot;Rick and Morty&quot;, NumberOfEpisodes: 11 });
base.store(&quot;TVSeries&quot;).push({ Title: &quot;Game of Thrones&quot;, NumberOfEpisodes: 47 });
// deletes the first 2 records (Archer and The Simpsons) in TVSeries
base.store(&quot;TVSeries&quot;).clear(2); // returns 3
// delete all remaining records in TVStore
base.store(&quot;TVSeries&quot;).clear();  // returns 0
base.close();</code></pre>
                </div>
              </section>
              <section>
                <h4>Parameter</h4>
                <table class="jsdoc-details-table">
                  <thead>
                    <tr>
                      <th>Name</th>
                      <th>Type</th>
                      <th>Optional</th>
                      <th>Description</th>
                    </tr>
                  </thead>
                  <tbody>
                    <tr>
                      <td>
                        <p>num</p>
                      </td>
                      <td>
                        <p>number</p>
                      </td>
                      <td>
                        <p>Yes</p>
                      </td>
                      <td>
                        <p>The number of deleted records. If the number is given, the first num records will be deleted.</p>
                      </td>
                    </tr>
                  </tbody>
                </table>
              </section>
              <dl class="dl-compact">
                <dt>Returns</dt>
                <dd>
                  <p><code>number</code>&nbsp;The number of remaining records in the store.</p>
                </dd>
              </dl>
              <h3 id="each"><span class="symbol-name">each</span><span class="signature"><span class="signature-params">(callback)</span>&nbsp;&rarr; <span class="signature-returns"> <a href="module-qm.Store.html">module:qm.Store</a></span></span></h3>
              <p>Executes a function on each record in store.</p>
              <section>
                <h4>
            Example
        </h4>
                <div>
                  <pre class="prettyprint"><code>// import qm module
var qm = require(&#x27;qminer&#x27;);
// create a base containing the store Class
var base = new qm.Base({
   mode: &quot;createClean&quot;,
   schema: [{
       name: &quot;Class&quot;,
       fields: [
           { name: &quot;Name&quot;, type: &quot;string&quot; },
           { name: &quot;StudyGroup&quot;, type: &quot;string&quot; }
       ]
   }]
});
// add some records to the store
base.store(&quot;Class&quot;).push({ Name: &quot;Abed&quot;, StudyGroup: &quot;A&quot; });
base.store(&quot;Class&quot;).push({ Name: &quot;Annie&quot;, StudyGroup: &quot;B&quot; });
base.store(&quot;Class&quot;).push({ Name: &quot;Britta&quot;, StudyGroup: &quot;C&quot; });
base.store(&quot;Class&quot;).push({ Name: &quot;Jeff&quot;, StudyGroup: &quot;A&quot; });
// change the StudyGroup of all records of store Class to A
base.store(&quot;Class&quot;).each(function (rec) { rec.StudyGroup = &quot;A&quot;; });	// all records in Class are now in study group A
base.close();</code></pre>
                </div>
              </section>
              <section>
                <h4>Parameter</h4>
                <table class="jsdoc-details-table">
                  <thead>
                    <tr>
                      <th>Name</th>
                      <th>Type</th>
                      <th>Optional</th>
                      <th>Description</th>
                    </tr>
                  </thead>
                  <tbody>
                    <tr>
                      <td>
                        <p>callback</p>
                      </td>
                      <td>
                        <p>function()</p>
                      </td>
                      <td>
                        <p>&nbsp;</p>
                      </td>
                      <td>
                        <p>Function to be executed. It takes two parameters:
                          <br>rec - The current record.
                          <br>[idx] - The index of the current record.</p>
                      </td>
                    </tr>
                  </tbody>
                </table>
              </section>
              <dl class="dl-compact">
                <dt>Returns</dt>
                <dd>
                  <p><code><a href="module-qm.Store.html">module:qm.Store</a></code>&nbsp;Self.</p>
                </dd>
              </dl>
              <h3 id="field"><span class="symbol-name">field</span><span class="signature"><span class="signature-params">(fieldName)</span>&nbsp;&rarr; <span class="signature-returns"> Object</span></span></h3>
              <p>Gets the details of the selected field.</p>
              <section>
                <h4>
            Example
        </h4>
                <div>
                  <pre class="prettyprint"><code>// import qm module
var qm = require(&quot;qminer&quot;);
// create a new base containing one store
var base = new qm.Base({
   mode: &quot;createClean&quot;,
   schema: [{
       name: &quot;People&quot;,
       fields: [
           { name: &quot;Name&quot;, type: &quot;string&quot;, primary: true },
           { name: &quot;Gender&quot;, type: &quot;string&quot; },
           { name: &quot;Age&quot;, type: &quot;int&quot; }
       ]
   }]
});
// get the details of the field &quot;Name&quot; of store &quot;People&quot;
// it returns a JSON object:
// { id: 0, name: &quot;Name&quot;, type: &quot;string&quot;, primary: true }
var details = base.store(&quot;People&quot;).field(&quot;Name&quot;);
base.close();</code></pre>
                </div>
              </section>
              <section>
                <h4>Parameter</h4>
                <table class="jsdoc-details-table">
                  <thead>
                    <tr>
                      <th>Name</th>
                      <th>Type</th>
                      <th>Optional</th>
                      <th>Description</th>
                    </tr>
                  </thead>
                  <tbody>
                    <tr>
                      <td>
                        <p>fieldName</p>
                      </td>
                      <td>
                        <p>string</p>
                      </td>
                      <td>
                        <p>&nbsp;</p>
                      </td>
                      <td>
                        <p>The name of the field.</p>
                      </td>
                    </tr>
                  </tbody>
                </table>
              </section>
              <dl class="dl-compact">
                <dt>Returns</dt>
                <dd>
                  <p><code>Object</code>&nbsp;The JSON object containing the details of the field.</p>
                </dd>
              </dl>
              <h3 id="getMatrix"><span class="symbol-name">getMatrix</span><span class="signature"><span class="signature-params">(fieldName)</span>&nbsp;&rarr; <span class="signature-returns"> (<a href="module-la.Matrix.html">module:la.Matrix</a> or <a href="module-la.SparseMatrix.html">module:la.SparseMatrix</a>)</span></span></h3>
              <p>Gives a matrix containing the field values of each record.</p>
              <section>
                <h4>
            Example
        </h4>
                <div>
                  <pre class="prettyprint"><code>// import qm module
var qm = require(&#x27;qminer&#x27;);
// create a new base containing one store
var base = new qm.Base({
   mode: &quot;createClean&quot;,
   schema: [{
       name: &quot;ArcheryChampionship&quot;,
       fields: [
           { name: &quot;Name&quot;, type: &quot;string&quot; },
           { name: &quot;ScorePerRound&quot;, type: &quot;float_v&quot; }
       ]
   }]
});
// set new records in the store
base.store(&quot;ArcheryChampionship&quot;).push({ Name: &quot;Robin Hood&quot;, ScorePerRound: [50, 48, 48] });
base.store(&quot;ArcheryChampionship&quot;).push({ Name: &quot;Oliver Queen&quot;, ScorePerRound: [44, 46, 44] });
base.store(&quot;ArcheryChampionship&quot;).push({ Name: &quot;Legolas&quot;, ScorePerRound: [50, 50, 48] });
// get the matrix containing the &quot;score per round&quot; values
// The values of the i-th column are the values of the i-th record.
// The function will give the matrix:
// 50  44  50
// 48  46  50
// 48  44  48
var matrix = base.store(&quot;ArcheryChampionship&quot;).getMatrix(&quot;ScorePerRound&quot;);
base.close();</code></pre>
                </div>
              </section>
              <section>
                <h4>Parameter</h4>
                <table class="jsdoc-details-table">
                  <thead>
                    <tr>
                      <th>Name</th>
                      <th>Type</th>
                      <th>Optional</th>
                      <th>Description</th>
                    </tr>
                  </thead>
                  <tbody>
                    <tr>
                      <td>
                        <p>fieldName</p>
                      </td>
                      <td>
                        <p>string</p>
                      </td>
                      <td>
                        <p>&nbsp;</p>
                      </td>
                      <td>
                        <p>The field name. Field mustn't be of type string.</p>
                      </td>
                    </tr>
                  </tbody>
                </table>
              </section>
              <dl class="dl-compact">
                <dt>Returns</dt>
                <dd>
                  <p><code>(<a href="module-la.Matrix.html">module:la.Matrix</a> or <a href="module-la.SparseMatrix.html">module:la.SparseMatrix</a>)</code>&nbsp;The matrix containing the field values.</p>
                </dd>
              </dl>
              <h3 id="getStreamAggr"><span class="symbol-name">getStreamAggr</span><span class="signature"><span class="signature-params">(saName)</span>&nbsp;&rarr; <span class="signature-returns"> <a href="module-qm.StreamAggr.html">module:qm.StreamAggr</a></span></span></h3>
              <p>Returns the stream aggregate with the given name.</p>
              <section>
                <h4>Parameter</h4>
                <table class="jsdoc-details-table">
                  <thead>
                    <tr>
                      <th>Name</th>
                      <th>Type</th>
                      <th>Optional</th>
                      <th>Description</th>
                    </tr>
                  </thead>
                  <tbody>
                    <tr>
                      <td>
                        <p>saName</p>
                      </td>
                      <td>
                        <p>string</p>
                      </td>
                      <td>
                        <p>&nbsp;</p>
                      </td>
                      <td>
                        <p>The name of the stream aggregate.</p>
                      </td>
                    </tr>
                  </tbody>
                </table>
              </section>
              <dl class="dl-compact">
                <dt>Returns</dt>
                <dd>
                  <p><code><a href="module-qm.StreamAggr.html">module:qm.StreamAggr</a></code>&nbsp;The stream aggregate with the saName.</p>
                </dd>
              </dl>
              <h3 id="getStreamAggrNames"><span class="symbol-name">getStreamAggrNames</span><span class="signature"><span class="signature-params">()</span>&nbsp;&rarr; <span class="signature-returns"> Array of string</span></span></h3>
              <p>Returns an array of the stream aggregates names connected to the store.</p>
              <dl class="dl-compact">
                <dt>Returns</dt>
                <dd>
                  <p><code>Array of string</code>&nbsp;An array of stream aggregates names.</p>
                </dd>
              </dl>
              <h3 id="getVector"><span class="symbol-name">getVector</span><span class="signature"><span class="signature-params">(fieldName)</span>&nbsp;&rarr; <span class="signature-returns"> <a href="module-la.Vector.html">module:la.Vector</a></span></span></h3>
              <p>Gives a vector containing the field value of each record.</p>
              <section>
                <h4>
            Example
        </h4>
                <div>
                  <pre class="prettyprint"><code>// import qm module
var qm = require(&#x27;qminer&#x27;);
// create a base containing one store
var base = new qm.Base({
   mode: &quot;createClean&quot;,
   schema: [{
       name: &quot;Companies&quot;,
       fields: [
           { name: &quot;Name&quot;, type: &quot;string&quot;, primary: true },
           { name: &quot;Location&quot;, type: &quot;string&quot; }
       ]
   }]
});
// add some records to the store
base.store(&quot;Companies&quot;).push({ Name: &quot;DC Comics&quot;, Location: &quot;Burbank, California&quot; });
base.store(&quot;Companies&quot;).push({ Name: &quot;DC Shoes&quot;, Location: &quot;Huntington Beach, California&quot; });
base.store(&quot;Companies&quot;).push({ Name: &quot;21st Century Fox&quot;, Location: &quot;New York City, New York&quot; });
// get the vector of company names
var companyNames = base.store(&quot;Companies&quot;).getVector(&quot;Name&quot;);	// returns a vector [&quot;DC Comics&quot;, &quot;DC Shoes&quot;, &quot;21st Century Fox&quot;]
base.close();</code></pre>
                </div>
              </section>
              <section>
                <h4>Parameter</h4>
                <table class="jsdoc-details-table">
                  <thead>
                    <tr>
                      <th>Name</th>
                      <th>Type</th>
                      <th>Optional</th>
                      <th>Description</th>
                    </tr>
                  </thead>
                  <tbody>
                    <tr>
                      <td>
                        <p>fieldName</p>
                      </td>
                      <td>
                        <p>string</p>
                      </td>
                      <td>
                        <p>&nbsp;</p>
                      </td>
                      <td>
                        <p>The field name. Field must be of one-dimensional type, e.g. int, float, string...</p>
                      </td>
                    </tr>
                  </tbody>
                </table>
              </section>
              <dl class="dl-compact">
                <dt>Returns</dt>
                <dd>
                  <p><code><a href="module-la.Vector.html">module:la.Vector</a></code>&nbsp;The vector containing the field values of each record.</p>
                </dd>
              </dl>
              <h3 id="isDate"><span class="symbol-name">isDate</span><span class="signature"><span class="signature-params">(fieldName)</span>&nbsp;&rarr; <span class="signature-returns"> boolean</span></span></h3>
              <p>Checks if the field is of type Date.</p>
              <section>
                <h4>
            Example
        </h4>
                <div>
                  <pre class="prettyprint"><code>// import qm module
var qm = require(&#x27;qminer&#x27;);
// create a new base containing one store
var base = new qm.Base({
   mode: &quot;createClean&quot;,
   schema: [{
       name: &quot;BasketballPlayers&quot;,
       fields: [
           { name: &quot;Name&quot;, type: &quot;string&quot; },
           { name: &quot;SeasonScore&quot;, type: &quot;int_v&quot; },
           { name: &quot;DateOfBirth&quot;, type: &quot;datetime&quot; }
       ]
   }]
});
// check if the SeasonScore field is of type Date
var isSeasonScoreDate = base.store(&quot;BasketballPlayers&quot;).isDate(&quot;SeasonScore&quot;); // returns false
// check if the FirstPlayed field is of type Date
var isFirstPlayedDate = base.store(&quot;BasketballPlayers&quot;).isDate(&quot;DateOfBirth&quot;); // returns true
base.close();</code></pre>
                </div>
              </section>
              <section>
                <h4>Parameter</h4>
                <table class="jsdoc-details-table">
                  <thead>
                    <tr>
                      <th>Name</th>
                      <th>Type</th>
                      <th>Optional</th>
                      <th>Description</th>
                    </tr>
                  </thead>
                  <tbody>
                    <tr>
                      <td>
                        <p>fieldName</p>
                      </td>
                      <td>
                        <p>string</p>
                      </td>
                      <td>
                        <p>&nbsp;</p>
                      </td>
                      <td>
                        <p>The checked field.</p>
                      </td>
                    </tr>
                  </tbody>
                </table>
              </section>
              <dl class="dl-compact">
                <dt>Returns</dt>
                <dd>
                  <p><code>boolean</code>&nbsp;True, if the field is of type Date. Otherwise, false.</p>
                </dd>
              </dl>
              <h3 id="isNumeric"><span class="symbol-name">isNumeric</span><span class="signature"><span class="signature-params">(fieldName)</span>&nbsp;&rarr; <span class="signature-returns"> boolean</span></span></h3>
              <p>Checks if the field is of numeric type.</p>
              <section>
                <h4>
            Example
        </h4>
                <div>
                  <pre class="prettyprint"><code>// import qm module
var qm = require(&#x27;qminer&#x27;);
// create a base containing one store
var base = new qm.Base({
   mode: &quot;createClean&quot;,
   schema: [{
       name: &quot;TVSeries&quot;,
       fields: [
           { name: &quot;Title&quot;, type: &quot;string&quot;, primary: true },
           { name: &quot;NumberOfEpisodes&quot;, type: &quot;int&quot; }
       ]
   }]
});
// check if the field &quot;Title&quot; is of numeric type
var isTitleNumeric = base.store(&quot;TVSeries&quot;).isNumeric(&quot;Title&quot;); // returns false
// check if the field &quot;NumberOfEpisodes&quot; is of numeric type
var isNumberOfEpisodesNumeric = base.store(&quot;TVSeries&quot;).isNumeric(&quot;NumberOfEpisodes&quot;); // returns true
base.close();</code></pre>
                </div>
              </section>
              <section>
                <h4>Parameter</h4>
                <table class="jsdoc-details-table">
                  <thead>
                    <tr>
                      <th>Name</th>
                      <th>Type</th>
                      <th>Optional</th>
                      <th>Description</th>
                    </tr>
                  </thead>
                  <tbody>
                    <tr>
                      <td>
                        <p>fieldName</p>
                      </td>
                      <td>
                        <p>string</p>
                      </td>
                      <td>
                        <p>&nbsp;</p>
                      </td>
                      <td>
                        <p>The checked field.</p>
                      </td>
                    </tr>
                  </tbody>
                </table>
              </section>
              <dl class="dl-compact">
                <dt>Returns</dt>
                <dd>
                  <p><code>boolean</code>&nbsp;True, if the field is of numeric type. Otherwise, false.</p>
                </dd>
              </dl>
              <h3 id="isString"><span class="symbol-name">isString</span><span class="signature"><span class="signature-params">(fieldName)</span>&nbsp;&rarr; <span class="signature-returns"> boolean</span></span></h3>
              <p>Checks if the field is of string type.</p>
              <section>
                <h4>
            Example
        </h4>
                <div>
                  <pre class="prettyprint"><code>// import qm module
var qm = require(&quot;qminer&quot;);
// create a new base containing one store
var base = new qm.Base({
   mode: &quot;createClean&quot;,
   schema: [{
       name: &quot;People&quot;,
       fields: [
           { name: &quot;Name&quot;, type: &quot;string&quot;, primary: true },
           { name: &quot;Gender&quot;, type: &quot;string&quot; },
           { name: &quot;Age&quot;, type: &quot;int&quot; }
       ]
   }]
});
// check if the field &quot;Name&quot; is of string type
var isNameString = base.store(&quot;People&quot;).isString(&quot;Name&quot;); // returns true
// check if the field &quot;Age&quot; is of string type
var isAgeString = base.store(&quot;People&quot;).isString(&quot;Age&quot;); // returns false
base.close();</code></pre>
                </div>
              </section>
              <section>
                <h4>Parameter</h4>
                <table class="jsdoc-details-table">
                  <thead>
                    <tr>
                      <th>Name</th>
                      <th>Type</th>
                      <th>Optional</th>
                      <th>Description</th>
                    </tr>
                  </thead>
                  <tbody>
                    <tr>
                      <td>
                        <p>fieldName</p>
                      </td>
                      <td>
                        <p>string</p>
                      </td>
                      <td>
                        <p>&nbsp;</p>
                      </td>
                      <td>
                        <p>The checked field.</p>
                      </td>
                    </tr>
                  </tbody>
                </table>
              </section>
              <dl class="dl-compact">
                <dt>Returns</dt>
                <dd>
                  <p><code>boolean</code>&nbsp;True, if the field is of string type. Otherwise, false.</p>
                </dd>
              </dl>
              <h3 id="key"><span class="symbol-name">key</span><span class="signature"><span class="signature-params">(keyName)</span>&nbsp;&rarr; <span class="signature-returns"> Object</span></span></h3>
              <p>Returns the details of the selected key as a JSON object.</p>
              <section>
                <h4>
            Example
        </h4>
                <div>
                  <pre class="prettyprint"><code>// import qm module
var qm = require(&#x27;qminer&#x27;);
// create a new base containing one store
var base = new qm.Base({
   mode: &quot;createClean&quot;,
   schema: [{
       name: &quot;Countries&quot;,
       fields: [
           { name: &quot;Name&quot;, type: &quot;string&quot;, primary: true },
           { name: &quot;Population&quot;, type: &quot;int&quot; },
           { name: &quot;Continent&quot;, type: &quot;string&quot; }
       ],
       keys: [
           { field: &quot;Name&quot;, type: &quot;text&quot; },
           { field: &quot;Continent&quot;, type: &quot;value&quot; }
       ]
   }]
});
// get the details of the key of the field &quot;Continent&quot;
// returns a JSON object containing the details of the key:
// { fq: { length: 0 }, vocabulary: { length: 0 }, name: &#x27;Continent&#x27;, store: { name: &#x27;Countries&#x27;, ... }}
var details = base.store(&quot;Countries&quot;).key(&quot;Continent&quot;);
base.close();</code></pre>
                </div>
              </section>
              <section>
                <h4>Parameter</h4>
                <table class="jsdoc-details-table">
                  <thead>
                    <tr>
                      <th>Name</th>
                      <th>Type</th>
                      <th>Optional</th>
                      <th>Description</th>
                    </tr>
                  </thead>
                  <tbody>
                    <tr>
                      <td>
                        <p>keyName</p>
                      </td>
                      <td>
                        <p>string</p>
                      </td>
                      <td>
                        <p>&nbsp;</p>
                      </td>
                      <td>
                        <p>The selected key as a JSON object.</p>
                      </td>
                    </tr>
                  </tbody>
                </table>
              </section>
              <dl class="dl-compact">
                <dt>Returns</dt>
                <dd>
                  <p><code>Object</code>&nbsp;The JSON object containing the details of the key.</p>
                </dd>
              </dl>
              <h3 id="loadJson"><span class="symbol-name">loadJson</span><span class="signature"><span class="signature-params">(file[, limit])</span></span></h3>
              <p>Load given file line by line, parse each line to JSON and push it to the store.</p>
              <section>
                <h4>Parameters</h4>
                <table class="jsdoc-details-table">
                  <thead>
                    <tr>
                      <th>Name</th>
                      <th>Type</th>
                      <th>Optional</th>
                      <th>Description</th>
                    </tr>
                  </thead>
                  <tbody>
                    <tr>
                      <td>
                        <p>file</p>
                      </td>
                      <td>
                        <p>String</p>
                      </td>
                      <td>
                        <p>&nbsp;</p>
                      </td>
                      <td>
                        <p>Name of the json line file</p>
                      </td>
                    </tr>
                    <tr>
                      <td>
                        <p>limit</p>
                      </td>
                      <td>
                        <p>Number</p>
                      </td>
                      <td>
                        <p>Yes</p>
                      </td>
                      <td>
                        <p>Maximal number of records to load from file</p>
                      </td>
                    </tr>
                  </tbody>
                </table>
              </section>
              <dl class="dl-compact">
              </dl>
              <h3 id="map"><span class="symbol-name">map</span><span class="signature"><span class="signature-params">(callback)</span>&nbsp;&rarr; <span class="signature-returns"> Array of Object</span></span></h3>
              <p>Creates an array of function outputs created from the store records.</p>
              <section>
                <h4>
            Example
        </h4>
                <div>
                  <pre class="prettyprint"><code>// import qm module
var qm = require(&#x27;qminer&#x27;);
// create a base containing the store Class
var base = new qm.Base({
   mode: &quot;createClean&quot;,
   schema: [{
       name: &quot;Class&quot;,
       fields: [
           { name: &quot;Name&quot;, type: &quot;string&quot; },
           { name: &quot;StudyGroup&quot;, type: &quot;string&quot; }
       ]
   }]
});
// add some records to the store
base.store(&quot;Class&quot;).push({ Name: &quot;Shirley&quot;, StudyGroup: &quot;A&quot; });
base.store(&quot;Class&quot;).push({ Name: &quot;Troy&quot;, StudyGroup: &quot;B&quot; });
base.store(&quot;Class&quot;).push({ Name: &quot;Chang&quot;, StudyGroup: &quot;C&quot; });
base.store(&quot;Class&quot;).push({ Name: &quot;Pierce&quot;, StudyGroup: &quot;A&quot; });
// make an array of record names
var arr = base.store(&quot;Class&quot;).map(function (rec) { return rec.Name; }); // returns an array [&quot;Shirley&quot;, &quot;Troy&quot;, &quot;Chang&quot;, &quot;Pierce&quot;]
base.close();</code></pre>
                </div>
              </section>
              <section>
                <h4>Parameter</h4>
                <table class="jsdoc-details-table">
                  <thead>
                    <tr>
                      <th>Name</th>
                      <th>Type</th>
                      <th>Optional</th>
                      <th>Description</th>
                    </tr>
                  </thead>
                  <tbody>
                    <tr>
                      <td>
                        <p>callback</p>
                      </td>
                      <td>
                        <p>function()</p>
                      </td>
                      <td>
                        <p>&nbsp;</p>
                      </td>
                      <td>
                        <p>Function that generates the array. It takes two parameters:
                          <br>rec - The current record.
                          <br>[idx] - The index of the current record.</p>
                      </td>
                    </tr>
                  </tbody>
                </table>
              </section>
              <dl class="dl-compact">
                <dt>Returns</dt>
                <dd>
                  <p><code>Array of Object</code>&nbsp;The array created by the callback function.</p>
                </dd>
              </dl>
              <h3 id="newRecord"><span class="symbol-name">newRecord</span><span class="signature"><span class="signature-params">(json)</span>&nbsp;&rarr; <span class="signature-returns"> <a href="module-qm.Record.html">module:qm.Record</a></span></span></h3>
              <p>Creates a new record of given store. The record is not added to the store.</p>
              <section>
                <h4>
            Example
        </h4>
                <div>
                  <pre class="prettyprint"><code>// import qm module
var qm = require(&#x27;qminer&#x27;);
// create a new base containing one store
var base = new qm.Base({
   mode: &quot;createClean&quot;,
   schema: [{
       name: &quot;Planets&quot;,
       fields: [
           { name: &quot;Name&quot;, type: &quot;string&quot; },
           { name: &quot;Diameter&quot;, type: &quot;int&quot; },
           { name: &quot;NearestStars&quot;, type: &quot;string_v&quot; }
       ]
   }]
});
// add a new planet in the store
base.store(&quot;Planets&quot;).push({ Name: &quot;Earth&quot;, Diameter: 299196522, NearestStars: [&quot;Sun&quot;] });
// create a record of a planet (not added to the Planets store)
var planet = base.store(&quot;Planets&quot;).newRecord({ Name: &quot;Tatooine&quot;, Diameter: 10465, NearestStars: [&quot;Tatoo 1&quot;, &quot;Tatoo 2&quot;] });
base.close();</code></pre>
                </div>
              </section>
              <section>
                <h4>Parameter</h4>
                <table class="jsdoc-details-table">
                  <thead>
                    <tr>
                      <th>Name</th>
                      <th>Type</th>
                      <th>Optional</th>
                      <th>Description</th>
                    </tr>
                  </thead>
                  <tbody>
                    <tr>
                      <td>
                        <p>json</p>
                      </td>
                      <td>
                        <p>Object</p>
                      </td>
                      <td>
                        <p>&nbsp;</p>
                      </td>
                      <td>
                        <p>A JSON value of the record.</p>
                      </td>
                    </tr>
                  </tbody>
                </table>
              </section>
              <dl class="dl-compact">
                <dt>Returns</dt>
                <dd>
                  <p><code><a href="module-qm.Record.html">module:qm.Record</a></code>&nbsp;The record created by the JSON value and the store.</p>
                </dd>
              </dl>
              <h3 id="newRecordSet"><span class="symbol-name">newRecordSet</span><span class="signature"><span class="signature-params">(idVec)</span>&nbsp;&rarr; <span class="signature-returns"> <a href="module-qm.RecordSet.html">module:qm.RecordSet</a></span></span></h3>
              <p>Creates a new record set out of the records in store.</p>
              <section>
                <h4>
            Example
        </h4>
                <div>
                  <pre class="prettyprint"><code>// import qm module
var qm = require(&#x27;qminer&#x27;);
// create a new base containing one store
var base = new qm.Base({
   mode: &quot;createClean&quot;,
   schema: [{
       name: &quot;Superheroes&quot;,
       fields: [
           { name: &quot;Name&quot;, type: &quot;string&quot; },
           { name: &quot;Superpowers&quot;, type: &quot;string_v&quot; }
       ]
   }]
});
// add some new records to the store
base.store(&quot;Superheroes&quot;).push({ Name: &quot;Superman&quot;, Superpowers: [&quot;Superhuman strength, speed, hearing&quot;, &quot;Flight&quot;, &quot;Heat vision&quot;] });
base.store(&quot;Superheroes&quot;).push({ Name: &quot;Batman&quot;, Superpowers: [&quot;Genius-level intellect&quot;, &quot;Peak physical and mental conditioning&quot;, &quot;Master detective&quot;] });
base.store(&quot;Superheroes&quot;).push({ Name: &quot;Thor&quot;, Superpowers: [&quot;Superhuman strength, endurance and longevity&quot;, &quot;Abilities via Mjolnir&quot;] });
base.store(&quot;Superheroes&quot;).push({ Name: &quot;Wonder Woman&quot;, Superpowers: [&quot;Superhuman strength, agility and endurance&quot;, &quot;Flight&quot;, &quot;Highly skilled hand-to-hand combatant&quot;] });
// create a new record set containing only the DC Comic superheroes (those with the record ids 0, 1 and 3)
var intVec = new qm.la.IntVector([0, 1, 3]);
var DCHeroes = base.store(&quot;Superheroes&quot;).newRecordSet(intVec);
base.close();</code></pre>
                </div>
              </section>
              <section>
                <h4>Parameter</h4>
                <table class="jsdoc-details-table">
                  <thead>
                    <tr>
                      <th>Name</th>
                      <th>Type</th>
                      <th>Optional</th>
                      <th>Description</th>
                    </tr>
                  </thead>
                  <tbody>
                    <tr>
                      <td>
                        <p>idVec</p>
                      </td>
                      <td>
                        <p><a href="module-la.IntVector.html">module:la.IntVector</a></p>
                      </td>
                      <td>
                        <p>&nbsp;</p>
                      </td>
                      <td>
                        <p>The integer vector containing the ids of selected records.</p>
                      </td>
                    </tr>
                  </tbody>
                </table>
              </section>
              <dl class="dl-compact">
                <dt>Returns</dt>
                <dd>
                  <p><code><a href="module-qm.RecordSet.html">module:qm.RecordSet</a></code>&nbsp;The record set that contains the records gained with idVec.</p>
                </dd>
              </dl>
              <h3 id="push"><span class="symbol-name">push</span><span class="signature"><span class="signature-params">(rec)</span>&nbsp;&rarr; <span class="signature-returns"> number</span></span></h3>
              <p>Adds a record to the store.</p>
              <section>
                <h4>
            Example
        </h4>
                <div>
                  <pre class="prettyprint"><code>// import qm module
var qm = require(&#x27;qminer&#x27;);
// create a new base containing two stores
var base = new qm.Base({
   mode: &quot;createClean&quot;,
   schema: [
   {
       name: &quot;Superheroes&quot;,
       fields: [
           { name: &quot;Name&quot;, type: &quot;string&quot; },
           { name: &quot;Superpowers&quot;, type: &quot;string_v&quot; }
       ]
   },
   {
       name: &quot;Supervillians&quot;,
       fields: [
           { name: &quot;Name&quot;, type: &quot;string&quot; },
           { name: &quot;Superpowers&quot;, type: &quot;string_v&quot; }
       ]
   }]
});
// add a new superhero to the Superheroes store
base.store(&quot;Superheroes&quot;).push({ Name: &quot;Superman&quot;, Superpowers: [&quot;flight&quot;, &quot;heat vision&quot;, &quot;bulletproof&quot;] }); // returns 0
// add a new supervillian to the Supervillians store
base.store(&quot;Supervillians&quot;).push({ Name: &quot;Lex Luthor&quot;, Superpowers: [&quot;expert engineer&quot;, &quot;genius-level intellect&quot;, &quot;money&quot;] }); // returns 0
base.close();	</code></pre>
                </div>
              </section>
              <section>
                <h4>Parameter</h4>
                <table class="jsdoc-details-table">
                  <thead>
                    <tr>
                      <th>Name</th>
                      <th>Type</th>
                      <th>Optional</th>
                      <th>Description</th>
                    </tr>
                  </thead>
                  <tbody>
                    <tr>
                      <td>
                        <p>rec</p>
                      </td>
                      <td>
                        <p>Object</p>
                      </td>
                      <td>
                        <p>&nbsp;</p>
                      </td>
                      <td>
                        <p>The added record. The record must be a JSON object corresponding to the store schema.</p>
                      </td>
                    </tr>
                  </tbody>
                </table>
              </section>
              <dl class="dl-compact">
                <dt>Returns</dt>
                <dd>
                  <p><code>number</code>&nbsp;The ID of the added record.</p>
                </dd>
              </dl>
              <h3 id="recordByName"><span class="symbol-name">recordByName</span><span class="signature"><span class="signature-params">(recName)</span>&nbsp;&rarr; <span class="signature-returns"> (<a href="module-qm.Record.html">module:qm.Record</a> or null)</span></span></h3>
              <p>Returns a record from the store.</p>
              <section>
                <h4>
            Example
        </h4>
                <div>
                  <pre class="prettyprint"><code>// import qm module
var qm = require(&#x27;qminer&#x27;);
// create a base containing the store Class. Let the Name field be the primary field. 
var base = new qm.Base({
   mode: &quot;createClean&quot;,
   schema: [{
       name: &quot;Class&quot;,
       fields: [
           { name: &quot;Name&quot;, type: &quot;string&quot;, primary: true },
           { name: &quot;StudyGroup&quot;, type: &quot;string&quot; }
       ]
   }]
});
// add some records to the store
base.store(&quot;Class&quot;).push({ Name: &quot;Dean&quot;, StudyGroup: &quot;A&quot; });
base.store(&quot;Class&quot;).push({ Name: &quot;Chang&quot;, StudyGroup: &quot;D&quot; });
base.store(&quot;Class&quot;).push({ Name: &quot;Magnitude&quot;, StudyGroup: &quot;C&quot; });
base.store(&quot;Class&quot;).push({ Name: &quot;Leonard&quot;, StudyGroup: &quot;B&quot; });
// get the record with the name &quot;Magnitude&quot;
var record = base.store(&quot;Class&quot;).recordByName(&quot;Magnitude&quot;);
base.close();</code></pre>
                </div>
              </section>
              <section>
                <h4>Parameter</h4>
                <table class="jsdoc-details-table">
                  <thead>
                    <tr>
                      <th>Name</th>
                      <th>Type</th>
                      <th>Optional</th>
                      <th>Description</th>
                    </tr>
                  </thead>
                  <tbody>
                    <tr>
                      <td>
                        <p>recName</p>
                      </td>
                      <td>
                        <p>string</p>
                      </td>
                      <td>
                        <p>&nbsp;</p>
                      </td>
                      <td>
                        <p>Record name.</p>
                      </td>
                    </tr>
                  </tbody>
                </table>
              </section>
              <dl class="dl-compact">
                <dt>Returns</dt>
                <dd>
                  <p><code>(<a href="module-qm.Record.html">module:qm.Record</a> or null)</code>&nbsp;Returns the record. If the record doesn't exist, it returns null.</p>
                </dd>
              </dl>
              <h3 id="sample"><span class="symbol-name">sample</span><span class="signature"><span class="signature-params">(sampleSize)</span>&nbsp;&rarr; <span class="signature-returns"> <a href="module-qm.RecordSet.html">module:qm.RecordSet</a></span></span></h3>
              <p>Creates a record set containing random records from store.</p>
              <section>
                <h4>
            Example
        </h4>
                <div>
                  <pre class="prettyprint"><code>// import qm module
var qm = require(&#x27;qminer&#x27;);
// create a base containing one store
var base = new qm.Base({
   mode: &quot;createClean&quot;,
   schema: [{
       name: &quot;TVSeries&quot;,
       fields: [
           { name: &quot;Title&quot;, type: &quot;string&quot;, primary: true },
           { name: &quot;NumberOfEpisodes&quot;, type: &quot;int&quot; }
       ]
   }]
});
// add some records in the store
base.store(&quot;TVSeries&quot;).push({ Title: &quot;Archer&quot;, NumberOfEpisodes: 75 });
base.store(&quot;TVSeries&quot;).push({ Title: &quot;The Simpsons&quot;, NumberOfEpisodes: 574 });
base.store(&quot;TVSeries&quot;).push({ Title: &quot;New Girl&quot;, NumberOfEpisodes: 94 });
base.store(&quot;TVSeries&quot;).push({ Title: &quot;Rick and Morty&quot;, NumberOfEpisodes: 11 });
base.store(&quot;TVSeries&quot;).push({ Title: &quot;Game of Thrones&quot;, NumberOfEpisodes: 47 });
// create a sample record set containing 3 records
var randomRecordSet = base.store(&quot;TVSeries&quot;).sample(3); // contains 3 random records from the TVSeries store
base.close();</code></pre>
                </div>
              </section>
              <section>
                <h4>Parameter</h4>
                <table class="jsdoc-details-table">
                  <thead>
                    <tr>
                      <th>Name</th>
                      <th>Type</th>
                      <th>Optional</th>
                      <th>Description</th>
                    </tr>
                  </thead>
                  <tbody>
                    <tr>
                      <td>
                        <p>sampleSize</p>
                      </td>
                      <td>
                        <p>number</p>
                      </td>
                      <td>
                        <p>&nbsp;</p>
                      </td>
                      <td>
                        <p>The size of the record set.</p>
                      </td>
                    </tr>
                  </tbody>
                </table>
              </section>
              <dl class="dl-compact">
                <dt>Returns</dt>
                <dd>
                  <p><code><a href="module-qm.RecordSet.html">module:qm.RecordSet</a></code>&nbsp;Returns a record set containing random records.</p>
                </dd>
              </dl>
              <h3 id="toJSON"><span class="symbol-name">toJSON</span><span class="signature"><span class="signature-params">()</span>&nbsp;&rarr; <span class="signature-returns"> Object</span></span></h3>
              <p>Returns the store as a JSON.</p>
              <section>
                <h4>
            Example
        </h4>
                <div>
                  <pre class="prettyprint"><code>// import qm module
var qm = require(&#x27;qminer&#x27;);
// create a new base containing one store
var base = new qm.Base({
   mode: &quot;createClean&quot;,
   schema: [{
       name: &quot;FootballPlayers&quot;,
       fields: [
           { name: &quot;Name&quot;, type: &quot;string&quot; },
           { name: &quot;FootballClubs&quot;, type: &quot;string_v&quot; },
           { name: &quot;GoalsPerSeason&quot;, type: &quot;int_v&quot; },
       ]
   }]
});
// get the store as a JSON object
// the returned JSON object is:
// { storeId: 0, storeName: &#x27;FootballPlayers&#x27;, storeRecords: 0, fields: [...], keys: [], joins: [] }
var json = base.store(&quot;FootballPlayers&quot;).toJSON();
base.close();</code></pre>
                </div>
              </section>
              <dl class="dl-compact">
                <dt>Returns</dt>
                <dd>
                  <p><code>Object</code>&nbsp;The store as a JSON.</p>
                </dd>
              </dl>
            </section>
          </section>
        </div>
      </div>
      <nav id="jsdoc-toc-nav" role="navigation"></nav>
    </div>
  </div>
  <footer id="jsdoc-footer" class="jsdoc-footer">
    <div id="jsdoc-footer-container">
      <p>
        
      </p>
    </div>
  </footer>
  <script src="scripts/jquery.min.js"></script>
  <script src="scripts/jquery.cookie.js"></script>
  <script src="scripts/tree.jquery.js"></script>
  <script src="scripts/prettify.js"></script>
  <script src="scripts/jsdoc-toc.js"></script>
  <script src="scripts/linenumber.js"></script>
  <script src="scripts/scrollanchor.js"></script>
</body>

</html><|MERGE_RESOLUTION|>--- conflicted
+++ resolved
@@ -311,11 +311,7 @@
                         <p>opts</p>
                       </td>
                       <td>
-<<<<<<< HEAD
-                        <p>module:qm~baseLoadCSVParam</p>
-=======
                         <p><a href="module-qm.html#~baseLoadCSVParam">module:qm~baseLoadCSVParam</a></p>
->>>>>>> 9e051940
                       </td>
                       <td>
                         <p>&nbsp;</p>
