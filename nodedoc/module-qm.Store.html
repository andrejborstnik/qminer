--- conflicted
+++ resolved
@@ -11,102 +11,12 @@
   <link href="css/baseline.css" rel="stylesheet">
 </head>
 
-<<<<<<< HEAD
-<body>
-
-<div id="main">
-
-    <h1 class="page-title">Namespace: Store</h1>
-
-    
-
-
-
-
-<section>
-
-<header>
-    
-        <h2>
-            <span class="ancestors"><a href="module-qm.html">qm</a>.</span>
-        
-        Store
-        </h2>
-        
-    
-</header>
-
-<article>
-    <div class="container-overview">
-    
-        
-            <div class="description">Store (factory pattern result)</div>
-        
-
-        
-
-
-<dl class="details">
-
-    
-
-    
-
-    
-
-    
-
-    
-
-    
-
-    
-
-    
-
-    
-
-    
-
-    
-
-    
-
-    
-    <dt class="tag-source">Source:</dt>
-    <dd class="tag-source"><ul class="dummy"><li>
-        <a href="qminerdoc.js.html">qminerdoc.js</a>, <a href="qminerdoc.js.html#line422">line 422</a>
-    </li></ul></dd>
-    
-
-    
-
-    
-
-    
-</dl>
-
-
-        
-            <h3>Example</h3>
-            
-    <pre class="prettyprint"><code>// import qm module
-var qm = require('qminer');
-// factory based construction using base.createStore
-// TODO
-// using a constructor
-// TODO</code></pre>
-
-        
-    
-=======
 <body onload="prettyPrint()">
   <nav id="jsdoc-navbar" role="navigation" class="jsdoc-navbar">
     <div id="jsdoc-navbar-container">
       <div id="jsdoc-navbar-content">
         <a href="index.html" class="jsdoc-navbar-package-name">Home</a>
       </div>
->>>>>>> 89b90858
     </div>
   </nav>
   <div id="jsdoc-body-container">
@@ -115,7 +25,7 @@
         <div id="jsdoc-main" role="main">
           <header class="page-header">
             <h1><div class="symbol-detail-labels"><span class="label label-kind">namespace</span>&nbsp;<span class="label label-static">static</span></div><small><a href="module-qm.html">qm</a>.<wbr></small><span class="symbol-name">Store</span></h1>
-            <p class="source-link">Source: <a href="qminerdoc.js.html#source-line-370">qminerdoc.<wbr>js:370</a></p>
+            <p class="source-link">Source: <a href="qminerdoc.js.html#source-line-422">qminerdoc.<wbr>js:422</a></p>
             <div class="symbol-description">
               <p>Store (factory pattern result)</p>
             </div>
@@ -930,3205 +840,4 @@
   <script src="scripts/scrollanchor.js"></script>
 </body>
 
-<<<<<<< HEAD
-    
-
-    
-
-    
-
-     
-
-    
-
-    
-        <h3 class="subsection-title">Members</h3>
-
-        
-            
-<h4 class="name" id="backwardIter"><span class="type-signature"></span>backwardIter<span class="type-signature"></span></h4>
-
-
-
-
-<div class="description">
-    Returns an iterator for iterating over the store form end to start.
-</div>
-
-
-
-
-
-
-
-<dl class="details">
-
-    
-
-    
-
-    
-
-    
-
-    
-
-    
-
-    
-
-    
-
-    
-
-    
-
-    
-
-    
-
-    
-    <dt class="tag-source">Source:</dt>
-    <dd class="tag-source"><ul class="dummy"><li>
-        <a href="qminerdoc.js.html">qminerdoc.js</a>, <a href="qminerdoc.js.html#line585">line 585</a>
-    </li></ul></dd>
-    
-
-    
-
-    
-
-    
-</dl>
-
-
-
-
-
-
-        
-            
-<h4 class="name" id="empty"><span class="type-signature"></span>empty<span class="type-signature"></span></h4>
-
-
-
-
-<div class="description">
-    Checks if the store is empty.
-</div>
-
-
-
-
-
-
-
-<dl class="details">
-
-    
-
-    
-
-    
-
-    
-
-    
-
-    
-
-    
-
-    
-
-    
-
-    
-
-    
-
-    
-
-    
-    <dt class="tag-source">Source:</dt>
-    <dd class="tag-source"><ul class="dummy"><li>
-        <a href="qminerdoc.js.html">qminerdoc.js</a>, <a href="qminerdoc.js.html#line549">line 549</a>
-    </li></ul></dd>
-    
-
-    
-
-    
-
-    
-</dl>
-
-
-
-
-
-
-        
-            
-<h4 class="name" id="fields"><span class="type-signature"></span>fields<span class="type-signature"></span></h4>
-
-
-
-
-<div class="description">
-    Gives an array of all field descriptor JSON objects.
-</div>
-
-
-
-
-
-
-
-<dl class="details">
-
-    
-
-    
-
-    
-
-    
-
-    
-
-    
-
-    
-
-    
-
-    
-
-    
-
-    
-
-    
-
-    
-    <dt class="tag-source">Source:</dt>
-    <dd class="tag-source"><ul class="dummy"><li>
-        <a href="qminerdoc.js.html">qminerdoc.js</a>, <a href="qminerdoc.js.html#line561">line 561</a>
-    </li></ul></dd>
-    
-
-    
-
-    
-
-    
-</dl>
-
-
-
-
-
-
-        
-            
-<h4 class="name" id="first"><span class="type-signature"></span>first<span class="type-signature"></span></h4>
-
-
-
-
-<div class="description">
-    Returns the first record of the store.
-</div>
-
-
-
-
-
-
-
-<dl class="details">
-
-    
-
-    
-
-    
-
-    
-
-    
-
-    
-
-    
-
-    
-
-    
-
-    
-
-    
-
-    
-
-    
-    <dt class="tag-source">Source:</dt>
-    <dd class="tag-source"><ul class="dummy"><li>
-        <a href="qminerdoc.js.html">qminerdoc.js</a>, <a href="qminerdoc.js.html#line573">line 573</a>
-    </li></ul></dd>
-    
-
-    
-
-    
-
-    
-</dl>
-
-
-
-
-
-
-        
-            
-<h4 class="name" id="forwardIter"><span class="type-signature"></span>forwardIter<span class="type-signature"></span></h4>
-
-
-
-
-<div class="description">
-    Returns an iterator for iterating over the store from start to end.
-</div>
-
-
-
-
-
-
-
-<dl class="details">
-
-    
-
-    
-
-    
-
-    
-
-    
-
-    
-
-    
-
-    
-
-    
-
-    
-
-    
-
-    
-
-    
-    <dt class="tag-source">Source:</dt>
-    <dd class="tag-source"><ul class="dummy"><li>
-        <a href="qminerdoc.js.html">qminerdoc.js</a>, <a href="qminerdoc.js.html#line581">line 581</a>
-    </li></ul></dd>
-    
-
-    
-
-    
-
-    
-</dl>
-
-
-
-
-
-
-        
-            
-<h4 class="name" id="joins"><span class="type-signature"></span>joins<span class="type-signature"></span></h4>
-
-
-
-
-<div class="description">
-    Gives an array of all join descriptor JSON objects.
-</div>
-
-
-
-
-
-
-
-<dl class="details">
-
-    
-
-    
-
-    
-
-    
-
-    
-
-    
-
-    
-
-    
-
-    
-
-    
-
-    
-
-    
-
-    
-    <dt class="tag-source">Source:</dt>
-    <dd class="tag-source"><ul class="dummy"><li>
-        <a href="qminerdoc.js.html">qminerdoc.js</a>, <a href="qminerdoc.js.html#line565">line 565</a>
-    </li></ul></dd>
-    
-
-    
-
-    
-
-    
-</dl>
-
-
-
-
-
-
-        
-            
-<h4 class="name" id="keys"><span class="type-signature"></span>keys<span class="type-signature"></span></h4>
-
-
-
-
-<div class="description">
-    Gives an array of all key descriptor JSON objects.
-</div>
-
-
-
-
-
-
-
-<dl class="details">
-
-    
-
-    
-
-    
-
-    
-
-    
-
-    
-
-    
-
-    
-
-    
-
-    
-
-    
-
-    
-
-    
-    <dt class="tag-source">Source:</dt>
-    <dd class="tag-source"><ul class="dummy"><li>
-        <a href="qminerdoc.js.html">qminerdoc.js</a>, <a href="qminerdoc.js.html#line569">line 569</a>
-    </li></ul></dd>
-    
-
-    
-
-    
-
-    
-</dl>
-
-
-
-
-
-
-        
-            
-<h4 class="name" id="last"><span class="type-signature"></span>last<span class="type-signature"></span></h4>
-
-
-
-
-<div class="description">
-    Returns the last record of the store.
-</div>
-
-
-
-
-
-
-
-<dl class="details">
-
-    
-
-    
-
-    
-
-    
-
-    
-
-    
-
-    
-
-    
-
-    
-
-    
-
-    
-
-    
-
-    
-    <dt class="tag-source">Source:</dt>
-    <dd class="tag-source"><ul class="dummy"><li>
-        <a href="qminerdoc.js.html">qminerdoc.js</a>, <a href="qminerdoc.js.html#line577">line 577</a>
-    </li></ul></dd>
-    
-
-    
-
-    
-
-    
-</dl>
-
-
-
-
-
-
-        
-            
-<h4 class="name" id="length"><span class="type-signature"></span>length<span class="type-signature"></span></h4>
-
-
-
-
-<div class="description">
-    Gives the number of records.
-</div>
-
-
-
-
-
-
-
-<dl class="details">
-
-    
-
-    
-
-    
-
-    
-
-    
-
-    
-
-    
-
-    
-
-    
-
-    
-
-    
-
-    
-
-    
-    <dt class="tag-source">Source:</dt>
-    <dd class="tag-source"><ul class="dummy"><li>
-        <a href="qminerdoc.js.html">qminerdoc.js</a>, <a href="qminerdoc.js.html#line553">line 553</a>
-    </li></ul></dd>
-    
-
-    
-
-    
-
-    
-</dl>
-
-
-
-
-
-
-        
-            
-<h4 class="name" id="name"><span class="type-signature"></span>name<span class="type-signature"></span></h4>
-
-
-
-
-<div class="description">
-    Gives the name of the store.
-</div>
-
-
-
-
-
-
-
-<dl class="details">
-
-    
-
-    
-
-    
-
-    
-
-    
-
-    
-
-    
-
-    
-
-    
-
-    
-
-    
-
-    
-
-    
-    <dt class="tag-source">Source:</dt>
-    <dd class="tag-source"><ul class="dummy"><li>
-        <a href="qminerdoc.js.html">qminerdoc.js</a>, <a href="qminerdoc.js.html#line545">line 545</a>
-    </li></ul></dd>
-    
-
-    
-
-    
-
-    
-</dl>
-
-
-
-
-
-
-        
-            
-<h4 class="name" id="recs"><span class="type-signature"></span>recs<span class="type-signature"></span></h4>
-
-
-
-
-<div class="description">
-    Creates a record set containing all the records from the store.
-</div>
-
-
-
-
-
-
-
-<dl class="details">
-
-    
-
-    
-
-    
-
-    
-
-    
-
-    
-
-    
-
-    
-
-    
-
-    
-
-    
-
-    
-
-    
-    <dt class="tag-source">Source:</dt>
-    <dd class="tag-source"><ul class="dummy"><li>
-        <a href="qminerdoc.js.html">qminerdoc.js</a>, <a href="qminerdoc.js.html#line557">line 557</a>
-    </li></ul></dd>
-    
-
-    
-
-    
-
-    
-</dl>
-
-
-
-
-
-
-        
-    
-
-    
-        <h3 class="subsection-title">Methods</h3>
-
-        
-            
-
-    
-
-    <h4 class="name" id="add"><span class="type-signature"></span>add<span class="signature">(rec)</span><span class="type-signature"> &rarr; {number}</span></h4>
-
-    
-
-
-
-<div class="description">
-    Adds a record to the store.
-</div>
-
-
-
-
-
-
-
-
-
-    <h5>Parameters:</h5>
-    
-
-<table class="params">
-    <thead>
-    <tr>
-        
-        <th>Name</th>
-        
-
-        <th>Type</th>
-
-        
-
-        
-
-        <th class="last">Description</th>
-    </tr>
-    </thead>
-
-    <tbody>
-    
-
-        <tr>
-            
-                <td class="name"><code>rec</code></td>
-            
-
-            <td class="type">
-            
-                
-<span class="param-type">Object</span>
-
-
-            
-            </td>
-
-            
-
-            
-
-            <td class="description last">The added record. //TODO</td>
-        </tr>
-
-    
-    </tbody>
-</table>
-
-
-
-
-
-
-<dl class="details">
-
-    
-
-    
-
-    
-
-    
-
-    
-
-    
-
-    
-
-    
-
-    
-
-    
-
-    
-
-    
-
-    
-    <dt class="tag-source">Source:</dt>
-    <dd class="tag-source"><ul class="dummy"><li>
-        <a href="qminerdoc.js.html">qminerdoc.js</a>, <a href="qminerdoc.js.html#line464">line 464</a>
-    </li></ul></dd>
-    
-
-    
-
-    
-
-    
-</dl>
-
-
-
-
-
-
-
-
-
-
-
-
-
-<h5>Returns:</h5>
-
-        
-<div class="param-desc">
-    The ID of the added record.
-</div>
-
-
-
-<dl>
-    <dt>
-        Type
-    </dt>
-    <dd>
-        
-<span class="param-type">number</span>
-
-
-    </dd>
-</dl>
-
-    
-
-
-
-        
-            
-
-    
-
-    <h4 class="name" id="cell"><span class="type-signature"></span>cell<span class="signature">(recId, fieldName)</span><span class="type-signature"> &rarr; {Object}</span></h4>
-
-    
-
-
-
-<div class="description">
-    Gives the field value of a specific record.
-</div>
-
-
-
-
-
-
-
-
-
-    <h5>Parameters:</h5>
-    
-
-<table class="params">
-    <thead>
-    <tr>
-        
-        <th>Name</th>
-        
-
-        <th>Type</th>
-
-        
-
-        
-
-        <th class="last">Description</th>
-    </tr>
-    </thead>
-
-    <tbody>
-    
-
-        <tr>
-            
-                <td class="name"><code>recId</code></td>
-            
-
-            <td class="type">
-            
-                
-<span class="param-type">number</span>
-
-
-            
-            </td>
-
-            
-
-            
-
-            <td class="description last">The record id.</td>
-        </tr>
-
-    
-
-        <tr>
-            
-                <td class="name"><code>fieldName</code></td>
-            
-
-            <td class="type">
-            
-                
-<span class="param-type">string</span>
-
-
-            
-            </td>
-
-            
-
-            
-
-            <td class="description last">The field's name.</td>
-        </tr>
-
-    
-    </tbody>
-</table>
-
-
-
-
-
-
-<dl class="details">
-
-    
-
-    
-
-    
-
-    
-
-    
-
-    
-
-    
-
-    
-
-    
-
-    
-
-    
-
-    
-
-    
-    <dt class="tag-source">Source:</dt>
-    <dd class="tag-source"><ul class="dummy"><li>
-        <a href="qminerdoc.js.html">qminerdoc.js</a>, <a href="qminerdoc.js.html#line541">line 541</a>
-    </li></ul></dd>
-    
-
-    
-
-    
-
-    
-</dl>
-
-
-
-
-
-
-
-
-
-
-
-
-
-<h5>Returns:</h5>
-
-        
-<div class="param-desc">
-    The fieldName value of the record with recId.
-</div>
-
-
-
-<dl>
-    <dt>
-        Type
-    </dt>
-    <dd>
-        
-<span class="param-type">Object</span>
-
-
-    </dd>
-</dl>
-
-    
-
-
-
-        
-            
-
-    
-
-    <h4 class="name" id="clear"><span class="type-signature"></span>clear<span class="signature">(num<span class="signature-attributes">opt</span>)</span><span class="type-signature"> &rarr; {number}</span></h4>
-
-    
-
-
-
-<div class="description">
-    Deletes the records in the store.
-</div>
-
-
-
-
-
-
-
-
-
-    <h5>Parameters:</h5>
-    
-
-<table class="params">
-    <thead>
-    <tr>
-        
-        <th>Name</th>
-        
-
-        <th>Type</th>
-
-        
-        <th>Attributes</th>
-        
-
-        
-
-        <th class="last">Description</th>
-    </tr>
-    </thead>
-
-    <tbody>
-    
-
-        <tr>
-            
-                <td class="name"><code>num</code></td>
-            
-
-            <td class="type">
-            
-                
-<span class="param-type">number</span>
-
-
-            
-            </td>
-
-            
-                <td class="attributes">
-                
-                    &lt;optional><br>
-                
-
-                
-
-                
-                </td>
-            
-
-            
-
-            <td class="description last">The number of deleted records.</td>
-        </tr>
-
-    
-    </tbody>
-</table>
-
-
-
-
-
-
-<dl class="details">
-
-    
-
-    
-
-    
-
-    
-
-    
-
-    
-
-    
-
-    
-
-    
-
-    
-
-    
-
-    
-
-    
-    <dt class="tag-source">Source:</dt>
-    <dd class="tag-source"><ul class="dummy"><li>
-        <a href="qminerdoc.js.html">qminerdoc.js</a>, <a href="qminerdoc.js.html#line522">line 522</a>
-    </li></ul></dd>
-    
-
-    
-
-    
-
-    
-</dl>
-
-
-
-
-
-
-
-
-
-
-
-
-
-<h5>Returns:</h5>
-
-        
-<div class="param-desc">
-    The number of remaining records in the store.
-</div>
-
-
-
-<dl>
-    <dt>
-        Type
-    </dt>
-    <dd>
-        
-<span class="param-type">number</span>
-
-
-    </dd>
-</dl>
-
-    
-
-
-    <h5>Example</h5>
-    
-    <pre class="prettyprint"><code>// delete all records in store
-store.clear();	// returns 0
-// deletes the first 10 records
-store.clear(10);</code></pre>
-
-
-
-        
-            
-
-    
-
-    <h4 class="name" id="each"><span class="type-signature"></span>each<span class="signature">(callback)</span><span class="type-signature"> &rarr; {<a href="module-qm.Store.html">module:qm.Store</a>}</span></h4>
-
-    
-
-
-
-<div class="description">
-    Executes a function on each record in store.
-</div>
-
-
-
-
-
-
-
-
-
-    <h5>Parameters:</h5>
-    
-
-<table class="params">
-    <thead>
-    <tr>
-        
-        <th>Name</th>
-        
-
-        <th>Type</th>
-
-        
-
-        
-
-        <th class="last">Description</th>
-    </tr>
-    </thead>
-
-    <tbody>
-    
-
-        <tr>
-            
-                <td class="name"><code>callback</code></td>
-            
-
-            <td class="type">
-            
-                
-<span class="param-type">function</span>
-
-
-            
-            </td>
-
-            
-
-            
-
-            <td class="description last">Function to be executed. It takes two parameters:
-<br>rec - The current record.
-<br>[idx] - The index of the current record.</td>
-        </tr>
-
-    
-    </tbody>
-</table>
-
-
-
-
-
-
-<dl class="details">
-
-    
-
-    
-
-    
-
-    
-
-    
-
-    
-
-    
-
-    
-
-    
-
-    
-
-    
-
-    
-
-    
-    <dt class="tag-source">Source:</dt>
-    <dd class="tag-source"><ul class="dummy"><li>
-        <a href="qminerdoc.js.html">qminerdoc.js</a>, <a href="qminerdoc.js.html#line443">line 443</a>
-    </li></ul></dd>
-    
-
-    
-
-    
-
-    
-</dl>
-
-
-
-
-
-
-
-
-
-
-
-
-
-<h5>Returns:</h5>
-
-        
-<div class="param-desc">
-    Self.
-</div>
-
-
-
-<dl>
-    <dt>
-        Type
-    </dt>
-    <dd>
-        
-<span class="param-type"><a href="module-qm.Store.html">module:qm.Store</a></span>
-
-
-    </dd>
-</dl>
-
-    
-
-
-    <h5>Example</h5>
-    
-    <pre class="prettyprint"><code>// import qm module
-var qm = require('qminer');
-// create a store with some people with fields Name and Gender
-var store = //TODO
-// change the gender of all records to "Extraterrestrial"
-store.each(function (rec) { rec.Gender = "Extraterrestrial"; });</code></pre>
-
-
-
-        
-            
-
-    
-
-    <h4 class="name" id="field"><span class="type-signature"></span>field<span class="signature">(fieldName)</span><span class="type-signature"> &rarr; {Object}</span></h4>
-
-    
-
-
-
-<div class="description">
-    Gets the details of the selected field.
-</div>
-
-
-
-
-
-
-
-
-
-    <h5>Parameters:</h5>
-    
-
-<table class="params">
-    <thead>
-    <tr>
-        
-        <th>Name</th>
-        
-
-        <th>Type</th>
-
-        
-
-        
-
-        <th class="last">Description</th>
-    </tr>
-    </thead>
-
-    <tbody>
-    
-
-        <tr>
-            
-                <td class="name"><code>fieldName</code></td>
-            
-
-            <td class="type">
-            
-                
-<span class="param-type">string</span>
-
-
-            
-            </td>
-
-            
-
-            
-
-            <td class="description last">The name of the field.</td>
-        </tr>
-
-    
-    </tbody>
-</table>
-
-
-
-
-
-
-<dl class="details">
-
-    
-
-    
-
-    
-
-    
-
-    
-
-    
-
-    
-
-    
-
-    
-
-    
-
-    
-
-    
-
-    
-    <dt class="tag-source">Source:</dt>
-    <dd class="tag-source"><ul class="dummy"><li>
-        <a href="qminerdoc.js.html">qminerdoc.js</a>, <a href="qminerdoc.js.html#line488">line 488</a>
-    </li></ul></dd>
-    
-
-    
-
-    
-
-    
-</dl>
-
-
-
-
-
-
-
-
-
-
-
-
-
-<h5>Returns:</h5>
-
-        
-<div class="param-desc">
-    The JSON object containing the details of the field. //TODO
-</div>
-
-
-
-<dl>
-    <dt>
-        Type
-    </dt>
-    <dd>
-        
-<span class="param-type">Object</span>
-
-
-    </dd>
-</dl>
-
-    
-
-
-
-        
-            
-
-    
-
-    <h4 class="name" id="getMat"><span class="type-signature"></span>getMat<span class="signature">(fieldName)</span><span class="type-signature"> &rarr; {<a href="module-la.Matrix.html">module:la.Matrix</a>|<a href="module-la.SparseMatrix.html">module:la.SparseMatrix</a>}</span></h4>
-
-    
-
-
-
-<div class="description">
-    Gives a matrix containing the field values of each record.
-</div>
-
-
-
-
-
-
-
-
-
-    <h5>Parameters:</h5>
-    
-
-<table class="params">
-    <thead>
-    <tr>
-        
-        <th>Name</th>
-        
-
-        <th>Type</th>
-
-        
-
-        
-
-        <th class="last">Description</th>
-    </tr>
-    </thead>
-
-    <tbody>
-    
-
-        <tr>
-            
-                <td class="name"><code>fieldName</code></td>
-            
-
-            <td class="type">
-            
-                
-<span class="param-type">string</span>
-
-
-            
-            </td>
-
-            
-
-            
-
-            <td class="description last">The field name. Field mustn't be of type string.</td>
-        </tr>
-
-    
-    </tbody>
-</table>
-
-
-
-
-
-
-<dl class="details">
-
-    
-
-    
-
-    
-
-    
-
-    
-
-    
-
-    
-
-    
-
-    
-
-    
-
-    
-
-    
-
-    
-    <dt class="tag-source">Source:</dt>
-    <dd class="tag-source"><ul class="dummy"><li>
-        <a href="qminerdoc.js.html">qminerdoc.js</a>, <a href="qminerdoc.js.html#line534">line 534</a>
-    </li></ul></dd>
-    
-
-    
-
-    
-
-    
-</dl>
-
-
-
-
-
-
-
-
-
-
-
-
-
-<h5>Returns:</h5>
-
-        
-<div class="param-desc">
-    The matrix containing the field values.
-</div>
-
-
-
-<dl>
-    <dt>
-        Type
-    </dt>
-    <dd>
-        
-<span class="param-type"><a href="module-la.Matrix.html">module:la.Matrix</a></span>
-|
-
-<span class="param-type"><a href="module-la.SparseMatrix.html">module:la.SparseMatrix</a></span>
-
-
-    </dd>
-</dl>
-
-    
-
-
-
-        
-            
-
-    
-
-    <h4 class="name" id="getVec"><span class="type-signature"></span>getVec<span class="signature">(fieldName)</span><span class="type-signature"> &rarr; {<a href="module-la.Vector.html">module:la.Vector</a>}</span></h4>
-
-    
-
-
-
-<div class="description">
-    Gives a vector containing the field value of each record.
-</div>
-
-
-
-
-
-
-
-
-
-    <h5>Parameters:</h5>
-    
-
-<table class="params">
-    <thead>
-    <tr>
-        
-        <th>Name</th>
-        
-
-        <th>Type</th>
-
-        
-
-        
-
-        <th class="last">Description</th>
-    </tr>
-    </thead>
-
-    <tbody>
-    
-
-        <tr>
-            
-                <td class="name"><code>fieldName</code></td>
-            
-
-            <td class="type">
-            
-                
-<span class="param-type">string</span>
-
-
-            
-            </td>
-
-            
-
-            
-
-            <td class="description last">The field name. Field must be of one-dimensional type, e.g. int, float, string...</td>
-        </tr>
-
-    
-    </tbody>
-</table>
-
-
-
-
-
-
-<dl class="details">
-
-    
-
-    
-
-    
-
-    
-
-    
-
-    
-
-    
-
-    
-
-    
-
-    
-
-    
-
-    
-
-    
-    <dt class="tag-source">Source:</dt>
-    <dd class="tag-source"><ul class="dummy"><li>
-        <a href="qminerdoc.js.html">qminerdoc.js</a>, <a href="qminerdoc.js.html#line528">line 528</a>
-    </li></ul></dd>
-    
-
-    
-
-    
-
-    
-</dl>
-
-
-
-
-
-
-
-
-
-
-
-
-
-<h5>Returns:</h5>
-
-        
-<div class="param-desc">
-    The vector containing the field values of each record.
-</div>
-
-
-
-<dl>
-    <dt>
-        Type
-    </dt>
-    <dd>
-        
-<span class="param-type"><a href="module-la.Vector.html">module:la.Vector</a></span>
-
-
-    </dd>
-</dl>
-
-    
-
-
-
-        
-            
-
-    
-
-    <h4 class="name" id="isNumeric"><span class="type-signature"></span>isNumeric<span class="signature">(fieldName)</span><span class="type-signature"> &rarr; {boolean}</span></h4>
-
-    
-
-
-
-<div class="description">
-    Checks if the field is of numeric type.
-</div>
-
-
-
-
-
-
-
-
-
-    <h5>Parameters:</h5>
-    
-
-<table class="params">
-    <thead>
-    <tr>
-        
-        <th>Name</th>
-        
-
-        <th>Type</th>
-
-        
-
-        
-
-        <th class="last">Description</th>
-    </tr>
-    </thead>
-
-    <tbody>
-    
-
-        <tr>
-            
-                <td class="name"><code>fieldName</code></td>
-            
-
-            <td class="type">
-            
-                
-<span class="param-type">string</span>
-
-
-            
-            </td>
-
-            
-
-            
-
-            <td class="description last">The checked field.</td>
-        </tr>
-
-    
-    </tbody>
-</table>
-
-
-
-
-
-
-<dl class="details">
-
-    
-
-    
-
-    
-
-    
-
-    
-
-    
-
-    
-
-    
-
-    
-
-    
-
-    
-
-    
-
-    
-    <dt class="tag-source">Source:</dt>
-    <dd class="tag-source"><ul class="dummy"><li>
-        <a href="qminerdoc.js.html">qminerdoc.js</a>, <a href="qminerdoc.js.html#line494">line 494</a>
-    </li></ul></dd>
-    
-
-    
-
-    
-
-    
-</dl>
-
-
-
-
-
-
-
-
-
-
-
-
-
-<h5>Returns:</h5>
-
-        
-<div class="param-desc">
-    True, if the field is of numeric type. Otherwise, false.
-</div>
-
-
-
-<dl>
-    <dt>
-        Type
-    </dt>
-    <dd>
-        
-<span class="param-type">boolean</span>
-
-
-    </dd>
-</dl>
-
-    
-
-
-
-        
-            
-
-    
-
-    <h4 class="name" id="isString"><span class="type-signature"></span>isString<span class="signature">(fieldName)</span><span class="type-signature"> &rarr; {boolean}</span></h4>
-
-    
-
-
-
-<div class="description">
-    Checks if the field is of string type.
-</div>
-
-
-
-
-
-
-
-
-
-    <h5>Parameters:</h5>
-    
-
-<table class="params">
-    <thead>
-    <tr>
-        
-        <th>Name</th>
-        
-
-        <th>Type</th>
-
-        
-
-        
-
-        <th class="last">Description</th>
-    </tr>
-    </thead>
-
-    <tbody>
-    
-
-        <tr>
-            
-                <td class="name"><code>fieldName</code></td>
-            
-
-            <td class="type">
-            
-                
-<span class="param-type">string</span>
-
-
-            
-            </td>
-
-            
-
-            
-
-            <td class="description last">The checked field.</td>
-        </tr>
-
-    
-    </tbody>
-</table>
-
-
-
-
-
-
-<dl class="details">
-
-    
-
-    
-
-    
-
-    
-
-    
-
-    
-
-    
-
-    
-
-    
-
-    
-
-    
-
-    
-
-    
-    <dt class="tag-source">Source:</dt>
-    <dd class="tag-source"><ul class="dummy"><li>
-        <a href="qminerdoc.js.html">qminerdoc.js</a>, <a href="qminerdoc.js.html#line500">line 500</a>
-    </li></ul></dd>
-    
-
-    
-
-    
-
-    
-</dl>
-
-
-
-
-
-
-
-
-
-
-
-
-
-<h5>Returns:</h5>
-
-        
-<div class="param-desc">
-    True, if the field is of the string type. Otherwise, false.
-</div>
-
-
-
-<dl>
-    <dt>
-        Type
-    </dt>
-    <dd>
-        
-<span class="param-type">boolean</span>
-
-
-    </dd>
-</dl>
-
-    
-
-
-
-        
-            
-
-    
-
-    <h4 class="name" id="key"><span class="type-signature"></span>key<span class="signature">(keyName)</span><span class="type-signature"> &rarr; {Object}</span></h4>
-
-    
-
-
-
-<div class="description">
-    Returns the details of the selected key.
-</div>
-
-
-
-
-
-
-
-
-
-    <h5>Parameters:</h5>
-    
-
-<table class="params">
-    <thead>
-    <tr>
-        
-        <th>Name</th>
-        
-
-        <th>Type</th>
-
-        
-
-        
-
-        <th class="last">Description</th>
-    </tr>
-    </thead>
-
-    <tbody>
-    
-
-        <tr>
-            
-                <td class="name"><code>keyName</code></td>
-            
-
-            <td class="type">
-            
-                
-<span class="param-type">string</span>
-
-
-            
-            </td>
-
-            
-
-            
-
-            <td class="description last">The selected key.</td>
-        </tr>
-
-    
-    </tbody>
-</table>
-
-
-
-
-
-
-<dl class="details">
-
-    
-
-    
-
-    
-
-    
-
-    
-
-    
-
-    
-
-    
-
-    
-
-    
-
-    
-
-    
-
-    
-    <dt class="tag-source">Source:</dt>
-    <dd class="tag-source"><ul class="dummy"><li>
-        <a href="qminerdoc.js.html">qminerdoc.js</a>, <a href="qminerdoc.js.html#line506">line 506</a>
-    </li></ul></dd>
-    
-
-    
-
-    
-
-    
-</dl>
-
-
-
-
-
-
-
-
-
-
-
-
-
-<h5>Returns:</h5>
-
-        
-<div class="param-desc">
-    The JSON object containing the details of the key. //TODO
-</div>
-
-
-
-<dl>
-    <dt>
-        Type
-    </dt>
-    <dd>
-        
-<span class="param-type">Object</span>
-
-
-    </dd>
-</dl>
-
-    
-
-
-
-        
-            
-
-    
-
-    <h4 class="name" id="map"><span class="type-signature"></span>map<span class="signature">(callback)</span><span class="type-signature"> &rarr; {Array.&lt;Object>}</span></h4>
-
-    
-
-
-
-<div class="description">
-    Creates an array of function outputs created from the store records.
-</div>
-
-
-
-
-
-
-
-
-
-    <h5>Parameters:</h5>
-    
-
-<table class="params">
-    <thead>
-    <tr>
-        
-        <th>Name</th>
-        
-
-        <th>Type</th>
-
-        
-
-        
-
-        <th class="last">Description</th>
-    </tr>
-    </thead>
-
-    <tbody>
-    
-
-        <tr>
-            
-                <td class="name"><code>callback</code></td>
-            
-
-            <td class="type">
-            
-                
-<span class="param-type">function</span>
-
-
-            
-            </td>
-
-            
-
-            
-
-            <td class="description last">Function that generates the array. It takes two parameters:
-<br>rec - The current record.
-<br>[idx] - The index of the current record.</td>
-        </tr>
-
-    
-    </tbody>
-</table>
-
-
-
-
-
-
-<dl class="details">
-
-    
-
-    
-
-    
-
-    
-
-    
-
-    
-
-    
-
-    
-
-    
-
-    
-
-    
-
-    
-
-    
-    <dt class="tag-source">Source:</dt>
-    <dd class="tag-source"><ul class="dummy"><li>
-        <a href="qminerdoc.js.html">qminerdoc.js</a>, <a href="qminerdoc.js.html#line458">line 458</a>
-    </li></ul></dd>
-    
-
-    
-
-    
-
-    
-</dl>
-
-
-
-
-
-
-
-
-
-
-
-
-
-<h5>Returns:</h5>
-
-        
-<div class="param-desc">
-    The array created by the callback function. //TODO
-</div>
-
-
-
-<dl>
-    <dt>
-        Type
-    </dt>
-    <dd>
-        
-<span class="param-type">Array.&lt;Object></span>
-
-
-    </dd>
-</dl>
-
-    
-
-
-    <h5>Example</h5>
-    
-    <pre class="prettyprint"><code>// import qm module
-var qm = require('qminer');
-// create a store with some people with fields Name and Gender
-var store = //TODO
-// make an array of record names
-var arr = store.map(function (rec) { return rec.Name; });</code></pre>
-
-
-
-        
-            
-
-    
-
-    <h4 class="name" id="newRec"><span class="type-signature"></span>newRec<span class="signature">(json)</span><span class="type-signature"> &rarr; {<a href="module-qm.Record.html">module:qm.Record</a>}</span></h4>
-
-    
-
-
-
-<div class="description">
-    Creates a new record of given store. The record is not added to the store.
-</div>
-
-
-
-
-
-
-
-
-
-    <h5>Parameters:</h5>
-    
-
-<table class="params">
-    <thead>
-    <tr>
-        
-        <th>Name</th>
-        
-
-        <th>Type</th>
-
-        
-
-        
-
-        <th class="last">Description</th>
-    </tr>
-    </thead>
-
-    <tbody>
-    
-
-        <tr>
-            
-                <td class="name"><code>json</code></td>
-            
-
-            <td class="type">
-            
-                
-<span class="param-type">Object</span>
-
-
-            
-            </td>
-
-            
-
-            
-
-            <td class="description last">A JSON value of the record.</td>
-        </tr>
-
-    
-    </tbody>
-</table>
-
-
-
-
-
-
-<dl class="details">
-
-    
-
-    
-
-    
-
-    
-
-    
-
-    
-
-    
-
-    
-
-    
-
-    
-
-    
-
-    
-
-    
-    <dt class="tag-source">Source:</dt>
-    <dd class="tag-source"><ul class="dummy"><li>
-        <a href="qminerdoc.js.html">qminerdoc.js</a>, <a href="qminerdoc.js.html#line470">line 470</a>
-    </li></ul></dd>
-    
-
-    
-
-    
-
-    
-</dl>
-
-
-
-
-
-
-
-
-
-
-
-
-
-<h5>Returns:</h5>
-
-        
-<div class="param-desc">
-    The record created by the JSON value and the store.
-</div>
-
-
-
-<dl>
-    <dt>
-        Type
-    </dt>
-    <dd>
-        
-<span class="param-type"><a href="module-qm.Record.html">module:qm.Record</a></span>
-
-
-    </dd>
-</dl>
-
-    
-
-
-
-        
-            
-
-    
-
-    <h4 class="name" id="newRecSet"><span class="type-signature"></span>newRecSet<span class="signature">(idVec)</span><span class="type-signature"> &rarr; {<a href="module-qm.RecSet.html">module:qm.RecSet</a>}</span></h4>
-
-    
-
-
-
-<div class="description">
-    Creates a new record set out of the records in store.
-</div>
-
-
-
-
-
-
-
-
-
-    <h5>Parameters:</h5>
-    
-
-<table class="params">
-    <thead>
-    <tr>
-        
-        <th>Name</th>
-        
-
-        <th>Type</th>
-
-        
-
-        
-
-        <th class="last">Description</th>
-    </tr>
-    </thead>
-
-    <tbody>
-    
-
-        <tr>
-            
-                <td class="name"><code>idVec</code></td>
-            
-
-            <td class="type">
-            
-                
-<span class="param-type"><a href="module-la.IntVector.html">module:la.IntVector</a></span>
-
-
-            
-            </td>
-
-            
-
-            
-
-            <td class="description last">The integer vector containing the ids of selected vectors.</td>
-        </tr>
-
-    
-    </tbody>
-</table>
-
-
-
-
-
-
-<dl class="details">
-
-    
-
-    
-
-    
-
-    
-
-    
-
-    
-
-    
-
-    
-
-    
-
-    
-
-    
-
-    
-
-    
-    <dt class="tag-source">Source:</dt>
-    <dd class="tag-source"><ul class="dummy"><li>
-        <a href="qminerdoc.js.html">qminerdoc.js</a>, <a href="qminerdoc.js.html#line476">line 476</a>
-    </li></ul></dd>
-    
-
-    
-
-    
-
-    
-</dl>
-
-
-
-
-
-
-
-
-
-
-
-
-
-<h5>Returns:</h5>
-
-        
-<div class="param-desc">
-    The record set that contains the records gained with idVec.
-</div>
-
-
-
-<dl>
-    <dt>
-        Type
-    </dt>
-    <dd>
-        
-<span class="param-type"><a href="module-qm.RecSet.html">module:qm.RecSet</a></span>
-
-
-    </dd>
-</dl>
-
-    
-
-
-
-        
-            
-
-    
-
-    <h4 class="name" id="rec"><span class="type-signature"></span>rec<span class="signature">(recName)</span><span class="type-signature"> &rarr; {Object}</span></h4>
-
-    
-
-
-
-<div class="description">
-    Returns a record form the store.
-</div>
-
-
-
-
-
-
-
-
-
-    <h5>Parameters:</h5>
-    
-
-<table class="params">
-    <thead>
-    <tr>
-        
-        <th>Name</th>
-        
-
-        <th>Type</th>
-
-        
-
-        
-
-        <th class="last">Description</th>
-    </tr>
-    </thead>
-
-    <tbody>
-    
-
-        <tr>
-            
-                <td class="name"><code>recName</code></td>
-            
-
-            <td class="type">
-            
-                
-<span class="param-type">string</span>
-
-
-            
-            </td>
-
-            
-
-            
-
-            <td class="description last">Record name.</td>
-        </tr>
-
-    
-    </tbody>
-</table>
-
-
-
-
-
-
-<dl class="details">
-
-    
-
-    
-
-    
-
-    
-
-    
-
-    
-
-    
-
-    
-
-    
-
-    
-
-    
-
-    
-
-    
-    <dt class="tag-source">Source:</dt>
-    <dd class="tag-source"><ul class="dummy"><li>
-        <a href="qminerdoc.js.html">qminerdoc.js</a>, <a href="qminerdoc.js.html#line428">line 428</a>
-    </li></ul></dd>
-    
-
-    
-
-    
-
-    
-</dl>
-
-
-
-
-
-
-
-
-
-
-
-
-
-<h5>Returns:</h5>
-
-        
-<div class="param-desc">
-    Returns the record. If record doesn't exist, it returns null. //TODO
-</div>
-
-
-
-<dl>
-    <dt>
-        Type
-    </dt>
-    <dd>
-        
-<span class="param-type">Object</span>
-
-
-    </dd>
-</dl>
-
-    
-
-
-
-        
-            
-
-    
-
-    <h4 class="name" id="sample"><span class="type-signature"></span>sample<span class="signature">(sampleSize)</span><span class="type-signature"> &rarr; {<a href="module-qm.RecSet.html">module:qm.RecSet</a>}</span></h4>
-
-    
-
-
-
-<div class="description">
-    Creates a record set containing random records from store.
-</div>
-
-
-
-
-
-
-
-
-
-    <h5>Parameters:</h5>
-    
-
-<table class="params">
-    <thead>
-    <tr>
-        
-        <th>Name</th>
-        
-
-        <th>Type</th>
-
-        
-
-        
-
-        <th class="last">Description</th>
-    </tr>
-    </thead>
-
-    <tbody>
-    
-
-        <tr>
-            
-                <td class="name"><code>sampleSize</code></td>
-            
-
-            <td class="type">
-            
-                
-<span class="param-type">number</span>
-
-
-            
-            </td>
-
-            
-
-            
-
-            <td class="description last">The size of the record set.</td>
-        </tr>
-
-    
-    </tbody>
-</table>
-
-
-
-
-
-
-<dl class="details">
-
-    
-
-    
-
-    
-
-    
-
-    
-
-    
-
-    
-
-    
-
-    
-
-    
-
-    
-
-    
-
-    
-    <dt class="tag-source">Source:</dt>
-    <dd class="tag-source"><ul class="dummy"><li>
-        <a href="qminerdoc.js.html">qminerdoc.js</a>, <a href="qminerdoc.js.html#line482">line 482</a>
-    </li></ul></dd>
-    
-
-    
-
-    
-
-    
-</dl>
-
-
-
-
-
-
-
-
-
-
-
-
-
-<h5>Returns:</h5>
-
-        
-<div class="param-desc">
-    Returns a record set containing random records.
-</div>
-
-
-
-<dl>
-    <dt>
-        Type
-    </dt>
-    <dd>
-        
-<span class="param-type"><a href="module-qm.RecSet.html">module:qm.RecSet</a></span>
-
-
-    </dd>
-</dl>
-
-    
-
-
-
-        
-            
-
-    
-
-    <h4 class="name" id="toJSON"><span class="type-signature"></span>toJSON<span class="signature">()</span><span class="type-signature"> &rarr; {Object}</span></h4>
-
-    
-
-
-
-<div class="description">
-    Returns the store as a JSON.
-</div>
-
-
-
-
-
-
-
-
-
-
-
-
-
-<dl class="details">
-
-    
-
-    
-
-    
-
-    
-
-    
-
-    
-
-    
-
-    
-
-    
-
-    
-
-    
-
-    
-
-    
-    <dt class="tag-source">Source:</dt>
-    <dd class="tag-source"><ul class="dummy"><li>
-        <a href="qminerdoc.js.html">qminerdoc.js</a>, <a href="qminerdoc.js.html#line511">line 511</a>
-    </li></ul></dd>
-    
-
-    
-
-    
-
-    
-</dl>
-
-
-
-
-
-
-
-
-
-
-
-
-
-<h5>Returns:</h5>
-
-        
-<div class="param-desc">
-    The store as a JSON.
-</div>
-
-
-
-<dl>
-    <dt>
-        Type
-    </dt>
-    <dd>
-        
-<span class="param-type">Object</span>
-
-
-    </dd>
-</dl>
-
-    
-
-
-
-        
-    
-
-    
-
-    
-</article>
-
-</section>
-
-
-
-
-</div>
-
-<nav>
-    <h2><a href="index.html">Home</a></h2><h3>Modules</h3><ul><li><a href="module-analytics.html">analytics</a></li><li><a href="module-datasets.html">datasets</a></li><li><a href="module-fs.html">fs</a></li><li><a href="module-ht.html">ht</a></li><li><a href="module-la.html">la</a></li><li><a href="module-qm.html">qm</a></li><li><a href="module-statistics.html">statistics</a></li></ul><h3>Classes</h3><ul><li><a href="module-analytics.HierarchMarkov.html">HierarchMarkov</a></li><li><a href="module-analytics.NearestNeighborAD.html">NearestNeighborAD</a></li><li><a href="module-analytics.RidgeReg.html">RidgeReg</a></li><li><a href="module-analytics.SVC.html">SVC</a></li><li><a href="module-analytics.SVR.html">SVR</a></li><li><a href="module-fs.FIn.html">FIn</a></li><li><a href="module-fs.FOut.html">FOut</a></li><li><a href="module-ht.IntFltMap.html">IntFltMap</a></li><li><a href="module-ht.IntIntMap.html">IntIntMap</a></li><li><a href="module-ht.IntStrMap.html">IntStrMap</a></li><li><a href="module-ht.StrFltMap.html">StrFltMap</a></li><li><a href="module-ht.StrIntMap.html">StrIntMap</a></li><li><a href="module-ht.StrStrMap.html">StrStrMap</a></li><li><a href="module-la.BoolVector.html">BoolVector</a></li><li><a href="module-la.IntVector.html">IntVector</a></li><li><a href="module-la.Matrix.html">Matrix</a></li><li><a href="module-la.SparseMatrix.html">SparseMatrix</a></li><li><a href="module-la.SparseVector.html">SparseVector</a></li><li><a href="module-la.StrVector.html">StrVector</a></li><li><a href="module-la.Vector.html">Vector</a></li><li><a href="module-qm.Base.html">Base</a></li><li><a href="module-qm.FeatureSpace.html">FeatureSpace</a></li></ul><h3>Namespaces</h3><ul><li><a href="module-qm.Iterator.html">Iterator</a></li><li><a href="module-qm.Record.html">Record</a></li><li><a href="module-qm.RecSet.html">RecSet</a></li><li><a href="module-qm.Store.html">Store</a></li></ul>
-</nav>
-
-<br class="clear">
-
-<footer>
-    Documentation generated by <a href="https://github.com/jsdoc3/jsdoc">JSDoc 3.3.0-beta2</a> on Fri Apr 17 2015 15:31:16 GMT+0200 (Central Europe Daylight Time)
-</footer>
-
-<script> prettyPrint(); </script>
-<script src="scripts/linenumber.js"> </script>
-</body>
-=======
->>>>>>> 89b90858
 </html>