<!doctype html>
<html>
        <head>
                <meta name="generator" content="JSDoc 3">
                <meta charset="utf-8">
        <title>Home</title>
                <link rel="stylesheet" href="https://brick.a.ssl.fastly.net/Karla:400,400i,700,700i" type="text/css">
                <link rel="stylesheet" href="https://brick.a.ssl.fastly.net/Noto+Serif:400,400i,700,700i" type="text/css">
                <link rel="stylesheet" href="https://brick.a.ssl.fastly.net/Inconsolata:500" type="text/css">
                <link href="css/baseline.css" rel="stylesheet">
        </head>
        <body onload="prettyPrint()">
                <nav id="jsdoc-navbar" role="navigation" class="jsdoc-navbar">
    <div id="jsdoc-navbar-container">
        <div id="jsdoc-navbar-content">
            <a href="index.html" class="jsdoc-navbar-package-name">Home</a>
        </div>
    </div>
</nav>

                <div id="jsdoc-body-container">
                        <div id="jsdoc-content">
                                <div id="jsdoc-content-container">
                                        <div id="jsdoc-banner" role="banner">
                                        </div>
                                        <div id="jsdoc-main" role="main">
            
            
            <div class="symbol-index">
        <section>
            <div class="symbol-index-content">
                <h2 id="analytics">analytics</h2>
                <div class="symbol-index-section">
                            <div class="symbol-index-column">
    <dl class="symbol-index-list">
            <dt class="symbol-index-name">
                <a href="module-analytics.html" class="!symbol-index-name">analytics</a>
            </dt>
            <dd>
            </dd>
            <dt class="symbol-index-name">
                <a href="module-analytics-createOnlineMetric.html#getError" class="!symbol-index-name">analytics~<wbr>createOnlineMetric#<wbr>getError()</a>
            </dt>
            <dd>
            </dd>
            <dt class="symbol-index-name">
<<<<<<< HEAD
=======
                <a href="module-analytics-createOnlineMetric.html#load" class="!symbol-index-name">analytics~<wbr>createOnlineMetric#<wbr>load(FIn)</a>
            </dt>
            <dd>
            </dd>
            <dt class="symbol-index-name">
>>>>>>> f9e1985b
                <a href="module-analytics-createOnlineMetric.html#push" class="!symbol-index-name">analytics~<wbr>createOnlineMetric#<wbr>push(yTrue, yPred)</a>
            </dt>
            <dd>
            </dd>
            <dt class="symbol-index-name">
<<<<<<< HEAD
                <a href="module-analytics.html#~detectorParam" class="!symbol-index-name">analytics~<wbr>detectorParam</a>
=======
                <a href="module-analytics-createOnlineMetric.html#save" class="!symbol-index-name">analytics~<wbr>createOnlineMetric#<wbr>save(FOut)</a>
>>>>>>> f9e1985b
            </dt>
            <dd>
            </dd>
            <dt class="symbol-index-name">
<<<<<<< HEAD
                <a href="module-analytics.html#~hazardModelParam" class="!symbol-index-name">analytics~<wbr>hazardModelParam</a>
=======
                <a href="module-analytics.html#~detectorParam" class="!symbol-index-name">analytics~<wbr>detectorParam</a>
>>>>>>> f9e1985b
            </dt>
            <dd>
            </dd>
            <dt class="symbol-index-name">
<<<<<<< HEAD
                <a href="module-analytics.html#~KMeansExplanation" class="!symbol-index-name">analytics~<wbr>KMeansExplanation</a>
=======
                <a href="module-analytics.html#~hazardModelParam" class="!symbol-index-name">analytics~<wbr>hazardModelParam</a>
>>>>>>> f9e1985b
            </dt>
            <dd>
            </dd>
    </dl>
</div>

                            <div class="symbol-index-column">
    <dl class="symbol-index-list">
            <dt class="symbol-index-name">
<<<<<<< HEAD
=======
                <a href="module-analytics.html#~KMeansExplanation" class="!symbol-index-name">analytics~<wbr>KMeansExplanation</a>
            </dt>
            <dd>
            </dd>
            <dt class="symbol-index-name">
>>>>>>> f9e1985b
                <a href="module-analytics.html#~logisticRegParam" class="!symbol-index-name">analytics~<wbr>logisticRegParam</a>
            </dt>
            <dd>
            </dd>
            <dt class="symbol-index-name">
                <a href="module-analytics.html#~NearestNeighborADExplain" class="!symbol-index-name">analytics~<wbr>NearestNeighborADExplain</a>
            </dt>
            <dd>
            </dd>
            <dt class="symbol-index-name">
                <a href="module-analytics.html#~nnetParams" class="!symbol-index-name">analytics~<wbr>nnetParams</a>
            </dt>
            <dd>
            </dd>
            <dt class="symbol-index-name">
                <a href="module-analytics.html#~oneVsAllParam" class="!symbol-index-name">analytics~<wbr>oneVsAllParam</a>
            </dt>
            <dd>
            </dd>
            <dt class="symbol-index-name">
                <a href="module-analytics.html#~recLinearRegParam" class="!symbol-index-name">analytics~<wbr>recLinearRegParam</a>
            </dt>
            <dd>
            </dd>
            <dt class="symbol-index-name">
                <a href="module-analytics.html#~recLinRegModel" class="!symbol-index-name">analytics~<wbr>recLinRegModel</a>
            </dt>
            <dd>
            </dd>
    </dl>
</div>

                            <div class="symbol-index-column">
    <dl class="symbol-index-list">
            <dt class="symbol-index-name">
                <a href="module-analytics.html#~ridgeRegModel" class="!symbol-index-name">analytics~<wbr>ridgeRegModel</a>
            </dt>
            <dd>
            </dd>
            <dt class="symbol-index-name">
                <a href="module-analytics.html#~ridgeRegParam" class="!symbol-index-name">analytics~<wbr>ridgeRegParam</a>
            </dt>
            <dd>
            </dd>
            <dt class="symbol-index-name">
                <a href="module-analytics.html#~svcParam" class="!symbol-index-name">analytics~<wbr>svcParam</a>
            </dt>
            <dd>
            </dd>
            <dt class="symbol-index-name">
                <a href="module-analytics.html#~svmModel" class="!symbol-index-name">analytics~<wbr>svmModel</a>
            </dt>
            <dd>
            </dd>
            <dt class="symbol-index-name">
                <a href="module-analytics.html#~svrParam" class="!symbol-index-name">analytics~<wbr>svrParam</a>
            </dt>
            <dd>
            </dd>
    </dl>
</div>

                </div>
            </div>
        </section>
        <section>
            <div class="symbol-index-content">
                <h2 id="analytics.KMeans">analytics.KMeans</h2>
                <div class="symbol-index-section">
                            <div class="symbol-index-column">
    <dl class="symbol-index-list">
            <dt class="symbol-index-name">
                <a href="module-analytics.KMeans.html" class="!symbol-index-name">analytics.<wbr>KMeans()</a>
            </dt>
            <dd>
            </dd>
            <dt class="symbol-index-name">
                <a href="module-analytics.KMeans.html#explain" class="!symbol-index-name">analytics.<wbr>KMeans#<wbr>explain(X)</a>
            </dt>
            <dd>
            </dd>
            <dt class="symbol-index-name">
                <a href="module-analytics.KMeans.html#fit" class="!symbol-index-name">analytics.<wbr>KMeans#<wbr>fit(X[, recIds])</a>
            </dt>
            <dd>
            </dd>
            <dt class="symbol-index-name">
                <a href="module-analytics.KMeans.html#getModel" class="!symbol-index-name">analytics.<wbr>KMeans#<wbr>getModel()</a>
            </dt>
            <dd>
            </dd>
    </dl>
</div>

                            <div class="symbol-index-column">
    <dl class="symbol-index-list">
            <dt class="symbol-index-name">
                <a href="module-analytics.KMeans.html#getParams" class="!symbol-index-name">analytics.<wbr>KMeans#<wbr>getParams()</a>
            </dt>
            <dd>
            </dd>
            <dt class="symbol-index-name">
                <a href="module-analytics.KMeans.html#permuteCentroids" class="!symbol-index-name">analytics.<wbr>KMeans#<wbr>permuteCentroids(mapping)</a>
            </dt>
            <dd>
            </dd>
            <dt class="symbol-index-name">
                <a href="module-analytics.KMeans.html#predict" class="!symbol-index-name">analytics.<wbr>KMeans#<wbr>predict(A)</a>
            </dt>
            <dd>
            </dd>
            <dt class="symbol-index-name">
                <a href="module-analytics.KMeans.html#save" class="!symbol-index-name">analytics.<wbr>KMeans#<wbr>save(arg)</a>
            </dt>
            <dd>
            </dd>
    </dl>
</div>

                            <div class="symbol-index-column">
    <dl class="symbol-index-list">
            <dt class="symbol-index-name">
                <a href="module-analytics.KMeans.html#setParams" class="!symbol-index-name">analytics.<wbr>KMeans#<wbr>setParams(p)</a>
            </dt>
            <dd>
            </dd>
            <dt class="symbol-index-name">
                <a href="module-analytics.KMeans.html#transform" class="!symbol-index-name">analytics.<wbr>KMeans#<wbr>transform(A)</a>
            </dt>
            <dd>
            </dd>
            <dt class="symbol-index-name">
                <a href="module-analytics.KMeans.html#~featureContrib" class="!symbol-index-name">analytics.<wbr>KMeans~<wbr>featureContrib(x, y)</a>
            </dt>
            <dd>
            </dd>
    </dl>
</div>

                </div>
            </div>
        </section>
        <section>
            <div class="symbol-index-content">
                <h2 id="analytics.LogReg">analytics.LogReg</h2>
                <div class="symbol-index-section">
                            <div class="symbol-index-column">
    <dl class="symbol-index-list">
            <dt class="symbol-index-name">
                <a href="module-analytics.LogReg.html" class="!symbol-index-name">analytics.<wbr>LogReg([opts])</a>
            </dt>
            <dd>
            </dd>
            <dt class="symbol-index-name">
                <a href="module-analytics.LogReg.html#fit" class="!symbol-index-name">analytics.<wbr>LogReg#<wbr>fit(X, y[, eps])</a>
            </dt>
            <dd>
            </dd>
            <dt class="symbol-index-name">
                <a href="module-analytics.LogReg.html#getParams" class="!symbol-index-name">analytics.<wbr>LogReg#<wbr>getParams()</a>
            </dt>
            <dd>
            </dd>
    </dl>
</div>

                            <div class="symbol-index-column">
    <dl class="symbol-index-list">
            <dt class="symbol-index-name">
                <a href="module-analytics.LogReg.html#predict" class="!symbol-index-name">analytics.<wbr>LogReg#<wbr>predict(x)</a>
            </dt>
            <dd>
            </dd>
            <dt class="symbol-index-name">
                <a href="module-analytics.LogReg.html#save" class="!symbol-index-name">analytics.<wbr>LogReg#<wbr>save(fout)</a>
            </dt>
            <dd>
            </dd>
            <dt class="symbol-index-name">
                <a href="module-analytics.LogReg.html#setParams" class="!symbol-index-name">analytics.<wbr>LogReg#<wbr>setParams(param)</a>
            </dt>
            <dd>
            </dd>
    </dl>
</div>

                            <div class="symbol-index-column">
    <dl class="symbol-index-list">
            <dt class="symbol-index-name">
                <a href="module-analytics.LogReg.html#weights" class="!symbol-index-name">analytics.<wbr>LogReg#<wbr>weights</a>
            </dt>
            <dd>
            </dd>
    </dl>
</div>

                </div>
            </div>
        </section>
        <section>
            <div class="symbol-index-content">
                <h2 id="analytics.NNet">analytics.NNet</h2>
                <div class="symbol-index-section">
                            <div class="symbol-index-column">
    <dl class="symbol-index-list">
            <dt class="symbol-index-name">
                <a href="module-analytics.NNet.html" class="!symbol-index-name">analytics.<wbr>NNet([params])</a>
            </dt>
            <dd>
            </dd>
            <dt class="symbol-index-name">
                <a href="module-analytics.NNet.html#fit" class="!symbol-index-name">analytics.<wbr>NNet#<wbr>fit(input1, input2)</a>
            </dt>
            <dd>
            </dd>
    </dl>
</div>

                            <div class="symbol-index-column">
    <dl class="symbol-index-list">
            <dt class="symbol-index-name">
                <a href="module-analytics.NNet.html#getParams" class="!symbol-index-name">analytics.<wbr>NNet#<wbr>getParams()</a>
            </dt>
            <dd>
            </dd>
            <dt class="symbol-index-name">
                <a href="module-analytics.NNet.html#predict" class="!symbol-index-name">analytics.<wbr>NNet#<wbr>predict(vec)</a>
            </dt>
            <dd>
            </dd>
    </dl>
</div>

                            <div class="symbol-index-column">
    <dl class="symbol-index-list">
            <dt class="symbol-index-name">
                <a href="module-analytics.NNet.html#save" class="!symbol-index-name">analytics.<wbr>NNet#<wbr>save(fout)</a>
            </dt>
            <dd>
            </dd>
            <dt class="symbol-index-name">
                <a href="module-analytics.NNet.html#setParams" class="!symbol-index-name">analytics.<wbr>NNet#<wbr>setParams()</a>
            </dt>
            <dd>
            </dd>
    </dl>
</div>

                </div>
            </div>
        </section>
        <section>
            <div class="symbol-index-content">
                <h2 id="analytics.NearestNeighborAD">analytics.NearestNeighborAD</h2>
                <div class="symbol-index-section">
                            <div class="symbol-index-column">
    <dl class="symbol-index-list">
            <dt class="symbol-index-name">
                <a href="module-analytics.NearestNeighborAD.html" class="!symbol-index-name">analytics.<wbr>NearestNeighborAD([detectorParam])</a>
            </dt>
            <dd>
            </dd>
            <dt class="symbol-index-name">
                <a href="module-analytics.NearestNeighborAD.html#decisionFunction" class="!symbol-index-name">analytics.<wbr>NearestNeighborAD#<wbr>decisionFunction(x)</a>
            </dt>
            <dd>
            </dd>
            <dt class="symbol-index-name">
                <a href="module-analytics.NearestNeighborAD.html#explain" class="!symbol-index-name">analytics.<wbr>NearestNeighborAD#<wbr>explain(x)</a>
            </dt>
            <dd>
            </dd>
            <dt class="symbol-index-name">
                <a href="module-analytics.NearestNeighborAD.html#fit" class="!symbol-index-name">analytics.<wbr>NearestNeighborAD#<wbr>fit(A[, idVec])</a>
            </dt>
            <dd>
            </dd>
    </dl>
</div>

                            <div class="symbol-index-column">
    <dl class="symbol-index-list">
            <dt class="symbol-index-name">
                <a href="module-analytics.NearestNeighborAD.html#getModel" class="!symbol-index-name">analytics.<wbr>NearestNeighborAD#<wbr>getModel()</a>
            </dt>
            <dd>
            </dd>
            <dt class="symbol-index-name">
                <a href="module-analytics.NearestNeighborAD.html#getParams" class="!symbol-index-name">analytics.<wbr>NearestNeighborAD#<wbr>getParams()</a>
            </dt>
            <dd>
            </dd>
            <dt class="symbol-index-name">
                <a href="module-analytics.NearestNeighborAD.html#partialFit" class="!symbol-index-name">analytics.<wbr>NearestNeighborAD#<wbr>partialFit(X, recId)</a>
            </dt>
            <dd>
            </dd>
            <dt class="symbol-index-name">
                <a href="module-analytics.NearestNeighborAD.html#predict" class="!symbol-index-name">analytics.<wbr>NearestNeighborAD#<wbr>predict(x)</a>
            </dt>
            <dd>
            </dd>
    </dl>
</div>

                            <div class="symbol-index-column">
    <dl class="symbol-index-list">
            <dt class="symbol-index-name">
                <a href="module-analytics.NearestNeighborAD.html#save" class="!symbol-index-name">analytics.<wbr>NearestNeighborAD#<wbr>save(fout)</a>
            </dt>
            <dd>
            </dd>
            <dt class="symbol-index-name">
                <a href="module-analytics.NearestNeighborAD.html#setParams" class="!symbol-index-name">analytics.<wbr>NearestNeighborAD#<wbr>setParams(newParams)</a>
            </dt>
            <dd>
            </dd>
    </dl>
</div>

                </div>
            </div>
        </section>
        <section>
            <div class="symbol-index-content">
                <h2 id="analytics.OneVsAll">analytics.OneVsAll</h2>
                <div class="symbol-index-section">
                            <div class="symbol-index-column">
    <dl class="symbol-index-list">
            <dt class="symbol-index-name">
                <a href="module-analytics.OneVsAll.html" class="!symbol-index-name">analytics.<wbr>OneVsAll([oneVsAllParam])</a>
            </dt>
            <dd>
            </dd>
            <dt class="symbol-index-name">
                <a href="module-analytics.OneVsAll.html#decisionFunction" class="!symbol-index-name">analytics.<wbr>OneVsAll#<wbr>decisionFunction(X)</a>
            </dt>
            <dd>
            </dd>
    </dl>
</div>

                            <div class="symbol-index-column">
    <dl class="symbol-index-list">
            <dt class="symbol-index-name">
                <a href="module-analytics.OneVsAll.html#fit" class="!symbol-index-name">analytics.<wbr>OneVsAll#<wbr>fit(X, y)</a>
            </dt>
            <dd>
            </dd>
            <dt class="symbol-index-name">
                <a href="module-analytics.OneVsAll.html#getParams" class="!symbol-index-name">analytics.<wbr>OneVsAll#<wbr>getParams()</a>
            </dt>
            <dd>
            </dd>
    </dl>
</div>

                            <div class="symbol-index-column">
    <dl class="symbol-index-list">
            <dt class="symbol-index-name">
                <a href="module-analytics.OneVsAll.html#predict" class="!symbol-index-name">analytics.<wbr>OneVsAll#<wbr>predict(X)</a>
            </dt>
            <dd>
            </dd>
            <dt class="symbol-index-name">
                <a href="module-analytics.OneVsAll.html#setParams" class="!symbol-index-name">analytics.<wbr>OneVsAll#<wbr>setParams()</a>
            </dt>
            <dd>
            </dd>
    </dl>
</div>

                </div>
            </div>
        </section>
        <section>
            <div class="symbol-index-content">
                <h2 id="analytics.PCA">analytics.PCA</h2>
                <div class="symbol-index-section">
                            <div class="symbol-index-column">
    <dl class="symbol-index-list">
            <dt class="symbol-index-name">
                <a href="module-analytics.PCA.html" class="!symbol-index-name">analytics.<wbr>PCA()</a>
            </dt>
            <dd>
            </dd>
            <dt class="symbol-index-name">
                <a href="module-analytics.PCA.html#fit" class="!symbol-index-name">analytics.<wbr>PCA#<wbr>fit(A)</a>
            </dt>
            <dd>
            </dd>
            <dt class="symbol-index-name">
                <a href="module-analytics.PCA.html#getModel" class="!symbol-index-name">analytics.<wbr>PCA#<wbr>getModel()</a>
            </dt>
            <dd>
            </dd>
    </dl>
</div>

                            <div class="symbol-index-column">
    <dl class="symbol-index-list">
            <dt class="symbol-index-name">
                <a href="module-analytics.PCA.html#getParams" class="!symbol-index-name">analytics.<wbr>PCA#<wbr>getParams()</a>
            </dt>
            <dd>
            </dd>
            <dt class="symbol-index-name">
                <a href="module-analytics.PCA.html#inverseTransform" class="!symbol-index-name">analytics.<wbr>PCA#<wbr>inverseTransform(x)</a>
            </dt>
            <dd>
            </dd>
            <dt class="symbol-index-name">
                <a href="module-analytics.PCA.html#setParams" class="!symbol-index-name">analytics.<wbr>PCA#<wbr>setParams(Object)</a>
            </dt>
            <dd>
            </dd>
    </dl>
</div>

                            <div class="symbol-index-column">
    <dl class="symbol-index-list">
            <dt class="symbol-index-name">
                <a href="module-analytics.PCA.html#transform" class="!symbol-index-name">analytics.<wbr>PCA#<wbr>transform(x)</a>
            </dt>
            <dd>
            </dd>
    </dl>
</div>

                </div>
            </div>
        </section>
        <section>
            <div class="symbol-index-content">
                <h2 id="analytics.PropHazards">analytics.PropHazards</h2>
                <div class="symbol-index-section">
                            <div class="symbol-index-column">
    <dl class="symbol-index-list">
            <dt class="symbol-index-name">
                <a href="module-analytics.PropHazards.html" class="!symbol-index-name">analytics.<wbr>PropHazards()</a>
            </dt>
            <dd>
            </dd>
            <dt class="symbol-index-name">
                <a href="module-analytics.PropHazards.html#fit" class="!symbol-index-name">analytics.<wbr>PropHazards#<wbr>fit(X, y[, eps])</a>
            </dt>
            <dd>
            </dd>
            <dt class="symbol-index-name">
                <a href="module-analytics.PropHazards.html#getParams" class="!symbol-index-name">analytics.<wbr>PropHazards#<wbr>getParams()</a>
            </dt>
            <dd>
            </dd>
    </dl>
</div>

                            <div class="symbol-index-column">
    <dl class="symbol-index-list">
            <dt class="symbol-index-name">
                <a href="module-analytics.PropHazards.html#predict" class="!symbol-index-name">analytics.<wbr>PropHazards#<wbr>predict(x)</a>
            </dt>
            <dd>
            </dd>
            <dt class="symbol-index-name">
                <a href="module-analytics.PropHazards.html#save" class="!symbol-index-name">analytics.<wbr>PropHazards#<wbr>save(sout)</a>
            </dt>
            <dd>
            </dd>
            <dt class="symbol-index-name">
                <a href="module-analytics.PropHazards.html#setParams" class="!symbol-index-name">analytics.<wbr>PropHazards#<wbr>setParams(params)</a>
            </dt>
            <dd>
            </dd>
    </dl>
</div>

                            <div class="symbol-index-column">
    <dl class="symbol-index-list">
            <dt class="symbol-index-name">
                <a href="module-analytics.PropHazards.html#weights" class="!symbol-index-name">analytics.<wbr>PropHazards#<wbr>weights</a>
            </dt>
            <dd>
            </dd>
    </dl>
</div>

                </div>
            </div>
        </section>
        <section>
            <div class="symbol-index-content">
                <h2 id="analytics.RecLinReg">analytics.RecLinReg</h2>
                <div class="symbol-index-section">
                            <div class="symbol-index-column">
    <dl class="symbol-index-list">
            <dt class="symbol-index-name">
                <a href="module-analytics.RecLinReg.html" class="!symbol-index-name">analytics.<wbr>RecLinReg(param)</a>
            </dt>
            <dd>
            </dd>
            <dt class="symbol-index-name">
                <a href="module-analytics.RecLinReg.html#dim" class="!symbol-index-name">analytics.<wbr>RecLinReg#<wbr>dim</a>
            </dt>
            <dd>
            </dd>
            <dt class="symbol-index-name">
                <a href="module-analytics.RecLinReg.html#fit" class="!symbol-index-name">analytics.<wbr>RecLinReg#<wbr>fit(mat, vec)</a>
            </dt>
            <dd>
            </dd>
            <dt class="symbol-index-name">
                <a href="module-analytics.RecLinReg.html#getModel" class="!symbol-index-name">analytics.<wbr>RecLinReg#<wbr>getModel()</a>
            </dt>
            <dd>
            </dd>
    </dl>
</div>

                            <div class="symbol-index-column">
    <dl class="symbol-index-list">
            <dt class="symbol-index-name">
                <a href="module-analytics.RecLinReg.html#getParams" class="!symbol-index-name">analytics.<wbr>RecLinReg#<wbr>getParams()</a>
            </dt>
            <dd>
            </dd>
            <dt class="symbol-index-name">
                <a href="module-analytics.RecLinReg.html#partialFit" class="!symbol-index-name">analytics.<wbr>RecLinReg#<wbr>partialFit(vec, num)</a>
            </dt>
            <dd>
            </dd>
            <dt class="symbol-index-name">
                <a href="module-analytics.RecLinReg.html#predict" class="!symbol-index-name">analytics.<wbr>RecLinReg#<wbr>predict(vec)</a>
            </dt>
            <dd>
            </dd>
            <dt class="symbol-index-name">
                <a href="module-analytics.RecLinReg.html#save" class="!symbol-index-name">analytics.<wbr>RecLinReg#<wbr>save(fout)</a>
            </dt>
            <dd>
            </dd>
    </dl>
</div>

                            <div class="symbol-index-column">
    <dl class="symbol-index-list">
            <dt class="symbol-index-name">
                <a href="module-analytics.RecLinReg.html#setParams" class="!symbol-index-name">analytics.<wbr>RecLinReg#<wbr>setParams(param)</a>
            </dt>
            <dd>
            </dd>
            <dt class="symbol-index-name">
                <a href="module-analytics.RecLinReg.html#weights" class="!symbol-index-name">analytics.<wbr>RecLinReg#<wbr>weights</a>
            </dt>
            <dd>
            </dd>
    </dl>
</div>

                </div>
            </div>
        </section>
        <section>
            <div class="symbol-index-content">
                <h2 id="analytics.RidgeReg">analytics.RidgeReg</h2>
                <div class="symbol-index-section">
                            <div class="symbol-index-column">
    <dl class="symbol-index-list">
            <dt class="symbol-index-name">
                <a href="module-analytics.RidgeReg.html" class="!symbol-index-name">analytics.<wbr>RidgeReg([arg])</a>
            </dt>
            <dd>
            </dd>
            <dt class="symbol-index-name">
                <a href="module-analytics.RidgeReg.html#decisionFunction" class="!symbol-index-name">analytics.<wbr>RidgeReg#<wbr>decisionFunction(x)</a>
            </dt>
            <dd>
            </dd>
            <dt class="symbol-index-name">
                <a href="module-analytics.RidgeReg.html#fit" class="!symbol-index-name">analytics.<wbr>RidgeReg#<wbr>fit(X, y)</a>
            </dt>
            <dd>
            </dd>
    </dl>
</div>

                            <div class="symbol-index-column">
    <dl class="symbol-index-list">
            <dt class="symbol-index-name">
                <a href="module-analytics.RidgeReg.html#getModel" class="!symbol-index-name">analytics.<wbr>RidgeReg#<wbr>getModel()</a>
            </dt>
            <dd>
            </dd>
            <dt class="symbol-index-name">
                <a href="module-analytics.RidgeReg.html#getParams" class="!symbol-index-name">analytics.<wbr>RidgeReg#<wbr>getParams()</a>
            </dt>
            <dd>
            </dd>
            <dt class="symbol-index-name">
                <a href="module-analytics.RidgeReg.html#predict" class="!symbol-index-name">analytics.<wbr>RidgeReg#<wbr>predict(x)</a>
            </dt>
            <dd>
            </dd>
    </dl>
</div>

                            <div class="symbol-index-column">
    <dl class="symbol-index-list">
            <dt class="symbol-index-name">
                <a href="module-analytics.RidgeReg.html#save" class="!symbol-index-name">analytics.<wbr>RidgeReg#<wbr>save(fout)</a>
            </dt>
            <dd>
            </dd>
            <dt class="symbol-index-name">
                <a href="module-analytics.RidgeReg.html#setParams" class="!symbol-index-name">analytics.<wbr>RidgeReg#<wbr>setParams(gamma)</a>
            </dt>
            <dd>
            </dd>
            <dt class="symbol-index-name">
                <a href="module-analytics.RidgeReg.html#weights" class="!symbol-index-name">analytics.<wbr>RidgeReg#<wbr>weights</a>
            </dt>
            <dd>
            </dd>
    </dl>
</div>

                </div>
            </div>
        </section>
        <section>
            <div class="symbol-index-content">
                <h2 id="analytics.SVC">analytics.SVC</h2>
                <div class="symbol-index-section">
                            <div class="symbol-index-column">
    <dl class="symbol-index-list">
            <dt class="symbol-index-name">
                <a href="module-analytics.SVC.html" class="!symbol-index-name">analytics.<wbr>SVC([arg])</a>
            </dt>
            <dd>
            </dd>
            <dt class="symbol-index-name">
                <a href="module-analytics.SVC.html#decisionFunction" class="!symbol-index-name">analytics.<wbr>SVC#<wbr>decisionFunction(X)</a>
            </dt>
            <dd>
            </dd>
            <dt class="symbol-index-name">
                <a href="module-analytics.SVC.html#fit" class="!symbol-index-name">analytics.<wbr>SVC#<wbr>fit(X, y)</a>
            </dt>
            <dd>
            </dd>
    </dl>
</div>

                            <div class="symbol-index-column">
    <dl class="symbol-index-list">
            <dt class="symbol-index-name">
                <a href="module-analytics.SVC.html#getModel" class="!symbol-index-name">analytics.<wbr>SVC#<wbr>getModel()</a>
            </dt>
            <dd>
            </dd>
            <dt class="symbol-index-name">
                <a href="module-analytics.SVC.html#getParams" class="!symbol-index-name">analytics.<wbr>SVC#<wbr>getParams()</a>
            </dt>
            <dd>
            </dd>
            <dt class="symbol-index-name">
                <a href="module-analytics.SVC.html#predict" class="!symbol-index-name">analytics.<wbr>SVC#<wbr>predict(X)</a>
            </dt>
            <dd>
            </dd>
    </dl>
</div>

                            <div class="symbol-index-column">
    <dl class="symbol-index-list">
            <dt class="symbol-index-name">
                <a href="module-analytics.SVC.html#save" class="!symbol-index-name">analytics.<wbr>SVC#<wbr>save(fout)</a>
            </dt>
            <dd>
            </dd>
            <dt class="symbol-index-name">
                <a href="module-analytics.SVC.html#setParams" class="!symbol-index-name">analytics.<wbr>SVC#<wbr>setParams(param)</a>
            </dt>
            <dd>
            </dd>
            <dt class="symbol-index-name">
                <a href="module-analytics.SVC.html#weights" class="!symbol-index-name">analytics.<wbr>SVC#<wbr>weights</a>
            </dt>
            <dd>
            </dd>
    </dl>
</div>

                </div>
            </div>
        </section>
        <section>
            <div class="symbol-index-content">
                <h2 id="analytics.SVR">analytics.SVR</h2>
                <div class="symbol-index-section">
                            <div class="symbol-index-column">
    <dl class="symbol-index-list">
            <dt class="symbol-index-name">
                <a href="module-analytics.SVR.html" class="!symbol-index-name">analytics.<wbr>SVR([arg])</a>
            </dt>
            <dd>
            </dd>
            <dt class="symbol-index-name">
                <a href="module-analytics.SVR.html#decisionFunction" class="!symbol-index-name">analytics.<wbr>SVR#<wbr>decisionFunction(X)</a>
            </dt>
            <dd>
            </dd>
            <dt class="symbol-index-name">
                <a href="module-analytics.SVR.html#fit" class="!symbol-index-name">analytics.<wbr>SVR#<wbr>fit(X, y)</a>
            </dt>
            <dd>
            </dd>
    </dl>
</div>

                            <div class="symbol-index-column">
    <dl class="symbol-index-list">
            <dt class="symbol-index-name">
                <a href="module-analytics.SVR.html#getModel" class="!symbol-index-name">analytics.<wbr>SVR#<wbr>getModel()</a>
            </dt>
            <dd>
            </dd>
            <dt class="symbol-index-name">
                <a href="module-analytics.SVR.html#getParams" class="!symbol-index-name">analytics.<wbr>SVR#<wbr>getParams()</a>
            </dt>
            <dd>
            </dd>
            <dt class="symbol-index-name">
                <a href="module-analytics.SVR.html#predict" class="!symbol-index-name">analytics.<wbr>SVR#<wbr>predict(X)</a>
            </dt>
            <dd>
            </dd>
    </dl>
</div>

                            <div class="symbol-index-column">
    <dl class="symbol-index-list">
            <dt class="symbol-index-name">
                <a href="module-analytics.SVR.html#save" class="!symbol-index-name">analytics.<wbr>SVR#<wbr>save(fout)</a>
            </dt>
            <dd>
            </dd>
            <dt class="symbol-index-name">
                <a href="module-analytics.SVR.html#setParams" class="!symbol-index-name">analytics.<wbr>SVR#<wbr>setParams(param)</a>
            </dt>
            <dd>
            </dd>
            <dt class="symbol-index-name">
                <a href="module-analytics.SVR.html#weights" class="!symbol-index-name">analytics.<wbr>SVR#<wbr>weights</a>
            </dt>
            <dd>
            </dd>
    </dl>
</div>

                </div>
            </div>
        </section>
        <section>
            <div class="symbol-index-content">
                <h2 id="analytics.Sigmoid">analytics.Sigmoid</h2>
                <div class="symbol-index-section">
                            <div class="symbol-index-column">
    <dl class="symbol-index-list">
            <dt class="symbol-index-name">
                <a href="module-analytics.Sigmoid.html" class="!symbol-index-name">analytics.<wbr>Sigmoid([arg])</a>
            </dt>
            <dd>
            </dd>
            <dt class="symbol-index-name">
                <a href="module-analytics.Sigmoid.html#decisionFunction" class="!symbol-index-name">analytics.<wbr>Sigmoid#<wbr>decisionFunction(x)</a>
            </dt>
            <dd>
            </dd>
            <dt class="symbol-index-name">
                <a href="module-analytics.Sigmoid.html#fit" class="!symbol-index-name">analytics.<wbr>Sigmoid#<wbr>fit(x, y)</a>
            </dt>
            <dd>
            </dd>
    </dl>
</div>

                            <div class="symbol-index-column">
    <dl class="symbol-index-list">
            <dt class="symbol-index-name">
                <a href="module-analytics.Sigmoid.html#getModel" class="!symbol-index-name">analytics.<wbr>Sigmoid#<wbr>getModel()</a>
            </dt>
            <dd>
            </dd>
            <dt class="symbol-index-name">
                <a href="module-analytics.Sigmoid.html#getParams" class="!symbol-index-name">analytics.<wbr>Sigmoid#<wbr>getParams()</a>
            </dt>
            <dd>
            </dd>
            <dt class="symbol-index-name">
                <a href="module-analytics.Sigmoid.html#predict" class="!symbol-index-name">analytics.<wbr>Sigmoid#<wbr>predict(x)</a>
            </dt>
            <dd>
            </dd>
    </dl>
</div>

                            <div class="symbol-index-column">
    <dl class="symbol-index-list">
            <dt class="symbol-index-name">
                <a href="module-analytics.Sigmoid.html#save" class="!symbol-index-name">analytics.<wbr>Sigmoid#<wbr>save(fout)</a>
            </dt>
            <dd>
            </dd>
            <dt class="symbol-index-name">
                <a href="module-analytics.Sigmoid.html#setParams" class="!symbol-index-name">analytics.<wbr>Sigmoid#<wbr>setParams(arg)</a>
            </dt>
            <dd>
            </dd>
    </dl>
</div>

                </div>
            </div>
        </section>
        <section>
            <div class="symbol-index-content">
                <h2 id="analytics.StreamStory">analytics.StreamStory</h2>
                <div class="symbol-index-section">
                            <div class="symbol-index-column">
    <dl class="symbol-index-list">
            <dt class="symbol-index-name">
                <a href="module-analytics.StreamStory.html" class="!symbol-index-name">analytics.<wbr>StreamStory(HierarchMarkovParam)</a>
            </dt>
            <dd>
            </dd>
            <dt class="symbol-index-name">
                <a href="module-analytics.StreamStory-that.html#.currState" class="!symbol-index-name">analytics.<wbr>StreamStory~<wbr>that.<wbr>currState()</a>
            </dt>
            <dd>
            </dd>
            <dt class="symbol-index-name">
                <a href="module-analytics.StreamStory-that.html#.fit" class="!symbol-index-name">analytics.<wbr>StreamStory~<wbr>that.<wbr>fit()</a>
            </dt>
            <dd>
            </dd>
            <dt class="symbol-index-name">
                <a href="module-analytics.StreamStory-that.html#.futureStates" class="!symbol-index-name">analytics.<wbr>StreamStory~<wbr>that.<wbr>futureStates()</a>
            </dt>
            <dd>
            </dd>
            <dt class="symbol-index-name">
                <a href="module-analytics.StreamStory-that.html#.getFtrDist" class="!symbol-index-name">analytics.<wbr>StreamStory~<wbr>that.<wbr>getFtrDist()</a>
            </dt>
            <dd>
            </dd>
    </dl>
</div>

                            <div class="symbol-index-column">
    <dl class="symbol-index-list">
            <dt class="symbol-index-name">
                <a href="module-analytics.StreamStory-that.html#.getFtrSpace" class="!symbol-index-name">analytics.<wbr>StreamStory~<wbr>that.<wbr>getFtrSpace()</a>
            </dt>
            <dd>
            </dd>
            <dt class="symbol-index-name">
                <a href="module-analytics.StreamStory-that.html#.getModel" class="!symbol-index-name">analytics.<wbr>StreamStory~<wbr>that.<wbr>getModel()</a>
            </dt>
            <dd>
            </dd>
            <dt class="symbol-index-name">
                <a href="module-analytics.StreamStory-that.html#.getVizState" class="!symbol-index-name">analytics.<wbr>StreamStory~<wbr>that.<wbr>getVizState()</a>
            </dt>
            <dd>
            </dd>
            <dt class="symbol-index-name">
                <a href="module-analytics.StreamStory-that.html#.histogram" class="!symbol-index-name">analytics.<wbr>StreamStory~<wbr>that.<wbr>histogram()</a>
            </dt>
            <dd>
            </dd>
            <dt class="symbol-index-name">
                <a href="module-analytics.StreamStory-that.html#.onAnomaly" class="!symbol-index-name">analytics.<wbr>StreamStory~<wbr>that.<wbr>onAnomaly()</a>
            </dt>
            <dd>
            </dd>
    </dl>
</div>

                            <div class="symbol-index-column">
    <dl class="symbol-index-list">
            <dt class="symbol-index-name">
                <a href="module-analytics.StreamStory-that.html#.onStateChanged" class="!symbol-index-name">analytics.<wbr>StreamStory~<wbr>that.<wbr>onStateChanged()</a>
            </dt>
            <dd>
            </dd>
            <dt class="symbol-index-name">
                <a href="module-analytics.StreamStory-that.html#.pastStates" class="!symbol-index-name">analytics.<wbr>StreamStory~<wbr>that.<wbr>pastStates()</a>
            </dt>
            <dd>
            </dd>
            <dt class="symbol-index-name">
                <a href="module-analytics.StreamStory-that.html#.save" class="!symbol-index-name">analytics.<wbr>StreamStory~<wbr>that.<wbr>save()</a>
            </dt>
            <dd>
            </dd>
            <dt class="symbol-index-name">
                <a href="module-analytics.StreamStory-that.html#.stateDetails" class="!symbol-index-name">analytics.<wbr>StreamStory~<wbr>that.<wbr>stateDetails()</a>
            </dt>
            <dd>
            </dd>
            <dt class="symbol-index-name">
                <a href="module-analytics.StreamStory-that.html#.update" class="!symbol-index-name">analytics.<wbr>StreamStory~<wbr>that.<wbr>update()</a>
            </dt>
            <dd>
            </dd>
    </dl>
</div>

                </div>
            </div>
        </section>
        <section>
            <div class="symbol-index-content">
                <h2 id="analytics~metrics">analytics~metrics</h2>
                <div class="symbol-index-section">
                            <div class="symbol-index-column">
    <dl class="symbol-index-list">
            <dt class="symbol-index-name">
                <a href="module-analytics-metrics.html" class="!symbol-index-name">analytics~<wbr>metrics</a>
            </dt>
            <dd>
            </dd>
            <dt class="symbol-index-name">
                <a href="module-analytics-metrics.html#.accuracyScore" class="!symbol-index-name">analytics~<wbr>metrics.<wbr>accuracyScore(yTrue, yPred)</a>
            </dt>
            <dd>
            </dd>
            <dt class="symbol-index-name">
                <a href="module-analytics-metrics.html#.bestF1Threshold" class="!symbol-index-name">analytics~<wbr>metrics.<wbr>bestF1Threshold(yTrue, yPred)</a>
            </dt>
            <dd>
            </dd>
            <dt class="symbol-index-name">
                <a href="module-analytics-metrics.html#.breakEventPointScore" class="!symbol-index-name">analytics~<wbr>metrics.<wbr>breakEventPointScore(yTrue, yPred)</a>
            </dt>
            <dd>
            </dd>
            <dt class="symbol-index-name">
                <a href="module-analytics-metrics.html#.desiredPrecisionThreshold" class="!symbol-index-name">analytics~<wbr>metrics.<wbr>desiredPrecisionThreshold(yTrue, yPred, desiredPrecision)</a>
            </dt>
            <dd>
            </dd>
            <dt class="symbol-index-name">
                <a href="module-analytics-metrics.html#.desiredRecallThreshold" class="!symbol-index-name">analytics~<wbr>metrics.<wbr>desiredRecallThreshold(yTrue, yPred, desiredRecall)</a>
            </dt>
            <dd>
            </dd>
    </dl>
</div>

                            <div class="symbol-index-column">
    <dl class="symbol-index-list">
            <dt class="symbol-index-name">
                <a href="module-analytics-metrics.html#.f1Score" class="!symbol-index-name">analytics~<wbr>metrics.<wbr>f1Score(yTrue, yPred)</a>
            </dt>
            <dd>
            </dd>
            <dt class="symbol-index-name">
                <a href="module-analytics-metrics.html#.meanAbsoluteError" class="!symbol-index-name">analytics~<wbr>metrics.<wbr>meanAbsoluteError(yTrueVec, yPredVec)</a>
            </dt>
            <dd>
            </dd>
            <dt class="symbol-index-name">
                <a href="module-analytics-metrics.html#.meanAbsolutePercentageError" class="!symbol-index-name">analytics~<wbr>metrics.<wbr>meanAbsolutePercentageError(yTrueVec, yPredVec)</a>
            </dt>
            <dd>
            </dd>
            <dt class="symbol-index-name">
                <a href="module-analytics-metrics.html#.meanError" class="!symbol-index-name">analytics~<wbr>metrics.<wbr>meanError(yTrueVec, yPredVec)</a>
            </dt>
            <dd>
            </dd>
            <dt class="symbol-index-name">
                <a href="module-analytics-metrics.html#.meanSquareError" class="!symbol-index-name">analytics~<wbr>metrics.<wbr>meanSquareError(yTrueVec, yPredVec)</a>
            </dt>
            <dd>
            </dd>
            <dt class="symbol-index-name">
                <a href="module-analytics-metrics.html#.precisionRecallCurve" class="!symbol-index-name">analytics~<wbr>metrics.<wbr>precisionRecallCurve(yTrue, yPred[, sample])</a>
            </dt>
            <dd>
            </dd>
    </dl>
</div>

                            <div class="symbol-index-column">
    <dl class="symbol-index-list">
            <dt class="symbol-index-name">
                <a href="module-analytics-metrics.html#.precisionScore" class="!symbol-index-name">analytics~<wbr>metrics.<wbr>precisionScore(yTrue, yPred)</a>
            </dt>
            <dd>
            </dd>
            <dt class="symbol-index-name">
                <a href="module-analytics-metrics.html#.r2Score" class="!symbol-index-name">analytics~<wbr>metrics.<wbr>r2Score(yTrueVec, yPredVec)</a>
            </dt>
            <dd>
            </dd>
            <dt class="symbol-index-name">
                <a href="module-analytics-metrics.html#.recallScore" class="!symbol-index-name">analytics~<wbr>metrics.<wbr>recallScore(yTrue, yPred)</a>
            </dt>
            <dd>
            </dd>
            <dt class="symbol-index-name">
                <a href="module-analytics-metrics.html#.rocAucScore" class="!symbol-index-name">analytics~<wbr>metrics.<wbr>rocAucScore(yTrue, yPred[, sample])</a>
            </dt>
            <dd>
            </dd>
            <dt class="symbol-index-name">
                <a href="module-analytics-metrics.html#.rocCurve" class="!symbol-index-name">analytics~<wbr>metrics.<wbr>rocCurve(yTrue, yPred[, sample])</a>
            </dt>
            <dd>
            </dd>
            <dt class="symbol-index-name">
                <a href="module-analytics-metrics.html#.rootMeanSquareError" class="!symbol-index-name">analytics~<wbr>metrics.<wbr>rootMeanSquareError(yTrueVec, yPredVec)</a>
            </dt>
            <dd>
            </dd>
    </dl>
</div>

                </div>
            </div>
        </section>
        <section>
            <div class="symbol-index-content">
                <h2 id="analytics~metrics.ClassificationScore">analytics~metrics.ClassificationScore</h2>
                <div class="symbol-index-section">
                            <div class="symbol-index-column">
    <dl class="symbol-index-list">
            <dt class="symbol-index-name">
                <a href="module-analytics-metrics.ClassificationScore.html" class="!symbol-index-name">analytics~<wbr>metrics.<wbr>ClassificationScore(yTrue, yPred)</a>
            </dt>
            <dd>
            </dd>
    </dl>
</div>

                            <div class="symbol-index-column">
    <dl class="symbol-index-list">
            <dt class="symbol-index-name">
                <a href="module-analytics-metrics.ClassificationScore.html#push" class="!symbol-index-name">analytics~<wbr>metrics.<wbr>ClassificationScore#<wbr>push(correct, predicted)</a>
            </dt>
            <dd>
            </dd>
    </dl>
</div>

                            <div class="symbol-index-column">
    <dl class="symbol-index-list">
            <dt class="symbol-index-name">
                <a href="module-analytics-metrics.ClassificationScore.html#scores" class="!symbol-index-name">analytics~<wbr>metrics.<wbr>ClassificationScore#<wbr>scores</a>
            </dt>
            <dd>
            </dd>
    </dl>
</div>

                </div>
            </div>
        </section>
        <section>
            <div class="symbol-index-content">
                <h2 id="analytics~metrics.MeanAbsoluteError">analytics~metrics.MeanAbsoluteError</h2>
                <div class="symbol-index-section">
                            <div class="symbol-index-column">
    <dl class="symbol-index-list">
            <dt class="symbol-index-name">
<<<<<<< HEAD
                <a href="module-analytics-metrics.MeanAbsoluteError.html" class="!symbol-index-name">analytics~<wbr>metrics.<wbr>MeanAbsoluteError()</a>
=======
                <a href="module-analytics-metrics.MeanAbsoluteError.html" class="!symbol-index-name">analytics~<wbr>metrics.<wbr>MeanAbsoluteError([FIn])</a>
            </dt>
            <dd>
            </dd>
            <dt class="symbol-index-name">
                <a href="module-analytics-metrics.MeanAbsoluteError.html#getError" class="!symbol-index-name">analytics~<wbr>metrics.<wbr>MeanAbsoluteError#<wbr>getError()</a>
>>>>>>> f9e1985b
            </dt>
            <dd>
            </dd>
    </dl>
</div>

                            <div class="symbol-index-column">
    <dl class="symbol-index-list">
            <dt class="symbol-index-name">
<<<<<<< HEAD
                <a href="module-analytics-metrics.MeanAbsoluteError.html#getError" class="!symbol-index-name">analytics~<wbr>metrics.<wbr>MeanAbsoluteError#<wbr>getError()</a>
=======
                <a href="module-analytics-metrics.MeanAbsoluteError.html#load" class="!symbol-index-name">analytics~<wbr>metrics.<wbr>MeanAbsoluteError#<wbr>load(FIn)</a>
            </dt>
            <dd>
            </dd>
            <dt class="symbol-index-name">
                <a href="module-analytics-metrics.MeanAbsoluteError.html#push" class="!symbol-index-name">analytics~<wbr>metrics.<wbr>MeanAbsoluteError#<wbr>push(yTrue, yPred)</a>
>>>>>>> f9e1985b
            </dt>
            <dd>
            </dd>
    </dl>
</div>

                            <div class="symbol-index-column">
    <dl class="symbol-index-list">
            <dt class="symbol-index-name">
<<<<<<< HEAD
                <a href="module-analytics-metrics.MeanAbsoluteError.html#push" class="!symbol-index-name">analytics~<wbr>metrics.<wbr>MeanAbsoluteError#<wbr>push(yTrue, yPred)</a>
=======
                <a href="module-analytics-metrics.MeanAbsoluteError.html#save" class="!symbol-index-name">analytics~<wbr>metrics.<wbr>MeanAbsoluteError#<wbr>save(FOut)</a>
>>>>>>> f9e1985b
            </dt>
            <dd>
            </dd>
    </dl>
</div>

                </div>
            </div>
        </section>
        <section>
            <div class="symbol-index-content">
                <h2 id="analytics~metrics.MeanAbsolutePercentageError">analytics~metrics.MeanAbsolutePercentageError</h2>
                <div class="symbol-index-section">
                            <div class="symbol-index-column">
    <dl class="symbol-index-list">
            <dt class="symbol-index-name">
<<<<<<< HEAD
                <a href="module-analytics-metrics.MeanAbsolutePercentageError.html" class="!symbol-index-name">analytics~<wbr>metrics.<wbr>MeanAbsolutePercentageError()</a>
=======
                <a href="module-analytics-metrics.MeanAbsolutePercentageError.html" class="!symbol-index-name">analytics~<wbr>metrics.<wbr>MeanAbsolutePercentageError([FIn])</a>
            </dt>
            <dd>
            </dd>
            <dt class="symbol-index-name">
                <a href="module-analytics-metrics.MeanAbsolutePercentageError.html#getError" class="!symbol-index-name">analytics~<wbr>metrics.<wbr>MeanAbsolutePercentageError#<wbr>getError()</a>
>>>>>>> f9e1985b
            </dt>
            <dd>
            </dd>
    </dl>
</div>

                            <div class="symbol-index-column">
    <dl class="symbol-index-list">
            <dt class="symbol-index-name">
<<<<<<< HEAD
                <a href="module-analytics-metrics.MeanAbsolutePercentageError.html#getError" class="!symbol-index-name">analytics~<wbr>metrics.<wbr>MeanAbsolutePercentageError#<wbr>getError()</a>
=======
                <a href="module-analytics-metrics.MeanAbsolutePercentageError.html#load" class="!symbol-index-name">analytics~<wbr>metrics.<wbr>MeanAbsolutePercentageError#<wbr>load(FIn)</a>
            </dt>
            <dd>
            </dd>
            <dt class="symbol-index-name">
                <a href="module-analytics-metrics.MeanAbsolutePercentageError.html#push" class="!symbol-index-name">analytics~<wbr>metrics.<wbr>MeanAbsolutePercentageError#<wbr>push(yTrue, yPred)</a>
>>>>>>> f9e1985b
            </dt>
            <dd>
            </dd>
    </dl>
</div>

                            <div class="symbol-index-column">
    <dl class="symbol-index-list">
            <dt class="symbol-index-name">
<<<<<<< HEAD
                <a href="module-analytics-metrics.MeanAbsolutePercentageError.html#push" class="!symbol-index-name">analytics~<wbr>metrics.<wbr>MeanAbsolutePercentageError#<wbr>push(yTrue, yPred)</a>
=======
                <a href="module-analytics-metrics.MeanAbsolutePercentageError.html#save" class="!symbol-index-name">analytics~<wbr>metrics.<wbr>MeanAbsolutePercentageError#<wbr>save(FOut)</a>
>>>>>>> f9e1985b
            </dt>
            <dd>
            </dd>
    </dl>
</div>

                </div>
            </div>
        </section>
        <section>
            <div class="symbol-index-content">
                <h2 id="analytics~metrics.MeanError">analytics~metrics.MeanError</h2>
                <div class="symbol-index-section">
                            <div class="symbol-index-column">
    <dl class="symbol-index-list">
            <dt class="symbol-index-name">
<<<<<<< HEAD
                <a href="module-analytics-metrics.MeanError.html" class="!symbol-index-name">analytics~<wbr>metrics.<wbr>MeanError()</a>
=======
                <a href="module-analytics-metrics.MeanError.html" class="!symbol-index-name">analytics~<wbr>metrics.<wbr>MeanError([FIn])</a>
            </dt>
            <dd>
            </dd>
            <dt class="symbol-index-name">
                <a href="module-analytics-metrics.MeanError.html#getError" class="!symbol-index-name">analytics~<wbr>metrics.<wbr>MeanError#<wbr>getError()</a>
>>>>>>> f9e1985b
            </dt>
            <dd>
            </dd>
    </dl>
</div>

                            <div class="symbol-index-column">
    <dl class="symbol-index-list">
            <dt class="symbol-index-name">
<<<<<<< HEAD
                <a href="module-analytics-metrics.MeanError.html#getError" class="!symbol-index-name">analytics~<wbr>metrics.<wbr>MeanError#<wbr>getError()</a>
=======
                <a href="module-analytics-metrics.MeanError.html#load" class="!symbol-index-name">analytics~<wbr>metrics.<wbr>MeanError#<wbr>load(FIn)</a>
            </dt>
            <dd>
            </dd>
            <dt class="symbol-index-name">
                <a href="module-analytics-metrics.MeanError.html#push" class="!symbol-index-name">analytics~<wbr>metrics.<wbr>MeanError#<wbr>push(yTrue, yPred)</a>
>>>>>>> f9e1985b
            </dt>
            <dd>
            </dd>
    </dl>
</div>

                            <div class="symbol-index-column">
    <dl class="symbol-index-list">
            <dt class="symbol-index-name">
<<<<<<< HEAD
                <a href="module-analytics-metrics.MeanError.html#push" class="!symbol-index-name">analytics~<wbr>metrics.<wbr>MeanError#<wbr>push(yTrue, yPred)</a>
=======
                <a href="module-analytics-metrics.MeanError.html#save" class="!symbol-index-name">analytics~<wbr>metrics.<wbr>MeanError#<wbr>save(FOut)</a>
>>>>>>> f9e1985b
            </dt>
            <dd>
            </dd>
    </dl>
</div>

                </div>
            </div>
        </section>
        <section>
            <div class="symbol-index-content">
                <h2 id="analytics~metrics.MeanSquareError">analytics~metrics.MeanSquareError</h2>
                <div class="symbol-index-section">
                            <div class="symbol-index-column">
    <dl class="symbol-index-list">
            <dt class="symbol-index-name">
<<<<<<< HEAD
                <a href="module-analytics-metrics.MeanSquareError.html" class="!symbol-index-name">analytics~<wbr>metrics.<wbr>MeanSquareError()</a>
=======
                <a href="module-analytics-metrics.MeanSquareError.html" class="!symbol-index-name">analytics~<wbr>metrics.<wbr>MeanSquareError([FIn])</a>
            </dt>
            <dd>
            </dd>
            <dt class="symbol-index-name">
                <a href="module-analytics-metrics.MeanSquareError.html#getError" class="!symbol-index-name">analytics~<wbr>metrics.<wbr>MeanSquareError#<wbr>getError()</a>
>>>>>>> f9e1985b
            </dt>
            <dd>
            </dd>
    </dl>
</div>

                            <div class="symbol-index-column">
    <dl class="symbol-index-list">
            <dt class="symbol-index-name">
<<<<<<< HEAD
                <a href="module-analytics-metrics.MeanSquareError.html#getError" class="!symbol-index-name">analytics~<wbr>metrics.<wbr>MeanSquareError#<wbr>getError()</a>
=======
                <a href="module-analytics-metrics.MeanSquareError.html#load" class="!symbol-index-name">analytics~<wbr>metrics.<wbr>MeanSquareError#<wbr>load(FIn)</a>
            </dt>
            <dd>
            </dd>
            <dt class="symbol-index-name">
                <a href="module-analytics-metrics.MeanSquareError.html#push" class="!symbol-index-name">analytics~<wbr>metrics.<wbr>MeanSquareError#<wbr>push(yTrue, yPred)</a>
>>>>>>> f9e1985b
            </dt>
            <dd>
            </dd>
    </dl>
</div>

                            <div class="symbol-index-column">
    <dl class="symbol-index-list">
            <dt class="symbol-index-name">
<<<<<<< HEAD
                <a href="module-analytics-metrics.MeanSquareError.html#push" class="!symbol-index-name">analytics~<wbr>metrics.<wbr>MeanSquareError#<wbr>push(yTrue, yPred)</a>
=======
                <a href="module-analytics-metrics.MeanSquareError.html#save" class="!symbol-index-name">analytics~<wbr>metrics.<wbr>MeanSquareError#<wbr>save(FOut)</a>
>>>>>>> f9e1985b
            </dt>
            <dd>
            </dd>
    </dl>
</div>

                </div>
            </div>
        </section>
        <section>
            <div class="symbol-index-content">
                <h2 id="analytics~metrics.PredictionCurve">analytics~metrics.PredictionCurve</h2>
                <div class="symbol-index-section">
                            <div class="symbol-index-column">
    <dl class="symbol-index-list">
            <dt class="symbol-index-name">
                <a href="module-analytics-metrics.PredictionCurve.html" class="!symbol-index-name">analytics~<wbr>metrics.<wbr>PredictionCurve(yTrue, yPred)</a>
            </dt>
            <dd>
            </dd>
            <dt class="symbol-index-name">
                <a href="module-analytics-metrics.PredictionCurve.html#allNegatives" class="!symbol-index-name">analytics~<wbr>metrics.<wbr>PredictionCurve#<wbr>allNegatives</a>
            </dt>
            <dd>
            </dd>
            <dt class="symbol-index-name">
                <a href="module-analytics-metrics.PredictionCurve.html#allPositives" class="!symbol-index-name">analytics~<wbr>metrics.<wbr>PredictionCurve#<wbr>allPositives</a>
            </dt>
            <dd>
            </dd>
            <dt class="symbol-index-name">
                <a href="module-analytics-metrics.PredictionCurve.html#auc" class="!symbol-index-name">analytics~<wbr>metrics.<wbr>PredictionCurve#<wbr>auc([sample])</a>
            </dt>
            <dd>
            </dd>
            <dt class="symbol-index-name">
                <a href="module-analytics-metrics.PredictionCurve.html#bestF1" class="!symbol-index-name">analytics~<wbr>metrics.<wbr>PredictionCurve#<wbr>bestF1()</a>
            </dt>
            <dd>
            </dd>
    </dl>
</div>

                            <div class="symbol-index-column">
    <dl class="symbol-index-list">
            <dt class="symbol-index-name">
                <a href="module-analytics-metrics.PredictionCurve.html#breakEvenPoint" class="!symbol-index-name">analytics~<wbr>metrics.<wbr>PredictionCurve#<wbr>breakEvenPoint()</a>
            </dt>
            <dd>
            </dd>
            <dt class="symbol-index-name">
                <a href="module-analytics-metrics.PredictionCurve.html#desiredPrecision" class="!symbol-index-name">analytics~<wbr>metrics.<wbr>PredictionCurve#<wbr>desiredPrecision(desiredPrecision)</a>
            </dt>
            <dd>
            </dd>
            <dt class="symbol-index-name">
                <a href="module-analytics-metrics.PredictionCurve.html#desiredRecall" class="!symbol-index-name">analytics~<wbr>metrics.<wbr>PredictionCurve#<wbr>desiredRecall(desiredRecall)</a>
            </dt>
            <dd>
            </dd>
            <dt class="symbol-index-name">
                <a href="module-analytics-metrics.PredictionCurve.html#grounds" class="!symbol-index-name">analytics~<wbr>metrics.<wbr>PredictionCurve#<wbr>grounds</a>
            </dt>
            <dd>
            </dd>
            <dt class="symbol-index-name">
                <a href="module-analytics-metrics.PredictionCurve.html#length" class="!symbol-index-name">analytics~<wbr>metrics.<wbr>PredictionCurve#<wbr>length</a>
            </dt>
            <dd>
            </dd>
    </dl>
</div>

                            <div class="symbol-index-column">
    <dl class="symbol-index-list">
            <dt class="symbol-index-name">
                <a href="module-analytics-metrics.PredictionCurve.html#precisionRecallCurve" class="!symbol-index-name">analytics~<wbr>metrics.<wbr>PredictionCurve#<wbr>precisionRecallCurve([sample])</a>
            </dt>
            <dd>
            </dd>
            <dt class="symbol-index-name">
                <a href="module-analytics-metrics.PredictionCurve.html#predictions" class="!symbol-index-name">analytics~<wbr>metrics.<wbr>PredictionCurve#<wbr>predictions</a>
            </dt>
            <dd>
            </dd>
            <dt class="symbol-index-name">
                <a href="module-analytics-metrics.PredictionCurve.html#push" class="!symbol-index-name">analytics~<wbr>metrics.<wbr>PredictionCurve#<wbr>push(ground, predicted)</a>
            </dt>
            <dd>
            </dd>
            <dt class="symbol-index-name">
                <a href="module-analytics-metrics.PredictionCurve.html#roc" class="!symbol-index-name">analytics~<wbr>metrics.<wbr>PredictionCurve#<wbr>roc([sample])</a>
            </dt>
            <dd>
            </dd>
    </dl>
</div>

                </div>
            </div>
        </section>
        <section>
            <div class="symbol-index-content">
                <h2 id="analytics~metrics.R2Score">analytics~metrics.R2Score</h2>
                <div class="symbol-index-section">
                            <div class="symbol-index-column">
    <dl class="symbol-index-list">
            <dt class="symbol-index-name">
<<<<<<< HEAD
                <a href="module-analytics-metrics.R2Score.html" class="!symbol-index-name">analytics~<wbr>metrics.<wbr>R2Score()</a>
=======
                <a href="module-analytics-metrics.R2Score.html" class="!symbol-index-name">analytics~<wbr>metrics.<wbr>R2Score([FIn])</a>
            </dt>
            <dd>
            </dd>
            <dt class="symbol-index-name">
                <a href="module-analytics-metrics.R2Score.html#getError" class="!symbol-index-name">analytics~<wbr>metrics.<wbr>R2Score#<wbr>getError()</a>
>>>>>>> f9e1985b
            </dt>
            <dd>
            </dd>
    </dl>
</div>

                            <div class="symbol-index-column">
    <dl class="symbol-index-list">
            <dt class="symbol-index-name">
<<<<<<< HEAD
                <a href="module-analytics-metrics.R2Score.html#getError" class="!symbol-index-name">analytics~<wbr>metrics.<wbr>R2Score#<wbr>getError()</a>
=======
                <a href="module-analytics-metrics.R2Score.html#load" class="!symbol-index-name">analytics~<wbr>metrics.<wbr>R2Score#<wbr>load(FIn)</a>
            </dt>
            <dd>
            </dd>
            <dt class="symbol-index-name">
                <a href="module-analytics-metrics.R2Score.html#push" class="!symbol-index-name">analytics~<wbr>metrics.<wbr>R2Score#<wbr>push(yTrue, yPred)</a>
>>>>>>> f9e1985b
            </dt>
            <dd>
            </dd>
    </dl>
</div>

                            <div class="symbol-index-column">
    <dl class="symbol-index-list">
            <dt class="symbol-index-name">
<<<<<<< HEAD
                <a href="module-analytics-metrics.R2Score.html#push" class="!symbol-index-name">analytics~<wbr>metrics.<wbr>R2Score#<wbr>push(yTrue, yPred)</a>
=======
                <a href="module-analytics-metrics.R2Score.html#save" class="!symbol-index-name">analytics~<wbr>metrics.<wbr>R2Score#<wbr>save(FOut)</a>
>>>>>>> f9e1985b
            </dt>
            <dd>
            </dd>
    </dl>
</div>

                </div>
            </div>
        </section>
        <section>
            <div class="symbol-index-content">
                <h2 id="analytics~metrics.RootMeanSquareError">analytics~metrics.RootMeanSquareError</h2>
                <div class="symbol-index-section">
                            <div class="symbol-index-column">
    <dl class="symbol-index-list">
            <dt class="symbol-index-name">
<<<<<<< HEAD
                <a href="module-analytics-metrics.RootMeanSquareError.html" class="!symbol-index-name">analytics~<wbr>metrics.<wbr>RootMeanSquareError()</a>
=======
                <a href="module-analytics-metrics.RootMeanSquareError.html" class="!symbol-index-name">analytics~<wbr>metrics.<wbr>RootMeanSquareError([FIn])</a>
            </dt>
            <dd>
            </dd>
            <dt class="symbol-index-name">
                <a href="module-analytics-metrics.RootMeanSquareError.html#getError" class="!symbol-index-name">analytics~<wbr>metrics.<wbr>RootMeanSquareError#<wbr>getError()</a>
>>>>>>> f9e1985b
            </dt>
            <dd>
            </dd>
    </dl>
</div>

                            <div class="symbol-index-column">
    <dl class="symbol-index-list">
            <dt class="symbol-index-name">
<<<<<<< HEAD
                <a href="module-analytics-metrics.RootMeanSquareError.html#getError" class="!symbol-index-name">analytics~<wbr>metrics.<wbr>RootMeanSquareError#<wbr>getError()</a>
=======
                <a href="module-analytics-metrics.RootMeanSquareError.html#load" class="!symbol-index-name">analytics~<wbr>metrics.<wbr>RootMeanSquareError#<wbr>load(FIn)</a>
            </dt>
            <dd>
            </dd>
            <dt class="symbol-index-name">
                <a href="module-analytics-metrics.RootMeanSquareError.html#push" class="!symbol-index-name">analytics~<wbr>metrics.<wbr>RootMeanSquareError#<wbr>push(yTrue, yPred)</a>
>>>>>>> f9e1985b
            </dt>
            <dd>
            </dd>
    </dl>
</div>

                            <div class="symbol-index-column">
    <dl class="symbol-index-list">
            <dt class="symbol-index-name">
<<<<<<< HEAD
                <a href="module-analytics-metrics.RootMeanSquareError.html#push" class="!symbol-index-name">analytics~<wbr>metrics.<wbr>RootMeanSquareError#<wbr>push(yTrue, yPred)</a>
=======
                <a href="module-analytics-metrics.RootMeanSquareError.html#save" class="!symbol-index-name">analytics~<wbr>metrics.<wbr>RootMeanSquareError#<wbr>save(FOut)</a>
>>>>>>> f9e1985b
            </dt>
            <dd>
            </dd>
    </dl>
</div>

                </div>
            </div>
        </section>
        <section>
            <div class="symbol-index-content">
                <h2 id="analytics~preprocessing">analytics~preprocessing</h2>
                <div class="symbol-index-section">
                            <div class="symbol-index-column">
    <dl class="symbol-index-list">
            <dt class="symbol-index-name">
                <a href="module-analytics-preprocessing.html" class="!symbol-index-name">analytics~<wbr>preprocessing</a>
            </dt>
            <dd>
            </dd>
    </dl>
</div>

                            <div class="symbol-index-column">
    <dl class="symbol-index-list">
    </dl>
</div>

                            <div class="symbol-index-column">
    <dl class="symbol-index-list">
    </dl>
</div>

                </div>
            </div>
        </section>
        <section>
            <div class="symbol-index-content">
                <h2 id="analytics~preprocessing.Binarizer">analytics~preprocessing.Binarizer</h2>
                <div class="symbol-index-section">
                            <div class="symbol-index-column">
    <dl class="symbol-index-list">
            <dt class="symbol-index-name">
                <a href="module-analytics-preprocessing.Binarizer.html" class="!symbol-index-name">analytics~<wbr>preprocessing.<wbr>Binarizer(y, positiveLabel[, positiveId][, negativeId])</a>
            </dt>
            <dd>
            </dd>
    </dl>
</div>

                            <div class="symbol-index-column">
    <dl class="symbol-index-list">
            <dt class="symbol-index-name">
                <a href="module-analytics-preprocessing.Binarizer.html#transform" class="!symbol-index-name">analytics~<wbr>preprocessing.<wbr>Binarizer#<wbr>transform(y)</a>
            </dt>
            <dd>
            </dd>
    </dl>
</div>

                            <div class="symbol-index-column">
    <dl class="symbol-index-list">
    </dl>
</div>

                </div>
            </div>
        </section>
        <section>
            <div class="symbol-index-content">
                <h2 id="datasets">datasets</h2>
                <div class="symbol-index-section">
                            <div class="symbol-index-column">
    <dl class="symbol-index-list">
            <dt class="symbol-index-name">
                <a href="module-datasets.html" class="!symbol-index-name">datasets</a>
            </dt>
            <dd>
            </dd>
    </dl>
</div>

                            <div class="symbol-index-column">
    <dl class="symbol-index-list">
            <dt class="symbol-index-name">
                <a href="module-datasets.html#.loadIris" class="!symbol-index-name">datasets.<wbr>loadIris(base)</a>
            </dt>
            <dd>
            </dd>
    </dl>
</div>

                            <div class="symbol-index-column">
    <dl class="symbol-index-list">
            <dt class="symbol-index-name">
                <a href="module-datasets.html#.loadIrisSync" class="!symbol-index-name">datasets.<wbr>loadIrisSync(base)</a>
            </dt>
            <dd>
            </dd>
    </dl>
</div>

                </div>
            </div>
        </section>
        <section>
            <div class="symbol-index-content">
                <h2 id="fs">fs</h2>
                <div class="symbol-index-section">
                            <div class="symbol-index-column">
    <dl class="symbol-index-list">
            <dt class="symbol-index-name">
                <a href="module-fs.html" class="!symbol-index-name">fs</a>
            </dt>
            <dd>
            </dd>
            <dt class="symbol-index-name">
                <a href="module-fs.html#.copy" class="!symbol-index-name">fs.<wbr>copy(source, dest)</a>
            </dt>
            <dd>
            </dd>
            <dt class="symbol-index-name">
                <a href="module-fs.html#.del" class="!symbol-index-name">fs.<wbr>del(fileName)</a>
            </dt>
            <dd>
            </dd>
            <dt class="symbol-index-name">
                <a href="module-fs.html#.exists" class="!symbol-index-name">fs.<wbr>exists(fileName)</a>
            </dt>
            <dd>
            </dd>
            <dt class="symbol-index-name">
                <a href="module-fs.html#.fileInfo" class="!symbol-index-name">fs.<wbr>fileInfo(fileName)</a>
            </dt>
            <dd>
            </dd>
    </dl>
</div>

                            <div class="symbol-index-column">
    <dl class="symbol-index-list">
            <dt class="symbol-index-name">
                <a href="module-fs.html#.listFile" class="!symbol-index-name">fs.<wbr>listFile(dirName[, fileExtension][, recursive])</a>
            </dt>
            <dd>
            </dd>
            <dt class="symbol-index-name">
                <a href="module-fs.html#.mkdir" class="!symbol-index-name">fs.<wbr>mkdir(dirName)</a>
            </dt>
            <dd>
            </dd>
            <dt class="symbol-index-name">
                <a href="module-fs.html#.move" class="!symbol-index-name">fs.<wbr>move(source, dest)</a>
            </dt>
            <dd>
            </dd>
            <dt class="symbol-index-name">
                <a href="module-fs.html#.openAppend" class="!symbol-index-name">fs.<wbr>openAppend(fileName)</a>
            </dt>
            <dd>
            </dd>
            <dt class="symbol-index-name">
                <a href="module-fs.html#.openRead" class="!symbol-index-name">fs.<wbr>openRead(fileName)</a>
            </dt>
            <dd>
            </dd>
    </dl>
</div>

                            <div class="symbol-index-column">
    <dl class="symbol-index-list">
            <dt class="symbol-index-name">
                <a href="module-fs.html#.openWrite" class="!symbol-index-name">fs.<wbr>openWrite(fileName)</a>
            </dt>
            <dd>
            </dd>
            <dt class="symbol-index-name">
                <a href="module-fs.html#.readLines" class="!symbol-index-name">fs.<wbr>readLines(buffer, onLine, onEnd, onError)</a>
            </dt>
            <dd>
            </dd>
            <dt class="symbol-index-name">
                <a href="module-fs.html#.rename" class="!symbol-index-name">fs.<wbr>rename(source, dest)</a>
            </dt>
            <dd>
            </dd>
            <dt class="symbol-index-name">
                <a href="module-fs.html#.rmdir" class="!symbol-index-name">fs.<wbr>rmdir(dirName)</a>
            </dt>
            <dd>
            </dd>
            <dt class="symbol-index-name">
                <a href="module-fs.html#~FileInfo" class="!symbol-index-name">fs~<wbr>FileInfo</a>
            </dt>
            <dd>
            </dd>
    </dl>
</div>

                </div>
            </div>
        </section>
        <section>
            <div class="symbol-index-content">
                <h2 id="fs.FIn">fs.FIn</h2>
                <div class="symbol-index-section">
                            <div class="symbol-index-column">
    <dl class="symbol-index-list">
            <dt class="symbol-index-name">
                <a href="module-fs.FIn.html" class="!symbol-index-name">fs.<wbr>FIn(fileName)</a>
            </dt>
            <dd>
            </dd>
            <dt class="symbol-index-name">
                <a href="module-fs.FIn.html#close" class="!symbol-index-name">fs.<wbr>FIn#<wbr>close()</a>
            </dt>
            <dd>
            </dd>
            <dt class="symbol-index-name">
                <a href="module-fs.FIn.html#eof" class="!symbol-index-name">fs.<wbr>FIn#<wbr>eof</a>
            </dt>
            <dd>
            </dd>
            <dt class="symbol-index-name">
                <a href="module-fs.FIn.html#getCh" class="!symbol-index-name">fs.<wbr>FIn#<wbr>getCh()</a>
            </dt>
            <dd>
            </dd>
    </dl>
</div>

                            <div class="symbol-index-column">
    <dl class="symbol-index-list">
            <dt class="symbol-index-name">
                <a href="module-fs.FIn.html#isClosed" class="!symbol-index-name">fs.<wbr>FIn#<wbr>isClosed()</a>
            </dt>
            <dd>
            </dd>
            <dt class="symbol-index-name">
                <a href="module-fs.FIn.html#length" class="!symbol-index-name">fs.<wbr>FIn#<wbr>length</a>
            </dt>
            <dd>
            </dd>
            <dt class="symbol-index-name">
                <a href="module-fs.FIn.html#peekCh" class="!symbol-index-name">fs.<wbr>FIn#<wbr>peekCh()</a>
            </dt>
            <dd>
            </dd>
            <dt class="symbol-index-name">
                <a href="module-fs.FIn.html#readAll" class="!symbol-index-name">fs.<wbr>FIn#<wbr>readAll()</a>
            </dt>
            <dd>
            </dd>
    </dl>
</div>

                            <div class="symbol-index-column">
    <dl class="symbol-index-list">
            <dt class="symbol-index-name">
                <a href="module-fs.FIn.html#readJson" class="!symbol-index-name">fs.<wbr>FIn#<wbr>readJson()</a>
            </dt>
            <dd>
            </dd>
            <dt class="symbol-index-name">
                <a href="module-fs.FIn.html#readLine" class="!symbol-index-name">fs.<wbr>FIn#<wbr>readLine()</a>
            </dt>
            <dd>
            </dd>
    </dl>
</div>

                </div>
            </div>
        </section>
        <section>
            <div class="symbol-index-content">
                <h2 id="fs.FOut">fs.FOut</h2>
                <div class="symbol-index-section">
                            <div class="symbol-index-column">
    <dl class="symbol-index-list">
            <dt class="symbol-index-name">
                <a href="module-fs.FOut.html" class="!symbol-index-name">fs.<wbr>FOut(fileName[, append])</a>
            </dt>
            <dd>
            </dd>
            <dt class="symbol-index-name">
                <a href="module-fs.FOut.html#close" class="!symbol-index-name">fs.<wbr>FOut#<wbr>close()</a>
            </dt>
            <dd>
            </dd>
            <dt class="symbol-index-name">
                <a href="module-fs.FOut.html#flush" class="!symbol-index-name">fs.<wbr>FOut#<wbr>flush()</a>
            </dt>
            <dd>
            </dd>
    </dl>
</div>

                            <div class="symbol-index-column">
    <dl class="symbol-index-list">
            <dt class="symbol-index-name">
                <a href="module-fs.FOut.html#write" class="!symbol-index-name">fs.<wbr>FOut#<wbr>write(arg)</a>
            </dt>
            <dd>
            </dd>
            <dt class="symbol-index-name">
                <a href="module-fs.FOut.html#writeBinary" class="!symbol-index-name">fs.<wbr>FOut#<wbr>writeBinary(str)</a>
            </dt>
            <dd>
            </dd>
            <dt class="symbol-index-name">
                <a href="module-fs.FOut.html#writeJson" class="!symbol-index-name">fs.<wbr>FOut#<wbr>writeJson()</a>
            </dt>
            <dd>
            </dd>
    </dl>
</div>

                            <div class="symbol-index-column">
    <dl class="symbol-index-list">
            <dt class="symbol-index-name">
                <a href="module-fs.FOut.html#writeLine" class="!symbol-index-name">fs.<wbr>FOut#<wbr>writeLine(str)</a>
            </dt>
            <dd>
            </dd>
    </dl>
</div>

                </div>
            </div>
        </section>
        <section>
            <div class="symbol-index-content">
                <h2 id="ht">ht</h2>
                <div class="symbol-index-section">
                            <div class="symbol-index-column">
    <dl class="symbol-index-list">
            <dt class="symbol-index-name">
                <a href="module-ht.html" class="!symbol-index-name">ht</a>
            </dt>
            <dd>
            </dd>
    </dl>
</div>

                            <div class="symbol-index-column">
    <dl class="symbol-index-list">
    </dl>
</div>

                            <div class="symbol-index-column">
    <dl class="symbol-index-list">
    </dl>
</div>

                </div>
            </div>
        </section>
        <section>
            <div class="symbol-index-content">
                <h2 id="ht.IntFltMap">ht.IntFltMap</h2>
                <div class="symbol-index-section">
                            <div class="symbol-index-column">
    <dl class="symbol-index-list">
            <dt class="symbol-index-name">
                <a href="module-ht.IntFltMap.html" class="!symbol-index-name">ht.<wbr>IntFltMap()</a>
            </dt>
            <dd>
            </dd>
            <dt class="symbol-index-name">
                <a href="module-ht.IntFltMap.html#dat" class="!symbol-index-name">ht.<wbr>IntFltMap#<wbr>dat(n)</a>
            </dt>
            <dd>
            </dd>
            <dt class="symbol-index-name">
                <a href="module-ht.IntFltMap.html#get" class="!symbol-index-name">ht.<wbr>IntFltMap#<wbr>get(key)</a>
            </dt>
            <dd>
            </dd>
            <dt class="symbol-index-name">
                <a href="module-ht.IntFltMap.html#hasKey" class="!symbol-index-name">ht.<wbr>IntFltMap#<wbr>hasKey(key)</a>
            </dt>
            <dd>
            </dd>
    </dl>
</div>

                            <div class="symbol-index-column">
    <dl class="symbol-index-list">
            <dt class="symbol-index-name">
                <a href="module-ht.IntFltMap.html#key" class="!symbol-index-name">ht.<wbr>IntFltMap#<wbr>key(n)</a>
            </dt>
            <dd>
            </dd>
            <dt class="symbol-index-name">
                <a href="module-ht.IntFltMap.html#length" class="!symbol-index-name">ht.<wbr>IntFltMap#<wbr>length</a>
            </dt>
            <dd>
            </dd>
            <dt class="symbol-index-name">
                <a href="module-ht.IntFltMap.html#load" class="!symbol-index-name">ht.<wbr>IntFltMap#<wbr>load(fin)</a>
            </dt>
            <dd>
            </dd>
            <dt class="symbol-index-name">
                <a href="module-ht.IntFltMap.html#put" class="!symbol-index-name">ht.<wbr>IntFltMap#<wbr>put(key, data)</a>
            </dt>
            <dd>
            </dd>
    </dl>
</div>

                            <div class="symbol-index-column">
    <dl class="symbol-index-list">
            <dt class="symbol-index-name">
                <a href="module-ht.IntFltMap.html#save" class="!symbol-index-name">ht.<wbr>IntFltMap#<wbr>save(fout)</a>
            </dt>
            <dd>
            </dd>
            <dt class="symbol-index-name">
                <a href="module-ht.IntFltMap.html#sortDat" class="!symbol-index-name">ht.<wbr>IntFltMap#<wbr>sortDat([asc])</a>
            </dt>
            <dd>
            </dd>
            <dt class="symbol-index-name">
                <a href="module-ht.IntFltMap.html#sortKey" class="!symbol-index-name">ht.<wbr>IntFltMap#<wbr>sortKey([asc])</a>
            </dt>
            <dd>
            </dd>
    </dl>
</div>

                </div>
            </div>
        </section>
        <section>
            <div class="symbol-index-content">
                <h2 id="ht.IntIntMap">ht.IntIntMap</h2>
                <div class="symbol-index-section">
                            <div class="symbol-index-column">
    <dl class="symbol-index-list">
            <dt class="symbol-index-name">
                <a href="module-ht.IntIntMap.html" class="!symbol-index-name">ht.<wbr>IntIntMap()</a>
            </dt>
            <dd>
            </dd>
            <dt class="symbol-index-name">
                <a href="module-ht.IntIntMap.html#dat" class="!symbol-index-name">ht.<wbr>IntIntMap#<wbr>dat(n)</a>
            </dt>
            <dd>
            </dd>
            <dt class="symbol-index-name">
                <a href="module-ht.IntIntMap.html#get" class="!symbol-index-name">ht.<wbr>IntIntMap#<wbr>get(key)</a>
            </dt>
            <dd>
            </dd>
            <dt class="symbol-index-name">
                <a href="module-ht.IntIntMap.html#hasKey" class="!symbol-index-name">ht.<wbr>IntIntMap#<wbr>hasKey(key)</a>
            </dt>
            <dd>
            </dd>
    </dl>
</div>

                            <div class="symbol-index-column">
    <dl class="symbol-index-list">
            <dt class="symbol-index-name">
                <a href="module-ht.IntIntMap.html#key" class="!symbol-index-name">ht.<wbr>IntIntMap#<wbr>key(n)</a>
            </dt>
            <dd>
            </dd>
            <dt class="symbol-index-name">
                <a href="module-ht.IntIntMap.html#length" class="!symbol-index-name">ht.<wbr>IntIntMap#<wbr>length</a>
            </dt>
            <dd>
            </dd>
            <dt class="symbol-index-name">
                <a href="module-ht.IntIntMap.html#load" class="!symbol-index-name">ht.<wbr>IntIntMap#<wbr>load(fin)</a>
            </dt>
            <dd>
            </dd>
            <dt class="symbol-index-name">
                <a href="module-ht.IntIntMap.html#put" class="!symbol-index-name">ht.<wbr>IntIntMap#<wbr>put(key, data)</a>
            </dt>
            <dd>
            </dd>
    </dl>
</div>

                            <div class="symbol-index-column">
    <dl class="symbol-index-list">
            <dt class="symbol-index-name">
                <a href="module-ht.IntIntMap.html#save" class="!symbol-index-name">ht.<wbr>IntIntMap#<wbr>save(fout)</a>
            </dt>
            <dd>
            </dd>
            <dt class="symbol-index-name">
                <a href="module-ht.IntIntMap.html#sortDat" class="!symbol-index-name">ht.<wbr>IntIntMap#<wbr>sortDat([asc])</a>
            </dt>
            <dd>
            </dd>
            <dt class="symbol-index-name">
                <a href="module-ht.IntIntMap.html#sortKey" class="!symbol-index-name">ht.<wbr>IntIntMap#<wbr>sortKey([asc])</a>
            </dt>
            <dd>
            </dd>
    </dl>
</div>

                </div>
            </div>
        </section>
        <section>
            <div class="symbol-index-content">
                <h2 id="ht.IntStrMap">ht.IntStrMap</h2>
                <div class="symbol-index-section">
                            <div class="symbol-index-column">
    <dl class="symbol-index-list">
            <dt class="symbol-index-name">
                <a href="module-ht.IntStrMap.html" class="!symbol-index-name">ht.<wbr>IntStrMap()</a>
            </dt>
            <dd>
            </dd>
            <dt class="symbol-index-name">
                <a href="module-ht.IntStrMap.html#dat" class="!symbol-index-name">ht.<wbr>IntStrMap#<wbr>dat(n)</a>
            </dt>
            <dd>
            </dd>
            <dt class="symbol-index-name">
                <a href="module-ht.IntStrMap.html#get" class="!symbol-index-name">ht.<wbr>IntStrMap#<wbr>get(key)</a>
            </dt>
            <dd>
            </dd>
            <dt class="symbol-index-name">
                <a href="module-ht.IntStrMap.html#hasKey" class="!symbol-index-name">ht.<wbr>IntStrMap#<wbr>hasKey(key)</a>
            </dt>
            <dd>
            </dd>
    </dl>
</div>

                            <div class="symbol-index-column">
    <dl class="symbol-index-list">
            <dt class="symbol-index-name">
                <a href="module-ht.IntStrMap.html#key" class="!symbol-index-name">ht.<wbr>IntStrMap#<wbr>key(n)</a>
            </dt>
            <dd>
            </dd>
            <dt class="symbol-index-name">
                <a href="module-ht.IntStrMap.html#length" class="!symbol-index-name">ht.<wbr>IntStrMap#<wbr>length</a>
            </dt>
            <dd>
            </dd>
            <dt class="symbol-index-name">
                <a href="module-ht.IntStrMap.html#load" class="!symbol-index-name">ht.<wbr>IntStrMap#<wbr>load(fin)</a>
            </dt>
            <dd>
            </dd>
            <dt class="symbol-index-name">
                <a href="module-ht.IntStrMap.html#put" class="!symbol-index-name">ht.<wbr>IntStrMap#<wbr>put(key, data)</a>
            </dt>
            <dd>
            </dd>
    </dl>
</div>

                            <div class="symbol-index-column">
    <dl class="symbol-index-list">
            <dt class="symbol-index-name">
                <a href="module-ht.IntStrMap.html#save" class="!symbol-index-name">ht.<wbr>IntStrMap#<wbr>save(fout)</a>
            </dt>
            <dd>
            </dd>
            <dt class="symbol-index-name">
                <a href="module-ht.IntStrMap.html#sortDat" class="!symbol-index-name">ht.<wbr>IntStrMap#<wbr>sortDat([asc])</a>
            </dt>
            <dd>
            </dd>
            <dt class="symbol-index-name">
                <a href="module-ht.IntStrMap.html#sortKey" class="!symbol-index-name">ht.<wbr>IntStrMap#<wbr>sortKey([asc])</a>
            </dt>
            <dd>
            </dd>
    </dl>
</div>

                </div>
            </div>
        </section>
        <section>
            <div class="symbol-index-content">
                <h2 id="ht.StrFltMap">ht.StrFltMap</h2>
                <div class="symbol-index-section">
                            <div class="symbol-index-column">
    <dl class="symbol-index-list">
            <dt class="symbol-index-name">
                <a href="module-ht.StrFltMap.html" class="!symbol-index-name">ht.<wbr>StrFltMap()</a>
            </dt>
            <dd>
            </dd>
            <dt class="symbol-index-name">
                <a href="module-ht.StrFltMap.html#dat" class="!symbol-index-name">ht.<wbr>StrFltMap#<wbr>dat(n)</a>
            </dt>
            <dd>
            </dd>
            <dt class="symbol-index-name">
                <a href="module-ht.StrFltMap.html#get" class="!symbol-index-name">ht.<wbr>StrFltMap#<wbr>get(key)</a>
            </dt>
            <dd>
            </dd>
            <dt class="symbol-index-name">
                <a href="module-ht.StrFltMap.html#hasKey" class="!symbol-index-name">ht.<wbr>StrFltMap#<wbr>hasKey(key)</a>
            </dt>
            <dd>
            </dd>
    </dl>
</div>

                            <div class="symbol-index-column">
    <dl class="symbol-index-list">
            <dt class="symbol-index-name">
                <a href="module-ht.StrFltMap.html#key" class="!symbol-index-name">ht.<wbr>StrFltMap#<wbr>key(n)</a>
            </dt>
            <dd>
            </dd>
            <dt class="symbol-index-name">
                <a href="module-ht.StrFltMap.html#length" class="!symbol-index-name">ht.<wbr>StrFltMap#<wbr>length</a>
            </dt>
            <dd>
            </dd>
            <dt class="symbol-index-name">
                <a href="module-ht.StrFltMap.html#load" class="!symbol-index-name">ht.<wbr>StrFltMap#<wbr>load(fin)</a>
            </dt>
            <dd>
            </dd>
            <dt class="symbol-index-name">
                <a href="module-ht.StrFltMap.html#put" class="!symbol-index-name">ht.<wbr>StrFltMap#<wbr>put(key, data)</a>
            </dt>
            <dd>
            </dd>
    </dl>
</div>

                            <div class="symbol-index-column">
    <dl class="symbol-index-list">
            <dt class="symbol-index-name">
                <a href="module-ht.StrFltMap.html#save" class="!symbol-index-name">ht.<wbr>StrFltMap#<wbr>save(fout)</a>
            </dt>
            <dd>
            </dd>
            <dt class="symbol-index-name">
                <a href="module-ht.StrFltMap.html#sortDat" class="!symbol-index-name">ht.<wbr>StrFltMap#<wbr>sortDat([asc])</a>
            </dt>
            <dd>
            </dd>
            <dt class="symbol-index-name">
                <a href="module-ht.StrFltMap.html#sortKey" class="!symbol-index-name">ht.<wbr>StrFltMap#<wbr>sortKey([asc])</a>
            </dt>
            <dd>
            </dd>
    </dl>
</div>

                </div>
            </div>
        </section>
        <section>
            <div class="symbol-index-content">
                <h2 id="ht.StrIntMap">ht.StrIntMap</h2>
                <div class="symbol-index-section">
                            <div class="symbol-index-column">
    <dl class="symbol-index-list">
            <dt class="symbol-index-name">
                <a href="module-ht.StrIntMap.html" class="!symbol-index-name">ht.<wbr>StrIntMap()</a>
            </dt>
            <dd>
            </dd>
            <dt class="symbol-index-name">
                <a href="module-ht.StrIntMap.html#dat" class="!symbol-index-name">ht.<wbr>StrIntMap#<wbr>dat(n)</a>
            </dt>
            <dd>
            </dd>
            <dt class="symbol-index-name">
                <a href="module-ht.StrIntMap.html#get" class="!symbol-index-name">ht.<wbr>StrIntMap#<wbr>get(key)</a>
            </dt>
            <dd>
            </dd>
            <dt class="symbol-index-name">
                <a href="module-ht.StrIntMap.html#hasKey" class="!symbol-index-name">ht.<wbr>StrIntMap#<wbr>hasKey(key)</a>
            </dt>
            <dd>
            </dd>
    </dl>
</div>

                            <div class="symbol-index-column">
    <dl class="symbol-index-list">
            <dt class="symbol-index-name">
                <a href="module-ht.StrIntMap.html#key" class="!symbol-index-name">ht.<wbr>StrIntMap#<wbr>key(n)</a>
            </dt>
            <dd>
            </dd>
            <dt class="symbol-index-name">
                <a href="module-ht.StrIntMap.html#length" class="!symbol-index-name">ht.<wbr>StrIntMap#<wbr>length</a>
            </dt>
            <dd>
            </dd>
            <dt class="symbol-index-name">
                <a href="module-ht.StrIntMap.html#load" class="!symbol-index-name">ht.<wbr>StrIntMap#<wbr>load(fin)</a>
            </dt>
            <dd>
            </dd>
            <dt class="symbol-index-name">
                <a href="module-ht.StrIntMap.html#put" class="!symbol-index-name">ht.<wbr>StrIntMap#<wbr>put(key, data)</a>
            </dt>
            <dd>
            </dd>
    </dl>
</div>

                            <div class="symbol-index-column">
    <dl class="symbol-index-list">
            <dt class="symbol-index-name">
                <a href="module-ht.StrIntMap.html#save" class="!symbol-index-name">ht.<wbr>StrIntMap#<wbr>save(fout)</a>
            </dt>
            <dd>
            </dd>
            <dt class="symbol-index-name">
                <a href="module-ht.StrIntMap.html#sortDat" class="!symbol-index-name">ht.<wbr>StrIntMap#<wbr>sortDat([asc])</a>
            </dt>
            <dd>
            </dd>
            <dt class="symbol-index-name">
                <a href="module-ht.StrIntMap.html#sortKey" class="!symbol-index-name">ht.<wbr>StrIntMap#<wbr>sortKey([asc])</a>
            </dt>
            <dd>
            </dd>
    </dl>
</div>

                </div>
            </div>
        </section>
        <section>
            <div class="symbol-index-content">
                <h2 id="ht.StrStrMap">ht.StrStrMap</h2>
                <div class="symbol-index-section">
                            <div class="symbol-index-column">
    <dl class="symbol-index-list">
            <dt class="symbol-index-name">
                <a href="module-ht.StrStrMap.html" class="!symbol-index-name">ht.<wbr>StrStrMap()</a>
            </dt>
            <dd>
            </dd>
            <dt class="symbol-index-name">
                <a href="module-ht.StrStrMap.html#classDesc" class="!symbol-index-name">ht.<wbr>StrStrMap#<wbr>classDesc()</a>
            </dt>
            <dd>
            </dd>
            <dt class="symbol-index-name">
                <a href="module-ht.StrStrMap.html#dat" class="!symbol-index-name">ht.<wbr>StrStrMap#<wbr>dat(n)</a>
            </dt>
            <dd>
            </dd>
            <dt class="symbol-index-name">
                <a href="module-ht.StrStrMap.html#get" class="!symbol-index-name">ht.<wbr>StrStrMap#<wbr>get(key)</a>
            </dt>
            <dd>
            </dd>
    </dl>
</div>

                            <div class="symbol-index-column">
    <dl class="symbol-index-list">
            <dt class="symbol-index-name">
                <a href="module-ht.StrStrMap.html#hasKey" class="!symbol-index-name">ht.<wbr>StrStrMap#<wbr>hasKey(key)</a>
            </dt>
            <dd>
            </dd>
            <dt class="symbol-index-name">
                <a href="module-ht.StrStrMap.html#key" class="!symbol-index-name">ht.<wbr>StrStrMap#<wbr>key(n)</a>
            </dt>
            <dd>
            </dd>
            <dt class="symbol-index-name">
                <a href="module-ht.StrStrMap.html#length" class="!symbol-index-name">ht.<wbr>StrStrMap#<wbr>length</a>
            </dt>
            <dd>
            </dd>
            <dt class="symbol-index-name">
                <a href="module-ht.StrStrMap.html#load" class="!symbol-index-name">ht.<wbr>StrStrMap#<wbr>load(fin)</a>
            </dt>
            <dd>
            </dd>
    </dl>
</div>

                            <div class="symbol-index-column">
    <dl class="symbol-index-list">
            <dt class="symbol-index-name">
                <a href="module-ht.StrStrMap.html#put" class="!symbol-index-name">ht.<wbr>StrStrMap#<wbr>put(key, data)</a>
            </dt>
            <dd>
            </dd>
            <dt class="symbol-index-name">
                <a href="module-ht.StrStrMap.html#save" class="!symbol-index-name">ht.<wbr>StrStrMap#<wbr>save(fout)</a>
            </dt>
            <dd>
            </dd>
            <dt class="symbol-index-name">
                <a href="module-ht.StrStrMap.html#sortDat" class="!symbol-index-name">ht.<wbr>StrStrMap#<wbr>sortDat([asc])</a>
            </dt>
            <dd>
            </dd>
            <dt class="symbol-index-name">
                <a href="module-ht.StrStrMap.html#sortKey" class="!symbol-index-name">ht.<wbr>StrStrMap#<wbr>sortKey([asc])</a>
            </dt>
            <dd>
            </dd>
    </dl>
</div>

                </div>
            </div>
        </section>
        <section>
            <div class="symbol-index-content">
                <h2 id="la">la</h2>
                <div class="symbol-index-section">
                            <div class="symbol-index-column">
    <dl class="symbol-index-list">
            <dt class="symbol-index-name">
                <a href="module-la.html" class="!symbol-index-name">la</a>
            </dt>
            <dd>
            </dd>
            <dt class="symbol-index-name">
                <a href="module-la.html#.cat" class="!symbol-index-name">la.<wbr>cat(matrixDoubleArr)</a>
            </dt>
            <dd>
            </dd>
            <dt class="symbol-index-name">
                <a href="module-la.html#.conjgrad" class="!symbol-index-name">la.<wbr>conjgrad(A, b[, x])</a>
            </dt>
            <dd>
            </dd>
            <dt class="symbol-index-name">
                <a href="module-la.html#.copyVecToArray" class="!symbol-index-name">la.<wbr>copyVecToArray(vec)</a>
            </dt>
            <dd>
            </dd>
            <dt class="symbol-index-name">
                <a href="module-la.html#.eye" class="!symbol-index-name">la.<wbr>eye(dim)</a>
            </dt>
            <dd>
            </dd>
            <dt class="symbol-index-name">
                <a href="module-la.html#.findMaxIdx" class="!symbol-index-name">la.<wbr>findMaxIdx(X)</a>
            </dt>
            <dd>
            </dd>
            <dt class="symbol-index-name">
                <a href="module-la.html#.inverseSVD" class="!symbol-index-name">la.<wbr>inverseSVD(mat)</a>
            </dt>
            <dd>
            </dd>
            <dt class="symbol-index-name">
                <a href="module-la.html#.ones" class="!symbol-index-name">la.<wbr>ones(dim)</a>
            </dt>
            <dd>
            </dd>
            <dt class="symbol-index-name">
                <a href="module-la.html#.pdist2" class="!symbol-index-name">la.<wbr>pdist2(X1, X2)</a>
            </dt>
            <dd>
            </dd>
            <dt class="symbol-index-name">
                <a href="module-la.html#.randi" class="!symbol-index-name">la.<wbr>randi(num[, len])</a>
            </dt>
            <dd>
            </dd>
            <dt class="symbol-index-name">
                <a href="module-la.html#.randn" class="!symbol-index-name">la.<wbr>randn([arg1][, arg2])</a>
            </dt>
            <dd>
            </dd>
            <dt class="symbol-index-name">
                <a href="module-la.html#.randPerm" class="!symbol-index-name">la.<wbr>randPerm(k)</a>
            </dt>
            <dd>
            </dd>
            <dt class="symbol-index-name">
                <a href="module-la.html#.randVariation" class="!symbol-index-name">la.<wbr>randVariation(n, k)</a>
            </dt>
            <dd>
            </dd>
            <dt class="symbol-index-name">
                <a href="module-la.html#.rangeVec" class="!symbol-index-name">la.<wbr>rangeVec(min, max)</a>
            </dt>
            <dd>
            </dd>
            <dt class="symbol-index-name">
                <a href="module-la.html#.sparse" class="!symbol-index-name">la.<wbr>sparse(rows, cols)</a>
            </dt>
            <dd>
            </dd>
            <dt class="symbol-index-name">
                <a href="module-la.html#.speye" class="!symbol-index-name">la.<wbr>speye(dim)</a>
            </dt>
            <dd>
            </dd>
            <dt class="symbol-index-name">
                <a href="module-la.html#.zeros" class="!symbol-index-name">la.<wbr>zeros(rows, cols)</a>
            </dt>
            <dd>
            </dd>
            <dt class="symbol-index-name">
                <a href="module-la.html#qr" class="!symbol-index-name">la#<wbr>qr(mat[, tol])</a>
            </dt>
            <dd>
            </dd>
            <dt class="symbol-index-name">
                <a href="module-la.html#svd" class="!symbol-index-name">la#<wbr>svd(mat, k[, json])</a>
            </dt>
            <dd>
            </dd>
            <dt class="symbol-index-name">
                <a href="module-la.html#~boolVectorCompareCb" class="!symbol-index-name">la~<wbr>boolVectorCompareCb(arg1, arg2)</a>
            </dt>
            <dd>
            </dd>
            <dt class="symbol-index-name">
                <a href="module-la.html#~intVectorCompareCb" class="!symbol-index-name">la~<wbr>intVectorCompareCb(arg1, arg2)</a>
            </dt>
            <dd>
            </dd>
            <dt class="symbol-index-name">
                <a href="module-la.html#~matrixArg" class="!symbol-index-name">la~<wbr>matrixArg</a>
            </dt>
            <dd>
            </dd>
            <dt class="symbol-index-name">
                <a href="module-la-skip.exports.BoolVector.html#cosine" class="!symbol-index-name">la~<wbr>skip.<wbr>exports.<wbr>BoolVector#<wbr>cosine(vec)</a>
            </dt>
            <dd>
            </dd>
            <dt class="symbol-index-name">
                <a href="module-la-skip.exports.BoolVector.html#diag" class="!symbol-index-name">la~<wbr>skip.<wbr>exports.<wbr>BoolVector#<wbr>diag()</a>
            </dt>
            <dd>
            </dd>
    </dl>
</div>

                            <div class="symbol-index-column">
    <dl class="symbol-index-list">
            <dt class="symbol-index-name">
                <a href="module-la-skip.exports.BoolVector.html#getMaxIdx" class="!symbol-index-name">la~<wbr>skip.<wbr>exports.<wbr>BoolVector#<wbr>getMaxIdx()</a>
            </dt>
            <dd>
            </dd>
            <dt class="symbol-index-name">
                <a href="module-la-skip.exports.BoolVector.html#inner" class="!symbol-index-name">la~<wbr>skip.<wbr>exports.<wbr>BoolVector#<wbr>inner(vec)</a>
            </dt>
            <dd>
            </dd>
            <dt class="symbol-index-name">
                <a href="module-la-skip.exports.BoolVector.html#minus" class="!symbol-index-name">la~<wbr>skip.<wbr>exports.<wbr>BoolVector#<wbr>minus(vec)</a>
            </dt>
            <dd>
            </dd>
            <dt class="symbol-index-name">
                <a href="module-la-skip.exports.BoolVector.html#multiply" class="!symbol-index-name">la~<wbr>skip.<wbr>exports.<wbr>BoolVector#<wbr>multiply(val)</a>
            </dt>
            <dd>
            </dd>
            <dt class="symbol-index-name">
                <a href="module-la-skip.exports.BoolVector.html#norm" class="!symbol-index-name">la~<wbr>skip.<wbr>exports.<wbr>BoolVector#<wbr>norm()</a>
            </dt>
            <dd>
            </dd>
            <dt class="symbol-index-name">
                <a href="module-la-skip.exports.BoolVector.html#normalize" class="!symbol-index-name">la~<wbr>skip.<wbr>exports.<wbr>BoolVector#<wbr>normalize()</a>
            </dt>
            <dd>
            </dd>
            <dt class="symbol-index-name">
                <a href="module-la-skip.exports.BoolVector.html#outer" class="!symbol-index-name">la~<wbr>skip.<wbr>exports.<wbr>BoolVector#<wbr>outer(vec)</a>
            </dt>
            <dd>
            </dd>
            <dt class="symbol-index-name">
                <a href="module-la-skip.exports.BoolVector.html#plus" class="!symbol-index-name">la~<wbr>skip.<wbr>exports.<wbr>BoolVector#<wbr>plus(vec)</a>
            </dt>
            <dd>
            </dd>
            <dt class="symbol-index-name">
                <a href="module-la-skip.exports.BoolVector.html#sort" class="!symbol-index-name">la~<wbr>skip.<wbr>exports.<wbr>BoolVector#<wbr>sort([arg])</a>
            </dt>
            <dd>
            </dd>
            <dt class="symbol-index-name">
                <a href="module-la-skip.exports.BoolVector.html#sortPerm" class="!symbol-index-name">la~<wbr>skip.<wbr>exports.<wbr>BoolVector#<wbr>sortPerm([asc])</a>
            </dt>
            <dd>
            </dd>
            <dt class="symbol-index-name">
                <a href="module-la-skip.exports.BoolVector.html#sparse" class="!symbol-index-name">la~<wbr>skip.<wbr>exports.<wbr>BoolVector#<wbr>sparse()</a>
            </dt>
            <dd>
            </dd>
            <dt class="symbol-index-name">
                <a href="module-la-skip.exports.BoolVector.html#spDiag" class="!symbol-index-name">la~<wbr>skip.<wbr>exports.<wbr>BoolVector#<wbr>spDiag()</a>
            </dt>
            <dd>
            </dd>
            <dt class="symbol-index-name">
                <a href="module-la-skip.exports.BoolVector.html#sum" class="!symbol-index-name">la~<wbr>skip.<wbr>exports.<wbr>BoolVector#<wbr>sum()</a>
            </dt>
            <dd>
            </dd>
            <dt class="symbol-index-name">
                <a href="module-la-skip.exports.BoolVector.html#toMat" class="!symbol-index-name">la~<wbr>skip.<wbr>exports.<wbr>BoolVector#<wbr>toMat()</a>
            </dt>
            <dd>
            </dd>
            <dt class="symbol-index-name">
                <a href="module-la-skip.exports.IntVector.html#cosine" class="!symbol-index-name">la~<wbr>skip.<wbr>exports.<wbr>IntVector#<wbr>cosine(vec)</a>
            </dt>
            <dd>
            </dd>
            <dt class="symbol-index-name">
                <a href="module-la-skip.exports.IntVector.html#diag" class="!symbol-index-name">la~<wbr>skip.<wbr>exports.<wbr>IntVector#<wbr>diag()</a>
            </dt>
            <dd>
            </dd>
            <dt class="symbol-index-name">
                <a href="module-la-skip.exports.IntVector.html#inner" class="!symbol-index-name">la~<wbr>skip.<wbr>exports.<wbr>IntVector#<wbr>inner(vec)</a>
            </dt>
            <dd>
            </dd>
            <dt class="symbol-index-name">
                <a href="module-la-skip.exports.IntVector.html#minus" class="!symbol-index-name">la~<wbr>skip.<wbr>exports.<wbr>IntVector#<wbr>minus(vec)</a>
            </dt>
            <dd>
            </dd>
            <dt class="symbol-index-name">
                <a href="module-la-skip.exports.IntVector.html#multiply" class="!symbol-index-name">la~<wbr>skip.<wbr>exports.<wbr>IntVector#<wbr>multiply(val)</a>
            </dt>
            <dd>
            </dd>
            <dt class="symbol-index-name">
                <a href="module-la-skip.exports.IntVector.html#norm" class="!symbol-index-name">la~<wbr>skip.<wbr>exports.<wbr>IntVector#<wbr>norm()</a>
            </dt>
            <dd>
            </dd>
            <dt class="symbol-index-name">
                <a href="module-la-skip.exports.IntVector.html#normalize" class="!symbol-index-name">la~<wbr>skip.<wbr>exports.<wbr>IntVector#<wbr>normalize()</a>
            </dt>
            <dd>
            </dd>
            <dt class="symbol-index-name">
                <a href="module-la-skip.exports.IntVector.html#outer" class="!symbol-index-name">la~<wbr>skip.<wbr>exports.<wbr>IntVector#<wbr>outer(vec)</a>
            </dt>
            <dd>
            </dd>
            <dt class="symbol-index-name">
                <a href="module-la-skip.exports.IntVector.html#plus" class="!symbol-index-name">la~<wbr>skip.<wbr>exports.<wbr>IntVector#<wbr>plus(vec)</a>
            </dt>
            <dd>
            </dd>
            <dt class="symbol-index-name">
                <a href="module-la-skip.exports.IntVector.html#sort" class="!symbol-index-name">la~<wbr>skip.<wbr>exports.<wbr>IntVector#<wbr>sort([arg])</a>
            </dt>
            <dd>
            </dd>
    </dl>
</div>

                            <div class="symbol-index-column">
    <dl class="symbol-index-list">
            <dt class="symbol-index-name">
                <a href="module-la-skip.exports.IntVector.html#sortPerm" class="!symbol-index-name">la~<wbr>skip.<wbr>exports.<wbr>IntVector#<wbr>sortPerm([asc])</a>
            </dt>
            <dd>
            </dd>
            <dt class="symbol-index-name">
                <a href="module-la-skip.exports.IntVector.html#sparse" class="!symbol-index-name">la~<wbr>skip.<wbr>exports.<wbr>IntVector#<wbr>sparse()</a>
            </dt>
            <dd>
            </dd>
            <dt class="symbol-index-name">
                <a href="module-la-skip.exports.IntVector.html#spDiag" class="!symbol-index-name">la~<wbr>skip.<wbr>exports.<wbr>IntVector#<wbr>spDiag()</a>
            </dt>
            <dd>
            </dd>
            <dt class="symbol-index-name">
                <a href="module-la-skip.exports.IntVector.html#toMat" class="!symbol-index-name">la~<wbr>skip.<wbr>exports.<wbr>IntVector#<wbr>toMat()</a>
            </dt>
            <dd>
            </dd>
            <dt class="symbol-index-name">
                <a href="module-la-skip.exports.StrVector.html#cosine" class="!symbol-index-name">la~<wbr>skip.<wbr>exports.<wbr>StrVector#<wbr>cosine(vec)</a>
            </dt>
            <dd>
            </dd>
            <dt class="symbol-index-name">
                <a href="module-la-skip.exports.StrVector.html#diag" class="!symbol-index-name">la~<wbr>skip.<wbr>exports.<wbr>StrVector#<wbr>diag()</a>
            </dt>
            <dd>
            </dd>
            <dt class="symbol-index-name">
                <a href="module-la-skip.exports.StrVector.html#getMaxIdx" class="!symbol-index-name">la~<wbr>skip.<wbr>exports.<wbr>StrVector#<wbr>getMaxIdx()</a>
            </dt>
            <dd>
            </dd>
            <dt class="symbol-index-name">
                <a href="module-la-skip.exports.StrVector.html#inner" class="!symbol-index-name">la~<wbr>skip.<wbr>exports.<wbr>StrVector#<wbr>inner(vec)</a>
            </dt>
            <dd>
            </dd>
            <dt class="symbol-index-name">
                <a href="module-la-skip.exports.StrVector.html#minus" class="!symbol-index-name">la~<wbr>skip.<wbr>exports.<wbr>StrVector#<wbr>minus(vec)</a>
            </dt>
            <dd>
            </dd>
            <dt class="symbol-index-name">
                <a href="module-la-skip.exports.StrVector.html#multiply" class="!symbol-index-name">la~<wbr>skip.<wbr>exports.<wbr>StrVector#<wbr>multiply(val)</a>
            </dt>
            <dd>
            </dd>
            <dt class="symbol-index-name">
                <a href="module-la-skip.exports.StrVector.html#norm" class="!symbol-index-name">la~<wbr>skip.<wbr>exports.<wbr>StrVector#<wbr>norm()</a>
            </dt>
            <dd>
            </dd>
            <dt class="symbol-index-name">
                <a href="module-la-skip.exports.StrVector.html#normalize" class="!symbol-index-name">la~<wbr>skip.<wbr>exports.<wbr>StrVector#<wbr>normalize()</a>
            </dt>
            <dd>
            </dd>
            <dt class="symbol-index-name">
                <a href="module-la-skip.exports.StrVector.html#outer" class="!symbol-index-name">la~<wbr>skip.<wbr>exports.<wbr>StrVector#<wbr>outer(vec)</a>
            </dt>
            <dd>
            </dd>
            <dt class="symbol-index-name">
                <a href="module-la-skip.exports.StrVector.html#plus" class="!symbol-index-name">la~<wbr>skip.<wbr>exports.<wbr>StrVector#<wbr>plus(vec)</a>
            </dt>
            <dd>
            </dd>
            <dt class="symbol-index-name">
                <a href="module-la-skip.exports.StrVector.html#sort" class="!symbol-index-name">la~<wbr>skip.<wbr>exports.<wbr>StrVector#<wbr>sort([arg])</a>
            </dt>
            <dd>
            </dd>
            <dt class="symbol-index-name">
                <a href="module-la-skip.exports.StrVector.html#sortPerm" class="!symbol-index-name">la~<wbr>skip.<wbr>exports.<wbr>StrVector#<wbr>sortPerm([asc])</a>
            </dt>
            <dd>
            </dd>
            <dt class="symbol-index-name">
                <a href="module-la-skip.exports.StrVector.html#sparse" class="!symbol-index-name">la~<wbr>skip.<wbr>exports.<wbr>StrVector#<wbr>sparse()</a>
            </dt>
            <dd>
            </dd>
            <dt class="symbol-index-name">
                <a href="module-la-skip.exports.StrVector.html#spDiag" class="!symbol-index-name">la~<wbr>skip.<wbr>exports.<wbr>StrVector#<wbr>spDiag()</a>
            </dt>
            <dd>
            </dd>
            <dt class="symbol-index-name">
                <a href="module-la-skip.exports.StrVector.html#sum" class="!symbol-index-name">la~<wbr>skip.<wbr>exports.<wbr>StrVector#<wbr>sum()</a>
            </dt>
            <dd>
            </dd>
            <dt class="symbol-index-name">
                <a href="module-la-skip.exports.StrVector.html#toMat" class="!symbol-index-name">la~<wbr>skip.<wbr>exports.<wbr>StrVector#<wbr>toMat()</a>
            </dt>
            <dd>
            </dd>
            <dt class="symbol-index-name">
                <a href="module-la.html#~SortResult" class="!symbol-index-name">la~<wbr>SortResult</a>
            </dt>
            <dd>
            </dd>
            <dt class="symbol-index-name">
                <a href="module-la.html#~strVectorCompareCb" class="!symbol-index-name">la~<wbr>strVectorCompareCb(arg1, arg2)</a>
            </dt>
            <dd>
            </dd>
            <dt class="symbol-index-name">
                <a href="module-la.html#~vectorCompareCb" class="!symbol-index-name">la~<wbr>vectorCompareCb(arg1, arg2)</a>
            </dt>
            <dd>
            </dd>
    </dl>
</div>

                </div>
            </div>
        </section>
        <section>
            <div class="symbol-index-content">
                <h2 id="la.BoolVector">la.BoolVector</h2>
                <div class="symbol-index-section">
                            <div class="symbol-index-column">
    <dl class="symbol-index-list">
            <dt class="symbol-index-name">
                <a href="module-la.BoolVector.html" class="!symbol-index-name">la.<wbr>BoolVector([arg])</a>
            </dt>
            <dd>
            </dd>
            <dt class="symbol-index-name">
                <a href="module-la.BoolVector.html#at" class="!symbol-index-name">la.<wbr>BoolVector#<wbr>at(index)</a>
            </dt>
            <dd>
            </dd>
            <dt class="symbol-index-name">
                <a href="module-la.BoolVector.html#length" class="!symbol-index-name">la.<wbr>BoolVector#<wbr>length</a>
            </dt>
            <dd>
            </dd>
            <dt class="symbol-index-name">
                <a href="module-la.BoolVector.html#load" class="!symbol-index-name">la.<wbr>BoolVector#<wbr>load(fin)</a>
            </dt>
            <dd>
            </dd>
            <dt class="symbol-index-name">
                <a href="module-la.BoolVector.html#loadascii" class="!symbol-index-name">la.<wbr>BoolVector#<wbr>loadascii(fin)</a>
            </dt>
            <dd>
            </dd>
            <dt class="symbol-index-name">
                <a href="module-la.BoolVector.html#push" class="!symbol-index-name">la.<wbr>BoolVector#<wbr>push(val)</a>
            </dt>
            <dd>
            </dd>
    </dl>
</div>

                            <div class="symbol-index-column">
    <dl class="symbol-index-list">
            <dt class="symbol-index-name">
                <a href="module-la.BoolVector.html#pushV" class="!symbol-index-name">la.<wbr>BoolVector#<wbr>pushV(vec)</a>
            </dt>
            <dd>
            </dd>
            <dt class="symbol-index-name">
                <a href="module-la.BoolVector.html#put" class="!symbol-index-name">la.<wbr>BoolVector#<wbr>put(idx, val)</a>
            </dt>
            <dd>
            </dd>
            <dt class="symbol-index-name">
                <a href="module-la.BoolVector.html#save" class="!symbol-index-name">la.<wbr>BoolVector#<wbr>save(fout)</a>
            </dt>
            <dd>
            </dd>
            <dt class="symbol-index-name">
                <a href="module-la.BoolVector.html#saveascii" class="!symbol-index-name">la.<wbr>BoolVector#<wbr>saveascii(fout)</a>
            </dt>
            <dd>
            </dd>
            <dt class="symbol-index-name">
                <a href="module-la.BoolVector.html#shuffle" class="!symbol-index-name">la.<wbr>BoolVector#<wbr>shuffle()</a>
            </dt>
            <dd>
            </dd>
            <dt class="symbol-index-name">
                <a href="module-la.BoolVector.html#splice" class="!symbol-index-name">la.<wbr>BoolVector#<wbr>splice(start, deleteCount[, .<wbr>.<wbr>.<wbr>itemN])</a>
            </dt>
            <dd>
            </dd>
    </dl>
</div>

                            <div class="symbol-index-column">
    <dl class="symbol-index-list">
            <dt class="symbol-index-name">
                <a href="module-la.BoolVector.html#subVec" class="!symbol-index-name">la.<wbr>BoolVector#<wbr>subVec(arg)</a>
            </dt>
            <dd>
            </dd>
            <dt class="symbol-index-name">
                <a href="module-la.BoolVector.html#toString" class="!symbol-index-name">la.<wbr>BoolVector#<wbr>toString()</a>
            </dt>
            <dd>
            </dd>
            <dt class="symbol-index-name">
                <a href="module-la.BoolVector.html#trunc" class="!symbol-index-name">la.<wbr>BoolVector#<wbr>trunc(idx)</a>
            </dt>
            <dd>
            </dd>
            <dt class="symbol-index-name">
                <a href="module-la.BoolVector.html#unshift" class="!symbol-index-name">la.<wbr>BoolVector#<wbr>unshift(.<wbr>.<wbr>.<wbr>args)</a>
            </dt>
            <dd>
            </dd>
    </dl>
</div>

                </div>
            </div>
        </section>
        <section>
            <div class="symbol-index-content">
                <h2 id="la.IntVector">la.IntVector</h2>
                <div class="symbol-index-section">
                            <div class="symbol-index-column">
    <dl class="symbol-index-list">
            <dt class="symbol-index-name">
                <a href="module-la.IntVector.html" class="!symbol-index-name">la.<wbr>IntVector([arg])</a>
            </dt>
            <dd>
            </dd>
            <dt class="symbol-index-name">
                <a href="module-la.IntVector.html#at" class="!symbol-index-name">la.<wbr>IntVector#<wbr>at(index)</a>
            </dt>
            <dd>
            </dd>
            <dt class="symbol-index-name">
                <a href="module-la.IntVector.html#getMaxIdx" class="!symbol-index-name">la.<wbr>IntVector#<wbr>getMaxIdx()</a>
            </dt>
            <dd>
            </dd>
            <dt class="symbol-index-name">
                <a href="module-la.IntVector.html#length" class="!symbol-index-name">la.<wbr>IntVector#<wbr>length</a>
            </dt>
            <dd>
            </dd>
            <dt class="symbol-index-name">
                <a href="module-la.IntVector.html#load" class="!symbol-index-name">la.<wbr>IntVector#<wbr>load(fin)</a>
            </dt>
            <dd>
            </dd>
            <dt class="symbol-index-name">
                <a href="module-la.IntVector.html#loadascii" class="!symbol-index-name">la.<wbr>IntVector#<wbr>loadascii(fin)</a>
            </dt>
            <dd>
            </dd>
    </dl>
</div>

                            <div class="symbol-index-column">
    <dl class="symbol-index-list">
            <dt class="symbol-index-name">
                <a href="module-la.IntVector.html#push" class="!symbol-index-name">la.<wbr>IntVector#<wbr>push(val)</a>
            </dt>
            <dd>
            </dd>
            <dt class="symbol-index-name">
                <a href="module-la.IntVector.html#pushV" class="!symbol-index-name">la.<wbr>IntVector#<wbr>pushV(vec)</a>
            </dt>
            <dd>
            </dd>
            <dt class="symbol-index-name">
                <a href="module-la.IntVector.html#put" class="!symbol-index-name">la.<wbr>IntVector#<wbr>put(idx, val)</a>
            </dt>
            <dd>
            </dd>
            <dt class="symbol-index-name">
                <a href="module-la.IntVector.html#save" class="!symbol-index-name">la.<wbr>IntVector#<wbr>save(fout)</a>
            </dt>
            <dd>
            </dd>
            <dt class="symbol-index-name">
                <a href="module-la.IntVector.html#saveascii" class="!symbol-index-name">la.<wbr>IntVector#<wbr>saveascii(fout)</a>
            </dt>
            <dd>
            </dd>
            <dt class="symbol-index-name">
                <a href="module-la.IntVector.html#shuffle" class="!symbol-index-name">la.<wbr>IntVector#<wbr>shuffle()</a>
            </dt>
            <dd>
            </dd>
    </dl>
</div>

                            <div class="symbol-index-column">
    <dl class="symbol-index-list">
            <dt class="symbol-index-name">
                <a href="module-la.IntVector.html#splice" class="!symbol-index-name">la.<wbr>IntVector#<wbr>splice(start, deleteCount[, .<wbr>.<wbr>.<wbr>itemN])</a>
            </dt>
            <dd>
            </dd>
            <dt class="symbol-index-name">
                <a href="module-la.IntVector.html#subVec" class="!symbol-index-name">la.<wbr>IntVector#<wbr>subVec(arg)</a>
            </dt>
            <dd>
            </dd>
            <dt class="symbol-index-name">
                <a href="module-la.IntVector.html#sum" class="!symbol-index-name">la.<wbr>IntVector#<wbr>sum()</a>
            </dt>
            <dd>
            </dd>
            <dt class="symbol-index-name">
                <a href="module-la.IntVector.html#toString" class="!symbol-index-name">la.<wbr>IntVector#<wbr>toString()</a>
            </dt>
            <dd>
            </dd>
            <dt class="symbol-index-name">
                <a href="module-la.IntVector.html#trunc" class="!symbol-index-name">la.<wbr>IntVector#<wbr>trunc(idx)</a>
            </dt>
            <dd>
            </dd>
            <dt class="symbol-index-name">
                <a href="module-la.IntVector.html#unshift" class="!symbol-index-name">la.<wbr>IntVector#<wbr>unshift(.<wbr>.<wbr>.<wbr>args)</a>
            </dt>
            <dd>
            </dd>
    </dl>
</div>

                </div>
            </div>
        </section>
        <section>
            <div class="symbol-index-content">
                <h2 id="la.Matrix">la.Matrix</h2>
                <div class="symbol-index-section">
                            <div class="symbol-index-column">
    <dl class="symbol-index-list">
            <dt class="symbol-index-name">
                <a href="module-la.Matrix.html" class="!symbol-index-name">la.<wbr>Matrix([arg])</a>
            </dt>
            <dd>
            </dd>
            <dt class="symbol-index-name">
                <a href="module-la.Matrix.html#at" class="!symbol-index-name">la.<wbr>Matrix#<wbr>at(rowIdx, colIdx)</a>
            </dt>
            <dd>
            </dd>
            <dt class="symbol-index-name">
                <a href="module-la.Matrix.html#colMaxIdx" class="!symbol-index-name">la.<wbr>Matrix#<wbr>colMaxIdx(colIdx)</a>
            </dt>
            <dd>
            </dd>
            <dt class="symbol-index-name">
                <a href="module-la.Matrix.html#colNorms" class="!symbol-index-name">la.<wbr>Matrix#<wbr>colNorms()</a>
            </dt>
            <dd>
            </dd>
            <dt class="symbol-index-name">
                <a href="module-la.Matrix.html#cols" class="!symbol-index-name">la.<wbr>Matrix#<wbr>cols</a>
            </dt>
            <dd>
            </dd>
            <dt class="symbol-index-name">
                <a href="module-la.Matrix.html#diag" class="!symbol-index-name">la.<wbr>Matrix#<wbr>diag()</a>
            </dt>
            <dd>
            </dd>
            <dt class="symbol-index-name">
                <a href="module-la.Matrix.html#frob" class="!symbol-index-name">la.<wbr>Matrix#<wbr>frob()</a>
            </dt>
            <dd>
            </dd>
            <dt class="symbol-index-name">
                <a href="module-la.Matrix.html#getCol" class="!symbol-index-name">la.<wbr>Matrix#<wbr>getCol(colIdx)</a>
            </dt>
            <dd>
            </dd>
            <dt class="symbol-index-name">
                <a href="module-la.Matrix.html#getColSubmatrix" class="!symbol-index-name">la.<wbr>Matrix#<wbr>getColSubmatrix(intVec)</a>
            </dt>
            <dd>
            </dd>
            <dt class="symbol-index-name">
                <a href="module-la.Matrix.html#getRow" class="!symbol-index-name">la.<wbr>Matrix#<wbr>getRow(rowIdx)</a>
            </dt>
            <dd>
            </dd>
    </dl>
</div>

                            <div class="symbol-index-column">
    <dl class="symbol-index-list">
            <dt class="symbol-index-name">
                <a href="module-la.Matrix.html#load" class="!symbol-index-name">la.<wbr>Matrix#<wbr>load(fin)</a>
            </dt>
            <dd>
            </dd>
            <dt class="symbol-index-name">
                <a href="module-la.Matrix.html#minus" class="!symbol-index-name">la.<wbr>Matrix#<wbr>minus(mat)</a>
            </dt>
            <dd>
            </dd>
            <dt class="symbol-index-name">
                <a href="module-la.Matrix.html#multiply" class="!symbol-index-name">la.<wbr>Matrix#<wbr>multiply(arg)</a>
            </dt>
            <dd>
            </dd>
            <dt class="symbol-index-name">
                <a href="module-la.Matrix.html#multiplyT" class="!symbol-index-name">la.<wbr>Matrix#<wbr>multiplyT(arg)</a>
            </dt>
            <dd>
            </dd>
            <dt class="symbol-index-name">
                <a href="module-la.Matrix.html#normalizeCols" class="!symbol-index-name">la.<wbr>Matrix#<wbr>normalizeCols()</a>
            </dt>
            <dd>
            </dd>
            <dt class="symbol-index-name">
                <a href="module-la.Matrix.html#plus" class="!symbol-index-name">la.<wbr>Matrix#<wbr>plus(mat)</a>
            </dt>
            <dd>
            </dd>
            <dt class="symbol-index-name">
                <a href="module-la.Matrix.html#print" class="!symbol-index-name">la.<wbr>Matrix#<wbr>print()</a>
            </dt>
            <dd>
            </dd>
            <dt class="symbol-index-name">
                <a href="module-la.Matrix.html#put" class="!symbol-index-name">la.<wbr>Matrix#<wbr>put(rowIdx, colIdx, arg)</a>
            </dt>
            <dd>
            </dd>
            <dt class="symbol-index-name">
                <a href="module-la.Matrix.html#rowMaxIdx" class="!symbol-index-name">la.<wbr>Matrix#<wbr>rowMaxIdx(rowIdx)</a>
            </dt>
            <dd>
            </dd>
            <dt class="symbol-index-name">
                <a href="module-la.Matrix.html#rowNorms" class="!symbol-index-name">la.<wbr>Matrix#<wbr>rowNorms()</a>
            </dt>
            <dd>
            </dd>
    </dl>
</div>

                            <div class="symbol-index-column">
    <dl class="symbol-index-list">
            <dt class="symbol-index-name">
                <a href="module-la.Matrix.html#rows" class="!symbol-index-name">la.<wbr>Matrix#<wbr>rows</a>
            </dt>
            <dd>
            </dd>
            <dt class="symbol-index-name">
                <a href="module-la.Matrix.html#save" class="!symbol-index-name">la.<wbr>Matrix#<wbr>save(fout)</a>
            </dt>
            <dd>
            </dd>
            <dt class="symbol-index-name">
                <a href="module-la.Matrix.html#setCol" class="!symbol-index-name">la.<wbr>Matrix#<wbr>setCol(colIdx, vec)</a>
            </dt>
            <dd>
            </dd>
            <dt class="symbol-index-name">
                <a href="module-la.Matrix.html#setRow" class="!symbol-index-name">la.<wbr>Matrix#<wbr>setRow(rowIdx, vec)</a>
            </dt>
            <dd>
            </dd>
            <dt class="symbol-index-name">
                <a href="module-la.Matrix.html#solve" class="!symbol-index-name">la.<wbr>Matrix#<wbr>solve(vec)</a>
            </dt>
            <dd>
            </dd>
            <dt class="symbol-index-name">
                <a href="module-la.Matrix.html#sparse" class="!symbol-index-name">la.<wbr>Matrix#<wbr>sparse()</a>
            </dt>
            <dd>
            </dd>
            <dt class="symbol-index-name">
                <a href="module-la.Matrix.html#toArray" class="!symbol-index-name">la.<wbr>Matrix#<wbr>toArray()</a>
            </dt>
            <dd>
            </dd>
            <dt class="symbol-index-name">
                <a href="module-la.Matrix.html#toMat" class="!symbol-index-name">la.<wbr>Matrix#<wbr>toMat()</a>
            </dt>
            <dd>
            </dd>
            <dt class="symbol-index-name">
                <a href="module-la.Matrix.html#toString" class="!symbol-index-name">la.<wbr>Matrix#<wbr>toString()</a>
            </dt>
            <dd>
            </dd>
            <dt class="symbol-index-name">
                <a href="module-la.Matrix.html#transpose" class="!symbol-index-name">la.<wbr>Matrix#<wbr>transpose()</a>
            </dt>
            <dd>
            </dd>
    </dl>
</div>

                </div>
            </div>
        </section>
        <section>
            <div class="symbol-index-content">
                <h2 id="la.SparseMatrix">la.SparseMatrix</h2>
                <div class="symbol-index-section">
                            <div class="symbol-index-column">
    <dl class="symbol-index-list">
            <dt class="symbol-index-name">
                <a href="module-la.SparseMatrix.html" class="!symbol-index-name">la.<wbr>SparseMatrix([arg][, rows])</a>
            </dt>
            <dd>
            </dd>
            <dt class="symbol-index-name">
                <a href="module-la.SparseMatrix.html#at" class="!symbol-index-name">la.<wbr>SparseMatrix#<wbr>at(rowIdx, colIdx)</a>
            </dt>
            <dd>
            </dd>
            <dt class="symbol-index-name">
                <a href="module-la.SparseMatrix.html#colNorms" class="!symbol-index-name">la.<wbr>SparseMatrix#<wbr>colNorms()</a>
            </dt>
            <dd>
            </dd>
            <dt class="symbol-index-name">
                <a href="module-la.SparseMatrix.html#cols" class="!symbol-index-name">la.<wbr>SparseMatrix#<wbr>cols</a>
            </dt>
            <dd>
            </dd>
            <dt class="symbol-index-name">
                <a href="module-la.SparseMatrix.html#frob" class="!symbol-index-name">la.<wbr>SparseMatrix#<wbr>frob()</a>
            </dt>
            <dd>
            </dd>
            <dt class="symbol-index-name">
                <a href="module-la.SparseMatrix.html#frob2" class="!symbol-index-name">la.<wbr>SparseMatrix#<wbr>frob2()</a>
            </dt>
            <dd>
            </dd>
            <dt class="symbol-index-name">
                <a href="module-la.SparseMatrix.html#full" class="!symbol-index-name">la.<wbr>SparseMatrix#<wbr>full()</a>
            </dt>
            <dd>
            </dd>
            <dt class="symbol-index-name">
                <a href="module-la.SparseMatrix.html#getCol" class="!symbol-index-name">la.<wbr>SparseMatrix#<wbr>getCol(colIdx)</a>
            </dt>
            <dd>
            </dd>
    </dl>
</div>

                            <div class="symbol-index-column">
    <dl class="symbol-index-list">
            <dt class="symbol-index-name">
                <a href="module-la.SparseMatrix.html#load" class="!symbol-index-name">la.<wbr>SparseMatrix#<wbr>load(fin)</a>
            </dt>
            <dd>
            </dd>
            <dt class="symbol-index-name">
                <a href="module-la.SparseMatrix.html#minus" class="!symbol-index-name">la.<wbr>SparseMatrix#<wbr>minus(mat)</a>
            </dt>
            <dd>
            </dd>
            <dt class="symbol-index-name">
                <a href="module-la.SparseMatrix.html#multiply" class="!symbol-index-name">la.<wbr>SparseMatrix#<wbr>multiply(arg)</a>
            </dt>
            <dd>
            </dd>
            <dt class="symbol-index-name">
                <a href="module-la.SparseMatrix.html#multiplyT" class="!symbol-index-name">la.<wbr>SparseMatrix#<wbr>multiplyT(arg)</a>
            </dt>
            <dd>
            </dd>
            <dt class="symbol-index-name">
                <a href="module-la.SparseMatrix.html#nnz" class="!symbol-index-name">la.<wbr>SparseMatrix#<wbr>nnz()</a>
            </dt>
            <dd>
            </dd>
            <dt class="symbol-index-name">
                <a href="module-la.SparseMatrix.html#normalizeCols" class="!symbol-index-name">la.<wbr>SparseMatrix#<wbr>normalizeCols()</a>
            </dt>
            <dd>
            </dd>
            <dt class="symbol-index-name">
                <a href="module-la.SparseMatrix.html#plus" class="!symbol-index-name">la.<wbr>SparseMatrix#<wbr>plus(mat)</a>
            </dt>
            <dd>
            </dd>
            <dt class="symbol-index-name">
                <a href="module-la.SparseMatrix.html#print" class="!symbol-index-name">la.<wbr>SparseMatrix#<wbr>print()</a>
            </dt>
            <dd>
            </dd>
    </dl>
</div>

                            <div class="symbol-index-column">
    <dl class="symbol-index-list">
            <dt class="symbol-index-name">
                <a href="module-la.SparseMatrix.html#push" class="!symbol-index-name">la.<wbr>SparseMatrix#<wbr>push(spVec)</a>
            </dt>
            <dd>
            </dd>
            <dt class="symbol-index-name">
                <a href="module-la.SparseMatrix.html#put" class="!symbol-index-name">la.<wbr>SparseMatrix#<wbr>put(rowIdx, colIdx, num)</a>
            </dt>
            <dd>
            </dd>
            <dt class="symbol-index-name">
                <a href="module-la.SparseMatrix.html#rows" class="!symbol-index-name">la.<wbr>SparseMatrix#<wbr>rows</a>
            </dt>
            <dd>
            </dd>
            <dt class="symbol-index-name">
                <a href="module-la.SparseMatrix.html#save" class="!symbol-index-name">la.<wbr>SparseMatrix#<wbr>save(fout[, saveMatlab])</a>
            </dt>
            <dd>
            </dd>
            <dt class="symbol-index-name">
                <a href="module-la.SparseMatrix.html#setCol" class="!symbol-index-name">la.<wbr>SparseMatrix#<wbr>setCol(colIdx, spVec)</a>
            </dt>
            <dd>
            </dd>
            <dt class="symbol-index-name">
                <a href="module-la.SparseMatrix.html#setRowDim" class="!symbol-index-name">la.<wbr>SparseMatrix#<wbr>setRowDim(rowDim)</a>
            </dt>
            <dd>
            </dd>
            <dt class="symbol-index-name">
                <a href="module-la.SparseMatrix.html#toString" class="!symbol-index-name">la.<wbr>SparseMatrix#<wbr>toString()</a>
            </dt>
            <dd>
            </dd>
            <dt class="symbol-index-name">
                <a href="module-la.SparseMatrix.html#transpose" class="!symbol-index-name">la.<wbr>SparseMatrix#<wbr>transpose()</a>
            </dt>
            <dd>
            </dd>
    </dl>
</div>

                </div>
            </div>
        </section>
        <section>
            <div class="symbol-index-content">
                <h2 id="la.SparseVector">la.SparseVector</h2>
                <div class="symbol-index-section">
                            <div class="symbol-index-column">
    <dl class="symbol-index-list">
            <dt class="symbol-index-name">
                <a href="module-la.SparseVector.html" class="!symbol-index-name">la.<wbr>SparseVector([arg][, dim])</a>
            </dt>
            <dd>
            </dd>
            <dt class="symbol-index-name">
                <a href="module-la.SparseVector.html#at" class="!symbol-index-name">la.<wbr>SparseVector#<wbr>at(idx)</a>
            </dt>
            <dd>
            </dd>
            <dt class="symbol-index-name">
                <a href="module-la.SparseVector.html#dim" class="!symbol-index-name">la.<wbr>SparseVector#<wbr>dim</a>
            </dt>
            <dd>
            </dd>
            <dt class="symbol-index-name">
                <a href="module-la.SparseVector.html#full" class="!symbol-index-name">la.<wbr>SparseVector#<wbr>full()</a>
            </dt>
            <dd>
            </dd>
            <dt class="symbol-index-name">
                <a href="module-la.SparseVector.html#idxVec" class="!symbol-index-name">la.<wbr>SparseVector#<wbr>idxVec()</a>
            </dt>
            <dd>
            </dd>
    </dl>
</div>

                            <div class="symbol-index-column">
    <dl class="symbol-index-list">
            <dt class="symbol-index-name">
                <a href="module-la.SparseVector.html#inner" class="!symbol-index-name">la.<wbr>SparseVector#<wbr>inner(arg)</a>
            </dt>
            <dd>
            </dd>
            <dt class="symbol-index-name">
                <a href="module-la.SparseVector.html#multiply" class="!symbol-index-name">la.<wbr>SparseVector#<wbr>multiply(num)</a>
            </dt>
            <dd>
            </dd>
            <dt class="symbol-index-name">
                <a href="module-la.SparseVector.html#nnz" class="!symbol-index-name">la.<wbr>SparseVector#<wbr>nnz</a>
            </dt>
            <dd>
            </dd>
            <dt class="symbol-index-name">
                <a href="module-la.SparseVector.html#norm" class="!symbol-index-name">la.<wbr>SparseVector#<wbr>norm()</a>
            </dt>
            <dd>
            </dd>
            <dt class="symbol-index-name">
                <a href="module-la.SparseVector.html#normalize" class="!symbol-index-name">la.<wbr>SparseVector#<wbr>normalize()</a>
            </dt>
            <dd>
            </dd>
    </dl>
</div>

                            <div class="symbol-index-column">
    <dl class="symbol-index-list">
            <dt class="symbol-index-name">
                <a href="module-la.SparseVector.html#print" class="!symbol-index-name">la.<wbr>SparseVector#<wbr>print()</a>
            </dt>
            <dd>
            </dd>
            <dt class="symbol-index-name">
                <a href="module-la.SparseVector.html#put" class="!symbol-index-name">la.<wbr>SparseVector#<wbr>put(idx, num)</a>
            </dt>
            <dd>
            </dd>
            <dt class="symbol-index-name">
                <a href="module-la.SparseVector.html#sum" class="!symbol-index-name">la.<wbr>SparseVector#<wbr>sum()</a>
            </dt>
            <dd>
            </dd>
            <dt class="symbol-index-name">
                <a href="module-la.SparseVector.html#toString" class="!symbol-index-name">la.<wbr>SparseVector#<wbr>toString()</a>
            </dt>
            <dd>
            </dd>
            <dt class="symbol-index-name">
                <a href="module-la.SparseVector.html#valVec" class="!symbol-index-name">la.<wbr>SparseVector#<wbr>valVec()</a>
            </dt>
            <dd>
            </dd>
    </dl>
</div>

                </div>
            </div>
        </section>
        <section>
            <div class="symbol-index-content">
                <h2 id="la.StrVector">la.StrVector</h2>
                <div class="symbol-index-section">
                            <div class="symbol-index-column">
    <dl class="symbol-index-list">
            <dt class="symbol-index-name">
                <a href="module-la.StrVector.html" class="!symbol-index-name">la.<wbr>StrVector([arg])</a>
            </dt>
            <dd>
            </dd>
            <dt class="symbol-index-name">
                <a href="module-la.StrVector.html#at" class="!symbol-index-name">la.<wbr>StrVector#<wbr>at(index)</a>
            </dt>
            <dd>
            </dd>
            <dt class="symbol-index-name">
                <a href="module-la.StrVector.html#length" class="!symbol-index-name">la.<wbr>StrVector#<wbr>length</a>
            </dt>
            <dd>
            </dd>
            <dt class="symbol-index-name">
                <a href="module-la.StrVector.html#load" class="!symbol-index-name">la.<wbr>StrVector#<wbr>load(fin)</a>
            </dt>
            <dd>
            </dd>
            <dt class="symbol-index-name">
                <a href="module-la.StrVector.html#loadascii" class="!symbol-index-name">la.<wbr>StrVector#<wbr>loadascii(fin)</a>
            </dt>
            <dd>
            </dd>
            <dt class="symbol-index-name">
                <a href="module-la.StrVector.html#push" class="!symbol-index-name">la.<wbr>StrVector#<wbr>push(val)</a>
            </dt>
            <dd>
            </dd>
    </dl>
</div>

                            <div class="symbol-index-column">
    <dl class="symbol-index-list">
            <dt class="symbol-index-name">
                <a href="module-la.StrVector.html#pushV" class="!symbol-index-name">la.<wbr>StrVector#<wbr>pushV(vec)</a>
            </dt>
            <dd>
            </dd>
            <dt class="symbol-index-name">
                <a href="module-la.StrVector.html#put" class="!symbol-index-name">la.<wbr>StrVector#<wbr>put(idx, val)</a>
            </dt>
            <dd>
            </dd>
            <dt class="symbol-index-name">
                <a href="module-la.StrVector.html#save" class="!symbol-index-name">la.<wbr>StrVector#<wbr>save(fout)</a>
            </dt>
            <dd>
            </dd>
            <dt class="symbol-index-name">
                <a href="module-la.StrVector.html#saveascii" class="!symbol-index-name">la.<wbr>StrVector#<wbr>saveascii(fout)</a>
            </dt>
            <dd>
            </dd>
            <dt class="symbol-index-name">
                <a href="module-la.StrVector.html#shuffle" class="!symbol-index-name">la.<wbr>StrVector#<wbr>shuffle()</a>
            </dt>
            <dd>
            </dd>
            <dt class="symbol-index-name">
                <a href="module-la.StrVector.html#splice" class="!symbol-index-name">la.<wbr>StrVector#<wbr>splice(start, deleteCount[, .<wbr>.<wbr>.<wbr>itemN])</a>
            </dt>
            <dd>
            </dd>
    </dl>
</div>

                            <div class="symbol-index-column">
    <dl class="symbol-index-list">
            <dt class="symbol-index-name">
                <a href="module-la.StrVector.html#subVec" class="!symbol-index-name">la.<wbr>StrVector#<wbr>subVec(arg)</a>
            </dt>
            <dd>
            </dd>
            <dt class="symbol-index-name">
                <a href="module-la.StrVector.html#toString" class="!symbol-index-name">la.<wbr>StrVector#<wbr>toString()</a>
            </dt>
            <dd>
            </dd>
            <dt class="symbol-index-name">
                <a href="module-la.StrVector.html#trunc" class="!symbol-index-name">la.<wbr>StrVector#<wbr>trunc(idx)</a>
            </dt>
            <dd>
            </dd>
            <dt class="symbol-index-name">
                <a href="module-la.StrVector.html#unshift" class="!symbol-index-name">la.<wbr>StrVector#<wbr>unshift(.<wbr>.<wbr>.<wbr>args)</a>
            </dt>
            <dd>
            </dd>
    </dl>
</div>

                </div>
            </div>
        </section>
        <section>
            <div class="symbol-index-content">
                <h2 id="la.Vector">la.Vector</h2>
                <div class="symbol-index-section">
                            <div class="symbol-index-column">
    <dl class="symbol-index-list">
            <dt class="symbol-index-name">
                <a href="module-la.Vector.html" class="!symbol-index-name">la.<wbr>Vector([arg])</a>
            </dt>
            <dd>
            </dd>
            <dt class="symbol-index-name">
                <a href="module-la.Vector.html#at" class="!symbol-index-name">la.<wbr>Vector#<wbr>at(index)</a>
            </dt>
            <dd>
            </dd>
            <dt class="symbol-index-name">
                <a href="module-la.Vector.html#cosine" class="!symbol-index-name">la.<wbr>Vector#<wbr>cosine(vec)</a>
            </dt>
            <dd>
            </dd>
            <dt class="symbol-index-name">
                <a href="module-la.Vector.html#diag" class="!symbol-index-name">la.<wbr>Vector#<wbr>diag()</a>
            </dt>
            <dd>
            </dd>
            <dt class="symbol-index-name">
                <a href="module-la.Vector.html#getMaxIdx" class="!symbol-index-name">la.<wbr>Vector#<wbr>getMaxIdx()</a>
            </dt>
            <dd>
            </dd>
            <dt class="symbol-index-name">
                <a href="module-la.Vector.html#inner" class="!symbol-index-name">la.<wbr>Vector#<wbr>inner(vec)</a>
            </dt>
            <dd>
            </dd>
            <dt class="symbol-index-name">
                <a href="module-la.Vector.html#length" class="!symbol-index-name">la.<wbr>Vector#<wbr>length</a>
            </dt>
            <dd>
            </dd>
            <dt class="symbol-index-name">
                <a href="module-la.Vector.html#load" class="!symbol-index-name">la.<wbr>Vector#<wbr>load(fin)</a>
            </dt>
            <dd>
            </dd>
            <dt class="symbol-index-name">
                <a href="module-la.Vector.html#loadascii" class="!symbol-index-name">la.<wbr>Vector#<wbr>loadascii(fin)</a>
            </dt>
            <dd>
            </dd>
            <dt class="symbol-index-name">
                <a href="module-la.Vector.html#minus" class="!symbol-index-name">la.<wbr>Vector#<wbr>minus(vec)</a>
            </dt>
            <dd>
            </dd>
            <dt class="symbol-index-name">
                <a href="module-la.Vector.html#multiply" class="!symbol-index-name">la.<wbr>Vector#<wbr>multiply(val)</a>
            </dt>
            <dd>
            </dd>
            <dt class="symbol-index-name">
                <a href="module-la.Vector.html#norm" class="!symbol-index-name">la.<wbr>Vector#<wbr>norm()</a>
            </dt>
            <dd>
            </dd>
    </dl>
</div>

                            <div class="symbol-index-column">
    <dl class="symbol-index-list">
            <dt class="symbol-index-name">
                <a href="module-la.Vector.html#normalize" class="!symbol-index-name">la.<wbr>Vector#<wbr>normalize()</a>
            </dt>
            <dd>
            </dd>
            <dt class="symbol-index-name">
                <a href="module-la.Vector.html#outer" class="!symbol-index-name">la.<wbr>Vector#<wbr>outer(vec)</a>
            </dt>
            <dd>
            </dd>
            <dt class="symbol-index-name">
                <a href="module-la.Vector.html#plus" class="!symbol-index-name">la.<wbr>Vector#<wbr>plus(vec)</a>
            </dt>
            <dd>
            </dd>
            <dt class="symbol-index-name">
                <a href="module-la.Vector.html#print" class="!symbol-index-name">la.<wbr>Vector#<wbr>print()</a>
            </dt>
            <dd>
            </dd>
            <dt class="symbol-index-name">
                <a href="module-la.Vector.html#push" class="!symbol-index-name">la.<wbr>Vector#<wbr>push(val)</a>
            </dt>
            <dd>
            </dd>
            <dt class="symbol-index-name">
                <a href="module-la.Vector.html#pushV" class="!symbol-index-name">la.<wbr>Vector#<wbr>pushV(vec)</a>
            </dt>
            <dd>
            </dd>
            <dt class="symbol-index-name">
                <a href="module-la.Vector.html#put" class="!symbol-index-name">la.<wbr>Vector#<wbr>put(idx, val)</a>
            </dt>
            <dd>
            </dd>
            <dt class="symbol-index-name">
                <a href="module-la.Vector.html#save" class="!symbol-index-name">la.<wbr>Vector#<wbr>save(fout)</a>
            </dt>
            <dd>
            </dd>
            <dt class="symbol-index-name">
                <a href="module-la.Vector.html#saveascii" class="!symbol-index-name">la.<wbr>Vector#<wbr>saveascii(fout)</a>
            </dt>
            <dd>
            </dd>
            <dt class="symbol-index-name">
                <a href="module-la.Vector.html#shuffle" class="!symbol-index-name">la.<wbr>Vector#<wbr>shuffle()</a>
            </dt>
            <dd>
            </dd>
            <dt class="symbol-index-name">
                <a href="module-la.Vector.html#sort" class="!symbol-index-name">la.<wbr>Vector#<wbr>sort([arg])</a>
            </dt>
            <dd>
            </dd>
            <dt class="symbol-index-name">
                <a href="module-la.Vector.html#sortPerm" class="!symbol-index-name">la.<wbr>Vector#<wbr>sortPerm([asc])</a>
            </dt>
            <dd>
            </dd>
    </dl>
</div>

                            <div class="symbol-index-column">
    <dl class="symbol-index-list">
            <dt class="symbol-index-name">
                <a href="module-la.Vector.html#sparse" class="!symbol-index-name">la.<wbr>Vector#<wbr>sparse()</a>
            </dt>
            <dd>
            </dd>
            <dt class="symbol-index-name">
                <a href="module-la.Vector.html#spDiag" class="!symbol-index-name">la.<wbr>Vector#<wbr>spDiag()</a>
            </dt>
            <dd>
            </dd>
            <dt class="symbol-index-name">
                <a href="module-la.Vector.html#splice" class="!symbol-index-name">la.<wbr>Vector#<wbr>splice(start, deleteCount[, .<wbr>.<wbr>.<wbr>itemN])</a>
            </dt>
            <dd>
            </dd>
            <dt class="symbol-index-name">
                <a href="module-la.Vector.html#subVec" class="!symbol-index-name">la.<wbr>Vector#<wbr>subVec(arg)</a>
            </dt>
            <dd>
            </dd>
            <dt class="symbol-index-name">
                <a href="module-la.Vector.html#sum" class="!symbol-index-name">la.<wbr>Vector#<wbr>sum()</a>
            </dt>
            <dd>
            </dd>
            <dt class="symbol-index-name">
                <a href="module-la.Vector.html#toArray" class="!symbol-index-name">la.<wbr>Vector#<wbr>toArray()</a>
            </dt>
            <dd>
            </dd>
            <dt class="symbol-index-name">
                <a href="module-la.Vector.html#toMat" class="!symbol-index-name">la.<wbr>Vector#<wbr>toMat()</a>
            </dt>
            <dd>
            </dd>
            <dt class="symbol-index-name">
                <a href="module-la.Vector.html#toString" class="!symbol-index-name">la.<wbr>Vector#<wbr>toString()</a>
            </dt>
            <dd>
            </dd>
            <dt class="symbol-index-name">
                <a href="module-la.Vector.html#trunc" class="!symbol-index-name">la.<wbr>Vector#<wbr>trunc(idx)</a>
            </dt>
            <dd>
            </dd>
            <dt class="symbol-index-name">
                <a href="module-la.Vector.html#unshift" class="!symbol-index-name">la.<wbr>Vector#<wbr>unshift(.<wbr>.<wbr>.<wbr>args)</a>
            </dt>
            <dd>
            </dd>
    </dl>
</div>

                </div>
            </div>
        </section>
        <section>
            <div class="symbol-index-content">
                <h2 id="qm">qm</h2>
                <div class="symbol-index-section">
                            <div class="symbol-index-column">
    <dl class="symbol-index-list">
            <dt class="symbol-index-name">
                <a href="module-qm.html" class="!symbol-index-name">qm</a>
            </dt>
            <dd>
            </dd>
            <dt class="symbol-index-name">
                <a href="module-qm.html#.flags" class="!symbol-index-name">qm.<wbr>flags</a>
            </dt>
            <dd>
            </dd>
            <dt class="symbol-index-name">
                <a href="module-qm.RecSet.html#saveCsv" class="!symbol-index-name">qm.<wbr>RecSet#<wbr>saveCsv(opts)</a>
            </dt>
            <dd>
            </dd>
            <dt class="symbol-index-name">
                <a href="module-qm.html#.verbosity" class="!symbol-index-name">qm.<wbr>verbosity([level])</a>
            </dt>
            <dd>
            </dd>
            <dt class="symbol-index-name">
                <a href="module-qm.html#~BaseConstructorParam" class="!symbol-index-name">qm~<wbr>BaseConstructorParam</a>
            </dt>
            <dd>
            </dd>
            <dt class="symbol-index-name">
                <a href="module-qm.html#~BaseLoadCSVParam" class="!symbol-index-name">qm~<wbr>BaseLoadCSVParam</a>
            </dt>
            <dd>
            </dd>
            <dt class="symbol-index-name">
                <a href="module-qm.html#~BaseModes" class="!symbol-index-name">qm~<wbr>BaseModes</a>
            </dt>
            <dd>
            </dd>
            <dt class="symbol-index-name">
                <a href="module-qm.html#~FeatureExtractorCategorical" class="!symbol-index-name">qm~<wbr>FeatureExtractorCategorical</a>
            </dt>
            <dd>
            </dd>
            <dt class="symbol-index-name">
                <a href="module-qm.html#~FeatureExtractorConstant" class="!symbol-index-name">qm~<wbr>FeatureExtractorConstant</a>
            </dt>
            <dd>
            </dd>
            <dt class="symbol-index-name">
                <a href="module-qm.html#~FeatureExtractorDateWindow" class="!symbol-index-name">qm~<wbr>FeatureExtractorDateWindow</a>
            </dt>
            <dd>
            </dd>
            <dt class="symbol-index-name">
                <a href="module-qm.html#~FeatureExtractorJoin" class="!symbol-index-name">qm~<wbr>FeatureExtractorJoin</a>
            </dt>
            <dd>
            </dd>
            <dt class="symbol-index-name">
                <a href="module-qm.html#~FeatureExtractorJsfunc" class="!symbol-index-name">qm~<wbr>FeatureExtractorJsfunc</a>
            </dt>
            <dd>
            </dd>
            <dt class="symbol-index-name">
                <a href="module-qm.html#~FeatureExtractorMultinomial" class="!symbol-index-name">qm~<wbr>FeatureExtractorMultinomial</a>
            </dt>
            <dd>
            </dd>
            <dt class="symbol-index-name">
                <a href="module-qm.html#~FeatureExtractorNumeric" class="!symbol-index-name">qm~<wbr>FeatureExtractorNumeric</a>
            </dt>
            <dd>
            </dd>
            <dt class="symbol-index-name">
                <a href="module-qm.html#~FeatureExtractorPair" class="!symbol-index-name">qm~<wbr>FeatureExtractorPair</a>
            </dt>
            <dd>
            </dd>
            <dt class="symbol-index-name">
                <a href="module-qm.html#~FeatureExtractorRandom" class="!symbol-index-name">qm~<wbr>FeatureExtractorRandom</a>
            </dt>
            <dd>
            </dd>
            <dt class="symbol-index-name">
                <a href="module-qm.html#~FeatureExtractors" class="!symbol-index-name">qm~<wbr>FeatureExtractors</a>
            </dt>
            <dd>
            </dd>
    </dl>
</div>

                            <div class="symbol-index-column">
    <dl class="symbol-index-list">
            <dt class="symbol-index-name">
                <a href="module-qm.html#~FeatureExtractorSparseVector" class="!symbol-index-name">qm~<wbr>FeatureExtractorSparseVector</a>
            </dt>
            <dd>
            </dd>
            <dt class="symbol-index-name">
                <a href="module-qm.html#~FeatureExtractorText" class="!symbol-index-name">qm~<wbr>FeatureExtractorText</a>
            </dt>
            <dd>
            </dd>
            <dt class="symbol-index-name">
                <a href="module-qm.html#~FeatureMode" class="!symbol-index-name">qm~<wbr>FeatureMode</a>
            </dt>
            <dd>
            </dd>
            <dt class="symbol-index-name">
                <a href="module-qm.html#~FeatureSource" class="!symbol-index-name">qm~<wbr>FeatureSource</a>
            </dt>
            <dd>
            </dd>
            <dt class="symbol-index-name">
                <a href="module-qm.html#~FeatureStream" class="!symbol-index-name">qm~<wbr>FeatureStream</a>
            </dt>
            <dd>
            </dd>
            <dt class="symbol-index-name">
                <a href="module-qm.html#~FeatureTokenizer" class="!symbol-index-name">qm~<wbr>FeatureTokenizer</a>
            </dt>
            <dd>
            </dd>
            <dt class="symbol-index-name">
                <a href="module-qm.html#~FeatureTokenizerStemmer" class="!symbol-index-name">qm~<wbr>FeatureTokenizerStemmer</a>
            </dt>
            <dd>
            </dd>
            <dt class="symbol-index-name">
                <a href="module-qm.html#~FeatureTokenizerStopwords" class="!symbol-index-name">qm~<wbr>FeatureTokenizerStopwords</a>
            </dt>
            <dd>
            </dd>
            <dt class="symbol-index-name">
                <a href="module-qm.html#~FeatureTokenizerType" class="!symbol-index-name">qm~<wbr>FeatureTokenizerType</a>
            </dt>
            <dd>
            </dd>
            <dt class="symbol-index-name">
                <a href="module-qm.html#~FeatureWeight" class="!symbol-index-name">qm~<wbr>FeatureWeight</a>
            </dt>
            <dd>
            </dd>
            <dt class="symbol-index-name">
                <a href="module-qm.html#~FieldTypes" class="!symbol-index-name">qm~<wbr>FieldTypes</a>
            </dt>
            <dd>
            </dd>
            <dt class="symbol-index-name">
                <a href="module-qm.html#~SchemaDefinition" class="!symbol-index-name">qm~<wbr>SchemaDefinition</a>
            </dt>
            <dd>
            </dd>
            <dt class="symbol-index-name">
                <a href="module-qm.html#~SchemaFieldDefinition" class="!symbol-index-name">qm~<wbr>SchemaFieldDefinition</a>
            </dt>
            <dd>
            </dd>
            <dt class="symbol-index-name">
                <a href="module-qm.html#~SchemaJoinDefinition" class="!symbol-index-name">qm~<wbr>SchemaJoinDefinition</a>
            </dt>
            <dd>
            </dd>
            <dt class="symbol-index-name">
                <a href="module-qm.html#~SchemaKeyDefinition" class="!symbol-index-name">qm~<wbr>SchemaKeyDefinition</a>
            </dt>
            <dd>
            </dd>
            <dt class="symbol-index-name">
                <a href="module-qm.html#~SchemaTimeWindowDefinition" class="!symbol-index-name">qm~<wbr>SchemaTimeWindowDefinition</a>
            </dt>
            <dd>
            </dd>
            <dt class="symbol-index-name">
                <a href="module-qm.html#~StreamAggregateEMA" class="!symbol-index-name">qm~<wbr>StreamAggregateEMA</a>
            </dt>
            <dd>
            </dd>
    </dl>
</div>

                            <div class="symbol-index-column">
    <dl class="symbol-index-list">
            <dt class="symbol-index-name">
                <a href="module-qm.html#~StreamAggregateHistogram" class="!symbol-index-name">qm~<wbr>StreamAggregateHistogram</a>
            </dt>
            <dd>
            </dd>
            <dt class="symbol-index-name">
                <a href="module-qm.html#~StreamAggregateMax" class="!symbol-index-name">qm~<wbr>StreamAggregateMax</a>
            </dt>
            <dd>
            </dd>
            <dt class="symbol-index-name">
                <a href="module-qm.html#~StreamAggregateMerger" class="!symbol-index-name">qm~<wbr>StreamAggregateMerger</a>
            </dt>
            <dd>
            </dd>
            <dt class="symbol-index-name">
                <a href="module-qm.html#~StreamAggregateMin" class="!symbol-index-name">qm~<wbr>StreamAggregateMin</a>
            </dt>
            <dd>
            </dd>
            <dt class="symbol-index-name">
                <a href="module-qm.html#~StreamAggregateMovingAverage" class="!symbol-index-name">qm~<wbr>StreamAggregateMovingAverage</a>
            </dt>
            <dd>
            </dd>
            <dt class="symbol-index-name">
                <a href="module-qm.html#~StreamAggregateMovingCorrelation" class="!symbol-index-name">qm~<wbr>StreamAggregateMovingCorrelation</a>
            </dt>
            <dd>
            </dd>
            <dt class="symbol-index-name">
                <a href="module-qm.html#~StreamAggregateMovingCovariance" class="!symbol-index-name">qm~<wbr>StreamAggregateMovingCovariance</a>
            </dt>
            <dd>
            </dd>
            <dt class="symbol-index-name">
                <a href="module-qm.html#~StreamAggregateMovingVariance" class="!symbol-index-name">qm~<wbr>StreamAggregateMovingVariance</a>
            </dt>
            <dd>
            </dd>
            <dt class="symbol-index-name">
<<<<<<< HEAD
=======
                <a href="module-qm.html#~StreamAggregateRecordBuffer" class="!symbol-index-name">qm~<wbr>StreamAggregateRecordBuffer</a>
            </dt>
            <dd>
            </dd>
            <dt class="symbol-index-name">
>>>>>>> f9e1985b
                <a href="module-qm.html#~StreamAggregateResampler" class="!symbol-index-name">qm~<wbr>StreamAggregateResampler</a>
            </dt>
            <dd>
            </dd>
            <dt class="symbol-index-name">
                <a href="module-qm.html#~StreamAggregateSlottedHistogram" class="!symbol-index-name">qm~<wbr>StreamAggregateSlottedHistogram</a>
            </dt>
            <dd>
            </dd>
            <dt class="symbol-index-name">
                <a href="module-qm.html#~StreamAggregateSum" class="!symbol-index-name">qm~<wbr>StreamAggregateSum</a>
            </dt>
            <dd>
            </dd>
            <dt class="symbol-index-name">
                <a href="module-qm.html#~StreamAggregateTimeSeriesTick" class="!symbol-index-name">qm~<wbr>StreamAggregateTimeSeriesTick</a>
            </dt>
            <dd>
            </dd>
            <dt class="symbol-index-name">
                <a href="module-qm.html#~StreamAggregateTimeSeriesWindow" class="!symbol-index-name">qm~<wbr>StreamAggregateTimeSeriesWindow</a>
            </dt>
            <dd>
            </dd>
            <dt class="symbol-index-name">
                <a href="module-qm.html#~StreamAggregateVecDiff" class="!symbol-index-name">qm~<wbr>StreamAggregateVecDiff</a>
            </dt>
            <dd>
            </dd>
            <dt class="symbol-index-name">
                <a href="module-qm.html#~StreamAggregators" class="!symbol-index-name">qm~<wbr>StreamAggregators</a>
            </dt>
            <dd>
            </dd>
    </dl>
</div>

                </div>
            </div>
        </section>
        <section>
            <div class="symbol-index-content">
                <h2 id="qm.Base">qm.Base</h2>
                <div class="symbol-index-section">
                            <div class="symbol-index-column">
    <dl class="symbol-index-list">
            <dt class="symbol-index-name">
                <a href="module-qm.Base.html" class="!symbol-index-name">qm.<wbr>Base(paramObj)</a>
            </dt>
            <dd>
            </dd>
            <dt class="symbol-index-name">
                <a href="module-qm.Base.html#close" class="!symbol-index-name">qm.<wbr>Base#<wbr>close()</a>
            </dt>
            <dd>
            </dd>
            <dt class="symbol-index-name">
                <a href="module-qm.Base.html#createStore" class="!symbol-index-name">qm.<wbr>Base#<wbr>createStore(storeDef[, storeSizeInMB])</a>
            </dt>
            <dd>
            </dd>
            <dt class="symbol-index-name">
                <a href="module-qm.Base.html#garbageCollect" class="!symbol-index-name">qm.<wbr>Base#<wbr>garbageCollect()</a>
            </dt>
            <dd>
            </dd>
    </dl>
</div>

                            <div class="symbol-index-column">
    <dl class="symbol-index-list">
            <dt class="symbol-index-name">
                <a href="module-qm.Base.html#getStats" class="!symbol-index-name">qm.<wbr>Base#<wbr>getStats()</a>
            </dt>
            <dd>
            </dd>
            <dt class="symbol-index-name">
                <a href="module-qm.Base.html#getStoreList" class="!symbol-index-name">qm.<wbr>Base#<wbr>getStoreList()</a>
            </dt>
            <dd>
            </dd>
            <dt class="symbol-index-name">
                <a href="module-qm.Base.html#getStreamAggr" class="!symbol-index-name">qm.<wbr>Base#<wbr>getStreamAggr(saName)</a>
            </dt>
            <dd>
            </dd>
            <dt class="symbol-index-name">
                <a href="module-qm.Base.html#getStreamAggrNames" class="!symbol-index-name">qm.<wbr>Base#<wbr>getStreamAggrNames()</a>
            </dt>
            <dd>
            </dd>
    </dl>
</div>

                            <div class="symbol-index-column">
    <dl class="symbol-index-list">
            <dt class="symbol-index-name">
                <a href="module-qm.Base.html#loadCSV" class="!symbol-index-name">qm.<wbr>Base#<wbr>loadCSV(opts[, callback])</a>
            </dt>
            <dd>
            </dd>
            <dt class="symbol-index-name">
                <a href="module-qm.Base.html#partialFlush" class="!symbol-index-name">qm.<wbr>Base#<wbr>partialFlush(window)</a>
            </dt>
            <dd>
            </dd>
            <dt class="symbol-index-name">
                <a href="module-qm.Base.html#search" class="!symbol-index-name">qm.<wbr>Base#<wbr>search(query)</a>
            </dt>
            <dd>
            </dd>
            <dt class="symbol-index-name">
                <a href="module-qm.Base.html#store" class="!symbol-index-name">qm.<wbr>Base#<wbr>store(name)</a>
            </dt>
            <dd>
            </dd>
    </dl>
</div>

                </div>
            </div>
        </section>
        <section>
            <div class="symbol-index-content">
                <h2 id="qm.CircularRecordBuffer">qm.CircularRecordBuffer</h2>
                <div class="symbol-index-section">
                            <div class="symbol-index-column">
    <dl class="symbol-index-list">
            <dt class="symbol-index-name">
                <a href="module-qm.CircularRecordBuffer.html" class="!symbol-index-name">qm.<wbr>CircularRecordBuffer([param])</a>
            </dt>
            <dd>
            </dd>
            <dt class="symbol-index-name">
                <a href="module-qm.CircularRecordBuffer.html#load" class="!symbol-index-name">qm.<wbr>CircularRecordBuffer#<wbr>load(fin)</a>
            </dt>
            <dd>
            </dd>
    </dl>
</div>

                            <div class="symbol-index-column">
    <dl class="symbol-index-list">
            <dt class="symbol-index-name">
                <a href="module-qm.CircularRecordBuffer.html#push" class="!symbol-index-name">qm.<wbr>CircularRecordBuffer#<wbr>push(rec)</a>
            </dt>
            <dd>
            </dd>
            <dt class="symbol-index-name">
                <a href="module-qm.CircularRecordBuffer.html#save" class="!symbol-index-name">qm.<wbr>CircularRecordBuffer#<wbr>save(fout)</a>
            </dt>
            <dd>
            </dd>
    </dl>
</div>

                            <div class="symbol-index-column">
    <dl class="symbol-index-list">
    </dl>
</div>

                </div>
            </div>
        </section>
        <section>
            <div class="symbol-index-content">
                <h2 id="qm.FeatureSpace">qm.FeatureSpace</h2>
                <div class="symbol-index-section">
                            <div class="symbol-index-column">
    <dl class="symbol-index-list">
            <dt class="symbol-index-name">
                <a href="module-qm.FeatureSpace.html" class="!symbol-index-name">qm.<wbr>FeatureSpace(base, param)</a>
            </dt>
            <dd>
            </dd>
            <dt class="symbol-index-name">
                <a href="module-qm.FeatureSpace.html#addFeatureExtractor" class="!symbol-index-name">qm.<wbr>FeatureSpace#<wbr>addFeatureExtractor(obj)</a>
            </dt>
            <dd>
            </dd>
            <dt class="symbol-index-name">
                <a href="module-qm.FeatureSpace.html#clear" class="!symbol-index-name">qm.<wbr>FeatureSpace#<wbr>clear()</a>
            </dt>
            <dd>
            </dd>
            <dt class="symbol-index-name">
                <a href="module-qm.FeatureSpace.html#dim" class="!symbol-index-name">qm.<wbr>FeatureSpace#<wbr>dim</a>
            </dt>
            <dd>
            </dd>
            <dt class="symbol-index-name">
                <a href="module-qm.FeatureSpace.html#dims" class="!symbol-index-name">qm.<wbr>FeatureSpace#<wbr>dims</a>
            </dt>
            <dd>
            </dd>
            <dt class="symbol-index-name">
                <a href="module-qm.FeatureSpace.html#extractMatrix" class="!symbol-index-name">qm.<wbr>FeatureSpace#<wbr>extractMatrix(rs[, featureExtractorId])</a>
            </dt>
            <dd>
            </dd>
    </dl>
</div>

                            <div class="symbol-index-column">
    <dl class="symbol-index-list">
            <dt class="symbol-index-name">
                <a href="module-qm.FeatureSpace.html#extractSparseMatrix" class="!symbol-index-name">qm.<wbr>FeatureSpace#<wbr>extractSparseMatrix(rs[, featureExtractorId])</a>
            </dt>
            <dd>
            </dd>
            <dt class="symbol-index-name">
                <a href="module-qm.FeatureSpace.html#extractSparseVector" class="!symbol-index-name">qm.<wbr>FeatureSpace#<wbr>extractSparseVector(rec[, featureExtractorId])</a>
            </dt>
            <dd>
            </dd>
            <dt class="symbol-index-name">
                <a href="module-qm.FeatureSpace.html#extractVector" class="!symbol-index-name">qm.<wbr>FeatureSpace#<wbr>extractVector(rec[, featureExtractorId])</a>
            </dt>
            <dd>
            </dd>
            <dt class="symbol-index-name">
                <a href="module-qm.FeatureSpace.html#filter" class="!symbol-index-name">qm.<wbr>FeatureSpace#<wbr>filter(vec, idx[, keepOffset])</a>
            </dt>
            <dd>
            </dd>
            <dt class="symbol-index-name">
                <a href="module-qm.FeatureSpace.html#getFeature" class="!symbol-index-name">qm.<wbr>FeatureSpace#<wbr>getFeature(idx)</a>
            </dt>
            <dd>
            </dd>
            <dt class="symbol-index-name">
                <a href="module-qm.FeatureSpace.html#getFeatureExtractor" class="!symbol-index-name">qm.<wbr>FeatureSpace#<wbr>getFeatureExtractor(idx)</a>
            </dt>
            <dd>
            </dd>
    </dl>
</div>

                            <div class="symbol-index-column">
    <dl class="symbol-index-list">
            <dt class="symbol-index-name">
                <a href="module-qm.FeatureSpace.html#invertFeature" class="!symbol-index-name">qm.<wbr>FeatureSpace#<wbr>invertFeature(idx, val)</a>
            </dt>
            <dd>
            </dd>
            <dt class="symbol-index-name">
                <a href="module-qm.FeatureSpace.html#invertFeatureVector" class="!symbol-index-name">qm.<wbr>FeatureSpace#<wbr>invertFeatureVector(ftr)</a>
            </dt>
            <dd>
            </dd>
            <dt class="symbol-index-name">
                <a href="module-qm.FeatureSpace.html#save" class="!symbol-index-name">qm.<wbr>FeatureSpace#<wbr>save(fout)</a>
            </dt>
            <dd>
            </dd>
            <dt class="symbol-index-name">
                <a href="module-qm.FeatureSpace.html#updateRecord" class="!symbol-index-name">qm.<wbr>FeatureSpace#<wbr>updateRecord(rec)</a>
            </dt>
            <dd>
            </dd>
            <dt class="symbol-index-name">
                <a href="module-qm.FeatureSpace.html#updateRecords" class="!symbol-index-name">qm.<wbr>FeatureSpace#<wbr>updateRecords(rs)</a>
            </dt>
            <dd>
            </dd>
    </dl>
</div>

                </div>
            </div>
        </section>
        <section>
            <div class="symbol-index-content">
                <h2 id="qm.Iterator">qm.Iterator</h2>
                <div class="symbol-index-section">
                            <div class="symbol-index-column">
    <dl class="symbol-index-list">
            <dt class="symbol-index-name">
                <a href="module-qm.Iterator.html" class="!symbol-index-name">qm.<wbr>Iterator()</a>
            </dt>
            <dd>
            </dd>
            <dt class="symbol-index-name">
                <a href="module-qm.Iterator.html#next" class="!symbol-index-name">qm.<wbr>Iterator#<wbr>next()</a>
            </dt>
            <dd>
            </dd>
    </dl>
</div>

                            <div class="symbol-index-column">
    <dl class="symbol-index-list">
            <dt class="symbol-index-name">
                <a href="module-qm.Iterator.html#record" class="!symbol-index-name">qm.<wbr>Iterator#<wbr>record</a>
            </dt>
            <dd>
            </dd>
            <dt class="symbol-index-name">
                <a href="module-qm.Iterator.html#store" class="!symbol-index-name">qm.<wbr>Iterator#<wbr>store</a>
            </dt>
            <dd>
            </dd>
    </dl>
</div>

                            <div class="symbol-index-column">
    <dl class="symbol-index-list">
    </dl>
</div>

                </div>
            </div>
        </section>
        <section>
            <div class="symbol-index-content">
                <h2 id="qm.Record">qm.Record</h2>
                <div class="symbol-index-section">
                            <div class="symbol-index-column">
    <dl class="symbol-index-list">
            <dt class="symbol-index-name">
                <a href="module-qm.Record.html" class="!symbol-index-name">qm.<wbr>Record()</a>
            </dt>
            <dd>
            </dd>
            <dt class="symbol-index-name">
                <a href="module-qm.Record.html#$addJoin" class="!symbol-index-name">qm.<wbr>Record#<wbr>$addJoin(joinName, joinRecord[, joinFrequency])</a>
            </dt>
            <dd>
            </dd>
            <dt class="symbol-index-name">
                <a href="module-qm.Record.html#$clone" class="!symbol-index-name">qm.<wbr>Record#<wbr>$clone()</a>
            </dt>
            <dd>
            </dd>
    </dl>
</div>

                            <div class="symbol-index-column">
    <dl class="symbol-index-list">
            <dt class="symbol-index-name">
                <a href="module-qm.Record.html#$delJoin" class="!symbol-index-name">qm.<wbr>Record#<wbr>$delJoin(joinName, joinRecord[, joinFrequency])</a>
            </dt>
            <dd>
            </dd>
            <dt class="symbol-index-name">
                <a href="module-qm.Record.html#$fq" class="!symbol-index-name">qm.<wbr>Record#<wbr>$fq</a>
            </dt>
            <dd>
            </dd>
            <dt class="symbol-index-name">
                <a href="module-qm.Record.html#$id" class="!symbol-index-name">qm.<wbr>Record#<wbr>$id</a>
            </dt>
            <dd>
            </dd>
    </dl>
</div>

                            <div class="symbol-index-column">
    <dl class="symbol-index-list">
            <dt class="symbol-index-name">
                <a href="module-qm.Record.html#$name" class="!symbol-index-name">qm.<wbr>Record#<wbr>$name</a>
            </dt>
            <dd>
            </dd>
            <dt class="symbol-index-name">
                <a href="module-qm.Record.html#store" class="!symbol-index-name">qm.<wbr>Record#<wbr>store</a>
            </dt>
            <dd>
            </dd>
            <dt class="symbol-index-name">
                <a href="module-qm.Record.html#toJSON" class="!symbol-index-name">qm.<wbr>Record#<wbr>toJSON([joinRecords][, joinRecordFields][, sysFields])</a>
            </dt>
            <dd>
            </dd>
    </dl>
</div>

                </div>
            </div>
        </section>
        <section>
            <div class="symbol-index-content">
                <h2 id="qm.RecordSet">qm.RecordSet</h2>
                <div class="symbol-index-section">
                            <div class="symbol-index-column">
    <dl class="symbol-index-list">
            <dt class="symbol-index-name">
                <a href="module-qm.RecordSet.html" class="!symbol-index-name">qm.<wbr>RecordSet()</a>
            </dt>
            <dd>
            </dd>
            <dt class="symbol-index-name">
                <a href="module-qm.RecordSet.html#clone" class="!symbol-index-name">qm.<wbr>RecordSet#<wbr>clone()</a>
            </dt>
            <dd>
            </dd>
            <dt class="symbol-index-name">
                <a href="module-qm.RecordSet.html#deleteRecords" class="!symbol-index-name">qm.<wbr>RecordSet#<wbr>deleteRecords(rs)</a>
            </dt>
            <dd>
            </dd>
            <dt class="symbol-index-name">
                <a href="module-qm.RecordSet.html#each" class="!symbol-index-name">qm.<wbr>RecordSet#<wbr>each(callback)</a>
            </dt>
            <dd>
            </dd>
            <dt class="symbol-index-name">
                <a href="module-qm.RecordSet.html#empty" class="!symbol-index-name">qm.<wbr>RecordSet#<wbr>empty</a>
            </dt>
            <dd>
            </dd>
            <dt class="symbol-index-name">
                <a href="module-qm.RecordSet.html#filter" class="!symbol-index-name">qm.<wbr>RecordSet#<wbr>filter(callback)</a>
            </dt>
            <dd>
            </dd>
            <dt class="symbol-index-name">
                <a href="module-qm.RecordSet.html#filterByField" class="!symbol-index-name">qm.<wbr>RecordSet#<wbr>filterByField(fieldName, minVal, maxVal)</a>
            </dt>
            <dd>
            </dd>
            <dt class="symbol-index-name">
                <a href="module-qm.RecordSet.html#filterById" class="!symbol-index-name">qm.<wbr>RecordSet#<wbr>filterById([minId][, maxId])</a>
            </dt>
            <dd>
            </dd>
            <dt class="symbol-index-name">
                <a href="module-qm.RecordSet.html#getMatrix" class="!symbol-index-name">qm.<wbr>RecordSet#<wbr>getMatrix(fieldName)</a>
            </dt>
            <dd>
            </dd>
    </dl>
</div>

                            <div class="symbol-index-column">
    <dl class="symbol-index-list">
            <dt class="symbol-index-name">
                <a href="module-qm.RecordSet.html#getVector" class="!symbol-index-name">qm.<wbr>RecordSet#<wbr>getVector(fieldName)</a>
            </dt>
            <dd>
            </dd>
            <dt class="symbol-index-name">
                <a href="module-qm.RecordSet.html#join" class="!symbol-index-name">qm.<wbr>RecordSet#<wbr>join(joinName[, sampleSize])</a>
            </dt>
            <dd>
            </dd>
            <dt class="symbol-index-name">
                <a href="module-qm.RecordSet.html#length" class="!symbol-index-name">qm.<wbr>RecordSet#<wbr>length</a>
            </dt>
            <dd>
            </dd>
            <dt class="symbol-index-name">
                <a href="module-qm.RecordSet.html#map" class="!symbol-index-name">qm.<wbr>RecordSet#<wbr>map(callback)</a>
            </dt>
            <dd>
            </dd>
            <dt class="symbol-index-name">
                <a href="module-qm.RecordSet.html#reverse" class="!symbol-index-name">qm.<wbr>RecordSet#<wbr>reverse()</a>
            </dt>
            <dd>
            </dd>
            <dt class="symbol-index-name">
                <a href="module-qm.RecordSet.html#sample" class="!symbol-index-name">qm.<wbr>RecordSet#<wbr>sample(num)</a>
            </dt>
            <dd>
            </dd>
            <dt class="symbol-index-name">
                <a href="module-qm.RecordSet.html#setDiff" class="!symbol-index-name">qm.<wbr>RecordSet#<wbr>setDiff(rs)</a>
            </dt>
            <dd>
            </dd>
            <dt class="symbol-index-name">
                <a href="module-qm.RecordSet.html#setIntersect" class="!symbol-index-name">qm.<wbr>RecordSet#<wbr>setIntersect(rs)</a>
            </dt>
            <dd>
            </dd>
            <dt class="symbol-index-name">
                <a href="module-qm.RecordSet.html#setUnion" class="!symbol-index-name">qm.<wbr>RecordSet#<wbr>setUnion(rs)</a>
            </dt>
            <dd>
            </dd>
    </dl>
</div>

                            <div class="symbol-index-column">
    <dl class="symbol-index-list">
            <dt class="symbol-index-name">
                <a href="module-qm.RecordSet.html#shuffle" class="!symbol-index-name">qm.<wbr>RecordSet#<wbr>shuffle([seed])</a>
            </dt>
            <dd>
            </dd>
            <dt class="symbol-index-name">
                <a href="module-qm.RecordSet.html#sort" class="!symbol-index-name">qm.<wbr>RecordSet#<wbr>sort(callback)</a>
            </dt>
            <dd>
            </dd>
            <dt class="symbol-index-name">
                <a href="module-qm.RecordSet.html#sortByField" class="!symbol-index-name">qm.<wbr>RecordSet#<wbr>sortByField(fieldName[, arc])</a>
            </dt>
            <dd>
            </dd>
            <dt class="symbol-index-name">
                <a href="module-qm.RecordSet.html#sortById" class="!symbol-index-name">qm.<wbr>RecordSet#<wbr>sortById([asc])</a>
            </dt>
            <dd>
            </dd>
            <dt class="symbol-index-name">
                <a href="module-qm.RecordSet.html#split" class="!symbol-index-name">qm.<wbr>RecordSet#<wbr>split(callback)</a>
            </dt>
            <dd>
            </dd>
            <dt class="symbol-index-name">
                <a href="module-qm.RecordSet.html#store" class="!symbol-index-name">qm.<wbr>RecordSet#<wbr>store</a>
            </dt>
            <dd>
            </dd>
            <dt class="symbol-index-name">
                <a href="module-qm.RecordSet.html#toJSON" class="!symbol-index-name">qm.<wbr>RecordSet#<wbr>toJSON()</a>
            </dt>
            <dd>
            </dd>
            <dt class="symbol-index-name">
                <a href="module-qm.RecordSet.html#trunc" class="!symbol-index-name">qm.<wbr>RecordSet#<wbr>trunc(limit_num[, offset_num])</a>
            </dt>
            <dd>
            </dd>
            <dt class="symbol-index-name">
                <a href="module-qm.RecordSet.html#weighted" class="!symbol-index-name">qm.<wbr>RecordSet#<wbr>weighted</a>
            </dt>
            <dd>
            </dd>
    </dl>
</div>

                </div>
            </div>
        </section>
        <section>
            <div class="symbol-index-content">
                <h2 id="qm.Store">qm.Store</h2>
                <div class="symbol-index-section">
                            <div class="symbol-index-column">
    <dl class="symbol-index-list">
            <dt class="symbol-index-name">
                <a href="module-qm.Store.html" class="!symbol-index-name">qm.<wbr>Store()</a>
            </dt>
            <dd>
            </dd>
            <dt class="symbol-index-name">
                <a href="module-qm.Store.html#addTrigger" class="!symbol-index-name">qm.<wbr>Store#<wbr>addTrigger(opts[, callback])</a>
            </dt>
            <dd>
            </dd>
            <dt class="symbol-index-name">
                <a href="module-qm.Store.html#allRecords" class="!symbol-index-name">qm.<wbr>Store#<wbr>allRecords</a>
            </dt>
            <dd>
            </dd>
            <dt class="symbol-index-name">
                <a href="module-qm.Store.html#backwardIter" class="!symbol-index-name">qm.<wbr>Store#<wbr>backwardIter</a>
            </dt>
            <dd>
            </dd>
            <dt class="symbol-index-name">
                <a href="module-qm.Store.html#base" class="!symbol-index-name">qm.<wbr>Store#<wbr>base</a>
            </dt>
            <dd>
            </dd>
            <dt class="symbol-index-name">
                <a href="module-qm.Store.html#cell" class="!symbol-index-name">qm.<wbr>Store#<wbr>cell(recId, fieldName)</a>
            </dt>
            <dd>
            </dd>
            <dt class="symbol-index-name">
                <a href="module-qm.Store.html#clear" class="!symbol-index-name">qm.<wbr>Store#<wbr>clear([num])</a>
            </dt>
            <dd>
            </dd>
            <dt class="symbol-index-name">
                <a href="module-qm.Store.html#each" class="!symbol-index-name">qm.<wbr>Store#<wbr>each(callback)</a>
            </dt>
            <dd>
            </dd>
            <dt class="symbol-index-name">
                <a href="module-qm.Store.html#empty" class="!symbol-index-name">qm.<wbr>Store#<wbr>empty</a>
            </dt>
            <dd>
            </dd>
            <dt class="symbol-index-name">
                <a href="module-qm.Store.html#field" class="!symbol-index-name">qm.<wbr>Store#<wbr>field(fieldName)</a>
            </dt>
            <dd>
            </dd>
            <dt class="symbol-index-name">
                <a href="module-qm.Store.html#fields" class="!symbol-index-name">qm.<wbr>Store#<wbr>fields</a>
            </dt>
            <dd>
            </dd>
            <dt class="symbol-index-name">
                <a href="module-qm.Store.html#first" class="!symbol-index-name">qm.<wbr>Store#<wbr>first</a>
            </dt>
            <dd>
            </dd>
    </dl>
</div>

                            <div class="symbol-index-column">
    <dl class="symbol-index-list">
            <dt class="symbol-index-name">
                <a href="module-qm.Store.html#forwardIter" class="!symbol-index-name">qm.<wbr>Store#<wbr>forwardIter</a>
            </dt>
            <dd>
            </dd>
            <dt class="symbol-index-name">
                <a href="module-qm.Store.html#getMatrix" class="!symbol-index-name">qm.<wbr>Store#<wbr>getMatrix(fieldName)</a>
            </dt>
            <dd>
            </dd>
            <dt class="symbol-index-name">
                <a href="module-qm.Store.html#getStreamAggr" class="!symbol-index-name">qm.<wbr>Store#<wbr>getStreamAggr(saName)</a>
            </dt>
            <dd>
            </dd>
            <dt class="symbol-index-name">
                <a href="module-qm.Store.html#getStreamAggrNames" class="!symbol-index-name">qm.<wbr>Store#<wbr>getStreamAggrNames()</a>
            </dt>
            <dd>
            </dd>
            <dt class="symbol-index-name">
                <a href="module-qm.Store.html#getVector" class="!symbol-index-name">qm.<wbr>Store#<wbr>getVector(fieldName)</a>
            </dt>
            <dd>
            </dd>
            <dt class="symbol-index-name">
                <a href="module-qm.Store.html#isDate" class="!symbol-index-name">qm.<wbr>Store#<wbr>isDate(fieldName)</a>
            </dt>
            <dd>
            </dd>
            <dt class="symbol-index-name">
                <a href="module-qm.Store.html#isNumeric" class="!symbol-index-name">qm.<wbr>Store#<wbr>isNumeric(fieldName)</a>
            </dt>
            <dd>
            </dd>
            <dt class="symbol-index-name">
                <a href="module-qm.Store.html#isString" class="!symbol-index-name">qm.<wbr>Store#<wbr>isString(fieldName)</a>
            </dt>
            <dd>
            </dd>
            <dt class="symbol-index-name">
                <a href="module-qm.Store.html#joins" class="!symbol-index-name">qm.<wbr>Store#<wbr>joins</a>
            </dt>
            <dd>
            </dd>
            <dt class="symbol-index-name">
                <a href="module-qm.Store.html#key" class="!symbol-index-name">qm.<wbr>Store#<wbr>key(keyName)</a>
            </dt>
            <dd>
            </dd>
            <dt class="symbol-index-name">
                <a href="module-qm.Store.html#keys" class="!symbol-index-name">qm.<wbr>Store#<wbr>keys</a>
            </dt>
            <dd>
            </dd>
            <dt class="symbol-index-name">
                <a href="module-qm.Store.html#last" class="!symbol-index-name">qm.<wbr>Store#<wbr>last</a>
            </dt>
            <dd>
            </dd>
    </dl>
</div>

                            <div class="symbol-index-column">
    <dl class="symbol-index-list">
            <dt class="symbol-index-name">
                <a href="module-qm.Store.html#length" class="!symbol-index-name">qm.<wbr>Store#<wbr>length</a>
            </dt>
            <dd>
            </dd>
            <dt class="symbol-index-name">
                <a href="module-qm.Store.html#loadJson" class="!symbol-index-name">qm.<wbr>Store#<wbr>loadJson(file[, limit])</a>
            </dt>
            <dd>
            </dd>
            <dt class="symbol-index-name">
                <a href="module-qm.Store.html#map" class="!symbol-index-name">qm.<wbr>Store#<wbr>map(callback)</a>
            </dt>
            <dd>
            </dd>
            <dt class="symbol-index-name">
                <a href="module-qm.Store.html#name" class="!symbol-index-name">qm.<wbr>Store#<wbr>name</a>
            </dt>
            <dd>
            </dd>
            <dt class="symbol-index-name">
                <a href="module-qm.Store.html#newRecord" class="!symbol-index-name">qm.<wbr>Store#<wbr>newRecord(json)</a>
            </dt>
            <dd>
            </dd>
            <dt class="symbol-index-name">
                <a href="module-qm.Store.html#newRecordSet" class="!symbol-index-name">qm.<wbr>Store#<wbr>newRecordSet(idVec)</a>
            </dt>
            <dd>
            </dd>
            <dt class="symbol-index-name">
                <a href="module-qm.Store.html#push" class="!symbol-index-name">qm.<wbr>Store#<wbr>push(rec)</a>
            </dt>
            <dd>
            </dd>
            <dt class="symbol-index-name">
                <a href="module-qm.Store.html#recordByName" class="!symbol-index-name">qm.<wbr>Store#<wbr>recordByName(recName)</a>
            </dt>
            <dd>
            </dd>
            <dt class="symbol-index-name">
                <a href="module-qm.Store.html#sample" class="!symbol-index-name">qm.<wbr>Store#<wbr>sample(sampleSize)</a>
            </dt>
            <dd>
            </dd>
            <dt class="symbol-index-name">
                <a href="module-qm.Store.html#toJSON" class="!symbol-index-name">qm.<wbr>Store#<wbr>toJSON()</a>
            </dt>
            <dd>
            </dd>
    </dl>
</div>

                </div>
            </div>
        </section>
        <section>
            <div class="symbol-index-content">
                <h2 id="qm.StreamAggr">qm.StreamAggr</h2>
                <div class="symbol-index-section">
                            <div class="symbol-index-column">
    <dl class="symbol-index-list">
            <dt class="symbol-index-name">
                <a href="module-qm.StreamAggr.html" class="!symbol-index-name">qm.<wbr>StreamAggr(base, json[, storeName])</a>
            </dt>
            <dd>
            </dd>
            <dt class="symbol-index-name">
                <a href="module-qm.StreamAggr.html#getFloat" class="!symbol-index-name">qm.<wbr>StreamAggr#<wbr>getFloat()</a>
            </dt>
            <dd>
            </dd>
            <dt class="symbol-index-name">
                <a href="module-qm.StreamAggr.html#getFloatAt" class="!symbol-index-name">qm.<wbr>StreamAggr#<wbr>getFloatAt(idx)</a>
            </dt>
            <dd>
            </dd>
            <dt class="symbol-index-name">
                <a href="module-qm.StreamAggr.html#getFloatLength" class="!symbol-index-name">qm.<wbr>StreamAggr#<wbr>getFloatLength()</a>
            </dt>
            <dd>
            </dd>
            <dt class="symbol-index-name">
                <a href="module-qm.StreamAggr.html#getFloatVector" class="!symbol-index-name">qm.<wbr>StreamAggr#<wbr>getFloatVector()</a>
            </dt>
            <dd>
            </dd>
            <dt class="symbol-index-name">
                <a href="module-qm.StreamAggr.html#getInFloat" class="!symbol-index-name">qm.<wbr>StreamAggr#<wbr>getInFloat()</a>
            </dt>
            <dd>
            </dd>
            <dt class="symbol-index-name">
                <a href="module-qm.StreamAggr.html#getInTimestamp" class="!symbol-index-name">qm.<wbr>StreamAggr#<wbr>getInTimestamp()</a>
            </dt>
            <dd>
            </dd>
            <dt class="symbol-index-name">
                <a href="module-qm.StreamAggr.html#getNumberOfRecords" class="!symbol-index-name">qm.<wbr>StreamAggr#<wbr>getNumberOfRecords()</a>
            </dt>
            <dd>
            </dd>
    </dl>
</div>

                            <div class="symbol-index-column">
    <dl class="symbol-index-list">
            <dt class="symbol-index-name">
                <a href="module-qm.StreamAggr.html#getOutFloatVector" class="!symbol-index-name">qm.<wbr>StreamAggr#<wbr>getOutFloatVector()</a>
            </dt>
            <dd>
            </dd>
            <dt class="symbol-index-name">
                <a href="module-qm.StreamAggr.html#getOutTimestampVector" class="!symbol-index-name">qm.<wbr>StreamAggr#<wbr>getOutTimestampVector()</a>
            </dt>
            <dd>
            </dd>
            <dt class="symbol-index-name">
                <a href="module-qm.StreamAggr.html#getTimestamp" class="!symbol-index-name">qm.<wbr>StreamAggr#<wbr>getTimestamp()</a>
            </dt>
            <dd>
            </dd>
            <dt class="symbol-index-name">
                <a href="module-qm.StreamAggr.html#getTimestampAt" class="!symbol-index-name">qm.<wbr>StreamAggr#<wbr>getTimestampAt(idx)</a>
            </dt>
            <dd>
            </dd>
            <dt class="symbol-index-name">
                <a href="module-qm.StreamAggr.html#getTimestampLength" class="!symbol-index-name">qm.<wbr>StreamAggr#<wbr>getTimestampLength()</a>
            </dt>
            <dd>
            </dd>
            <dt class="symbol-index-name">
                <a href="module-qm.StreamAggr.html#getTimestampVector" class="!symbol-index-name">qm.<wbr>StreamAggr#<wbr>getTimestampVector()</a>
            </dt>
            <dd>
            </dd>
            <dt class="symbol-index-name">
                <a href="module-qm.StreamAggr.html#init" class="!symbol-index-name">qm.<wbr>StreamAggr#<wbr>init</a>
            </dt>
            <dd>
            </dd>
            <dt class="symbol-index-name">
                <a href="module-qm.StreamAggr.html#load" class="!symbol-index-name">qm.<wbr>StreamAggr#<wbr>load(fin)</a>
            </dt>
            <dd>
            </dd>
    </dl>
</div>

                            <div class="symbol-index-column">
    <dl class="symbol-index-list">
            <dt class="symbol-index-name">
                <a href="module-qm.StreamAggr.html#name" class="!symbol-index-name">qm.<wbr>StreamAggr#<wbr>name</a>
            </dt>
            <dd>
            </dd>
            <dt class="symbol-index-name">
                <a href="module-qm.StreamAggr.html#onAdd" class="!symbol-index-name">qm.<wbr>StreamAggr#<wbr>onAdd(rec)</a>
            </dt>
            <dd>
            </dd>
            <dt class="symbol-index-name">
                <a href="module-qm.StreamAggr.html#onDelete" class="!symbol-index-name">qm.<wbr>StreamAggr#<wbr>onDelete(rec)</a>
            </dt>
            <dd>
            </dd>
            <dt class="symbol-index-name">
                <a href="module-qm.StreamAggr.html#onUpdate" class="!symbol-index-name">qm.<wbr>StreamAggr#<wbr>onUpdate(rec)</a>
            </dt>
            <dd>
            </dd>
            <dt class="symbol-index-name">
                <a href="module-qm.StreamAggr.html#save" class="!symbol-index-name">qm.<wbr>StreamAggr#<wbr>save(fout)</a>
            </dt>
            <dd>
            </dd>
            <dt class="symbol-index-name">
                <a href="module-qm.StreamAggr.html#saveJson" class="!symbol-index-name">qm.<wbr>StreamAggr#<wbr>saveJson([limit])</a>
            </dt>
            <dd>
            </dd>
            <dt class="symbol-index-name">
                <a href="module-qm.StreamAggr.html#val" class="!symbol-index-name">qm.<wbr>StreamAggr#<wbr>val</a>
            </dt>
            <dd>
            </dd>
    </dl>
</div>

                </div>
            </div>
        </section>
        <section>
            <div class="symbol-index-content">
                <h2 id="statistics">statistics</h2>
                <div class="symbol-index-section">
                            <div class="symbol-index-column">
    <dl class="symbol-index-list">
            <dt class="symbol-index-name">
                <a href="module-statistics.html" class="!symbol-index-name">statistics</a>
            </dt>
            <dd>
            </dd>
            <dt class="symbol-index-name">
                <a href="module-statistics.html#.mean" class="!symbol-index-name">statistics.<wbr>mean(input)</a>
            </dt>
            <dd>
            </dd>
    </dl>
</div>

                            <div class="symbol-index-column">
    <dl class="symbol-index-list">
            <dt class="symbol-index-name">
                <a href="module-statistics.html#.std" class="!symbol-index-name">statistics.<wbr>std(input[, flag][, dim])</a>
            </dt>
            <dd>
            </dd>
            <dt class="symbol-index-name">
                <a href="module-statistics.html#.zscoreResult" class="!symbol-index-name">statistics.<wbr>zscoreResult(input[, flag][, dim])</a>
            </dt>
            <dd>
            </dd>
    </dl>
</div>

                            <div class="symbol-index-column">
    <dl class="symbol-index-list">
    </dl>
</div>

                </div>
            </div>
        </section>
</div>

                                        </div>
                                </div>
                                <nav id="jsdoc-toc-nav" role="navigation"></nav>
                        </div>
                </div>
                    <footer id="jsdoc-footer" class="jsdoc-footer">
                            <div id="jsdoc-footer-container">
                                    <p>
                                      
                                    </p>
                            </div>
                    </footer>
                <script src="scripts/jquery.min.js"></script>
                <script src="scripts/jquery.cookie.js"></script>
                <script src="scripts/tree.jquery.js"></script>
                <script src="scripts/prettify.js"></script>
                <script src="scripts/jsdoc-toc.js"></script>
                <script src="scripts/linenumber.js"></script>
                <script src="scripts/scrollanchor.js"></script>
        </body>
</html><|MERGE_RESOLUTION|>--- conflicted
+++ resolved
@@ -44,59 +44,41 @@
             <dd>
             </dd>
             <dt class="symbol-index-name">
-<<<<<<< HEAD
-=======
                 <a href="module-analytics-createOnlineMetric.html#load" class="!symbol-index-name">analytics~<wbr>createOnlineMetric#<wbr>load(FIn)</a>
             </dt>
             <dd>
             </dd>
             <dt class="symbol-index-name">
->>>>>>> f9e1985b
                 <a href="module-analytics-createOnlineMetric.html#push" class="!symbol-index-name">analytics~<wbr>createOnlineMetric#<wbr>push(yTrue, yPred)</a>
             </dt>
             <dd>
             </dd>
             <dt class="symbol-index-name">
-<<<<<<< HEAD
+                <a href="module-analytics-createOnlineMetric.html#save" class="!symbol-index-name">analytics~<wbr>createOnlineMetric#<wbr>save(FOut)</a>
+            </dt>
+            <dd>
+            </dd>
+            <dt class="symbol-index-name">
                 <a href="module-analytics.html#~detectorParam" class="!symbol-index-name">analytics~<wbr>detectorParam</a>
-=======
-                <a href="module-analytics-createOnlineMetric.html#save" class="!symbol-index-name">analytics~<wbr>createOnlineMetric#<wbr>save(FOut)</a>
->>>>>>> f9e1985b
-            </dt>
-            <dd>
-            </dd>
-            <dt class="symbol-index-name">
-<<<<<<< HEAD
+            </dt>
+            <dd>
+            </dd>
+            <dt class="symbol-index-name">
                 <a href="module-analytics.html#~hazardModelParam" class="!symbol-index-name">analytics~<wbr>hazardModelParam</a>
-=======
-                <a href="module-analytics.html#~detectorParam" class="!symbol-index-name">analytics~<wbr>detectorParam</a>
->>>>>>> f9e1985b
-            </dt>
-            <dd>
-            </dd>
-            <dt class="symbol-index-name">
-<<<<<<< HEAD
+            </dt>
+            <dd>
+            </dd>
+    </dl>
+</div>
+
+                            <div class="symbol-index-column">
+    <dl class="symbol-index-list">
+            <dt class="symbol-index-name">
                 <a href="module-analytics.html#~KMeansExplanation" class="!symbol-index-name">analytics~<wbr>KMeansExplanation</a>
-=======
-                <a href="module-analytics.html#~hazardModelParam" class="!symbol-index-name">analytics~<wbr>hazardModelParam</a>
->>>>>>> f9e1985b
-            </dt>
-            <dd>
-            </dd>
-    </dl>
-</div>
-
-                            <div class="symbol-index-column">
-    <dl class="symbol-index-list">
-            <dt class="symbol-index-name">
-<<<<<<< HEAD
-=======
-                <a href="module-analytics.html#~KMeansExplanation" class="!symbol-index-name">analytics~<wbr>KMeansExplanation</a>
-            </dt>
-            <dd>
-            </dd>
-            <dt class="symbol-index-name">
->>>>>>> f9e1985b
+            </dt>
+            <dd>
+            </dd>
+            <dt class="symbol-index-name">
                 <a href="module-analytics.html#~logisticRegParam" class="!symbol-index-name">analytics~<wbr>logisticRegParam</a>
             </dt>
             <dd>
@@ -1174,49 +1156,37 @@
                             <div class="symbol-index-column">
     <dl class="symbol-index-list">
             <dt class="symbol-index-name">
-<<<<<<< HEAD
-                <a href="module-analytics-metrics.MeanAbsoluteError.html" class="!symbol-index-name">analytics~<wbr>metrics.<wbr>MeanAbsoluteError()</a>
-=======
                 <a href="module-analytics-metrics.MeanAbsoluteError.html" class="!symbol-index-name">analytics~<wbr>metrics.<wbr>MeanAbsoluteError([FIn])</a>
             </dt>
             <dd>
             </dd>
             <dt class="symbol-index-name">
                 <a href="module-analytics-metrics.MeanAbsoluteError.html#getError" class="!symbol-index-name">analytics~<wbr>metrics.<wbr>MeanAbsoluteError#<wbr>getError()</a>
->>>>>>> f9e1985b
-            </dt>
-            <dd>
-            </dd>
-    </dl>
-</div>
-
-                            <div class="symbol-index-column">
-    <dl class="symbol-index-list">
-            <dt class="symbol-index-name">
-<<<<<<< HEAD
-                <a href="module-analytics-metrics.MeanAbsoluteError.html#getError" class="!symbol-index-name">analytics~<wbr>metrics.<wbr>MeanAbsoluteError#<wbr>getError()</a>
-=======
+            </dt>
+            <dd>
+            </dd>
+    </dl>
+</div>
+
+                            <div class="symbol-index-column">
+    <dl class="symbol-index-list">
+            <dt class="symbol-index-name">
                 <a href="module-analytics-metrics.MeanAbsoluteError.html#load" class="!symbol-index-name">analytics~<wbr>metrics.<wbr>MeanAbsoluteError#<wbr>load(FIn)</a>
             </dt>
             <dd>
             </dd>
             <dt class="symbol-index-name">
                 <a href="module-analytics-metrics.MeanAbsoluteError.html#push" class="!symbol-index-name">analytics~<wbr>metrics.<wbr>MeanAbsoluteError#<wbr>push(yTrue, yPred)</a>
->>>>>>> f9e1985b
-            </dt>
-            <dd>
-            </dd>
-    </dl>
-</div>
-
-                            <div class="symbol-index-column">
-    <dl class="symbol-index-list">
-            <dt class="symbol-index-name">
-<<<<<<< HEAD
-                <a href="module-analytics-metrics.MeanAbsoluteError.html#push" class="!symbol-index-name">analytics~<wbr>metrics.<wbr>MeanAbsoluteError#<wbr>push(yTrue, yPred)</a>
-=======
+            </dt>
+            <dd>
+            </dd>
+    </dl>
+</div>
+
+                            <div class="symbol-index-column">
+    <dl class="symbol-index-list">
+            <dt class="symbol-index-name">
                 <a href="module-analytics-metrics.MeanAbsoluteError.html#save" class="!symbol-index-name">analytics~<wbr>metrics.<wbr>MeanAbsoluteError#<wbr>save(FOut)</a>
->>>>>>> f9e1985b
             </dt>
             <dd>
             </dd>
@@ -1233,49 +1203,37 @@
                             <div class="symbol-index-column">
     <dl class="symbol-index-list">
             <dt class="symbol-index-name">
-<<<<<<< HEAD
-                <a href="module-analytics-metrics.MeanAbsolutePercentageError.html" class="!symbol-index-name">analytics~<wbr>metrics.<wbr>MeanAbsolutePercentageError()</a>
-=======
                 <a href="module-analytics-metrics.MeanAbsolutePercentageError.html" class="!symbol-index-name">analytics~<wbr>metrics.<wbr>MeanAbsolutePercentageError([FIn])</a>
             </dt>
             <dd>
             </dd>
             <dt class="symbol-index-name">
                 <a href="module-analytics-metrics.MeanAbsolutePercentageError.html#getError" class="!symbol-index-name">analytics~<wbr>metrics.<wbr>MeanAbsolutePercentageError#<wbr>getError()</a>
->>>>>>> f9e1985b
-            </dt>
-            <dd>
-            </dd>
-    </dl>
-</div>
-
-                            <div class="symbol-index-column">
-    <dl class="symbol-index-list">
-            <dt class="symbol-index-name">
-<<<<<<< HEAD
-                <a href="module-analytics-metrics.MeanAbsolutePercentageError.html#getError" class="!symbol-index-name">analytics~<wbr>metrics.<wbr>MeanAbsolutePercentageError#<wbr>getError()</a>
-=======
+            </dt>
+            <dd>
+            </dd>
+    </dl>
+</div>
+
+                            <div class="symbol-index-column">
+    <dl class="symbol-index-list">
+            <dt class="symbol-index-name">
                 <a href="module-analytics-metrics.MeanAbsolutePercentageError.html#load" class="!symbol-index-name">analytics~<wbr>metrics.<wbr>MeanAbsolutePercentageError#<wbr>load(FIn)</a>
             </dt>
             <dd>
             </dd>
             <dt class="symbol-index-name">
                 <a href="module-analytics-metrics.MeanAbsolutePercentageError.html#push" class="!symbol-index-name">analytics~<wbr>metrics.<wbr>MeanAbsolutePercentageError#<wbr>push(yTrue, yPred)</a>
->>>>>>> f9e1985b
-            </dt>
-            <dd>
-            </dd>
-    </dl>
-</div>
-
-                            <div class="symbol-index-column">
-    <dl class="symbol-index-list">
-            <dt class="symbol-index-name">
-<<<<<<< HEAD
-                <a href="module-analytics-metrics.MeanAbsolutePercentageError.html#push" class="!symbol-index-name">analytics~<wbr>metrics.<wbr>MeanAbsolutePercentageError#<wbr>push(yTrue, yPred)</a>
-=======
+            </dt>
+            <dd>
+            </dd>
+    </dl>
+</div>
+
+                            <div class="symbol-index-column">
+    <dl class="symbol-index-list">
+            <dt class="symbol-index-name">
                 <a href="module-analytics-metrics.MeanAbsolutePercentageError.html#save" class="!symbol-index-name">analytics~<wbr>metrics.<wbr>MeanAbsolutePercentageError#<wbr>save(FOut)</a>
->>>>>>> f9e1985b
             </dt>
             <dd>
             </dd>
@@ -1292,49 +1250,37 @@
                             <div class="symbol-index-column">
     <dl class="symbol-index-list">
             <dt class="symbol-index-name">
-<<<<<<< HEAD
-                <a href="module-analytics-metrics.MeanError.html" class="!symbol-index-name">analytics~<wbr>metrics.<wbr>MeanError()</a>
-=======
                 <a href="module-analytics-metrics.MeanError.html" class="!symbol-index-name">analytics~<wbr>metrics.<wbr>MeanError([FIn])</a>
             </dt>
             <dd>
             </dd>
             <dt class="symbol-index-name">
                 <a href="module-analytics-metrics.MeanError.html#getError" class="!symbol-index-name">analytics~<wbr>metrics.<wbr>MeanError#<wbr>getError()</a>
->>>>>>> f9e1985b
-            </dt>
-            <dd>
-            </dd>
-    </dl>
-</div>
-
-                            <div class="symbol-index-column">
-    <dl class="symbol-index-list">
-            <dt class="symbol-index-name">
-<<<<<<< HEAD
-                <a href="module-analytics-metrics.MeanError.html#getError" class="!symbol-index-name">analytics~<wbr>metrics.<wbr>MeanError#<wbr>getError()</a>
-=======
+            </dt>
+            <dd>
+            </dd>
+    </dl>
+</div>
+
+                            <div class="symbol-index-column">
+    <dl class="symbol-index-list">
+            <dt class="symbol-index-name">
                 <a href="module-analytics-metrics.MeanError.html#load" class="!symbol-index-name">analytics~<wbr>metrics.<wbr>MeanError#<wbr>load(FIn)</a>
             </dt>
             <dd>
             </dd>
             <dt class="symbol-index-name">
                 <a href="module-analytics-metrics.MeanError.html#push" class="!symbol-index-name">analytics~<wbr>metrics.<wbr>MeanError#<wbr>push(yTrue, yPred)</a>
->>>>>>> f9e1985b
-            </dt>
-            <dd>
-            </dd>
-    </dl>
-</div>
-
-                            <div class="symbol-index-column">
-    <dl class="symbol-index-list">
-            <dt class="symbol-index-name">
-<<<<<<< HEAD
-                <a href="module-analytics-metrics.MeanError.html#push" class="!symbol-index-name">analytics~<wbr>metrics.<wbr>MeanError#<wbr>push(yTrue, yPred)</a>
-=======
+            </dt>
+            <dd>
+            </dd>
+    </dl>
+</div>
+
+                            <div class="symbol-index-column">
+    <dl class="symbol-index-list">
+            <dt class="symbol-index-name">
                 <a href="module-analytics-metrics.MeanError.html#save" class="!symbol-index-name">analytics~<wbr>metrics.<wbr>MeanError#<wbr>save(FOut)</a>
->>>>>>> f9e1985b
             </dt>
             <dd>
             </dd>
@@ -1351,49 +1297,37 @@
                             <div class="symbol-index-column">
     <dl class="symbol-index-list">
             <dt class="symbol-index-name">
-<<<<<<< HEAD
-                <a href="module-analytics-metrics.MeanSquareError.html" class="!symbol-index-name">analytics~<wbr>metrics.<wbr>MeanSquareError()</a>
-=======
                 <a href="module-analytics-metrics.MeanSquareError.html" class="!symbol-index-name">analytics~<wbr>metrics.<wbr>MeanSquareError([FIn])</a>
             </dt>
             <dd>
             </dd>
             <dt class="symbol-index-name">
                 <a href="module-analytics-metrics.MeanSquareError.html#getError" class="!symbol-index-name">analytics~<wbr>metrics.<wbr>MeanSquareError#<wbr>getError()</a>
->>>>>>> f9e1985b
-            </dt>
-            <dd>
-            </dd>
-    </dl>
-</div>
-
-                            <div class="symbol-index-column">
-    <dl class="symbol-index-list">
-            <dt class="symbol-index-name">
-<<<<<<< HEAD
-                <a href="module-analytics-metrics.MeanSquareError.html#getError" class="!symbol-index-name">analytics~<wbr>metrics.<wbr>MeanSquareError#<wbr>getError()</a>
-=======
+            </dt>
+            <dd>
+            </dd>
+    </dl>
+</div>
+
+                            <div class="symbol-index-column">
+    <dl class="symbol-index-list">
+            <dt class="symbol-index-name">
                 <a href="module-analytics-metrics.MeanSquareError.html#load" class="!symbol-index-name">analytics~<wbr>metrics.<wbr>MeanSquareError#<wbr>load(FIn)</a>
             </dt>
             <dd>
             </dd>
             <dt class="symbol-index-name">
                 <a href="module-analytics-metrics.MeanSquareError.html#push" class="!symbol-index-name">analytics~<wbr>metrics.<wbr>MeanSquareError#<wbr>push(yTrue, yPred)</a>
->>>>>>> f9e1985b
-            </dt>
-            <dd>
-            </dd>
-    </dl>
-</div>
-
-                            <div class="symbol-index-column">
-    <dl class="symbol-index-list">
-            <dt class="symbol-index-name">
-<<<<<<< HEAD
-                <a href="module-analytics-metrics.MeanSquareError.html#push" class="!symbol-index-name">analytics~<wbr>metrics.<wbr>MeanSquareError#<wbr>push(yTrue, yPred)</a>
-=======
+            </dt>
+            <dd>
+            </dd>
+    </dl>
+</div>
+
+                            <div class="symbol-index-column">
+    <dl class="symbol-index-list">
+            <dt class="symbol-index-name">
                 <a href="module-analytics-metrics.MeanSquareError.html#save" class="!symbol-index-name">analytics~<wbr>metrics.<wbr>MeanSquareError#<wbr>save(FOut)</a>
->>>>>>> f9e1985b
             </dt>
             <dd>
             </dd>
@@ -1502,49 +1436,37 @@
                             <div class="symbol-index-column">
     <dl class="symbol-index-list">
             <dt class="symbol-index-name">
-<<<<<<< HEAD
-                <a href="module-analytics-metrics.R2Score.html" class="!symbol-index-name">analytics~<wbr>metrics.<wbr>R2Score()</a>
-=======
                 <a href="module-analytics-metrics.R2Score.html" class="!symbol-index-name">analytics~<wbr>metrics.<wbr>R2Score([FIn])</a>
             </dt>
             <dd>
             </dd>
             <dt class="symbol-index-name">
                 <a href="module-analytics-metrics.R2Score.html#getError" class="!symbol-index-name">analytics~<wbr>metrics.<wbr>R2Score#<wbr>getError()</a>
->>>>>>> f9e1985b
-            </dt>
-            <dd>
-            </dd>
-    </dl>
-</div>
-
-                            <div class="symbol-index-column">
-    <dl class="symbol-index-list">
-            <dt class="symbol-index-name">
-<<<<<<< HEAD
-                <a href="module-analytics-metrics.R2Score.html#getError" class="!symbol-index-name">analytics~<wbr>metrics.<wbr>R2Score#<wbr>getError()</a>
-=======
+            </dt>
+            <dd>
+            </dd>
+    </dl>
+</div>
+
+                            <div class="symbol-index-column">
+    <dl class="symbol-index-list">
+            <dt class="symbol-index-name">
                 <a href="module-analytics-metrics.R2Score.html#load" class="!symbol-index-name">analytics~<wbr>metrics.<wbr>R2Score#<wbr>load(FIn)</a>
             </dt>
             <dd>
             </dd>
             <dt class="symbol-index-name">
                 <a href="module-analytics-metrics.R2Score.html#push" class="!symbol-index-name">analytics~<wbr>metrics.<wbr>R2Score#<wbr>push(yTrue, yPred)</a>
->>>>>>> f9e1985b
-            </dt>
-            <dd>
-            </dd>
-    </dl>
-</div>
-
-                            <div class="symbol-index-column">
-    <dl class="symbol-index-list">
-            <dt class="symbol-index-name">
-<<<<<<< HEAD
-                <a href="module-analytics-metrics.R2Score.html#push" class="!symbol-index-name">analytics~<wbr>metrics.<wbr>R2Score#<wbr>push(yTrue, yPred)</a>
-=======
+            </dt>
+            <dd>
+            </dd>
+    </dl>
+</div>
+
+                            <div class="symbol-index-column">
+    <dl class="symbol-index-list">
+            <dt class="symbol-index-name">
                 <a href="module-analytics-metrics.R2Score.html#save" class="!symbol-index-name">analytics~<wbr>metrics.<wbr>R2Score#<wbr>save(FOut)</a>
->>>>>>> f9e1985b
             </dt>
             <dd>
             </dd>
@@ -1561,49 +1483,37 @@
                             <div class="symbol-index-column">
     <dl class="symbol-index-list">
             <dt class="symbol-index-name">
-<<<<<<< HEAD
-                <a href="module-analytics-metrics.RootMeanSquareError.html" class="!symbol-index-name">analytics~<wbr>metrics.<wbr>RootMeanSquareError()</a>
-=======
                 <a href="module-analytics-metrics.RootMeanSquareError.html" class="!symbol-index-name">analytics~<wbr>metrics.<wbr>RootMeanSquareError([FIn])</a>
             </dt>
             <dd>
             </dd>
             <dt class="symbol-index-name">
                 <a href="module-analytics-metrics.RootMeanSquareError.html#getError" class="!symbol-index-name">analytics~<wbr>metrics.<wbr>RootMeanSquareError#<wbr>getError()</a>
->>>>>>> f9e1985b
-            </dt>
-            <dd>
-            </dd>
-    </dl>
-</div>
-
-                            <div class="symbol-index-column">
-    <dl class="symbol-index-list">
-            <dt class="symbol-index-name">
-<<<<<<< HEAD
-                <a href="module-analytics-metrics.RootMeanSquareError.html#getError" class="!symbol-index-name">analytics~<wbr>metrics.<wbr>RootMeanSquareError#<wbr>getError()</a>
-=======
+            </dt>
+            <dd>
+            </dd>
+    </dl>
+</div>
+
+                            <div class="symbol-index-column">
+    <dl class="symbol-index-list">
+            <dt class="symbol-index-name">
                 <a href="module-analytics-metrics.RootMeanSquareError.html#load" class="!symbol-index-name">analytics~<wbr>metrics.<wbr>RootMeanSquareError#<wbr>load(FIn)</a>
             </dt>
             <dd>
             </dd>
             <dt class="symbol-index-name">
                 <a href="module-analytics-metrics.RootMeanSquareError.html#push" class="!symbol-index-name">analytics~<wbr>metrics.<wbr>RootMeanSquareError#<wbr>push(yTrue, yPred)</a>
->>>>>>> f9e1985b
-            </dt>
-            <dd>
-            </dd>
-    </dl>
-</div>
-
-                            <div class="symbol-index-column">
-    <dl class="symbol-index-list">
-            <dt class="symbol-index-name">
-<<<<<<< HEAD
-                <a href="module-analytics-metrics.RootMeanSquareError.html#push" class="!symbol-index-name">analytics~<wbr>metrics.<wbr>RootMeanSquareError#<wbr>push(yTrue, yPred)</a>
-=======
+            </dt>
+            <dd>
+            </dd>
+    </dl>
+</div>
+
+                            <div class="symbol-index-column">
+    <dl class="symbol-index-list">
+            <dt class="symbol-index-name">
                 <a href="module-analytics-metrics.RootMeanSquareError.html#save" class="!symbol-index-name">analytics~<wbr>metrics.<wbr>RootMeanSquareError#<wbr>save(FOut)</a>
->>>>>>> f9e1985b
             </dt>
             <dd>
             </dd>
@@ -3952,14 +3862,11 @@
             <dd>
             </dd>
             <dt class="symbol-index-name">
-<<<<<<< HEAD
-=======
                 <a href="module-qm.html#~StreamAggregateRecordBuffer" class="!symbol-index-name">qm~<wbr>StreamAggregateRecordBuffer</a>
             </dt>
             <dd>
             </dd>
             <dt class="symbol-index-name">
->>>>>>> f9e1985b
                 <a href="module-qm.html#~StreamAggregateResampler" class="!symbol-index-name">qm~<wbr>StreamAggregateResampler</a>
             </dt>
             <dd>
