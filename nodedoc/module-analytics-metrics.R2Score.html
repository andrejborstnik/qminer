--- conflicted
+++ resolved
@@ -25,11 +25,7 @@
         <div id="jsdoc-main" role="main">
           <header class="page-header">
             <h1><div class="symbol-detail-labels"><span class="label label-kind">class</span>&nbsp;<span class="label label-static">static</span></div><small><a href="module-analytics.html">analytics</a>~<wbr><a href="module-analytics-metrics.html">metrics</a>.<wbr></small><span class="symbol-name">R2Score</span></h1>
-<<<<<<< HEAD
-            <p class="source-link">Source: <a href="analyticsdoc.js.html#source-line-2691">analyticsdoc.<wbr>js:2691</a></p>
-=======
             <p class="source-link">Source: <a href="analyticsdoc.js.html#source-line-2711">analyticsdoc.<wbr>js:2711</a></p>
->>>>>>> f9e1985b
             <div class="symbol-classdesc">
               <p>Online R Squared (R2) score instance</p>
             </div>
@@ -45,12 +41,9 @@
                     <dt><a href="module-analytics-metrics.R2Score.html#getError">getError()</a></dt>
                     <dd>
                     </dd>
-<<<<<<< HEAD
-=======
                     <dt><a href="module-analytics-metrics.R2Score.html#load">load(FIn)</a></dt>
                     <dd>
                     </dd>
->>>>>>> f9e1985b
                   </dl>
                 </div>
                 <div class="summary-column">
@@ -58,12 +51,9 @@
                     <dt><a href="module-analytics-metrics.R2Score.html#push">push(yTrue, yPred)</a></dt>
                     <dd>
                     </dd>
-<<<<<<< HEAD
-=======
                     <dt><a href="module-analytics-metrics.R2Score.html#save">save(FOut)</a></dt>
                     <dd>
                     </dd>
->>>>>>> f9e1985b
                   </dl>
                 </div>
                 <div class="summary-column">
@@ -72,10 +62,6 @@
             </div>
           </section>
           <section>
-<<<<<<< HEAD
-            <h2 id="R2Score">new&nbsp;<span class="symbol-name">R2Score</span><span class="signature"><span class="signature-params">()</span></span></h2>
-            <p>Create new (online) R Square instance. This statistic measures how successful the fit is in explaining the variation of the data. Best possible score is 1.0, lower values are worse.</p>
-=======
             <h2 id="R2Score">new&nbsp;<span class="symbol-name">R2Score</span><span class="signature"><span class="signature-params">([FIn])</span></span></h2>
             <p>Create new (online) R Square instance. This statistic measures how successful the fit is in explaining the variation of the data. Best possible score is 1.0, lower values are worse.</p>
             <section>
@@ -107,7 +93,6 @@
                 </tbody>
               </table>
             </section>
->>>>>>> f9e1985b
             <dl class="dl-compact">
               <dt>Extends</dt>
               <dd><a href="module-analytics-createOnlineMetric.html">module:analytics~createOnlineMetric</a></dd>
@@ -126,8 +111,6 @@
                   <p>Error value</p>
                 </dd>
               </dl>
-<<<<<<< HEAD
-=======
               <h3 id="load"><span class="symbol-name">load</span><span class="signature"><span class="signature-params">(FIn)</span>&nbsp;&rarr; <span class="signature-returns"> <a href="module-fs.FIn.html">module:fs.FIn</a></span></span></h3>
               <p>Load metric state from provided input stream <code>FIn</code>.</p>
               <section>
@@ -167,7 +150,6 @@
                   <p>Provided output stream <code>FIn</code>.</p>
                 </dd>
               </dl>
->>>>>>> f9e1985b
               <h3 id="push"><span class="symbol-name">push</span><span class="signature"><span class="signature-params">(yTrue, yPred)</span></span></h3>
               <p>Updates metric with ground truth target value <code>yTrue</code> and estimated target value <code>yPred</code>.</p>
               <section>
@@ -217,8 +199,6 @@
                 <dt>Inherited from</dt>
                 <dd><a href="module-analytics-createOnlineMetric.html#push">module:analytics~createOnlineMetric#push</a></dd>
               </dl>
-<<<<<<< HEAD
-=======
               <h3 id="save"><span class="symbol-name">save</span><span class="signature"><span class="signature-params">(FOut)</span>&nbsp;&rarr; <span class="signature-returns"> <a href="module-fs.FOut.html">module:fs.FOut</a></span></span></h3>
               <p>Save metric state to provided output stream <code>FOut</code>.</p>
               <section>
@@ -258,7 +238,6 @@
                   <p>Provided output stream <code>FOut</code>.</p>
                 </dd>
               </dl>
->>>>>>> f9e1985b
             </section>
           </section>
         </div>
