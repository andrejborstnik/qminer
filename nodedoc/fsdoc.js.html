<!DOCTYPE html>
<html lang="en">
<head>
    <meta charset="utf-8">
    <title>JSDoc: Source: fsdoc.js</title>

    <script src="scripts/prettify/prettify.js"> </script>
    <script src="scripts/prettify/lang-css.js"> </script>
    <!--[if lt IE 9]>
      <script src="//html5shiv.googlecode.com/svn/trunk/html5.js"></script>
    <![endif]-->
    <link type="text/css" rel="stylesheet" href="styles/prettify-tomorrow.css">
    <link type="text/css" rel="stylesheet" href="styles/jsdoc-default.css">
</head>

<body>

<div id="main">

    <h1 class="page-title">Source: fsdoc.js</h1>

    



    
    <section>
        <article>
            <pre class="prettyprint source linenums"><code>/**
* File-system module.
* @module fs
* @example
* // import module
* var fs = require('qminer').fs;
* // open file in write mode
* var fout = fs.openWrite('file.txt');
* // write sync and close
* fout.writeLine('example text');
* fout.close();
* // open file in read mode
* var fin = fs.openRead('file.txt');
* // read a line
* var str = fin.readLine();
*/
/**
	* open file in read mode and return file input stream
	* @param {string} fileName - File name.
	* @returns {module:fs.FIn} Input stream.
	*/
 exports.openRead = function(fileName) { return Object.create(require('qminer').fs.FIn.prototype); }
/**
	* open file in write mode and return file output stream
	* @param {string} fileName - File name.
	* @returns {module:fs.FOut} Output stream.
	*/
 exports.openWrite = function(fileName) { return Object.create(require('qminer').fs.FOut.prototype); }
/**
	* open file in append mode and return file output stream
	* @param {string} fileName - File name.
	* @returns {module:fs.FOut} Output stream.
	*/
 exports.openAppend = function(fileName) { return Object.create(require('qminer').fs.FOut.prototype); }	
/**
	* checks if the file exists
	* @param {string} fileName - File name.
	* @returns {boolean} True if file exists.
	*/
 exports.exists = function(fileName) { return false; }	
/**
	* copies a file
	* @param {string} source - Source file name.
	* @param {string} dest - Destination file name.
	*/
 exports.copy = function(source, dest) {}	
/**
	* moves a file
	* @param {string} source - Source file name.
	* @param {string} dest - Destination file name.
	*/
 exports.move = function(source, dest) {}
/**
	* deletes a file
	* @param {string} fileName - File name.
	* @returns {boolean} True if delete succeeded.
	*/
 exports.del = function(fileName) { return false; }	
/**
	* renames a file
	* @param {string} source - Source file name.
	* @param {string} dest - Destination file name.
	*/
 exports.rename = function(source, dest) {}
/**
	* Information about the file
	* @typedef {Object} FileInfo 	
	* @property  {string} FileInfo.createTime - Create time.
	* @property  {string} FileInfo.lastAccessTime - Last access time.
	* @property  {string} FileInfo.lastWriteTime - Last write time.
	* @property  {number} FileInfo.size - File size in bytes.	
	*/
/**
	* returns the file info
	* @param {string} fileName - File name.
	* @returns {module:fs~FileInfo} File info object.
	*/
 exports.fileInfo = function(fileName) { return { createTime : "",  lastAccessTime: "", lastWriteTime: "", size: 0 }}	
/**
	* Creates a folder
	* @param {string} dirName - Folder name.
	* @returns {boolean} True if succeeded.
	*/
 exports.mkdir = function(dirName) { return false; }	
/**
	* Removes a folder
	* @param {string} dirName - Folder name.
	* @returns {boolean} True if succeeded.
	*/
 exports.rmdir = function(dirName) { return false; }
/**
	* Returns a list fo files in the folder
	* @param {string} dirName - Folder name.
	* @param {string} [fileExtension] - Results are filtered by file extension.
	* @param {boolean} [recursive=false] - Recursively searches for file names if true.
	* @returns {string[]} Array of file names.
	*/
 exports.listFile = function(dirName, fileExtension, recursive) { return ['']; }
/**
	* Input file stream.
	* @classdesc Used for reading files.
	* @class
	* @param {string} fileName - File name
	* @example
	* // import module
	* var fs = require('qminer').fs;
	* // open file in read mode
	* var fin = new fs.FIn('file.txt');
	* // read a line
	* var str = fin.readLine();
	*/
 exports.FIn = function(fnm) {}	
/**
	* Peeks a character
	* @returns {string} Character string.
	*/
 exports.FIn.prototype.peekCh= function() { return ''; }
/**
	* Reads a character
	* @returns {string} Character string.
	*/
 exports.FIn.prototype.getCh= function() { return ''; }
/**
	* Reads a line	
	* @returns {string} Line string.
	*/
 exports.FIn.prototype.readLine = function() { return ''; }
/**
	* @property {boolean} eof - True if end of file is detected.
	*/
 exports.FIn.prototype.eof = false;
/**
	* @property {number} length - Length of input stream.
	*/
 exports.FIn.prototype.length = 0;
/**
	* Reads the whole stream
	* @returns {string} Content of the file.
	*/
 exports.FIn.prototype.readAll = function() { return ''; }
/**
	* Output file stream.
	* @classdesc Used for writing files.
	* @class
	* @param {String} fileName - File name
	* @param {boolean} [append=false] - Append flag
	* @example
	* // import module
	* var fs = require('qminer').fs;
	* // open file in write mode
	* var fout = new fs.FOut('file.txt');
	* // write a line
	* fout.writeLine('example text');
	* // close
	* fout.close();
	*/
 exports.FOut = function(fileName, append) {}	
/**
	* Writes a string
	* @param {String} str - String to write
	* @returns {module:fs.FOut} Self.
	*/
 exports.FOut.prototype.write = function(str) { return this; }
/**
	* Writes a string and adds a new line
	* @param {String} str - String to write
	* @returns {module:fs.FOut} Self.
	*/
 exports.FOut.prototype.writeLine = function(str) { return this; }
/**
	* Flushes the output stream
	* @returns {module:fs.FOut} Self.
	*/
 exports.FOut.prototype.flush = function() { return this; }
/**
	* Closes the output stream
	*/
 exports.FOut.prototype.close = function() {}
</code></pre>
        </article>
    </section>




</div>

<nav>
    <h2><a href="index.html">Home</a></h2><h3>Modules</h3><ul><li><a href="module-analytics.html">analytics</a></li><li><a href="module-datasets.html">datasets</a></li><li><a href="module-fs.html">fs</a></li><li><a href="module-ht.html">ht</a></li><li><a href="module-la.html">la</a></li><li><a href="module-qm.html">qm</a></li><li><a href="module-statistics.html">statistics</a></li></ul><h3>Classes</h3><ul><li><a href="module-analytics.HierarchMarkov.html">HierarchMarkov</a></li><li><a href="module-analytics.NearestNeighborAD.html">NearestNeighborAD</a></li><li><a href="module-analytics.RidgeReg.html">RidgeReg</a></li><li><a href="module-analytics.SVC.html">SVC</a></li><li><a href="module-analytics.SVR.html">SVR</a></li><li><a href="module-fs.FIn.html">FIn</a></li><li><a href="module-fs.FOut.html">FOut</a></li><li><a href="module-ht.IntFltMap.html">IntFltMap</a></li><li><a href="module-ht.IntIntMap.html">IntIntMap</a></li><li><a href="module-ht.IntStrMap.html">IntStrMap</a></li><li><a href="module-ht.StrFltMap.html">StrFltMap</a></li><li><a href="module-ht.StrIntMap.html">StrIntMap</a></li><li><a href="module-ht.StrStrMap.html">StrStrMap</a></li><li><a href="module-la.BoolVector.html">BoolVector</a></li><li><a href="module-la.IntVector.html">IntVector</a></li><li><a href="module-la.Matrix.html">Matrix</a></li><li><a href="module-la.SparseMatrix.html">SparseMatrix</a></li><li><a href="module-la.SparseVector.html">SparseVector</a></li><li><a href="module-la.StrVector.html">StrVector</a></li><li><a href="module-la.Vector.html">Vector</a></li><li><a href="module-qm.Base.html">Base</a></li><li><a href="module-qm.Record.html">Record</a></li><li><a href="module-qm.RecSet.html">RecSet</a></li><li><a href="module-qm.Store.html">Store</a></li></ul>
</nav>

<br class="clear">

<footer>
<<<<<<< HEAD
    Documentation generated by <a href="https://github.com/jsdoc3/jsdoc">JSDoc 3.3.0-beta2</a> on Mon Apr 13 2015 09:53:10 GMT+0200 (Central Europe Daylight Time)
=======
    Documentation generated by <a href="https://github.com/jsdoc3/jsdoc">JSDoc 3.3.0-beta2</a> on Mon Apr 13 2015 13:10:02 GMT+0200 (Central Europe Daylight Time)
>>>>>>> 8fcc9ce5
</footer>

<script> prettyPrint(); </script>
<script src="scripts/linenumber.js"> </script>
</body>
</html><|MERGE_RESOLUTION|>--- conflicted
+++ resolved
@@ -26,184 +26,184 @@
     
     <section>
         <article>
-            <pre class="prettyprint source linenums"><code>/**
-* File-system module.
-* @module fs
-* @example
-* // import module
-* var fs = require('qminer').fs;
-* // open file in write mode
-* var fout = fs.openWrite('file.txt');
-* // write sync and close
-* fout.writeLine('example text');
-* fout.close();
-* // open file in read mode
-* var fin = fs.openRead('file.txt');
-* // read a line
-* var str = fin.readLine();
-*/
-/**
-	* open file in read mode and return file input stream
-	* @param {string} fileName - File name.
-	* @returns {module:fs.FIn} Input stream.
-	*/
- exports.openRead = function(fileName) { return Object.create(require('qminer').fs.FIn.prototype); }
-/**
-	* open file in write mode and return file output stream
-	* @param {string} fileName - File name.
-	* @returns {module:fs.FOut} Output stream.
-	*/
- exports.openWrite = function(fileName) { return Object.create(require('qminer').fs.FOut.prototype); }
-/**
-	* open file in append mode and return file output stream
-	* @param {string} fileName - File name.
-	* @returns {module:fs.FOut} Output stream.
-	*/
- exports.openAppend = function(fileName) { return Object.create(require('qminer').fs.FOut.prototype); }	
-/**
-	* checks if the file exists
-	* @param {string} fileName - File name.
-	* @returns {boolean} True if file exists.
-	*/
- exports.exists = function(fileName) { return false; }	
-/**
-	* copies a file
-	* @param {string} source - Source file name.
-	* @param {string} dest - Destination file name.
-	*/
- exports.copy = function(source, dest) {}	
-/**
-	* moves a file
-	* @param {string} source - Source file name.
-	* @param {string} dest - Destination file name.
-	*/
- exports.move = function(source, dest) {}
-/**
-	* deletes a file
-	* @param {string} fileName - File name.
-	* @returns {boolean} True if delete succeeded.
-	*/
- exports.del = function(fileName) { return false; }	
-/**
-	* renames a file
-	* @param {string} source - Source file name.
-	* @param {string} dest - Destination file name.
-	*/
- exports.rename = function(source, dest) {}
-/**
-	* Information about the file
-	* @typedef {Object} FileInfo 	
-	* @property  {string} FileInfo.createTime - Create time.
-	* @property  {string} FileInfo.lastAccessTime - Last access time.
-	* @property  {string} FileInfo.lastWriteTime - Last write time.
-	* @property  {number} FileInfo.size - File size in bytes.	
-	*/
-/**
-	* returns the file info
-	* @param {string} fileName - File name.
-	* @returns {module:fs~FileInfo} File info object.
-	*/
- exports.fileInfo = function(fileName) { return { createTime : "",  lastAccessTime: "", lastWriteTime: "", size: 0 }}	
-/**
-	* Creates a folder
-	* @param {string} dirName - Folder name.
-	* @returns {boolean} True if succeeded.
-	*/
- exports.mkdir = function(dirName) { return false; }	
-/**
-	* Removes a folder
-	* @param {string} dirName - Folder name.
-	* @returns {boolean} True if succeeded.
-	*/
- exports.rmdir = function(dirName) { return false; }
-/**
-	* Returns a list fo files in the folder
-	* @param {string} dirName - Folder name.
-	* @param {string} [fileExtension] - Results are filtered by file extension.
-	* @param {boolean} [recursive=false] - Recursively searches for file names if true.
-	* @returns {string[]} Array of file names.
-	*/
- exports.listFile = function(dirName, fileExtension, recursive) { return ['']; }
-/**
-	* Input file stream.
-	* @classdesc Used for reading files.
-	* @class
-	* @param {string} fileName - File name
-	* @example
-	* // import module
-	* var fs = require('qminer').fs;
-	* // open file in read mode
-	* var fin = new fs.FIn('file.txt');
-	* // read a line
-	* var str = fin.readLine();
-	*/
- exports.FIn = function(fnm) {}	
-/**
-	* Peeks a character
-	* @returns {string} Character string.
-	*/
- exports.FIn.prototype.peekCh= function() { return ''; }
-/**
-	* Reads a character
-	* @returns {string} Character string.
-	*/
- exports.FIn.prototype.getCh= function() { return ''; }
-/**
-	* Reads a line	
-	* @returns {string} Line string.
-	*/
- exports.FIn.prototype.readLine = function() { return ''; }
-/**
-	* @property {boolean} eof - True if end of file is detected.
-	*/
- exports.FIn.prototype.eof = false;
-/**
-	* @property {number} length - Length of input stream.
-	*/
- exports.FIn.prototype.length = 0;
-/**
-	* Reads the whole stream
-	* @returns {string} Content of the file.
-	*/
- exports.FIn.prototype.readAll = function() { return ''; }
-/**
-	* Output file stream.
-	* @classdesc Used for writing files.
-	* @class
-	* @param {String} fileName - File name
-	* @param {boolean} [append=false] - Append flag
-	* @example
-	* // import module
-	* var fs = require('qminer').fs;
-	* // open file in write mode
-	* var fout = new fs.FOut('file.txt');
-	* // write a line
-	* fout.writeLine('example text');
-	* // close
-	* fout.close();
-	*/
- exports.FOut = function(fileName, append) {}	
-/**
-	* Writes a string
-	* @param {String} str - String to write
-	* @returns {module:fs.FOut} Self.
-	*/
- exports.FOut.prototype.write = function(str) { return this; }
-/**
-	* Writes a string and adds a new line
-	* @param {String} str - String to write
-	* @returns {module:fs.FOut} Self.
-	*/
- exports.FOut.prototype.writeLine = function(str) { return this; }
-/**
-	* Flushes the output stream
-	* @returns {module:fs.FOut} Self.
-	*/
- exports.FOut.prototype.flush = function() { return this; }
-/**
-	* Closes the output stream
-	*/
- exports.FOut.prototype.close = function() {}
+            <pre class="prettyprint source linenums"><code>/**
+* File-system module.
+* @module fs
+* @example
+* // import module
+* var fs = require('qminer').fs;
+* // open file in write mode
+* var fout = fs.openWrite('file.txt');
+* // write sync and close
+* fout.writeLine('example text');
+* fout.close();
+* // open file in read mode
+* var fin = fs.openRead('file.txt');
+* // read a line
+* var str = fin.readLine();
+*/
+/**
+	* open file in read mode and return file input stream
+	* @param {string} fileName - File name.
+	* @returns {module:fs.FIn} Input stream.
+	*/
+ exports.openRead = function(fileName) { return Object.create(require('qminer').fs.FIn.prototype); }
+/**
+	* open file in write mode and return file output stream
+	* @param {string} fileName - File name.
+	* @returns {module:fs.FOut} Output stream.
+	*/
+ exports.openWrite = function(fileName) { return Object.create(require('qminer').fs.FOut.prototype); }
+/**
+	* open file in append mode and return file output stream
+	* @param {string} fileName - File name.
+	* @returns {module:fs.FOut} Output stream.
+	*/
+ exports.openAppend = function(fileName) { return Object.create(require('qminer').fs.FOut.prototype); }	
+/**
+	* checks if the file exists
+	* @param {string} fileName - File name.
+	* @returns {boolean} True if file exists.
+	*/
+ exports.exists = function(fileName) { return false; }	
+/**
+	* copies a file
+	* @param {string} source - Source file name.
+	* @param {string} dest - Destination file name.
+	*/
+ exports.copy = function(source, dest) {}	
+/**
+	* moves a file
+	* @param {string} source - Source file name.
+	* @param {string} dest - Destination file name.
+	*/
+ exports.move = function(source, dest) {}
+/**
+	* deletes a file
+	* @param {string} fileName - File name.
+	* @returns {boolean} True if delete succeeded.
+	*/
+ exports.del = function(fileName) { return false; }	
+/**
+	* renames a file
+	* @param {string} source - Source file name.
+	* @param {string} dest - Destination file name.
+	*/
+ exports.rename = function(source, dest) {}
+/**
+	* Information about the file
+	* @typedef {Object} FileInfo 	
+	* @property  {string} FileInfo.createTime - Create time.
+	* @property  {string} FileInfo.lastAccessTime - Last access time.
+	* @property  {string} FileInfo.lastWriteTime - Last write time.
+	* @property  {number} FileInfo.size - File size in bytes.	
+	*/
+/**
+	* returns the file info
+	* @param {string} fileName - File name.
+	* @returns {module:fs~FileInfo} File info object.
+	*/
+ exports.fileInfo = function(fileName) { return { createTime : "",  lastAccessTime: "", lastWriteTime: "", size: 0 }}	
+/**
+	* Creates a folder
+	* @param {string} dirName - Folder name.
+	* @returns {boolean} True if succeeded.
+	*/
+ exports.mkdir = function(dirName) { return false; }	
+/**
+	* Removes a folder
+	* @param {string} dirName - Folder name.
+	* @returns {boolean} True if succeeded.
+	*/
+ exports.rmdir = function(dirName) { return false; }
+/**
+	* Returns a list fo files in the folder
+	* @param {string} dirName - Folder name.
+	* @param {string} [fileExtension] - Results are filtered by file extension.
+	* @param {boolean} [recursive=false] - Recursively searches for file names if true.
+	* @returns {string[]} Array of file names.
+	*/
+ exports.listFile = function(dirName, fileExtension, recursive) { return ['']; }
+/**
+	* Input file stream.
+	* @classdesc Used for reading files.
+	* @class
+	* @param {string} fileName - File name
+	* @example
+	* // import module
+	* var fs = require('qminer').fs;
+	* // open file in read mode
+	* var fin = new fs.FIn('file.txt');
+	* // read a line
+	* var str = fin.readLine();
+	*/
+ exports.FIn = function(fnm) {}	
+/**
+	* Peeks a character
+	* @returns {string} Character string.
+	*/
+ exports.FIn.prototype.peekCh= function() { return ''; }
+/**
+	* Reads a character
+	* @returns {string} Character string.
+	*/
+ exports.FIn.prototype.getCh= function() { return ''; }
+/**
+	* Reads a line	
+	* @returns {string} Line string.
+	*/
+ exports.FIn.prototype.readLine = function() { return ''; }
+/**
+	* @property {boolean} eof - True if end of file is detected.
+	*/
+ exports.FIn.prototype.eof = false;
+/**
+	* @property {number} length - Length of input stream.
+	*/
+ exports.FIn.prototype.length = 0;
+/**
+	* Reads the whole stream
+	* @returns {string} Content of the file.
+	*/
+ exports.FIn.prototype.readAll = function() { return ''; }
+/**
+	* Output file stream.
+	* @classdesc Used for writing files.
+	* @class
+	* @param {String} fileName - File name
+	* @param {boolean} [append=false] - Append flag
+	* @example
+	* // import module
+	* var fs = require('qminer').fs;
+	* // open file in write mode
+	* var fout = new fs.FOut('file.txt');
+	* // write a line
+	* fout.writeLine('example text');
+	* // close
+	* fout.close();
+	*/
+ exports.FOut = function(fileName, append) {}	
+/**
+	* Writes a string
+	* @param {String} str - String to write
+	* @returns {module:fs.FOut} Self.
+	*/
+ exports.FOut.prototype.write = function(str) { return this; }
+/**
+	* Writes a string and adds a new line
+	* @param {String} str - String to write
+	* @returns {module:fs.FOut} Self.
+	*/
+ exports.FOut.prototype.writeLine = function(str) { return this; }
+/**
+	* Flushes the output stream
+	* @returns {module:fs.FOut} Self.
+	*/
+ exports.FOut.prototype.flush = function() { return this; }
+/**
+	* Closes the output stream
+	*/
+ exports.FOut.prototype.close = function() {}
 </code></pre>
         </article>
     </section>
@@ -220,11 +220,7 @@
 <br class="clear">
 
 <footer>
-<<<<<<< HEAD
-    Documentation generated by <a href="https://github.com/jsdoc3/jsdoc">JSDoc 3.3.0-beta2</a> on Mon Apr 13 2015 09:53:10 GMT+0200 (Central Europe Daylight Time)
-=======
-    Documentation generated by <a href="https://github.com/jsdoc3/jsdoc">JSDoc 3.3.0-beta2</a> on Mon Apr 13 2015 13:10:02 GMT+0200 (Central Europe Daylight Time)
->>>>>>> 8fcc9ce5
+    Documentation generated by <a href="https://github.com/jsdoc3/jsdoc">JSDoc 3.3.0-beta2</a> on Mon Apr 13 2015 15:36:10 GMT+0200 (Central Europe Daylight Time)
 </footer>
 
 <script> prettyPrint(); </script>
