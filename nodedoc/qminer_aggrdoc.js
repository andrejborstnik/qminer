--- conflicted
+++ resolved
@@ -4,14 +4,14 @@
  * 
  * This source code is licensed under the FreeBSD license found in the
  * LICENSE file in the root directory of this source tree.
- */
+ */
 /**
 * Qminer module.
 * @module qm
 * @example
 * // import module
 * var qm = require('qminer');
-*/
+*/
 /**
 * Stream Aggregate
 * @classdesc Represents the stream aggregate. The class can construct these {@link module:qm~StreamAggregators}. Also turn to these stream aggregators to see 
@@ -65,26 +65,8 @@
 * }
 * var sa = base.store("Laser").addStreamAggr(wavelength);
 * base.close();
-*/
- exports.StreamAggr = function (base, json, storeName) { return Object.create(require('qminer').StreamAggr.prototype); };
-<<<<<<< HEAD
-/**
-* @typedef {module:qm.StreamAggr} StreamAggregators
-* Stream aggregator types.
-* @property {module:qm~StreamAggregateTimeSeriesWindow} timeSeries - The time series type.
-* @property {module:qm~StreamAggregateSum} sum - The sum type.
-* @property {module:qm~StreamAggregateMin} min - The minimal type.
-* @property {module:qm~StreamAggregateMax} max - The maximal type.
-* @property {module:qm~StreamAggregateTimeSeriesTick} tick - The time series tick type.
-* @property {module:qm~StreamAggregateMovingAverage} ma - The moving average type.
-* @property {module:qm~StreamAggregateEMA} ema - The exponental moving average type.
-* @property {module:qm~StreamAggregateMovingVariance} var - The moving variance type.
-* @property {module:qm~StreamAggregateMovingCovariance} cov - The moving covariance type.
-* @property {module:qm~StreamAggregateMovingCorrelation} cor - The moving correlation type.
-* @property {module:qm~StreamAggregateResampler} res - The resampler type.
-* @property {module:qm~StreamAggregateMerger} mer - The merger type.
-* @property {module:qm~StreamAggregateHistogram} hist - The online histogram type.
-=======
+*/
+ exports.StreamAggr = function (base, json, storeName) { return Object.create(require('qminer').StreamAggr.prototype); };
 /**
 * @typedef {module:qm.StreamAggr} StreamAggregators
 * Stream aggregator types.
@@ -103,8 +85,7 @@
 * @property {module:qm~StreamAggregateHistogram} hist - The online histogram type.
 * @property {module:qm~StreamAggregateSlottedHistogram} slotted-hist - The online slotted-histogram type.
 * @property {module:qm~StreamAggregateVecDiff} vec-diff - The difference of two vectors (e.g. online histograms) type.
->>>>>>> 9e051940
-*/
+*/
 /**
 * @typedef {module:qm.StreamAggr} StreamAggregateTimeSeriesWindow
 * This stream aggregator represents the time series window buffer. It stores the values inside a moving window. 
@@ -143,7 +124,7 @@
 * };
 * base.store("Heat").addStreamAggr(aggr); 
 * base.close();
-*/
+*/
 /**
 * @typedef {module:qm.StreamAggr} StreamAggregateSum
 * This stream aggregator represents the sum moving window buffer. It sums all the values, that are in the connected stream aggregator.
@@ -191,7 +172,7 @@
 * };
 * var sumAggr = base.store("Income").addStreamAggr(sum);
 * base.close();
-*/
+*/
 /**
 * @typedef {module:qm.StreamAggr} StreamAggregateMin
 * This stream aggregator represents the minimum moving window buffer. It monitors the minimal value in the connected stream aggregator.
@@ -239,7 +220,7 @@
 * };
 * var minimal = base.store("Heat").addStreamAggr(min);
 * base.close();
-*/
+*/
 /**
 * @typedef {module:qm.StreamAggr} StreamAggregateMax
 * This stream aggregator represents the maximum moving window buffer. It monitors the maximal value in the connected stream aggregator. 
@@ -287,7 +268,7 @@
 * };
 * var maximal = base.store("Heat").addStreamAggr(max);
 * base.close();
-*/
+*/
 /**
 * @typedef {module:qm.StreamAggr} StreamAggregateTimeSeriesTick
 * This stream aggregator represents the time series tick window buffer. It exposes the data to other stream aggregators 
@@ -326,7 +307,7 @@
 * };
 * var timeSeriesTick = base.store("Students").addStreamAggr(tick);
 * base.close();
-*/
+*/
 /**
 * @typedef {module:qmStreamAggr} StreamAggregateMovingAverage
 * This stream aggregator represents the moving average window buffer. It calculates the moving average value of the connected stream aggregator values.
@@ -374,7 +355,7 @@
 * };
 * var movingAverage = base.store("Heat").addStreamAggr(ma);
 * base.close();
-*/
+*/
 /**
 * @typedef {module:qmStreamAggr} StreamAggregateEMA
 * This stream aggregator represents the exponential moving average window buffer. It calculates the weighted moving average 
@@ -433,7 +414,7 @@
 * };
 * var expoMovingAverage = base.store("Heat").addStreamAggr(ema);
 * base.close();
-*/
+*/
 /**
 * @typedef {module:qm.StreamAggr} StreamAggregateMovingVariance
 * This stream aggregator represents the moving variance window buffer. It calculates the moving variance of the stream aggregator, that it's connected to. 
@@ -481,7 +462,7 @@
 * };
 * var varianceAggr = base.store("Heat").addStreamAggr(variance);
 * base.close();
-*/
+*/
 /**
 * @typedef {module:qm.StreamAggr} StreamAggregateMovingCovariance
 * This stream aggregator represents the moving covariance window buffer. It calculates the moving covariance of the two stream aggregators, that it's connected to.
@@ -542,7 +523,7 @@
 * };
 * var covarianceAggr = base.store("Heat").addStreamAggr(covariance);
 * base.close();
-*/
+*/
 /**
 * @typedef {module:qm.StreamAggr} StreamAggregateMovingCorrelation
 * This stream aggregator represents the moving covariance window buffer. It calculates the moving correlation of the three stream aggregators,
@@ -629,7 +610,7 @@
 * };
 * var correlation = base.store("Heat").addStreamAggr(corr);
 * base.close();
-*/
+*/
 /**
 * @typedef {module:qm.StreamAggr} StreamAggregateResampler
 * This stream aggregator represents the resampler window buffer. It creates new values that are interpolated by using the values from an existing store.
@@ -685,7 +666,7 @@
 * };
 * var resampler = base.store("Heat").addStreamAggr(res);
 * base.close();
-*/
+*/
 /**
 * @typedef {module:qm.StreamAggr} StreamAggregateMerger
 * This stream aggregator represents the merger aggregator. It merges records from two or more stores into a new store
@@ -747,7 +728,7 @@
 * };
 * var merger = new qm.StreamAggr(base, mer);
 * base.close();
-*/
+*/
 /**
 * @typedef {module:qm.StreamAggr} StreamAggregateHistogram
 * This stream aggregator represents an online histogram. It can connect to a buffered aggregate (such as {@link module:qm~StreamAggregateTimeSeriesWindow})
@@ -813,13 +794,7 @@
 * };
 * var hist = base.store("Heat").addStreamAggr(aggrJson);
 * base.close();
-*/
-<<<<<<< HEAD
-/**
-	* Executes the function when a new record is put in store.
-	* @param {module:qm.Record} rec - The record given to the stream aggregator.
-	* @returns {module:qm.StreamAggr} Self. Values in the stream aggregator are changed as defined in the inner onAdd function.
-=======
+*/
 /**
 * @typedef {module:qm.StreamAggr} StreamAggregateSlottedHistogram
 * This stream aggregator represents an online slotted histogram. It can connect to a buffered aggregate (such as {@link module:qm~StreamAggregateTimeSeriesWindow})
@@ -884,7 +859,7 @@
 * };
 * var hist = base.store("Heat").addStreamAggr(aggrJson);
 * base.close();
-*/
+*/
 /**
 * @typedef {module:qm.StreamAggr} StreamAggregateVecDiff
 * This stream aggregator represents difference between two vectors (e.g. online histograms). 
@@ -982,44 +957,43 @@
 * }
 * var diff = store.addStreamAggr(aggrJson3);
 * base.close();
-*/
+*/
 /**
 	* Executes the function when a new record is put in store.
 	* @param {module:qm.Record} rec - The record given to the stream aggregator.
 	* @returns {module:qm.StreamAggr} Self. Values in the stream aggregator are changed as defined in the inner onAdd function.
->>>>>>> 9e051940
-	*/
- exports.StreamAggr.prototype.onAdd = function (rec) { return Object.create(require('qminer').StreamAggr.prototype); };
+	*/
+ exports.StreamAggr.prototype.onAdd = function (rec) { return Object.create(require('qminer').StreamAggr.prototype); };
 /**
 	* Executes the function when a record in the store is updated.
 	* @param {module:qmRecord} rec - The updated record given to the stream aggregator.
 	* @returns {module:qm.StreamAggr} Self. Values in the stream aggregator are changed as defined in the inner onUpdate function.
-	*/
- exports.StreamAggr.prototype.onUpdate = function (rec) { return Object.create(require('qminer').StreamAggr.prototype); };
+	*/
+ exports.StreamAggr.prototype.onUpdate = function (rec) { return Object.create(require('qminer').StreamAggr.prototype); };
 /**
 	* Executes the function when a record in the store is deleted.
 	* @param {module:qm.Record} rec - The deleted record given to the stream aggregator.
 	* @returns {module:qm.StreamAggr} Self. The values in the stream aggregator are changed as defined in the inner onDelete function.
-	*/
- exports.StreamAggr.prototype.onDelete = function (rec) { return Object.create(require('qminer').StreamAggr.prototype); };
+	*/
+ exports.StreamAggr.prototype.onDelete = function (rec) { return Object.create(require('qminer').StreamAggr.prototype); };
 /**
 	* When executed it return a JSON object as defined by the user.
 	* @param {number} [limit] - The meaning is specific to each type of stream aggregator.
 	* @returns {Object} A JSON object as defined by the user.
-	*/
- exports.StreamAggr.prototype.saveJson = function (limit) {};
+	*/
+ exports.StreamAggr.prototype.saveJson = function (limit) {};
 /**
 	* Saves the current state of the stream aggregator.
 	* @param {module:fs.FOut} fout - The output stream.
 	* @returns {module:fs.FOut} The output stream given as the parameter.
-	*/
- exports.StreamAggr.prototype.save = function (fout) { return Object.create(require('qminer').fs.FOut.prototype); }
+	*/
+ exports.StreamAggr.prototype.save = function (fout) { return Object.create(require('qminer').fs.FOut.prototype); }
 /**
 	* Loads the stream aggregator, that has been previously saved.
 	* @param {module:fs.FIn} fin - The input stream.
 	* @returns {module:qm.StreamAggr} Self.
-	*/
- exports.StreamAggr.prototype.load = function (fin) { return Object.create(require('qminer').StreamAggr.prototype); }
+	*/
+ exports.StreamAggr.prototype.load = function (fin) { return Object.create(require('qminer').StreamAggr.prototype); }
 /**
 	* Returns the value of the specific stream aggregator. For return values see {@link module:qm~StreamAggregators}.
 	* @returns {number} The value of the stream aggregator.
@@ -1065,8 +1039,8 @@
 	* // get the average grade procents by using the getFloat method
 	* var average = averageGrade.getFloat(); // returns 74 + 1/3
 	* base.close();
-	*/
- exports.StreamAggr.prototype.getFloat = function () { return 0; };
+	*/
+ exports.StreamAggr.prototype.getFloat = function () { return 0; };
 /**
 	* Returns the timestamp value of the newest record in buffer.
 	* @returns {number} The timestamp of the newest record. It represents the number of miliseconds between the record time and 01.01.1601 time: 00:00:00.0.
@@ -1111,8 +1085,8 @@
 	* // get the timestamp of the last bought game by using getTimestamp
 	* var date = priceSum.getTimestamp(); // returns 12153801600000 (the miliseconds since 1601-01-01T00:00:00.0)
 	* base.close();
-	*/
- exports.StreamAggr.prototype.getTimestamp = function () { return 0; };
+	*/
+ exports.StreamAggr.prototype.getTimestamp = function () { return 0; };
 /**
 	* Gets the length of the vector containing the values of the stream aggregator.
 	* @returns {number} The length of the vector.
@@ -1149,8 +1123,8 @@
 	* // get the number of ice creams consumed by using getFloatLength method
 	* var numberOfIceCreamsEaten = icePrice.getFloatLength(); // returns 3
 	* base.close();
-	*/
- exports.StreamAggr.prototype.getFloatLength = function () { return 0; };
+	*/
+ exports.StreamAggr.prototype.getFloatLength = function () { return 0; };
 /**
 	* Returns the value of the vector containing the values of the stream aggregator at a specific index.
 	* @param {number} idx - The index.
@@ -1188,8 +1162,8 @@
 	* // get the second value of the value vector 
 	* var albums = weekSales.getFloatAt(1); // returns 15
 	* base.close();
-	*/
- exports.StreamAggr.prototype.getFloatAt = function (idx) { return 0; };
+	*/
+ exports.StreamAggr.prototype.getFloatAt = function (idx) { return 0; };
 /**
 	* Gets the whole vector of values of the stream aggregator.
 	* @returns {module:la.Vector} The vector containing the values of the buffer.
@@ -1226,8 +1200,8 @@
 	* // get the values that are in the time series window buffer as a vector
 	* var values = weekPatients.getFloatVector(); // returns the vector [50, 56, 120, 40]
 	* base.close();
-	*/
- exports.StreamAggr.prototype.getFloatVector = function () { return Object.create(require('qminer').la.Vector.prototype); };
+	*/
+ exports.StreamAggr.prototype.getFloatVector = function () { return Object.create(require('qminer').la.Vector.prototype); };
 /**
 	* Gets the length of the timestamp vector of the stream aggregator.
 	* @returns {number} The length of the timestamp vector.
@@ -1267,8 +1241,8 @@
 	* // get the length of the timestamp vector
 	* var length = weekly.getTimestampLength(); // returns 7
 	* base.close();
-	*/
- exports.StreamAggr.prototype.getTimestampLength = function () { return 0; };
+	*/
+ exports.StreamAggr.prototype.getTimestampLength = function () { return 0; };
 /**
 	* Gets the timestamp from the timestamp vector of the stream aggregator at the specific index.
 	* @param {number} idx - The index.
@@ -1307,8 +1281,8 @@
 	* // get the third timestamp in the buffer
 	* var time = traffic.getTimestampAt(2); // returns 13078864800000
 	* base.close();
-	*/
- exports.StreamAggr.prototype.getTimestampAt = function (idx) { return 0; };
+	*/
+ exports.StreamAggr.prototype.getTimestampAt = function (idx) { return 0; };
 /**
 	* Gets the vector containing the timestamps of the stream aggregator.
 	* @returns {module:la.Vector} The vector containing the timestamps.
@@ -1344,8 +1318,8 @@
 	* // get the timestamp vector of signalBeep
 	* var vec = signalBeep.getTimestampVector(); // returns vector [13081955430000, 13081955431000, 13081955432000]
 	* base.close();
-	*/
- exports.StreamAggr.prototype.getTimestampVector = function () { return Object.create(require('qminer').la.Vector.prototype); };
+	*/
+ exports.StreamAggr.prototype.getTimestampVector = function () { return Object.create(require('qminer').la.Vector.prototype); };
 /**
 	* Gets the value of the newest record added to the stream aggregator.
 	* @returns {number} The value of the newest record in the buffer.
@@ -1382,8 +1356,8 @@
 	* // get the last value that got in the buffer
 	* var last = sensor.getInFloat(); // returns 13.7
 	* base.close();
-	*/
- exports.StreamAggr.prototype.getInFloat = function () { return 0; };
+	*/
+ exports.StreamAggr.prototype.getInFloat = function () { return 0; };
 /**
 	* Gets the timestamp of the newest record added to the stream aggregator.
 	* @returns {number} The timestamp given as the number of miliseconds since 01.01.1601, time: 00:00:00.0.
@@ -1420,8 +1394,8 @@
 	* // get the last timestamp that was added in the window buffer
 	* var time = sensor.getInTimestamp(); // returns 13081772323000
 	* base.close();
-	*/
- exports.StreamAggr.prototype.getInTimestamp = function () { return 0; };
+	*/
+ exports.StreamAggr.prototype.getInTimestamp = function () { return 0; };
 /**
 	* Gets a vector containing the values that are leaving the stream aggregator.
 	* @returns {module:la.Vector} The vector containing the values that are leaving the buffer.
@@ -1460,8 +1434,8 @@
 	* // because the window size is 5 seconds, the last value that have left the buffer is 152.8
 	* var left = sensor.getOutFloatVector(); // returns [152.8]
 	* base.close();
-	*/
- exports.StreamAggr.prototype.getOutFloatVector = function () { return Object.create(require('qminer').la.Vector.prototype); };
+	*/
+ exports.StreamAggr.prototype.getOutFloatVector = function () { return Object.create(require('qminer').la.Vector.prototype); };
 /**
 	* Gets a vector containing the timestamps that are leaving the stream aggregator.
 	* @returns {module:la.Vector} The vector containing the leaving timestamps.
@@ -1501,8 +1475,8 @@
 	* // get the timestamps that just left the window buffer by adding the last record
 	* var last = music.getOutTimestampVector(); // returns [13081963380000]
 	* base.close();
-	*/
- exports.StreamAggr.prototype.getOutTimestampVector = function () { return Object.create(require('qminer').la.Vector.prototype); };
+	*/
+ exports.StreamAggr.prototype.getOutTimestampVector = function () { return Object.create(require('qminer').la.Vector.prototype); };
 /**
 	* Gets the number of records in the stream aggregator.
 	* @returns {number} The number of records in the buffer.
@@ -1539,17 +1513,17 @@
 	* // get the number of records in the window buffer
 	* var num = weekSales.getNumberOfRecords(); // returns 4
 	* base.close();
-	*/
- exports.StreamAggr.prototype.getNumberOfRecords = function () { return 0; };
+	*/
+ exports.StreamAggr.prototype.getNumberOfRecords = function () { return 0; };
 /**
 	* Returns the name of the stream aggregate.
-	*/
- exports.StreamAggr.prototype.name = "";
+	*/
+ exports.StreamAggr.prototype.name = "";
 /**
 	* Returns the JSON object of the stream aggregate. Same as the method saveJson.
-	*/
- exports.StreamAggr.prototype.val = undefined;
+	*/
+ exports.StreamAggr.prototype.val = undefined;
 /**
 	* Returns true when the stream aggregate has enough data to initialize its internal state.
-	*/
- exports.StreamAggr.prototype.init = false;
+	*/
+ exports.StreamAggr.prototype.init = false;